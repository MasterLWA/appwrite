<?php

require_once __DIR__ . '/../init.php';

use Utopia\App;
use Utopia\Database\Helpers\Role;
use Utopia\Locale\Locale;
use Utopia\Logger\Logger;
use Utopia\Logger\Log;
use Utopia\Logger\Log\User;
use Swoole\Http\Request as SwooleRequest;
use Utopia\Cache\Cache;
use Utopia\Pools\Group;
use Appwrite\Utopia\Request;
use Appwrite\Utopia\Response;
use Appwrite\Utopia\View;
use Appwrite\Extend\Exception as AppwriteException;
use Utopia\Config\Config;
use Utopia\Domains\Domain;
use Appwrite\Auth\Auth;
use Appwrite\Event\Certificate;
use Appwrite\Network\Validator\Origin;
use Appwrite\Utopia\Response\Filters\V11 as ResponseV11;
use Appwrite\Utopia\Response\Filters\V12 as ResponseV12;
use Appwrite\Utopia\Response\Filters\V13 as ResponseV13;
use Appwrite\Utopia\Response\Filters\V14 as ResponseV14;
use Appwrite\Utopia\Response\Filters\V15 as ResponseV15;
use Appwrite\Utopia\Response\Filters\V16 as ResponseV16;
use Utopia\CLI\Console;
use Utopia\Database\Database;
use Utopia\Database\DateTime;
use Utopia\Database\Document;
use Utopia\Database\Query;
use Utopia\Database\Validator\Authorization;
use Utopia\Validator\Hostname;
use Appwrite\Utopia\Request\Filters\V12 as RequestV12;
use Appwrite\Utopia\Request\Filters\V13 as RequestV13;
use Appwrite\Utopia\Request\Filters\V14 as RequestV14;
use Appwrite\Utopia\Request\Filters\V15 as RequestV15;
use Utopia\Validator\Text;
use Utopia\Validator\WhiteList;

Config::setParam('domainVerification', false);
Config::setParam('cookieDomain', 'localhost');
Config::setParam('cookieSamesite', Response::COOKIE_SAMESITE_NONE);

function router(App $utopia, Database $dbForConsole, SwooleRequest $swooleRequest, Request $request, Response $response)
{
    $utopia->getRoute()->label('error', __DIR__ . '/../views/general/error.phtml');

    $host = $request->getHostname() ?? '';

    $route = Authorization::skip(
        fn () => $dbForConsole->find('rules', [
            Query::equal('domain', [$host]),
            Query::limit(1)
        ])
    )[0] ?? null;

    if ($route === null) {
        $mainDomain = App::getEnv('_APP_DOMAIN', '');

        if ($mainDomain === 'localhost') {
            throw new AppwriteException(AppwriteException::ROUTER_DOMAIN_NOT_CONFIGURED);
        } else {
            throw new AppwriteException(AppwriteException::ROUTER_HOST_NOT_FOUND);
        }
    }

    $projectId = $route->getAttribute('projectId');
    $project = Authorization::skip(
        fn () => $dbForConsole->getDocument('projects', $projectId)
    );
    if (array_key_exists('proxy', $project->getAttribute('services', []))) {
        $status = $project->getAttribute('services', [])['proxy'];
        if (!$status) {
            throw new AppwriteException(AppwriteException::GENERAL_SERVICE_DISABLED);
        }
    }

    // Skip Appwrite Router for ACME challenge. Nessessary for certificate generation
    $path = ($swooleRequest->server['request_uri'] ?? '/');
    if (\str_starts_with($path, '/.well-known/acme-challenge')) {
        return false;
    }

    $type = $route->getAttribute('resourceType');

    if ($type === 'function') {
        $functionId = $route->getAttribute('resourceId');
        $projectId = $route->getAttribute('projectId');

        $path = ($swooleRequest->server['request_uri'] ?? '/');
        $query = ($swooleRequest->server['query_string'] ?? '');
        if (!empty($query)) {
            $path .= '?' . $query;
        }

        $body = \json_encode([
            'async' => false,
            'body' => $swooleRequest->getContent() ?? '',
            'method' => $swooleRequest->server['request_method'],
            'path' => $path,
            'headers' => $swooleRequest->header
        ]);

        $headers = [
            'Content-Type: application/json',
            'Content-Length: ' . \strlen($body),
<<<<<<< HEAD
            'X-Appwrite-Project: ' . $projectId
=======
            'X-Appwrite-Project: ' . $projectId,
            'Host: ' . $host,
>>>>>>> 9476c064
        ];

        $ch = \curl_init();
        \curl_setopt($ch, CURLOPT_URL, "http://localhost/v1/functions/{$functionId}/executions");
        \curl_setopt($ch, CURLOPT_CUSTOMREQUEST, "POST");
        \curl_setopt($ch, CURLOPT_POSTFIELDS, $body);
        \curl_setopt($ch, CURLOPT_HTTPHEADER, $headers);
        \curl_setopt($ch, CURLOPT_RETURNTRANSFER, true);
        // \curl_setopt($ch, CURLOPT_HEADER, true);
        \curl_setopt($ch, CURLOPT_CONNECTTIMEOUT, 10);

        $executionResponse = \curl_exec($ch);
        $statusCode = \curl_getinfo($ch, CURLINFO_HTTP_CODE);
        $error = \curl_error($ch);
        $errNo = \curl_errno($ch);

        \curl_close($ch);

        if ($errNo !== 0) {
            throw new AppwriteException(AppwriteException::GENERAL_ARGUMENT_INVALID, "Internal error: " . $error);
        }

        if ($statusCode >= 400) {
            $error = \json_decode($executionResponse, true)['message'];
            throw new AppwriteException(AppwriteException::GENERAL_ARGUMENT_INVALID, "Execution error: " . $error);
        }

        $execution = \json_decode($executionResponse, true);

        $contentType = 'text/plain';
        foreach ($execution['responseHeaders'] as $header) {
            if (\strtolower($header['name']) === 'content-type') {
                $contentType = $header['value'];
            }

            $response->setHeader($header['name'], $header['value']);
        }

        $body = $execution['responseBody'] ?? '';

        $encodingKey = \array_search('x-open-runtimes-encoding', \array_column($execution['responseHeaders'], 'name'));
        if ($encodingKey !== false) {
            if (($execution['responseHeaders'][$encodingKey]['value'] ?? '') === 'base64') {
                $body = \base64_decode($body);
            }
        }

        $response
            ->setContentType($contentType)
            ->setStatusCode($execution['responseStatusCode'] ?? 200)
            ->send($body);

        return true;
    } elseif ($type === 'api') {
        return false;
    } else {
        throw new AppwriteException(AppwriteException::GENERAL_SERVER_ERROR, 'Unknown resource type ' . $type);
    }

    return false;
}

App::init()
    ->groups(['api', 'web'])
    ->inject('utopia')
    ->inject('swooleRequest')
    ->inject('request')
    ->inject('response')
    ->inject('console')
    ->inject('project')
    ->inject('dbForConsole')
    ->inject('user')
    ->inject('locale')
    ->inject('localeCodes')
    ->inject('clients')
    ->inject('servers')
    ->action(function (App $utopia, SwooleRequest $swooleRequest, Request $request, Response $response, Document $console, Document $project, Database $dbForConsole, Document $user, Locale $locale, array $localeCodes, array $clients, array $servers) {
        /*
        * Appwrite Router
        */

        $host = $request->getHostname() ?? '';
        $mainDomain = App::getEnv('_APP_DOMAIN', '');
        // Only run Router when external domain
        if ($host !== $mainDomain && $host !== 'localhost' && $host !== APP_HOSTNAME_INTERNAL) {
            if (router($utopia, $dbForConsole, $swooleRequest, $request, $response)) {
                return;
            }
        }

        /*
        * Request format
        */
        $route = $utopia->getRoute();
        Request::setRoute($route);

        if ($route === null) {
            return $response->setStatusCode(404)->send('Not Found');
        }

        $requestFormat = $request->getHeader('x-appwrite-response-format', App::getEnv('_APP_SYSTEM_RESPONSE_FORMAT', ''));
        if ($requestFormat) {
            switch ($requestFormat) {
                case version_compare($requestFormat, '0.12.0', '<'):
                    Request::setFilter(new RequestV12());
                    break;
                case version_compare($requestFormat, '0.13.0', '<'):
                    Request::setFilter(new RequestV13());
                    break;
                case version_compare($requestFormat, '0.14.0', '<'):
                    Request::setFilter(new RequestV14());
                    break;
                case version_compare($requestFormat, '0.15.3', '<'):
                    Request::setFilter(new RequestV15());
                    break;
                default:
                    Request::setFilter(null);
            }
        } else {
            Request::setFilter(null);
        }

        $localeParam = (string) $request->getParam('locale', $request->getHeader('x-appwrite-locale', ''));
        if (\in_array($localeParam, $localeCodes)) {
            $locale->setDefault($localeParam);
        }

        if ($project->isEmpty()) {
            throw new AppwriteException(AppwriteException::PROJECT_NOT_FOUND);
        }

        if (!empty($route->getLabel('sdk.auth', [])) && $project->isEmpty() && ($route->getLabel('scope', '') !== 'public')) {
            throw new AppwriteException(AppwriteException::PROJECT_UNKNOWN);
        }

        $referrer = $request->getReferer();
        $origin = \parse_url($request->getOrigin($referrer), PHP_URL_HOST);
        $protocol = \parse_url($request->getOrigin($referrer), PHP_URL_SCHEME);
        $port = \parse_url($request->getOrigin($referrer), PHP_URL_PORT);

        $refDomainOrigin = 'localhost';
        $validator = new Hostname($clients);
        if ($validator->isValid($origin)) {
            $refDomainOrigin = $origin;
        }

        $refDomain = (!empty($protocol) ? $protocol : $request->getProtocol()) . '://' . $refDomainOrigin . (!empty($port) ? ':' . $port : '');

        $refDomain = (!$route->getLabel('origin', false))  // This route is publicly accessible
            ? $refDomain
            : (!empty($protocol) ? $protocol : $request->getProtocol()) . '://' . $origin . (!empty($port) ? ':' . $port : '');

        $selfDomain = new Domain($request->getHostname());
        $endDomain = new Domain((string)$origin);

        Config::setParam(
            'domainVerification',
            ($selfDomain->getRegisterable() === $endDomain->getRegisterable()) &&
                $endDomain->getRegisterable() !== ''
        );

        $isLocalHost = $request->getHostname() === 'localhost' || $request->getHostname() === 'localhost:' . $request->getPort();
        $isIpAddress = filter_var($request->getHostname(), FILTER_VALIDATE_IP) !== false;

        $isConsoleProject = $project->getAttribute('$id', '') === 'console';
        $isConsoleRootSession = App::getEnv('_APP_CONSOLE_ROOT_SESSION', 'disabled') === 'enabled';

        Config::setParam(
            'cookieDomain',
            $isLocalHost || $isIpAddress
                ? null
                : ($isConsoleProject && $isConsoleRootSession
                    ? '.' . $selfDomain->getRegisterable()
                    : '.' . $request->getHostname()
                )
        );

        /*
        * Response format
        */
        $responseFormat = $request->getHeader('x-appwrite-response-format', App::getEnv('_APP_SYSTEM_RESPONSE_FORMAT', ''));
        if ($responseFormat) {
            switch ($responseFormat) {
                case version_compare($responseFormat, '0.11.2', '<='):
                    Response::setFilter(new ResponseV11());
                    break;
                case version_compare($responseFormat, '0.12.4', '<='):
                    Response::setFilter(new ResponseV12());
                    break;
                case version_compare($responseFormat, '0.13.4', '<='):
                    Response::setFilter(new ResponseV13());
                    break;
                case version_compare($responseFormat, '0.14.0', '<='):
                    Response::setFilter(new ResponseV14());
                    break;
                case version_compare($responseFormat, '0.15.3', '<='):
                    Response::setFilter(new ResponseV15());
                    break;
                case version_compare($responseFormat, '1.4.0', '<'):
                    Response::setFilter(new ResponseV16());
                    break;
                default:
                    Response::setFilter(null);
            }
        } else {
            Response::setFilter(null);
        }

        /*
        * Security Headers
        *
        * As recommended at:
        * @see https://www.owasp.org/index.php/List_of_useful_HTTP_headers
        */
        if (App::getEnv('_APP_OPTIONS_FORCE_HTTPS', 'disabled') === 'enabled') { // Force HTTPS
            if ($request->getProtocol() !== 'https' && ($swooleRequest->header['host'] ?? '') !== 'localhost' && ($swooleRequest->header['host'] ?? '') !== APP_HOSTNAME_INTERNAL) { // Localhost allowed for proxy, APP_HOSTNAME_INTERNAL allowed for migrations
                if ($request->getMethod() !== Request::METHOD_GET) {
                    throw new AppwriteException(AppwriteException::GENERAL_PROTOCOL_UNSUPPORTED, 'Method unsupported over HTTP.');
                }

                return $response->redirect('https://' . $request->getHostname() . $request->getURI());
            }
        }

        if ($request->getProtocol() === 'https') {
            $response->addHeader('Strict-Transport-Security', 'max-age=' . (60 * 60 * 24 * 126)); // 126 days
        }

        $response
            ->addHeader('Server', 'Appwrite')
            ->addHeader('X-Content-Type-Options', 'nosniff')
            ->addHeader('Access-Control-Allow-Methods', 'GET, POST, PUT, PATCH, DELETE')
            ->addHeader('Access-Control-Allow-Headers', 'Origin, Cookie, Set-Cookie, X-Requested-With, Content-Type, Access-Control-Allow-Origin, Access-Control-Request-Headers, Accept, X-Appwrite-Project, X-Appwrite-Key, X-Appwrite-Locale, X-Appwrite-Mode, X-Appwrite-JWT, X-Appwrite-Response-Format, X-SDK-Version, X-SDK-Name, X-SDK-Language, X-SDK-Platform, X-SDK-GraphQL, X-Appwrite-ID, X-Appwrite-Timestamp, Content-Range, Range, Cache-Control, Expires, Pragma')
            ->addHeader('Access-Control-Expose-Headers', 'X-Fallback-Cookies')
            ->addHeader('Access-Control-Allow-Origin', $refDomain)
            ->addHeader('Access-Control-Allow-Credentials', 'true');

        /*
        * Validate Client Domain - Check to avoid CSRF attack
        *  Adding Appwrite API domains to allow XDOMAIN communication
        *  Skip this check for non-web platforms which are not required to send an origin header
        */
        $origin = $request->getOrigin($request->getReferer(''));
        $originValidator = new Origin(\array_merge($project->getAttribute('platforms', []), $console->getAttribute('platforms', [])));

        if (
            !$originValidator->isValid($origin)
            && \in_array($request->getMethod(), [Request::METHOD_POST, Request::METHOD_PUT, Request::METHOD_PATCH, Request::METHOD_DELETE])
            && $route->getLabel('origin', false) !== '*'
            && empty($request->getHeader('x-appwrite-key', ''))
        ) {
            throw new AppwriteException(AppwriteException::GENERAL_UNKNOWN_ORIGIN, $originValidator->getDescription());
        }

        /*
        * ACL Check
        */
        $role = ($user->isEmpty())
            ? Role::guests()->toString()
            : Role::users()->toString();

        // Add user roles
        $memberships = $user->find('teamId', $project->getAttribute('teamId', null), 'memberships');

        if ($memberships) {
            foreach ($memberships->getAttribute('roles', []) as $memberRole) {
                switch ($memberRole) {
                    case 'owner':
                        $role = Auth::USER_ROLE_OWNER;
                        break;
                    case 'admin':
                        $role = Auth::USER_ROLE_ADMIN;
                        break;
                    case 'developer':
                        $role = Auth::USER_ROLE_DEVELOPER;
                        break;
                }
            }
        }

        $roles = Config::getParam('roles', []);
        $scope = $route->getLabel('scope', 'none'); // Allowed scope for chosen route
        $scopes = $roles[$role]['scopes']; // Allowed scopes for user role

        $authKey = $request->getHeader('x-appwrite-key', '');

        if (!empty($authKey)) { // API Key authentication
            // Check if given key match project API keys
            $key = $project->find('secret', $authKey, 'keys');

            /*
            * Try app auth when we have project key and no user
            *  Mock user to app and grant API key scopes in addition to default app scopes
            */
            if ($key && $user->isEmpty()) {
                $user = new Document([
                    '$id' => '',
                    'status' => true,
                    'email' => 'app.' . $project->getId() . '@service.' . $request->getHostname(),
                    'password' => '',
                    'name' => $project->getAttribute('name', 'Untitled'),
                ]);

                $role = Auth::USER_ROLE_APPS;
                $scopes = \array_merge($roles[$role]['scopes'], $key->getAttribute('scopes', []));

                $expire = $key->getAttribute('expire');
                if (!empty($expire) && $expire < DateTime::formatTz(DateTime::now())) {
                    throw new AppwriteException(AppwriteException::PROJECT_KEY_EXPIRED);
                }

                Authorization::setRole(Auth::USER_ROLE_APPS);
                Authorization::setDefaultStatus(false);  // Cancel security segmentation for API keys.

                $accessedAt = $key->getAttribute('accessedAt', '');
                if (DateTime::formatTz(DateTime::addSeconds(new \DateTime(), -APP_KEY_ACCCESS)) > $accessedAt) {
                    $key->setAttribute('accessedAt', DateTime::now());
                    $dbForConsole->updateDocument('keys', $key->getId(), $key);
                    $dbForConsole->deleteCachedDocument('projects', $project->getId());
                }

                $sdkValidator = new WhiteList($servers, true);
                $sdk = $request->getHeader('x-sdk-name', 'UNKNOWN');
                if ($sdkValidator->isValid($sdk)) {
                    $sdks = $key->getAttribute('sdks', []);
                    if (!in_array($sdk, $sdks)) {
                        array_push($sdks, $sdk);
                        $key->setAttribute('sdks', $sdks);

                        /** Update access time as well */
                        $key->setAttribute('accessedAt', Datetime::now());
                        $dbForConsole->updateDocument('keys', $key->getId(), $key);
                        $dbForConsole->deleteCachedDocument('projects', $project->getId());
                    }
                }
            }
        }

        Authorization::setRole($role);

        foreach (Auth::getRoles($user) as $authRole) {
            Authorization::setRole($authRole);
        }

        $service = $route->getLabel('sdk.namespace', '');
        if (!empty($service)) {
            if (
                array_key_exists($service, $project->getAttribute('services', []))
                && !$project->getAttribute('services', [])[$service]
                && !(Auth::isPrivilegedUser(Authorization::getRoles()) || Auth::isAppUser(Authorization::getRoles()))
            ) {
                throw new AppwriteException(AppwriteException::GENERAL_SERVICE_DISABLED);
            }
        }

        if (!\in_array($scope, $scopes)) {
            if ($project->isEmpty()) { // Check if permission is denied because project is missing
                throw new AppwriteException(AppwriteException::PROJECT_NOT_FOUND);
            }

            throw new AppwriteException(AppwriteException::GENERAL_UNAUTHORIZED_SCOPE, $user->getAttribute('email', 'User') . ' (role: ' . \strtolower($roles[$role]['label']) . ') missing scope (' . $scope . ')');
        }

        if (false === $user->getAttribute('status')) { // Account is blocked
            throw new AppwriteException(AppwriteException::USER_BLOCKED);
        }

        if ($user->getAttribute('reset')) {
            throw new AppwriteException(AppwriteException::USER_PASSWORD_RESET_REQUIRED);
        }
    });

App::options()
    ->inject('utopia')
    ->inject('swooleRequest')
    ->inject('request')
    ->inject('response')
    ->inject('dbForConsole')
    ->action(function (App $utopia, SwooleRequest $swooleRequest, Request $request, Response $response, Database $dbForConsole) {
        /*
        * Appwrite Router
        */
        $host = $request->getHostname() ?? '';
        $mainDomain = App::getEnv('_APP_DOMAIN', '');
        // Only run Router when external domain
        if ($host !== $mainDomain && $host !== 'localhost' && $host !== APP_HOSTNAME_INTERNAL) {
            if (router($utopia, $dbForConsole, $swooleRequest, $request, $response)) {
                return;
            }
        }

        $origin = $request->getOrigin();

        $response
            ->addHeader('Server', 'Appwrite')
            ->addHeader('Access-Control-Allow-Methods', 'GET, POST, PUT, PATCH, DELETE')
            ->addHeader('Access-Control-Allow-Headers', 'Origin, Cookie, Set-Cookie, X-Requested-With, Content-Type, Access-Control-Allow-Origin, Access-Control-Request-Headers, Accept, X-Appwrite-Project, X-Appwrite-Key, X-Appwrite-Locale, X-Appwrite-Mode, X-Appwrite-JWT, X-Appwrite-Response-Format, X-SDK-Version, X-SDK-Name, X-SDK-Language, X-SDK-Platform, X-SDK-GraphQL, X-Appwrite-ID, X-Appwrite-Timestamp, Content-Range, Range, Cache-Control, Expires, Pragma, X-Fallback-Cookies')
            ->addHeader('Access-Control-Expose-Headers', 'X-Fallback-Cookies')
            ->addHeader('Access-Control-Allow-Origin', $origin)
            ->addHeader('Access-Control-Allow-Credentials', 'true')
            ->noContent();
    });

App::error()
    ->inject('error')
    ->inject('utopia')
    ->inject('request')
    ->inject('response')
    ->inject('project')
    ->inject('logger')
    ->inject('loggerBreadcrumbs')
    ->action(function (Throwable $error, App $utopia, Request $request, Response $response, Document $project, ?Logger $logger, array $loggerBreadcrumbs) {

        $version = App::getEnv('_APP_VERSION', 'UNKNOWN');
        $route = $utopia->getRoute();

        if ($logger) {
            if ($error->getCode() >= 500 || $error->getCode() === 0) {
                try {
                    /** @var Utopia\Database\Document $user */
                    $user = $utopia->getResource('user');
                } catch (\Throwable $th) {
                    // All good, user is optional information for logger
                }

                $log = new Utopia\Logger\Log();

                if (isset($user) && !$user->isEmpty()) {
                    $log->setUser(new User($user->getId()));
                }

                $log->setNamespace("http");
                $log->setServer(\gethostname());
                $log->setVersion($version);
                $log->setType(Log::TYPE_ERROR);
                $log->setMessage($error->getMessage());

                $log->addTag('database', $project->getAttribute('database', 'console'));
                $log->addTag('method', $route->getMethod());
                $log->addTag('url', $route->getPath());
                $log->addTag('verboseType', get_class($error));
                $log->addTag('code', $error->getCode());
                $log->addTag('projectId', $project->getId());
                $log->addTag('hostname', $request->getHostname());
                $log->addTag('locale', (string)$request->getParam('locale', $request->getHeader('x-appwrite-locale', '')));

                $log->addExtra('file', $error->getFile());
                $log->addExtra('line', $error->getLine());
                $log->addExtra('trace', $error->getTraceAsString());
                $log->addExtra('detailedTrace', $error->getTrace());
                $log->addExtra('roles', Authorization::getRoles());

                $action = $route->getLabel("sdk.namespace", "UNKNOWN_NAMESPACE") . '.' . $route->getLabel("sdk.method", "UNKNOWN_METHOD");
                $log->setAction($action);

                $isProduction = App::getEnv('_APP_ENV', 'development') === 'production';
                $log->setEnvironment($isProduction ? Log::ENVIRONMENT_PRODUCTION : Log::ENVIRONMENT_STAGING);

                foreach ($loggerBreadcrumbs as $loggerBreadcrumb) {
                    $log->addBreadcrumb($loggerBreadcrumb);
                }

                $responseCode = $logger->addLog($log);
                Console::info('Log pushed with status code: ' . $responseCode);
            }
        }

        $code = $error->getCode();
        $message = $error->getMessage();
        $file = $error->getFile();
        $line = $error->getLine();
        $trace = $error->getTrace();

        if (php_sapi_name() === 'cli') {
            Console::error('[Error] Timestamp: ' . date('c', time()));

            if ($route) {
                Console::error('[Error] Method: ' . $route->getMethod());
                Console::error('[Error] URL: ' . $route->getPath());
            }

            Console::error('[Error] Type: ' . get_class($error));
            Console::error('[Error] Message: ' . $message);
            Console::error('[Error] File: ' . $file);
            Console::error('[Error] Line: ' . $line);
        }

        /** Handle Utopia Errors */
        if ($error instanceof Utopia\Exception) {
            $error = new AppwriteException(AppwriteException::GENERAL_UNKNOWN, $message, $code, $error);
            switch ($code) {
                case 400:
                    $error->setType(AppwriteException::GENERAL_ARGUMENT_INVALID);
                    break;
                case 404:
                    $error->setType(AppwriteException::GENERAL_ROUTE_NOT_FOUND);
                    break;
            }
        } elseif ($error instanceof Utopia\Database\Exception\Conflict) {
            $error = new AppwriteException(AppwriteException::DOCUMENT_UPDATE_CONFLICT, null, null, $error);
            $code = $error->getCode();
            $message = $error->getMessage();
        }

        /** Wrap all exceptions inside Appwrite\Extend\Exception */
        if (!($error instanceof AppwriteException)) {
            $error = new AppwriteException(AppwriteException::GENERAL_UNKNOWN, $message, $code, $error);
        }

        switch ($code) { // Don't show 500 errors!
            case 400: // Error allowed publicly
            case 401: // Error allowed publicly
            case 402: // Error allowed publicly
            case 403: // Error allowed publicly
            case 404: // Error allowed publicly
            case 409: // Error allowed publicly
            case 412: // Error allowed publicly
            case 416: // Error allowed publicly
            case 429: // Error allowed publicly
            case 501: // Error allowed publicly
            case 503: // Error allowed publicly
                break;
            default:
                $code = 500; // All other errors get the generic 500 server error status code
                $message = 'Server Error';
        }

        //$_SERVER = []; // Reset before reporting to error log to avoid keys being compromised

        $type = $error->getType();

        $output = ((App::isDevelopment())) ? [
            'message' => $message,
            'code' => $code,
            'file' => $file,
            'line' => $line,
            'trace' => $trace,
            'version' => $version,
            'type' => $type,
        ] : [
            'message' => $message,
            'code' => $code,
            'version' => $version,
            'type' => $type,
        ];

        $response
            ->addHeader('Cache-Control', 'no-cache, no-store, must-revalidate')
            ->addHeader('Expires', '0')
            ->addHeader('Pragma', 'no-cache')
            ->setStatusCode($code);

        $template = ($route) ? $route->getLabel('error', null) : null;

        if ($template) {
            $layout = new View($template);

            $layout
                ->setParam('title', $project->getAttribute('name') . ' - Error')
                ->setParam('development', App::isDevelopment())
                ->setParam('projectName', $project->getAttribute('name'))
                ->setParam('projectURL', $project->getAttribute('url'))
                ->setParam('message', $error->getMessage())
                ->setParam('type', $type)
                ->setParam('code', $code)
                ->setParam('trace', $trace);

            $response->html($layout->render());
        }

        $response->dynamic(
            new Document($output),
            $utopia->isDevelopment() ? Response::MODEL_ERROR_DEV : Response::MODEL_ERROR
        );
    });

App::get('/robots.txt')
    ->desc('Robots.txt File')
    ->label('scope', 'public')
    ->label('docs', false)
    ->inject('response')
    ->action(function (Response $response) {
        $template = new View(__DIR__ . '/../views/general/robots.phtml');
        $response->text($template->render(false));
    });

App::get('/humans.txt')
    ->desc('Humans.txt File')
    ->label('scope', 'public')
    ->label('docs', false)
    ->inject('response')
    ->action(function (Response $response) {
        $template = new View(__DIR__ . '/../views/general/humans.phtml');
        $response->text($template->render(false));
    });

App::get('/.well-known/acme-challenge/*')
    ->desc('SSL Verification')
    ->label('scope', 'public')
    ->label('docs', false)
    ->inject('request')
    ->inject('response')
    ->action(function (Request $request, Response $response) {
        $uriChunks = \explode('/', $request->getURI());
        $token = $uriChunks[\count($uriChunks) - 1];

        $validator = new Text(100, allowList: [
            ...Text::NUMBERS,
            ...Text::ALPHABET_LOWER,
            ...Text::ALPHABET_UPPER,
            '-',
            '_'
        ]);

        if (!$validator->isValid($token) || \count($uriChunks) !== 4) {
            throw new AppwriteException(AppwriteException::GENERAL_ARGUMENT_INVALID, 'Invalid challenge token.');
        }

        $base = \realpath(APP_STORAGE_CERTIFICATES);
        $absolute = \realpath($base . '/.well-known/acme-challenge/' . $token);

        if (!$base) {
            throw new AppwriteException(AppwriteException::GENERAL_SERVER_ERROR, 'Storage error');
        }

        if (!$absolute) {
            throw new AppwriteException(AppwriteException::GENERAL_ROUTE_NOT_FOUND, 'Unknown path');
        }

        if (!\substr($absolute, 0, \strlen($base)) === $base) {
            throw new AppwriteException(AppwriteException::GENERAL_UNAUTHORIZED_SCOPE, 'Invalid path');
        }

        if (!\file_exists($absolute)) {
            throw new AppwriteException(AppwriteException::GENERAL_ROUTE_NOT_FOUND, 'Unknown path');
        }

        $content = @\file_get_contents($absolute);

        if (!$content) {
            throw new AppwriteException(AppwriteException::GENERAL_SERVER_ERROR, 'Failed to get contents');
        }

        $response->text($content);
    });

include_once __DIR__ . '/shared/api.php';
include_once __DIR__ . '/shared/api/auth.php';

App::wildcard()
    ->groups(['api'])
    ->label('scope', 'public')
    ->action(function () {
        throw new AppwriteException(AppwriteException::GENERAL_ROUTE_NOT_FOUND);
    });

foreach (Config::getParam('services', []) as $service) {
    include_once $service['controller'];
}<|MERGE_RESOLUTION|>--- conflicted
+++ resolved
@@ -107,12 +107,7 @@
         $headers = [
             'Content-Type: application/json',
             'Content-Length: ' . \strlen($body),
-<<<<<<< HEAD
             'X-Appwrite-Project: ' . $projectId
-=======
-            'X-Appwrite-Project: ' . $projectId,
-            'Host: ' . $host,
->>>>>>> 9476c064
         ];
 
         $ch = \curl_init();
