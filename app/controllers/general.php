--- conflicted
+++ resolved
@@ -39,7 +39,6 @@
     /*
      * Request format
     */
-
     $route = $utopia->match($request);
     Request::setRoute($route);
 
@@ -268,7 +267,6 @@
          * Try app auth when we have project key and no user
          *  Mock user to app and grant API key scopes in addition to default app scopes
          */
-
         if ($key && $user->isEmpty()) {
             $user = new Document([
                 '$id' => '',
@@ -281,17 +279,14 @@
             $role = Auth::USER_ROLE_APP;
             $scopes = \array_merge($roles[$role]['scopes'], $key->getAttribute('scopes', []));
 
-<<<<<<< HEAD
             $expire = $key->getAttribute('expire', 0);
 
             if($expire !== 0 && $expire < \time()){
-                throw new Exception('Project key expired', 401, Exception:: PROJECT_KEY_EXPIRED);
+                throw new AppwriteException('Project key expired', 401, Exception:: PROJECT_KEY_EXPIRED);
              }
 
             Authorization::setRole('role:'.Auth::USER_ROLE_APP);
-=======
             Authorization::setRole('role:' . Auth::USER_ROLE_APP);
->>>>>>> 54073810
             Authorization::setDefaultStatus(false);  // Cancel security segmentation for API keys.
         }
     }
