--- conflicted
+++ resolved
@@ -89,15 +89,6 @@
                     new Query('domain', QUERY::TYPE_EQUAL, [$domain->get()])
                 ]);
 
-<<<<<<< HEAD
-                $domainDocument = $dbForConsole->createDocument('domains', $domainDocument);
-
-                Console::info('Issuing a TLS certificate for the master domain (' . $domain->get() . ') in a few seconds...');
-
-                Resque::enqueue(Event::CERTIFICATES_QUEUE_NAME, Event::CERTIFICATES_CLASS_NAME, [
-                    'domain' => $domain->get()
-                ]);
-=======
                 if (!$domainDocument) {
                     $domainDocument = new Document([
                         'domain' => $domain->get(),
@@ -108,17 +99,13 @@
                     ]);
     
                     $domainDocument = $dbForConsole->createDocument('domains', $domainDocument);
+                }
+
+                Console::info('Issuing a TLS certificate for the main domain (' . $domain->get() . ') in a few seconds...');
     
-                    Console::info('Issuing a TLS certificate for the main domain (' . $domain->get() . ') in a few seconds...');
-    
-                    Resque::enqueue(Event::CERTIFICATES_QUEUE_NAME, Event::CERTIFICATES_CLASS_NAME, [
-                        'document' => $domainDocument,
-                        'domain' => $domain->get(),
-                        'validateTarget' => false,
-                        'validateCNAME' => false,
-                    ]);
-                }
->>>>>>> 582db042
+                Resque::enqueue(Event::CERTIFICATES_QUEUE_NAME, Event::CERTIFICATES_CLASS_NAME, [
+                    'domain' => $domain->get()
+                ]);
             }
 
             $domains[$domain->get()] = true;
