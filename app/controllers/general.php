--- conflicted
+++ resolved
@@ -108,12 +108,7 @@
         $headers = [
             'Content-Type: application/json',
             'Content-Length: ' . \strlen($body),
-<<<<<<< HEAD
-            'X-Appwrite-Project: ' . $projectId,
-            'Host: ' . $host,
-=======
             'X-Appwrite-Project: ' . $projectId
->>>>>>> 8b4479aa
         ];
 
         $ch = \curl_init();
