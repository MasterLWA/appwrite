--- conflicted
+++ resolved
@@ -99,23 +99,13 @@
                     ]);
 
                     $domainDocument = $dbForConsole->createDocument('domains', $domainDocument);
-<<<<<<< HEAD
-
-                    Console::info('Issuing a TLS certificate for the main domain (' . $domain->get() . ') in a few seconds...');
-
-                    $event = new Certificate();
-                    $event
-                        ->setDomain($domainDocument)
-                        ->trigger();
-=======
->>>>>>> 83702bf0
                 }
 
                 Console::info('Issuing a TLS certificate for the main domain (' . $domain->get() . ') in a few seconds...');
-    
-                Resque::enqueue(Event::CERTIFICATES_QUEUE_NAME, Event::CERTIFICATES_CLASS_NAME, [
-                    'domain' => $domain->get()
-                ]);
+
+                (new Certificate())
+                    ->setDomain($domainDocument)
+                    ->trigger();
             }
 
             $domains[$domain->get()] = true;
