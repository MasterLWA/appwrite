--- conflicted
+++ resolved
@@ -12,11 +12,7 @@
 use Utopia\Config\Config;
 use Utopia\Domains\Domain;
 use Appwrite\Auth\Auth;
-<<<<<<< HEAD
 use Appwrite\Event\Certificate;
-=======
-use Appwrite\Event\Event;
->>>>>>> 58b72034
 use Appwrite\Network\Validator\Origin;
 use Appwrite\Utopia\Response\Filters\V11 as ResponseV11;
 use Appwrite\Utopia\Response\Filters\V12 as ResponseV12;
@@ -93,16 +89,6 @@
                     new Query('domain', QUERY::TYPE_EQUAL, [$domain->get()])
                 ]);
 
-<<<<<<< HEAD
-                $domainDocument = $dbForConsole->createDocument('domains', $domainDocument);
-
-                Console::info('Issuing a TLS certificate for the master domain (' . $domain->get() . ') in a few seconds...');
-
-                $event = new Certificate();
-                $event
-                    ->setDomain($domainDocument)
-                    ->trigger();
-=======
                 if (!$domainDocument) {
                     $domainDocument = new Document([
                         'domain' => $domain->get(),
@@ -111,19 +97,16 @@
                         'verification' => false,
                         'certificateId' => null,
                     ]);
-    
+
                     $domainDocument = $dbForConsole->createDocument('domains', $domainDocument);
-    
+
                     Console::info('Issuing a TLS certificate for the main domain (' . $domain->get() . ') in a few seconds...');
-    
-                    Resque::enqueue(Event::CERTIFICATES_QUEUE_NAME, Event::CERTIFICATES_CLASS_NAME, [
-                        'document' => $domainDocument,
-                        'domain' => $domain->get(),
-                        'validateTarget' => false,
-                        'validateCNAME' => false,
-                    ]);
+
+                    $event = new Certificate();
+                    $event
+                        ->setDomain($domainDocument)
+                        ->trigger();
                 }
->>>>>>> 58b72034
             }
 
             $domains[$domain->get()] = true;
