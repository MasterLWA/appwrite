--- conflicted
+++ resolved
@@ -193,13 +193,8 @@
      */
     if (App::getEnv('_APP_OPTIONS_FORCE_HTTPS', 'disabled') === 'enabled') { // Force HTTPS
         if ($request->getProtocol() !== 'https') {
-<<<<<<< HEAD
-            if ($request->getMethod() !== Request::METHOD_GET) {
-                throw new Exception('Method unsupported over HTTP.', 500, Exception::GENERAL_PROTOCOL_UNSUPPORTED);
-=======
             if($request->getMethod() !== Request::METHOD_GET) {
                 throw new AppwriteException('Method unsupported over HTTP.', 500, AppwriteException::GENERAL_PROTOCOL_UNSUPPORTED);
->>>>>>> 60ffee2c
             }
 
             return $response->redirect('https://' . $request->getHostname() . $request->getURI());
@@ -230,14 +225,8 @@
         !$originValidator->isValid($origin)
         && \in_array($request->getMethod(), [Request::METHOD_POST, Request::METHOD_PUT, Request::METHOD_PATCH, Request::METHOD_DELETE])
         && $route->getLabel('origin', false) !== '*'
-<<<<<<< HEAD
-        && empty($request->getHeader('x-appwrite-key', ''))
-    ) {
-        throw new Exception($originValidator->getDescription(), 403, Exception::GENERAL_UNKNOWN_ORIGIN);
-=======
         && empty($request->getHeader('x-appwrite-key', ''))) {
         throw new AppwriteException($originValidator->getDescription(), 403, AppwriteException::GENERAL_UNKNOWN_ORIGIN);
->>>>>>> 60ffee2c
     }
 
     /*
@@ -301,23 +290,12 @@
         Authorization::setRole($authRole);
     }
 
-<<<<<<< HEAD
-    $service = $route->getLabel('sdk.namespace', '');
-    if (!empty($service)) {
-        if (
-            array_key_exists($service, $project->getAttribute('services', []))
-            && !$project->getAttribute('services', [])[$service]
-            && !Auth::isPrivilegedUser(Authorization::getRoles())
-        ) {
-            throw new Exception('Service is disabled', 503, Exception::GENERAL_SERVICE_DISABLED);
-=======
     $service = $route->getLabel('sdk.namespace','');
     if(!empty($service)) {
         if(array_key_exists($service, $project->getAttribute('services',[]))
             && !$project->getAttribute('services',[])[$service]
             && !Auth::isPrivilegedUser(Authorization::getRoles())) {
             throw new AppwriteException('Service is disabled', 503, AppwriteException::GENERAL_SERVICE_DISABLED);
->>>>>>> 60ffee2c
         }
     }
 
@@ -326,11 +304,7 @@
             throw new AppwriteException('Project not found', 404, AppwriteException::PROJECT_NOT_FOUND);
         }
 
-<<<<<<< HEAD
-        throw new Exception($user->getAttribute('email', 'User') . ' (role: ' . \strtolower($roles[$role]['label']) . ') missing scope (' . $scope . ')', 401, Exception::GENERAL_UNAUTHORIZED_SCOPE);
-=======
         throw new AppwriteException($user->getAttribute('email', 'User').' (role: '.\strtolower($roles[$role]['label']).') missing scope ('.$scope.')', 401, AppwriteException::GENERAL_UNAUTHORIZED_SCOPE);
->>>>>>> 60ffee2c
     }
 
     if (false === $user->getAttribute('status')) { // Account is blocked
@@ -438,13 +412,8 @@
 
     /** Handle Utopia Errors */
     if ($error instanceof Utopia\Exception) {
-<<<<<<< HEAD
-        $error = new Exception($message, $code, Exception::GENERAL_UNKNOWN, $error);
-        switch ($code) {
-=======
         $error = new AppwriteException($message, $code, AppwriteException::GENERAL_UNKNOWN, $error);
         switch($code) {
->>>>>>> 60ffee2c
             case 400:
                 $error->setType(AppwriteException::GENERAL_ARGUMENT_INVALID);
                 break;
@@ -565,13 +534,8 @@
     ->label('scope', 'public')
     ->label('docs', false)
     ->inject('response')
-<<<<<<< HEAD
-    ->action(function ($response) {
-        $template = new View(__DIR__ . '/../views/general/robots.phtml');
-=======
     ->action(function (Response $response) {
         $template = new View(__DIR__.'/../views/general/robots.phtml');
->>>>>>> 60ffee2c
         $response->text($template->render(false));
     });
 
@@ -580,13 +544,8 @@
     ->label('scope', 'public')
     ->label('docs', false)
     ->inject('response')
-<<<<<<< HEAD
-    ->action(function ($response) {
-        $template = new View(__DIR__ . '/../views/general/humans.phtml');
-=======
     ->action(function (Response $response) {
         $template = new View(__DIR__.'/../views/general/humans.phtml');
->>>>>>> 60ffee2c
         $response->text($template->render(false));
     });
 
