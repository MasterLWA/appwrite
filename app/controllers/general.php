<?php

require_once __DIR__.'/../init.php';

use Utopia\App;
use Utopia\Logger\Log;
use Utopia\Logger\Log\User;
use Utopia\Swoole\Request;
use Appwrite\Utopia\Response;
use Appwrite\Utopia\View;
use Utopia\Exception;
use Utopia\Config\Config;
use Utopia\Domains\Domain;
use Appwrite\Auth\Auth;
use Appwrite\Network\Validator\Origin;
use Appwrite\Utopia\Response\Filters\V06;
use Appwrite\Utopia\Response\Filters\V07;
use Appwrite\Utopia\Response\Filters\V08;
use Utopia\CLI\Console;
use Utopia\Database\Document;
use Utopia\Database\Query;
use Utopia\Database\Validator\Authorization;

Config::setParam('domainVerification', false);
Config::setParam('cookieDomain', 'localhost');
Config::setParam('cookieSamesite', Response::COOKIE_SAMESITE_NONE);

App::init(function ($utopia, $request, $response, $console, $project, $dbForConsole, $user, $locale, $clients) {
    /** @var Utopia\App $utopia */
    /** @var Utopia\Swoole\Request $request */
    /** @var Appwrite\Utopia\Response $response */
    /** @var Utopia\Database\Document $console */
    /** @var Utopia\Database\Document $project */
    /** @var Utopia\Database\Database $dbForConsole */
    /** @var Utopia\Database\Document $user */
    /** @var Utopia\Locale\Locale $locale */
    /** @var array $clients */

    $domain = $request->getHostname();
    $domains = Config::getParam('domains', []);
    if (!array_key_exists($domain, $domains)) {
        $domain = new Domain(!empty($domain) ? $domain : '');

        if (empty($domain->get()) || !$domain->isKnown() || $domain->isTest()) {
            $domains[$domain->get()] = false;
            Console::warning($domain->get() . ' is not a publicly accessible domain. Skipping SSL certificate generation.');
        } elseif(str_starts_with($request->getURI(), '/.well-known/acme-challenge')) {
            Console::warning('Skipping SSL certificates generation on ACME challenge.');
        } else {
            Authorization::disable();

            $domainDocument = $dbForConsole->findOne('domains', [
                new Query('domain', QUERY::TYPE_EQUAL, [$domain->get()])
            ]);

            if (!$domainDocument) {
                $domainDocument = new Document([
                    'domain' => $domain->get(),
                    'tld' => $domain->getSuffix(),
                    'registerable' => $domain->getRegisterable(),
                    'verification' => false,
                    'certificateId' => null,
                ]);

                $domainDocument = $dbForConsole->createDocument('domains', $domainDocument);

                Console::info('Issuing a TLS certificate for the master domain (' . $domain->get() . ') in a few seconds...');

                Resque::enqueue('v1-certificates', 'CertificatesV1', [
                    'document' => $domainDocument,
                    'domain' => $domain->get(),
                    'validateTarget' => false,
                    'validateCNAME' => false,
                ]);
            }

            $domains[$domain->get()] = true;

            Authorization::reset(); // ensure authorization is re-enabled
        }
        Config::setParam('domains', $domains);
    }

    $localeParam = (string) $request->getParam('locale', $request->getHeader('x-appwrite-locale', ''));

    if (\in_array($localeParam, Config::getParam('locale-codes'))) {
        $locale->setDefault($localeParam);
    };

    $route = $utopia->match($request);

    if ($project->isEmpty()) {
        throw new Exception('Project not found', 404);
    }

    if (!empty($route->getLabel('sdk.auth', [])) && $project->isEmpty() && ($route->getLabel('scope', '') !== 'public')) {
        throw new Exception('Missing or unknown project ID', 400);
    }

    $referrer = $request->getReferer();
    $origin = \parse_url($request->getOrigin($referrer), PHP_URL_HOST);
    $protocol = \parse_url($request->getOrigin($referrer), PHP_URL_SCHEME);
    $port = \parse_url($request->getOrigin($referrer), PHP_URL_PORT);

    $refDomain = (!empty($protocol) ? $protocol : $request->getProtocol()).'://'.((\in_array($origin, $clients))
        ? $origin : 'localhost').(!empty($port) ? ':'.$port : '');

    $refDomain = (!$route->getLabel('origin', false))  // This route is publicly accessible
        ? $refDomain
        : (!empty($protocol) ? $protocol : $request->getProtocol()).'://'.$origin.(!empty($port) ? ':'.$port : '');

    $selfDomain = new Domain($request->getHostname());
    $endDomain = new Domain((string)$origin);

    // var_dump('referer', $referrer);
    // var_dump('origin', $origin);
    // var_dump('port', $request->getPort());
    // var_dump('hostname', $request->getHostname());
    // var_dump('protocol', $request->getProtocol());
    // var_dump('method', $request->getMethod());
    // var_dump('ip', $request->getIP());
    // var_dump('-----------------');
    // var_dump($request->debug());

    Config::setParam('domainVerification',
        ($selfDomain->getRegisterable() === $endDomain->getRegisterable()) &&
            $endDomain->getRegisterable() !== '');

    Config::setParam('cookieDomain', (
        $request->getHostname() === 'localhost' ||
        $request->getHostname() === 'localhost:'.$request->getPort() ||
        (\filter_var($request->getHostname(), FILTER_VALIDATE_IP) !== false)
    )
        ? null
        : '.'.$request->getHostname()
    );

    /* 
     * Response format
     */
    $responseFormat = $request->getHeader('x-appwrite-response-format', App::getEnv('_APP_SYSTEM_RESPONSE_FORMAT', ''));
    if ($responseFormat) {
        switch($responseFormat) {
            case version_compare ($responseFormat , '0.6.2', '<=') :
                Response::setFilter(new V06());
                break;
            case version_compare ($responseFormat , '0.7.2', '<=') :
                Response::setFilter(new V07());
                break;
            case version_compare ($responseFormat , '0.8.0', '<=') :
                Response::setFilter(new V08());
                break;
            default:
                Response::setFilter(null);
        }
    } else {
        Response::setFilter(null);
    }

    /*
     * Security Headers
     *
     * As recommended at:
     * @see https://www.owasp.org/index.php/List_of_useful_HTTP_headers
     */
    if (App::getEnv('_APP_OPTIONS_FORCE_HTTPS', 'disabled') === 'enabled') { // Force HTTPS
        if ($request->getProtocol() !== 'https') {
            return $response->redirect('https://'.$request->getHostname().$request->getURI());
        }

        $response->addHeader('Strict-Transport-Security', 'max-age='.(60 * 60 * 24 * 126)); // 126 days
    }

    $response
        ->addHeader('Server', 'Appwrite')
        ->addHeader('X-Content-Type-Options', 'nosniff')
        ->addHeader('Access-Control-Allow-Methods', 'GET, POST, PUT, PATCH, DELETE')
        ->addHeader('Access-Control-Allow-Headers', 'Origin, Cookie, Set-Cookie, X-Requested-With, Content-Type, Access-Control-Allow-Origin, Access-Control-Request-Headers, Accept, X-Appwrite-Project, X-Appwrite-Key, X-Appwrite-Locale, X-Appwrite-Mode, X-Appwrite-JWT, X-Appwrite-Response-Format, X-SDK-Version, Cache-Control, Expires, Pragma')
        ->addHeader('Access-Control-Expose-Headers', 'X-Fallback-Cookies')
        ->addHeader('Access-Control-Allow-Origin', $refDomain)
        ->addHeader('Access-Control-Allow-Credentials', 'true')
    ;

    /*
     * Validate Client Domain - Check to avoid CSRF attack
     *  Adding Appwrite API domains to allow XDOMAIN communication
     *  Skip this check for non-web platforms which are not required to send an origin header
     */
    $origin = $request->getOrigin($request->getReferer(''));
    $originValidator = new Origin(\array_merge($project->getAttribute('platforms', []), $console->getAttribute('platforms', [])));

    if (!$originValidator->isValid($origin)
        && \in_array($request->getMethod(), [Request::METHOD_POST, Request::METHOD_PUT, Request::METHOD_PATCH, Request::METHOD_DELETE])
        && $route->getLabel('origin', false) !== '*'
        && empty($request->getHeader('x-appwrite-key', ''))) {
        throw new Exception($originValidator->getDescription(), 403);
    }

    /*
     * ACL Check
     */
    $role = ($user->isEmpty()) ? Auth::USER_ROLE_GUEST : Auth::USER_ROLE_MEMBER;

    // Add user roles
    $memberships = $user->find('teamId', $project->getAttribute('teamId', null), 'memberships');

    if ($memberships) {
        foreach ($memberships->getAttribute('roles', []) as $memberRole) {
            switch ($memberRole) {
                case 'owner':
                    $role = Auth::USER_ROLE_OWNER;
                    break;
                case 'admin':
                    $role = Auth::USER_ROLE_ADMIN;
                    break;
                case 'developer':
                    $role = Auth::USER_ROLE_DEVELOPER;
                    break;
            }
        }
    }

    $roles = Config::getParam('roles', []);
    $scope = $route->getLabel('scope', 'none'); // Allowed scope for chosen route
    $scopes = $roles[$role]['scopes']; // Allowed scopes for user role

    $authKey = $request->getHeader('x-appwrite-key', '');

    if (!empty($authKey)) { // API Key authentication
        // Check if given key match project API keys
        $key = $project->find('secret', $authKey, 'keys');

        /*
         * Try app auth when we have project key and no user
         *  Mock user to app and grant API key scopes in addition to default app scopes
         */
        if ($key && $user->isEmpty()) {
            $user = new Document([
                '$id' => '',
                'status' => true,
                'email' => 'app.'.$project->getId().'@service.'.$request->getHostname(),
                'password' => '',
                'name' => $project->getAttribute('name', 'Untitled'),
            ]);

            $role = Auth::USER_ROLE_APP;
            $scopes = \array_merge($roles[$role]['scopes'], $key->getAttribute('scopes', []));

            Authorization::setRole('role:'.Auth::USER_ROLE_APP);
            Authorization::setDefaultStatus(false);  // Cancel security segmentation for API keys.
        }
    }

    Authorization::setRole('role:'.$role);

    foreach (Auth::getRoles($user) as $authRole) {
        Authorization::setRole($authRole);
    }

    $service = $route->getLabel('sdk.namespace','');
    if(!empty($service)) {
        if(array_key_exists($service, $project->getAttribute('services',[]))
            && !$project->getAttribute('services',[])[$service]
            && !Auth::isPrivilegedUser(Authorization::getRoles())) {
            throw new Exception('Service is disabled', 503);
        }
    }

    if (!\in_array($scope, $scopes)) {
        if ($project->isEmpty()) { // Check if permission is denied because project is missing
            throw new Exception('Project not found', 404);
        }

        throw new Exception($user->getAttribute('email', 'User').' (role: '.\strtolower($roles[$role]['label']).') missing scope ('.$scope.')', 401);
    }

    if (false === $user->getAttribute('status')) { // Account is blocked
        throw new Exception('Invalid credentials. User is blocked', 401);
    }

    if ($user->getAttribute('reset')) {
        throw new Exception('Password reset is required', 412);
    }

}, ['utopia', 'request', 'response', 'console', 'project', 'dbForConsole', 'user', 'locale', 'clients']);

App::options(function ($request, $response) {
    /** @var Utopia\Swoole\Request $request */
    /** @var Appwrite\Utopia\Response $response */

    $origin = $request->getOrigin();

    $response
        ->addHeader('Server', 'Appwrite')
        ->addHeader('Access-Control-Allow-Methods', 'GET, POST, PUT, PATCH, DELETE')
        ->addHeader('Access-Control-Allow-Headers', 'Origin, Cookie, Set-Cookie, X-Requested-With, Content-Type, Access-Control-Allow-Origin, Access-Control-Request-Headers, Accept, X-Appwrite-Project, X-Appwrite-Key, X-Appwrite-Locale, X-Appwrite-Mode, X-Appwrite-JWT, X-Appwrite-Response-Format, X-SDK-Version, Cache-Control, Expires, Pragma, X-Fallback-Cookies')
        ->addHeader('Access-Control-Expose-Headers', 'X-Fallback-Cookies')
        ->addHeader('Access-Control-Allow-Origin', $origin)
        ->addHeader('Access-Control-Allow-Credentials', 'true')
        ->noContent();
}, ['request', 'response']);

App::error(function ($error, $utopia, $request, $response, $layout, $project, $logger, $loggerBreadcrumbs) {
    /** @var Exception $error */
    /** @var Utopia\App $utopia */
    /** @var Utopia\Swoole\Request $request */
    /** @var Appwrite\Utopia\Response $response */
<<<<<<< HEAD
    /** @var Utopia\View $layout */
    /** @var Appwrite\Database\Document $project */
    /** @var Utopia\Logger\Logger $logger */
    /** @var Utopia\Logger\Log\Breadcrumb[] $loggerBreadcrumbs */

    $version = App::getEnv('_APP_VERSION', 'UNKNOWN');
    $route = $utopia->match($request);

    if($logger) {
        if($error->getCode() >= 500 || $error->getCode() === 0) {
            try {
                $user = $utopia->getResource('user');
                /** @var Appwrite\Database\Document $user */
            } catch(\Throwable $th) {
                // All good, user is optional information for logger
            }

            $log = new Utopia\Logger\Log();

            if(isset($user) && !$user->isEmpty()) {
                $log->setUser(new User($user->getId()));
            }

            $log->setNamespace("http");
            $log->setServer(\gethostname());
            $log->setVersion($version);
            $log->setType(Log::TYPE_ERROR);
            $log->setMessage($error->getMessage());

            $log->addTag('method', $route->getMethod());
            $log->addTag('url',  $route->getPath());
            $log->addTag('verboseType', get_class($error));
            $log->addTag('code', $error->getCode());
            $log->addTag('projectId', $project->getId());
            $log->addTag('hostname', $request->getHostname());
            $log->addTag('locale', (string)$request->getParam('locale', $request->getHeader('x-appwrite-locale', '')));

            $log->addExtra('file', $error->getFile());
            $log->addExtra('line', $error->getLine());
            $log->addExtra('trace', $error->getTraceAsString());
            $log->addExtra('roles', Authorization::$roles);

            $action = $route->getLabel("sdk.namespace", "UNKNOWN_NAMESPACE") . '.' . $route->getLabel("sdk.method", "UNKNOWN_METHOD");
            $log->setAction($action);

            $isProduction = App::getEnv('_APP_ENV', 'development') === 'production';
            $log->setEnvironment($isProduction ? Log::ENVIRONMENT_PRODUCTION : Log::ENVIRONMENT_STAGING);

            foreach($loggerBreadcrumbs as $loggerBreadcrumb) {
                $log->addBreadcrumb($loggerBreadcrumb);
            }

            $responseCode = $logger->addLog($log);
            Console::info('Log pushed with status code: '.$responseCode);
        }
    }
=======
    /** @var Appwrite\Utopia\View $layout */
    /** @var Utopia\Database\Document $project */
>>>>>>> b6dddd3c

    if ($error instanceof PDOException) {
        throw $error;
    }

    $template = ($route) ? $route->getLabel('error', null) : null;

    if (php_sapi_name() === 'cli') {
        Console::error('[Error] Timestamp: '.date('c', time()));

        if($route) {
            Console::error('[Error] Method: '.$route->getMethod());
            Console::error('[Error] URL: '.$route->getPath());
        }

        Console::error('[Error] Type: '.get_class($error));
        Console::error('[Error] Message: '.$error->getMessage());
        Console::error('[Error] File: '.$error->getFile());
        Console::error('[Error] Line: '.$error->getLine());
    }

    switch ($error->getCode()) { // Don't show 500 errors!
        case 400: // Error allowed publicly
        case 401: // Error allowed publicly
        case 402: // Error allowed publicly
        case 403: // Error allowed publicly
        case 404: // Error allowed publicly
        case 409: // Error allowed publicly
        case 412: // Error allowed publicly
        case 429: // Error allowed publicly
        case 501: // Error allowed publicly
        case 503: // Error allowed publicly
            $code = $error->getCode();
            $message = $error->getMessage();
            break;
        default:
            $code = 500; // All other errors get the generic 500 server error status code
            $message = 'Server Error';
    }

    //$_SERVER = []; // Reset before reporting to error log to avoid keys being compromised

    $output = ((App::isDevelopment())) ? [
        'message' => $error->getMessage(),
        'code' => $error->getCode(),
        'file' => $error->getFile(),
        'line' => $error->getLine(),
        'trace' => $error->getTrace(),
        'version' => $version,
    ] : [
        'message' => $message,
        'code' => $code,
        'version' => $version,
    ];

    $response
        ->addHeader('Cache-Control', 'no-cache, no-store, must-revalidate')
        ->addHeader('Expires', '0')
        ->addHeader('Pragma', 'no-cache')
        ->setStatusCode($code)
    ;

    if ($template) {
        $comp = new View($template);

        $comp
            ->setParam('development', App::isDevelopment())
            ->setParam('projectName', $project->getAttribute('name'))
            ->setParam('projectURL', $project->getAttribute('url'))
            ->setParam('message', $error->getMessage())
            ->setParam('code', $code)
            ->setParam('trace', $error->getTrace())
        ;

        $layout
            ->setParam('title', $project->getAttribute('name').' - Error')
            ->setParam('description', 'No Description')
            ->setParam('body', $comp)
            ->setParam('version', $version)
            ->setParam('litespeed', false)
        ;

        $response->html($layout->render());
    }

    $response->dynamic(new Document($output),
        $utopia->isDevelopment() ? Response::MODEL_ERROR_DEV : Response::MODEL_ERROR);
}, ['error', 'utopia', 'request', 'response', 'layout', 'project', 'logger', 'loggerBreadcrumbs']);

App::get('/manifest.json')
    ->desc('Progressive app manifest file')
    ->label('scope', 'public')
    ->label('docs', false)
    ->inject('response')
    ->action(function ($response) {
        /** @var Appwrite\Utopia\Response $response */

        $response->json([
            'name' => APP_NAME,
            'short_name' => APP_NAME,
            'start_url' => '.',
            'url' => 'https://appwrite.io/',
            'display' => 'standalone',
            'background_color' => '#fff',
            'theme_color' => '#f02e65',
            'description' => 'End to end backend server for frontend and mobile apps. 👩‍💻👨‍💻',
            'icons' => [
                [
                    'src' => 'images/favicon.png',
                    'sizes' => '256x256',
                    'type' => 'image/png',
                ],
            ],
        ]);
    });

App::get('/robots.txt')
    ->desc('Robots.txt File')
    ->label('scope', 'public')
    ->label('docs', false)
    ->inject('response')
    ->action(function ($response) {
        $template = new View(__DIR__.'/../views/general/robots.phtml');
        $response->text($template->render(false));
    });

App::get('/humans.txt')
    ->desc('Humans.txt File')
    ->label('scope', 'public')
    ->label('docs', false)
    ->inject('response')
    ->action(function ($response) {
        $template = new View(__DIR__.'/../views/general/humans.phtml');
        $response->text($template->render(false));
    });

App::get('/.well-known/acme-challenge')
    ->desc('SSL Verification')
    ->label('scope', 'public')
    ->label('docs', false)
    ->inject('request')
    ->inject('response')
    ->action(function ($request, $response) {
        $base = \realpath(APP_STORAGE_CERTIFICATES);
        $path = \str_replace('/.well-known/acme-challenge/', '', $request->getURI());
        $absolute = \realpath($base.'/.well-known/acme-challenge/'.$path);

        if (!$base) {
            throw new Exception('Storage error', 500);
        }

        if (!$absolute) {
            throw new Exception('Unknown path', 404);
        }

        if (!\substr($absolute, 0, \strlen($base)) === $base) {
            throw new Exception('Invalid path', 401);
        }

        if (!\file_exists($absolute)) {
            throw new Exception('Unknown path', 404);
        }

        $content = @\file_get_contents($absolute);

        if (!$content) {
            throw new Exception('Failed to get contents', 500);
        }

        $response->text($content);
    });

include_once __DIR__ . '/shared/api.php';
include_once __DIR__ . '/shared/web.php';

foreach (Config::getParam('services', []) as $service) {
    include_once $service['controller'];
}<|MERGE_RESOLUTION|>--- conflicted
+++ resolved
@@ -305,9 +305,8 @@
     /** @var Utopia\App $utopia */
     /** @var Utopia\Swoole\Request $request */
     /** @var Appwrite\Utopia\Response $response */
-<<<<<<< HEAD
-    /** @var Utopia\View $layout */
-    /** @var Appwrite\Database\Document $project */
+    /** @var Appwrite\Utopia\View $layout */
+    /** @var Utopia\Database\Document $project */
     /** @var Utopia\Logger\Logger $logger */
     /** @var Utopia\Logger\Log\Breadcrumb[] $loggerBreadcrumbs */
 
@@ -362,10 +361,6 @@
             Console::info('Log pushed with status code: '.$responseCode);
         }
     }
-=======
-    /** @var Appwrite\Utopia\View $layout */
-    /** @var Utopia\Database\Document $project */
->>>>>>> b6dddd3c
 
     if ($error instanceof PDOException) {
         throw $error;
