--- conflicted
+++ resolved
@@ -100,23 +100,15 @@
 
                     $domainDocument = $dbForConsole->createDocument('domains', $domainDocument);
 
-<<<<<<< HEAD
-                Console::info('Issuing a TLS certificate for the main domain (' . $domain->get() . ') in a few seconds...');
-
-                (new Certificate())
-                    ->setDomain($domainDocument)
-                    ->trigger();
-=======
                     Console::info('Issuing a TLS certificate for the main domain (' . $domain->get() . ') in a few seconds...');
-        
-                    Resque::enqueue(Event::CERTIFICATES_QUEUE_NAME, Event::CERTIFICATES_CLASS_NAME, [
-                        'domain' => $domain->get()
-                    ]);
+
+                    (new Certificate())
+                        ->setDomain($domainDocument)
+                        ->trigger();
                 }
->>>>>>> 843f992e
             }
-
             $domains[$domain->get()] = true;
+
             Authorization::reset(); // ensure authorization is re-enabled
         }
         Config::setParam('domains', $domains);
