<?php

use Appwrite\Specification\Format\OpenAPI3;
use Appwrite\Specification\Format\Swagger2;
use Appwrite\Specification\Specification;
use Appwrite\Utopia\View;
use Utopia\App;
use Utopia\Config\Config;
use Utopia\Exception;
use Utopia\Validator\Range;
use Utopia\Validator\WhiteList;

App::init(function ($layout) {
    /** @var Appwrite\Utopia\View $layout */

    $header = new View(__DIR__.'/../../views/home/comps/header.phtml');
    $footer = new View(__DIR__.'/../../views/home/comps/footer.phtml');

    $footer
        ->setParam('version', App::getEnv('_APP_VERSION', 'UNKNOWN'))
    ;

    $layout
        ->setParam('title', APP_NAME)
        ->setParam('description', '')
        ->setParam('class', 'home')
        ->setParam('platforms', Config::getParam('platforms'))
        ->setParam('header', [$header])
        ->setParam('footer', [$footer])
    ;
}, ['layout'], 'home');

App::shutdown(function ($response, $layout) {
    /** @var Appwrite\Utopia\Response $response */
    /** @var Appwrite\Utopia\View $layout */

    $response->html($layout->render());
}, ['response', 'layout'], 'home');

App::get('/')
    ->groups(['web', 'home'])
    ->label('permission', 'public')
    ->label('scope', 'home')
    ->inject('response')
    ->inject('dbForConsole')
    ->inject('project')
    ->action(function ($response, $dbForConsole, $project) {
        /** @var Appwrite\Utopia\Response $response */
        /** @var Utopia\Database\Database $dbForConsole */
        /** @var Utopia\Database\Document $project */

        $response
            ->addHeader('Cache-Control', 'no-store, no-cache, must-revalidate, max-age=0')
            ->addHeader('Expires', 0)
            ->addHeader('Pragma', 'no-cache')
        ;

        if ('console' === $project->getId() || $project->isEmpty()) {
            $whitelistRoot = App::getEnv('_APP_CONSOLE_WHITELIST_ROOT', 'enabled');

            if($whitelistRoot !== 'disabled') {
                $count = $dbForConsole->count('users', [], 1);

                if($count !== 0) {
                    return $response->redirect('/auth/signin');
                }
            }
        }

        $response->redirect('/auth/signup');
    });

App::get('/auth/signin')
    ->groups(['web', 'home'])
    ->label('permission', 'public')
    ->label('scope', 'home')
    ->inject('layout')
    ->action(function ($layout) {
        /** @var Appwrite\Utopia\View $layout */

        $page = new View(__DIR__.'/../../views/home/auth/signin.phtml');

        $page
            ->setParam('root', App::getEnv('_APP_CONSOLE_WHITELIST_ROOT', 'enabled'))
        ;

        $layout
            ->setParam('title', 'Sign In - '.APP_NAME)
            ->setParam('body', $page);
    });

App::get('/auth/signup')
    ->groups(['web', 'home'])
    ->label('permission', 'public')
    ->label('scope', 'home')
    ->inject('layout')
    ->action(function ($layout) {
        /** @var Appwrite\Utopia\View $layout */
        $page = new View(__DIR__.'/../../views/home/auth/signup.phtml');

        $page
            ->setParam('root', App::getEnv('_APP_CONSOLE_WHITELIST_ROOT', 'enabled'))
        ;

        $layout
            ->setParam('title', 'Sign Up - '.APP_NAME)
            ->setParam('body', $page);
    });

App::get('/auth/recovery')
    ->groups(['web', 'home'])
    ->label('permission', 'public')
    ->label('scope', 'home')
    ->inject('layout')
    ->action(function ($layout) {
        /** @var Appwrite\Utopia\View $layout */

        $page = new View(__DIR__.'/../../views/home/auth/recovery.phtml');

        $page
            ->setParam('smtpEnabled', (!empty(App::getEnv('_APP_SMTP_HOST'))))
        ;

        $layout
            ->setParam('title', 'Password Recovery - '.APP_NAME)
            ->setParam('body', $page);
    });

App::get('/auth/confirm')
    ->groups(['web', 'home'])
    ->label('permission', 'public')
    ->label('scope', 'home')
    ->inject('layout')
    ->action(function ($layout) {
        /** @var Appwrite\Utopia\View $layout */

        $page = new View(__DIR__.'/../../views/home/auth/confirm.phtml');

        $layout
            ->setParam('title', 'Account Confirmation - '.APP_NAME)
            ->setParam('body', $page);
    });

App::get('/auth/join')
    ->groups(['web', 'home'])
    ->label('permission', 'public')
    ->label('scope', 'home')
    ->inject('layout')
    ->action(function ($layout) {
        /** @var Appwrite\Utopia\View $layout */

        $page = new View(__DIR__.'/../../views/home/auth/join.phtml');

        $layout
            ->setParam('title', 'Invitation - '.APP_NAME)
            ->setParam('body', $page);
    });

App::get('/auth/recovery/reset')
    ->groups(['web', 'home'])
    ->label('permission', 'public')
    ->label('scope', 'home')
    ->inject('layout')
    ->action(function ($layout) {
        /** @var Appwrite\Utopia\View $layout */

        $page = new View(__DIR__.'/../../views/home/auth/recovery/reset.phtml');

        $layout
            ->setParam('title', 'Password Reset - '.APP_NAME)
            ->setParam('body', $page);
    });

App::get('/auth/oauth2/success')
    ->groups(['web', 'home'])
    ->label('permission', 'public')
    ->label('scope', 'home')
    ->inject('layout')
    ->action(function ($layout) {
        /** @var Appwrite\Utopia\View $layout */

        $page = new View(__DIR__.'/../../views/home/auth/oauth2.phtml');

        $layout
            ->setParam('title', APP_NAME)
            ->setParam('body', $page)
            ->setParam('header', [])
            ->setParam('footer', [])
        ;
    });

App::get('/auth/magic-url')
    ->groups(['web', 'home'])
    ->label('permission', 'public')
    ->label('scope', 'home')
    ->inject('layout')
    ->action(function ($layout) {
        /** @var Appwrite\Utopia\View $layout */

        $page = new View(__DIR__.'/../../views/home/auth/magicURL.phtml');

        $layout
            ->setParam('title', APP_NAME)
            ->setParam('body', $page)
            ->setParam('header', [])
            ->setParam('footer', [])
        ;
    });

App::get('/auth/oauth2/failure')
    ->groups(['web', 'home'])
    ->label('permission', 'public')
    ->label('scope', 'home')
    ->inject('layout')
    ->action(function ($layout) {
        /** @var Appwrite\Utopia\View $layout */

        $page = new View(__DIR__.'/../../views/home/auth/oauth2.phtml');

        $layout
            ->setParam('title', APP_NAME)
            ->setParam('body', $page)
            ->setParam('header', [])
            ->setParam('footer', [])
        ;
    });

App::get('/error/:code')
    ->groups(['web', 'home'])
    ->label('permission', 'public')
    ->label('scope', 'home')
    ->param('code', null, new \Utopia\Validator\Numeric(), 'Valid status code number', false)
    ->inject('layout')
    ->action(function ($code, $layout) {
        /** @var Appwrite\Utopia\View $layout */

        $page = new View(__DIR__.'/../../views/error.phtml');

        $page
            ->setParam('code', $code)
        ;

        $layout
            ->setParam('title', 'Error'.' - '.APP_NAME)
            ->setParam('body', $page);
    });

<<<<<<< HEAD
App::get('/specs/:format')
    ->groups(['web', 'home'])
    ->label('scope', 'public')
    ->label('docs', false)
    ->label('origin', '*')
    ->param('format', 'swagger2', new WhiteList(['swagger2', 'open-api3'], true), 'Spec format.', true)
    ->param('platform', APP_PLATFORM_CLIENT, new WhiteList([APP_PLATFORM_CLIENT, APP_PLATFORM_SERVER, APP_PLATFORM_CONSOLE], true), 'Choose target platform.', true)
    ->param('tests', 0, function () {return new Range(0, 1);}, 'Include only test services.', true)
    ->inject('utopia')
    ->inject('request')
    ->inject('response')
    ->action(function ($format, $platform, $tests, $utopia, $request, $response) {
        /** @var Utopia\App $utopia */
        /** @var Appwrite\Utopia\Request $request */
        /** @var Appwrite\Utopia\Response $response */

        $platforms = [
            'client' => APP_PLATFORM_CLIENT,
            'server' => APP_PLATFORM_SERVER,
            'console' => APP_PLATFORM_CONSOLE,
        ];

        $authCounts = [
            'client' => 1,
            'server' => 2,
            'console' => 1,
        ];

        $routes = [];
        $models = [];
        $services = [];

        $keys = [
            APP_PLATFORM_CLIENT => [
                'Project' => [
                    'type' => 'apiKey',
                    'name' => 'X-Appwrite-Project',
                    'description' => 'Your project ID',
                    'in' => 'header',
                ],
                'JWT' => [
                    'type' => 'apiKey',
                    'name' => 'X-Appwrite-JWT',
                    'description' => 'Your secret JSON Web Token',
                    'in' => 'header',
                ],
                'Locale' => [
                    'type' => 'apiKey',
                    'name' => 'X-Appwrite-Locale',
                    'description' => '',
                    'in' => 'header',
                ],
            ],
            APP_PLATFORM_SERVER => [
                'Project' => [
                    'type' => 'apiKey',
                    'name' => 'X-Appwrite-Project',
                    'description' => 'Your project ID',
                    'in' => 'header',
                ],
                'Key' => [
                    'type' => 'apiKey',
                    'name' => 'X-Appwrite-Key',
                    'description' => 'Your secret API key',
                    'in' => 'header',
                ],
                'JWT' => [
                    'type' => 'apiKey',
                    'name' => 'X-Appwrite-JWT',
                    'description' => 'Your secret JSON Web Token',
                    'in' => 'header',
                ],
                'Locale' => [
                    'type' => 'apiKey',
                    'name' => 'X-Appwrite-Locale',
                    'description' => '',
                    'in' => 'header',
                ],
            ],
            APP_PLATFORM_CONSOLE => [
                'Project' => [
                    'type' => 'apiKey',
                    'name' => 'X-Appwrite-Project',
                    'description' => 'Your project ID',
                    'in' => 'header',
                ],
                'Key' => [
                    'type' => 'apiKey',
                    'name' => 'X-Appwrite-Key',
                    'description' => 'Your secret API key',
                    'in' => 'header',
                ],
                'JWT' => [
                    'type' => 'apiKey',
                    'name' => 'X-Appwrite-JWT',
                    'description' => 'Your secret JSON Web Token',
                    'in' => 'header',
                ],
                'Locale' => [
                    'type' => 'apiKey',
                    'name' => 'X-Appwrite-Locale',
                    'description' => '',
                    'in' => 'header',
                ],
                'Mode' => [
                    'type' => 'apiKey',
                    'name' => 'X-Appwrite-Mode',
                    'description' => '',
                    'in' => 'header',
                ],
            ],
        ];

        foreach ($utopia->getRoutes() as $key => $method) {
            foreach ($method as $route) { /** @var \Utopia\Route $route */
                $routeSecurity = $route->getLabel('sdk.auth', []);
                $sdkPlatofrms = [];

                foreach ($routeSecurity as $value) {
                    switch ($value) {
                        case APP_AUTH_TYPE_SESSION:
                            $sdkPlatofrms[] = APP_PLATFORM_CLIENT;
                            break;
                        case APP_AUTH_TYPE_KEY:
                            $sdkPlatofrms[] = APP_PLATFORM_SERVER;
                            break;
                        case APP_AUTH_TYPE_JWT:
                            $sdkPlatofrms[] = APP_PLATFORM_SERVER;
                            break;
                        case APP_AUTH_TYPE_ADMIN:
                            $sdkPlatofrms[] = APP_PLATFORM_CONSOLE;
                            break;
                    }
                }

                if(empty($routeSecurity)) {
                    $sdkPlatofrms[] = APP_PLATFORM_CLIENT;
                }

                if (!$route->getLabel('docs', true)) {
                    continue;
                }

                if ($route->getLabel('sdk.mock', false) && !$tests) {
                    continue;
                }

                if (!$route->getLabel('sdk.mock', false) && $tests) {
                    continue;
                }

                if (empty($route->getLabel('sdk.namespace', null))) {
                    continue;
                }

                if ($platform !== APP_PLATFORM_CONSOLE && !\in_array($platforms[$platform], $sdkPlatofrms)) {
                    continue;
                }

                $routes[] = $route;
                $modelLabel = $route->getLabel('sdk.response.model', 'none');
                $model = \is_array($modelLabel) ? \array_map(function($m) use($response) {
                    return $response->getModel($m);
                }, $modelLabel) : $response->getModel($modelLabel);
            }
        }

        foreach (Config::getParam('services', []) as $service) {
            if(!isset($service['docs']) // Skip service if not part of the public API
                || !isset($service['sdk'])
                || !$service['docs']
                || !$service['sdk']) {
                continue;
            }

            $services[] = [
                'name' => $service['key'] ?? '',
                'description' => $service['subtitle'] ?? '',
            ];
        }

        $models = $response->getModels();

        foreach ($models as $key => $value) {
            if($platform !== APP_PLATFORM_CONSOLE && !$value->isPublic()) {
                unset($models[$key]);
            }
        }

        switch ($format) {
            case 'swagger2':
                $format = new Swagger2($utopia, $services, $routes, $models, $keys[$platform], $authCounts[$platform] ?? 0);
                break;

            case 'open-api3':
                $format = new OpenAPI3($utopia, $services, $routes, $models, $keys[$platform], $authCounts[$platform] ?? 0);
                break;
            
            default:
                throw new Exception('Format not found', 404);
                break;
        }

        $specs = new Specification($format);
        
        $format
            ->setParam('name', APP_NAME)
            ->setParam('description', 'Appwrite backend as a service cuts up to 70% of the time and costs required for building a modern application. We abstract and simplify common development tasks behind a REST APIs, to help you develop your app in a fast and secure way. For full API documentation and tutorials go to [https://appwrite.io/docs](https://appwrite.io/docs)')
            ->setParam('endpoint', App::getEnv('_APP_HOME', $request->getProtocol().'://'.$request->getHostname()).'/v1')
            ->setParam('version', APP_VERSION_STABLE)
            ->setParam('terms', App::getEnv('_APP_HOME', $request->getProtocol().'://'.$request->getHostname()).'/policy/terms')
            ->setParam('support.email', App::getEnv('_APP_SYSTEM_EMAIL_ADDRESS', APP_EMAIL_TEAM))
            ->setParam('support.url', App::getEnv('_APP_HOME', $request->getProtocol().'://'.$request->getHostname()).'/support')
            ->setParam('contact.name', APP_NAME.' Team')
            ->setParam('contact.email', App::getEnv('_APP_SYSTEM_EMAIL_ADDRESS', APP_EMAIL_TEAM))
            ->setParam('contact.url', App::getEnv('_APP_HOME', $request->getProtocol().'://'.$request->getHostname()).'/support')
            ->setParam('license.name', 'BSD-3-Clause')
            ->setParam('license.url', 'https://raw.githubusercontent.com/appwrite/appwrite/master/LICENSE')
            ->setParam('docs.description', 'Full API docs, specs and tutorials')
            ->setParam('docs.url', App::getEnv('_APP_HOME', $request->getProtocol().'://'.$request->getHostname()).'/docs')
        ;

        $response
            ->json($specs->parse());
    });

=======
>>>>>>> a071cae7
App::get('/versions')
    ->desc('Get Version')
    ->groups(['web', 'home'])
    ->label('scope', 'public')
    ->inject('response')
    ->action(function ($response) {
        /** @var Appwrite\Utopia\Response $response */

        $platforms = Config::getParam('platforms');

        $versions = [
            'server' => APP_VERSION_STABLE,
        ];

        foreach($platforms as $platform) {
            $languages = $platform['languages'] ?? [];

            foreach ($languages as $key => $language) {
                if(isset($language['dev']) && $language['dev']) {
                    continue;
                }

                if(isset($language['enabled']) && !$language['enabled']) {
                    continue;
                }

                $platformKey = $platform['key'] ?? '';
                $languageKey = $language['key'] ?? '';
                $version = $language['version'] ?? '';
                $versions[$platformKey . '-' . $languageKey] = $version;
            }
        }

        $response->json($versions);
    });<|MERGE_RESOLUTION|>--- conflicted
+++ resolved
@@ -245,235 +245,6 @@
             ->setParam('body', $page);
     });
 
-<<<<<<< HEAD
-App::get('/specs/:format')
-    ->groups(['web', 'home'])
-    ->label('scope', 'public')
-    ->label('docs', false)
-    ->label('origin', '*')
-    ->param('format', 'swagger2', new WhiteList(['swagger2', 'open-api3'], true), 'Spec format.', true)
-    ->param('platform', APP_PLATFORM_CLIENT, new WhiteList([APP_PLATFORM_CLIENT, APP_PLATFORM_SERVER, APP_PLATFORM_CONSOLE], true), 'Choose target platform.', true)
-    ->param('tests', 0, function () {return new Range(0, 1);}, 'Include only test services.', true)
-    ->inject('utopia')
-    ->inject('request')
-    ->inject('response')
-    ->action(function ($format, $platform, $tests, $utopia, $request, $response) {
-        /** @var Utopia\App $utopia */
-        /** @var Appwrite\Utopia\Request $request */
-        /** @var Appwrite\Utopia\Response $response */
-
-        $platforms = [
-            'client' => APP_PLATFORM_CLIENT,
-            'server' => APP_PLATFORM_SERVER,
-            'console' => APP_PLATFORM_CONSOLE,
-        ];
-
-        $authCounts = [
-            'client' => 1,
-            'server' => 2,
-            'console' => 1,
-        ];
-
-        $routes = [];
-        $models = [];
-        $services = [];
-
-        $keys = [
-            APP_PLATFORM_CLIENT => [
-                'Project' => [
-                    'type' => 'apiKey',
-                    'name' => 'X-Appwrite-Project',
-                    'description' => 'Your project ID',
-                    'in' => 'header',
-                ],
-                'JWT' => [
-                    'type' => 'apiKey',
-                    'name' => 'X-Appwrite-JWT',
-                    'description' => 'Your secret JSON Web Token',
-                    'in' => 'header',
-                ],
-                'Locale' => [
-                    'type' => 'apiKey',
-                    'name' => 'X-Appwrite-Locale',
-                    'description' => '',
-                    'in' => 'header',
-                ],
-            ],
-            APP_PLATFORM_SERVER => [
-                'Project' => [
-                    'type' => 'apiKey',
-                    'name' => 'X-Appwrite-Project',
-                    'description' => 'Your project ID',
-                    'in' => 'header',
-                ],
-                'Key' => [
-                    'type' => 'apiKey',
-                    'name' => 'X-Appwrite-Key',
-                    'description' => 'Your secret API key',
-                    'in' => 'header',
-                ],
-                'JWT' => [
-                    'type' => 'apiKey',
-                    'name' => 'X-Appwrite-JWT',
-                    'description' => 'Your secret JSON Web Token',
-                    'in' => 'header',
-                ],
-                'Locale' => [
-                    'type' => 'apiKey',
-                    'name' => 'X-Appwrite-Locale',
-                    'description' => '',
-                    'in' => 'header',
-                ],
-            ],
-            APP_PLATFORM_CONSOLE => [
-                'Project' => [
-                    'type' => 'apiKey',
-                    'name' => 'X-Appwrite-Project',
-                    'description' => 'Your project ID',
-                    'in' => 'header',
-                ],
-                'Key' => [
-                    'type' => 'apiKey',
-                    'name' => 'X-Appwrite-Key',
-                    'description' => 'Your secret API key',
-                    'in' => 'header',
-                ],
-                'JWT' => [
-                    'type' => 'apiKey',
-                    'name' => 'X-Appwrite-JWT',
-                    'description' => 'Your secret JSON Web Token',
-                    'in' => 'header',
-                ],
-                'Locale' => [
-                    'type' => 'apiKey',
-                    'name' => 'X-Appwrite-Locale',
-                    'description' => '',
-                    'in' => 'header',
-                ],
-                'Mode' => [
-                    'type' => 'apiKey',
-                    'name' => 'X-Appwrite-Mode',
-                    'description' => '',
-                    'in' => 'header',
-                ],
-            ],
-        ];
-
-        foreach ($utopia->getRoutes() as $key => $method) {
-            foreach ($method as $route) { /** @var \Utopia\Route $route */
-                $routeSecurity = $route->getLabel('sdk.auth', []);
-                $sdkPlatofrms = [];
-
-                foreach ($routeSecurity as $value) {
-                    switch ($value) {
-                        case APP_AUTH_TYPE_SESSION:
-                            $sdkPlatofrms[] = APP_PLATFORM_CLIENT;
-                            break;
-                        case APP_AUTH_TYPE_KEY:
-                            $sdkPlatofrms[] = APP_PLATFORM_SERVER;
-                            break;
-                        case APP_AUTH_TYPE_JWT:
-                            $sdkPlatofrms[] = APP_PLATFORM_SERVER;
-                            break;
-                        case APP_AUTH_TYPE_ADMIN:
-                            $sdkPlatofrms[] = APP_PLATFORM_CONSOLE;
-                            break;
-                    }
-                }
-
-                if(empty($routeSecurity)) {
-                    $sdkPlatofrms[] = APP_PLATFORM_CLIENT;
-                }
-
-                if (!$route->getLabel('docs', true)) {
-                    continue;
-                }
-
-                if ($route->getLabel('sdk.mock', false) && !$tests) {
-                    continue;
-                }
-
-                if (!$route->getLabel('sdk.mock', false) && $tests) {
-                    continue;
-                }
-
-                if (empty($route->getLabel('sdk.namespace', null))) {
-                    continue;
-                }
-
-                if ($platform !== APP_PLATFORM_CONSOLE && !\in_array($platforms[$platform], $sdkPlatofrms)) {
-                    continue;
-                }
-
-                $routes[] = $route;
-                $modelLabel = $route->getLabel('sdk.response.model', 'none');
-                $model = \is_array($modelLabel) ? \array_map(function($m) use($response) {
-                    return $response->getModel($m);
-                }, $modelLabel) : $response->getModel($modelLabel);
-            }
-        }
-
-        foreach (Config::getParam('services', []) as $service) {
-            if(!isset($service['docs']) // Skip service if not part of the public API
-                || !isset($service['sdk'])
-                || !$service['docs']
-                || !$service['sdk']) {
-                continue;
-            }
-
-            $services[] = [
-                'name' => $service['key'] ?? '',
-                'description' => $service['subtitle'] ?? '',
-            ];
-        }
-
-        $models = $response->getModels();
-
-        foreach ($models as $key => $value) {
-            if($platform !== APP_PLATFORM_CONSOLE && !$value->isPublic()) {
-                unset($models[$key]);
-            }
-        }
-
-        switch ($format) {
-            case 'swagger2':
-                $format = new Swagger2($utopia, $services, $routes, $models, $keys[$platform], $authCounts[$platform] ?? 0);
-                break;
-
-            case 'open-api3':
-                $format = new OpenAPI3($utopia, $services, $routes, $models, $keys[$platform], $authCounts[$platform] ?? 0);
-                break;
-            
-            default:
-                throw new Exception('Format not found', 404);
-                break;
-        }
-
-        $specs = new Specification($format);
-        
-        $format
-            ->setParam('name', APP_NAME)
-            ->setParam('description', 'Appwrite backend as a service cuts up to 70% of the time and costs required for building a modern application. We abstract and simplify common development tasks behind a REST APIs, to help you develop your app in a fast and secure way. For full API documentation and tutorials go to [https://appwrite.io/docs](https://appwrite.io/docs)')
-            ->setParam('endpoint', App::getEnv('_APP_HOME', $request->getProtocol().'://'.$request->getHostname()).'/v1')
-            ->setParam('version', APP_VERSION_STABLE)
-            ->setParam('terms', App::getEnv('_APP_HOME', $request->getProtocol().'://'.$request->getHostname()).'/policy/terms')
-            ->setParam('support.email', App::getEnv('_APP_SYSTEM_EMAIL_ADDRESS', APP_EMAIL_TEAM))
-            ->setParam('support.url', App::getEnv('_APP_HOME', $request->getProtocol().'://'.$request->getHostname()).'/support')
-            ->setParam('contact.name', APP_NAME.' Team')
-            ->setParam('contact.email', App::getEnv('_APP_SYSTEM_EMAIL_ADDRESS', APP_EMAIL_TEAM))
-            ->setParam('contact.url', App::getEnv('_APP_HOME', $request->getProtocol().'://'.$request->getHostname()).'/support')
-            ->setParam('license.name', 'BSD-3-Clause')
-            ->setParam('license.url', 'https://raw.githubusercontent.com/appwrite/appwrite/master/LICENSE')
-            ->setParam('docs.description', 'Full API docs, specs and tutorials')
-            ->setParam('docs.url', App::getEnv('_APP_HOME', $request->getProtocol().'://'.$request->getHostname()).'/docs')
-        ;
-
-        $response
-            ->json($specs->parse());
-    });
-
-=======
->>>>>>> a071cae7
 App::get('/versions')
     ->desc('Get Version')
     ->groups(['web', 'home'])
