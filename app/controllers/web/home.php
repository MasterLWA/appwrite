--- conflicted
+++ resolved
@@ -1,23 +1,14 @@
 <?php
 
-<<<<<<< HEAD
-global $utopia, $response, $request, $layout;
-
-=======
->>>>>>> f5af0e70
 use Utopia\App;
 use Utopia\View;
 use Utopia\Config\Config;
 use Utopia\Validator\WhiteList;
 use Utopia\Validator\Range;
 
-<<<<<<< HEAD
-App::init(function () use ($layout) {
-=======
 App::init(function ($layout) {
     /** @var Utopia\View $layout */
 
->>>>>>> f5af0e70
     $header = new View(__DIR__.'/../../views/home/comps/header.phtml');
     $footer = new View(__DIR__.'/../../views/home/comps/footer.phtml');
 
@@ -39,10 +30,6 @@
     /** @var Utopia\Response $response */
     /** @var Utopia\View $layout */
 
-<<<<<<< HEAD
-App::shutdown(function () use ($response, $layout) {
-=======
->>>>>>> f5af0e70
     $response->send($layout->render());
 }, ['response', 'layout'], 'home');
 
@@ -53,12 +40,9 @@
     ->action(function ($response) {
         /** @var Utopia\Response $response */
 
-<<<<<<< HEAD
-=======
         $response->redirect('/auth/signin');
     }, ['response']);
 
->>>>>>> f5af0e70
 App::get('/auth/signin')
     ->groups(['web', 'home'])
     ->label('permission', 'public')
@@ -142,10 +126,6 @@
             ->setParam('body', $page);
     }, ['layout']);
 
-<<<<<<< HEAD
-
-=======
->>>>>>> f5af0e70
 App::get('/auth/oauth2/success')
     ->groups(['web', 'home'])
     ->label('permission', 'public')
@@ -206,24 +186,10 @@
     ->param('platform', APP_PLATFORM_CLIENT, function () {return new WhiteList([APP_PLATFORM_CLIENT, APP_PLATFORM_SERVER, APP_PLATFORM_CONSOLE]);}, 'Choose target platform.', true)
     ->param('extensions', 0, function () {return new Range(0, 1);}, 'Show extra data.', true)
     ->param('tests', 0, function () {return new Range(0, 1);}, 'Include only test services.', true)
-<<<<<<< HEAD
-    ->action(
-        function ($platform, $extensions, $tests) use ($response, $utopia) {
-            $services = Config::getParam('services', []);
-            
-            function fromCamelCase($input)
-            {
-                \preg_match_all('!([A-Z][A-Z0-9]*(?=$|[A-Z][a-z0-9])|[A-Za-z][a-z0-9]+)!', $input, $matches);
-                $ret = $matches[0];
-                foreach ($ret as &$match) {
-                    $match = $match == \strtoupper($match) ? \strtolower($match) : \lcfirst($match);
-                }
-=======
     ->action(function ($platform, $extensions, $tests, $utopia, $request, $response) {
         /** @var Utopia\App $utopia */
         /** @var Utopia\Request $request */
         /** @var Utopia\Response $response */
->>>>>>> f5af0e70
 
         $services = Config::getParam('services', []);
         
@@ -294,75 +260,6 @@
                     'description' => 'Your project ID',
                     'in' => 'header',
                 ],
-<<<<<<< HEAD
-            ];
-
-            /*
-            * Specifications (v3.0.0):
-            * https://github.com/OAI/OpenAPI-Specification/blob/master/versions/3.0.0.md
-            */
-            $output = [
-                'swagger' => '2.0',
-                'info' => [
-                    'version' => APP_VERSION_STABLE,
-                    'title' => APP_NAME,
-                    'description' => 'Appwrite backend as a service cuts up to 70% of the time and costs required for building a modern application. We abstract and simplify common development tasks behind a REST APIs, to help you develop your app in a fast and secure way. For full API documentation and tutorials go to [https://appwrite.io/docs](https://appwrite.io/docs)',
-                    'termsOfService' => 'https://appwrite.io/policy/terms',
-                    'contact' => [
-                        'name' => 'Appwrite Team',
-                        'url' => 'https://appwrite.io/support',
-                        'email' => App::getEnv('_APP_SYSTEM_EMAIL_ADDRESS', APP_EMAIL_TEAM),
-                    ],
-                    'license' => [
-                        'name' => 'BSD-3-Clause',
-                        'url' => 'https://raw.githubusercontent.com/appwrite/appwrite/master/LICENSE',
-                    ],
-                ],
-                'host' => \parse_url(App::getEnv('_APP_HOME', Config::getParam('domain')), PHP_URL_HOST),
-                'basePath' => '/v1',
-                'schemes' => ['https'],
-                'consumes' => ['application/json', 'multipart/form-data'],
-                'produces' => ['application/json'],
-                'securityDefinitions' => $keys[$platform],
-                'paths' => [],
-                'definitions' => [
-                    'Pet' => [
-                        'required' => ['id', 'name'],
-                        'properties' => [
-                            'id' => [
-                                'type' => 'integer',
-                                'format' => 'int64',
-                            ],
-                            'name' => [
-                                'type' => 'string',
-                            ],
-                            'tag' => [
-                                'type' => 'string',
-                            ],
-                        ],
-                    ],
-                    'Pets' => array(
-                            'type' => 'array',
-                            'items' => array(
-                                    '$ref' => '#/definitions/Pet',
-                                ),
-                        ),
-                    'Error' => array(
-                            'required' => array(
-                                    0 => 'code',
-                                    1 => 'message',
-                                ),
-                            'properties' => array(
-                                    'code' => array(
-                                            'type' => 'integer',
-                                            'format' => 'int32',
-                                        ),
-                                    'message' => array(
-                                            'type' => 'string',
-                                        ),
-                                ),
-                        ),
-=======
                 'Key' => [
                     'type' => 'apiKey',
                     'name' => 'X-Appwrite-Key',
@@ -374,7 +271,6 @@
                     'name' => 'X-Appwrite-Locale',
                     'description' => '',
                     'in' => 'header',
->>>>>>> f5af0e70
                 ],
             ],
             APP_PLATFORM_CONSOLE => [
@@ -518,25 +414,6 @@
                     continue;
                 }
 
-<<<<<<< HEAD
-                    $desc = (!empty($route->getLabel('sdk.description', ''))) ? \realpath('../'.$route->getLabel('sdk.description', '')) : null;
-        
-                    $temp = [
-                        'summary' => $route->getDesc(),
-                        'operationId' => $route->getLabel('sdk.method', \uniqid()),
-                        'consumes' => [],
-                        'tags' => [$route->getLabel('sdk.namespace', 'default')],
-                        'description' => ($desc) ? \file_get_contents($desc) : '',
-                        
-                        'responses' => [
-                            200 => [
-                                'description' => 'An paged array of pets',
-                                'schema' => [
-                                    '$ref' => '#/definitions/Pet',
-                                ],
-                            ],
-                        ],
-=======
                 $desc = (!empty($route->getLabel('sdk.description', ''))) ? \realpath('../'.$route->getLabel('sdk.description', '')) : null;
     
                 $temp = [
@@ -570,7 +447,6 @@
                         'rate-key' => $route->getLabel('abuse-key', 'url:{url},ip:{ip}'),
                         'scope' => $route->getLabel('scope', ''),
                         'platforms' => $platformList,
->>>>>>> f5af0e70
                     ];
                 }
 
@@ -701,15 +577,11 @@
             }
         }
 
-<<<<<<< HEAD
-            \ksort($output['paths']);
-=======
         /*foreach ($consoleDB->getMocks() as $mock) {
             var_dump($mock['name']);
         }*/
 
         \ksort($output['paths']);
->>>>>>> f5af0e70
 
         $response
             ->json($output);
