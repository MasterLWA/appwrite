--- conflicted
+++ resolved
@@ -409,18 +409,6 @@
                     if ($extensions) {
                         $platformList = $route->getLabel('sdk.platform', []);
 
-<<<<<<< HEAD
-                        if(in_array(APP_PLATFORM_CLIENT, $platformList)) {
-                            $platformList = array_merge($platformList, [
-                                APP_PLATFORM_WEB,
-                                APP_PLATFORM_IOS,
-                                APP_PLATFORM_ANDROID,
-                                APP_PLATFORM_FLUTTER,
-                            ]);
-                        }
-
-=======
->>>>>>> 1d969110
                         $temp['extensions'] = [
                             'weight' => $route->getOrder(),
                             'cookies' => $route->getLabel('sdk.cookies', false),
