--- conflicted
+++ resolved
@@ -2,68 +2,6 @@
 
 use Appwrite\Utopia\Response;
 use Utopia\App;
-<<<<<<< HEAD
-use Utopia\Config\Config;
-use Utopia\Database\Database;
-use Utopia\Domains\Domain;
-use Utopia\Database\Validator\UID;
-use Utopia\Storage\Storage;
-
-App::init()
-    ->groups(['console'])
-    ->inject('layout')
-    ->action(function (View $layout) {
-        $layout
-            ->setParam('description', 'Appwrite Console allows you to easily manage, monitor, and control your entire backend API and tools.')
-            ->setParam('analytics', 'UA-26264668-5')
-        ;
-    });
-
-App::shutdown()
-    ->groups(['console'])
-    ->inject('response')
-    ->inject('layout')
-    ->action(function (Response $response, View $layout) {
-        $header = new View(__DIR__ . '/../../views/console/comps/header.phtml');
-        $footer = new View(__DIR__ . '/../../views/console/comps/footer.phtml');
-
-        $header
-            ->setParam('regions', Config::getParam('regions', []))
-        ;
-
-        $footer
-            ->setParam('home', App::getEnv('_APP_HOME', ''))
-            ->setParam('version', App::getEnv('_APP_VERSION', 'UNKNOWN'))
-        ;
-
-        $layout
-            ->setParam('header', [$header])
-            ->setParam('footer', [$footer])
-        ;
-
-        $response->html($layout->render());
-    });
-
-App::get('/error/:code')
-    ->groups(['web', 'console'])
-    ->label('permission', 'public')
-    ->label('scope', 'home')
-    ->param('code', null, new \Utopia\Validator\Numeric(), 'Valid status code number', false)
-    ->inject('layout')
-    ->action(function (int $code, View $layout) {
-
-        $page = new View(__DIR__ . '/../../views/error.phtml');
-
-        $page
-            ->setParam('code', $code)
-        ;
-
-        $layout
-            ->setParam('title', APP_NAME . ' - Error')
-            ->setParam('body', $page);
-    });
-=======
->>>>>>> 8f6a1519
 
 App::get('/console')
     ->alias('/')
