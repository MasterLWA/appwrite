<?php

use Utopia\App;
use Utopia\View;
use Utopia\Config\Config;
use Utopia\Domains\Domain;
use Appwrite\Database\Database;
use Appwrite\Database\Validator\Authorization;
use Appwrite\Database\Validator\UID;
use Appwrite\Storage\Storage;

App::init(function ($layout) {
    /** @var Utopia\View $layout */

    $layout
        ->setParam('description', 'Appwrite Console allows you to easily manage, monitor, and control your entire backend API and tools.')
        ->setParam('analytics', 'UA-26264668-5')
    ;
}, ['layout'], 'console');

App::shutdown(function ($response, $layout) {
    /** @var Utopia\Response $response */
    /** @var Utopia\View $layout */

    $header = new View(__DIR__.'/../../views/console/comps/header.phtml');
    $footer = new View(__DIR__.'/../../views/console/comps/footer.phtml');

    $footer
        ->setParam('home', App::getEnv('_APP_HOME', ''))
        ->setParam('version', App::getEnv('_APP_VERSION', 'UNKNOWN'))
    ;

    $layout
        ->setParam('header', [$header])
        ->setParam('footer', [$footer])
    ;

    $response->html($layout->render());
}, ['response', 'layout'], 'console');

App::get('/error/:code')
    ->groups(['web', 'console'])
    ->label('permission', 'public')
    ->label('scope', 'home')
    ->param('code', null, new \Utopia\Validator\Numeric(), 'Valid status code number', false)
    ->action(function ($code, $layout) {
        /** @var Utopia\View $layout */

        $page = new View(__DIR__.'/../../views/error.phtml');

        $page
            ->setParam('code', $code)
        ;

        $layout
            ->setParam('title', APP_NAME.' - Error')
            ->setParam('body', $page);
    }, ['layout']);

App::get('/console')
    ->groups(['web', 'console'])
    ->label('permission', 'public')
    ->label('scope', 'console')
    ->action(function ($layout) {
        /** @var Utopia\View $layout */

        $page = new View(__DIR__.'/../../views/console/index.phtml');

        $page
            ->setParam('home', App::getEnv('_APP_HOME', ''))
        ;

        $layout
            ->setParam('title', APP_NAME.' - Console')
            ->setParam('body', $page);
    }, ['layout']);

App::get('/console/account')
    ->groups(['web', 'console'])
    ->label('permission', 'public')
    ->label('scope', 'console')
    ->action(function ($layout) {
        /** @var Utopia\View $layout */

        $page = new View(__DIR__.'/../../views/console/account/index.phtml');

        $cc = new View(__DIR__.'/../../views/console/forms/credit-card.phtml');

        $page
            ->setParam('cc', $cc)
        ;

        $layout
            ->setParam('title', 'Account - '.APP_NAME)
            ->setParam('body', $page);
    }, ['layout']);

App::get('/console/notifications')
    ->groups(['web', 'console'])
    ->label('permission', 'public')
    ->label('scope', 'console')
    ->action(function ($layout) {
        /** @var Utopia\View $layout */

        $page = new View(__DIR__.'/../../views/v1/console/notifications/index.phtml');

        $layout
            ->setParam('title', APP_NAME.' - Notifications')
            ->setParam('body', $page);
    }, ['layout']);

App::get('/console/home')
    ->groups(['web', 'console'])
    ->label('permission', 'public')
    ->label('scope', 'console')
    ->action(function ($layout) {
        /** @var Utopia\View $layout */

        $page = new View(__DIR__.'/../../views/console/home/index.phtml');

        $layout
            ->setParam('title', APP_NAME.' - Console')
            ->setParam('body', $page);
    }, ['layout']);

App::get('/console/settings')
    ->groups(['web', 'console'])
    ->label('permission', 'public')
    ->label('scope', 'console')
    ->action(function ($layout) {
        /** @var Utopia\View $layout */

        $target = new Domain(App::getEnv('_APP_DOMAIN_TARGET', ''));

        $page = new View(__DIR__.'/../../views/console/settings/index.phtml');

        $page
            ->setParam('customDomainsEnabled', ($target->isKnown() && !$target->isTest()))
            ->setParam('customDomainsTarget', $target->get())
        ;

        $layout
            ->setParam('title', APP_NAME.' - Settings')
            ->setParam('body', $page);
    }, ['layout']);

App::get('/console/webhooks')
    ->groups(['web', 'console'])
    ->label('permission', 'public')
    ->label('scope', 'console')
    ->action(function ($layout) {
        /** @var Utopia\View $layout */

        $page = new View(__DIR__.'/../../views/console/webhooks/index.phtml');

        $page
            ->setParam('events', Config::getParam('events', []))
        ;
        
        $layout
            ->setParam('title', APP_NAME.' - Webhooks')
            ->setParam('body', $page);
    }, ['layout']);

App::get('/console/keys')
    ->groups(['web', 'console'])
    ->label('permission', 'public')
    ->label('scope', 'console')
    ->action(function ($layout) {
        /** @var Utopia\View $layout */

        $scopes = Config::getParam('scopes');
        $page = new View(__DIR__.'/../../views/console/keys/index.phtml');

        $page->setParam('scopes', $scopes);

        $layout
            ->setParam('title', APP_NAME.' - API Keys')
            ->setParam('body', $page);
    }, ['layout']);

App::get('/console/tasks')
    ->groups(['web', 'console'])
    ->label('permission', 'public')
    ->label('scope', 'console')
    ->action(function ($layout) {
        /** @var Utopia\View $layout */

        $page = new View(__DIR__.'/../../views/console/tasks/index.phtml');

        $layout
            ->setParam('title', APP_NAME.' - Tasks')
            ->setParam('body', $page);
    }, ['layout']);

App::get('/console/database')
    ->groups(['web', 'console'])
    ->label('permission', 'public')
    ->label('scope', 'console')
    ->action(function ($layout) {
        /** @var Utopia\View $layout */

        $page = new View(__DIR__.'/../../views/console/database/index.phtml');

        $layout
            ->setParam('title', APP_NAME.' - Database')
            ->setParam('body', $page);
    }, ['layout']);

App::get('/console/database/collection')
    ->groups(['web', 'console'])
    ->label('permission', 'public')
    ->label('scope', 'console')
    ->param('id', '', function () { return new UID(); }, 'Collection unique ID.')
    ->action(function ($id, $response, $layout, $projectDB) {
        /** @var Utopia\Response $response */
        /** @var Utopia\View $layout */
        /** @var Appwrite\Database\Database $projectDB */

        Authorization::disable();
        $collection = $projectDB->getDocument($id, false);
        Authorization::reset();

        if (empty($collection->getId()) || Database::SYSTEM_COLLECTION_COLLECTIONS != $collection->getCollection()) {
            throw new Exception('Collection not found', 404);
        }

        $page = new View(__DIR__.'/../../views/console/database/collection.phtml');

        $page
            ->setParam('collection', $collection)
        ;
        
        $layout
            ->setParam('title', APP_NAME.' - Database Collection')
            ->setParam('body', $page)
        ;

        $response
            ->addHeader('Cache-Control', 'no-store, no-cache, must-revalidate, max-age=0')
            ->addHeader('Expires', 0)
            ->addHeader('Pragma', 'no-cache')
        ;
    }, ['response', 'layout', 'projectDB']);

App::get('/console/database/document')
    ->groups(['web', 'console'])
    ->label('permission', 'public')
    ->label('scope', 'console')
    ->param('collection', '', function () { return new UID(); }, 'Collection unique ID.')
    ->action(function ($collection, $layout, $projectDB) {
        /** @var Utopia\View $layout */
        /** @var Appwrite\Database\Database $projectDB */

        Authorization::disable();
        $collection = $projectDB->getDocument($collection, false);
        Authorization::reset();

        if (empty($collection->getId()) || Database::SYSTEM_COLLECTION_COLLECTIONS != $collection->getCollection()) {
            throw new Exception('Collection not found', 404);
        }

        $page = new View(__DIR__.'/../../views/console/database/document.phtml');
        $searchFiles = new View(__DIR__.'/../../views/console/database/search/files.phtml');
        $searchDocuments = new View(__DIR__.'/../../views/console/database/search/documents.phtml');

        $page
            ->setParam('db', $projectDB)
            ->setParam('collection', $collection)
            ->setParam('searchFiles', $searchFiles)
            ->setParam('searchDocuments', $searchDocuments)
        ;

        $layout
            ->setParam('title', APP_NAME.' - Database Document')
            ->setParam('body', $page);
    }, ['layout', 'projectDB']);

App::get('/console/storage')
    ->groups(['web', 'console'])
    ->label('permission', 'public')
    ->label('scope', 'console')
    ->action(function ($layout) {
        /** @var Utopia\View $layout */
        $page = new View(__DIR__.'/../../views/console/storage/index.phtml');
        
        $page
            ->setParam('home', App::getEnv('_APP_HOME', 0))
            ->setParam('fileLimit', App::getEnv('_APP_STORAGE_LIMIT', 0))
            ->setParam('fileLimitHuman', Storage::human(App::getEnv('_APP_STORAGE_LIMIT', 0)))
        ;

        $layout
            ->setParam('title', APP_NAME.' - Storage')
            ->setParam('body', $page);
    }, ['layout']);

App::get('/console/users')
    ->groups(['web', 'console'])
    ->label('permission', 'public')
    ->label('scope', 'console')
    ->action(function ($layout) {
        /** @var Utopia\View $layout */

        $page = new View(__DIR__.'/../../views/console/users/index.phtml');

        $page->setParam('providers', Config::getParam('providers'));

        $layout
            ->setParam('title', APP_NAME.' - Users')
            ->setParam('body', $page);
    }, ['layout']);

App::get('/console/users/user')
    ->groups(['web', 'console'])
    ->label('permission', 'public')
    ->label('scope', 'console')
    ->action(function ($layout) {
        /** @var Utopia\View $layout */

        $page = new View(__DIR__.'/../../views/console/users/user.phtml');

        $layout
            ->setParam('title', APP_NAME.' - User')
            ->setParam('body', $page);
    }, ['layout']);

App::get('/console/users/teams/team')
    ->groups(['web', 'console'])
    ->label('permission', 'public')
    ->label('scope', 'console')
    ->action(function ($layout) {
        /** @var Utopia\View $layout */

        $page = new View(__DIR__.'/../../views/console/users/team.phtml');

        $layout
            ->setParam('title', APP_NAME.' - Team')
            ->setParam('body', $page);
<<<<<<< HEAD
    }, ['layout']);
=======
    });

$utopia->get('/console/functions')
    ->desc('Platform console project functions')
    ->label('permission', 'public')
    ->label('scope', 'console')
    ->action(function () use ($layout) {
        $page = new View(__DIR__.'/../../views/console/functions/index.phtml');

        $layout
            ->setParam('title', APP_NAME.' - Functions')
            ->setParam('body', $page);
    });

$utopia->get('/console/functions/function')
    ->desc('Platform console project function')
    ->label('permission', 'public')
    ->label('scope', 'console')
    ->action(function () use ($layout) {
        $page = new View(__DIR__.'/../../views/console/functions/function.phtml');

        $page
            ->setParam('events', Config::getParam('events', []))
        ;

        $layout
            ->setParam('title', APP_NAME.' - Function')
            ->setParam('body', $page);
    });
>>>>>>> 286b4278
<|MERGE_RESOLUTION|>--- conflicted
+++ resolved
@@ -337,28 +337,25 @@
         $layout
             ->setParam('title', APP_NAME.' - Team')
             ->setParam('body', $page);
-<<<<<<< HEAD
-    }, ['layout']);
-=======
-    });
-
-$utopia->get('/console/functions')
+    }, ['layout']);
+
+App::get('/console/functions')
     ->desc('Platform console project functions')
     ->label('permission', 'public')
     ->label('scope', 'console')
-    ->action(function () use ($layout) {
+    ->action(function ($layout) {
         $page = new View(__DIR__.'/../../views/console/functions/index.phtml');
 
         $layout
             ->setParam('title', APP_NAME.' - Functions')
             ->setParam('body', $page);
-    });
-
-$utopia->get('/console/functions/function')
+    }, ['layout']);
+
+App::get('/console/functions/function')
     ->desc('Platform console project function')
     ->label('permission', 'public')
     ->label('scope', 'console')
-    ->action(function () use ($layout) {
+    ->action(function ($layout) {
         $page = new View(__DIR__.'/../../views/console/functions/function.phtml');
 
         $page
@@ -368,5 +365,4 @@
         $layout
             ->setParam('title', APP_NAME.' - Function')
             ->setParam('body', $page);
-    });
->>>>>>> 286b4278
+    }, ['layout']);