<?php

include_once __DIR__ . '/../shared/web.php';

global $utopia, $response, $request, $layout, $projectDB;

use Utopia\View;
use Utopia\Config\Config;
use Utopia\Domains\Domain;
use Appwrite\Database\Database;
use Appwrite\Database\Validator\Authorization;
use Appwrite\Database\Validator\UID;
use Appwrite\Storage\Storage;

$utopia->init(function () use ($layout) {
    $layout
        ->setParam('analytics', 'UA-26264668-5')
    ;
});

$utopia->shutdown(function () use ($response, $request, $layout) {
    $header = new View(__DIR__.'/../../views/console/comps/header.phtml');
    $footer = new View(__DIR__.'/../../views/console/comps/footer.phtml');

    $footer
        ->setParam('home', $request->getServer('_APP_HOME', ''))
        ->setParam('version', Config::getParam('version'))
    ;

    $layout
        ->setParam('header', [$header])
        ->setParam('footer', [$footer])
    ;

    $response->send($layout->render());
});

$utopia->get('/error/:code')
    ->desc('Error page')
    ->label('permission', 'public')
    ->label('scope', 'home')
    ->param('code', null, new \Utopia\Validator\Numeric(), 'Valid status code number', false)
    ->action(function ($code) use ($layout) {
        $page = new View(__DIR__.'/../../views/error.phtml');

        $page
            ->setParam('code', $code)
        ;

        $layout
            ->setParam('title', APP_NAME.' - Error')
            ->setParam('body', $page);
    });

$utopia->get('/console')
    ->label('permission', 'public')
    ->label('scope', 'console')
    ->action(function () use ($layout, $request) {
        $page = new View(__DIR__.'/../../views/console/index.phtml');

        $page
            ->setParam('home', $request->getServer('_APP_HOME', ''))
        ;

        $layout
            ->setParam('title', APP_NAME.' - Console')
            ->setParam('body', $page);
    });

$utopia->get('/console/account')
    ->label('permission', 'public')
    ->label('scope', 'console')
    ->action(function () use ($layout) {
        $page = new View(__DIR__.'/../../views/console/account/index.phtml');

        $cc = new View(__DIR__.'/../../views/console/forms/credit-card.phtml');

        $page
            ->setParam('cc', $cc)
        ;

        $layout
            ->setParam('title', 'Account - '.APP_NAME)
            ->setParam('body', $page);
    });

$utopia->get('/console/notifications')
    ->desc('Platform console notifications')
    ->label('permission', 'public')
    ->label('scope', 'console')
    ->action(function () use ($layout) {
        $page = new View(__DIR__.'/../../views/v1/console/notifications/index.phtml');

        $layout
            ->setParam('title', APP_NAME.' - Notifications')
            ->setParam('body', $page);
    });

$utopia->get('/console/home')
    ->desc('Platform console project home')
    ->label('permission', 'public')
    ->label('scope', 'console')
    ->action(function () use ($layout) {
        $page = new View(__DIR__.'/../../views/console/home/index.phtml');

        $layout
            ->setParam('title', APP_NAME.' - Console')
            ->setParam('body', $page);
    });

$utopia->get('/console/settings')
    ->desc('Platform console project settings')
    ->label('permission', 'public')
    ->label('scope', 'console')
    ->action(function () use ($request, $layout) {
        $target = new Domain($request->getServer('_APP_DOMAIN_TARGET', ''));

        $page = new View(__DIR__.'/../../views/console/settings/index.phtml');

        $page
            ->setParam('customDomainsEnabled', ($target->isKnown() && !$target->isTest()))
            ->setParam('customDomainsTarget', $target->get())
        ;

        $layout
            ->setParam('title', APP_NAME.' - Settings')
            ->setParam('body', $page);
    });

$utopia->get('/console/webhooks')
    ->desc('Platform console project webhooks')
    ->label('permission', 'public')
    ->label('scope', 'console')
    ->action(function () use ($layout) {
        $page = new View(__DIR__.'/../../views/console/webhooks/index.phtml');
<<<<<<< HEAD

        $page
            ->setParam('events', Config::getParam('events', []))
        ;

=======
        
        $page
            ->setParam('events', Config::getParam('events', []))
        ;
        
>>>>>>> 3a12fc23
        $layout
            ->setParam('title', APP_NAME.' - Webhooks')
            ->setParam('body', $page);
    });

$utopia->get('/console/keys')
    ->desc('Platform console project keys')
    ->label('permission', 'public')
    ->label('scope', 'console')
    ->action(function () use ($layout) {
        $scopes = include __DIR__.'/../../../app/config/scopes.php';
        $page = new View(__DIR__.'/../../views/console/keys/index.phtml');

        $page->setParam('scopes', $scopes);

        $layout
            ->setParam('title', APP_NAME.' - API Keys')
            ->setParam('body', $page);
    });

$utopia->get('/console/tasks')
    ->desc('Platform console project tasks')
    ->label('permission', 'public')
    ->label('scope', 'console')
    ->action(function () use ($layout) {
        $page = new View(__DIR__.'/../../views/console/tasks/index.phtml');

        $layout
            ->setParam('title', APP_NAME.' - Tasks')
            ->setParam('body', $page);
    });

$utopia->get('/console/database')
    ->desc('Platform console project settings')
    ->label('permission', 'public')
    ->label('scope', 'console')
    ->action(function () use ($layout) {
        $page = new View(__DIR__.'/../../views/console/database/index.phtml');

        $layout
            ->setParam('title', APP_NAME.' - Database')
            ->setParam('body', $page);
    });

$utopia->get('/console/database/collection')
    ->desc('Platform console project database collection')
    ->label('permission', 'public')
    ->label('scope', 'console')
    ->param('id', '', function () { return new UID(); }, 'Collection unique ID.')
    ->action(function ($id) use ($response, $layout, $projectDB) {
        Authorization::disable();
        $collection = $projectDB->getDocument($id, false);
        Authorization::reset();

        if (empty($collection->getId()) || Database::SYSTEM_COLLECTION_COLLECTIONS != $collection->getCollection()) {
            throw new Exception('Collection not found', 404);
        }

        $page = new View(__DIR__.'/../../views/console/database/collection.phtml');

        $page
            ->setParam('collection', $collection)
        ;
        
        $layout
            ->setParam('title', APP_NAME.' - Database Collection')
            ->setParam('body', $page)
        ;

        $response
            ->addHeader('Cache-Control', 'no-store, no-cache, must-revalidate, max-age=0')
            ->addHeader('Expires', 0)
            ->addHeader('Pragma', 'no-cache')
        ;

    });

$utopia->get('/console/database/document')
    ->desc('Platform console project database document')
    ->label('permission', 'public')
    ->label('scope', 'console')
    ->param('collection', '', function () { return new UID(); }, 'Collection unique ID.')
    ->action(function ($collection) use ($layout, $projectDB) {
        Authorization::disable();
        $collection = $projectDB->getDocument($collection, false);
        Authorization::reset();

        if (empty($collection->getId()) || Database::SYSTEM_COLLECTION_COLLECTIONS != $collection->getCollection()) {
            throw new Exception('Collection not found', 404);
        }

        $page = new View(__DIR__.'/../../views/console/database/document.phtml');
        $searchFiles = new View(__DIR__.'/../../views/console/database/search/files.phtml');
        $searchDocuments = new View(__DIR__.'/../../views/console/database/search/documents.phtml');

        $page
            ->setParam('db', $projectDB)
            ->setParam('collection', $collection)
            ->setParam('searchFiles', $searchFiles)
            ->setParam('searchDocuments', $searchDocuments)
        ;

        $layout
            ->setParam('title', APP_NAME.' - Database Document')
            ->setParam('body', $page);
    });

$utopia->get('/console/storage')
    ->desc('Platform console project settings')
    ->label('permission', 'public')
    ->label('scope', 'console')
    ->action(function () use ($request, $layout) {
        $page = new View(__DIR__.'/../../views/console/storage/index.phtml');
        
        $page
            ->setParam('home', $request->getServer('_APP_HOME', 0))
            ->setParam('fileLimit', $request->getServer('_APP_STORAGE_LIMIT', 0))
            ->setParam('fileLimitHuman', Storage::human($request->getServer('_APP_STORAGE_LIMIT', 0)))
        ;

        $layout
            ->setParam('title', APP_NAME.' - Storage')
            ->setParam('body', $page);
    });

$utopia->get('/console/users')
    ->desc('Platform console project settings')
    ->label('permission', 'public')
    ->label('scope', 'console')
    ->action(function () use ($layout) {
        $page = new View(__DIR__.'/../../views/console/users/index.phtml');

        $page->setParam('providers', Config::getParam('providers'));

        $layout
            ->setParam('title', APP_NAME.' - Users')
            ->setParam('body', $page);
    });

$utopia->get('/console/users/user')
    ->desc('Platform console project user')
    ->label('permission', 'public')
    ->label('scope', 'console')
    ->action(function () use ($layout) {
        $page = new View(__DIR__.'/../../views/console/users/user.phtml');

        $layout
            ->setParam('title', APP_NAME.' - User')
            ->setParam('body', $page);
    });

<<<<<<< HEAD
$utopia->get('/console/functions')
    ->desc('Platform console project functions')
    ->label('permission', 'public')
    ->label('scope', 'console')
    ->action(function () use ($layout) {
        $page = new View(__DIR__.'/../../views/console/functions/index.phtml');

        $layout
            ->setParam('title', APP_NAME.' - Functions')
            ->setParam('body', $page);
    });

$utopia->get('/console/functions/function')
    ->desc('Platform console project function')
    ->label('permission', 'public')
    ->label('scope', 'console')
    ->action(function () use ($layout) {
        $page = new View(__DIR__.'/../../views/console/functions/function.phtml');

        $page
            ->setParam('events', Config::getParam('events', []))
        ;

        $layout
            ->setParam('title', APP_NAME.' - Function')
=======
$utopia->get('/console/users/teams/team')
    ->desc('Platform console project team')
    ->label('permission', 'public')
    ->label('scope', 'console')
    ->action(function () use ($layout) {
        $page = new View(__DIR__.'/../../views/console/users/team.phtml');

        $layout
            ->setParam('title', APP_NAME.' - Team')
>>>>>>> 3a12fc23
            ->setParam('body', $page);
    });<|MERGE_RESOLUTION|>--- conflicted
+++ resolved
@@ -133,19 +133,11 @@
     ->label('scope', 'console')
     ->action(function () use ($layout) {
         $page = new View(__DIR__.'/../../views/console/webhooks/index.phtml');
-<<<<<<< HEAD
 
         $page
             ->setParam('events', Config::getParam('events', []))
         ;
-
-=======
         
-        $page
-            ->setParam('events', Config::getParam('events', []))
-        ;
-        
->>>>>>> 3a12fc23
         $layout
             ->setParam('title', APP_NAME.' - Webhooks')
             ->setParam('body', $page);
@@ -297,7 +289,18 @@
             ->setParam('body', $page);
     });
 
-<<<<<<< HEAD
+$utopia->get('/console/users/teams/team')
+    ->desc('Platform console project team')
+    ->label('permission', 'public')
+    ->label('scope', 'console')
+    ->action(function () use ($layout) {
+        $page = new View(__DIR__.'/../../views/console/users/team.phtml');
+
+        $layout
+            ->setParam('title', APP_NAME.' - Team')
+            ->setParam('body', $page);
+    });
+
 $utopia->get('/console/functions')
     ->desc('Platform console project functions')
     ->label('permission', 'public')
@@ -323,16 +326,5 @@
 
         $layout
             ->setParam('title', APP_NAME.' - Function')
-=======
-$utopia->get('/console/users/teams/team')
-    ->desc('Platform console project team')
-    ->label('permission', 'public')
-    ->label('scope', 'console')
-    ->action(function () use ($layout) {
-        $page = new View(__DIR__.'/../../views/console/users/team.phtml');
-
-        $layout
-            ->setParam('title', APP_NAME.' - Team')
->>>>>>> 3a12fc23
             ->setParam('body', $page);
     });