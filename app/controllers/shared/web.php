<?php

use Utopia\View;
use Utopia\Config\Config;

$layout = new View(__DIR__.'/../../views/layouts/default.phtml');

$utopia->init(function () use ($utopia, $response, $request, $layout) {

<<<<<<< HEAD
$layout
    ->setParam('title', APP_NAME)
    ->setParam('protocol', Config::getParam('protocol'))
    ->setParam('domain', Config::getParam('domain'))
    ->setParam('home', $request->getServer('_APP_HOME'))
    ->setParam('setup', $request->getServer('_APP_SETUP'))
    ->setParam('class', 'unknown')
    ->setParam('icon', '/images/favicon.png')
    ->setParam('roles', $roles)
    ->setParam('env', $utopia->getEnv())
;
=======
    /* AJAX check  */
    if (!empty($request->getQuery('version', ''))) {
        $layout->setPath(__DIR__.'/../../views/layouts/empty.phtml');
    }
    $layout
        ->setParam('title', APP_NAME)
        ->setParam('protocol', Config::getParam('protocol'))
        ->setParam('domain', Config::getParam('domain'))
        ->setParam('home', $request->getServer('_APP_HOME'))
        ->setParam('setup', $request->getServer('_APP_SETUP'))
        ->setParam('class', 'unknown')
        ->setParam('icon', '/images/favicon.png')
        ->setParam('roles', [
            ['type' => 'owner', 'label' => 'Owner'],
            ['type' => 'developer', 'label' => 'Developer'],
            ['type' => 'admin', 'label' => 'Admin'],
        ])
        ->setParam('env', $utopia->getMode())
    ;
>>>>>>> 2af82d0f

    $time = (60 * 60 * 24 * 45); // 45 days cache
    $isDev = (\Utopia\App::MODE_TYPE_DEVELOPMENT == Config::getParam('env'));

    $response
        ->addHeader('Cache-Control', 'public, max-age='.$time)
        ->addHeader('Expires', \date('D, d M Y H:i:s', \time() + $time).' GMT') // 45 days cache
        ->addHeader('X-UA-Compatible', 'IE=Edge'); // Deny IE browsers from going into quirks mode

    $route = $utopia->match($request);
    $scope = $route->getLabel('scope', '');
    $layout
        ->setParam('version', Config::getParam('version'))
        ->setParam('isDev', $isDev)
        ->setParam('class', $scope)
    ;
}, 'web');<|MERGE_RESOLUTION|>--- conflicted
+++ resolved
@@ -7,23 +7,11 @@
 
 $utopia->init(function () use ($utopia, $response, $request, $layout) {
 
-<<<<<<< HEAD
-$layout
-    ->setParam('title', APP_NAME)
-    ->setParam('protocol', Config::getParam('protocol'))
-    ->setParam('domain', Config::getParam('domain'))
-    ->setParam('home', $request->getServer('_APP_HOME'))
-    ->setParam('setup', $request->getServer('_APP_SETUP'))
-    ->setParam('class', 'unknown')
-    ->setParam('icon', '/images/favicon.png')
-    ->setParam('roles', $roles)
-    ->setParam('env', $utopia->getEnv())
-;
-=======
     /* AJAX check  */
     if (!empty($request->getQuery('version', ''))) {
         $layout->setPath(__DIR__.'/../../views/layouts/empty.phtml');
     }
+    
     $layout
         ->setParam('title', APP_NAME)
         ->setParam('protocol', Config::getParam('protocol'))
@@ -39,7 +27,6 @@
         ])
         ->setParam('env', $utopia->getMode())
     ;
->>>>>>> 2af82d0f
 
     $time = (60 * 60 * 24 * 45); // 45 days cache
     $isDev = (\Utopia\App::MODE_TYPE_DEVELOPMENT == Config::getParam('env'));
