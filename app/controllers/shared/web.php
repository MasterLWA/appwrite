<?php

use Utopia\App;
<<<<<<< HEAD
=======
use Utopia\View;
use Utopia\Config\Config;
>>>>>>> 71438c66

App::init(function ($utopia, $request, $response, $layout) {
    /** @var Utopia\App $utopia */
    /** @var Utopia\Request $request */
    /** @var Utopia\Response $response */
    /** @var Utopia\View $layout */

    /* AJAX check  */
    if (!empty($request->getQuery('version', ''))) {
        $layout->setPath(__DIR__.'/../../views/layouts/empty.phtml');
    }
<<<<<<< HEAD

    $layout
        ->setParam('title', APP_NAME)
        ->setParam('protocol', $request->getProtocol())
        ->setParam('domain', $request->getHostname())
=======
    
    $layout
        ->setParam('title', APP_NAME)
        ->setParam('protocol', $request->getProtocol())
        ->setParam('domain', Config::getParam('domain'))
>>>>>>> 71438c66
        ->setParam('home', App::getEnv('_APP_HOME'))
        ->setParam('setup', App::getEnv('_APP_SETUP'))
        ->setParam('class', 'unknown')
        ->setParam('icon', '/images/favicon.png')
        ->setParam('roles', [
            ['type' => 'owner', 'label' => 'Owner'],
            ['type' => 'developer', 'label' => 'Developer'],
            ['type' => 'admin', 'label' => 'Admin'],
        ])
        ->setParam('env', App::getMode())
    ;

    $time = (60 * 60 * 24 * 45); // 45 days cache

    $response
        ->addHeader('Cache-Control', 'public, max-age='.$time)
        ->addHeader('Expires', \date('D, d M Y H:i:s', \time() + $time).' GMT') // 45 days cache
        ->addHeader('X-UA-Compatible', 'IE=Edge'); // Deny IE browsers from going into quirks mode

    $route = $utopia->match($request);
    $scope = $route->getLabel('scope', '');
    $layout
        ->setParam('version', App::getEnv('_APP_VERSION', 'UNKNOWN'))
        ->setParam('isDev', App::isDevelopment())
        ->setParam('class', $scope)
    ;
}, ['utopia', 'request', 'response', 'layout'], 'web');<|MERGE_RESOLUTION|>--- conflicted
+++ resolved
@@ -1,11 +1,6 @@
 <?php
 
 use Utopia\App;
-<<<<<<< HEAD
-=======
-use Utopia\View;
-use Utopia\Config\Config;
->>>>>>> 71438c66
 
 App::init(function ($utopia, $request, $response, $layout) {
     /** @var Utopia\App $utopia */
@@ -17,19 +12,11 @@
     if (!empty($request->getQuery('version', ''))) {
         $layout->setPath(__DIR__.'/../../views/layouts/empty.phtml');
     }
-<<<<<<< HEAD
-
+    
     $layout
         ->setParam('title', APP_NAME)
         ->setParam('protocol', $request->getProtocol())
         ->setParam('domain', $request->getHostname())
-=======
-    
-    $layout
-        ->setParam('title', APP_NAME)
-        ->setParam('protocol', $request->getProtocol())
-        ->setParam('domain', Config::getParam('domain'))
->>>>>>> 71438c66
         ->setParam('home', App::getEnv('_APP_HOME'))
         ->setParam('setup', App::getEnv('_APP_SETUP'))
         ->setParam('class', 'unknown')
