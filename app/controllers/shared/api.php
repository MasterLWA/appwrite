--- conflicted
+++ resolved
@@ -48,13 +48,9 @@
     //TODO make sure we get array here
 
     foreach ($request->getParams() as $key => $value) { // Set request params as potential abuse keys
-<<<<<<< HEAD
-        if (!is_null($value)) $timeLimit->setParam('{param-'.$key.'}', (\is_array($value)) ? \json_encode($value) : $value);
-=======
         if(!empty($value)) {
             $timeLimit->setParam('{param-'.$key.'}', (\is_array($value)) ? \json_encode($value) : $value);
         }
->>>>>>> 9346b564
     }
 
     $abuse = new Abuse($timeLimit);
