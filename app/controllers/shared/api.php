--- conflicted
+++ resolved
@@ -256,18 +256,11 @@
         $deletes->setProject($project);
         $database->setProject($project);
 
-<<<<<<< HEAD
-        $calculateUsage = fn ($event, Document $document) => $databaseListener($event, $document, $usage);
-
-        $dbForProject->on(Database::EVENT_DOCUMENT_CREATE, 'calculate-usage', $calculateUsage);
-
-        $dbForProject->on(Database::EVENT_DOCUMENT_DELETE, 'calculate-usage', $calculateUsage);
-=======
+        $calculateUsage = fn ($event, Document $document) => $databaseListener($event, $document, $project, $queueForUsage, $dbForProject);
+
         $dbForProject
-            ->on(Database::EVENT_DOCUMENT_CREATE, fn ($event, $document) => $databaseListener($event, $document, $project, $queueForUsage, $dbForProject))
-            ->on(Database::EVENT_DOCUMENT_DELETE, fn ($event, $document) => $databaseListener($event, $document, $project, $queueForUsage, $dbForProject))
-        ;
->>>>>>> 0d7597c4
+        ->on(Database::EVENT_DOCUMENT_CREATE, 'calculate-usage', $calculateUsage)
+        ->on(Database::EVENT_DOCUMENT_DELETE, 'calculate-usage', $calculateUsage);
 
         $useCache = $route->getLabel('cache', false);
 
