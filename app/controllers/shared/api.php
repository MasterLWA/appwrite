<?php

use Appwrite\Auth\Auth;
use Appwrite\Event\Audit;
use Appwrite\Event\Database as EventDatabase;
use Appwrite\Event\Delete;
use Appwrite\Event\Event;
use Appwrite\Event\Func;
use Appwrite\Event\Mail;
use Appwrite\Messaging\Adapter\Realtime;
use Appwrite\Usage\Stats;
use Appwrite\Utopia\Response;
use Appwrite\Utopia\Request;
use Utopia\App;
use Appwrite\Extend\Exception;
use Utopia\Abuse\Abuse;
use Utopia\Abuse\Adapters\TimeLimit;
use Utopia\Cache\Adapter\Filesystem;
use Utopia\Cache\Cache;
use Utopia\CLI\Console;
use Utopia\Database\Database;
use Utopia\Database\DateTime;
use Utopia\Database\Document;
use Utopia\Database\Validator\Authorization;

$parseLabel = function (string $label, array $responsePayload, array $requestParams, Document $user) {
    preg_match_all('/{(.*?)}/', $label, $matches);
    foreach ($matches[1] ?? [] as $pos => $match) {
        $find = $matches[0][$pos];
        $parts = explode('.', $match);

        if (count($parts) !== 2) {
            throw new Exception('Too less or too many parts', 400, Exception::GENERAL_ARGUMENT_INVALID);
        }

        $namespace = $parts[0] ?? '';
        $replace = $parts[1] ?? '';

        $params = match ($namespace) {
            'user' => (array)$user,
            'request' => $requestParams,
            default => $responsePayload,
        };

        if (array_key_exists($replace, $params)) {
            $label = \str_replace($find, $params[$replace], $label);
        }
    }
    return $label;
};

$databaseListener = function (string $event, Document $document, Stats $usage) {
    $multiplier = 1;
    if ($event === Database::EVENT_DOCUMENT_DELETE) {
        $multiplier = -1;
    }

    $collection = $document->getCollection();
    switch ($collection) {
        case 'users':
            $usage->setParam('users.{scope}.count.total', 1 * $multiplier);
            break;
        case 'databases':
            $usage->setParam('databases.{scope}.count.total', 1 * $multiplier);
            break;
        case 'buckets':
            $usage->setParam('buckets.{scope}.count.total', 1 * $multiplier);
            break;
        case 'deployments':
            $usage->setParam('deployments.{scope}.storage.size', $document->getAttribute('size') * $multiplier);
            break;
        default:
            if (strpos($collection, 'bucket_') === 0) {
                $usage
                    ->setParam('bucketId', $document->getAttribute('bucketId'))
                    ->setParam('files.{scope}.storage.size', $document->getAttribute('sizeOriginal') * $multiplier)
                    ->setParam('files.{scope}.count.total', 1 * $multiplier);
            } elseif (strpos($collection, 'database_') === 0) {
                $usage
                    ->setParam('databaseId', $document->getAttribute('databaseId'));
<<<<<<< HEAD
                if (strpos($collection, '_collection_') != false) {
=======
                if (strpos($collection, '_collection_') !== false) {
>>>>>>> 7694e193
                    $usage
                        ->setParam('collectionId', $document->getAttribute('$collectionId'))
                        ->setParam('documents.{scope}.count.total', 1 * $multiplier);
                } else {
                    $usage->setParam('collections.{scope}.count.total', 1 * $multiplier);
                }
            }
            break;
    }
};

App::init()
    ->groups(['api'])
    ->inject('utopia')
    ->inject('request')
    ->inject('response')
    ->inject('project')
    ->inject('user')
    ->inject('events')
    ->inject('audits')
    ->inject('mails')
    ->inject('usage')
    ->inject('deletes')
    ->inject('database')
    ->inject('dbForProject')
    ->inject('mode')
    ->action(function (App $utopia, Request $request, Response $response, Document $project, Document $user, Event $events, Audit $audits, Mail $mails, Stats $usage, Delete $deletes, EventDatabase $database, Database $dbForProject, string $mode) use ($databaseListener) {

        $route = $utopia->match($request);

        if ($project->isEmpty() && $route->getLabel('abuse-limit', 0) > 0) { // Abuse limit requires an active project scope
            throw new Exception(Exception::PROJECT_UNKNOWN);
        }

        /*
        * Abuse Check
        */
        $abuseKeyLabel = $route->getLabel('abuse-key', 'url:{url},ip:{ip}');
        $timeLimitArray = [];

        $abuseKeyLabel = (!is_array($abuseKeyLabel)) ? [$abuseKeyLabel] : $abuseKeyLabel;

        foreach ($abuseKeyLabel as $abuseKey) {
            $timeLimit = new TimeLimit($abuseKey, $route->getLabel('abuse-limit', 0), $route->getLabel('abuse-time', 3600), $dbForProject);
            $timeLimit
            ->setParam('{userId}', $user->getId())
            ->setParam('{userAgent}', $request->getUserAgent(''))
            ->setParam('{ip}', $request->getIP())
            ->setParam('{url}', $request->getHostname() . $route->getPath())
            ->setParam('{method}', $request->getMethod());
            $timeLimitArray[] = $timeLimit;
        }

        $closestLimit = null;

        $roles = Authorization::getRoles();
        $isPrivilegedUser = Auth::isPrivilegedUser($roles);
        $isAppUser = Auth::isAppUser($roles);

        foreach ($timeLimitArray as $timeLimit) {
            foreach ($request->getParams() as $key => $value) { // Set request params as potential abuse keys
                if (!empty($value)) {
                    $timeLimit->setParam('{param-' . $key . '}', (\is_array($value)) ? \json_encode($value) : $value);
                }
            }

            $abuse = new Abuse($timeLimit);
            $remaining = $timeLimit->remaining();
            $limit = $timeLimit->limit();
            $time = (new \DateTime($timeLimit->time()))->getTimestamp() + $route->getLabel('abuse-time', 3600);

            if ($limit && ($remaining < $closestLimit || is_null($closestLimit))) {
                $closestLimit = $remaining;
                $response
                    ->addHeader('X-RateLimit-Limit', $limit)
                    ->addHeader('X-RateLimit-Remaining', $remaining)
                    ->addHeader('X-RateLimit-Reset', $time)
                ;
            }

            $enabled = App::getEnv('_APP_OPTIONS_ABUSE', 'enabled') !== 'disabled';

            if (
                $enabled                // Abuse is enabled
                && !$isAppUser          // User is not API key
                && !$isPrivilegedUser   // User is not an admin
                && $abuse->check()      // Route is rate-limited
            ) {
                throw new Exception(Exception::GENERAL_RATE_LIMIT_EXCEEDED);
            }
        }

        /*
        * Background Jobs
        */
        $events
            ->setEvent($route->getLabel('event', ''))
            ->setProject($project)
            ->setUser($user);

        $mails
            ->setProject($project)
            ->setUser($user);

        $audits
            ->setMode($mode)
            ->setUserAgent($request->getUserAgent(''))
            ->setIP($request->getIP())
            ->setEvent($route->getLabel('audits.event', ''))
            ->setProject($project)
            ->setUser($user);

        $usage
            ->setParam('projectInternalId', $project->getInternalId())
            ->setParam('projectId', $project->getId())
            ->setParam('project.{scope}.network.requests', 1)
            ->setParam('httpMethod', $request->getMethod())
            ->setParam('project.{scope}.network.inbound', 0)
            ->setParam('project.{scope}.network.outbound', 0);

        $deletes->setProject($project);
        $database->setProject($project);

        $dbForProject->on(Database::EVENT_DOCUMENT_CREATE, fn ($event, Document $document) => $databaseListener($event, $document, $usage));

        $dbForProject->on(Database::EVENT_DOCUMENT_DELETE, fn ($event, Document $document) => $databaseListener($event, $document, $usage));

        $useCache = $route->getLabel('cache', false);

        if ($useCache) {
            $key = md5($request->getURI() . implode('*', $request->getParams())) . '*' . APP_CACHE_BUSTER;
            $cache = new Cache(
                new Filesystem(APP_STORAGE_CACHE . DIRECTORY_SEPARATOR . 'app-' . $project->getId())
            );
            $timestamp = 60 * 60 * 24 * 30;
            $data = $cache->load($key, $timestamp);

            if (!empty($data)) {
                $data = json_decode($data, true);
                $parts = explode('/', $data['resourceType']);
                $type = $parts[0] ?? null;

                if ($type === 'bucket') {
                    $bucketId = $parts[1] ?? null;

                    $bucket = Authorization::skip(fn () => $dbForProject->getDocument('buckets', $bucketId));

                    if ($bucket->isEmpty() || (!$bucket->getAttribute('enabled') && $mode !== APP_MODE_ADMIN)) {
                        throw new Exception(Exception::STORAGE_BUCKET_NOT_FOUND);
                    }

                    $fileSecurity = $bucket->getAttribute('fileSecurity', false);
                    $validator = new Authorization(Database::PERMISSION_READ);
                    $valid = $validator->isValid($bucket->getRead());
                    if (!$fileSecurity && !$valid) {
                        throw new Exception(Exception::USER_UNAUTHORIZED);
                    }

                    $parts = explode('/', $data['resource']);
                    $fileId = $parts[1] ?? null;

                    if ($fileSecurity && !$valid) {
                        $file = $dbForProject->getDocument('bucket_' . $bucket->getInternalId(), $fileId);
                    } else {
                        $file = Authorization::skip(fn() => $dbForProject->getDocument('bucket_' . $bucket->getInternalId(), $fileId));
                    }

                    if ($file->isEmpty()) {
                        throw new Exception(Exception::STORAGE_FILE_NOT_FOUND);
                    }
                }

                $response
                    ->addHeader('Expires', \date('D, d M Y H:i:s', \time() + $timestamp) . ' GMT')
                    ->addHeader('X-Appwrite-Cache', 'hit')
                    ->setContentType($data['contentType'])
                    ->send(base64_decode($data['payload']))
                ;

                $route->setIsActive(false);
            } else {
                $response->addHeader('X-Appwrite-Cache', 'miss');
            }
        }
    });

App::init()
    ->groups(['auth'])
    ->inject('utopia')
    ->inject('request')
    ->inject('project')
    ->action(function (App $utopia, Request $request, Document $project) {

        $route = $utopia->match($request);

        $isPrivilegedUser = Auth::isPrivilegedUser(Authorization::getRoles());
        $isAppUser = Auth::isAppUser(Authorization::getRoles());

        if ($isAppUser || $isPrivilegedUser) { // Skip limits for app and console devs
            return;
        }

        $auths = $project->getAttribute('auths', []);
        switch ($route->getLabel('auth.type', '')) {
            case 'emailPassword':
                if (($auths['emailPassword'] ?? true) === false) {
                    throw new Exception(Exception::USER_AUTH_METHOD_UNSUPPORTED, 'Email / Password authentication is disabled for this project');
                }
                break;

            case 'magic-url':
                if ($project->getAttribute('usersAuthMagicURL', true) === false) {
                    throw new Exception(Exception::USER_AUTH_METHOD_UNSUPPORTED, 'Magic URL authentication is disabled for this project');
                }
                break;

            case 'anonymous':
                if (($auths['anonymous'] ?? true) === false) {
                    throw new Exception(Exception::USER_AUTH_METHOD_UNSUPPORTED, 'Anonymous authentication is disabled for this project');
                }
                break;

            case 'invites':
                if (($auths['invites'] ?? true) === false) {
                    throw new Exception(Exception::USER_AUTH_METHOD_UNSUPPORTED, 'Invites authentication is disabled for this project');
                }
                break;

            case 'jwt':
                if (($auths['JWT'] ?? true) === false) {
                    throw new Exception(Exception::USER_AUTH_METHOD_UNSUPPORTED, 'JWT authentication is disabled for this project');
                }
                break;

            default:
                throw new Exception(Exception::USER_AUTH_METHOD_UNSUPPORTED, 'Unsupported authentication route');
                break;
        }
    });

App::shutdown()
    ->groups(['api'])
    ->inject('utopia')
    ->inject('request')
    ->inject('response')
    ->inject('project')
    ->inject('events')
    ->inject('audits')
    ->inject('usage')
    ->inject('deletes')
    ->inject('database')
    ->inject('mode')
    ->inject('dbForProject')
    ->inject('queueForFunctions')
    ->action(function (App $utopia, Request $request, Response $response, Document $project, Event $events, Audit $audits, Stats $usage, Delete $deletes, EventDatabase $database, string $mode, Database $dbForProject, Func $queueForFunctions) use ($parseLabel) {

        $responsePayload = $response->getPayload();

        if (!empty($events->getEvent())) {
            if (empty($events->getPayload())) {
                $events->setPayload($responsePayload);
            }
            /**
             * Trigger functions.
             */
            $queueForFunctions
                ->from($events)
                ->trigger();

            /**
             * Trigger webhooks.
             */
            $events
                ->setClass(Event::WEBHOOK_CLASS_NAME)
                ->setQueue(Event::WEBHOOK_QUEUE_NAME)
                ->trigger();

            /**
             * Trigger realtime.
             */
            if ($project->getId() !== 'console') {
                $allEvents = Event::generateEvents($events->getEvent(), $events->getParams());
                $payload = new Document($events->getPayload());

                $db = $events->getContext('database');
                $collection = $events->getContext('collection');
                $bucket = $events->getContext('bucket');

                $target = Realtime::fromPayload(
                    // Pass first, most verbose event pattern
                    event: $allEvents[0],
                    payload: $payload,
                    project: $project,
                    database: $db,
                    collection: $collection,
                    bucket: $bucket,
                );

                Realtime::send(
                    projectId: $target['projectId'] ?? $project->getId(),
                    payload: $events->getPayload(),
                    events: $allEvents,
                    channels: $target['channels'],
                    roles: $target['roles'],
                    options: [
                        'permissionsChanged' => $target['permissionsChanged'],
                        'userId' => $events->getParam('userId')
                    ]
                );
            }
        }

        $route = $utopia->match($request);
        $requestParams = $route->getParamsValues();
        $user = $audits->getUser();

        /**
         * Audit labels
         */
        $pattern = $route->getLabel('audits.resource', null);
        if (!empty($pattern)) {
            $resource = $parseLabel($pattern, $responsePayload, $requestParams, $user);
            if (!empty($resource) && $resource !== $pattern) {
                $audits->setResource($resource);
            }
        }

        $pattern = $route->getLabel('audits.userId', null);
        if (!empty($pattern)) {
            $userId = $parseLabel($pattern, $responsePayload, $requestParams, $user);
            $user = $dbForProject->getDocument('users', $userId);
            $audits->setUser($user);
        }

        if (!empty($audits->getResource()) && !empty($audits->getUser()->getId())) {
            /**
             * audits.payload is switched to default true
             * in order to auto audit payload for all endpoints
             */
            $pattern = $route->getLabel('audits.payload', true);
            if (!empty($pattern)) {
                $audits->setPayload($responsePayload);
            }

            foreach ($events->getParams() as $key => $value) {
                $audits->setParam($key, $value);
            }
            $audits->trigger();
        }

        if (!empty($deletes->getType())) {
            $deletes->trigger();
        }

        if (!empty($database->getType())) {
            $database->trigger();
        }

        /**
         * Cache label
         */
        $useCache = $route->getLabel('cache', false);
        if ($useCache) {
            $resource = $resourceType = null;
            $data = $response->getPayload();

            if (!empty($data['payload'])) {
                $pattern = $route->getLabel('cache.resource', null);
                if (!empty($pattern)) {
                    $resource = $parseLabel($pattern, $responsePayload, $requestParams, $user);
                }

                $pattern = $route->getLabel('cache.resourceType', null);
                if (!empty($pattern)) {
                    $resourceType = $parseLabel($pattern, $responsePayload, $requestParams, $user);
                }

                $key = md5($request->getURI() . implode('*', $request->getParams())) . '*' . APP_CACHE_BUSTER;
                $data = json_encode([
                'resourceType' => $resourceType,
                'resource' => $resource,
                'contentType' => $response->getContentType(),
                'payload' => base64_encode($data['payload']),
                ]) ;

                $signature = md5($data);
                $cacheLog  = $dbForProject->getDocument('cache', $key);
                $accessedAt = $cacheLog->getAttribute('accessedAt', '');
                $now = DateTime::now();
                if ($cacheLog->isEmpty()) {
                    Authorization::skip(fn () => $dbForProject->createDocument('cache', new Document([
                    '$id' => $key,
                    'resource' => $resource,
                    'accessedAt' => $now,
                    'signature' => $signature,
                    ])));
                } elseif (DateTime::formatTz(DateTime::addSeconds(new \DateTime(), -APP_CACHE_UPDATE)) > $accessedAt) {
                    $cacheLog->setAttribute('accessedAt', $now);
                    Authorization::skip(fn () => $dbForProject->updateDocument('cache', $cacheLog->getId(), $cacheLog));
                }

                if ($signature !== $cacheLog->getAttribute('signature')) {
                    $cache = new Cache(
                        new Filesystem(APP_STORAGE_CACHE . DIRECTORY_SEPARATOR . 'app-' . $project->getId())
                    );
                    $cache->save($key, $data);
                }
            }
        }

        if (
            App::getEnv('_APP_USAGE_STATS', 'enabled') == 'enabled'
            && $project->getId()
            && !empty($route->getLabel('sdk.namespace', null))
        ) { // Don't calculate console usage on admin mode
            $metric = $route->getLabel('usage.metric', '');
            $usageParams = $route->getLabel('usage.params', []);

            if (!empty($metric)) {
                $usage->setParam($metric, 1);
                foreach ($usageParams as $param) {
                    $param = $parseLabel($param, $responsePayload, $requestParams, $user);
                    $parts = explode(':', $param);
                    if (count($parts) != 2) {
                        throw new Exception(Exception::GENERAL_SERVER_ERROR, 'Usage params not properly set');
                    }
                    $usage->setParam($parts[0], $parts[1]);
                }
            }

            $fileSize = 0;
            $file = $request->getFiles('file');
            if (!empty($file)) {
                $fileSize = (\is_array($file['size']) && isset($file['size'][0])) ? $file['size'][0] : $file['size'];
            }

            $usage
                ->setParam('project.{scope}.network.inbound', $request->getSize() + $fileSize)
                ->setParam('project.{scope}.network.outbound', $response->getSize())
                ->submit();
        }
    });<|MERGE_RESOLUTION|>--- conflicted
+++ resolved
@@ -78,11 +78,7 @@
             } elseif (strpos($collection, 'database_') === 0) {
                 $usage
                     ->setParam('databaseId', $document->getAttribute('databaseId'));
-<<<<<<< HEAD
-                if (strpos($collection, '_collection_') != false) {
-=======
                 if (strpos($collection, '_collection_') !== false) {
->>>>>>> 7694e193
                     $usage
                         ->setParam('collectionId', $document->getAttribute('$collectionId'))
                         ->setParam('documents.{scope}.count.total', 1 * $multiplier);
