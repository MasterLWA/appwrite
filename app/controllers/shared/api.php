--- conflicted
+++ resolved
@@ -286,37 +286,16 @@
             if (!empty($resource) && $resource !== $pattern) {
                 $audits->setResource($resource);
             }
-<<<<<<< HEAD
-
-            return $label;
-        };
-
-        $pattern = $route->getLabel('audits.resource', null);
-        if (!empty($pattern)) {
-            $resource = $parseLabel($pattern);
-            if (!empty($resource) && $resource !== $pattern) {
-                $audits->setResource($resource);
-            }
-=======
->>>>>>> 7ad7d180
         }
 
         $pattern = $route->getLabel('audits.userId', null);
         if (!empty($pattern)) {
-<<<<<<< HEAD
-            $userId = $parseLabel($pattern);
-=======
             $userId = $parseLabel($pattern, $responsePayload, $requestParams, $user);
->>>>>>> 7ad7d180
             $user = $dbForProject->getDocument('users', $userId);
             $audits->setUser($user);
         }
 
-<<<<<<< HEAD
-        if (!empty($audits->getResource())) {
-=======
         if (!empty($audits->getResource()) && !empty($audits->getUser()->getId())) {
->>>>>>> 7ad7d180
             /**
              * audits.payload is switched to default true
              * in order to auto audit payload for all endpoints
@@ -346,7 +325,6 @@
             && $mode !== APP_MODE_ADMIN // TODO: add check to make sure user is admin
             && !empty($route->getLabel('sdk.namespace', null))
         ) { // Don't calculate console usage on admin mode
-<<<<<<< HEAD
             $metric = $route->getLabel('usage.metric', '');
             $usageParams = $route->getLabel('usage.params', []);
 
@@ -382,11 +360,5 @@
             ->setParam('networkRequestSize', $request->getSize() + $usage->getParam('storage'))
             ->setParam('networkResponseSize', $response->getSize())
             ->submit();
-=======
-            $usage
-                ->setParam('networkRequestSize', $request->getSize() + $usage->getParam('storage'))
-                ->setParam('networkResponseSize', $response->getSize())
-                ->submit();
->>>>>>> 7ad7d180
         }
     });