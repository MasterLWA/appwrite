<?php

use Appwrite\Auth\Auth;
use Appwrite\Database\Validator\Authorization;
use Utopia\App;
use Utopia\Exception;
use Utopia\Abuse\Abuse;
use Utopia\Abuse\Adapters\TimeLimit;
use Utopia\Storage\Device\Local;
use Utopia\Storage\Storage;

<<<<<<< HEAD
App::init(function ($utopia, $request, $response, $project, $user, $register, $events, $audits, $usage, $deletes, $dbForInternal) {
=======
App::init(function ($utopia, $request, $response, $project, $user, $register, $events, $audits, $usage, $deletes, $db) {
>>>>>>> a0645641
    /** @var Utopia\App $utopia */
    /** @var Utopia\Swoole\Request $request */
    /** @var Appwrite\Utopia\Response $response */
    /** @var Utopia\Database\Document $project */
    /** @var Utopia\Database\Document $user */
    /** @var Utopia\Registry\Registry $register */
    /** @var Appwrite\Event\Event $events */
    /** @var Appwrite\Event\Event $audits */
    /** @var Appwrite\Event\Event $usage */
    /** @var Appwrite\Event\Event $deletes */
    /** @var Appwrite\Event\Event $functions */
    /** @var Utopia\Database\Database $dbForInternal */

    Storage::setDevice('files', new Local(APP_STORAGE_UPLOADS.'/app-'.$project->getId()));
    Storage::setDevice('functions', new Local(APP_STORAGE_FUNCTIONS.'/app-'.$project->getId()));

    $route = $utopia->match($request);

    if ($project->isEmpty() && $route->getLabel('abuse-limit', 0) > 0) { // Abuse limit requires an active project scope
        throw new Exception('Missing or unknown project ID', 400);
    }

    /*
     * Abuse Check
     */
<<<<<<< HEAD
    $timeLimit = new TimeLimit($route->getLabel('abuse-key', 'url:{url},ip:{ip}'), $route->getLabel('abuse-limit', 0), $route->getLabel('abuse-time', 3600), $dbForInternal);
=======
    $timeLimit = new TimeLimit($route->getLabel('abuse-key', 'url:{url},ip:{ip}'), $route->getLabel('abuse-limit', 0), $route->getLabel('abuse-time', 3600), $db);
    $timeLimit->setNamespace('app_'.$project->getId());
>>>>>>> a0645641
    $timeLimit
        ->setParam('{userId}', $user->getId())
        ->setParam('{userAgent}', $request->getUserAgent(''))
        ->setParam('{ip}', $request->getIP())
        ->setParam('{url}', $request->getHostname().$route->getURL())
    ;

    //TODO make sure we get array here

    foreach ($request->getParams() as $key => $value) { // Set request params as potential abuse keys
        if(!empty($value)) {
            $timeLimit->setParam('{param-'.$key.'}', (\is_array($value)) ? \json_encode($value) : $value);
        }
    }

    $abuse = new Abuse($timeLimit);

    if ($timeLimit->limit()) {
        $response
            ->addHeader('X-RateLimit-Limit', $timeLimit->limit())
            ->addHeader('X-RateLimit-Remaining', $timeLimit->remaining())
            ->addHeader('X-RateLimit-Reset', $timeLimit->time() + $route->getLabel('abuse-time', 3600))
        ;
    }

    $isPrivilegedUser = Auth::isPrivilegedUser(Authorization::$roles);
    $isAppUser = Auth::isAppUser(Authorization::$roles);

    if (($abuse->check() // Route is rate-limited
        && App::getEnv('_APP_OPTIONS_ABUSE', 'enabled') !== 'disabled') // Abuse is not disabled
        && (!$isAppUser && !$isPrivilegedUser)) // User is not an admin or API key
        {
        throw new Exception('Too many requests', 429);
    }

    /*
     * Background Jobs
     */
    $events
        ->setParam('projectId', $project->getId())
        ->setParam('webhooks', $project->getAttribute('webhooks', []))
        ->setParam('userId', $user->getId())
        ->setParam('event', $route->getLabel('event', ''))
        ->setParam('eventData', [])
        ->setParam('functionId', null)	
        ->setParam('executionId', null)	
        ->setParam('trigger', 'event')
    ;

    $audits
        ->setParam('projectId', $project->getId())
        ->setParam('userId', $user->getId())
        ->setParam('event', '')
        ->setParam('resource', '')
        ->setParam('userAgent', $request->getUserAgent(''))
        ->setParam('ip', $request->getIP())
        ->setParam('data', [])
    ;

    $usage
        ->setParam('projectId', $project->getId())
        ->setParam('httpRequest', 1)
        ->setParam('httpUrl', $request->getHostname().$request->getURI())
        ->setParam('httpMethod', $request->getMethod())
        ->setParam('networkRequestSize', 0)
        ->setParam('networkResponseSize', 0)
        ->setParam('storage', 0)
    ;
    
    $deletes
        ->setParam('projectId', $project->getId())
    ;

<<<<<<< HEAD
}, ['utopia', 'request', 'response', 'project', 'user', 'register', 'events', 'audits', 'usage', 'deletes', 'dbForInternal'], 'api');
=======
}, ['utopia', 'request', 'response', 'project', 'user', 'register', 'events', 'audits', 'usage', 'deletes', 'db'], 'api');
>>>>>>> a0645641


App::init(function ($utopia, $request, $response, $project, $user) {
    /** @var Utopia\App $utopia */
    /** @var Utopia\Swoole\Request $request */
    /** @var Appwrite\Utopia\Response $response */
    /** @var Appwrite\Database\Document $project */
    /** @var Appwrite\Database\Document $user */
    /** @var Utopia\Registry\Registry $register */
    /** @var Appwrite\Event\Event $events */
    /** @var Appwrite\Event\Event $audits */
    /** @var Appwrite\Event\Event $usage */
    /** @var Appwrite\Event\Event $deletes */
    /** @var Appwrite\Event\Event $functions */

    $route = $utopia->match($request);

    $isPrivilegedUser = Auth::isPrivilegedUser(Authorization::$roles);
    $isAppUser = Auth::isAppUser(Authorization::$roles);

    if($isAppUser || $isPrivilegedUser) { // Skip limits for app and console devs
        return;
    }

    switch ($route->getLabel('auth.type', '')) {
        case 'emailPassword':
            if($project->getAttribute('usersAuthEmailPassword', true) === false) {
                throw new Exception('Email / Password authentication is disabled for this project', 501);
            }
            break;

        case 'anonymous':
            if($project->getAttribute('usersAuthAnonymous', true) === false) {
                throw new Exception('Anonymous authentication is disabled for this project', 501);
            }
            break;

        case 'invites':
            if($project->getAttribute('usersAuthInvites', true) === false) {
                throw new Exception('Invites authentication is disabled for this project', 501);
            }
            break;

        case 'jwt':
            if($project->getAttribute('usersAuthJWT', true) === false) {
                throw new Exception('JWT authentication is disabled for this project', 501);
            }
            break;
        
        default:
            throw new Exception('Unsupported authentication route');
            break;
    }

}, ['utopia', 'request', 'response', 'project', 'user'], 'auth');

App::shutdown(function ($utopia, $request, $response, $project, $events, $audits, $usage, $deletes, $mode) {
    /** @var Utopia\App $utopia */
    /** @var Utopia\Swoole\Request $request */
    /** @var Appwrite\Utopia\Response $response */
    /** @var Appwrite\Database\Document $project */
    /** @var Appwrite\Event\Event $events */
    /** @var Appwrite\Event\Event $audits */
    /** @var Appwrite\Event\Event $usage */
    /** @var Appwrite\Event\Event $deletes */
    /** @var Appwrite\Event\Event $functions */
    /** @var bool $mode */

    if (!empty($events->getParam('event'))) {
        if(empty($events->getParam('eventData'))) {
            $events->setParam('eventData', $response->getPayload());
        }

        $webhooks = clone $events;
        $functions = clone $events;

        $webhooks
            ->setQueue('v1-webhooks')
            ->setClass('WebhooksV1')
            ->trigger();

        $functions
            ->setQueue('v1-functions')
            ->setClass('FunctionsV1')
            ->trigger();
    }
    
    if (!empty($audits->getParam('event'))) {
        $audits->trigger();
    }
    
    if (!empty($deletes->getParam('type')) && !empty($deletes->getParam('document'))) {
        $deletes->trigger();
    }
    
    $route = $utopia->match($request);
    if (App::getEnv('_APP_USAGE_STATS', 'enabled') == 'enabled' 
        && $project->getId()
        && $mode !== APP_MODE_ADMIN //TODO: add check to make sure user is admin
        && !empty($route->getLabel('sdk.namespace', null))) { // Don't calculate console usage on admin mode
        
        $usage
            ->setParam('networkRequestSize', $request->getSize() + $usage->getParam('storage'))
            ->setParam('networkResponseSize', $response->getSize())
            ->trigger()
        ;
    }

}, ['utopia', 'request', 'response', 'project', 'events', 'audits', 'usage', 'deletes', 'mode'], 'api');<|MERGE_RESOLUTION|>--- conflicted
+++ resolved
@@ -9,11 +9,7 @@
 use Utopia\Storage\Device\Local;
 use Utopia\Storage\Storage;
 
-<<<<<<< HEAD
 App::init(function ($utopia, $request, $response, $project, $user, $register, $events, $audits, $usage, $deletes, $dbForInternal) {
-=======
-App::init(function ($utopia, $request, $response, $project, $user, $register, $events, $audits, $usage, $deletes, $db) {
->>>>>>> a0645641
     /** @var Utopia\App $utopia */
     /** @var Utopia\Swoole\Request $request */
     /** @var Appwrite\Utopia\Response $response */
@@ -39,12 +35,8 @@
     /*
      * Abuse Check
      */
-<<<<<<< HEAD
     $timeLimit = new TimeLimit($route->getLabel('abuse-key', 'url:{url},ip:{ip}'), $route->getLabel('abuse-limit', 0), $route->getLabel('abuse-time', 3600), $dbForInternal);
-=======
-    $timeLimit = new TimeLimit($route->getLabel('abuse-key', 'url:{url},ip:{ip}'), $route->getLabel('abuse-limit', 0), $route->getLabel('abuse-time', 3600), $db);
-    $timeLimit->setNamespace('app_'.$project->getId());
->>>>>>> a0645641
+
     $timeLimit
         ->setParam('{userId}', $user->getId())
         ->setParam('{userAgent}', $request->getUserAgent(''))
@@ -118,12 +110,7 @@
         ->setParam('projectId', $project->getId())
     ;
 
-<<<<<<< HEAD
 }, ['utopia', 'request', 'response', 'project', 'user', 'register', 'events', 'audits', 'usage', 'deletes', 'dbForInternal'], 'api');
-=======
-}, ['utopia', 'request', 'response', 'project', 'user', 'register', 'events', 'audits', 'usage', 'deletes', 'db'], 'api');
->>>>>>> a0645641
-
 
 App::init(function ($utopia, $request, $response, $project, $user) {
     /** @var Utopia\App $utopia */
