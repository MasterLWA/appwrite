<?php

use Appwrite\Auth\Auth;
use Appwrite\Event\Audit;
use Appwrite\Event\Database as EventDatabase;
use Appwrite\Event\Delete;
use Appwrite\Event\Event;
use Appwrite\Event\Func;
use Appwrite\Event\Mail;
use Appwrite\Extend\Exception;
use Appwrite\Event\Usage;
use Appwrite\Messaging\Adapter\Realtime;
use Appwrite\Utopia\Response;
use Appwrite\Utopia\Request;
use Utopia\App;
use Utopia\Abuse\Abuse;
use Utopia\Abuse\Adapters\TimeLimit;
use Utopia\Cache\Adapter\Filesystem;
use Utopia\Cache\Cache;
use Utopia\Database\Database;
use Utopia\Database\DateTime;
use Utopia\Database\Document;
use Utopia\Database\Validator\Authorization;

$parseLabel = function (string $label, array $responsePayload, array $requestParams, Document $user) {
    preg_match_all('/{(.*?)}/', $label, $matches);
    foreach ($matches[1] ?? [] as $pos => $match) {
        $find = $matches[0][$pos];
        $parts = explode('.', $match);

        if (count($parts) !== 2) {
            throw new Exception(Exception::GENERAL_SERVER_ERROR, "The server encountered an error while parsing the label: $label. Please create an issue on GitHub to allow us to investigate further https://github.com/appwrite/appwrite/issues/new/choose");
        }

        $namespace = $parts[0] ?? '';
        $replace = $parts[1] ?? '';

        $params = match ($namespace) {
            'user' => (array)$user,
            'request' => $requestParams,
            default => $responsePayload,
        };

        if (array_key_exists($replace, $params)) {
            $label = \str_replace($find, $params[$replace], $label);
        }
    }
    return $label;
};

$databaseListener = function (string $event, Document $document, Document $project, Usage $queueForUsage, Database $dbForProject) {

    $value = 1;
    if ($event === Database::EVENT_DOCUMENT_DELETE) {
        $value = -1;
    }

    switch (true) {
        case $document->getCollection() === 'teams':
            $queueForUsage
                ->addMetric(METRIC_TEAMS, $value); // per project
            break;
        case $document->getCollection() === 'users':
            $queueForUsage
                ->addMetric(METRIC_USERS, $value); // per project
            if ($event === Database::EVENT_DOCUMENT_DELETE) {
                $queueForUsage
                    ->addReduce($document);
            }
            break;
        case $document->getCollection() === 'sessions': // sessions
            $queueForUsage
                ->addMetric(METRIC_SESSIONS, $value); //per project
            break;
        case $document->getCollection() === 'databases': // databases
            $queueForUsage
                ->addMetric(METRIC_DATABASES, $value); // per project

            if ($event === Database::EVENT_DOCUMENT_DELETE) {
                $queueForUsage
                    ->addReduce($document);
            }
            break;
        case str_starts_with($document->getCollection(), 'database_') && !str_contains($document->getCollection(), 'collection'): //collections
            $parts = explode('_', $document->getCollection());
            $databaseInternalId = $parts[1] ?? 0;
            $queueForUsage
                ->addMetric(METRIC_COLLECTIONS, $value) // per project
                ->addMetric(str_replace('{databaseInternalId}', $databaseInternalId, METRIC_DATABASE_ID_COLLECTIONS), $value) // per database
            ;

            if ($event === Database::EVENT_DOCUMENT_DELETE) {
                $queueForUsage
                    ->addReduce($document);
            }
            break;
        case str_starts_with($document->getCollection(), 'database_') && str_contains($document->getCollection(), '_collection_'): //documents
            $parts = explode('_', $document->getCollection());
            $databaseInternalId   = $parts[1] ?? 0;
            $collectionInternalId = $parts[3] ?? 0;
            $queueForUsage
                ->addMetric(METRIC_DOCUMENTS, $value)  // per project
                ->addMetric(str_replace('{databaseInternalId}', $databaseInternalId, METRIC_DATABASE_ID_DOCUMENTS), $value) // per database
                ->addMetric(str_replace(['{databaseInternalId}', '{collectionInternalId}'], [$databaseInternalId, $collectionInternalId], METRIC_DATABASE_ID_COLLECTION_ID_DOCUMENTS), $value);  // per collection
            break;
        case $document->getCollection() === 'buckets': //buckets
            $queueForUsage
                ->addMetric(METRIC_BUCKETS, $value); // per project
            if ($event === Database::EVENT_DOCUMENT_DELETE) {
                $queueForUsage
                    ->addReduce($document);
            }
            break;
        case str_starts_with($document->getCollection(), 'bucket_'): // files
            $queueForUsage
                ->addMetric(METRIC_FILES, $value) // per project
                ->addMetric(METRIC_FILES_STORAGE, $document->getAttribute('sizeOriginal') * $value) // per project
                ->addMetric(str_replace('{bucketInternalId}', $document->getAttribute('bucketInternalId'), METRIC_BUCKET_ID_FILES), $value) // per bucket
                ->addMetric(str_replace('{bucketInternalId}', $document->getAttribute('bucketInternalId'), METRIC_BUCKET_ID_FILES_STORAGE), $document->getAttribute('sizeOriginal') * $value); // per bucket
            break;
        case $document->getCollection() === 'functions':
            $queueForUsage
                ->addMetric(METRIC_FUNCTIONS, $value); // per project

            if ($event === Database::EVENT_DOCUMENT_DELETE) {
                $queueForUsage
                    ->addReduce($document);
            }
            break;
        case $document->getCollection() === 'deployments':
            $queueForUsage
                ->addMetric(METRIC_DEPLOYMENTS, $value) // per project
                ->addMetric(METRIC_DEPLOYMENTS_STORAGE, $document->getAttribute('size') * $value) // per project
                ->addMetric(str_replace(['{resourceType}', '{resourceInternalId}'], [$document->getAttribute('resourceType'), $document->getAttribute('resourceInternalId')], METRIC_FUNCTION_ID_DEPLOYMENTS), $value)// per function
                ->addMetric(str_replace(['{resourceType}', '{resourceInternalId}'], [$document->getAttribute('resourceType'), $document->getAttribute('resourceInternalId')], METRIC_FUNCTION_ID_DEPLOYMENTS_STORAGE), $document->getAttribute('size') * $value);// per function

            break;
        case $document->getCollection() === 'executions':
            $queueForUsage
                ->addMetric(METRIC_EXECUTIONS, $value) // per project
                ->addMetric(str_replace('{functionInternalId}', $document->getAttribute('functionInternalId'), METRIC_FUNCTION_ID_EXECUTIONS), $value);// per function
            break;
        default:
            break;
    }
};

App::init()
    ->groups(['api'])
    ->inject('utopia')
    ->inject('request')
    ->inject('response')
    ->inject('project')
    ->inject('user')
    ->inject('events')
    ->inject('audits')
    ->inject('deletes')
    ->inject('database')
    ->inject('dbForProject')
    ->inject('queueForUsage')
    ->inject('mode')
    ->inject('mails')
    ->action(function (App $utopia, Request $request, Response $response, Document $project, Document $user, Event $events, Audit $audits, Delete $deletes, EventDatabase $database, Database $dbForProject, Usage $queueForUsage, string $mode, Mail $mails) use ($databaseListener) {

        $route = $utopia->match($request);

        if ($project->isEmpty() && $route->getLabel('abuse-limit', 0) > 0) { // Abuse limit requires an active project scope
            throw new Exception(Exception::PROJECT_UNKNOWN);
        }

        /*
        * Abuse Check
        */
        $abuseKeyLabel = $route->getLabel('abuse-key', 'url:{url},ip:{ip}');
        $timeLimitArray = [];

        $abuseKeyLabel = (!is_array($abuseKeyLabel)) ? [$abuseKeyLabel] : $abuseKeyLabel;

        foreach ($abuseKeyLabel as $abuseKey) {
            $timeLimit = new TimeLimit($abuseKey, $route->getLabel('abuse-limit', 0), $route->getLabel('abuse-time', 3600), $dbForProject);
            $timeLimit
                ->setParam('{userId}', $user->getId())
                ->setParam('{userAgent}', $request->getUserAgent(''))
                ->setParam('{ip}', $request->getIP())
                ->setParam('{url}', $request->getHostname() . $route->getPath())
                ->setParam('{method}', $request->getMethod());
            $timeLimitArray[] = $timeLimit;
        }

        $closestLimit = null;

        $roles = Authorization::getRoles();
        $isPrivilegedUser = Auth::isPrivilegedUser($roles);
        $isAppUser = Auth::isAppUser($roles);

        foreach ($timeLimitArray as $timeLimit) {
            foreach ($request->getParams() as $key => $value) { // Set request params as potential abuse keys
                if (!empty($value)) {
                    $timeLimit->setParam('{param-' . $key . '}', (\is_array($value)) ? \json_encode($value) : $value);
                }
            }

            $abuse = new Abuse($timeLimit);
            $remaining = $timeLimit->remaining();
            $limit = $timeLimit->limit();
            $time = (new \DateTime($timeLimit->time()))->getTimestamp() + $route->getLabel('abuse-time', 3600);

            if ($limit && ($remaining < $closestLimit || is_null($closestLimit))) {
                $closestLimit = $remaining;
                $response
                    ->addHeader('X-RateLimit-Limit', $limit)
                    ->addHeader('X-RateLimit-Remaining', $remaining)
                    ->addHeader('X-RateLimit-Reset', $time)
                ;
            }

            $enabled = App::getEnv('_APP_OPTIONS_ABUSE', 'enabled') !== 'disabled';

            if (
                $enabled                // Abuse is enabled
                && !$isAppUser          // User is not API key
                && !$isPrivilegedUser   // User is not an admin
                && $abuse->check()      // Route is rate-limited
            ) {
                throw new Exception(Exception::GENERAL_RATE_LIMIT_EXCEEDED);
            }
        }

        /*
        * Background Jobs
        */
        $events
            ->setEvent($route->getLabel('event', ''))
            ->setProject($project)
            ->setUser($user);

        $audits
            ->setMode($mode)
            ->setUserAgent($request->getUserAgent(''))
            ->setIP($request->getIP())
            ->setEvent($route->getLabel('audits.event', ''))
            ->setProject($project)
            ->setUser($user);

        $smtp = $project->getAttribute('smtp', []);
        if (!empty($smtp) && ($smtp['enabled'] ?? false)) {
            $mails
                ->setSmtpHost($smtp['host'] ?? '')
                ->setSmtpPort($smtp['port'] ?? 25)
                ->setSmtpUsername($smtp['username'] ?? '')
                ->setSmtpPassword($smtp['password'] ?? '')
                ->setSmtpSenderEmail($smtp['sender'] ?? '')
                ->setSmtpReplyTo($smtp['replyTo'] ?? '');
        }

        $deletes->setProject($project);
        $database->setProject($project);

        $calculateUsage = fn ($event, Document $document) => $databaseListener($event, $document, $project, $queueForUsage, $dbForProject);

        $dbForProject
<<<<<<< HEAD
        ->on(Database::EVENT_DOCUMENT_CREATE, 'calculate-usage', $calculateUsage)
        ->on(Database::EVENT_DOCUMENT_DELETE, 'calculate-usage', $calculateUsage);
=======
            ->on(Database::EVENT_DOCUMENT_CREATE, 'calculate-usage', $calculateUsage)
            ->on(Database::EVENT_DOCUMENT_DELETE, 'calculate-usage', $calculateUsage);
>>>>>>> 6b915bad

        $useCache = $route->getLabel('cache', false);

        if ($useCache) {
            $key = md5($request->getURI() . implode('*', $request->getParams())) . '*' . APP_CACHE_BUSTER;
            $cache = new Cache(
                new Filesystem(APP_STORAGE_CACHE . DIRECTORY_SEPARATOR . 'app-' . $project->getId())
            );
            $timestamp = 60 * 60 * 24 * 30;
            $data = $cache->load($key, $timestamp);

            if (!empty($data)) {
                $data = json_decode($data, true);
                $parts = explode('/', $data['resourceType']);
                $type = $parts[0] ?? null;

                if ($type === 'bucket') {
                    $bucketId = $parts[1] ?? null;

                    $bucket = Authorization::skip(fn () => $dbForProject->getDocument('buckets', $bucketId));

                    if ($bucket->isEmpty() || (!$bucket->getAttribute('enabled') && $mode !== APP_MODE_ADMIN)) {
                        throw new Exception(Exception::STORAGE_BUCKET_NOT_FOUND);
                    }

                    $fileSecurity = $bucket->getAttribute('fileSecurity', false);
                    $validator = new Authorization(Database::PERMISSION_READ);
                    $valid = $validator->isValid($bucket->getRead());
                    if (!$fileSecurity && !$valid) {
                        throw new Exception(Exception::USER_UNAUTHORIZED);
                    }

                    $parts = explode('/', $data['resource']);
                    $fileId = $parts[1] ?? null;

                    if ($fileSecurity && !$valid) {
                        $file = $dbForProject->getDocument('bucket_' . $bucket->getInternalId(), $fileId);
                    } else {
                        $file = Authorization::skip(fn() => $dbForProject->getDocument('bucket_' . $bucket->getInternalId(), $fileId));
                    }

                    if ($file->isEmpty()) {
                        throw new Exception(Exception::STORAGE_FILE_NOT_FOUND);
                    }
                }

                $response
                    ->addHeader('Expires', \date('D, d M Y H:i:s', \time() + $timestamp) . ' GMT')
                    ->addHeader('X-Appwrite-Cache', 'hit')
                    ->setContentType($data['contentType'])
                    ->send(base64_decode($data['payload']))
                ;

                $route->setIsActive(false);
            } else {
                $response->addHeader('X-Appwrite-Cache', 'miss');
            }
        }
    });

App::init()
    ->groups(['auth'])
    ->inject('utopia')
    ->inject('request')
    ->inject('project')
    ->action(function (App $utopia, Request $request, Document $project) {

        $route = $utopia->match($request);

        $isPrivilegedUser = Auth::isPrivilegedUser(Authorization::getRoles());
        $isAppUser = Auth::isAppUser(Authorization::getRoles());

        if ($isAppUser || $isPrivilegedUser) { // Skip limits for app and console devs
            return;
        }

        $auths = $project->getAttribute('auths', []);
        switch ($route->getLabel('auth.type', '')) {
            case 'emailPassword':
                if (($auths['emailPassword'] ?? true) === false) {
                    throw new Exception(Exception::USER_AUTH_METHOD_UNSUPPORTED, 'Email / Password authentication is disabled for this project');
                }
                break;

            case 'magic-url':
                if ($project->getAttribute('usersAuthMagicURL', true) === false) {
                    throw new Exception(Exception::USER_AUTH_METHOD_UNSUPPORTED, 'Magic URL authentication is disabled for this project');
                }
                break;

            case 'anonymous':
                if (($auths['anonymous'] ?? true) === false) {
                    throw new Exception(Exception::USER_AUTH_METHOD_UNSUPPORTED, 'Anonymous authentication is disabled for this project');
                }
                break;

            case 'invites':
                if (($auths['invites'] ?? true) === false) {
                    throw new Exception(Exception::USER_AUTH_METHOD_UNSUPPORTED, 'Invites authentication is disabled for this project');
                }
                break;

            case 'jwt':
                if (($auths['JWT'] ?? true) === false) {
                    throw new Exception(Exception::USER_AUTH_METHOD_UNSUPPORTED, 'JWT authentication is disabled for this project');
                }
                break;

            default:
                throw new Exception(Exception::USER_AUTH_METHOD_UNSUPPORTED, 'Unsupported authentication route');
                break;
        }
    });

/**
 * Limit user session
 *
 * Delete older sessions if the number of sessions have crossed
 * the session limit set for the project
 */
App::shutdown()
    ->groups(['session'])
    ->inject('utopia')
    ->inject('request')
    ->inject('response')
    ->inject('project')
    ->inject('dbForProject')
    ->action(function (App $utopia, Request $request, Response $response, Document $project, Database $dbForProject) {
        $sessionLimit = $project->getAttribute('auths', [])['maxSessions'] ?? APP_LIMIT_USER_SESSIONS_DEFAULT;
        $session = $response->getPayload();
        $userId = $session['userId'] ?? '';
        if (empty($userId)) {
            return;
        }

        $user = $dbForProject->getDocument('users', $userId);
        if ($user->isEmpty()) {
            return;
        }

        $sessions = $user->getAttribute('sessions', []);
        $count = \count($sessions);
        if ($count <= $sessionLimit) {
            return;
        }

        for ($i = 0; $i < ($count - $sessionLimit); $i++) {
            $session = array_shift($sessions);
            $dbForProject->deleteDocument('sessions', $session->getId());
        }
        $dbForProject->deleteCachedDocument('users', $userId);
    });

App::shutdown()
    ->groups(['api'])
    ->inject('utopia')
    ->inject('request')
    ->inject('response')
    ->inject('project')
    ->inject('user')
    ->inject('events')
    ->inject('audits')
    ->inject('deletes')
    ->inject('database')
    ->inject('dbForProject')
    ->inject('queueForFunctions')
    ->inject('queueForUsage')
    ->inject('mode')
    ->inject('dbForConsole')
    ->action(function (App $utopia, Request $request, Response $response, Document $project, Document $user, Event $events, Audit $audits, Delete $deletes, EventDatabase $database, Database $dbForProject, Func $queueForFunctions, Usage $queueForUsage, string $mode, Database $dbForConsole) use ($parseLabel) {

        $responsePayload = $response->getPayload();

        if (!empty($events->getEvent())) {
            if (empty($events->getPayload())) {
                $events->setPayload($responsePayload);
            }

            /**
             * Trigger functions.
             */
            $queueForFunctions
                ->from($events)
                ->trigger();

            /**
             * Trigger webhooks.
             */
            $events
                ->setClass(Event::WEBHOOK_CLASS_NAME)
                ->setQueue(Event::WEBHOOK_QUEUE_NAME)
                ->trigger();

            /**
             * Trigger realtime.
             */
            if ($project->getId() !== 'console') {
                $allEvents = Event::generateEvents($events->getEvent(), $events->getParams());
                $payload = new Document($events->getPayload());

                $db = $events->getContext('database');
                $collection = $events->getContext('collection');
                $bucket = $events->getContext('bucket');

                $target = Realtime::fromPayload(
                    // Pass first, most verbose event pattern
                    event: $allEvents[0],
                    payload: $payload,
                    project: $project,
                    database: $db,
                    collection: $collection,
                    bucket: $bucket,
                );

                Realtime::send(
                    projectId: $target['projectId'] ?? $project->getId(),
                    payload: $events->getPayload(),
                    events: $allEvents,
                    channels: $target['channels'],
                    roles: $target['roles'],
                    options: [
                        'permissionsChanged' => $target['permissionsChanged'],
                        'userId' => $events->getParam('userId')
                    ]
                );
            }
        }

        $route = $utopia->match($request);
        $requestParams = $route->getParamsValues();

        /**
         * Audit labels
         */
        $pattern = $route->getLabel('audits.resource', null);
        if (!empty($pattern)) {
            $resource = $parseLabel($pattern, $responsePayload, $requestParams, $user);
            if (!empty($resource) && $resource !== $pattern) {
                $audits->setResource($resource);
            }
        }

        if (!$user->isEmpty()) {
            $audits->setUser($user);
        }

        if (!empty($audits->getResource()) && !empty($audits->getUser()->getId())) {
            /**
             * audits.payload is switched to default true
             * in order to auto audit payload for all endpoints
             */
            $pattern = $route->getLabel('audits.payload', true);
            if (!empty($pattern)) {
                $audits->setPayload($responsePayload);
            }

            foreach ($events->getParams() as $key => $value) {
                $audits->setParam($key, $value);
            }
            $audits->trigger();
        }

        if (!empty($deletes->getType())) {
            $deletes->trigger();
        }

        if (!empty($database->getType())) {
            $database->trigger();
        }

        /**
         * Cache label
         */
        $useCache = $route->getLabel('cache', false);
        if ($useCache) {
            $resource = $resourceType = null;
            $data = $response->getPayload();

            if (!empty($data['payload'])) {
                $pattern = $route->getLabel('cache.resource', null);
                if (!empty($pattern)) {
                    $resource = $parseLabel($pattern, $responsePayload, $requestParams, $user);
                }

                $pattern = $route->getLabel('cache.resourceType', null);
                if (!empty($pattern)) {
                    $resourceType = $parseLabel($pattern, $responsePayload, $requestParams, $user);
                }

                $key = md5($request->getURI() . implode('*', $request->getParams())) . '*' . APP_CACHE_BUSTER;
                $data = json_encode([
                    'resourceType' => $resourceType,
                    'resource' => $resource,
                    'contentType' => $response->getContentType(),
                    'payload' => base64_encode($data['payload']),
                ]) ;

                $signature = md5($data);
                $cacheLog  = Authorization::skip(fn () => $dbForProject->getDocument('cache', $key));
                $accessedAt = $cacheLog->getAttribute('accessedAt', '');
                $now = DateTime::now();
                if ($cacheLog->isEmpty()) {
                    Authorization::skip(fn () => $dbForProject->createDocument('cache', new Document([
                    '$id' => $key,
                    'resource' => $resource,
                    'accessedAt' => $now,
                    'signature' => $signature,
                    ])));
                } elseif (DateTime::formatTz(DateTime::addSeconds(new \DateTime(), -APP_CACHE_UPDATE)) > $accessedAt) {
                    $cacheLog->setAttribute('accessedAt', $now);
                    Authorization::skip(fn () => $dbForProject->updateDocument('cache', $cacheLog->getId(), $cacheLog));
                }

                if ($signature !== $cacheLog->getAttribute('signature')) {
                    $cache = new Cache(
                        new Filesystem(APP_STORAGE_CACHE . DIRECTORY_SEPARATOR . 'app-' . $project->getId())
                    );
                    $cache->save($key, $data);
                }
            }
        }



        if ($project->getId() !== 'console') {
            if ($mode !== APP_MODE_ADMIN) {
                $fileSize = 0;
                $file = $request->getFiles('file');
                if (!empty($file)) {
                    $fileSize = (\is_array($file['size']) && isset($file['size'][0])) ? $file['size'][0] : $file['size'];
                }

                $queueForUsage
                    ->addMetric(METRIC_NETWORK_REQUESTS, 1)
                    ->addMetric(METRIC_NETWORK_INBOUND, $request->getSize() + $fileSize)
                    ->addMetric(METRIC_NETWORK_OUTBOUND, $response->getSize());
            }

            $queueForUsage
                ->setProject($project)
                ->trigger();
        }

        /**
         * Update user last activity
         */
        if (!$user->isEmpty()) {
            $accessedAt = $user->getAttribute('accessedAt', '');
            if (DateTime::formatTz(DateTime::addSeconds(new \DateTime(), -APP_USER_ACCCESS)) > $accessedAt) {
                $user->setAttribute('accessedAt', DateTime::now());

                if (APP_MODE_ADMIN !== $mode) {
                    $dbForProject->updateDocument('users', $user->getId(), $user);
                } else {
                    $dbForConsole->updateDocument('users', $user->getId(), $user);
                }
            }
        }
    });

App::init()
    ->groups(['usage'])
    ->action(function () {
        if (App::getEnv('_APP_USAGE_STATS', 'enabled') !== 'enabled') {
            throw new Exception(Exception::GENERAL_USAGE_DISABLED);
        }
    });<|MERGE_RESOLUTION|>--- conflicted
+++ resolved
@@ -259,13 +259,8 @@
         $calculateUsage = fn ($event, Document $document) => $databaseListener($event, $document, $project, $queueForUsage, $dbForProject);
 
         $dbForProject
-<<<<<<< HEAD
-        ->on(Database::EVENT_DOCUMENT_CREATE, 'calculate-usage', $calculateUsage)
-        ->on(Database::EVENT_DOCUMENT_DELETE, 'calculate-usage', $calculateUsage);
-=======
             ->on(Database::EVENT_DOCUMENT_CREATE, 'calculate-usage', $calculateUsage)
             ->on(Database::EVENT_DOCUMENT_DELETE, 'calculate-usage', $calculateUsage);
->>>>>>> 6b915bad
 
         $useCache = $route->getLabel('cache', false);
 
