<?php

use Utopia\Exception;
use Utopia\Abuse\Abuse;
use Utopia\Abuse\Adapters\TimeLimit;

global $utopia, $request, $response, $register, $user, $project;

$utopia->init(function () use ($utopia, $request, $response, $register, $user, $project) {
<<<<<<< HEAD
=======
    // if (is_null($project->getUid()) || Database::SYSTEM_COLLECTION_PROJECTS !== $project->getCollection()) {
    //     throw new Exception('Missing Project UID', 400);
    // }

>>>>>>> 0a7889ac
    $route = $utopia->match($request);

    /*
     * Abuse Check
     */
    $timeLimit = new TimeLimit($route->getLabel('abuse-key', 'url:{url},ip:{ip}'), $route->getLabel('abuse-limit', 0), $route->getLabel('abuse-time', 3600), function () use ($register) {
        return $register->get('db');
    });
    $timeLimit->setNamespace('app_'.$project->getUid());
    $timeLimit
        ->setParam('{userId}', $user->getUid())
        ->setParam('{userAgent}', $request->getServer('HTTP_USER_AGENT', ''))
        ->setParam('{ip}', $request->getIP())
        ->setParam('{url}', $request->getServer('HTTP_HOST', '').$route->getURL())
    ;

    //TODO make sure we get array here

    foreach ($request->getParams() as $key => $value) { // Set request params as potential abuse keys
        $timeLimit->setParam('{param-'.$key.'}', (is_array($value)) ? json_encode($value) : $value);
    }

    $abuse = new Abuse($timeLimit);

    if ($timeLimit->limit()) {
        $response
            ->addHeader('X-RateLimit-Limit', $timeLimit->limit())
            ->addHeader('X-RateLimit-Remaining', $timeLimit->remaining())
            ->addHeader('X-RateLimit-Reset', $timeLimit->time() + $route->getLabel('abuse-time', 3600))
        ;
    }

    if ($abuse->check() && $request->getServer('_APP_OPTIONS_ABUSE', 'enabled') !== 'disabled') {
        throw new Exception('Too many requests', 429);
    }
});<|MERGE_RESOLUTION|>--- conflicted
+++ resolved
@@ -7,13 +7,7 @@
 global $utopia, $request, $response, $register, $user, $project;
 
 $utopia->init(function () use ($utopia, $request, $response, $register, $user, $project) {
-<<<<<<< HEAD
-=======
-    // if (is_null($project->getUid()) || Database::SYSTEM_COLLECTION_PROJECTS !== $project->getCollection()) {
-    //     throw new Exception('Missing Project UID', 400);
-    // }
 
->>>>>>> 0a7889ac
     $route = $utopia->match($request);
 
     /*
