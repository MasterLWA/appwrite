--- conflicted
+++ resolved
@@ -257,36 +257,14 @@
         );
         $user = $audits->getUser();
 
-<<<<<<< HEAD
-        $getRequestParams = function () use ($route, $request): array {
-            $url    = \parse_url($request->getURI(), PHP_URL_PATH);
-            $regex = '@' . \preg_replace('@:[^/]+@', '([^/]+)', $route->getPath()) . '@';
-            \preg_match($regex, $url, $matches);
-            \array_shift($matches);
-            $url = $route->getIsAlias() ? $route->getAliasPath() : $route->getPath();
-            $keyRegex = '@^' . \preg_replace('@:[^/]+@', ':([^/]+)', $url) . '$@';
-            \preg_match($keyRegex, $url, $keys);
-            \array_shift($keys);
-
-            return \array_combine($keys, $matches) ?? [];
-        };
-
-
-        $parseLabel  = function ($label) use ($responsePayload, $getRequestParams): string {
-=======
         $parseLabel = function ($label) use ($responsePayload, $requestParams, $user) {
->>>>>>> 1af95fcd
             preg_match_all('/{(.*?)}/', $label, $matches);
             foreach ($matches[1] ?? [] as $pos => $match) {
                 $find = $matches[0][$pos];
                 $parts = explode('.', $match);
 
                 if (count($parts) !== 2) {
-<<<<<<< HEAD
-                    return '';
-=======
                     throw new Exception('Too less or too many parts', 400, Exception::GENERAL_ARGUMENT_INVALID);
->>>>>>> 1af95fcd
                 }
 
                 $namespace = $parts[0];
@@ -306,17 +284,10 @@
             return $label;
         };
 
-<<<<<<< HEAD
-        $auditsResource = $route->getLabel('audits.resource', null);
-        if (!empty($auditsResource)) {
-            $resource = $parseLabel($auditsResource);
-            if (!empty($resource) && $resource !== $auditsResource) {
-=======
         $pattern = $route->getLabel('audits.resource', null);
         if (!empty($pattern)) {
             $resource = $parseLabel($pattern);
             if (!empty($resource) && $resource !== $pattern) {
->>>>>>> 1af95fcd
                 $audits->setResource($resource);
             }
         }
@@ -333,13 +304,8 @@
              * audits.payload is switched to default true
              * in order to auto audit payload for all endpoints
              */
-<<<<<<< HEAD
-            $auditsPayload = $route->getLabel('audits.payload', true);
-            if (!empty($auditsPayload)) {
-=======
             $pattern = $route->getLabel('audits.payload', true);
             if (!empty($pattern)) {
->>>>>>> 1af95fcd
                 $audits->setPayload($responsePayload);
             }
 
@@ -379,7 +345,7 @@
                             $params = $responsePayload;
                             break;
                         case 'request':
-                            $params = $getRequestParams();
+                            $params = $requestParams;
                             break;
                         case 'value':
                             $usage->setParam($param, $key);
