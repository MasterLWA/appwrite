--- conflicted
+++ resolved
@@ -183,12 +183,8 @@
                 break;
 
             default:
-<<<<<<< HEAD
-                throw new Exception('Unsupported authentication route', 501, Exception::USER_AUTH_METHOD_UNSUPPORTED);
-=======
                 throw new Exception(Exception::USER_AUTH_METHOD_UNSUPPORTED, 'Unsupported authentication route');
                 break;
->>>>>>> 6dd64362
         }
     });
 
