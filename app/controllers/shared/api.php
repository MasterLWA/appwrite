--- conflicted
+++ resolved
@@ -38,45 +38,13 @@
     /*
      * Abuse Check
      */
-<<<<<<< HEAD
-    $timeLimit = new TimeLimit($route->getLabel('abuse-key', 'url:{url},ip:{ip}'), $route->getLabel('abuse-limit', 0), $route->getLabel('abuse-time', 3600), $dbForProject);
-    $timeLimit
-        ->setParam('{userId}', $user->getId())
-        ->setParam('{userAgent}', $request->getUserAgent(''))
-        ->setParam('{ip}', $request->getIP())
-        ->setParam('{url}', $request->getHostname().$route->getPath())
-    ;
-
-    // TODO make sure we get array here
-
-    foreach ($request->getParams() as $key => $value) { // Set request params as potential abuse keys
-        if(!empty($value)) {
-            $timeLimit->setParam('{param-'.$key.'}', (\is_array($value)) ? \json_encode($value) : $value);
-        }
-    }
-
-    $abuse = new Abuse($timeLimit);
-
-    if ($timeLimit->limit()) {
-        $response
-            ->addHeader('X-RateLimit-Limit', $timeLimit->limit())
-            ->addHeader('X-RateLimit-Remaining', $timeLimit->remaining())
-            ->addHeader('X-RateLimit-Reset', $timeLimit->time() + $route->getLabel('abuse-time', 3600))
-        ;
-    }
-
-    $roles = Authorization::getRoles();
-    $isPrivilegedUser = Auth::isPrivilegedUser($roles);
-    $isAppUser = Auth::isAppUser($roles);
-=======
     $abuseKeyLabel = $route->getLabel('abuse-key', 'url:{url},ip:{ip}');
     $timeLimitArray = [];
 
     $abuseKeyLabel = (!is_array($abuseKeyLabel)) ? [$abuseKeyLabel] : $abuseKeyLabel;
 
     foreach ($abuseKeyLabel as $abuseKey) {
-        $timeLimit = new TimeLimit($abuseKey, $route->getLabel('abuse-limit', 0), $route->getLabel('abuse-time', 3600), $db);
-        $timeLimit->setNamespace('app_'.$project->getId());
+        $timeLimit = new TimeLimit($abuseKey, $route->getLabel('abuse-limit', 0), $route->getLabel('abuse-time', 3600), $dbForProject);
         $timeLimit
             ->setParam('{userId}', $user->getId())
             ->setParam('{userAgent}', $request->getUserAgent(''))
@@ -86,9 +54,10 @@
     }
 
     $closestLimit = null;
-    $isPrivilegedUser = Auth::isPrivilegedUser(Authorization::$roles);
-    $isAppUser = Auth::isAppUser(Authorization::$roles);
->>>>>>> b766ec5a
+
+    $roles = Authorization::getRoles();
+    $isPrivilegedUser = Auth::isPrivilegedUser($roles);
+    $isAppUser = Auth::isAppUser($roles);
 
     foreach ($timeLimitArray as $timeLimit) {
         foreach ($request->getParams() as $key => $value) { // Set request params as potential abuse keys
@@ -107,7 +76,7 @@
                 ->addHeader('X-RateLimit-Reset', $timeLimit->time() + $route->getLabel('abuse-time', 3600))
             ;
         }
-    
+
         if (($abuse->check() // Route is rate-limited
         && App::getEnv('_APP_OPTIONS_ABUSE', 'enabled') !== 'disabled') // Abuse is not disabled
         && (!$isAppUser && !$isPrivilegedUser)) // User is not an admin or API key
