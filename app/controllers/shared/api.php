<?php

use Appwrite\Auth\Auth;
use Appwrite\Event\Audit;
use Appwrite\Event\Database as EventDatabase;
use Appwrite\Event\Delete;
use Appwrite\Event\Event;
use Appwrite\Event\Mail;
use Appwrite\Messaging\Adapter\Realtime;
use Appwrite\Stats\Stats;
use Appwrite\Utopia\Response;
use Appwrite\Utopia\Request;
use Utopia\App;
use Appwrite\Extend\Exception;
use Utopia\Abuse\Abuse;
use Utopia\Abuse\Adapters\TimeLimit;
use Utopia\Cache\Adapter\Filesystem;
use Utopia\Cache\Cache;
use Utopia\Database\Database;
use Utopia\Database\Document;
use Utopia\Database\Validator\Authorization;

$parseLabel = function (string $label, array $responsePayload, array $requestParams, Document $user) {
    preg_match_all('/{(.*?)}/', $label, $matches);
    foreach ($matches[1] ?? [] as $pos => $match) {
        $find = $matches[0][$pos];
        $parts = explode('.', $match);

        if (count($parts) !== 2) {
            throw new Exception('Too less or too many parts', 400, Exception::GENERAL_ARGUMENT_INVALID);
        }

        $namespace = $parts[0] ?? '';
        $replace = $parts[1] ?? '';

        $params = match ($namespace) {
            'user' => (array)$user,
            'request' => $requestParams,
            default => $responsePayload,
        };

        if (array_key_exists($replace, $params)) {
            $label = \str_replace($find, $params[$replace], $label);
        }
    }
<<<<<<< HEAD
=======

>>>>>>> 837336e9
    return $label;
};

App::init()
    ->groups(['api'])
    ->inject('utopia')
    ->inject('request')
    ->inject('response')
    ->inject('project')
    ->inject('user')
    ->inject('events')
    ->inject('audits')
    ->inject('mails')
    ->inject('usage')
    ->inject('deletes')
    ->inject('database')
    ->inject('dbForProject')
    ->inject('mode')
    ->action(function (App $utopia, Request $request, Response $response, Document $project, Document $user, Event $events, Audit $audits, Mail $mails, Stats $usage, Delete $deletes, EventDatabase $database, Database $dbForProject, string $mode) {

        $route = $utopia->match($request);

        if ($project->isEmpty() && $route->getLabel('abuse-limit', 0) > 0) { // Abuse limit requires an active project scope
            throw new Exception(Exception::PROJECT_UNKNOWN);
        }

        /*
        * Abuse Check
        */
        $abuseKeyLabel = $route->getLabel('abuse-key', 'url:{url},ip:{ip}');
        $timeLimitArray = [];

        $abuseKeyLabel = (!is_array($abuseKeyLabel)) ? [$abuseKeyLabel] : $abuseKeyLabel;

        foreach ($abuseKeyLabel as $abuseKey) {
            $timeLimit = new TimeLimit($abuseKey, $route->getLabel('abuse-limit', 0), $route->getLabel('abuse-time', 3600), $dbForProject);
            $timeLimit
                ->setParam('{userId}', $user->getId())
                ->setParam('{userAgent}', $request->getUserAgent(''))
                ->setParam('{ip}', $request->getIP())
                ->setParam('{url}', $request->getHostname() . $route->getPath());
            $timeLimitArray[] = $timeLimit;
        }

        $closestLimit = null;

        $roles = Authorization::getRoles();
        $isPrivilegedUser = Auth::isPrivilegedUser($roles);
        $isAppUser = Auth::isAppUser($roles);

        foreach ($timeLimitArray as $timeLimit) {
            foreach ($request->getParams() as $key => $value) { // Set request params as potential abuse keys
                if (!empty($value)) {
                    $timeLimit->setParam('{param-' . $key . '}', (\is_array($value)) ? \json_encode($value) : $value);
                }
            }

            $abuse = new Abuse($timeLimit);

            if ($timeLimit->limit() && ($timeLimit->remaining() < $closestLimit || is_null($closestLimit))) {
                $closestLimit = $timeLimit->remaining();
                $response
                    ->addHeader('X-RateLimit-Limit', $timeLimit->limit())
                    ->addHeader('X-RateLimit-Remaining', $timeLimit->remaining())
                    ->addHeader('X-RateLimit-Reset', $timeLimit->time() + $route->getLabel('abuse-time', 3600));
            }

            if (
                (App::getEnv('_APP_OPTIONS_ABUSE', 'enabled') !== 'disabled' // Route is rate-limited
                    && $abuse->check()) // Abuse is not disabled
                && (!$isAppUser && !$isPrivilegedUser)
            ) { // User is not an admin or API key
                throw new Exception(Exception::GENERAL_RATE_LIMIT_EXCEEDED);
            }
        }

        /*
        * Background Jobs
        */
        $events
            ->setEvent($route->getLabel('event', ''))
            ->setProject($project)
            ->setUser($user);

        $mails
            ->setProject($project)
            ->setUser($user);

        $audits
            ->setMode($mode)
            ->setUserAgent($request->getUserAgent(''))
            ->setIP($request->getIP())
            ->setEvent($route->getLabel('event', ''))
            ->setProject($project)
            ->setUser($user);

        $usage
            ->setParam('projectId', $project->getId())
            ->setParam('httpRequest', 1)
            ->setParam('httpUrl', $request->getHostname() . $request->getURI())
            ->setParam('httpMethod', $request->getMethod())
            ->setParam('httpPath', $route->getPath())
            ->setParam('networkRequestSize', 0)
            ->setParam('networkResponseSize', 0)
            ->setParam('storage', 0);

        $deletes->setProject($project);
        $database->setProject($project);

        $useCache = $route->getLabel('cache', false);

        if ($useCache) {
            $key = md5($request->getURI() . implode('*', $request->getParams()));
            $cache = new Cache(
                new Filesystem(APP_STORAGE_CACHE . DIRECTORY_SEPARATOR . 'app-' . $project->getId())
            );
            $timestamp = 60 * 60 * 24 * 30;
            $data = $cache->load($key, $timestamp);
            if (!empty($data)) {
                $data = json_decode($data, true);

                $response
                    ->addHeader('Expires', \date('D, d M Y H:i:s', \time() + $timestamp) . ' GMT')
                    ->addHeader('X-Appwrite-Cache', 'hit')
                    ->setContentType($data['content-type'])
                    ->send(base64_decode($data['payload']))
                ;

                $route->setIsActive(false);
            } else {
                $response->addHeader('X-Appwrite-Cache', 'miss');
            }
        }
    });

App::init()
    ->groups(['auth'])
    ->inject('utopia')
    ->inject('request')
    ->inject('project')
    ->action(function (App $utopia, Request $request, Document $project) {

        $route = $utopia->match($request);

        $isPrivilegedUser = Auth::isPrivilegedUser(Authorization::getRoles());
        $isAppUser = Auth::isAppUser(Authorization::getRoles());

        if ($isAppUser || $isPrivilegedUser) { // Skip limits for app and console devs
            return;
        }

        $auths = $project->getAttribute('auths', []);
        switch ($route->getLabel('auth.type', '')) {
            case 'emailPassword':
                if (($auths['emailPassword'] ?? true) === false) {
                    throw new Exception(Exception::USER_AUTH_METHOD_UNSUPPORTED, 'Email / Password authentication is disabled for this project');
                }
                break;

            case 'magic-url':
                if ($project->getAttribute('usersAuthMagicURL', true) === false) {
                    throw new Exception(Exception::USER_AUTH_METHOD_UNSUPPORTED, 'Magic URL authentication is disabled for this project');
                }
                break;

            case 'anonymous':
                if (($auths['anonymous'] ?? true) === false) {
                    throw new Exception(Exception::USER_AUTH_METHOD_UNSUPPORTED, 'Anonymous authentication is disabled for this project');
                }
                break;

            case 'invites':
                if (($auths['invites'] ?? true) === false) {
                    throw new Exception(Exception::USER_AUTH_METHOD_UNSUPPORTED, 'Invites authentication is disabled for this project');
                }
                break;

            case 'jwt':
                if (($auths['JWT'] ?? true) === false) {
                    throw new Exception(Exception::USER_AUTH_METHOD_UNSUPPORTED, 'JWT authentication is disabled for this project');
                }
                break;

            default:
                throw new Exception(Exception::USER_AUTH_METHOD_UNSUPPORTED, 'Unsupported authentication route');
                break;
        }
    });

App::shutdown()
    ->groups(['api'])
    ->inject('utopia')
    ->inject('request')
    ->inject('response')
    ->inject('project')
    ->inject('events')
    ->inject('audits')
    ->inject('usage')
    ->inject('deletes')
    ->inject('database')
    ->inject('mode')
    ->inject('dbForProject')
    ->action(function (App $utopia, Request $request, Response $response, Document $project, Event $events, Audit $audits, Stats $usage, Delete $deletes, EventDatabase $database, string $mode, Database $dbForProject) use ($parseLabel) {
<<<<<<< HEAD
=======

>>>>>>> 837336e9
        $responsePayload = $response->getPayload();

        if (!empty($events->getEvent())) {
            if (empty($events->getPayload())) {
                $events->setPayload($responsePayload);
            }
            /**
             * Trigger functions.
             */
            $events
                ->setClass(Event::FUNCTIONS_CLASS_NAME)
                ->setQueue(Event::FUNCTIONS_QUEUE_NAME)
                ->trigger();

            /**
             * Trigger webhooks.
             */
            $events
                ->setClass(Event::WEBHOOK_CLASS_NAME)
                ->setQueue(Event::WEBHOOK_QUEUE_NAME)
                ->trigger();

            /**
             * Trigger realtime.
             */
            if ($project->getId() !== 'console') {
                $allEvents = Event::generateEvents($events->getEvent(), $events->getParams());
                $payload = new Document($events->getPayload());

                $db = $events->getContext('database');
                $collection = $events->getContext('collection');
                $bucket = $events->getContext('bucket');

                $target = Realtime::fromPayload(
                // Pass first, most verbose event pattern
                    event: $allEvents[0],
                    payload: $payload,
                    project: $project,
                    database: $db,
                    collection: $collection,
                    bucket: $bucket,
                );

                Realtime::send(
                    projectId: $target['projectId'] ?? $project->getId(),
                    payload: $events->getPayload(),
                    events: $allEvents,
                    channels: $target['channels'],
                    roles: $target['roles'],
                    options: [
                        'permissionsChanged' => $target['permissionsChanged'],
                        'userId' => $events->getParam('userId')
                    ]
                );
            }
        }

        $route = $utopia->match($request);
        $requestParams = $route->getParamsValues();
        $user = $audits->getUser();

        $pattern = $route->getLabel('audits.resource', null);
        if (!empty($pattern)) {
            $resource = $parseLabel($pattern, $responsePayload, $requestParams, $user);
            if (!empty($resource) && $resource !== $pattern) {
                $audits->setResource($resource);
            }
        }

        $pattern = $route->getLabel('audits.userId', null);
        if (!empty($pattern)) {
            $userId = $parseLabel($pattern, $responsePayload, $requestParams, $user);
            $user = $dbForProject->getDocument('users', $userId);
            $audits->setUser($user);
        }

        if (!empty($audits->getResource()) && !empty($audits->getUser()->getId())) {
            /**
             * audits.payload is switched to default true
             * in order to auto audit payload for all endpoints
             */
            $pattern = $route->getLabel('audits.payload', true);
            if (!empty($pattern)) {
                $audits->setPayload($responsePayload);
            }

            foreach ($events->getParams() as $key => $value) {
                $audits->setParam($key, $value);
            }
            $audits->trigger();
        }

        if (!empty($deletes->getType())) {
            $deletes->trigger();
        }

        if (!empty($database->getType())) {
            $database->trigger();
        }

<<<<<<< HEAD
=======
        $route = $utopia->match($request);
        $requestParams = $route->getParamsValues();
        $user = $audits->getUser();

        $useCache = $route->getLabel('cache', false);
        if ($useCache) {
            $resource = null;
            $data = $response->getPayload();
            if (!empty($data['payload'])) {
                $pattern = $route->getLabel('cache.resource', null);
                if (!empty($pattern)) {
                    $resource = $parseLabel($pattern, $responsePayload, $requestParams, $user);
                }

                $key = md5($request->getURI() . implode('*', $request->getParams()));

                $data = json_encode([
                'content-type' => $response->getContentType(),
                'payload' => base64_encode($data['payload']),
                ]) ;

                $signature = md5($data);
                $cacheLog  = $dbForProject->getDocument('cache', $key);
                if ($cacheLog->isEmpty()) {
                    Authorization::skip(fn () => $dbForProject->createDocument('cache', new Document([
                    '$id' => $key,
                    'resource' => $resource,
                    'accessedAt' => \time(),
                    'signature' => $signature,
                    ])));
                } elseif (date('Y/m/d', \time()) > date('Y/m/d', $cacheLog->getAttribute('accessedAt'))) {
                    $cacheLog->setAttribute('accessedAt', \time());
                    Authorization::skip(fn () => $dbForProject->updateDocument('cache', $cacheLog->getId(), $cacheLog));
                }

                if ($signature !== $cacheLog->getAttribute('signature')) {
                    $cache = new Cache(
                        new Filesystem(APP_STORAGE_CACHE . DIRECTORY_SEPARATOR . 'app-' . $project->getId())
                    );
                    $cache->save($key, $data);
                }
            }
        }

>>>>>>> 837336e9
        if (
            App::getEnv('_APP_USAGE_STATS', 'enabled') == 'enabled'
            && $project->getId()
            && $mode !== APP_MODE_ADMIN // TODO: add check to make sure user is admin
            && !empty($route->getLabel('sdk.namespace', null))
        ) {
            $usage
            ->setParam('networkRequestSize', $request->getSize() + $usage->getParam('storage'))
            ->setParam('networkResponseSize', $response->getSize())
            ->submit();
        }
    });<|MERGE_RESOLUTION|>--- conflicted
+++ resolved
@@ -43,10 +43,6 @@
             $label = \str_replace($find, $params[$replace], $label);
         }
     }
-<<<<<<< HEAD
-=======
-
->>>>>>> 837336e9
     return $label;
 };
 
@@ -250,10 +246,7 @@
     ->inject('mode')
     ->inject('dbForProject')
     ->action(function (App $utopia, Request $request, Response $response, Document $project, Event $events, Audit $audits, Stats $usage, Delete $deletes, EventDatabase $database, string $mode, Database $dbForProject) use ($parseLabel) {
-<<<<<<< HEAD
-=======
-
->>>>>>> 837336e9
+
         $responsePayload = $response->getPayload();
 
         if (!empty($events->getEvent())) {
@@ -354,8 +347,6 @@
             $database->trigger();
         }
 
-<<<<<<< HEAD
-=======
         $route = $utopia->match($request);
         $requestParams = $route->getParamsValues();
         $user = $audits->getUser();
@@ -400,7 +391,6 @@
             }
         }
 
->>>>>>> 837336e9
         if (
             App::getEnv('_APP_USAGE_STATS', 'enabled') == 'enabled'
             && $project->getId()
