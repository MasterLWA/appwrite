<?php

use Appwrite\Auth\Auth;
use Appwrite\Event\Audit;
use Appwrite\Event\Database as EventDatabase;
use Appwrite\Event\Delete;
use Appwrite\Event\Event;
use Appwrite\Event\Mail;
use Appwrite\Messaging\Adapter\Realtime;
use Appwrite\Stats\Stats;
use Appwrite\Utopia\Response;
use Appwrite\Utopia\Request;
use Utopia\App;
use Appwrite\Extend\Exception;
use Utopia\Abuse\Abuse;
use Utopia\Abuse\Adapters\TimeLimit;
use Utopia\Database\Database;
use Utopia\Database\Document;
use Utopia\Database\Validator\Authorization;
use Utopia\Registry\Registry;

App::init()
    ->groups(['api'])
    ->inject('utopia')
    ->inject('request')
    ->inject('response')
    ->inject('project')
    ->inject('user')
    ->inject('events')
    ->inject('audits')
    ->inject('mails')
    ->inject('usage')
    ->inject('deletes')
    ->inject('database')
    ->inject('dbForProject')
    ->inject('mode')
    ->action(function (App $utopia, Request $request, Response $response, Document $project, Document $user, Event $events, Audit $audits, Mail $mails, Stats $usage, Delete $deletes, EventDatabase $database, Database $dbForProject, string $mode) {

        $route = $utopia->match($request);

        if ($project->isEmpty() && $route->getLabel('abuse-limit', 0) > 0) { // Abuse limit requires an active project scope
            throw new Exception('Missing or unknown project ID', 400, Exception::PROJECT_UNKNOWN);
        }

<<<<<<< HEAD
        $abuse = new Abuse($timeLimit);
        $remaining = $timeLimit->remaining();
        $limit = $timeLimit->limit();
        $time = (new DateTime($timeLimit->time()))->getTimestamp() + $route->getLabel('abuse-time', 3600);

        if ($limit && ($remaining < $closestLimit || is_null($closestLimit))) {
            $closestLimit = $remaining;
            $response
                ->addHeader('X-RateLimit-Limit', $limit)
                ->addHeader('X-RateLimit-Remaining', $remaining)
                ->addHeader('X-RateLimit-Reset', $time)
            ;
=======
        /*
        * Abuse Check
        */
        $abuseKeyLabel = $route->getLabel('abuse-key', 'url:{url},ip:{ip}');
        $timeLimitArray = [];

        $abuseKeyLabel = (!is_array($abuseKeyLabel)) ? [$abuseKeyLabel] : $abuseKeyLabel;

        foreach ($abuseKeyLabel as $abuseKey) {
            $timeLimit = new TimeLimit($abuseKey, $route->getLabel('abuse-limit', 0), $route->getLabel('abuse-time', 3600), $dbForProject);
            $timeLimit
                ->setParam('{userId}', $user->getId())
                ->setParam('{userAgent}', $request->getUserAgent(''))
                ->setParam('{ip}', $request->getIP())
                ->setParam('{url}', $request->getHostname() . $route->getPath());
            $timeLimitArray[] = $timeLimit;
>>>>>>> 9693c6e9
        }

        $closestLimit = null;

        $roles = Authorization::getRoles();
        $isPrivilegedUser = Auth::isPrivilegedUser($roles);
        $isAppUser = Auth::isAppUser($roles);

        foreach ($timeLimitArray as $timeLimit) {
            foreach ($request->getParams() as $key => $value) { // Set request params as potential abuse keys
                if (!empty($value)) {
                    $timeLimit->setParam('{param-' . $key . '}', (\is_array($value)) ? \json_encode($value) : $value);
                }
            }

            $abuse = new Abuse($timeLimit);

            if ($timeLimit->limit() && ($timeLimit->remaining() < $closestLimit || is_null($closestLimit))) {
                $closestLimit = $timeLimit->remaining();
                $response
                    ->addHeader('X-RateLimit-Limit', $timeLimit->limit())
                    ->addHeader('X-RateLimit-Remaining', $timeLimit->remaining())
                    ->addHeader('X-RateLimit-Reset', $timeLimit->time() + $route->getLabel('abuse-time', 3600))
                ;
            }

            if (
                (App::getEnv('_APP_OPTIONS_ABUSE', 'enabled') !== 'disabled' // Route is rate-limited
                && $abuse->check()) // Abuse is not disabled
                && (!$isAppUser && !$isPrivilegedUser)
            ) { // User is not an admin or API key
                throw new Exception('Too many requests', 429, Exception::GENERAL_RATE_LIMIT_EXCEEDED);
            }
        }

<<<<<<< HEAD
        default:
            throw new Exception('Unsupported authentication route', 501, Exception::USER_AUTH_METHOD_UNSUPPORTED);
    }
}, ['utopia', 'request', 'project'], 'auth');
=======
        /*
        * Background Jobs
        */
        $events
            ->setEvent($route->getLabel('event', ''))
            ->setProject($project)
            ->setUser($user)
        ;

        $mails
            ->setProject($project)
            ->setUser($user)
        ;

        $audits
            ->setMode($mode)
            ->setUserAgent($request->getUserAgent(''))
            ->setIP($request->getIP())
            ->setEvent($route->getLabel('event', ''))
            ->setProject($project)
            ->setUser($user)
        ;
>>>>>>> 9693c6e9

        $usage
            ->setParam('projectId', $project->getId())
            ->setParam('httpRequest', 1)
            ->setParam('httpUrl', $request->getHostname() . $request->getURI())
            ->setParam('httpMethod', $request->getMethod())
            ->setParam('httpPath', $route->getPath())
            ->setParam('networkRequestSize', 0)
            ->setParam('networkResponseSize', 0)
            ->setParam('storage', 0)
        ;

        $deletes->setProject($project);
        $database->setProject($project);
    });

App::init()
    ->groups(['auth'])
    ->inject('utopia')
    ->inject('request')
    ->inject('project')
    ->action(function (App $utopia, Request $request, Document $project) {

        $route = $utopia->match($request);

        $isPrivilegedUser = Auth::isPrivilegedUser(Authorization::getRoles());
        $isAppUser = Auth::isAppUser(Authorization::getRoles());

        if ($isAppUser || $isPrivilegedUser) { // Skip limits for app and console devs
            return;
        }

        $auths = $project->getAttribute('auths', []);
        switch ($route->getLabel('auth.type', '')) {
            case 'emailPassword':
                if (($auths['emailPassword'] ?? true) === false) {
                    throw new Exception('Email / Password authentication is disabled for this project', 501, Exception::USER_AUTH_METHOD_UNSUPPORTED);
                }
                break;

            case 'magic-url':
                if ($project->getAttribute('usersAuthMagicURL', true) === false) {
                    throw new Exception('Magic URL authentication is disabled for this project', 501, Exception::USER_AUTH_METHOD_UNSUPPORTED);
                }
                break;

            case 'anonymous':
                if (($auths['anonymous'] ?? true) === false) {
                    throw new Exception('Anonymous authentication is disabled for this project', 501, Exception::USER_AUTH_METHOD_UNSUPPORTED);
                }
                break;

            case 'invites':
                if (($auths['invites'] ?? true) === false) {
                    throw new Exception('Invites authentication is disabled for this project', 501, Exception::USER_AUTH_METHOD_UNSUPPORTED);
                }
                break;

            case 'jwt':
                if (($auths['JWT'] ?? true) === false) {
                    throw new Exception('JWT authentication is disabled for this project', 501, Exception::USER_AUTH_METHOD_UNSUPPORTED);
                }
                break;

            default:
                throw new Exception('Unsupported authentication route', 501, Exception::USER_AUTH_METHOD_UNSUPPORTED);
                break;
        }
    });

App::shutdown()
    ->groups(['api'])
    ->inject('utopia')
    ->inject('request')
    ->inject('response')
    ->inject('project')
    ->inject('events')
    ->inject('audits')
    ->inject('usage')
    ->inject('deletes')
    ->inject('database')
    ->inject('mode')
    ->inject('dbForProject')
    ->action(function (App $utopia, Request $request, Response $response, Document $project, Event $events, Audit $audits, Stats $usage, Delete $deletes, EventDatabase $database, string $mode, Database $dbForProject) {

        if (!empty($events->getEvent())) {
            if (empty($events->getPayload())) {
                $events->setPayload($response->getPayload());
            }
            /**
             * Trigger functions.
             */
            $events
                ->setClass(Event::FUNCTIONS_CLASS_NAME)
                ->setQueue(Event::FUNCTIONS_QUEUE_NAME)
                ->trigger();

            /**
             * Trigger webhooks.
             */
            $events
                ->setClass(Event::WEBHOOK_CLASS_NAME)
                ->setQueue(Event::WEBHOOK_QUEUE_NAME)
                ->trigger();

            /**
             * Trigger realtime.
             */
            if ($project->getId() !== 'console') {
                $allEvents = Event::generateEvents($events->getEvent(), $events->getParams());
                $payload = new Document($events->getPayload());

                $db = $events->getContext('database');
                $collection = $events->getContext('collection');
                $bucket = $events->getContext('bucket');

                $target = Realtime::fromPayload(
                    // Pass first, most verbose event pattern
                    event: $allEvents[0],
                    payload: $payload,
                    project: $project,
                    database: $db,
                    collection: $collection,
                    bucket: $bucket,
                );

                Realtime::send(
                    projectId: $target['projectId'] ?? $project->getId(),
                    payload: $events->getPayload(),
                    events: $allEvents,
                    channels: $target['channels'],
                    roles: $target['roles'],
                    options: [
                        'permissionsChanged' => $target['permissionsChanged'],
                        'userId' => $events->getParam('userId')
                    ]
                );
            }
        }

        if (!empty($audits->getResource())) {
            foreach ($events->getParams() as $key => $value) {
                $audits->setParam($key, $value);
            }
            $audits->trigger();
        }

        if (!empty($deletes->getType())) {
            $deletes->trigger();
        }

        if (!empty($database->getType())) {
            $database->trigger();
        }

        $route = $utopia->match($request);
        if (
            App::getEnv('_APP_USAGE_STATS', 'enabled') == 'enabled'
            && $project->getId()
            && $mode !== APP_MODE_ADMIN // TODO: add check to make sure user is admin
            && !empty($route->getLabel('sdk.namespace', null))
        ) { // Don't calculate console usage on admin mode
            $usage
                ->setParam('networkRequestSize', $request->getSize() + $usage->getParam('storage'))
                ->setParam('networkResponseSize', $response->getSize())
                ->submit();
        }
    });<|MERGE_RESOLUTION|>--- conflicted
+++ resolved
@@ -42,20 +42,6 @@
             throw new Exception('Missing or unknown project ID', 400, Exception::PROJECT_UNKNOWN);
         }
 
-<<<<<<< HEAD
-        $abuse = new Abuse($timeLimit);
-        $remaining = $timeLimit->remaining();
-        $limit = $timeLimit->limit();
-        $time = (new DateTime($timeLimit->time()))->getTimestamp() + $route->getLabel('abuse-time', 3600);
-
-        if ($limit && ($remaining < $closestLimit || is_null($closestLimit))) {
-            $closestLimit = $remaining;
-            $response
-                ->addHeader('X-RateLimit-Limit', $limit)
-                ->addHeader('X-RateLimit-Remaining', $remaining)
-                ->addHeader('X-RateLimit-Reset', $time)
-            ;
-=======
         /*
         * Abuse Check
         */
@@ -72,7 +58,6 @@
                 ->setParam('{ip}', $request->getIP())
                 ->setParam('{url}', $request->getHostname() . $route->getPath());
             $timeLimitArray[] = $timeLimit;
->>>>>>> 9693c6e9
         }
 
         $closestLimit = null;
@@ -89,13 +74,16 @@
             }
 
             $abuse = new Abuse($timeLimit);
-
-            if ($timeLimit->limit() && ($timeLimit->remaining() < $closestLimit || is_null($closestLimit))) {
-                $closestLimit = $timeLimit->remaining();
+            $remaining = $timeLimit->remaining();
+            $limit = $timeLimit->limit();
+            $time = (new DateTime($timeLimit->time()))->getTimestamp() + $route->getLabel('abuse-time', 3600);
+
+            if ($limit && ($remaining < $closestLimit || is_null($closestLimit))) {
+                $closestLimit = $remaining;
                 $response
-                    ->addHeader('X-RateLimit-Limit', $timeLimit->limit())
-                    ->addHeader('X-RateLimit-Remaining', $timeLimit->remaining())
-                    ->addHeader('X-RateLimit-Reset', $timeLimit->time() + $route->getLabel('abuse-time', 3600))
+                    ->addHeader('X-RateLimit-Limit', $limit)
+                    ->addHeader('X-RateLimit-Remaining', $remaining)
+                    ->addHeader('X-RateLimit-Reset', $time)
                 ;
             }
 
@@ -108,12 +96,6 @@
             }
         }
 
-<<<<<<< HEAD
-        default:
-            throw new Exception('Unsupported authentication route', 501, Exception::USER_AUTH_METHOD_UNSUPPORTED);
-    }
-}, ['utopia', 'request', 'project'], 'auth');
-=======
         /*
         * Background Jobs
         */
@@ -136,7 +118,6 @@
             ->setProject($project)
             ->setUser($user)
         ;
->>>>>>> 9693c6e9
 
         $usage
             ->setParam('projectId', $project->getId())
@@ -203,7 +184,6 @@
 
             default:
                 throw new Exception('Unsupported authentication route', 501, Exception::USER_AUTH_METHOD_UNSUPPORTED);
-                break;
         }
     });
 
