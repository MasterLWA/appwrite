--- conflicted
+++ resolved
@@ -7,11 +7,8 @@
 use Appwrite\Event\Event;
 use Appwrite\Event\Func;
 use Appwrite\Event\Mail;
-<<<<<<< HEAD
 use Appwrite\Extend\Exception;
-=======
 use Appwrite\Event\Usage;
->>>>>>> 1832c3c1
 use Appwrite\Messaging\Adapter\Realtime;
 use Appwrite\Utopia\Response;
 use Appwrite\Utopia\Request;
@@ -159,21 +156,13 @@
     ->inject('user')
     ->inject('events')
     ->inject('audits')
-<<<<<<< HEAD
-    ->inject('usage')
-=======
     ->inject('mails')
->>>>>>> 1832c3c1
     ->inject('deletes')
     ->inject('database')
     ->inject('dbForProject')
     ->inject('queueForUsage')
     ->inject('mode')
-<<<<<<< HEAD
-    ->action(function (App $utopia, Request $request, Response $response, Document $project, Document $user, Event $events, Audit $audits, Stats $usage, Delete $deletes, EventDatabase $database, Database $dbForProject, string $mode) use ($databaseListener) {
-=======
     ->action(function (App $utopia, Request $request, Response $response, Document $project, Document $user, Event $events, Audit $audits, Mail $mails, Delete $deletes, EventDatabase $database, Database $dbForProject, Usage $queueForUsage, string $mode) use ($databaseListener) {
->>>>>>> 1832c3c1
 
         $route = $utopia->match($request);
 
@@ -322,7 +311,6 @@
         }
     });
 
-<<<<<<< HEAD
 App::init()
     ->groups(['auth'])
     ->inject('utopia')
@@ -416,8 +404,6 @@
         $dbForProject->deleteCachedDocument('users', $userId);
     });
 
-=======
->>>>>>> 1832c3c1
 App::shutdown()
     ->groups(['api'])
     ->inject('utopia')
