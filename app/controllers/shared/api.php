--- conflicted
+++ resolved
@@ -267,37 +267,6 @@
         if (!empty($deletes->getType())) {
             $deletes->trigger();
         }
-<<<<<<< HEAD
-        $audits->trigger();
-    }
-
-    if (!empty($deletes->getType())) {
-        $deletes->trigger();
-    }
-
-    if (!empty($database->getType())) {
-        $database->trigger();
-    }
-
-    $route = $utopia->match($request);
-    if (
-        App::getEnv('_APP_USAGE_STATS', 'enabled') == 'enabled'
-        && $project->getId()
-        && $mode !== APP_MODE_ADMIN // TODO: add check to make sure user is admin
-        && !empty($route->getLabel('sdk.namespace', null))
-    ) { // Don't calculate console usage on admin mode
-        $usage
-            ->setParam('networkRequestSize', $request->getSize() + $usage->getParam('storage'))
-            ->setParam('networkResponseSize', $response->getSize())
-            ->submit();
-    }
-}, ['utopia', 'request', 'response', 'project', 'events', 'audits', 'usage', 'deletes', 'database', 'mode', 'dbForProject'], 'api');
-
-App::shutdown(function (Registry $register, Document $project) {
-    $projectId = $project->getId();
-    $register->set($projectId . 'SchemaDirty', fn() => true);
-}, ['register', 'project'], 'schema');
-=======
 
         if (!empty($database->getType())) {
             $database->trigger();
@@ -316,4 +285,12 @@
                 ->submit();
         }
     });
->>>>>>> e658457b
+
+App::shutdown()
+    ->groups(['schema'])
+    ->inject('register')
+    ->inject('project')
+    ->action(function (Registry $register, Document $project) {
+        $projectId = $project->getId();
+        $register->set($projectId . 'SchemaDirty', fn() => true);
+    });