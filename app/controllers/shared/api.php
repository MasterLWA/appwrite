--- conflicted
+++ resolved
@@ -19,45 +19,6 @@
 use Utopia\Database\Validator\Authorization;
 use Utopia\Registry\Registry;
 
-<<<<<<< HEAD
-App::init(function (App $utopia, Request $request, Response $response, Document $project, Document $user, Event $events, Audit $audits, Mail $mails, Stats $usage, Delete $deletes, EventDatabase $database, Database $dbForProject, string $mode) {
-
-    $route = $utopia->match($request);
-
-    if ($project->isEmpty() && $route->getLabel('abuse-limit', 0) > 0) { // Abuse limit requires an active project scope
-        throw new Exception(Exception::PROJECT_UNKNOWN);
-    }
-
-    /*
-     * Abuse Check
-     */
-    $abuseKeyLabel = $route->getLabel('abuse-key', 'url:{url},ip:{ip}');
-    $timeLimitArray = [];
-
-    $abuseKeyLabel = (!is_array($abuseKeyLabel)) ? [$abuseKeyLabel] : $abuseKeyLabel;
-
-    foreach ($abuseKeyLabel as $abuseKey) {
-        $timeLimit = new TimeLimit($abuseKey, $route->getLabel('abuse-limit', 0), $route->getLabel('abuse-time', 3600), $dbForProject);
-        $timeLimit
-            ->setParam('{userId}', $user->getId())
-            ->setParam('{userAgent}', $request->getUserAgent(''))
-            ->setParam('{ip}', $request->getIP())
-            ->setParam('{url}', $request->getHostname() . $route->getPath());
-        $timeLimitArray[] = $timeLimit;
-    }
-
-    $closestLimit = null;
-
-    $roles = Authorization::getRoles();
-    $isPrivilegedUser = Auth::isPrivilegedUser($roles);
-    $isAppUser = Auth::isAppUser($roles);
-
-    foreach ($timeLimitArray as $timeLimit) {
-        foreach ($request->getParams() as $key => $value) { // Set request params as potential abuse keys
-            if (!empty($value)) {
-                $timeLimit->setParam('{param-' . $key . '}', (\is_array($value)) ? \json_encode($value) : $value);
-            }
-=======
 App::init()
     ->groups(['api'])
     ->inject('utopia')
@@ -79,7 +40,6 @@
 
         if ($project->isEmpty() && $route->getLabel('abuse-limit', 0) > 0) { // Abuse limit requires an active project scope
             throw new Exception('Missing or unknown project ID', 400, Exception::PROJECT_UNKNOWN);
->>>>>>> e93c3483
         }
 
         /*
@@ -100,83 +60,6 @@
             $timeLimitArray[] = $timeLimit;
         }
 
-<<<<<<< HEAD
-        if (
-            (App::getEnv('_APP_OPTIONS_ABUSE', 'enabled') !== 'disabled' // Route is rate-limited
-            && $abuse->check()) // Abuse is not disabled
-            && (!$isAppUser && !$isPrivilegedUser)
-        ) { // User is not an admin or API key
-            throw new Exception(Exception::GENERAL_RATE_LIMIT_EXCEEDED);
-        }
-    }
-
-    /*
-     * Background Jobs
-     */
-    $events
-        ->setEvent($route->getLabel('event', ''))
-        ->setProject($project)
-        ->setUser($user)
-    ;
-
-    $mails
-        ->setProject($project)
-        ->setUser($user)
-    ;
-
-    $audits
-        ->setMode($mode)
-        ->setUserAgent($request->getUserAgent(''))
-        ->setIP($request->getIP())
-        ->setEvent($route->getLabel('event', ''))
-        ->setProject($project)
-        ->setUser($user)
-    ;
-
-    $usage
-        ->setParam('projectId', $project->getId())
-        ->setParam('httpRequest', 1)
-        ->setParam('httpUrl', $request->getHostname() . $request->getURI())
-        ->setParam('httpMethod', $request->getMethod())
-        ->setParam('httpPath', $route->getPath())
-        ->setParam('networkRequestSize', 0)
-        ->setParam('networkResponseSize', 0)
-        ->setParam('storage', 0)
-    ;
-
-    $deletes->setProject($project);
-    $database->setProject($project);
-}, ['utopia', 'request', 'response', 'project', 'user', 'events', 'audits', 'mails', 'usage', 'deletes', 'database', 'dbForProject', 'mode'], 'api');
-
-App::init(function (App $utopia, Request $request, Document $project) {
-
-    $route = $utopia->match($request);
-
-    $isPrivilegedUser = Auth::isPrivilegedUser(Authorization::getRoles());
-    $isAppUser = Auth::isAppUser(Authorization::getRoles());
-
-    if ($isAppUser || $isPrivilegedUser) { // Skip limits for app and console devs
-        return;
-    }
-
-    $auths = $project->getAttribute('auths', []);
-    switch ($route->getLabel('auth.type', '')) {
-        case 'emailPassword':
-            if (($auths['emailPassword'] ?? true) === false) {
-                throw new Exception(Exception::USER_AUTH_METHOD_UNSUPPORTED, 'Email / Password authentication is disabled for this project');
-            }
-            break;
-
-        case 'magic-url':
-            if ($project->getAttribute('usersAuthMagicURL', true) === false) {
-                throw new Exception(Exception::USER_AUTH_METHOD_UNSUPPORTED, 'Magic URL authentication is disabled for this project');
-            }
-            break;
-
-        case 'anonymous':
-            if (($auths['anonymous'] ?? true) === false) {
-                throw new Exception(Exception::USER_AUTH_METHOD_UNSUPPORTED, 'Anonymous authentication is disabled for this project');
-=======
         $closestLimit = null;
 
         $roles = Authorization::getRoles();
@@ -188,14 +71,8 @@
                 if (!empty($value)) {
                     $timeLimit->setParam('{param-' . $key . '}', (\is_array($value)) ? \json_encode($value) : $value);
                 }
->>>>>>> e93c3483
-            }
-
-<<<<<<< HEAD
-        case 'invites':
-            if (($auths['invites'] ?? true) === false) {
-                throw new Exception(Exception::USER_AUTH_METHOD_UNSUPPORTED, 'Invites authentication is disabled for this project');
-=======
+            }
+
             $abuse = new Abuse($timeLimit);
 
             if ($timeLimit->limit() && ($timeLimit->remaining() < $closestLimit || is_null($closestLimit))) {
@@ -205,31 +82,17 @@
                     ->addHeader('X-RateLimit-Remaining', $timeLimit->remaining())
                     ->addHeader('X-RateLimit-Reset', $timeLimit->time() + $route->getLabel('abuse-time', 3600))
                 ;
->>>>>>> e93c3483
-            }
-
-<<<<<<< HEAD
-        case 'jwt':
-            if (($auths['JWT'] ?? true) === false) {
-                throw new Exception(Exception::USER_AUTH_METHOD_UNSUPPORTED, 'JWT authentication is disabled for this project');
-=======
+            }
+
             if (
                 (App::getEnv('_APP_OPTIONS_ABUSE', 'enabled') !== 'disabled' // Route is rate-limited
                 && $abuse->check()) // Abuse is not disabled
                 && (!$isAppUser && !$isPrivilegedUser)
             ) { // User is not an admin or API key
                 throw new Exception('Too many requests', 429, Exception::GENERAL_RATE_LIMIT_EXCEEDED);
->>>>>>> e93c3483
-            }
-        }
-
-<<<<<<< HEAD
-        default:
-            throw new Exception(Exception::USER_AUTH_METHOD_UNSUPPORTED, 'Unsupported authentication route');
-            break;
-    }
-}, ['utopia', 'request', 'project'], 'auth');
-=======
+            }
+        }
+
         /*
         * Background Jobs
         */
@@ -252,7 +115,6 @@
             ->setProject($project)
             ->setUser($user)
         ;
->>>>>>> e93c3483
 
         $usage
             ->setParam('projectId', $project->getId())
