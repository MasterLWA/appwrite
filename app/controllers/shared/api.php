--- conflicted
+++ resolved
@@ -5,11 +5,8 @@
 use Appwrite\Event\Database as EventDatabase;
 use Appwrite\Event\Delete;
 use Appwrite\Event\Event;
-<<<<<<< HEAD
 use Appwrite\Event\Func;
-=======
 use Appwrite\Event\Mail;
->>>>>>> a22685fd
 use Appwrite\Extend\Exception;
 use Appwrite\Event\Usage;
 use Appwrite\Messaging\Adapter\Realtime;
@@ -162,12 +159,8 @@
     ->inject('dbForProject')
     ->inject('queueForUsage')
     ->inject('mode')
-<<<<<<< HEAD
-    ->action(function (App $utopia, Request $request, Response $response, Document $project, Document $user, Event $events, Audit $audits, Delete $deletes, EventDatabase $database, Database $dbForProject, Usage $queueForUsage, string $mode) use ($databaseListener) {
-=======
     ->inject('mails')
-    ->action(function (App $utopia, Request $request, Response $response, Document $project, Document $user, Event $events, Audit $audits, Stats $usage, Delete $deletes, EventDatabase $database, Database $dbForProject, string $mode, Mail $mails) use ($databaseListener) {
->>>>>>> a22685fd
+    ->action(function (App $utopia, Request $request, Response $response, Document $project, Document $user, Event $events, Audit $audits, Delete $deletes, EventDatabase $database, Database $dbForProject, Usage $queueForUsage, string $mode, Mail $mails) use ($databaseListener) {
 
         $route = $utopia->match($request);
 
@@ -249,16 +242,6 @@
             ->setProject($project)
             ->setUser($user);
 
-<<<<<<< HEAD
-=======
-        $usage
-            ->setParam('projectInternalId', $project->getInternalId())
-            ->setParam('projectId', $project->getId())
-            ->setParam('project.{scope}.network.requests', 1)
-            ->setParam('httpMethod', $request->getMethod())
-            ->setParam('project.{scope}.network.inbound', 0)
-            ->setParam('project.{scope}.network.outbound', 0);
-
         $smtp = $project->getAttribute('smtp', []);
         if (!empty($smtp) && ($smtp['enabled'] ?? false)) {
             $mails
@@ -270,7 +253,6 @@
                 ->setSmtpReplyTo($smtp['replyTo'] ?? '');
         }
 
->>>>>>> a22685fd
         $deletes->setProject($project);
         $database->setProject($project);
 
@@ -443,16 +425,12 @@
     ->inject('deletes')
     ->inject('database')
     ->inject('dbForProject')
-<<<<<<< HEAD
     ->inject('queueForFunctions')
     ->inject('queueForUsage')
     ->inject('mode')
-    ->action(function (App $utopia, Request $request, Response $response, Document $project, Event $events, Audit $audits, Delete $deletes, EventDatabase $database, Database $dbForProject, Func $queueForFunctions, Usage $queueForUsage, string $mode) use ($parseLabel) {
-
-=======
     ->inject('dbForConsole')
-    ->action(function (App $utopia, Request $request, Response $response, Document $project, Document $user, Event $events, Audit $audits, Stats $usage, Delete $deletes, EventDatabase $database, string $mode, Database $dbForProject, Database $dbForConsole) use ($parseLabel) {
->>>>>>> a22685fd
+    ->action(function (App $utopia, Request $request, Response $response, Document $project, Document $user, Event $events, Audit $audits, Delete $deletes, EventDatabase $database, Database $dbForProject, Func $queueForFunctions, Usage $queueForUsage, string $mode, Database $dbForConsole) use ($parseLabel) {
+
         $responsePayload = $response->getPayload();
 
         if (!empty($events->getEvent())) {
