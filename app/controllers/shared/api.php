--- conflicted
+++ resolved
@@ -395,7 +395,6 @@
             && $project->getId()
             && $mode !== APP_MODE_ADMIN // TODO: add check to make sure user is admin
             && !empty($route->getLabel('sdk.namespace', null))
-<<<<<<< HEAD
         ) { // Don't calculate console usage on admin mode
             $metric = $route->getLabel('usage.metric', '');
             $usageParams = $route->getLabel('usage.params', []);
@@ -438,12 +437,5 @@
                 ->setParam('project.{scope}.network.inbound', $request->getSize() + $fileSize)
                 ->setParam('project.{scope}.network.outbound', $response->getSize())
                 ->submit();
-=======
-        ) {
-            $usage
-            ->setParam('networkRequestSize', $request->getSize() + $usage->getParam('storage'))
-            ->setParam('networkResponseSize', $response->getSize())
-            ->submit();
->>>>>>> 70f0483f
         }
     });