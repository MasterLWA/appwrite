--- conflicted
+++ resolved
@@ -1,11 +1,7 @@
 <?php
 
 use Appwrite\Auth\Auth;
-<<<<<<< HEAD
 use Appwrite\Database\Validator\CustomId;
-use Appwrite\Database\Validator\UID;
-=======
->>>>>>> 5dfa6217
 use Appwrite\Detector\Detector;
 use Appwrite\Template\Template;
 use Appwrite\Utopia\Response;
@@ -146,40 +142,6 @@
         $response->dynamic($team, Response::MODEL_TEAM);
     });
 
-<<<<<<< HEAD
-=======
-App::put('/v1/teams/:teamId')
-    ->desc('Update Team')
-    ->groups(['api', 'teams'])
-    ->label('event', 'teams.update')
-    ->label('scope', 'teams.write')
-    ->label('sdk.auth', [APP_AUTH_TYPE_SESSION, APP_AUTH_TYPE_KEY, APP_AUTH_TYPE_JWT])
-    ->label('sdk.namespace', 'teams')
-    ->label('sdk.method', 'update')
-    ->label('sdk.description', '/docs/references/teams/update-team.md')
-    ->label('sdk.response.code', Response::STATUS_CODE_OK)
-    ->label('sdk.response.type', Response::CONTENT_TYPE_JSON)
-    ->label('sdk.response.model', Response::MODEL_TEAM)
-    ->param('teamId', '', new UID(), 'Team unique ID.')
-    ->param('name', null, new Text(128), 'Team name. Max length: 128 chars.')
-    ->inject('response')
-    ->inject('dbForInternal')
-    ->action(function ($teamId, $name, $response, $dbForInternal) {
-        /** @var Appwrite\Utopia\Response $response */
-        /** @var Utopia\Database\Database $dbForInternal */
-
-        $team = $dbForInternal->getDocument('teams', $teamId);
-
-        if ($team->isEmpty()) {
-            throw new Exception('Team not found', 404);
-        }
-
-        $team = $dbForInternal->updateDocument('teams', $team->getId(), $team->setAttribute('name', $name));
-
-        $response->dynamic($team, Response::MODEL_TEAM);
-    });
-
->>>>>>> 5dfa6217
 App::delete('/v1/teams/:teamId')
     ->desc('Delete Team')
     ->groups(['api', 'teams'])
