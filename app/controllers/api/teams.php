<?php

use Appwrite\Auth\Auth;
use Appwrite\Database\Validator\CustomId;
use Appwrite\Detector\Detector;
use Appwrite\Template\Template;
use Appwrite\Utopia\Response;
use Appwrite\Network\Validator\Email;
use Appwrite\Network\Validator\Host;
use Utopia\App;
use Utopia\Exception;
use Utopia\Config\Config;
use Utopia\Validator\Text;
use Utopia\Validator\Range;
use Utopia\Validator\ArrayList;
use Utopia\Validator\WhiteList;
use Utopia\Database\Database;
use Utopia\Database\Document;
use Utopia\Database\Exception\Duplicate;
use Utopia\Database\Query;
use Utopia\Database\Validator\Authorization;
use Utopia\Database\Validator\Key;
use Utopia\Database\Validator\UID;

App::post('/v1/teams')
    ->desc('Create Team')
    ->groups(['api', 'teams'])
    ->label('event', 'teams.create')
    ->label('scope', 'teams.write')
    ->label('sdk.auth', [APP_AUTH_TYPE_SESSION, APP_AUTH_TYPE_KEY, APP_AUTH_TYPE_JWT])
    ->label('sdk.namespace', 'teams')
    ->label('sdk.method', 'create')
    ->label('sdk.description', '/docs/references/teams/create-team.md')
    ->label('sdk.response.code', Response::STATUS_CODE_CREATED)
    ->label('sdk.response.type', Response::CONTENT_TYPE_JSON)
    ->label('sdk.response.model', Response::MODEL_TEAM)
    ->param('teamId', '', new CustomId(), 'Team ID. Choose your own unique ID or pass the string `unique()` to auto generate it. Valid chars are a-z, A-Z, 0-9, period, hyphen, and underscore. Can\'t start with a special char. Max length is 36 chars.')
    ->param('name', null, new Text(128), 'Team name. Max length: 128 chars.')
    ->param('roles', ['owner'], new ArrayList(new Key()), 'Array of strings. Use this param to set the roles in the team for the user who created it. The default role is **owner**. A role can be any string. Learn more about [roles and permissions](/docs/permissions). Max length for each role is 32 chars.', true)
    ->inject('response')
    ->inject('user')
    ->inject('dbForInternal')
    ->inject('events')
    ->action(function ($teamId, $name, $roles, $response, $user, $dbForInternal, $events) {
        /** @var Appwrite\Utopia\Response $response */
        /** @var Utopia\Database\Document $user */
        /** @var Utopia\Database\Database $dbForInternal */
        /** @var Appwrite\Event\Event $events */

        Authorization::disable();

        $isPrivilegedUser = Auth::isPrivilegedUser(Authorization::getRoles());
        $isAppUser = Auth::isAppUser(Authorization::getRoles());

        $teamId = $teamId == 'unique()' ? $dbForInternal->getId() : $teamId;
        $team = $dbForInternal->createDocument('teams', new Document([
            '$id' => $teamId ,
            '$read' => ['team:'.$teamId],
            '$write' => ['team:'.$teamId .'/owner'],
            'name' => $name,
            'sum' => ($isPrivilegedUser || $isAppUser) ? 0 : 1,
            'dateCreated' => \time(),
            'search' => implode(' ', [$teamId, $name]),
        ]));

        Authorization::reset();

        if (!$isPrivilegedUser && !$isAppUser) { // Don't add user on server mode
            $membership = new Document([
                '$read' => ['user:'.$user->getId(), 'team:'.$team->getId()],
                '$write' => ['user:'.$user->getId(), 'team:'.$team->getId().'/owner'],
                'userId' => $user->getId(),
                'teamId' => $team->getId(),
                'roles' => $roles,
                'invited' => \time(),
                'joined' => \time(),
                'confirm' => true,
                'secret' => '',
            ]);

            $membership = $dbForInternal->createDocument('memberships', $membership);

            // Attach user to team
            $user->setAttribute('memberships', $membership, Document::SET_TYPE_APPEND);
            $user = $dbForInternal->updateDocument('users', $user->getId(), $user);
        }

        if (!empty($user->getId())) {
            $events->setParam('userId', $user->getId());
        }

        $response->setStatusCode(Response::STATUS_CODE_CREATED);
        $response->dynamic($team, Response::MODEL_TEAM);
    });

App::get('/v1/teams')
    ->desc('List Teams')
    ->groups(['api', 'teams'])
    ->label('scope', 'teams.read')
    ->label('sdk.auth', [APP_AUTH_TYPE_SESSION, APP_AUTH_TYPE_KEY, APP_AUTH_TYPE_JWT])
    ->label('sdk.namespace', 'teams')
    ->label('sdk.method', 'list')
    ->label('sdk.description', '/docs/references/teams/list-teams.md')
    ->label('sdk.response.code', Response::STATUS_CODE_OK)
    ->label('sdk.response.type', Response::CONTENT_TYPE_JSON)
    ->label('sdk.response.model', Response::MODEL_TEAM_LIST)
<<<<<<< HEAD
    ->param('search', '', new Text(256), 'Search term to filter your list results. Max length: 256 chars.', true)
    ->param('limit', 25, new Range(0, 100), 'Maximum number of teams to return in response. By default will return maximum 25 results. Maximum of 100 results allowed per request.', true)
    ->param('offset', 0, new Range(0, APP_LIMIT_COUNT), 'Offset value. The default value is 0. Use this param to manage pagination. [learn more about pagination](https://appwrite.io/docs/pagination)', true)
    ->param('cursor', '', new UID(), 'ID of the team used as the starting point for the query, excluding the team itself. Should be used for efficient pagination when working with large sets of data. [learn more about pagination](https://appwrite.io/docs/pagination)', true)
    ->param('cursorDirection', Database::CURSOR_AFTER, new WhiteList([Database::CURSOR_AFTER, Database::CURSOR_BEFORE]), 'Direction of the cursor.', true)
=======
    ->param('search', '', new Text(256), 'Search term to filter results. Max length: 256 chars.', true)
    ->param('limit', 25, new Range(0, 100), 'Limit how many results will be returned. Returns up to 25 results by default. Maximum of 100 results allowed per request.', true)
    ->param('offset', 0, new Range(0, 2000), 'Results offset. The default value is 0. Use this value to manage pagination.', true)
>>>>>>> d8d1d1b9
    ->param('orderType', 'ASC', new WhiteList(['ASC', 'DESC'], true), 'Order result by ASC or DESC order.', true)
    ->inject('response')
    ->inject('dbForInternal')
    ->action(function ($search, $limit, $offset, $cursor, $cursorDirection, $orderType, $response, $dbForInternal) {
        /** @var Appwrite\Utopia\Response $response */
        /** @var Utopia\Database\Database $dbForInternal */

        if (!empty($cursor)) {
            $cursorTeam = $dbForInternal->getDocument('teams', $cursor);

            if ($cursorTeam->isEmpty()) {
                throw new Exception("Team '{$cursor}' for the 'cursor' value not found.", 400);
            }
        }

        $queries = [];

        if (!empty($search)) {
            $queries[] = new Query('search', Query::TYPE_SEARCH, [$search]);
        }

        $results = $dbForInternal->find('teams', $queries, $limit, $offset, [], [$orderType], $cursorTeam ?? null, $cursorDirection);
        $sum = $dbForInternal->count('teams', $queries, APP_LIMIT_COUNT);

        $response->dynamic(new Document([
            'teams' => $results,
            'sum' => $sum,
        ]), Response::MODEL_TEAM_LIST);
    });

App::get('/v1/teams/:teamId')
    ->desc('Get Team')
    ->groups(['api', 'teams'])
    ->label('scope', 'teams.read')
    ->label('sdk.auth', [APP_AUTH_TYPE_SESSION, APP_AUTH_TYPE_KEY, APP_AUTH_TYPE_JWT])
    ->label('sdk.namespace', 'teams')
    ->label('sdk.method', 'get')
    ->label('sdk.description', '/docs/references/teams/get-team.md')
    ->label('sdk.response.code', Response::STATUS_CODE_OK)
    ->label('sdk.response.type', Response::CONTENT_TYPE_JSON)
    ->label('sdk.response.model', Response::MODEL_TEAM)
    ->param('teamId', '', new UID(), 'Team ID.')
    ->inject('response')
    ->inject('dbForInternal')
    ->action(function ($teamId, $response, $dbForInternal) {
        /** @var Appwrite\Utopia\Response $response */
        /** @var Utopia\Database\Database $dbForInternal */

        $team = $dbForInternal->getDocument('teams', $teamId);

        if ($team->isEmpty()) {
            throw new Exception('Team not found', 404);
        }

        $response->dynamic($team, Response::MODEL_TEAM);
    });

App::put('/v1/teams/:teamId')
    ->desc('Update Team')
    ->groups(['api', 'teams'])
    ->label('event', 'teams.update')
    ->label('scope', 'teams.write')
    ->label('sdk.auth', [APP_AUTH_TYPE_SESSION, APP_AUTH_TYPE_KEY, APP_AUTH_TYPE_JWT])
    ->label('sdk.namespace', 'teams')
    ->label('sdk.method', 'update')
    ->label('sdk.description', '/docs/references/teams/update-team.md')
    ->label('sdk.response.code', Response::STATUS_CODE_OK)
    ->label('sdk.response.type', Response::CONTENT_TYPE_JSON)
    ->label('sdk.response.model', Response::MODEL_TEAM)
    ->param('teamId', '', new UID(), 'Team ID.')
<<<<<<< HEAD
    ->param('name', null, new Text(128), 'Team name. Max length: 128 chars.')
=======
    ->param('name', null, new Text(128), 'New team name. Max length: 128 chars.')
>>>>>>> d8d1d1b9
    ->inject('response')
    ->inject('dbForInternal')
    ->action(function ($teamId, $name, $response, $dbForInternal) {
        /** @var Appwrite\Utopia\Response $response */
        /** @var Utopia\Database\Database $dbForInternal */

        $team = $dbForInternal->getDocument('teams', $teamId);

        if ($team->isEmpty()) {
            throw new Exception('Team not found', 404);
        }

        $team = $dbForInternal->updateDocument('teams', $team->getId(),$team
            ->setAttribute('name', $name)
            ->setAttribute('search', implode(' ', [$teamId, $name]))
        );

        $response->dynamic($team, Response::MODEL_TEAM);
    });

App::delete('/v1/teams/:teamId')
    ->desc('Delete Team')
    ->groups(['api', 'teams'])
    ->label('event', 'teams.delete')
    ->label('scope', 'teams.write')
    ->label('sdk.auth', [APP_AUTH_TYPE_SESSION, APP_AUTH_TYPE_KEY, APP_AUTH_TYPE_JWT])
    ->label('sdk.namespace', 'teams')
    ->label('sdk.method', 'delete')
    ->label('sdk.description', '/docs/references/teams/delete-team.md')
    ->label('sdk.response.code', Response::STATUS_CODE_NOCONTENT)
    ->label('sdk.response.model', Response::MODEL_NONE)
    ->param('teamId', '', new UID(), 'Team ID.')
    ->inject('response')
    ->inject('dbForInternal')
    ->inject('events')
    ->inject('deletes')
    ->action(function ($teamId, $response, $dbForInternal, $events, $deletes) {
        /** @var Appwrite\Utopia\Response $response */
        /** @var Utopia\Database\Database $dbForInternal */
        /** @var Appwrite\Event\Event $events */
        /** @var Appwrite\Event\Event $deletes */

        $team = $dbForInternal->getDocument('teams', $teamId);

        if ($team->isEmpty()) {
            throw new Exception('Team not found', 404);
        }

        $memberships = $dbForInternal->find('memberships', [
            new Query('teamId', Query::TYPE_EQUAL, [$teamId]),
        ], 2000, 0); // TODO fix members limit

        // TODO delete all members individually from the user object
        foreach ($memberships as $membership) {
            if (!$dbForInternal->deleteDocument('memberships', $membership->getId())) {
                throw new Exception('Failed to remove membership for team from DB', 500);
            }
        }

        if (!$dbForInternal->deleteDocument('teams', $teamId)) {
            throw new Exception('Failed to remove team from DB', 500);
        }

        $deletes
            ->setParam('type', DELETE_TYPE_DOCUMENT)
            ->setParam('document', $team)
        ;

        $events
            ->setParam('eventData', $response->output($team, Response::MODEL_TEAM))
        ;

        $response->noContent();
    });

App::post('/v1/teams/:teamId/memberships')
    ->desc('Create Team Membership')
    ->groups(['api', 'teams', 'auth'])
    ->label('event', 'teams.memberships.create')
    ->label('scope', 'teams.write')
    ->label('auth.type', 'invites')
    ->label('sdk.auth', [APP_AUTH_TYPE_SESSION, APP_AUTH_TYPE_KEY, APP_AUTH_TYPE_JWT])
    ->label('sdk.namespace', 'teams')
    ->label('sdk.method', 'createMembership')
    ->label('sdk.description', '/docs/references/teams/create-team-membership.md')
    ->label('sdk.response.code', Response::STATUS_CODE_CREATED)
    ->label('sdk.response.type', Response::CONTENT_TYPE_JSON)
    ->label('sdk.response.model', Response::MODEL_MEMBERSHIP)
    ->label('abuse-limit', 10)
    ->param('teamId', '', new UID(), 'Team ID.')
<<<<<<< HEAD
    ->param('email', '', new Email(), 'Team member email.')
    ->param('roles', [], new ArrayList(new Key()), 'Array of strings. Use this param to set the user roles in the team. A role can be any string. Learn more about [roles and permissions](/docs/permissions). Max length for each role is 32 chars.')
    ->param('url', '', function ($clients) { return new Host($clients); }, 'URL to redirect the user back to your app from the invitation email.  Only URLs from hostnames in your project platform list are allowed. This requirement helps to prevent an [open redirect](https://cheatsheetseries.owasp.org/cheatsheets/Unvalidated_Redirects_and_Forwards_Cheat_Sheet.html) attack against your project API.', false, ['clients']) // TODO add our own built-in confirm page
    ->param('name', '', new Text(128), 'Team member name. Max length: 128 chars.', true)
=======
    ->param('email', '', new Email(), 'Email address of the new team member.')
    ->param('roles', [], new ArrayList(new Key()), 'An array of strings. Use this param to set the user roles in the team. A role can be any string. Learn more about [roles and permissions](/docs/permissions). Max length for each role is 32 chars.')
    ->param('url', '', function ($clients) { return new Host($clients); }, 'URL to redirect the user back to your app from the invitation email.  Only URLs from hostnames in your project platform list are allowed. This requirement helps to prevent an [open redirect](https://cheatsheetseries.owasp.org/cheatsheets/Unvalidated_Redirects_and_Forwards_Cheat_Sheet.html) attack against your project API.', false, ['clients']) // TODO add our own built-in confirm page
    ->param('name', '', new Text(128), 'Name of the new team member. Max length: 128 chars.', true)
>>>>>>> d8d1d1b9
    ->inject('response')
    ->inject('project')
    ->inject('user')
    ->inject('dbForInternal')
    ->inject('locale')
    ->inject('audits')
    ->inject('mails')
    ->action(function ($teamId, $email, $roles, $url, $name, $response, $project, $user, $dbForInternal, $locale, $audits, $mails) {
        /** @var Appwrite\Utopia\Response $response */
        /** @var Utopia\Database\Document $project */
        /** @var Utopia\Database\Document $user */
        /** @var Utopia\Database\Database $dbForInternal */
        /** @var Appwrite\Event\Event $audits */
        /** @var Appwrite\Event\Event $mails */

        if(empty(App::getEnv('_APP_SMTP_HOST'))) {
            throw new Exception('SMTP Disabled', 503);
        }

        $isPrivilegedUser = Auth::isPrivilegedUser(Authorization::getRoles());
        $isAppUser = Auth::isAppUser(Authorization::getRoles());

        $email = \strtolower($email);
        $name = (empty($name)) ? $email : $name;
        $team = $dbForInternal->getDocument('teams', $teamId);

        if ($team->isEmpty()) {
            throw new Exception('Team not found', 404);
        }

        $invitee = $dbForInternal->findOne('users', [new Query('email', Query::TYPE_EQUAL, [$email])]); // Get user by email address

        if (empty($invitee)) { // Create new user if no user with same email found

            $limit = $project->getAttribute('auths', [])['limit'] ?? 0;

            if ($limit !== 0 && $project->getId() !== 'console') { // check users limit, console invites are allways allowed.
                $sum = $dbForInternal->count('users', [], APP_LIMIT_USERS);

                if($sum >= $limit) {
                    throw new Exception('Project registration is restricted. Contact your administrator for more information.', 501);
                }
            }

            Authorization::disable();

            try {
                $userId = $dbForInternal->getId();
                $invitee = $dbForInternal->createDocument('users', new Document([
                    '$id' => $userId,
                    '$read' => ['user:'.$userId, 'role:all'],
                    '$write' => ['user:'.$userId],
                    'email' => $email,
                    'emailVerification' => false,
                    'status' => true,
                    'password' => Auth::passwordHash(Auth::passwordGenerator()),
                    /** 
                     * Set the password update time to 0 for users created using 
                     * team invite and OAuth to allow password updates without an 
                     * old password 
                     */
                    'passwordUpdate' => 0,
                    'registration' => \time(),
                    'reset' => false,
                    'name' => $name,
                    'prefs' => [],
                    'sessions' => [],
                    'tokens' => [],
                    'memberships' => [],
                    'search' => implode(' ', [$userId, $email, $name]),
                ]));
            } catch (Duplicate $th) {
                throw new Exception('Account already exists', 409);
            }

            Authorization::reset();
        }

        $isOwner = Authorization::isRole('team:'.$team->getId().'/owner');;

        if (!$isOwner && !$isPrivilegedUser && !$isAppUser) { // Not owner, not admin, not app (server)
            throw new Exception('User is not allowed to send invitations for this team', 401);
        }

        $secret = Auth::tokenGenerator();

        $membership = new Document([
            '$id' => $dbForInternal->getId(),
            '$read' => ['role:all'],
            '$write' => ['user:'.$invitee->getId(), 'team:'.$team->getId().'/owner'],
            'userId' => $invitee->getId(),
            'teamId' => $team->getId(),
            'roles' => $roles,
            'invited' => \time(),
            'joined' => ($isPrivilegedUser || $isAppUser) ? \time() : 0,
            'confirm' => ($isPrivilegedUser || $isAppUser),
            'secret' => Auth::hash($secret),
        ]);

        if ($isPrivilegedUser || $isAppUser) { // Allow admin to create membership
            Authorization::disable();
            try {
                $membership = $dbForInternal->createDocument('memberships', $membership);
            } catch (Duplicate $th) {
                throw new Exception('User has already been invited or is already a member of this team', 409);
            }

            $team = $dbForInternal->updateDocument('teams', $team->getId(), $team->setAttribute('sum', $team->getAttribute('sum', 0) + 1));

            // Attach user to team
            $invitee->setAttribute('memberships', $membership, Document::SET_TYPE_APPEND);

            $invitee = $dbForInternal->updateDocument('users', $invitee->getId(), $invitee);

            Authorization::reset();
        } else {
            try {
                $membership = $dbForInternal->createDocument('memberships', $membership);
            } catch (Duplicate $th) {
                throw new Exception('User has already been invited or is already a member of this team', 409);
            }
        }

        $url = Template::parseURL($url);
        $url['query'] = Template::mergeQuery(((isset($url['query'])) ? $url['query'] : ''), ['membershipId' => $membership->getId(), 'userId' => $invitee->getId(), 'secret' => $secret, 'teamId' => $teamId]);
        $url = Template::unParseURL($url);

        if (!$isPrivilegedUser && !$isAppUser) { // No need of confirmation when in admin or app mode
            $mails
                ->setParam('event', 'teams.memberships.create')
                ->setParam('from', $project->getId())
                ->setParam('recipient', $email)
                ->setParam('name', $name)
                ->setParam('url', $url)
                ->setParam('locale', $locale->default)
                ->setParam('project', $project->getAttribute('name', ['[APP-NAME]']))
                ->setParam('owner', $user->getAttribute('name', ''))
                ->setParam('team', $team->getAttribute('name', '[TEAM-NAME]'))
                ->setParam('type', MAIL_TYPE_INVITATION)
                ->trigger()
            ;
        }

        $audits
            ->setParam('userId', $invitee->getId())
            ->setParam('event', 'teams.memberships.create')
            ->setParam('resource', 'team/'.$teamId)
        ;

        $response->setStatusCode(Response::STATUS_CODE_CREATED);
        $response->dynamic($membership
            ->setAttribute('email', $email)
            ->setAttribute('name', $name)
        , Response::MODEL_MEMBERSHIP);
    });

App::get('/v1/teams/:teamId/memberships')
    ->desc('Get Team Memberships')
    ->groups(['api', 'teams'])
    ->label('scope', 'teams.read')
    ->label('sdk.auth', [APP_AUTH_TYPE_SESSION, APP_AUTH_TYPE_KEY, APP_AUTH_TYPE_JWT])
    ->label('sdk.namespace', 'teams')
    ->label('sdk.method', 'getMemberships')
    ->label('sdk.description', '/docs/references/teams/get-team-members.md')
    ->label('sdk.response.code', Response::STATUS_CODE_OK)
    ->label('sdk.response.type', Response::CONTENT_TYPE_JSON)
    ->label('sdk.response.model', Response::MODEL_MEMBERSHIP_LIST)
    ->param('teamId', '', new UID(), 'Team ID.')
    ->param('search', '', new Text(256), 'Search term to filter your list results. Max length: 256 chars.', true)
    ->param('limit', 25, new Range(0, 100), 'Maximum number of memberships to return in response. By default will return maximum 25 results. Maximum of 100 results allowed per request.', true)
    ->param('offset', 0, new Range(0, APP_LIMIT_COUNT), 'Offset value. The default value is 0. Use this value to manage pagination. [learn more about pagination](https://appwrite.io/docs/pagination)', true)
    ->param('cursor', '', new UID(), 'ID of the membership used as the starting point for the query, excluding the membership itself. Should be used for efficient pagination when working with large sets of data. [learn more about pagination](https://appwrite.io/docs/pagination)', true)
    ->param('cursorDirection', Database::CURSOR_AFTER, new WhiteList([Database::CURSOR_AFTER, Database::CURSOR_BEFORE]), 'Direction of the cursor.', true)
    ->param('orderType', 'ASC', new WhiteList(['ASC', 'DESC'], true), 'Order result by ASC or DESC order.', true)
    ->inject('response')
    ->inject('dbForInternal')
    ->action(function ($teamId, $search, $limit, $offset, $cursor, $cursorDirection, $orderType, $response, $dbForInternal) {
        /** @var Appwrite\Utopia\Response $response */
        /** @var Utopia\Database\Database $dbForInternal */

        $team = $dbForInternal->getDocument('teams', $teamId);

        if ($team->isEmpty()) {
            throw new Exception('Team not found', 404);
        }

        if (!empty($cursor)) {
            $cursorMembership = $dbForInternal->getDocument('memberships', $cursor);

            if ($cursorMembership->isEmpty()) {
                throw new Exception("Membership '{$cursor}' for the 'cursor' value not found.", 400);
            }
        }

        $memberships = $dbForInternal->find('memberships', [new Query('teamId', Query::TYPE_EQUAL, [$teamId])], $limit, $offset, [], [$orderType], $cursorMembership ?? null, $cursorDirection);
        $sum = $dbForInternal->count('memberships', [new Query('teamId', Query::TYPE_EQUAL, [$teamId])], APP_LIMIT_COUNT);
        $users = [];

        foreach ($memberships as $membership) {
            if (empty($membership->getAttribute('userId', null))) {
                continue;
            }

            $temp = $dbForInternal->getDocument('users', $membership->getAttribute('userId', null))->getArrayCopy(['email', 'name']);

            $users[] = new Document(\array_merge($temp, $membership->getArrayCopy()));
        }

        $response->dynamic(new Document([
            'memberships' => $users,
            'sum' => $sum,
        ]), Response::MODEL_MEMBERSHIP_LIST);
    });

App::get('/v1/teams/:teamId/memberships/:membershipId')
    ->desc('Get Team Membership')
    ->groups(['api', 'teams'])
    ->label('scope', 'teams.read')
    ->label('sdk.auth', [APP_AUTH_TYPE_SESSION, APP_AUTH_TYPE_KEY, APP_AUTH_TYPE_JWT])
    ->label('sdk.namespace', 'teams')
    ->label('sdk.method', 'getMembership')
    ->label('sdk.description', '/docs/references/teams/get-team-member.md')
    ->label('sdk.response.code', Response::STATUS_CODE_OK)
    ->label('sdk.response.type', Response::CONTENT_TYPE_JSON)
    ->label('sdk.response.model', Response::MODEL_MEMBERSHIP_LIST)
    ->param('teamId', '', new UID(), 'Team ID.')
    ->param('membershipId', '', new UID(), 'Membership ID.')
    ->inject('response')
    ->inject('dbForInternal')
    ->action(function ($teamId, $membershipId, $response, $dbForInternal) {
        /** @var Appwrite\Utopia\Response $response */
        /** @var Utopia\Database\Database $dbForInternal */

        $team = $dbForInternal->getDocument('teams', $teamId);

        if ($team->isEmpty()) {
            throw new Exception('Team not found', 404);
        }

        $membership = $dbForInternal->getDocument('memberships', $membershipId);

        if($membership->isEmpty() || empty($membership->getAttribute('userId', null))) {
            throw new Exception('Membership not found', 404);
        }

        $temp = $dbForInternal->getDocument('users', $membership->getAttribute('userId', null))->getArrayCopy(['email', 'name']);

        $response->dynamic(new Document(\array_merge($temp, $membership->getArrayCopy())), Response::MODEL_MEMBERSHIP );
    });

App::patch('/v1/teams/:teamId/memberships/:membershipId')
    ->desc('Update Membership Roles')
    ->groups(['api', 'teams'])
    ->label('event', 'teams.memberships.update')
    ->label('scope', 'teams.write')
    ->label('sdk.auth', [APP_AUTH_TYPE_SESSION, APP_AUTH_TYPE_KEY, APP_AUTH_TYPE_JWT])
    ->label('sdk.namespace', 'teams')
    ->label('sdk.method', 'updateMembershipRoles')
    ->label('sdk.description', '/docs/references/teams/update-team-membership-roles.md')
    ->label('sdk.response.code', Response::STATUS_CODE_OK)
    ->label('sdk.response.type', Response::CONTENT_TYPE_JSON)
    ->label('sdk.response.model', Response::MODEL_MEMBERSHIP)
    ->param('teamId', '', new UID(), 'Team ID.')
    ->param('membershipId', '', new UID(), 'Membership ID.')
<<<<<<< HEAD
    ->param('roles', [], new ArrayList(new Key()), 'Array of strings. Use this param to set the user roles in the team. A role can be any string. Learn more about [roles and permissions](https://appwrite.io/docs/permissions). Max length for each role is 32 chars.')
=======
    ->param('roles', [], new ArrayList(new Key()), 'An array of strings. Use this param to set the user\'s roles in the team. A role can be any string. Learn more about [roles and permissions](/docs/permissions). Max length for each role is 32 chars.')
>>>>>>> d8d1d1b9
    ->inject('request')
    ->inject('response')
    ->inject('user')
    ->inject('dbForInternal')
    ->inject('audits')
    ->action(function ($teamId, $membershipId, $roles, $request, $response, $user, $dbForInternal, $audits) {
        /** @var Utopia\Swoole\Request $request */
        /** @var Appwrite\Utopia\Response $response */
        /** @var Utopia\Database\Document $user */
        /** @var Utopia\Database\Database $dbForInternal */
        /** @var Appwrite\Event\Event $audits */

        $team = $dbForInternal->getDocument('teams', $teamId);
        if ($team->isEmpty()) {
            throw new Exception('Team not found', 404);
        }

        $membership = $dbForInternal->getDocument('memberships', $membershipId);
        if ($membership->isEmpty()) {
            throw new Exception('Membership not found', 404);
        }

        $profile = $dbForInternal->getDocument('users', $membership->getAttribute('userId'));
        if ($profile->isEmpty()) {
            throw new Exception('User not found', 404);
        }

        $isPrivilegedUser = Auth::isPrivilegedUser(Authorization::getRoles());
        $isAppUser = Auth::isAppUser(Authorization::getRoles());
        $isOwner = Authorization::isRole('team:'.$team->getId().'/owner');;
        
        if (!$isOwner && !$isPrivilegedUser && !$isAppUser) { // Not owner, not admin, not app (server)
            throw new Exception('User is not allowed to modify roles', 401);
        }

        // Update the roles
        $membership->setAttribute('roles', $roles);
        $membership = $dbForInternal->updateDocument('memberships', $membership->getId(), $membership);

        // TODO sync updated membership in the user $profile object using TYPE_REPLACE

        $audits
            ->setParam('userId', $user->getId())
            ->setParam('event', 'teams.memberships.update')
            ->setParam('resource', 'team/'.$teamId)
        ;

<<<<<<< HEAD
        $response->dynamic($membership, Response::MODEL_MEMBERSHIP);
=======
        $response->dynamic(new Document($membership->getArrayCopy()), Response::MODEL_MEMBERSHIP);
    });

App::get('/v1/teams/:teamId/memberships')
    ->desc('Get Team Memberships')
    ->groups(['api', 'teams'])
    ->label('scope', 'teams.read')
    ->label('sdk.auth', [APP_AUTH_TYPE_SESSION, APP_AUTH_TYPE_KEY, APP_AUTH_TYPE_JWT])
    ->label('sdk.namespace', 'teams')
    ->label('sdk.method', 'getMemberships')
    ->label('sdk.description', '/docs/references/teams/get-team-members.md')
    ->label('sdk.response.code', Response::STATUS_CODE_OK)
    ->label('sdk.response.type', Response::CONTENT_TYPE_JSON)
    ->label('sdk.response.model', Response::MODEL_MEMBERSHIP_LIST)
    ->param('teamId', '', new UID(), 'Team ID.')
    ->param('search', '', new Text(256), 'Search term to filter your results. Max length: 256 chars.', true)
    ->param('limit', 25, new Range(0, 100), 'Limit how many results will be returned. By default will return a maximum of 25 results. Maximum of 100 results allowed per request.', true)
    ->param('offset', 0, new Range(0, 2000), 'Results offset. The default value is 0. Use this value to manage pagination.', true)
    ->param('orderType', 'ASC', new WhiteList(['ASC', 'DESC'], true), 'Order results by ASC or DESC order.', true)
    ->inject('response')
    ->inject('projectDB')
    ->action(function ($teamId, $search, $limit, $offset, $orderType, $response, $projectDB) {
        /** @var Appwrite\Utopia\Response $response */
        /** @var Appwrite\Database\Database $projectDB */

        $team = $projectDB->getDocument($teamId);

        if (empty($team->getId()) || Database::SYSTEM_COLLECTION_TEAMS != $team->getCollection()) {
            throw new Exception('Team not found', 404);
        }

        $memberships = $projectDB->getCollection([
            'limit' => $limit,
            'offset' => $offset,
            'orderType' => $orderType,
            'search' => $search,
            'filters' => [
                '$collection='.Database::SYSTEM_COLLECTION_MEMBERSHIPS,
                'teamId='.$teamId,
            ],
        ]);
        $users = [];

        foreach ($memberships as $membership) {
            if (empty($membership->getAttribute('userId', null))) {
                continue;
            }

            $temp = $projectDB->getDocument($membership->getAttribute('userId', null))->getArrayCopy(['email', 'name']);

            $users[] = new Document(\array_merge($temp, $membership->getArrayCopy()));
        }

        $response->dynamic(new Document(['sum' => $projectDB->getSum(), 'memberships' => $users]), Response::MODEL_MEMBERSHIP_LIST);
>>>>>>> d8d1d1b9
    });

App::patch('/v1/teams/:teamId/memberships/:membershipId/status')
    ->desc('Update Team Membership Status')
    ->groups(['api', 'teams'])
    ->label('event', 'teams.memberships.update.status')
    ->label('scope', 'public')
    ->label('sdk.auth', [APP_AUTH_TYPE_SESSION, APP_AUTH_TYPE_JWT])
    ->label('sdk.namespace', 'teams')
    ->label('sdk.method', 'updateMembershipStatus')
    ->label('sdk.description', '/docs/references/teams/update-team-membership-status.md')
    ->label('sdk.response.code', Response::STATUS_CODE_OK)
    ->label('sdk.response.type', Response::CONTENT_TYPE_JSON)
    ->label('sdk.response.model', Response::MODEL_MEMBERSHIP)
    ->param('teamId', '', new UID(), 'Team ID.')
    ->param('membershipId', '', new UID(), 'Membership ID.')
    ->param('userId', '', new UID(), 'User ID.')
    ->param('secret', '', new Text(256), 'Secret key.')
    ->inject('request')
    ->inject('response')
    ->inject('user')
    ->inject('dbForInternal')
    ->inject('geodb')
    ->inject('audits')
    ->action(function ($teamId, $membershipId, $userId, $secret, $request, $response, $user, $dbForInternal, $geodb, $audits) {
        /** @var Utopia\Swoole\Request $request */
        /** @var Appwrite\Utopia\Response $response */
        /** @var Utopia\Database\Document $user */
        /** @var Utopia\Database\Database $dbForInternal */
        /** @var MaxMind\Db\Reader $geodb */
        /** @var Appwrite\Event\Event $audits */

        $protocol = $request->getProtocol();

        $membership = $dbForInternal->getDocument('memberships', $membershipId);

        if ($membership->isEmpty()) {
            throw new Exception('Membership not found', 404);
        }

        if ($membership->getAttribute('teamId') !== $teamId) {
            throw new Exception('Team IDs don\'t match', 404);
        }

        Authorization::disable();

        $team = $dbForInternal->getDocument('teams', $teamId);
        
        Authorization::reset();

        if ($team->isEmpty()) {
            throw new Exception('Team not found', 404);
        }

        if (Auth::hash($secret) !== $membership->getAttribute('secret')) {
            throw new Exception('Secret key not valid', 401);
        }

        if ($userId != $membership->getAttribute('userId')) {
            throw new Exception('Invite does not belong to current user ('.$user->getAttribute('email').')', 401);
        }

        if ($user->isEmpty()) {
            $user = $dbForInternal->getDocument('users', $userId); // Get user
        }

        if ($membership->getAttribute('userId') !== $user->getId()) {
            throw new Exception('Invite does not belong to current user ('.$user->getAttribute('email').')', 401);
        }

        $membership // Attach user to team
            ->setAttribute('joined', \time())
            ->setAttribute('confirm', true)
        ;

        $user
            ->setAttribute('emailVerification', true)
            ->setAttribute('memberships', $membership, Document::SET_TYPE_APPEND)
        ;

        // Log user in

        Authorization::setRole('user:'.$user->getId());

        $detector = new Detector($request->getUserAgent('UNKNOWN'));
        $record = $geodb->get($request->getIP());
        $expiry = \time() + Auth::TOKEN_EXPIRATION_LOGIN_LONG;
        $secret = Auth::tokenGenerator();
        $session = new Document(array_merge([
            '$id' => $dbForInternal->getId(),
            'userId' => $user->getId(),
            'provider' => Auth::SESSION_PROVIDER_EMAIL,
            'providerUid' => $user->getAttribute('email'),
            'secret' => Auth::hash($secret), // One way hash encryption to protect DB leak
            'expire' => $expiry,
            'userAgent' => $request->getUserAgent('UNKNOWN'),
            'ip' => $request->getIP(),
            'countryCode' => ($record) ? \strtolower($record['country']['iso_code']) : '--',
        ], $detector->getOS(), $detector->getClient(), $detector->getDevice()));

        $session = $dbForInternal->createDocument('sessions', $session
            ->setAttribute('$read', ['user:'.$user->getId()])
            ->setAttribute('$write', ['user:'.$user->getId()])
        );
        
        $user->setAttribute('sessions', $session, Document::SET_TYPE_APPEND);

        Authorization::setRole('user:'.$userId);

        $user = $dbForInternal->updateDocument('users', $user->getId(), $user);
        $membership = $dbForInternal->updateDocument('memberships', $membership->getId(), $membership);

        Authorization::disable();

        $team = $dbForInternal->updateDocument('teams', $team->getId(), $team->setAttribute('sum', $team->getAttribute('sum', 0) + 1));

        Authorization::reset();

        $audits
            ->setParam('userId', $user->getId())
            ->setParam('event', 'teams.memberships.update.status')
            ->setParam('resource', 'team/'.$teamId)
        ;

        if (!Config::getParam('domainVerification')) {
            $response
                ->addHeader('X-Fallback-Cookies', \json_encode([Auth::$cookieName => Auth::encodeSession($user->getId(), $secret)]))
            ;
        }

        $response
            ->addCookie(Auth::$cookieName.'_legacy', Auth::encodeSession($user->getId(), $secret), $expiry, '/', Config::getParam('cookieDomain'), ('https' == $protocol), true, null)
            ->addCookie(Auth::$cookieName, Auth::encodeSession($user->getId(), $secret), $expiry, '/', Config::getParam('cookieDomain'), ('https' == $protocol), true, Config::getParam('cookieSamesite'))
        ;

        $response->dynamic($membership
            ->setAttribute('email', $user->getAttribute('email'))
            ->setAttribute('name', $user->getAttribute('name'))
        , Response::MODEL_MEMBERSHIP);
    });

App::delete('/v1/teams/:teamId/memberships/:membershipId')
    ->desc('Delete Team Membership')
    ->groups(['api', 'teams'])
    ->label('event', 'teams.memberships.delete')
    ->label('scope', 'teams.write')
    ->label('sdk.auth', [APP_AUTH_TYPE_SESSION, APP_AUTH_TYPE_KEY, APP_AUTH_TYPE_JWT])
    ->label('sdk.namespace', 'teams')
    ->label('sdk.method', 'deleteMembership')
    ->label('sdk.description', '/docs/references/teams/delete-team-membership.md')
    ->label('sdk.response.code', Response::STATUS_CODE_NOCONTENT)
    ->label('sdk.response.model', Response::MODEL_NONE)
    ->param('teamId', '', new UID(), 'Team ID.')
    ->param('membershipId', '', new UID(), 'Membership ID.')
    ->inject('response')
    ->inject('dbForInternal')
    ->inject('audits')
    ->inject('events')
    ->action(function ($teamId, $membershipId, $response, $dbForInternal, $audits, $events) {
        /** @var Appwrite\Utopia\Response $response */
        /** @var Utopia\Database\Database $dbForInternal */
        /** @var Appwrite\Event\Event $audits */
        /** @var Appwrite\Event\Event $events */

        $membership = $dbForInternal->getDocument('memberships', $membershipId);

        if ($membership->isEmpty()) {
            throw new Exception('Invite not found', 404);
        }

        if ($membership->getAttribute('teamId') !== $teamId) {
            throw new Exception('Team IDs don\'t match', 404);
        }

        $user = $dbForInternal->getDocument('users', $membership->getAttribute('userId'));

        if ($user->isEmpty()) {
            throw new Exception('User not found', 404);
        }

        $team = $dbForInternal->getDocument('teams', $teamId);

        if ($team->isEmpty()) {
            throw new Exception('Team not found', 404);
        }

        if (!$dbForInternal->deleteDocument('memberships', $membership->getId())) {
            throw new Exception('Failed to remove membership from DB', 500);
        }

        $memberships = $user->getAttribute('memberships', []);

        foreach ($memberships as $key => $child) { 
            /** @var Document $child */

            if ($membershipId == $child->getId()) {
                unset($memberships[$key]);
                break;
            }
        }

        Authorization::disable();

        $dbForInternal->updateDocument('users', $user->getId(), $user->setAttribute('memberships', $memberships));

        Authorization::reset();

        if ($membership->getAttribute('confirm')) { // Count only confirmed members
            $team = $dbForInternal->updateDocument('teams', $team->getId(), $team->setAttribute('sum', \max($team->getAttribute('sum', 0) - 1, 0)));
        }

        $audits
            ->setParam('userId', $membership->getAttribute('userId'))
            ->setParam('event', 'teams.memberships.delete')
            ->setParam('resource', 'team/'.$teamId)
        ;

        $events
            ->setParam('eventData', $response->output($membership, Response::MODEL_MEMBERSHIP))
        ;

        $response->noContent();
    });<|MERGE_RESOLUTION|>--- conflicted
+++ resolved
@@ -104,17 +104,11 @@
     ->label('sdk.response.code', Response::STATUS_CODE_OK)
     ->label('sdk.response.type', Response::CONTENT_TYPE_JSON)
     ->label('sdk.response.model', Response::MODEL_TEAM_LIST)
-<<<<<<< HEAD
     ->param('search', '', new Text(256), 'Search term to filter your list results. Max length: 256 chars.', true)
     ->param('limit', 25, new Range(0, 100), 'Maximum number of teams to return in response. By default will return maximum 25 results. Maximum of 100 results allowed per request.', true)
     ->param('offset', 0, new Range(0, APP_LIMIT_COUNT), 'Offset value. The default value is 0. Use this param to manage pagination. [learn more about pagination](https://appwrite.io/docs/pagination)', true)
     ->param('cursor', '', new UID(), 'ID of the team used as the starting point for the query, excluding the team itself. Should be used for efficient pagination when working with large sets of data. [learn more about pagination](https://appwrite.io/docs/pagination)', true)
     ->param('cursorDirection', Database::CURSOR_AFTER, new WhiteList([Database::CURSOR_AFTER, Database::CURSOR_BEFORE]), 'Direction of the cursor.', true)
-=======
-    ->param('search', '', new Text(256), 'Search term to filter results. Max length: 256 chars.', true)
-    ->param('limit', 25, new Range(0, 100), 'Limit how many results will be returned. Returns up to 25 results by default. Maximum of 100 results allowed per request.', true)
-    ->param('offset', 0, new Range(0, 2000), 'Results offset. The default value is 0. Use this value to manage pagination.', true)
->>>>>>> d8d1d1b9
     ->param('orderType', 'ASC', new WhiteList(['ASC', 'DESC'], true), 'Order result by ASC or DESC order.', true)
     ->inject('response')
     ->inject('dbForInternal')
@@ -185,11 +179,7 @@
     ->label('sdk.response.type', Response::CONTENT_TYPE_JSON)
     ->label('sdk.response.model', Response::MODEL_TEAM)
     ->param('teamId', '', new UID(), 'Team ID.')
-<<<<<<< HEAD
-    ->param('name', null, new Text(128), 'Team name. Max length: 128 chars.')
-=======
     ->param('name', null, new Text(128), 'New team name. Max length: 128 chars.')
->>>>>>> d8d1d1b9
     ->inject('response')
     ->inject('dbForInternal')
     ->action(function ($teamId, $name, $response, $dbForInternal) {
@@ -280,17 +270,10 @@
     ->label('sdk.response.model', Response::MODEL_MEMBERSHIP)
     ->label('abuse-limit', 10)
     ->param('teamId', '', new UID(), 'Team ID.')
-<<<<<<< HEAD
-    ->param('email', '', new Email(), 'Team member email.')
+    ->param('email', '', new Email(), 'Email of the new team member.')
     ->param('roles', [], new ArrayList(new Key()), 'Array of strings. Use this param to set the user roles in the team. A role can be any string. Learn more about [roles and permissions](/docs/permissions). Max length for each role is 32 chars.')
     ->param('url', '', function ($clients) { return new Host($clients); }, 'URL to redirect the user back to your app from the invitation email.  Only URLs from hostnames in your project platform list are allowed. This requirement helps to prevent an [open redirect](https://cheatsheetseries.owasp.org/cheatsheets/Unvalidated_Redirects_and_Forwards_Cheat_Sheet.html) attack against your project API.', false, ['clients']) // TODO add our own built-in confirm page
-    ->param('name', '', new Text(128), 'Team member name. Max length: 128 chars.', true)
-=======
-    ->param('email', '', new Email(), 'Email address of the new team member.')
-    ->param('roles', [], new ArrayList(new Key()), 'An array of strings. Use this param to set the user roles in the team. A role can be any string. Learn more about [roles and permissions](/docs/permissions). Max length for each role is 32 chars.')
-    ->param('url', '', function ($clients) { return new Host($clients); }, 'URL to redirect the user back to your app from the invitation email.  Only URLs from hostnames in your project platform list are allowed. This requirement helps to prevent an [open redirect](https://cheatsheetseries.owasp.org/cheatsheets/Unvalidated_Redirects_and_Forwards_Cheat_Sheet.html) attack against your project API.', false, ['clients']) // TODO add our own built-in confirm page
     ->param('name', '', new Text(128), 'Name of the new team member. Max length: 128 chars.', true)
->>>>>>> d8d1d1b9
     ->inject('response')
     ->inject('project')
     ->inject('user')
@@ -532,13 +515,18 @@
 
         $membership = $dbForInternal->getDocument('memberships', $membershipId);
 
-        if($membership->isEmpty() || empty($membership->getAttribute('userId', null))) {
+        if($membership->isEmpty() || empty($membership->getAttribute('userId'))) {
             throw new Exception('Membership not found', 404);
         }
 
-        $temp = $dbForInternal->getDocument('users', $membership->getAttribute('userId', null))->getArrayCopy(['email', 'name']);
-
-        $response->dynamic(new Document(\array_merge($temp, $membership->getArrayCopy())), Response::MODEL_MEMBERSHIP );
+        $user = $dbForInternal->getDocument('users', $membership->getAttribute('userId'));
+
+        $membership
+            ->setAttribute('name', $user->getAttribute('name'))
+            ->setAttribute('email', $user->getAttribute('email'))
+        ;
+
+        $response->dynamic($membership, Response::MODEL_MEMBERSHIP );
     });
 
 App::patch('/v1/teams/:teamId/memberships/:membershipId')
@@ -555,11 +543,7 @@
     ->label('sdk.response.model', Response::MODEL_MEMBERSHIP)
     ->param('teamId', '', new UID(), 'Team ID.')
     ->param('membershipId', '', new UID(), 'Membership ID.')
-<<<<<<< HEAD
-    ->param('roles', [], new ArrayList(new Key()), 'Array of strings. Use this param to set the user roles in the team. A role can be any string. Learn more about [roles and permissions](https://appwrite.io/docs/permissions). Max length for each role is 32 chars.')
-=======
-    ->param('roles', [], new ArrayList(new Key()), 'An array of strings. Use this param to set the user\'s roles in the team. A role can be any string. Learn more about [roles and permissions](/docs/permissions). Max length for each role is 32 chars.')
->>>>>>> d8d1d1b9
+    ->param('roles', [], new ArrayList(new Key()), 'An array of strings. Use this param to set the user\'s roles in the team. A role can be any string. Learn more about [roles and permissions](https://appwrite.io/docs/permissions). Max length for each role is 32 chars.')
     ->inject('request')
     ->inject('response')
     ->inject('user')
@@ -590,7 +574,7 @@
         $isPrivilegedUser = Auth::isPrivilegedUser(Authorization::getRoles());
         $isAppUser = Auth::isAppUser(Authorization::getRoles());
         $isOwner = Authorization::isRole('team:'.$team->getId().'/owner');;
-        
+
         if (!$isOwner && !$isPrivilegedUser && !$isAppUser) { // Not owner, not admin, not app (server)
             throw new Exception('User is not allowed to modify roles', 401);
         }
@@ -607,64 +591,7 @@
             ->setParam('resource', 'team/'.$teamId)
         ;
 
-<<<<<<< HEAD
         $response->dynamic($membership, Response::MODEL_MEMBERSHIP);
-=======
-        $response->dynamic(new Document($membership->getArrayCopy()), Response::MODEL_MEMBERSHIP);
-    });
-
-App::get('/v1/teams/:teamId/memberships')
-    ->desc('Get Team Memberships')
-    ->groups(['api', 'teams'])
-    ->label('scope', 'teams.read')
-    ->label('sdk.auth', [APP_AUTH_TYPE_SESSION, APP_AUTH_TYPE_KEY, APP_AUTH_TYPE_JWT])
-    ->label('sdk.namespace', 'teams')
-    ->label('sdk.method', 'getMemberships')
-    ->label('sdk.description', '/docs/references/teams/get-team-members.md')
-    ->label('sdk.response.code', Response::STATUS_CODE_OK)
-    ->label('sdk.response.type', Response::CONTENT_TYPE_JSON)
-    ->label('sdk.response.model', Response::MODEL_MEMBERSHIP_LIST)
-    ->param('teamId', '', new UID(), 'Team ID.')
-    ->param('search', '', new Text(256), 'Search term to filter your results. Max length: 256 chars.', true)
-    ->param('limit', 25, new Range(0, 100), 'Limit how many results will be returned. By default will return a maximum of 25 results. Maximum of 100 results allowed per request.', true)
-    ->param('offset', 0, new Range(0, 2000), 'Results offset. The default value is 0. Use this value to manage pagination.', true)
-    ->param('orderType', 'ASC', new WhiteList(['ASC', 'DESC'], true), 'Order results by ASC or DESC order.', true)
-    ->inject('response')
-    ->inject('projectDB')
-    ->action(function ($teamId, $search, $limit, $offset, $orderType, $response, $projectDB) {
-        /** @var Appwrite\Utopia\Response $response */
-        /** @var Appwrite\Database\Database $projectDB */
-
-        $team = $projectDB->getDocument($teamId);
-
-        if (empty($team->getId()) || Database::SYSTEM_COLLECTION_TEAMS != $team->getCollection()) {
-            throw new Exception('Team not found', 404);
-        }
-
-        $memberships = $projectDB->getCollection([
-            'limit' => $limit,
-            'offset' => $offset,
-            'orderType' => $orderType,
-            'search' => $search,
-            'filters' => [
-                '$collection='.Database::SYSTEM_COLLECTION_MEMBERSHIPS,
-                'teamId='.$teamId,
-            ],
-        ]);
-        $users = [];
-
-        foreach ($memberships as $membership) {
-            if (empty($membership->getAttribute('userId', null))) {
-                continue;
-            }
-
-            $temp = $projectDB->getDocument($membership->getAttribute('userId', null))->getArrayCopy(['email', 'name']);
-
-            $users[] = new Document(\array_merge($temp, $membership->getArrayCopy()));
-        }
-
-        $response->dynamic(new Document(['sum' => $projectDB->getSum(), 'memberships' => $users]), Response::MODEL_MEMBERSHIP_LIST);
->>>>>>> d8d1d1b9
     });
 
 App::patch('/v1/teams/:teamId/memberships/:membershipId/status')
