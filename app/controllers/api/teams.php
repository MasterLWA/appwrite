--- conflicted
+++ resolved
@@ -471,11 +471,7 @@
     ->inject('dbForInternal')
     ->inject('geodb')
     ->inject('audits')
-<<<<<<< HEAD
-    ->action(function ($teamId, $inviteId, $userId, $secret, $request, $response, $user, $dbForInternal, $geodb, $audits) {
-=======
-    ->action(function ($teamId, $membershipId, $userId, $secret, $request, $response, $user, $projectDB, $geodb, $audits) {
->>>>>>> 934b9aec
+    ->action(function ($teamId, $membershipId, $userId, $secret, $request, $response, $user, $dbForInternal, $geodb, $audits) {
         /** @var Utopia\Swoole\Request $request */
         /** @var Appwrite\Utopia\Response $response */
         /** @var Appwrite\Database\Document $user */
@@ -484,11 +480,8 @@
         /** @var Appwrite\Event\Event $audits */
 
         $protocol = $request->getProtocol();
-<<<<<<< HEAD
-        $membership = $dbForInternal->getDocument('memberships', $inviteId);
-=======
-        $membership = $projectDB->getDocument($membershipId);
->>>>>>> 934b9aec
+
+        $membership = $dbForInternal->getDocument('memberships', $membershipId);
 
         if (empty($membership->getId())) {
             throw new Exception('Membership not found', 404);
@@ -605,21 +598,13 @@
     ->inject('dbForInternal')
     ->inject('audits')
     ->inject('events')
-<<<<<<< HEAD
-    ->action(function ($teamId, $inviteId, $response, $dbForInternal, $audits, $events) {
-=======
-    ->action(function ($teamId, $membershipId, $response, $projectDB, $audits, $events) {
->>>>>>> 934b9aec
+    ->action(function ($teamId, $membershipId, $response, $dbForInternal, $audits, $events) {
         /** @var Appwrite\Utopia\Response $response */
         /** @var Utopia\Database\Database $dbForInternal */
         /** @var Appwrite\Event\Event $audits */
         /** @var Appwrite\Event\Event $events */
 
-<<<<<<< HEAD
-        $membership = $dbForInternal->getDocument('memberships', $inviteId);
-=======
-        $membership = $projectDB->getDocument($membershipId);
->>>>>>> 934b9aec
+        $membership = $dbForInternal->getDocument('memberships', $membershipId);
 
         if (empty($membership->getId())) {
             throw new Exception('Invite not found', 404);
@@ -650,7 +635,7 @@
         foreach ($memberships as $key => $child) { 
             /** @var Document $child */
 
-            if ($inviteId == $child->getId()) {
+            if ($membershipId == $child->getId()) {
                 unset($memberships[$key]);
                 break;
             }
