--- conflicted
+++ resolved
@@ -18,10 +18,7 @@
 use Appwrite\Database\Validator\Key;
 use Appwrite\Template\Template;
 use Appwrite\Utopia\Response;
-<<<<<<< HEAD
-=======
 use DeviceDetector\DeviceDetector;
->>>>>>> e772d84f
 
 App::post('/v1/teams')
     ->desc('Create Team')
@@ -91,12 +88,6 @@
             if (false === $user) {
                 throw new Exception('Failed saving user to DB', 500);
             }
-<<<<<<< HEAD
-
-            $response->setStatusCode(Response::STATUS_CODE_CREATED);
-            $response->dynamic($team, Response::MODEL_TEAM);
-=======
->>>>>>> e772d84f
         }
 
         $response
@@ -113,34 +104,6 @@
     ->label('sdk.namespace', 'teams')
     ->label('sdk.method', 'list')
     ->label('sdk.description', '/docs/references/teams/list-teams.md')
-<<<<<<< HEAD
-    ->param('search', '', function () { return new Text(256); }, 'Search term to filter your list results.', true)
-    ->param('limit', 25, function () { return new Range(0, 100); }, 'Results limit value. By default will return maximum 25 results. Maximum of 100 results allowed per request.', true)
-    ->param('offset', 0, function () { return new Range(0, 2000); }, 'Results offset. The default value is 0. Use this param to manage pagination.', true)
-    ->param('orderType', 'ASC', function () { return new WhiteList(['ASC', 'DESC']); }, 'Order result by ASC or DESC order.', true)
-    ->action(
-        function ($search, $limit, $offset, $orderType) use ($response, $projectDB) {
-            $results = $projectDB->getCollection([
-                'limit' => $limit,
-                'offset' => $offset,
-                'orderField' => 'dateCreated',
-                'orderType' => $orderType,
-                'orderCast' => 'int',
-                'search' => $search,
-                'filters' => [
-                    '$collection='.Database::SYSTEM_COLLECTION_TEAMS,
-                ],
-            ]);
-
-            $response->dynamic(new Document([
-                'sum' => $projectDB->getSum(),
-                'teams' => $results
-            ]), Response::MODEL_TEAM_LIST);
-        }
-    );
-
-$utopia->get('/v1/teams/:teamId')
-=======
     ->label('sdk.response.code', Response::STATUS_CODE_OK)
     ->label('sdk.response.type', Response::CONTENT_TYPE_JSON)
     ->label('sdk.response.model', Response::MODEL_TEAM_LIST)
@@ -171,7 +134,6 @@
     });
 
 App::get('/v1/teams/:teamId')
->>>>>>> e772d84f
     ->desc('Get Team')
     ->groups(['api', 'teams'])
     ->label('scope', 'teams.read')
@@ -179,18 +141,6 @@
     ->label('sdk.namespace', 'teams')
     ->label('sdk.method', 'get')
     ->label('sdk.description', '/docs/references/teams/get-team.md')
-<<<<<<< HEAD
-    ->param('teamId', '', function () { return new UID(); }, 'Team unique ID.')
-    ->action(
-        function ($teamId) use ($response, $projectDB) {
-            $team = $projectDB->getDocument($teamId);
-
-            if (empty($team->getId()) || Database::SYSTEM_COLLECTION_TEAMS != $team->getCollection()) {
-                throw new Exception('Team not found', 404);
-            }
-
-            $response->dynamic($team, Response::MODEL_TEAM);
-=======
     ->label('sdk.response.code', Response::STATUS_CODE_OK)
     ->label('sdk.response.type', Response::CONTENT_TYPE_JSON)
     ->label('sdk.response.model', Response::MODEL_TEAM)
@@ -205,7 +155,6 @@
 
         if (empty($team->getId()) || Database::SYSTEM_COLLECTION_TEAMS != $team->getCollection()) {
             throw new Exception('Team not found', 404);
->>>>>>> e772d84f
         }
 
         $response->dynamic($team, Response::MODEL_TEAM);
@@ -241,12 +190,8 @@
             'name' => $name,
         ]));
 
-<<<<<<< HEAD
-            $response->dynamic($team, Response::MODEL_TEAM);
-=======
         if (false === $team) {
             throw new Exception('Failed saving team to DB', 500);
->>>>>>> e772d84f
         }
         
         $response->dynamic($team, Response::MODEL_TEAM);
@@ -483,17 +428,6 @@
         if (!$isPreviliggedUser && !$isAppUser) { // No need in comfirmation when in admin or app mode
             $mails
                 ->setParam('event', 'teams.membership.create')
-<<<<<<< HEAD
-                ->setParam('resource', 'teams/'.$teamId)
-            ;
-
-            $response->setStatusCode(Response::STATUS_CODE_CREATED); // TODO change response of this endpoint
-
-            $response->dynamic(new Document(\array_merge($membership->getArrayCopy(), [
-                'email' => $email,
-                'name' => $name,
-            ])), Response::MODEL_MEMBERSHIP);
-=======
                 ->setParam('from', ($project->getId() === 'console') ? '' : \sprintf($locale->getText('account.emails.team'), $project->getAttribute('name')))
                 ->setParam('recipient', $email)
                 ->setParam('name', $name)
@@ -501,7 +435,6 @@
                 ->setParam('body', $body->render())
                 ->trigger();
             ;
->>>>>>> e772d84f
         }
 
         $audits
@@ -559,12 +492,6 @@
         ]);
         $users = [];
 
-<<<<<<< HEAD
-                $users[] = new Document(\array_merge($temp, $membership->getArrayCopy()));
-            }
-
-            $response->dynamic(new Document(['sum' => $projectDB->getSum(), 'memberships' => $users]), Response::MODEL_MEMBERSHIP_LIST);
-=======
         foreach ($memberships as $membership) {
             if (empty($membership->getAttribute('userId', null))) {
                 continue;
@@ -573,7 +500,6 @@
             $temp = $projectDB->getDocument($membership->getAttribute('userId', null))->getArrayCopy(['email', 'name']);
 
             $users[] = new Document(\array_merge($temp, $membership->getArrayCopy()));
->>>>>>> e772d84f
         }
 
         $response->dynamic(new Document(['sum' => $projectDB->getSum(), 'memberships' => $users]), Response::MODEL_MEMBERSHIP_LIST);
@@ -750,18 +676,8 @@
 
         if (!Config::getParam('domainVerification')) {
             $response
-<<<<<<< HEAD
-                ->addCookie(Auth::$cookieName.'_legacy', Auth::encodeSession($user->getId(), $secret), $expiry, '/', COOKIE_DOMAIN, ('https' == $protocol), true, null)
-                ->addCookie(Auth::$cookieName, Auth::encodeSession($user->getId(), $secret), $expiry, '/', COOKIE_DOMAIN, ('https' == $protocol), true, COOKIE_SAMESITE)
-=======
                 ->addHeader('X-Fallback-Cookies', \json_encode([Auth::$cookieName => Auth::encodeSession($user->getId(), $secret)]))
->>>>>>> e772d84f
             ;
-
-            $response->dynamic(new Document(\array_merge($membership->getArrayCopy(), [
-                'email' => $user->getAttribute('email'),
-                'name' => $user->getAttribute('name'),
-            ])), Response::MODEL_MEMBERSHIP);
         }
 
         $response
