<?php

global $utopia, $register, $request, $response, $projectDB, $project, $user, $audit, $mail, $mode, $clients;

use Utopia\Exception;
use Utopia\Config\Config;
use Utopia\Validator\Email;
use Utopia\Validator\Text;
use Utopia\Validator\Host;
use Utopia\Validator\Range;
use Utopia\Validator\ArrayList;
use Utopia\Validator\WhiteList;
use Utopia\Locale\Locale;
use Appwrite\Auth\Auth;
use Appwrite\Database\Database;
use Appwrite\Database\Document;
use Appwrite\Database\Validator\UID;
use Appwrite\Database\Validator\Authorization;
use Appwrite\Database\Exception\Duplicate;
use Appwrite\Template\Template;
use Appwrite\Utopia\Response;

$utopia->post('/v1/teams')
    ->desc('Create Team')
    ->groups(['api', 'teams'])
    ->label('scope', 'teams.write')
    ->label('sdk.platform', [APP_PLATFORM_CLIENT, APP_PLATFORM_SERVER])
    ->label('sdk.namespace', 'teams')
    ->label('sdk.method', 'create')
    ->label('sdk.description', '/docs/references/teams/create-team.md')
    ->param('name', null, function () { return new Text(100); }, 'Team name.')
    ->param('roles', ['owner'], function () { return new ArrayList(new Text(128)); }, 'Array of strings. Use this param to set the roles in the team for the user who created it. The default role is **owner**. A role can be any string. Learn more about [roles and permissions](/docs/permissions).', true)
    ->action(
        function ($name, $roles) use ($response, $projectDB, $user, $mode) {
            Authorization::disable();

            $team = $projectDB->createDocument([
                '$collection' => Database::SYSTEM_COLLECTION_TEAMS,
                '$permissions' => [
                    'read' => ['team:{self}'],
                    'write' => ['team:{self}/owner'],
                ],
                'name' => $name,
                'sum' => ($mode !== APP_MODE_ADMIN && $user->getId()) ? 1 : 0,
                'dateCreated' => \time(),
            ]);

            Authorization::reset();

            if (false === $team) {
                throw new Exception('Failed saving team to DB', 500);
            }

            if ($mode !== APP_MODE_ADMIN && $user->getId()) { // Don't add user on server mode
                $membership = new Document([
                    '$collection' => Database::SYSTEM_COLLECTION_MEMBERSHIPS,
                    '$permissions' => [
                        'read' => ['user:'.$user->getId(), 'team:'.$team->getId()],
                        'write' => ['user:'.$user->getId(), 'team:'.$team->getId().'/owner'],
                    ],
                    'userId' => $user->getId(),
                    'teamId' => $team->getId(),
                    'roles' => $roles,
                    'invited' => \time(),
                    'joined' => \time(),
                    'confirm' => true,
                    'secret' => '',
                ]);

                // Attach user to team
                $user->setAttribute('memberships', $membership, Document::SET_TYPE_APPEND);

                $user = $projectDB->updateDocument($user->getArrayCopy());

                if (false === $user) {
                    throw new Exception('Failed saving user to DB', 500);
                }
            }

            $response->setStatusCode(Response::STATUS_CODE_CREATED);
            $response->dynamic($team, Response::MODEL_TEAM);
        }
    );

$utopia->get('/v1/teams')
    ->desc('List Teams')
    ->groups(['api', 'teams'])
    ->label('scope', 'teams.read')
    ->label('sdk.platform', [APP_PLATFORM_CLIENT, APP_PLATFORM_SERVER])
    ->label('sdk.namespace', 'teams')
    ->label('sdk.method', 'list')
    ->label('sdk.description', '/docs/references/teams/list-teams.md')
    ->param('search', '', function () { return new Text(256); }, 'Search term to filter your list results.', true)
    ->param('limit', 25, function () { return new Range(0, 100); }, 'Results limit value. By default will return maximum 25 results. Maximum of 100 results allowed per request.', true)
    ->param('offset', 0, function () { return new Range(0, 2000); }, 'Results offset. The default value is 0. Use this param to manage pagination.', true)
    ->param('orderType', 'ASC', function () { return new WhiteList(['ASC', 'DESC']); }, 'Order result by ASC or DESC order.', true)
    ->action(
        function ($search, $limit, $offset, $orderType) use ($response, $projectDB) {
            $results = $projectDB->getCollection([
                'limit' => $limit,
                'offset' => $offset,
                'orderField' => 'dateCreated',
                'orderType' => $orderType,
                'orderCast' => 'int',
                'search' => $search,
                'filters' => [
                    '$collection='.Database::SYSTEM_COLLECTION_TEAMS,
                ],
            ]);

            $response->dynamic(new Document([
                'sum' => $projectDB->getSum(),
                'teams' => $results
            ]), Response::MODEL_TEAM_LIST);
        }
    );

$utopia->get('/v1/teams/:teamId')
    ->desc('Get Team')
    ->groups(['api', 'teams'])
    ->label('scope', 'teams.read')
    ->label('sdk.platform', [APP_PLATFORM_CLIENT, APP_PLATFORM_SERVER])
    ->label('sdk.namespace', 'teams')
    ->label('sdk.method', 'get')
    ->label('sdk.description', '/docs/references/teams/get-team.md')
    ->param('teamId', '', function () { return new UID(); }, 'Team unique ID.')
    ->action(
        function ($teamId) use ($response, $projectDB) {
            $team = $projectDB->getDocument($teamId);

            if (empty($team->getId()) || Database::SYSTEM_COLLECTION_TEAMS != $team->getCollection()) {
                throw new Exception('Team not found', 404);
            }

            $response->dynamic($team, Response::MODEL_TEAM);
        }
    );

$utopia->put('/v1/teams/:teamId')
    ->desc('Update Team')
    ->groups(['api', 'teams'])
    ->label('scope', 'teams.write')
    ->label('sdk.platform', [APP_PLATFORM_CLIENT, APP_PLATFORM_SERVER])
    ->label('sdk.namespace', 'teams')
    ->label('sdk.method', 'update')
    ->label('sdk.description', '/docs/references/teams/update-team.md')
    ->param('teamId', '', function () { return new UID(); }, 'Team unique ID.')
    ->param('name', null, function () { return new Text(100); }, 'Team name.')
    ->action(
        function ($teamId, $name) use ($response, $projectDB) {
            $team = $projectDB->getDocument($teamId);

            if (empty($team->getId()) || Database::SYSTEM_COLLECTION_TEAMS != $team->getCollection()) {
                throw new Exception('Team not found', 404);
            }

            $team = $projectDB->updateDocument(\array_merge($team->getArrayCopy(), [
                'name' => $name,
            ]));

            if (false === $team) {
                throw new Exception('Failed saving team to DB', 500);
            }

            $response->dynamic($team, Response::MODEL_TEAM);
        }
    );

$utopia->delete('/v1/teams/:teamId')
    ->desc('Delete Team')
    ->groups(['api', 'teams'])
    ->label('scope', 'teams.write')
    ->label('sdk.platform', [APP_PLATFORM_CLIENT, APP_PLATFORM_SERVER])
    ->label('sdk.namespace', 'teams')
    ->label('sdk.method', 'delete')
    ->label('sdk.description', '/docs/references/teams/delete-team.md')
    ->param('teamId', '', function () { return new UID(); }, 'Team unique ID.')
    ->action(
        function ($teamId) use ($response, $projectDB) {
            $team = $projectDB->getDocument($teamId);

            if (empty($team->getId()) || Database::SYSTEM_COLLECTION_TEAMS != $team->getCollection()) {
                throw new Exception('Team not found', 404);
            }

            $memberships = $projectDB->getCollection([
                'limit' => 2000, // TODO add members limit
                'offset' => 0,
                'filters' => [
                    '$collection='.Database::SYSTEM_COLLECTION_MEMBERSHIPS,
                    'teamId='.$teamId,
                ],
            ]);

            foreach ($memberships as $member) {
                if (!$projectDB->deleteDocument($member->getId())) {
                    throw new Exception('Failed to remove membership for team from DB', 500);
                }
            }

            if (!$projectDB->deleteDocument($teamId)) {
                throw new Exception('Failed to remove team from DB', 500);
            }

            $response->noContent();
        }
    );

$utopia->post('/v1/teams/:teamId/memberships')
    ->desc('Create Team Membership')
    ->groups(['api', 'teams'])
    ->label('scope', 'teams.write')
    ->label('sdk.platform', [APP_PLATFORM_CLIENT, APP_PLATFORM_SERVER])
    ->label('sdk.namespace', 'teams')
    ->label('sdk.method', 'createMembership')
    ->label('sdk.description', '/docs/references/teams/create-team-membership.md')
    ->param('teamId', '', function () { return new UID(); }, 'Team unique ID.')
    ->param('email', '', function () { return new Email(); }, 'New team member email.')
    ->param('name', '', function () { return new Text(100); }, 'New team member name.', true)
    ->param('roles', [], function () { return new ArrayList(new Text(128)); }, 'Array of strings. Use this param to set the user roles in the team. A role can be any string. Learn more about [roles and permissions](/docs/permissions).')
    ->param('url', '', function () use ($clients) { return new Host($clients); }, 'URL to redirect the user back to your app from the invitation email.  Only URLs from hostnames in your project platform list are allowed. This requirement helps to prevent an [open redirect](https://cheatsheetseries.owasp.org/cheatsheets/Unvalidated_Redirects_and_Forwards_Cheat_Sheet.html) attack against your project API.') // TODO add our own built-in confirm page
    ->action(
        function ($teamId, $email, $name, $roles, $url) use ($response, $mail, $project, $user, $audit, $projectDB, $mode) {
            $name = (empty($name)) ? $email : $name;
            $team = $projectDB->getDocument($teamId);

            if (empty($team->getId()) || Database::SYSTEM_COLLECTION_TEAMS != $team->getCollection()) {
                throw new Exception('Team not found', 404);
            }

            $memberships = $projectDB->getCollection([
                'limit' => 50,
                'offset' => 0,
                'filters' => [
                    '$collection='.Database::SYSTEM_COLLECTION_MEMBERSHIPS,
                    'teamId='.$team->getId(),
                ],
            ]);

            $invitee = $projectDB->getCollection([ // Get user by email address
                'limit' => 1,
                'first' => true,
                'filters' => [
                    '$collection='.Database::SYSTEM_COLLECTION_USERS,
                    'email='.$email,
                ],
            ]);

            if (empty($invitee)) { // Create new user if no user with same email found

                Authorization::disable();

                try {
                    $invitee = $projectDB->createDocument([
                        '$collection' => Database::SYSTEM_COLLECTION_USERS,
                        '$permissions' => [
                            'read' => ['user:{self}', '*'],
                            'write' => ['user:{self}'],
                        ],
                        'email' => $email,
                        'emailVerification' => false,
                        'status' => Auth::USER_STATUS_UNACTIVATED,
                        'password' => Auth::passwordHash(Auth::passwordGenerator()),
                        'password-update' => \time(),
                        'registration' => \time(),
                        'reset' => false,
                        'name' => $name,
                        'tokens' => [],
                    ], ['email' => $email]);
                } catch (Duplicate $th) {
                    throw new Exception('Account already exists', 409);
                }

                Authorization::reset();

                if (false === $invitee) {
                    throw new Exception('Failed saving user to DB', 500);
                }
            }

            $isOwner = false;

            foreach ($memberships as $member) {
                if ($member->getAttribute('userId') ==  $invitee->getId()) {
                    throw new Exception('User has already been invited or is already a member of this team', 409);
                }

                if ($member->getAttribute('userId') == $user->getId() && \in_array('owner', $member->getAttribute('roles', []))) {
                    $isOwner = true;
                }
            }

            if (!$isOwner && (APP_MODE_ADMIN !== $mode)) {
                throw new Exception('User is not allowed to send invitations for this team', 401);
            }

            $secret = Auth::tokenGenerator();

            $membership = new Document([
                '$collection' => Database::SYSTEM_COLLECTION_MEMBERSHIPS,
                '$permissions' => [
                    'read' => ['*'],
                    'write' => ['user:'.$invitee->getId(), 'team:'.$team->getId().'/owner'],
                ],
                'userId' => $invitee->getId(),
                'teamId' => $team->getId(),
                'roles' => $roles,
                'invited' => \time(),
                'joined' => 0,
                'confirm' => (APP_MODE_ADMIN === $mode),
                'secret' => Auth::hash($secret),
            ]);

            if (APP_MODE_ADMIN === $mode) { // Allow admin to create membership
                Authorization::disable();
                $membership = $projectDB->createDocument($membership->getArrayCopy());
                Authorization::reset();
            } else {
                $membership = $projectDB->createDocument($membership->getArrayCopy());
            }

            if (false === $membership) {
                throw new Exception('Failed saving membership to DB', 500);
            }

            $url = Template::parseURL($url);
            $url['query'] = Template::mergeQuery(((isset($url['query'])) ? $url['query'] : ''), ['inviteId' => $membership->getId(), 'teamId' => $team->getId(), 'userId' => $invitee->getId(), 'secret' => $secret, 'teamId' => $teamId]);
            $url = Template::unParseURL($url);

            $body = new Template(__DIR__.'/../../config/locales/templates/_base.tpl');
            $content = new Template(__DIR__.'/../../config/locales/templates/'.Locale::getText('account.emails.invitation.body'));
            $cta = new Template(__DIR__.'/../../config/locales/templates/_cta.tpl');

            $body
                ->setParam('{{content}}', $content->render())
                ->setParam('{{cta}}', $cta->render())
                ->setParam('{{title}}', Locale::getText('account.emails.invitation.title'))
                ->setParam('{{direction}}', Locale::getText('settings.direction'))
                ->setParam('{{project}}', $project->getAttribute('name', ['[APP-NAME]']))
                ->setParam('{{team}}', $team->getAttribute('name', '[TEAM-NAME]'))
                ->setParam('{{owner}}', $user->getAttribute('name', ''))
                ->setParam('{{redirect}}', $url)
                ->setParam('{{bg-body}}', '#f6f6f6')
                ->setParam('{{bg-content}}', '#ffffff')
                ->setParam('{{bg-cta}}', '#3498db')
                ->setParam('{{bg-cta-hover}}', '#34495e')
                ->setParam('{{text-content}}', '#000000')
                ->setParam('{{text-cta}}', '#ffffff')
            ;

            if (APP_MODE_ADMIN !== $mode) { // No need in comfirmation when in admin mode
                $mail
                    ->setParam('event', 'teams.membership.create')
                    ->setParam('recipient', $email)
                    ->setParam('name', $name)
                    ->setParam('subject', \sprintf(Locale::getText('account.emails.invitation.title'), $team->getAttribute('name', '[TEAM-NAME]'), $project->getAttribute('name', ['[APP-NAME]'])))
                    ->setParam('body', $body->render())
                    ->trigger();
                ;
            }

            $audit
                ->setParam('userId', $invitee->getId())
                ->setParam('event', 'teams.membership.create')
                ->setParam('resource', 'teams/'.$teamId)
            ;

            $response->setStatusCode(Response::STATUS_CODE_CREATED); // TODO change response of this endpoint

            $response->dynamic(new Document(\array_merge($membership->getArrayCopy(), [
                'email' => $email,
                'name' => $name,
            ])), Response::MODEL_MEMBERSHIP);
        }
    );

$utopia->get('/v1/teams/:teamId/memberships')
    ->desc('Get Team Memberships')
    ->groups(['api', 'teams'])
    ->label('scope', 'teams.read')
    ->label('sdk.platform', [APP_PLATFORM_CLIENT, APP_PLATFORM_SERVER])
    ->label('sdk.namespace', 'teams')
    ->label('sdk.method', 'getMemberships')
    ->label('sdk.description', '/docs/references/teams/get-team-members.md')
    ->param('teamId', '', function () { return new UID(); }, 'Team unique ID.')
    ->param('search', '', function () { return new Text(256); }, 'Search term to filter your list results.', true)
    ->param('limit', 25, function () { return new Range(0, 100); }, 'Results limit value. By default will return maximum 25 results. Maximum of 100 results allowed per request.', true)
    ->param('offset', 0, function () { return new Range(0, 2000); }, 'Results offset. The default value is 0. Use this param to manage pagination.', true)
    ->param('orderType', 'ASC', function () { return new WhiteList(['ASC', 'DESC']); }, 'Order result by ASC or DESC order.', true)
    ->action(
        function ($teamId, $search, $limit, $offset, $orderType) use ($response, $projectDB) {
            $team = $projectDB->getDocument($teamId);

            if (empty($team->getId()) || Database::SYSTEM_COLLECTION_TEAMS != $team->getCollection()) {
                throw new Exception('Team not found', 404);
            }

            $memberships = $projectDB->getCollection([
                'limit' => $limit,
                'offset' => $offset,
                'orderField' => 'joined',
                'orderType' => $orderType,
                'orderCast' => 'int',
                'search' => $search,
                'filters' => [
                    '$collection='.Database::SYSTEM_COLLECTION_MEMBERSHIPS,
                    'teamId='.$teamId,
                ],
            ]);

            $users = [];

            foreach ($memberships as $membership) {
                if (empty($membership->getAttribute('userId', null))) {
                    continue;
                }

                $temp = $projectDB->getDocument($membership->getAttribute('userId', null))->getArrayCopy(['email', 'name']);

                $users[] = new Document(\array_merge($temp, $membership->getArrayCopy()));
            }

<<<<<<< HEAD
            $response->dynamic(new Document(['sum' => $projectDB->getSum(), 'memberships' => $users]), Response::MODEL_MEMBERSHIP_LIST);
=======
            $response->json(['sum' => $projectDB->getSum(), 'memberships' => $users]);
>>>>>>> 2af82d0f
        }
    );

$utopia->patch('/v1/teams/:teamId/memberships/:inviteId/status')
    ->desc('Update Team Membership Status')
    ->groups(['api', 'teams'])
    ->label('scope', 'public')
    ->label('sdk.platform', [APP_PLATFORM_CLIENT])
    ->label('sdk.namespace', 'teams')
    ->label('sdk.method', 'updateMembershipStatus')
    ->label('sdk.description', '/docs/references/teams/update-team-membership-status.md')
    ->param('teamId', '', function () { return new UID(); }, 'Team unique ID.')
    ->param('inviteId', '', function () { return new UID(); }, 'Invite unique ID.')
    ->param('userId', '', function () { return new UID(); }, 'User unique ID.')
    ->param('secret', '', function () { return new Text(256); }, 'Secret key.')
    ->action(
        function ($teamId, $inviteId, $userId, $secret) use ($response, $request, $user, $audit, $projectDB) {
            $protocol = Config::getParam('protocol');
            $membership = $projectDB->getDocument($inviteId);

            if (empty($membership->getId()) || Database::SYSTEM_COLLECTION_MEMBERSHIPS != $membership->getCollection()) {
                throw new Exception('Invite not found', 404);
            }

            if ($membership->getAttribute('teamId') !== $teamId) {
                throw new Exception('Team IDs don\'t match', 404);
            }

            Authorization::disable();

            $team = $projectDB->getDocument($teamId);
            
            Authorization::reset();

            if (empty($team->getId()) || Database::SYSTEM_COLLECTION_TEAMS != $team->getCollection()) {
                throw new Exception('Team not found', 404);
            }

            if (Auth::hash($secret) !== $membership->getAttribute('secret')) {
                throw new Exception('Secret key not valid', 401);
            }

            if ($userId != $membership->getAttribute('userId')) {
                throw new Exception('Invite not belong to current user ('.$user->getAttribute('email').')', 401);
            }

            if (empty($user->getId())) {
                $user = $projectDB->getCollection([ // Get user
                    'limit' => 1,
                    'first' => true,
                    'filters' => [
                        '$collection='.Database::SYSTEM_COLLECTION_USERS,
                        '$id='.$userId,
                    ],
                ]);
            }

            if ($membership->getAttribute('userId') !== $user->getId()) {
                throw new Exception('Invite not belong to current user ('.$user->getAttribute('email').')', 401);
            }

            $membership // Attach user to team
                ->setAttribute('joined', \time())
                ->setAttribute('confirm', true)
            ;

            $user
                ->setAttribute('emailVerification', true)
                ->setAttribute('memberships', $membership, Document::SET_TYPE_APPEND)
            ;

            // Log user in
            $expiry = \time() + Auth::TOKEN_EXPIRATION_LOGIN_LONG;
            $secret = Auth::tokenGenerator();

            $user->setAttribute('tokens', new Document([
                '$collection' => Database::SYSTEM_COLLECTION_TOKENS,
                '$permissions' => ['read' => ['user:'.$user->getId()], 'write' => ['user:'.$user->getId()]],
                'type' => Auth::TOKEN_TYPE_LOGIN,
                'secret' => Auth::hash($secret), // On way hash encryption to protect DB leak
                'expire' => $expiry,
                'userAgent' => $request->getServer('HTTP_USER_AGENT', 'UNKNOWN'),
                'ip' => $request->getIP(),
            ]), Document::SET_TYPE_APPEND);

            Authorization::setRole('user:'.$userId);

            $user = $projectDB->updateDocument($user->getArrayCopy());

            if (false === $user) {
                throw new Exception('Failed saving user to DB', 500);
            }

            Authorization::disable();

            $team = $projectDB->updateDocument(\array_merge($team->getArrayCopy(), [
                'sum' => $team->getAttribute('sum', 0) + 1,
            ]));

            Authorization::reset();

            if (false === $team) {
                throw new Exception('Failed saving team to DB', 500);
            }

            $audit
                ->setParam('userId', $user->getId())
                ->setParam('event', 'teams.membership.update')
                ->setParam('resource', 'teams/'.$teamId)
            ;

            if (!Config::getParam('domainVerification')) {
                $response
                    ->addHeader('X-Fallback-Cookies', \json_encode([Auth::$cookieName => Auth::encodeSession($user->getId(), $secret)]))
                ;
            }

            $response
                ->addCookie(Auth::$cookieName.'_legacy', Auth::encodeSession($user->getId(), $secret), $expiry, '/', COOKIE_DOMAIN, ('https' == $protocol), true, null)
                ->addCookie(Auth::$cookieName, Auth::encodeSession($user->getId(), $secret), $expiry, '/', COOKIE_DOMAIN, ('https' == $protocol), true, COOKIE_SAMESITE)
            ;

            $response->dynamic(new Document(\array_merge($membership->getArrayCopy(), [
                'email' => $user->getAttribute('email'),
                'name' => $user->getAttribute('name'),
            ])), Response::MODEL_MEMBERSHIP);
        }
    );

$utopia->delete('/v1/teams/:teamId/memberships/:inviteId')
    ->desc('Delete Team Membership')
    ->groups(['api', 'teams'])
    ->label('scope', 'teams.write')
    ->label('sdk.platform', [APP_PLATFORM_CLIENT, APP_PLATFORM_SERVER])
    ->label('sdk.namespace', 'teams')
    ->label('sdk.method', 'deleteMembership')
    ->label('sdk.description', '/docs/references/teams/delete-team-membership.md')
    ->param('teamId', '', function () { return new UID(); }, 'Team unique ID.')
    ->param('inviteId', '', function () { return new UID(); }, 'Invite unique ID.')
    ->action(
        function ($teamId, $inviteId) use ($response, $projectDB, $audit) {
            $membership = $projectDB->getDocument($inviteId);

            if (empty($membership->getId()) || Database::SYSTEM_COLLECTION_MEMBERSHIPS != $membership->getCollection()) {
                throw new Exception('Invite not found', 404);
            }

            if ($membership->getAttribute('teamId') !== $teamId) {
                throw new Exception('Team IDs don\'t match', 404);
            }

            $team = $projectDB->getDocument($teamId);

            if (empty($team->getId()) || Database::SYSTEM_COLLECTION_TEAMS != $team->getCollection()) {
                throw new Exception('Team not found', 404);
            }

            if (!$projectDB->deleteDocument($membership->getId())) {
                throw new Exception('Failed to remove membership from DB', 500);
            }

            if ($membership->getAttribute('confirm')) { // Count only confirmed members
                $team = $projectDB->updateDocument(\array_merge($team->getArrayCopy(), [
                    'sum' => $team->getAttribute('sum', 0) - 1,
                ]));
            }

            if (false === $team) {
                throw new Exception('Failed saving team to DB', 500);
            }

            $audit
                ->setParam('userId', $membership->getAttribute('userId'))
                ->setParam('event', 'teams.membership.delete')
                ->setParam('resource', 'teams/'.$teamId)
            ;

            $response->noContent();
        }
    );<|MERGE_RESOLUTION|>--- conflicted
+++ resolved
@@ -420,11 +420,7 @@
                 $users[] = new Document(\array_merge($temp, $membership->getArrayCopy()));
             }
 
-<<<<<<< HEAD
             $response->dynamic(new Document(['sum' => $projectDB->getSum(), 'memberships' => $users]), Response::MODEL_MEMBERSHIP_LIST);
-=======
-            $response->json(['sum' => $projectDB->getSum(), 'memberships' => $users]);
->>>>>>> 2af82d0f
         }
     );
 
