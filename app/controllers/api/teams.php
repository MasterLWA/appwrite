--- conflicted
+++ resolved
@@ -74,35 +74,8 @@
 
             $user = $projectDB->updateDocument($user->getArrayCopy());
 
-<<<<<<< HEAD
             if (false === $user) {
                 throw new Exception('Failed saving user to DB', 500);
-=======
-            if ($mode !== APP_MODE_ADMIN && $user->getId()) { // Don't add user on app/server mode
-                $membership = new Document([
-                    '$collection' => Database::SYSTEM_COLLECTION_MEMBERSHIPS,
-                    '$permissions' => [
-                        'read' => ['user:'.$user->getId(), 'team:'.$team->getId()],
-                        'write' => ['user:'.$user->getId(), 'team:'.$team->getId().'/owner'],
-                    ],
-                    'userId' => $user->getId(),
-                    'teamId' => $team->getId(),
-                    'roles' => $roles,
-                    'invited' => \time(),
-                    'joined' => \time(),
-                    'confirm' => true,
-                    'secret' => '',
-                ]);
-
-                // Attach user to team
-                $user->setAttribute('memberships', $membership, Document::SET_TYPE_APPEND);
-
-                $user = $projectDB->updateDocument($user->getArrayCopy());
-
-                if (false === $user) {
-                    throw new Exception('Failed saving user to DB', 500);
-                }
->>>>>>> e8f755ae
             }
         }
 
@@ -249,7 +222,6 @@
     ->param('email', '', function () { return new Email(); }, 'New team member email.')
     ->param('name', '', function () { return new Text(100); }, 'New team member name.', true)
     ->param('roles', [], function () { return new ArrayList(new Text(128)); }, 'Array of strings. Use this param to set the user roles in the team. A role can be any string. Learn more about [roles and permissions](/docs/permissions).')
-<<<<<<< HEAD
     ->param('url', '', function ($clients) { return new Host($clients); }, 'URL to redirect the user back to your app from the invitation email.  Only URLs from hostnames in your project platform list are allowed. This requirement helps to prevent an [open redirect](https://cheatsheetseries.owasp.org/cheatsheets/Unvalidated_Redirects_and_Forwards_Cheat_Sheet.html) attack against your project API.', false, ['clients']) // TODO add our own built-in confirm page
     ->action(function ($teamId, $email, $name, $roles, $url, $response, $project, $user, $projectDB, $locale, $audits, $mails, $mode) {
         /** @var Utopia\Response $response */
@@ -266,17 +238,6 @@
         if (empty($team->getId()) || Database::SYSTEM_COLLECTION_TEAMS != $team->getCollection()) {
             throw new Exception('Team not found', 404);
         }
-=======
-    ->param('url', '', function () use ($clients) { return new Host($clients); }, 'URL to redirect the user back to your app from the invitation email.  Only URLs from hostnames in your project platform list are allowed. This requirement helps to prevent an [open redirect](https://cheatsheetseries.owasp.org/cheatsheets/Unvalidated_Redirects_and_Forwards_Cheat_Sheet.html) attack against your project API.') // TODO add our own built-in confirm page
-    ->action(
-        function ($teamId, $email, $name, $roles, $url) use ($response, $mail, $project, $user, $audit, $projectDB, &$mode) {
-            $name = (empty($name)) ? $email : $name;
-            $team = $projectDB->getDocument($teamId);
-
-            if (empty($team->getId()) || Database::SYSTEM_COLLECTION_TEAMS != $team->getCollection()) {
-                throw new Exception('Team not found', 404);
-            }
->>>>>>> e8f755ae
 
         $memberships = $projectDB->getCollection([
             'limit' => 50,
@@ -322,52 +283,16 @@
 
             Authorization::reset();
 
-<<<<<<< HEAD
             if (false === $invitee) {
                 throw new Exception('Failed saving user to DB', 500);
-=======
-            if (!$isOwner && APP_MODE_ADMIN !== $mode && $user->getId()) { // Not owner, not admin, not app (server)
-                throw new Exception('User is not allowed to send invitations for this team', 401);
->>>>>>> e8f755ae
             }
         }
 
-<<<<<<< HEAD
         $isOwner = false;
 
         foreach ($memberships as $member) {
             if ($member->getAttribute('userId') ==  $invitee->getId()) {
                 throw new Exception('User has already been invited or is already a member of this team', 409);
-=======
-            $secret = Auth::tokenGenerator();
-
-            $membership = new Document([
-                '$collection' => Database::SYSTEM_COLLECTION_MEMBERSHIPS,
-                '$permissions' => [
-                    'read' => ['*'],
-                    'write' => ['user:'.$invitee->getId(), 'team:'.$team->getId().'/owner'],
-                ],
-                'userId' => $invitee->getId(),
-                'teamId' => $team->getId(),
-                'roles' => $roles,
-                'invited' => \time(),
-                'joined' => 0,
-                'confirm' => (APP_MODE_ADMIN === $mode || !$user->getId()),
-                'secret' => Auth::hash($secret),
-            ]);
-
-            if (APP_MODE_ADMIN === $mode || !$user->getId()) { // Allow admin to create membership
-                Authorization::disable();
-                $membership = $projectDB->createDocument($membership->getArrayCopy());
-
-                $team = $projectDB->updateDocument(\array_merge($team->getArrayCopy(), [
-                    'sum' => $team->getAttribute('sum', 0) + 1,
-                ]));
-    
-                Authorization::reset();
-            } else {
-                $membership = $projectDB->createDocument($membership->getArrayCopy());
->>>>>>> e8f755ae
             }
 
             if ($member->getAttribute('userId') == $user->getId() && \in_array('owner', $member->getAttribute('roles', []))) {
@@ -375,11 +300,10 @@
             }
         }
 
-        if (!$isOwner && (APP_MODE_ADMIN !== $mode)) {
+        if (!$isOwner && APP_MODE_ADMIN !== $mode && $user->getId()) { // Not owner, not admin, not app (server)
             throw new Exception('User is not allowed to send invitations for this team', 401);
         }
 
-<<<<<<< HEAD
         $secret = Auth::tokenGenerator();
 
         $membership = new Document([
@@ -393,29 +317,22 @@
             'roles' => $roles,
             'invited' => \time(),
             'joined' => 0,
-            'confirm' => (APP_MODE_ADMIN === $mode),
+            'confirm' => (APP_MODE_ADMIN === $mode || !$user->getId()),
             'secret' => Auth::hash($secret),
         ]);
 
-        if (APP_MODE_ADMIN === $mode) { // Allow admin to create membership
+        if (APP_MODE_ADMIN === $mode || !$user->getId()) { // Allow admin to create membership
             Authorization::disable();
             $membership = $projectDB->createDocument($membership->getArrayCopy());
+
+            $team = $projectDB->updateDocument(\array_merge($team->getArrayCopy(), [
+                'sum' => $team->getAttribute('sum', 0) + 1,
+            ]));
+
             Authorization::reset();
         } else {
             $membership = $projectDB->createDocument($membership->getArrayCopy());
         }
-=======
-            if (APP_MODE_ADMIN !== $mode && $user->getId()) { // No need in comfirmation when in admin or app mode
-                $mail
-                    ->setParam('event', 'teams.membership.create')
-                    ->setParam('recipient', $email)
-                    ->setParam('name', $name)
-                    ->setParam('subject', \sprintf(Locale::getText('account.emails.invitation.title'), $team->getAttribute('name', '[TEAM-NAME]'), $project->getAttribute('name', ['[APP-NAME]'])))
-                    ->setParam('body', $body->render())
-                    ->trigger();
-                ;
-            }
->>>>>>> e8f755ae
 
         if (false === $membership) {
             throw new Exception('Failed saving membership to DB', 500);
@@ -446,7 +363,7 @@
             ->setParam('{{text-cta}}', '#ffffff')
         ;
 
-        if (APP_MODE_ADMIN !== $mode) { // No need in comfirmation when in admin mode
+        if (APP_MODE_ADMIN !== $mode && $user->getId()) { // No need in comfirmation when in admin or app mode
             $mails
                 ->setParam('event', 'teams.membership.create')
                 ->setParam('from', ($project->getId() === 'console') ? '' : \sprintf($locale->getText('account.emails.team'), $project->getAttribute('name')))
