<?php

use Utopia\App;
use Utopia\Exception;
use Utopia\Config\Config;
use Appwrite\Network\Validator\Email;
use Utopia\Validator\Text;
use Appwrite\Network\Validator\Host;
use Utopia\Validator\Range;
use Utopia\Validator\ArrayList;
use Utopia\Validator\WhiteList;
use Appwrite\Auth\Auth;
use Appwrite\Database\Database;
use Appwrite\Database\Document;
use Appwrite\Database\Validator\UID;
use Appwrite\Database\Validator\Authorization;
use Appwrite\Database\Exception\Duplicate;
use Appwrite\Database\Validator\Key;
use Appwrite\Detector\Detector;
use Appwrite\Template\Template;
use Appwrite\Utopia\Response;

App::post('/v1/teams')
    ->desc('Create Team')
    ->groups(['api', 'teams'])
    ->label('event', 'teams.create')
    ->label('scope', 'teams.write')
    ->label('sdk.auth', [APP_AUTH_TYPE_SESSION, APP_AUTH_TYPE_KEY, APP_AUTH_TYPE_JWT])
    ->label('sdk.namespace', 'teams')
    ->label('sdk.method', 'create')
    ->label('sdk.description', '/docs/references/teams/create-team.md')
    ->label('sdk.response.code', Response::STATUS_CODE_CREATED)
    ->label('sdk.response.type', Response::CONTENT_TYPE_JSON)
    ->label('sdk.response.model', Response::MODEL_TEAM)
    ->param('name', null, new Text(128), 'Team name. Max length: 128 chars.')
    ->param('roles', ['owner'], new ArrayList(new Key()), 'Array of strings. Use this param to set the roles in the team for the user who created it. The default role is **owner**. A role can be any string. Learn more about [roles and permissions](/docs/permissions). Max length for each role is 32 chars.', true)
    ->inject('response')
    ->inject('user')
    ->inject('projectDB')
    ->action(function ($name, $roles, $response, $user, $projectDB) {
        /** @var Appwrite\Utopia\Response $response */
        /** @var Appwrite\Database\Document $user */
        /** @var Appwrite\Database\Database $projectDB */

        Authorization::disable();

        $isPrivilegedUser = Auth::isPrivilegedUser(Authorization::$roles);
        $isAppUser = Auth::isAppUser(Authorization::$roles);

        $team = $projectDB->createDocument([
            '$collection' => Database::SYSTEM_COLLECTION_TEAMS,
            '$permissions' => [
                'read' => ['team:{self}'],
                'write' => ['team:{self}/owner'],
            ],
            'name' => $name,
            'sum' => ($isPrivilegedUser || $isAppUser) ? 0 : 1,
            'dateCreated' => \time(),
        ]);

        Authorization::reset();

        if (false === $team) {
            throw new Exception('Failed saving team to DB', 500);
        }

        if (!$isPrivilegedUser && !$isAppUser) { // Don't add user on server mode
            $membership = new Document([
                '$collection' => Database::SYSTEM_COLLECTION_MEMBERSHIPS,
                '$permissions' => [
                    'read' => ['user:'.$user->getId(), 'team:'.$team->getId()],
                    'write' => ['user:'.$user->getId(), 'team:'.$team->getId().'/owner'],
                ],
                'userId' => $user->getId(),
                'teamId' => $team->getId(),
                'roles' => $roles,
                'invited' => \time(),
                'joined' => \time(),
                'confirm' => true,
                'secret' => '',
            ]);

            // Attach user to team
            $user->setAttribute('memberships', $membership, Document::SET_TYPE_APPEND);

            $user = $projectDB->updateDocument($user->getArrayCopy());

            if (false === $user) {
                throw new Exception('Failed saving user to DB', 500);
            }
        }

        $response
            ->setStatusCode(Response::STATUS_CODE_CREATED)
            ->dynamic($team, Response::MODEL_TEAM)
        ;
    });

App::get('/v1/teams')
    ->desc('List Teams')
    ->groups(['api', 'teams'])
    ->label('scope', 'teams.read')
    ->label('sdk.auth', [APP_AUTH_TYPE_SESSION, APP_AUTH_TYPE_KEY, APP_AUTH_TYPE_JWT])
    ->label('sdk.namespace', 'teams')
    ->label('sdk.method', 'list')
    ->label('sdk.description', '/docs/references/teams/list-teams.md')
    ->label('sdk.response.code', Response::STATUS_CODE_OK)
    ->label('sdk.response.type', Response::CONTENT_TYPE_JSON)
    ->label('sdk.response.model', Response::MODEL_TEAM_LIST)
    ->param('search', '', new Text(256), 'Search term to filter your list results. Max length: 256 chars.', true)
    ->param('limit', 25, new Range(0, 100), 'Results limit value. By default will return maximum 25 results. Maximum of 100 results allowed per request.', true)
    ->param('offset', 0, new Range(0, 2000), 'Results offset. The default value is 0. Use this param to manage pagination.', true)
    ->param('orderType', 'ASC', new WhiteList(['ASC', 'DESC'], true), 'Order result by ASC or DESC order.', true)
    ->inject('response')
    ->inject('projectDB')
    ->action(function ($search, $limit, $offset, $orderType, $response, $projectDB) {
        /** @var Appwrite\Utopia\Response $response */
        /** @var Appwrite\Database\Database $projectDB */

        $results = $projectDB->getCollection([
            'limit' => $limit,
            'offset' => $offset,
            'orderType' => $orderType,
            'search' => $search,
            'filters' => [
                '$collection='.Database::SYSTEM_COLLECTION_TEAMS,
            ],
        ]);

        $response->dynamic(new Document([
            'sum' => $projectDB->getSum(),
            'teams' => $results
        ]), Response::MODEL_TEAM_LIST);
    });

App::get('/v1/teams/:teamId')
    ->desc('Get Team')
    ->groups(['api', 'teams'])
    ->label('scope', 'teams.read')
    ->label('sdk.auth', [APP_AUTH_TYPE_SESSION, APP_AUTH_TYPE_KEY, APP_AUTH_TYPE_JWT])
    ->label('sdk.namespace', 'teams')
    ->label('sdk.method', 'get')
    ->label('sdk.description', '/docs/references/teams/get-team.md')
    ->label('sdk.response.code', Response::STATUS_CODE_OK)
    ->label('sdk.response.type', Response::CONTENT_TYPE_JSON)
    ->label('sdk.response.model', Response::MODEL_TEAM)
    ->param('teamId', '', new UID(), 'Team unique ID.')
    ->inject('response')
    ->inject('projectDB')
    ->action(function ($teamId, $response, $projectDB) {
        /** @var Appwrite\Utopia\Response $response */
        /** @var Appwrite\Database\Database $projectDB */

        $team = $projectDB->getDocument($teamId);

        if (empty($team->getId()) || Database::SYSTEM_COLLECTION_TEAMS != $team->getCollection()) {
            throw new Exception('Team not found', 404);
        }

        $response->dynamic($team, Response::MODEL_TEAM);
    });

App::put('/v1/teams/:teamId')
    ->desc('Update Team')
    ->groups(['api', 'teams'])
    ->label('event', 'teams.update')
    ->label('scope', 'teams.write')
    ->label('sdk.auth', [APP_AUTH_TYPE_SESSION, APP_AUTH_TYPE_KEY, APP_AUTH_TYPE_JWT])
    ->label('sdk.namespace', 'teams')
    ->label('sdk.method', 'update')
    ->label('sdk.description', '/docs/references/teams/update-team.md')
    ->label('sdk.response.code', Response::STATUS_CODE_OK)
    ->label('sdk.response.type', Response::CONTENT_TYPE_JSON)
    ->label('sdk.response.model', Response::MODEL_TEAM)
    ->param('teamId', '', new UID(), 'Team unique ID.')
    ->param('name', null, new Text(128), 'Team name. Max length: 128 chars.')
    ->inject('response')
    ->inject('projectDB')
    ->action(function ($teamId, $name, $response, $projectDB) {
        /** @var Appwrite\Utopia\Response $response */
        /** @var Appwrite\Database\Database $projectDB */

        $team = $projectDB->getDocument($teamId);

        if (empty($team->getId()) || Database::SYSTEM_COLLECTION_TEAMS != $team->getCollection()) {
            throw new Exception('Team not found', 404);
        }

        $team = $projectDB->updateDocument(\array_merge($team->getArrayCopy(), [
            'name' => $name,
        ]));

        if (false === $team) {
            throw new Exception('Failed saving team to DB', 500);
        }
        
        $response->dynamic($team, Response::MODEL_TEAM);
    });

App::delete('/v1/teams/:teamId')
    ->desc('Delete Team')
    ->groups(['api', 'teams'])
    ->label('event', 'teams.delete')
    ->label('scope', 'teams.write')
    ->label('sdk.auth', [APP_AUTH_TYPE_SESSION, APP_AUTH_TYPE_KEY, APP_AUTH_TYPE_JWT])
    ->label('sdk.namespace', 'teams')
    ->label('sdk.method', 'delete')
    ->label('sdk.description', '/docs/references/teams/delete-team.md')
    ->label('sdk.response.code', Response::STATUS_CODE_NOCONTENT)
    ->label('sdk.response.model', Response::MODEL_NONE)
    ->param('teamId', '', new UID(), 'Team unique ID.')
    ->inject('response')
    ->inject('projectDB')
    ->inject('events')
    ->action(function ($teamId, $response, $projectDB, $events) {
        /** @var Appwrite\Utopia\Response $response */
        /** @var Appwrite\Database\Database $projectDB */
        /** @var Appwrite\Event\Event $events */

        $team = $projectDB->getDocument($teamId);

        if (empty($team->getId()) || Database::SYSTEM_COLLECTION_TEAMS != $team->getCollection()) {
            throw new Exception('Team not found', 404);
        }

        $memberships = $projectDB->getCollection([
            'limit' => 2000, // TODO add members limit
            'offset' => 0,
            'filters' => [
                '$collection='.Database::SYSTEM_COLLECTION_MEMBERSHIPS,
                'teamId='.$teamId,
            ],
        ]);

        foreach ($memberships as $member) {
            if (!$projectDB->deleteDocument($member->getId())) {
                throw new Exception('Failed to remove membership for team from DB', 500);
            }
        }

        if (!$projectDB->deleteDocument($teamId)) {
            throw new Exception('Failed to remove team from DB', 500);
        }

        $events
            ->setParam('eventData', $response->output($team, Response::MODEL_TEAM))
        ;

        $response->noContent();
    });

App::post('/v1/teams/:teamId/memberships')
    ->desc('Create Team Membership')
    ->groups(['api', 'teams', 'auth'])
    ->label('event', 'teams.memberships.create')
    ->label('scope', 'teams.write')
<<<<<<< HEAD
    ->label('auth.type', 'invites')
    ->label('sdk.platform', [APP_PLATFORM_CLIENT, APP_PLATFORM_SERVER])
=======
    ->label('sdk.auth', [APP_AUTH_TYPE_SESSION, APP_AUTH_TYPE_KEY, APP_AUTH_TYPE_JWT])
>>>>>>> 65f9c97e
    ->label('sdk.namespace', 'teams')
    ->label('sdk.method', 'createMembership')
    ->label('sdk.description', '/docs/references/teams/create-team-membership.md')
    ->label('sdk.response.code', Response::STATUS_CODE_CREATED)
    ->label('sdk.response.type', Response::CONTENT_TYPE_JSON)
    ->label('sdk.response.model', Response::MODEL_MEMBERSHIP)
    ->label('abuse-limit', 10)
    ->param('teamId', '', new UID(), 'Team unique ID.')
    ->param('email', '', new Email(), 'New team member email.')
    ->param('name', '', new Text(128), 'New team member name. Max length: 128 chars.', true)
    ->param('roles', [], new ArrayList(new Key()), 'Array of strings. Use this param to set the user roles in the team. A role can be any string. Learn more about [roles and permissions](/docs/permissions). Max length for each role is 32 chars.')
    ->param('url', '', function ($clients) { return new Host($clients); }, 'URL to redirect the user back to your app from the invitation email.  Only URLs from hostnames in your project platform list are allowed. This requirement helps to prevent an [open redirect](https://cheatsheetseries.owasp.org/cheatsheets/Unvalidated_Redirects_and_Forwards_Cheat_Sheet.html) attack against your project API.', false, ['clients']) // TODO add our own built-in confirm page
    ->inject('response')
    ->inject('project')
    ->inject('user')
    ->inject('projectDB')
    ->inject('locale')
    ->inject('audits')
    ->inject('mails')
    ->action(function ($teamId, $email, $name, $roles, $url, $response, $project, $user, $projectDB, $locale, $audits, $mails) {
        /** @var Appwrite\Utopia\Response $response */
        /** @var Appwrite\Database\Document $project */
        /** @var Appwrite\Database\Document $user */
        /** @var Appwrite\Database\Database $projectDB */
        /** @var Appwrite\Event\Event $audits */
        /** @var Appwrite\Event\Event $mails */

        $isPrivilegedUser = Auth::isPrivilegedUser(Authorization::$roles);
        $isAppUser = Auth::isAppUser(Authorization::$roles);

        $name = (empty($name)) ? $email : $name;
        $team = $projectDB->getDocument($teamId);

        if (empty($team->getId()) || Database::SYSTEM_COLLECTION_TEAMS != $team->getCollection()) {
            throw new Exception('Team not found', 404);
        }

        $memberships = $projectDB->getCollection([
            'limit' => 50,
            'offset' => 0,
            'filters' => [
                '$collection='.Database::SYSTEM_COLLECTION_MEMBERSHIPS,
                'teamId='.$team->getId(),
            ],
        ]);

        $invitee = $projectDB->getCollectionFirst([ // Get user by email address
            'limit' => 1,
            'filters' => [
                '$collection='.Database::SYSTEM_COLLECTION_USERS,
                'email='.$email,
            ],
        ]);

        if (empty($invitee)) { // Create new user if no user with same email found

            $limit = $project->getAttribute('usersAuthLimit', 0);
        
            if ($limit !== 0 && $project->getId() !== 'console') { // check users limit, console invites are allways allowed.
                $projectDB->getCollection([ // Count users
                    'filters' => [
                        '$collection='.Database::SYSTEM_COLLECTION_USERS,
                    ],
                ]);
    
                $sum = $projectDB->getSum();
    
                if($sum >= $limit) {
                    throw new Exception('Project registration is restricted. Contact your administrator for more information.', 501);
                }
            }

            Authorization::disable();

            try {
                $invitee = $projectDB->createDocument([
                    '$collection' => Database::SYSTEM_COLLECTION_USERS,
                    '$permissions' => [
                        'read' => ['user:{self}', '*'],
                        'write' => ['user:{self}'],
                    ],
                    'email' => $email,
                    'emailVerification' => false,
                    'status' => Auth::USER_STATUS_UNACTIVATED,
                    'password' => Auth::passwordHash(Auth::passwordGenerator()),
                    'passwordUpdate' => \time(),
                    'registration' => \time(),
                    'reset' => false,
                    'name' => $name,
                    'sessions' => [],
                    'tokens' => [],
                ], ['email' => $email]);
            } catch (Duplicate $th) {
                throw new Exception('Account already exists', 409);
            }

            Authorization::reset();

            if (false === $invitee) {
                throw new Exception('Failed saving user to DB', 500);
            }
        }

        $isOwner = false;

        foreach ($memberships as $member) {
            if ($member->getAttribute('userId') ==  $invitee->getId()) {
                throw new Exception('User has already been invited or is already a member of this team', 409);
            }

            if ($member->getAttribute('userId') == $user->getId() && \in_array('owner', $member->getAttribute('roles', []))) {
                $isOwner = true;
            }
        }

        if (!$isOwner && !$isPrivilegedUser && !$isAppUser) { // Not owner, not admin, not app (server)
            throw new Exception('User is not allowed to send invitations for this team', 401);
        }

        $secret = Auth::tokenGenerator();

        $membership = new Document([
            '$collection' => Database::SYSTEM_COLLECTION_MEMBERSHIPS,
            '$permissions' => [
                'read' => ['*'],
                'write' => ['user:'.$invitee->getId(), 'team:'.$team->getId().'/owner'],
            ],
            'userId' => $invitee->getId(),
            'teamId' => $team->getId(),
            'roles' => $roles,
            'invited' => \time(),
            'joined' => ($isPrivilegedUser || $isAppUser) ? \time() : 0,
            'confirm' => ($isPrivilegedUser || $isAppUser),
            'secret' => Auth::hash($secret),
        ]);

        if ($isPrivilegedUser || $isAppUser) { // Allow admin to create membership
            Authorization::disable();
            $membership = $projectDB->createDocument($membership->getArrayCopy());

            $team = $projectDB->updateDocument(\array_merge($team->getArrayCopy(), [
                'sum' => $team->getAttribute('sum', 0) + 1,
            ]));

            // Attach user to team
            $invitee->setAttribute('memberships', $membership, Document::SET_TYPE_APPEND);

            $invitee = $projectDB->updateDocument($invitee->getArrayCopy());

            if (false === $invitee) {
                throw new Exception('Failed saving user to DB', 500);
            }

            Authorization::reset();
        } else {
            $membership = $projectDB->createDocument($membership->getArrayCopy());
        }

        if (false === $membership) {
            throw new Exception('Failed saving membership to DB', 500);
        }

        $url = Template::parseURL($url);
        $url['query'] = Template::mergeQuery(((isset($url['query'])) ? $url['query'] : ''), ['inviteId' => $membership->getId(), 'teamId' => $team->getId(), 'userId' => $invitee->getId(), 'secret' => $secret, 'teamId' => $teamId]);
        $url = Template::unParseURL($url);

        $body = new Template(__DIR__.'/../../config/locale/templates/email-base.tpl');
        $content = new Template(__DIR__.'/../../config/locale/translations/templates/'.$locale->getText('account.emails.invitation.body'));
        $cta = new Template(__DIR__.'/../../config/locale/templates/email-cta.tpl');
        $title = \sprintf($locale->getText('account.emails.invitation.title'), $team->getAttribute('name', '[TEAM-NAME]'), $project->getAttribute('name', ['[APP-NAME]']));
        
        $body
            ->setParam('{{content}}', $content->render())
            ->setParam('{{cta}}', $cta->render())
            ->setParam('{{title}}', $title)
            ->setParam('{{direction}}', $locale->getText('settings.direction'))
            ->setParam('{{project}}', $project->getAttribute('name', ['[APP-NAME]']))
            ->setParam('{{team}}', $team->getAttribute('name', '[TEAM-NAME]'))
            ->setParam('{{owner}}', $user->getAttribute('name', ''))
            ->setParam('{{redirect}}', $url)
            ->setParam('{{bg-body}}', '#f6f6f6')
            ->setParam('{{bg-content}}', '#ffffff')
            ->setParam('{{bg-cta}}', '#3498db')
            ->setParam('{{bg-cta-hover}}', '#34495e')
            ->setParam('{{text-content}}', '#000000')
            ->setParam('{{text-cta}}', '#ffffff')
        ;

        if (!$isPrivilegedUser && !$isAppUser) { // No need in comfirmation when in admin or app mode
            $mails
                ->setParam('event', 'teams.membership.create')
                ->setParam('from', ($project->getId() === 'console') ? '' : \sprintf($locale->getText('account.emails.team'), $project->getAttribute('name')))
                ->setParam('recipient', $email)
                ->setParam('name', $name)
                ->setParam('subject', $title)
                ->setParam('body', $body->render())
                ->trigger()
            ;
        }

        $audits
            ->setParam('userId', $invitee->getId())
            ->setParam('event', 'teams.membership.create')
            ->setParam('resource', 'teams/'.$teamId)
        ;

        $response
            ->setStatusCode(Response::STATUS_CODE_CREATED)
            ->dynamic(new Document(\array_merge($membership->getArrayCopy(), [
                'email' => $email,
                'name' => $name,
            ])), Response::MODEL_MEMBERSHIP)
        ;
    });

App::get('/v1/teams/:teamId/memberships')
    ->desc('Get Team Memberships')
    ->groups(['api', 'teams'])
    ->label('scope', 'teams.read')
    ->label('sdk.auth', [APP_AUTH_TYPE_SESSION, APP_AUTH_TYPE_KEY, APP_AUTH_TYPE_JWT])
    ->label('sdk.namespace', 'teams')
    ->label('sdk.method', 'getMemberships')
    ->label('sdk.description', '/docs/references/teams/get-team-members.md')
    ->label('sdk.response.code', Response::STATUS_CODE_OK)
    ->label('sdk.response.type', Response::CONTENT_TYPE_JSON)
    ->label('sdk.response.model', Response::MODEL_MEMBERSHIP_LIST)
    ->param('teamId', '', new UID(), 'Team unique ID.')
    ->param('search', '', new Text(256), 'Search term to filter your list results. Max length: 256 chars.', true)
    ->param('limit', 25, new Range(0, 100), 'Results limit value. By default will return maximum 25 results. Maximum of 100 results allowed per request.', true)
    ->param('offset', 0, new Range(0, 2000), 'Results offset. The default value is 0. Use this param to manage pagination.', true)
    ->param('orderType', 'ASC', new WhiteList(['ASC', 'DESC'], true), 'Order result by ASC or DESC order.', true)
    ->inject('response')
    ->inject('projectDB')
    ->action(function ($teamId, $search, $limit, $offset, $orderType, $response, $projectDB) {
        /** @var Appwrite\Utopia\Response $response */
        /** @var Appwrite\Database\Database $projectDB */

        $team = $projectDB->getDocument($teamId);

        if (empty($team->getId()) || Database::SYSTEM_COLLECTION_TEAMS != $team->getCollection()) {
            throw new Exception('Team not found', 404);
        }

        $memberships = $projectDB->getCollection([
            'limit' => $limit,
            'offset' => $offset,
            'orderType' => $orderType,
            'search' => $search,
            'filters' => [
                '$collection='.Database::SYSTEM_COLLECTION_MEMBERSHIPS,
                'teamId='.$teamId,
            ],
        ]);
        $users = [];

        foreach ($memberships as $membership) {
            if (empty($membership->getAttribute('userId', null))) {
                continue;
            }

            $temp = $projectDB->getDocument($membership->getAttribute('userId', null))->getArrayCopy(['email', 'name']);

            $users[] = new Document(\array_merge($temp, $membership->getArrayCopy()));
        }

        $response->dynamic(new Document(['sum' => $projectDB->getSum(), 'memberships' => $users]), Response::MODEL_MEMBERSHIP_LIST);
    });

App::patch('/v1/teams/:teamId/memberships/:inviteId/status')
    ->desc('Update Team Membership Status')
    ->groups(['api', 'teams'])
    ->label('event', 'teams.memberships.update.status')
    ->label('scope', 'public')
    ->label('sdk.auth', [APP_AUTH_TYPE_SESSION, APP_AUTH_TYPE_JWT])
    ->label('sdk.namespace', 'teams')
    ->label('sdk.method', 'updateMembershipStatus')
    ->label('sdk.description', '/docs/references/teams/update-team-membership-status.md')
    ->label('sdk.response.code', Response::STATUS_CODE_OK)
    ->label('sdk.response.type', Response::CONTENT_TYPE_JSON)
    ->label('sdk.response.model', Response::MODEL_MEMBERSHIP)
    ->param('teamId', '', new UID(), 'Team unique ID.')
    ->param('inviteId', '', new UID(), 'Invite unique ID.')
    ->param('userId', '', new UID(), 'User unique ID.')
    ->param('secret', '', new Text(256), 'Secret key.')
    ->inject('request')
    ->inject('response')
    ->inject('user')
    ->inject('projectDB')
    ->inject('geodb')
    ->inject('audits')
    ->action(function ($teamId, $inviteId, $userId, $secret, $request, $response, $user, $projectDB, $geodb, $audits) {
        /** @var Utopia\Swoole\Request $request */
        /** @var Appwrite\Utopia\Response $response */
        /** @var Appwrite\Database\Document $user */
        /** @var Appwrite\Database\Database $projectDB */
        /** @var MaxMind\Db\Reader $geodb */
        /** @var Appwrite\Event\Event $audits */

        $protocol = $request->getProtocol();
        $membership = $projectDB->getDocument($inviteId);

        if (empty($membership->getId()) || Database::SYSTEM_COLLECTION_MEMBERSHIPS != $membership->getCollection()) {
            throw new Exception('Invite not found', 404);
        }

        if ($membership->getAttribute('teamId') !== $teamId) {
            throw new Exception('Team IDs don\'t match', 404);
        }

        Authorization::disable();

        $team = $projectDB->getDocument($teamId);
        
        Authorization::reset();

        if (empty($team->getId()) || Database::SYSTEM_COLLECTION_TEAMS != $team->getCollection()) {
            throw new Exception('Team not found', 404);
        }

        if (Auth::hash($secret) !== $membership->getAttribute('secret')) {
            throw new Exception('Secret key not valid', 401);
        }

        if ($userId != $membership->getAttribute('userId')) {
            throw new Exception('Invite not belong to current user ('.$user->getAttribute('email').')', 401);
        }

        if (empty($user->getId())) {
            $user = $projectDB->getCollectionFirst([ // Get user
                'limit' => 1,
                'filters' => [
                    '$collection='.Database::SYSTEM_COLLECTION_USERS,
                    '$id='.$userId,
                ],
            ]);
        }

        if ($membership->getAttribute('userId') !== $user->getId()) {
            throw new Exception('Invite not belong to current user ('.$user->getAttribute('email').')', 401);
        }

        $membership // Attach user to team
            ->setAttribute('joined', \time())
            ->setAttribute('confirm', true)
        ;

        $user
            ->setAttribute('emailVerification', true)
            ->setAttribute('memberships', $membership, Document::SET_TYPE_APPEND)
        ;

        // Log user in

        $detector = new Detector($request->getUserAgent('UNKNOWN'));
        $record = $geodb->get($request->getIP());
        $expiry = \time() + Auth::TOKEN_EXPIRATION_LOGIN_LONG;
        $secret = Auth::tokenGenerator();
        $session = new Document(array_merge([
            '$collection' => Database::SYSTEM_COLLECTION_SESSIONS,
            '$permissions' => ['read' => ['user:'.$user->getId()], 'write' => ['user:'.$user->getId()]],
            'userId' => $user->getId(),
            'provider' => Auth::SESSION_PROVIDER_EMAIL,
            'providerUid' => $user->getAttribute('email'),
            'secret' => Auth::hash($secret), // One way hash encryption to protect DB leak
            'expire' => $expiry,
            'userAgent' => $request->getUserAgent('UNKNOWN'),
            'ip' => $request->getIP(),
            'countryCode' => ($record) ? \strtolower($record['country']['iso_code']) : '--',
        ], $detector->getOS(), $detector->getClient(), $detector->getDevice()));

        $user->setAttribute('sessions', $session, Document::SET_TYPE_APPEND);

        Authorization::setRole('user:'.$userId);

        $user = $projectDB->updateDocument($user->getArrayCopy());

        if (false === $user) {
            throw new Exception('Failed saving user to DB', 500);
        }

        Authorization::disable();

        $team = $projectDB->updateDocument(\array_merge($team->getArrayCopy(), [
            'sum' => $team->getAttribute('sum', 0) + 1,
        ]));

        Authorization::reset();

        if (false === $team) {
            throw new Exception('Failed saving team to DB', 500);
        }

        $audits
            ->setParam('userId', $user->getId())
            ->setParam('event', 'teams.membership.update')
            ->setParam('resource', 'teams/'.$teamId)
        ;

        if (!Config::getParam('domainVerification')) {
            $response
                ->addHeader('X-Fallback-Cookies', \json_encode([Auth::$cookieName => Auth::encodeSession($user->getId(), $secret)]))
            ;
        }

        $response
            ->addCookie(Auth::$cookieName.'_legacy', Auth::encodeSession($user->getId(), $secret), $expiry, '/', Config::getParam('cookieDomain'), ('https' == $protocol), true, null)
            ->addCookie(Auth::$cookieName, Auth::encodeSession($user->getId(), $secret), $expiry, '/', Config::getParam('cookieDomain'), ('https' == $protocol), true, Config::getParam('cookieSamesite'))
        ;

        $response->dynamic(new Document(\array_merge($membership->getArrayCopy(), [
            'email' => $user->getAttribute('email'),
            'name' => $user->getAttribute('name'),
        ])), Response::MODEL_MEMBERSHIP);
    });

App::delete('/v1/teams/:teamId/memberships/:inviteId')
    ->desc('Delete Team Membership')
    ->groups(['api', 'teams'])
    ->label('event', 'teams.memberships.delete')
    ->label('scope', 'teams.write')
    ->label('sdk.auth', [APP_AUTH_TYPE_SESSION, APP_AUTH_TYPE_KEY, APP_AUTH_TYPE_JWT])
    ->label('sdk.namespace', 'teams')
    ->label('sdk.method', 'deleteMembership')
    ->label('sdk.description', '/docs/references/teams/delete-team-membership.md')
    ->label('sdk.response.code', Response::STATUS_CODE_NOCONTENT)
    ->label('sdk.response.model', Response::MODEL_NONE)
    ->param('teamId', '', new UID(), 'Team unique ID.')
    ->param('inviteId', '', new UID(), 'Invite unique ID.')
    ->inject('response')
    ->inject('projectDB')
    ->inject('audits')
    ->inject('events')
    ->action(function ($teamId, $inviteId, $response, $projectDB, $audits, $events) {
        /** @var Appwrite\Utopia\Response $response */
        /** @var Appwrite\Database\Database $projectDB */
        /** @var Appwrite\Event\Event $audits */
        /** @var Appwrite\Event\Event $events */

        $membership = $projectDB->getDocument($inviteId);

        if (empty($membership->getId()) || Database::SYSTEM_COLLECTION_MEMBERSHIPS != $membership->getCollection()) {
            throw new Exception('Invite not found', 404);
        }

        if ($membership->getAttribute('teamId') !== $teamId) {
            throw new Exception('Team IDs don\'t match', 404);
        }

        $team = $projectDB->getDocument($teamId);

        if (empty($team->getId()) || Database::SYSTEM_COLLECTION_TEAMS != $team->getCollection()) {
            throw new Exception('Team not found', 404);
        }

        if (!$projectDB->deleteDocument($membership->getId())) {
            throw new Exception('Failed to remove membership from DB', 500);
        }

        if ($membership->getAttribute('confirm')) { // Count only confirmed members
            $team = $projectDB->updateDocument(\array_merge($team->getArrayCopy(), [
                'sum' => $team->getAttribute('sum', 0) - 1,
            ]));
        }

        if (false === $team) {
            throw new Exception('Failed saving team to DB', 500);
        }

        $audits
            ->setParam('userId', $membership->getAttribute('userId'))
            ->setParam('event', 'teams.membership.delete')
            ->setParam('resource', 'teams/'.$teamId)
        ;

        $events
            ->setParam('eventData', $response->output($membership, Response::MODEL_MEMBERSHIP))
        ;

        $response->noContent();
    });<|MERGE_RESOLUTION|>--- conflicted
+++ resolved
@@ -254,12 +254,8 @@
     ->groups(['api', 'teams', 'auth'])
     ->label('event', 'teams.memberships.create')
     ->label('scope', 'teams.write')
-<<<<<<< HEAD
     ->label('auth.type', 'invites')
-    ->label('sdk.platform', [APP_PLATFORM_CLIENT, APP_PLATFORM_SERVER])
-=======
     ->label('sdk.auth', [APP_AUTH_TYPE_SESSION, APP_AUTH_TYPE_KEY, APP_AUTH_TYPE_JWT])
->>>>>>> 65f9c97e
     ->label('sdk.namespace', 'teams')
     ->label('sdk.method', 'createMembership')
     ->label('sdk.description', '/docs/references/teams/create-team-membership.md')
