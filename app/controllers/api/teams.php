<?php

use Appwrite\Auth\Auth;
use Appwrite\Auth\Validator\Phone;
use Appwrite\Detector\Detector;
use Appwrite\Event\Delete;
use Appwrite\Event\Event;
use Appwrite\Event\Mail;
use Appwrite\Extend\Exception;
use Appwrite\Network\Validator\Email;
use Appwrite\Network\Validator\Host;
use Appwrite\Template\Template;
use Appwrite\Utopia\Database\Validator\CustomId;
use Appwrite\Utopia\Database\Validator\Queries;
use Appwrite\Utopia\Database\Validator\Queries\Memberships;
use Appwrite\Utopia\Database\Validator\Queries\Teams;
use Appwrite\Utopia\Database\Validator\Query\Limit;
use Appwrite\Utopia\Database\Validator\Query\Offset;
use Appwrite\Utopia\Request;
use Appwrite\Utopia\Response;
use MaxMind\Db\Reader;
use Utopia\App;
use Utopia\Audit\Audit;
use Utopia\CLI\Console;
use Utopia\Config\Config;
use Utopia\Database\Database;
use Utopia\Database\Document;
use Utopia\Database\Exception\Authorization as AuthorizationException;
use Utopia\Database\Exception\Duplicate;
use Utopia\Database\ID;
use Utopia\Database\Permission;
use Utopia\Database\Query;
use Utopia\Database\DateTime;
use Utopia\Database\Role;
use Utopia\Database\Validator\Authorization;
use Utopia\Database\Validator\Key;
use Utopia\Database\Validator\UID;
use Utopia\Locale\Locale;
use Utopia\Validator\Text;
use Utopia\Validator\Range;
use Utopia\Validator\ArrayList;
use Utopia\Validator\WhiteList;
use Appwrite\Event\Phone as EventPhone;

App::post('/v1/teams')
    ->desc('Create Team')
    ->groups(['api', 'teams'])
    ->label('event', 'teams.[teamId].create')
    ->label('scope', 'teams.write')
    ->label('audits.event', 'team.create')
    ->label('audits.resource', 'team/{response.$id}')
    ->label('sdk.auth', [APP_AUTH_TYPE_SESSION, APP_AUTH_TYPE_KEY, APP_AUTH_TYPE_JWT])
    ->label('sdk.namespace', 'teams')
    ->label('sdk.method', 'create')
    ->label('sdk.description', '/docs/references/teams/create-team.md')
    ->label('sdk.response.code', Response::STATUS_CODE_CREATED)
    ->label('sdk.response.type', Response::CONTENT_TYPE_JSON)
    ->label('sdk.response.model', Response::MODEL_TEAM)
    ->param('teamId', '', new CustomId(), 'Team ID. Choose your own unique ID or pass the string `ID.unique()` to auto generate it. Valid chars are a-z, A-Z, 0-9, period, hyphen, and underscore. Can\'t start with a special char. Max length is 36 chars.')
    ->param('name', null, new Text(128), 'Team name. Max length: 128 chars.')
    ->param('roles', ['owner'], new ArrayList(new Key(), APP_LIMIT_ARRAY_PARAMS_SIZE), 'Array of strings. Use this param to set the roles in the team for the user who created it. The default role is **owner**. A role can be any string. Learn more about [roles and permissions](/docs/permissions). Maximum of ' . APP_LIMIT_ARRAY_PARAMS_SIZE . ' roles are allowed, each 32 characters long.', true)
    ->inject('response')
    ->inject('user')
    ->inject('dbForProject')
    ->inject('events')
    ->action(function (string $teamId, string $name, array $roles, Response $response, Document $user, Database $dbForProject, Event $events) {

        $isPrivilegedUser = Auth::isPrivilegedUser(Authorization::getRoles());
        $isAppUser = Auth::isAppUser(Authorization::getRoles());

        $teamId = $teamId == 'unique()' ? ID::unique() : $teamId;
        $team = Authorization::skip(fn() => $dbForProject->createDocument('teams', new Document([
            '$id' => $teamId,
            '$permissions' => [
                Permission::read(Role::team($teamId)),
                Permission::update(Role::team($teamId, 'owner')),
                Permission::delete(Role::team($teamId, 'owner')),
            ],
            'name' => $name,
            'total' => ($isPrivilegedUser || $isAppUser) ? 0 : 1,
            'search' => implode(' ', [$teamId, $name]),
        ])));

        if (!$isPrivilegedUser && !$isAppUser) { // Don't add user on server mode
            if (!\in_array('owner', $roles)) {
                $roles[] = 'owner';
            }

            $membershipId = ID::unique();
            $membership = new Document([
                '$id' => $membershipId,
                '$permissions' => [
                    Permission::read(Role::user($user->getId())),
                    Permission::read(Role::team($team->getId())),
                    Permission::update(Role::user($user->getId())),
                    Permission::update(Role::team($team->getId(), 'owner')),
                    Permission::delete(Role::user($user->getId())),
                    Permission::delete(Role::team($team->getId(), 'owner')),
                ],
                'userId' => $user->getId(),
                'userInternalId' => $user->getInternalId(),
                'teamId' => $team->getId(),
                'teamInternalId' => $team->getInternalId(),
                'roles' => $roles,
                'invited' => DateTime::now(),
                'joined' => DateTime::now(),
                'confirm' => true,
                'secret' => '',
                'search' => implode(' ', [$membershipId, $user->getId()])
            ]);

            $membership = $dbForProject->createDocument('memberships', $membership);
            $dbForProject->deleteCachedDocument('users', $user->getId());
        }

        $events->setParam('teamId', $team->getId());

        if (!empty($user->getId())) {
            $events->setParam('userId', $user->getId());
        }

        $response
            ->setStatusCode(Response::STATUS_CODE_CREATED)
            ->dynamic($team, Response::MODEL_TEAM);
    });

App::get('/v1/teams')
    ->desc('List Teams')
    ->groups(['api', 'teams'])
    ->label('scope', 'teams.read')
    ->label('sdk.auth', [APP_AUTH_TYPE_SESSION, APP_AUTH_TYPE_KEY, APP_AUTH_TYPE_JWT])
    ->label('sdk.namespace', 'teams')
    ->label('sdk.method', 'list')
    ->label('sdk.description', '/docs/references/teams/list-teams.md')
    ->label('sdk.response.code', Response::STATUS_CODE_OK)
    ->label('sdk.response.type', Response::CONTENT_TYPE_JSON)
    ->label('sdk.response.model', Response::MODEL_TEAM_LIST)
    ->param('queries', [], new Teams(), 'Array of query strings generated using the Query class provided by the SDK. [Learn more about queries](https://appwrite.io/docs/databases#querying-documents). Maximum of ' . APP_LIMIT_ARRAY_PARAMS_SIZE . ' queries are allowed, each ' . APP_LIMIT_ARRAY_ELEMENT_SIZE . ' characters long. You may filter on the following attributes: ' . implode(', ', Teams::ALLOWED_ATTRIBUTES), true)
    ->param('search', '', new Text(256), 'Search term to filter your list results. Max length: 256 chars.', true)
    ->inject('response')
    ->inject('dbForProject')
    ->action(function (array $queries, string $search, Response $response, Database $dbForProject) {

        $queries = Query::parseQueries($queries);

        if (!empty($search)) {
            $queries[] = Query::search('search', $search);
        }

        // Get cursor document if there was a cursor query
        $cursor = Query::getByType($queries, Query::TYPE_CURSORAFTER, Query::TYPE_CURSORBEFORE);
        $cursor = reset($cursor);
        if ($cursor) {
            /** @var Query $cursor */
            $teamId = $cursor->getValue();
            $cursorDocument = $dbForProject->getDocument('teams', $teamId);

            if ($cursorDocument->isEmpty()) {
                throw new Exception(Exception::GENERAL_CURSOR_NOT_FOUND, "Team '{$teamId}' for the 'cursor' value not found.");
            }

            $cursor->setValue($cursorDocument);
        }

        $filterQueries = Query::groupByType($queries)['filters'];

        $results = $dbForProject->find('teams', $queries);
        $total = $dbForProject->count('teams', $filterQueries, APP_LIMIT_COUNT);

        $response->dynamic(new Document([
            'teams' => $results,
            'total' => $total,
        ]), Response::MODEL_TEAM_LIST);
    });

App::get('/v1/teams/:teamId')
    ->desc('Get Team')
    ->groups(['api', 'teams'])
    ->label('scope', 'teams.read')
    ->label('sdk.auth', [APP_AUTH_TYPE_SESSION, APP_AUTH_TYPE_KEY, APP_AUTH_TYPE_JWT])
    ->label('sdk.namespace', 'teams')
    ->label('sdk.method', 'get')
    ->label('sdk.description', '/docs/references/teams/get-team.md')
    ->label('sdk.response.code', Response::STATUS_CODE_OK)
    ->label('sdk.response.type', Response::CONTENT_TYPE_JSON)
    ->label('sdk.response.model', Response::MODEL_TEAM)
    ->param('teamId', '', new UID(), 'Team ID.')
    ->inject('response')
    ->inject('dbForProject')
    ->action(function (string $teamId, Response $response, Database $dbForProject) {

        $team = $dbForProject->getDocument('teams', $teamId);

        if ($team->isEmpty()) {
            throw new Exception(Exception::TEAM_NOT_FOUND);
        }

        $response->dynamic($team, Response::MODEL_TEAM);
    });

App::put('/v1/teams/:teamId')
    ->desc('Update Team')
    ->groups(['api', 'teams'])
    ->label('event', 'teams.[teamId].update')
    ->label('scope', 'teams.write')
    ->label('audits.event', 'team.update')
    ->label('audits.resource', 'team/{response.$id}')
    ->label('sdk.auth', [APP_AUTH_TYPE_SESSION, APP_AUTH_TYPE_KEY, APP_AUTH_TYPE_JWT])
    ->label('sdk.namespace', 'teams')
    ->label('sdk.method', 'update')
    ->label('sdk.description', '/docs/references/teams/update-team.md')
    ->label('sdk.response.code', Response::STATUS_CODE_OK)
    ->label('sdk.response.type', Response::CONTENT_TYPE_JSON)
    ->label('sdk.response.model', Response::MODEL_TEAM)
    ->param('teamId', '', new UID(), 'Team ID.')
    ->param('name', null, new Text(128), 'New team name. Max length: 128 chars.')
    ->inject('response')
    ->inject('dbForProject')
    ->inject('events')
    ->action(function (string $teamId, string $name, Response $response, Database $dbForProject, Event $events) {

        $team = $dbForProject->getDocument('teams', $teamId);

        if ($team->isEmpty()) {
            throw new Exception(Exception::TEAM_NOT_FOUND);
        }

        $team = $dbForProject->updateDocument('teams', $team->getId(), $team
            ->setAttribute('name', $name)
            ->setAttribute('search', implode(' ', [$teamId, $name])));

        $events->setParam('teamId', $team->getId());

        $response->dynamic($team, Response::MODEL_TEAM);
    });

App::delete('/v1/teams/:teamId')
    ->desc('Delete Team')
    ->groups(['api', 'teams'])
    ->label('event', 'teams.[teamId].delete')
    ->label('scope', 'teams.write')
    ->label('audits.event', 'team.delete')
    ->label('audits.resource', 'team/{request.teamId}')
    ->label('sdk.auth', [APP_AUTH_TYPE_SESSION, APP_AUTH_TYPE_KEY, APP_AUTH_TYPE_JWT])
    ->label('sdk.namespace', 'teams')
    ->label('sdk.method', 'delete')
    ->label('sdk.description', '/docs/references/teams/delete-team.md')
    ->label('sdk.response.code', Response::STATUS_CODE_NOCONTENT)
    ->label('sdk.response.model', Response::MODEL_NONE)
    ->param('teamId', '', new UID(), 'Team ID.')
    ->inject('response')
    ->inject('dbForProject')
    ->inject('events')
    ->inject('deletes')
    ->action(function (string $teamId, Response $response, Database $dbForProject, Event $events, Delete $deletes) {

        $team = $dbForProject->getDocument('teams', $teamId);

        if ($team->isEmpty()) {
            throw new Exception(Exception::TEAM_NOT_FOUND);
        }

        $memberships = $dbForProject->find('memberships', [
            Query::equal('teamId', [$teamId]),
            Query::limit(2000), // TODO fix members limit
        ]);

        // TODO delete all members individually from the user object
        foreach ($memberships as $membership) {
            if (!$dbForProject->deleteDocument('memberships', $membership->getId())) {
                throw new Exception(Exception::GENERAL_SERVER_ERROR, 'Failed to remove membership for team from DB');
            }
        }

        if (!$dbForProject->deleteDocument('teams', $teamId)) {
            throw new Exception(Exception::GENERAL_SERVER_ERROR, 'Failed to remove team from DB');
        }

        $deletes
            ->setType(DELETE_TYPE_DOCUMENT)
            ->setDocument($team);

        $events
            ->setParam('teamId', $team->getId())
            ->setPayload($response->output($team, Response::MODEL_TEAM))
        ;

        $response->noContent();
    });

App::post('/v1/teams/:teamId/memberships')
    ->desc('Create Team Membership')
    ->groups(['api', 'teams', 'auth'])
    ->label('event', 'teams.[teamId].memberships.[membershipId].create')
    ->label('scope', 'teams.write')
    ->label('auth.type', 'invites')
    ->label('audits.event', 'membership.create')
    ->label('audits.resource', 'team/{request.teamId}')
    ->label('audits.userId', '{request.userId}')
    ->label('sdk.auth', [APP_AUTH_TYPE_SESSION, APP_AUTH_TYPE_KEY, APP_AUTH_TYPE_JWT])
    ->label('sdk.namespace', 'teams')
    ->label('sdk.method', 'createMembership')
    ->label('sdk.description', '/docs/references/teams/create-team-membership.md')
    ->label('sdk.response.code', Response::STATUS_CODE_CREATED)
    ->label('sdk.response.type', Response::CONTENT_TYPE_JSON)
    ->label('sdk.response.model', Response::MODEL_MEMBERSHIP)
    ->label('abuse-limit', 10)
    ->param('teamId', '', new UID(), 'Team ID.')
    ->param('email', '', new Email(), 'Email of the new team member.', true)
    ->param('userId', '', new UID(), 'User ID.', true)
    ->param('phone', '', new Phone(), 'Phone number. Format this number with a leading \'+\' and a country code, e.g., +16175551212.', true)
    ->param('roles', [], new ArrayList(new Key(), APP_LIMIT_ARRAY_PARAMS_SIZE), 'Array of strings. Use this param to set the user roles in the team. A role can be any string. Learn more about [roles and permissions](/docs/permissions). Maximum of ' . APP_LIMIT_ARRAY_PARAMS_SIZE . ' roles are allowed, each 32 characters long.')
    ->param('url', '', fn($clients) => new Host($clients), 'URL to redirect the user back to your app from the invitation email.  Only URLs from hostnames in your project platform list are allowed. This requirement helps to prevent an [open redirect](https://cheatsheetseries.owasp.org/cheatsheets/Unvalidated_Redirects_and_Forwards_Cheat_Sheet.html) attack against your project API.', false, ['clients']) // TODO add our own built-in confirm page
    ->param('name', '', new Text(128), 'Name of the new team member. Max length: 128 chars.', true)
    ->inject('response')
    ->inject('project')
    ->inject('user')
    ->inject('dbForProject')
    ->inject('locale')
    ->inject('mails')
    ->inject('messaging')
    ->inject('events')
    ->action(function (string $teamId, string $email, string $userId, string $phone, array $roles, string $url, string $name, Response $response, Document $project, Document $user, Database $dbForProject, Locale $locale, Mail $mails, EventPhone $messaging, Event $events) {

        if (empty($userId) && empty($email) && empty($phone)) {
            throw new Exception(Exception::GENERAL_ARGUMENT_INVALID, 'At least one of userId, email, or phone is required');
        }
        $isPrivilegedUser = Auth::isPrivilegedUser(Authorization::getRoles());
        $isAppUser = Auth::isAppUser(Authorization::getRoles());

        if (!$isPrivilegedUser && !$isAppUser && empty(App::getEnv('_APP_SMTP_HOST'))) {
            throw new Exception(Exception::GENERAL_SMTP_DISABLED);
        }

        $email = \strtolower($email);
        $name = (empty($name)) ? $email : $name;
        $team = $dbForProject->getDocument('teams', $teamId);

        if ($team->isEmpty()) {
            throw new Exception(Exception::TEAM_NOT_FOUND);
        }
        if (!empty($userId)) {
            $invitee = $dbForProject->getDocument('users', $userId);
            if ($invitee->isEmpty()) {
                throw new Exception(Exception::USER_NOT_FOUND, 'User with given userId doesn\'t exist.', 404);
            }
            if (!empty($email) && $invitee->getAttribute('email', '') != $email) {
                throw new Exception(Exception::USER_ALREADY_EXISTS, 'Given userId and email doesn\'t match', 409);
            }
            if (!empty($phone) && $invitee->getAttribute('phone', '') != $phone) {
                throw new Exception(Exception::USER_ALREADY_EXISTS, 'Given userId and phone doesn\'t match', 409);
            }
            $email = $invitee->getAttribute('email', '');
            $phone = $invitee->getAttribute('phone', '');
            $name = empty($name) ? $invitee->getAttribute('name', '') : $name;
        } elseif (!empty($email)) {
            $invitee = $dbForProject->findOne('users', [Query::equal('email', [$email])]); // Get user by email address
            if (!empty($invitee) && !empty($phone) && $invitee->getAttribute('phone', '') != $phone) {
                throw new Exception(Exception::USER_ALREADY_EXISTS, 'Given email and phone doesn\'t match', 409);
            }
        } elseif (!empty($phone)) {
            $invitee = $dbForProject->findOne('users', [Query::equal('phone', [$phone])]);
            if (!empty($invitee) && !empty($email) && $invitee->getAttribute('email', '') != $email) {
                throw new Exception(Exception::USER_ALREADY_EXISTS, 'Given phone and email doesn\'t match', 409);
            }
        }

        if (empty($invitee)) { // Create new user if no user with same email found
            $limit = $project->getAttribute('auths', [])['limit'] ?? 0;

            if ($limit !== 0 && $project->getId() !== 'console') { // check users limit, console invites are allways allowed.
                $total = $dbForProject->count('users', [], APP_LIMIT_USERS);

                if ($total >= $limit) {
                    throw new Exception(Exception::USER_COUNT_EXCEEDED, 'Project registration is restricted. Contact your administrator for more information.');
                }
            }

            try {
                $userId = ID::unique();
                $invitee = Authorization::skip(fn() => $dbForProject->createDocument('users', new Document([
                    '$id' => $userId,
                    '$permissions' => [
                        Permission::read(Role::any()),
                        Permission::read(Role::user($userId)),
                        Permission::update(Role::user($userId)),
                        Permission::delete(Role::user($userId)),
                    ],
                    'email' => empty($email) ? null : $email,
                    'phone' => empty($phone) ? null : $phone,
                    'emailVerification' => false,
                    'status' => true,
                    'password' => Auth::passwordHash(Auth::passwordGenerator(), Auth::DEFAULT_ALGO, Auth::DEFAULT_ALGO_OPTIONS),
                    'hash' => Auth::DEFAULT_ALGO,
                    'hashOptions' => Auth::DEFAULT_ALGO_OPTIONS,
                    /**
                     * Set the password update time to 0 for users created using
                     * team invite and OAuth to allow password updates without an
                     * old password
                     */
                    'passwordUpdate' => null,
                    'registration' => DateTime::now(),
                    'reset' => false,
                    'name' => $name,
                    'prefs' => new \stdClass(),
                    'sessions' => null,
                    'tokens' => null,
                    'memberships' => null,
                    'search' => implode(' ', [$userId, $email, $name])
                ])));
            } catch (Duplicate $th) {
                throw new Exception(Exception::USER_ALREADY_EXISTS);
            }
        }

        $isOwner = Authorization::isRole('team:' . $team->getId() . '/owner');

        if (!$isOwner && !$isPrivilegedUser && !$isAppUser) { // Not owner, not admin, not app (server)
            throw new Exception(Exception::USER_UNAUTHORIZED, 'User is not allowed to send invitations for this team');
        }

        $secret = Auth::tokenGenerator();

        $membershipId = ID::unique();
        $membership = new Document([
            '$id' => $membershipId,
            '$permissions' => [
                Permission::read(Role::any()),
                Permission::update(Role::user($invitee->getId())),
                Permission::update(Role::team($team->getId(), 'owner')),
                Permission::delete(Role::user($invitee->getId())),
                Permission::delete(Role::team($team->getId(), 'owner')),
            ],
            'userId' => $invitee->getId(),
            'userInternalId' => $invitee->getInternalId(),
            'teamId' => $team->getId(),
            'teamInternalId' => $team->getInternalId(),
            'roles' => $roles,
            'invited' => DateTime::now(),
            'joined' => ($isPrivilegedUser || $isAppUser) ? DateTime::now() : null,
            'confirm' => ($isPrivilegedUser || $isAppUser),
            'secret' => Auth::hash($secret),
            'search' => implode(' ', [$membershipId, $invitee->getId()])
        ]);

        if ($isPrivilegedUser || $isAppUser) { // Allow admin to create membership
            try {
                $membership = Authorization::skip(fn() => $dbForProject->createDocument('memberships', $membership));
            } catch (Duplicate $th) {
                throw new Exception(Exception::TEAM_INVITE_ALREADY_EXISTS);
            }
            $team->setAttribute('total', $team->getAttribute('total', 0) + 1);
            $team = Authorization::skip(fn() => $dbForProject->updateDocument('teams', $team->getId(), $team));

            $dbForProject->deleteCachedDocument('users', $invitee->getId());
        } else {
            try {
                $membership = $dbForProject->createDocument('memberships', $membership);
            } catch (Duplicate $th) {
                throw new Exception(Exception::TEAM_INVITE_ALREADY_EXISTS);
            }
<<<<<<< HEAD
            $url = Template::parseURL($url);
            $url['query'] = Template::mergeQuery(((isset($url['query'])) ? $url['query'] : ''), ['membershipId' => $membership->getId(), 'userId' => $invitee->getId(), 'secret' => $secret, 'teamId' => $teamId]);
            $url = Template::unParseURL($url);

            // No need of confirmation when in admin or app mode
            if (!empty($email)) {
                $mails
                    ->setType(MAIL_TYPE_INVITATION)
                    ->setRecipient($email)
                    ->setUrl($url)
                    ->setName($name)
                    ->setLocale($locale->default)
                    ->setTeam($team)
                    ->setUser($user)
                    ->trigger()
                ;
            } elseif (!empty($phone)) {
                $messaging
                    ->setRecipient($phone)
                    ->setMessage($url)
                    ->trigger();
            }
=======
        }

        $url = Template::parseURL($url);
        $url['query'] = Template::mergeQuery(((isset($url['query'])) ? $url['query'] : ''), ['membershipId' => $membership->getId(), 'userId' => $invitee->getId(), 'secret' => $secret, 'teamId' => $teamId]);
        $url = Template::unParseURL($url);

        if (!$isPrivilegedUser && !$isAppUser) { // No need of confirmation when in admin or app mode
            $projectName = $project->isEmpty() ? 'Console' : $project->getAttribute('name', '[APP-NAME]');

            $from = $project->isEmpty() || $project->getId() === 'console' ? '' : \sprintf($locale->getText('emails.sender'), $projectName);
            $body = Template::fromFile(__DIR__ . '/../../config/locale/templates/email-base.tpl');
            $subject = \sprintf($locale->getText("emails.invitation.subject"), $team->getAttribute('name'), $projectName);
            $body->setParam('{{owner}}', $user->getAttribute('name'));
            $body->setParam('{{team}}', $team->getAttribute('name'));

            $body
                ->setParam('{{subject}}', $subject)
                ->setParam('{{hello}}', $locale->getText("emails.invitation.hello"))
                ->setParam('{{name}}', $user->getAttribute('name'))
                ->setParam('{{body}}', $locale->getText("emails.invitation.body"))
                ->setParam('{{redirect}}', $url)
                ->setParam('{{footer}}', $locale->getText("emails.invitation.footer"))
                ->setParam('{{thanks}}', $locale->getText("emails.invitation.thanks"))
                ->setParam('{{signature}}', $locale->getText("emails.invitation.signature"))
                ->setParam('{{project}}', $projectName)
                ->setParam('{{direction}}', $locale->getText('settings.direction'))
                ->setParam('{{bg-body}}', '#f7f7f7')
                ->setParam('{{bg-content}}', '#ffffff')
                ->setParam('{{text-content}}', '#000000');

            $body = $body->render();

            $mails
                ->setSubject($subject)
                ->setBody($body)
                ->setFrom($from)
                ->setRecipient($invitee->getAttribute('email'))
                ->setName($invitee->getAttribute('name'))
                ->trigger()
            ;
>>>>>>> a35cf0b4
        }

        $events
            ->setParam('teamId', $team->getId())
            ->setParam('membershipId', $membership->getId())
        ;

        $response
            ->setStatusCode(Response::STATUS_CODE_CREATED)
            ->dynamic(
                $membership
                    ->setAttribute('teamName', $team->getAttribute('name'))
                    ->setAttribute('userName', $invitee->getAttribute('name'))
                    ->setAttribute('userEmail', $invitee->getAttribute('email')),
                Response::MODEL_MEMBERSHIP
            );
    });

App::get('/v1/teams/:teamId/memberships')
    ->desc('List Team Memberships')
    ->groups(['api', 'teams'])
    ->label('scope', 'teams.read')
    ->label('sdk.auth', [APP_AUTH_TYPE_SESSION, APP_AUTH_TYPE_KEY, APP_AUTH_TYPE_JWT])
    ->label('sdk.namespace', 'teams')
    ->label('sdk.method', 'listMemberships')
    ->label('sdk.description', '/docs/references/teams/list-team-members.md')
    ->label('sdk.response.code', Response::STATUS_CODE_OK)
    ->label('sdk.response.type', Response::CONTENT_TYPE_JSON)
    ->label('sdk.response.model', Response::MODEL_MEMBERSHIP_LIST)
    ->param('teamId', '', new UID(), 'Team ID.')
    ->param('queries', [], new Memberships(), 'Array of query strings generated using the Query class provided by the SDK. [Learn more about queries](https://appwrite.io/docs/databases#querying-documents). Maximum of ' . APP_LIMIT_ARRAY_PARAMS_SIZE . ' queries are allowed, each ' . APP_LIMIT_ARRAY_ELEMENT_SIZE . ' characters long. You may filter on the following attributes: ' . implode(', ', Memberships::ALLOWED_ATTRIBUTES), true)
    ->param('search', '', new Text(256), 'Search term to filter your list results. Max length: 256 chars.', true)
    ->inject('response')
    ->inject('dbForProject')
    ->action(function (string $teamId, array $queries, string $search, Response $response, Database $dbForProject) {

        $team = $dbForProject->getDocument('teams', $teamId);

        if ($team->isEmpty()) {
            throw new Exception(Exception::TEAM_NOT_FOUND);
        }

        $queries = Query::parseQueries($queries);

        if (!empty($search)) {
            $queries[] = Query::search('search', $search);
        }

        // Set internal queries
        $queries[] = Query::equal('teamId', [$teamId]);

        // Get cursor document if there was a cursor query
        $cursor = Query::getByType($queries, Query::TYPE_CURSORAFTER, Query::TYPE_CURSORBEFORE);
        $cursor = reset($cursor);
        if ($cursor) {
            /** @var Query $cursor */
            $membershipId = $cursor->getValue();
            $cursorDocument = $dbForProject->getDocument('memberships', $membershipId);

            if ($cursorDocument->isEmpty()) {
                throw new Exception(Exception::GENERAL_CURSOR_NOT_FOUND, "Membership '{$membershipId}' for the 'cursor' value not found.");
            }

            $cursor->setValue($cursorDocument);
        }

        $filterQueries = Query::groupByType($queries)['filters'];

        $memberships = $dbForProject->find(
            collection: 'memberships',
            queries: $queries,
        );

        $total = $dbForProject->count(
            collection: 'memberships',
            queries: $filterQueries,
            max: APP_LIMIT_COUNT
        );

        $memberships = array_filter($memberships, fn(Document $membership) => !empty($membership->getAttribute('userId')));

        $memberships = array_map(function ($membership) use ($dbForProject, $team) {
            $user = $dbForProject->getDocument('users', $membership->getAttribute('userId'));

            $membership
                ->setAttribute('teamName', $team->getAttribute('name'))
                ->setAttribute('userName', $user->getAttribute('name'))
                ->setAttribute('userEmail', $user->getAttribute('email'))
            ;

            return $membership;
        }, $memberships);

        $response->dynamic(new Document([
            'memberships' => $memberships,
            'total' => $total,
        ]), Response::MODEL_MEMBERSHIP_LIST);
    });

App::get('/v1/teams/:teamId/memberships/:membershipId')
    ->desc('Get Team Membership')
    ->groups(['api', 'teams'])
    ->label('scope', 'teams.read')
    ->label('sdk.auth', [APP_AUTH_TYPE_SESSION, APP_AUTH_TYPE_KEY, APP_AUTH_TYPE_JWT])
    ->label('sdk.namespace', 'teams')
    ->label('sdk.method', 'getMembership')
    ->label('sdk.description', '/docs/references/teams/get-team-member.md')
    ->label('sdk.response.code', Response::STATUS_CODE_OK)
    ->label('sdk.response.type', Response::CONTENT_TYPE_JSON)
    ->label('sdk.response.model', Response::MODEL_MEMBERSHIP)
    ->param('teamId', '', new UID(), 'Team ID.')
    ->param('membershipId', '', new UID(), 'Membership ID.')
    ->inject('response')
    ->inject('dbForProject')
    ->action(function (string $teamId, string $membershipId, Response $response, Database $dbForProject) {

        $team = $dbForProject->getDocument('teams', $teamId);

        if ($team->isEmpty()) {
            throw new Exception(Exception::TEAM_NOT_FOUND);
        }

        $membership = $dbForProject->getDocument('memberships', $membershipId);

        if ($membership->isEmpty() || empty($membership->getAttribute('userId'))) {
            throw new Exception(Exception::MEMBERSHIP_NOT_FOUND);
        }

        $user = $dbForProject->getDocument('users', $membership->getAttribute('userId'));

        $membership
            ->setAttribute('teamName', $team->getAttribute('name'))
            ->setAttribute('userName', $user->getAttribute('name'))
            ->setAttribute('userEmail', $user->getAttribute('email'))
        ;

        $response->dynamic($membership, Response::MODEL_MEMBERSHIP);
    });

App::patch('/v1/teams/:teamId/memberships/:membershipId')
    ->desc('Update Membership Roles')
    ->groups(['api', 'teams'])
    ->label('event', 'teams.[teamId].memberships.[membershipId].update')
    ->label('scope', 'teams.write')
    ->label('audits.event', 'membership.update')
    ->label('audits.resource', 'team/{request.teamId}')
    ->label('sdk.auth', [APP_AUTH_TYPE_SESSION, APP_AUTH_TYPE_KEY, APP_AUTH_TYPE_JWT])
    ->label('sdk.namespace', 'teams')
    ->label('sdk.method', 'updateMembershipRoles')
    ->label('sdk.description', '/docs/references/teams/update-team-membership-roles.md')
    ->label('sdk.response.code', Response::STATUS_CODE_OK)
    ->label('sdk.response.type', Response::CONTENT_TYPE_JSON)
    ->label('sdk.response.model', Response::MODEL_MEMBERSHIP)
    ->param('teamId', '', new UID(), 'Team ID.')
    ->param('membershipId', '', new UID(), 'Membership ID.')
    ->param('roles', [], new ArrayList(new Key(), APP_LIMIT_ARRAY_PARAMS_SIZE), 'An array of strings. Use this param to set the user\'s roles in the team. A role can be any string. Learn more about [roles and permissions](https://appwrite.io/docs/permissions). Maximum of ' . APP_LIMIT_ARRAY_PARAMS_SIZE . ' roles are allowed, each 32 characters long.')
    ->inject('request')
    ->inject('response')
    ->inject('user')
    ->inject('dbForProject')
    ->inject('events')
    ->action(function (string $teamId, string $membershipId, array $roles, Request $request, Response $response, Document $user, Database $dbForProject, Event $events) {

        $team = $dbForProject->getDocument('teams', $teamId);
        if ($team->isEmpty()) {
            throw new Exception(Exception::TEAM_NOT_FOUND);
        }

        $membership = $dbForProject->getDocument('memberships', $membershipId);
        if ($membership->isEmpty()) {
            throw new Exception(Exception::MEMBERSHIP_NOT_FOUND);
        }

        $profile = $dbForProject->getDocument('users', $membership->getAttribute('userId'));
        if ($profile->isEmpty()) {
            throw new Exception(Exception::USER_NOT_FOUND);
        }

        $isPrivilegedUser = Auth::isPrivilegedUser(Authorization::getRoles());
        $isAppUser = Auth::isAppUser(Authorization::getRoles());
        $isOwner = Authorization::isRole('team:' . $team->getId() . '/owner');

        if (!$isOwner && !$isPrivilegedUser && !$isAppUser) { // Not owner, not admin, not app (server)
            throw new Exception(Exception::USER_UNAUTHORIZED, 'User is not allowed to modify roles');
        }

        /**
         * Update the roles
         */
        $membership->setAttribute('roles', $roles);
        $membership = $dbForProject->updateDocument('memberships', $membership->getId(), $membership);

        /**
         * Replace membership on profile
         */
        $dbForProject->deleteCachedDocument('users', $profile->getId());

        $events
            ->setParam('teamId', $team->getId())
            ->setParam('membershipId', $membership->getId());

        $response->dynamic(
            $membership
                ->setAttribute('teamName', $team->getAttribute('name'))
                ->setAttribute('userName', $profile->getAttribute('name'))
                ->setAttribute('userEmail', $profile->getAttribute('email')),
            Response::MODEL_MEMBERSHIP
        );
    });

App::patch('/v1/teams/:teamId/memberships/:membershipId/status')
    ->desc('Update Team Membership Status')
    ->groups(['api', 'teams'])
    ->label('event', 'teams.[teamId].memberships.[membershipId].update.status')
    ->label('scope', 'public')
    ->label('audits.event', 'membership.update')
    ->label('audits.resource', 'team/{request.teamId}')
    ->label('audits.userId', '{request.userId}')
    ->label('sdk.auth', [APP_AUTH_TYPE_SESSION, APP_AUTH_TYPE_JWT])
    ->label('sdk.namespace', 'teams')
    ->label('sdk.method', 'updateMembershipStatus')
    ->label('sdk.description', '/docs/references/teams/update-team-membership-status.md')
    ->label('sdk.response.code', Response::STATUS_CODE_OK)
    ->label('sdk.response.type', Response::CONTENT_TYPE_JSON)
    ->label('sdk.response.model', Response::MODEL_MEMBERSHIP)
    ->param('teamId', '', new UID(), 'Team ID.')
    ->param('membershipId', '', new UID(), 'Membership ID.')
    ->param('userId', '', new UID(), 'User ID.')
    ->param('secret', '', new Text(256), 'Secret key.')
    ->inject('request')
    ->inject('response')
    ->inject('user')
    ->inject('dbForProject')
    ->inject('project')
    ->inject('geodb')
    ->inject('events')
    ->action(function (string $teamId, string $membershipId, string $userId, string $secret, Request $request, Response $response, Document $user, Database $dbForProject, Document $project, Reader $geodb, Event $events) {
        $protocol = $request->getProtocol();

        $membership = $dbForProject->getDocument('memberships', $membershipId);

        if ($membership->isEmpty()) {
            throw new Exception(Exception::MEMBERSHIP_NOT_FOUND);
        }

        if ($membership->getAttribute('teamId') !== $teamId) {
            throw new Exception(Exception::TEAM_MEMBERSHIP_MISMATCH);
        }

        $team = Authorization::skip(fn() => $dbForProject->getDocument('teams', $teamId));

        if ($team->isEmpty()) {
            throw new Exception(Exception::TEAM_NOT_FOUND);
        }

        if (Auth::hash($secret) !== $membership->getAttribute('secret')) {
            throw new Exception(Exception::TEAM_INVALID_SECRET);
        }

        if ($userId !== $membership->getAttribute('userId')) {
            throw new Exception(Exception::TEAM_INVITE_MISMATCH, 'Invite does not belong to current user (' . $user->getAttribute('email') . ')');
        }

        if ($user->isEmpty()) {
            $user = $dbForProject->getDocument('users', $userId); // Get user
        }

        if ($membership->getAttribute('userId') !== $user->getId()) {
            throw new Exception(Exception::TEAM_INVITE_MISMATCH, 'Invite does not belong to current user (' . $user->getAttribute('email') . ')');
        }

        if ($membership->getAttribute('confirm') === true) {
            throw new Exception(Exception::MEMBERSHIP_ALREADY_CONFIRMED);
        }

        $membership // Attach user to team
            ->setAttribute('joined', DateTime::now())
            ->setAttribute('confirm', true)
        ;

        $user = Authorization::skip(fn() => $dbForProject->updateDocument('users', $user->getId(), $user->setAttribute('emailVerification', true)));

        // Log user in

        Authorization::setRole(Role::user($user->getId())->toString());

        $detector = new Detector($request->getUserAgent('UNKNOWN'));
        $record = $geodb->get($request->getIP());
        $authDuration = $project->getAttribute('auths', [])['duration'] ?? Auth::TOKEN_EXPIRATION_LOGIN_LONG;
        $expire = DateTime::addSeconds(new \DateTime(), $authDuration);
        $secret = Auth::tokenGenerator();
        $session = new Document(array_merge([
            '$id' => ID::unique(),
            'userId' => $user->getId(),
            'userInternalId' => $user->getInternalId(),
            'provider' => Auth::SESSION_PROVIDER_EMAIL,
            'providerUid' => $user->getAttribute('email'),
            'secret' => Auth::hash($secret), // One way hash encryption to protect DB leak
            'userAgent' => $request->getUserAgent('UNKNOWN'),
            'ip' => $request->getIP(),
            'countryCode' => ($record) ? \strtolower($record['country']['iso_code']) : '--',
        ], $detector->getOS(), $detector->getClient(), $detector->getDevice()));

        $session = $dbForProject->createDocument('sessions', $session
            ->setAttribute('$permissions', [
                Permission::read(Role::user($user->getId())),
                Permission::update(Role::user($user->getId())),
                Permission::delete(Role::user($user->getId())),
            ]));

        $dbForProject->deleteCachedDocument('users', $user->getId());

        Authorization::setRole(Role::user($userId)->toString());

        $membership = $dbForProject->updateDocument('memberships', $membership->getId(), $membership);

        $dbForProject->deleteCachedDocument('users', $user->getId());

        $team = Authorization::skip(fn() => $dbForProject->updateDocument('teams', $team->getId(), $team->setAttribute('total', $team->getAttribute('total', 0) + 1)));

        $events
            ->setParam('teamId', $team->getId())
            ->setParam('membershipId', $membership->getId())
        ;

        if (!Config::getParam('domainVerification')) {
            $response
                ->addHeader('X-Fallback-Cookies', \json_encode([Auth::$cookieName => Auth::encodeSession($user->getId(), $secret)]))
            ;
        }

        $response
            ->addCookie(Auth::$cookieName . '_legacy', Auth::encodeSession($user->getId(), $secret), (new \DateTime($expire))->getTimestamp(), '/', Config::getParam('cookieDomain'), ('https' == $protocol), true, null)
            ->addCookie(Auth::$cookieName, Auth::encodeSession($user->getId(), $secret), (new \DateTime($expire))->getTimestamp(), '/', Config::getParam('cookieDomain'), ('https' == $protocol), true, Config::getParam('cookieSamesite'))
        ;

        $response->dynamic(
            $membership
            ->setAttribute('teamName', $team->getAttribute('name'))
            ->setAttribute('userName', $user->getAttribute('name'))
            ->setAttribute('userEmail', $user->getAttribute('email')),
            Response::MODEL_MEMBERSHIP
        );
    });

App::delete('/v1/teams/:teamId/memberships/:membershipId')
    ->desc('Delete Team Membership')
    ->groups(['api', 'teams'])
    ->label('event', 'teams.[teamId].memberships.[membershipId].delete')
    ->label('scope', 'teams.write')
    ->label('audits.event', 'membership.delete')
    ->label('audits.resource', 'team/{request.teamId}')
    ->label('sdk.auth', [APP_AUTH_TYPE_SESSION, APP_AUTH_TYPE_KEY, APP_AUTH_TYPE_JWT])
    ->label('sdk.namespace', 'teams')
    ->label('sdk.method', 'deleteMembership')
    ->label('sdk.description', '/docs/references/teams/delete-team-membership.md')
    ->label('sdk.response.code', Response::STATUS_CODE_NOCONTENT)
    ->label('sdk.response.model', Response::MODEL_NONE)
    ->param('teamId', '', new UID(), 'Team ID.')
    ->param('membershipId', '', new UID(), 'Membership ID.')
    ->inject('response')
    ->inject('dbForProject')
    ->inject('events')
    ->action(function (string $teamId, string $membershipId, Response $response, Database $dbForProject, Event $events) {

        $membership = $dbForProject->getDocument('memberships', $membershipId);

        if ($membership->isEmpty()) {
            throw new Exception(Exception::TEAM_INVITE_NOT_FOUND);
        }

        if ($membership->getAttribute('teamId') !== $teamId) {
            throw new Exception(Exception::TEAM_MEMBERSHIP_MISMATCH);
        }

        $user = $dbForProject->getDocument('users', $membership->getAttribute('userId'));

        if ($user->isEmpty()) {
            throw new Exception(Exception::USER_NOT_FOUND);
        }

        $team = $dbForProject->getDocument('teams', $teamId);

        if ($team->isEmpty()) {
            throw new Exception(Exception::TEAM_NOT_FOUND);
        }

        try {
            $dbForProject->deleteDocument('memberships', $membership->getId());
        } catch (AuthorizationException $exception) {
            throw new Exception(Exception::USER_UNAUTHORIZED);
        } catch (\Exception $exception) {
            throw new Exception(Exception::GENERAL_SERVER_ERROR, 'Failed to remove membership from DB');
        }

        $dbForProject->deleteCachedDocument('users', $user->getId());

        if ($membership->getAttribute('confirm')) { // Count only confirmed members
            $team->setAttribute('total', \max($team->getAttribute('total', 0) - 1, 0));
            Authorization::skip(fn() => $dbForProject->updateDocument('teams', $team->getId(), $team));
        }

        $events
            ->setParam('teamId', $team->getId())
            ->setParam('membershipId', $membership->getId())
            ->setPayload($response->output($membership, Response::MODEL_MEMBERSHIP))
        ;

        $response->noContent();
    });

App::get('/v1/teams/:teamId/logs')
    ->desc('List Team Logs')
    ->groups(['api', 'teams'])
    ->label('scope', 'teams.read')
    ->label('sdk.auth', [APP_AUTH_TYPE_ADMIN])
    ->label('sdk.namespace', 'teams')
    ->label('sdk.method', 'listLogs')
    ->label('sdk.description', '/docs/references/teams/get-team-logs.md')
    ->label('sdk.response.code', Response::STATUS_CODE_OK)
    ->label('sdk.response.type', Response::CONTENT_TYPE_JSON)
    ->label('sdk.response.model', Response::MODEL_LOG_LIST)
    ->param('teamId', '', new UID(), 'Team ID.')
    ->param('queries', [], new Queries(new Limit(), new Offset()), 'Array of query strings generated using the Query class provided by the SDK. [Learn more about queries](https://appwrite.io/docs/databases#querying-documents). Only supported methods are limit and offset', true)
    ->inject('response')
    ->inject('dbForProject')
    ->inject('locale')
    ->inject('geodb')
    ->action(function (string $teamId, array $queries, Response $response, Database $dbForProject, Locale $locale, Reader $geodb) {

        $team = $dbForProject->getDocument('teams', $teamId);

        if ($team->isEmpty()) {
            throw new Exception(Exception::TEAM_NOT_FOUND);
        }

        $queries = Query::parseQueries($queries);
        $grouped = Query::groupByType($queries);
        $limit = $grouped['limit'] ?? APP_LIMIT_COUNT;
        $offset = $grouped['offset'] ?? 0;

        $audit = new Audit($dbForProject);
        $resource = 'team/' . $team->getId();
        $logs = $audit->getLogsByResource($resource, $limit, $offset);

        $output = [];

        foreach ($logs as $i => &$log) {
            $log['userAgent'] = (!empty($log['userAgent'])) ? $log['userAgent'] : 'UNKNOWN';

            $detector = new Detector($log['userAgent']);
            $detector->skipBotDetection(); // OPTIONAL: If called, bot detection will completely be skipped (bots will be detected as regular devices then)

            $os = $detector->getOS();
            $client = $detector->getClient();
            $device = $detector->getDevice();

            $output[$i] = new Document([
                'event' => $log['event'],
                'userId' => $log['userId'],
                'userEmail' => $log['data']['userEmail'] ?? null,
                'userName' => $log['data']['userName'] ?? null,
                'mode' => $log['data']['mode'] ?? null,
                'ip' => $log['ip'],
                'time' => $log['time'],
                'osCode' => $os['osCode'],
                'osName' => $os['osName'],
                'osVersion' => $os['osVersion'],
                'clientType' => $client['clientType'],
                'clientCode' => $client['clientCode'],
                'clientName' => $client['clientName'],
                'clientVersion' => $client['clientVersion'],
                'clientEngine' => $client['clientEngine'],
                'clientEngineVersion' => $client['clientEngineVersion'],
                'deviceName' => $device['deviceName'],
                'deviceBrand' => $device['deviceBrand'],
                'deviceModel' => $device['deviceModel']
            ]);

            $record = $geodb->get($log['ip']);

            if ($record) {
                $output[$i]['countryCode'] = $locale->getText('countries.' . strtolower($record['country']['iso_code']), false) ? \strtolower($record['country']['iso_code']) : '--';
                $output[$i]['countryName'] = $locale->getText('countries.' . strtolower($record['country']['iso_code']), $locale->getText('locale.country.unknown'));
            } else {
                $output[$i]['countryCode'] = '--';
                $output[$i]['countryName'] = $locale->getText('locale.country.unknown');
            }
        }
        $response->dynamic(new Document([
            'total' => $audit->countLogsByResource($resource),
            'logs' => $output,
        ]), Response::MODEL_LOG_LIST);
    });<|MERGE_RESOLUTION|>--- conflicted
+++ resolved
@@ -459,37 +459,11 @@
             } catch (Duplicate $th) {
                 throw new Exception(Exception::TEAM_INVITE_ALREADY_EXISTS);
             }
-<<<<<<< HEAD
+            
             $url = Template::parseURL($url);
             $url['query'] = Template::mergeQuery(((isset($url['query'])) ? $url['query'] : ''), ['membershipId' => $membership->getId(), 'userId' => $invitee->getId(), 'secret' => $secret, 'teamId' => $teamId]);
             $url = Template::unParseURL($url);
 
-            // No need of confirmation when in admin or app mode
-            if (!empty($email)) {
-                $mails
-                    ->setType(MAIL_TYPE_INVITATION)
-                    ->setRecipient($email)
-                    ->setUrl($url)
-                    ->setName($name)
-                    ->setLocale($locale->default)
-                    ->setTeam($team)
-                    ->setUser($user)
-                    ->trigger()
-                ;
-            } elseif (!empty($phone)) {
-                $messaging
-                    ->setRecipient($phone)
-                    ->setMessage($url)
-                    ->trigger();
-            }
-=======
-        }
-
-        $url = Template::parseURL($url);
-        $url['query'] = Template::mergeQuery(((isset($url['query'])) ? $url['query'] : ''), ['membershipId' => $membership->getId(), 'userId' => $invitee->getId(), 'secret' => $secret, 'teamId' => $teamId]);
-        $url = Template::unParseURL($url);
-
-        if (!$isPrivilegedUser && !$isAppUser) { // No need of confirmation when in admin or app mode
             $projectName = $project->isEmpty() ? 'Console' : $project->getAttribute('name', '[APP-NAME]');
 
             $from = $project->isEmpty() || $project->getId() === 'console' ? '' : \sprintf($locale->getText('emails.sender'), $projectName);
@@ -523,7 +497,6 @@
                 ->setName($invitee->getAttribute('name'))
                 ->trigger()
             ;
->>>>>>> a35cf0b4
         }
 
         $events
