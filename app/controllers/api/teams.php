<?php

use Appwrite\Auth\Auth;
use Appwrite\Detector\Detector;
use Appwrite\Event\Audit as EventAudit;
use Appwrite\Event\Delete;
use Appwrite\Event\Event;
use Appwrite\Event\Mail;
use Appwrite\Extend\Exception;
use Appwrite\Network\Validator\Email;
use Appwrite\Network\Validator\Host;
use Appwrite\Template\Template;
use Appwrite\Utopia\Database\Validator\CustomId;
use Appwrite\Utopia\Request;
use Appwrite\Utopia\Response;
use MaxMind\Db\Reader;
use Utopia\App;
use Utopia\Audit\Audit;
use Utopia\CLI\Console;
use Utopia\Config\Config;
use Utopia\Database\Database;
use Utopia\Database\Document;
use Utopia\Database\Exception\Authorization as AuthorizationException;
use Utopia\Database\Exception\Duplicate;
use Utopia\Database\Query;
use Utopia\Database\DateTime;
use Utopia\Database\Validator\Authorization;
use Utopia\Database\Validator\Key;
use Utopia\Database\Validator\UID;
use Utopia\Locale\Locale;
use Utopia\Validator\Text;
use Utopia\Validator\Range;
use Utopia\Validator\ArrayList;
use Utopia\Validator\WhiteList;

App::post('/v1/teams')
    ->desc('Create Team')
    ->groups(['api', 'teams'])
    ->label('event', 'teams.[teamId].create')
    ->label('scope', 'teams.write')
    ->label('sdk.auth', [APP_AUTH_TYPE_SESSION, APP_AUTH_TYPE_KEY, APP_AUTH_TYPE_JWT])
    ->label('sdk.namespace', 'teams')
    ->label('sdk.method', 'create')
    ->label('sdk.description', '/docs/references/teams/create-team.md')
    ->label('sdk.response.code', Response::STATUS_CODE_CREATED)
    ->label('sdk.response.type', Response::CONTENT_TYPE_JSON)
    ->label('sdk.response.model', Response::MODEL_TEAM)
    ->param('teamId', '', new CustomId(), 'Team ID. Choose your own unique ID or pass the string "unique()" to auto generate it. Valid chars are a-z, A-Z, 0-9, period, hyphen, and underscore. Can\'t start with a special char. Max length is 36 chars.')
    ->param('name', null, new Text(128), 'Team name. Max length: 128 chars.')
    ->param('roles', ['owner'], new ArrayList(new Key(), APP_LIMIT_ARRAY_PARAMS_SIZE), 'Array of strings. Use this param to set the roles in the team for the user who created it. The default role is **owner**. A role can be any string. Learn more about [roles and permissions](/docs/permissions). Maximum of ' . APP_LIMIT_ARRAY_PARAMS_SIZE . ' roles are allowed, each 32 characters long.', true)
    ->inject('response')
    ->inject('user')
    ->inject('dbForProject')
    ->inject('events')
    ->inject('audits')
    ->action(function (string $teamId, string $name, array $roles, Response $response, Document $user, Database $dbForProject, Event $events, Event $audits) {

        $isPrivilegedUser = Auth::isPrivilegedUser(Authorization::getRoles());
        $isAppUser = Auth::isAppUser(Authorization::getRoles());

        $teamId = $teamId == 'unique()' ? $dbForProject->getId() : $teamId;
        $team = Authorization::skip(fn() => $dbForProject->createDocument('teams', new Document([
            '$id' => $teamId ,
            '$read' => ['team:' . $teamId],
            '$write' => ['team:' . $teamId . '/owner'],
            'name' => $name,
            'total' => ($isPrivilegedUser || $isAppUser) ? 0 : 1,
            'search' => implode(' ', [$teamId, $name]),
        ])));

        if (!$isPrivilegedUser && !$isAppUser) { // Don't add user on server mode
            $membershipId = $dbForProject->getId();
            $membership = new Document([
                '$id' => $membershipId,
                '$read' => ['user:' . $user->getId(), 'team:' . $team->getId()],
                '$write' => ['user:' . $user->getId(), 'team:' . $team->getId() . '/owner'],
                'userId' => $user->getId(),
                'userInternalId' => $user->getInternalId(),
                'teamId' => $team->getId(),
                'teamInternalId' => $team->getInternalId(),
                'roles' => $roles,
                'invited' => DateTime::now(),
                'joined' => DateTime::now(),
                'confirm' => true,
                'secret' => '',
                'search' => implode(' ', [$membershipId, $user->getId()])
            ]);

            $membership = $dbForProject->createDocument('memberships', $membership);
            $dbForProject->deleteCachedDocument('users', $user->getId());
        }

        $events->setParam('teamId', $team->getId());

        if (!empty($user->getId())) {
            $events->setParam('userId', $user->getId());
        }

        $audits
            ->setParam('event', 'teams.create')
            ->setParam('resource', 'team/' . $teamId)
            ->setParam('data', $team->getArrayCopy())
        ;

        $response->setStatusCode(Response::STATUS_CODE_CREATED);
        $response->dynamic($team, Response::MODEL_TEAM);
    });

App::get('/v1/teams')
    ->desc('List Teams')
    ->groups(['api', 'teams'])
    ->label('scope', 'teams.read')
    ->label('sdk.auth', [APP_AUTH_TYPE_SESSION, APP_AUTH_TYPE_KEY, APP_AUTH_TYPE_JWT])
    ->label('sdk.namespace', 'teams')
    ->label('sdk.method', 'list')
    ->label('sdk.description', '/docs/references/teams/list-teams.md')
    ->label('sdk.response.code', Response::STATUS_CODE_OK)
    ->label('sdk.response.type', Response::CONTENT_TYPE_JSON)
    ->label('sdk.response.model', Response::MODEL_TEAM_LIST)
    ->param('search', '', new Text(256), 'Search term to filter your list results. Max length: 256 chars.', true)
    ->param('limit', 25, new Range(0, 100), 'Maximum number of teams to return in response. By default will return maximum 25 results. Maximum of 100 results allowed per request.', true)
    ->param('offset', 0, new Range(0, APP_LIMIT_COUNT), 'Offset value. The default value is 0. Use this param to manage pagination. [learn more about pagination](https://appwrite.io/docs/pagination)', true)
    ->param('cursor', '', new UID(), 'ID of the team used as the starting point for the query, excluding the team itself. Should be used for efficient pagination when working with large sets of data. [learn more about pagination](https://appwrite.io/docs/pagination)', true)
    ->param('cursorDirection', Database::CURSOR_AFTER, new WhiteList([Database::CURSOR_AFTER, Database::CURSOR_BEFORE]), 'Direction of the cursor, can be either \'before\' or \'after\'.', true)
    ->param('orderType', 'ASC', new WhiteList(['ASC', 'DESC'], true), 'Order result by ASC or DESC order.', true)
    ->inject('response')
    ->inject('dbForProject')
    ->action(function (string $search, int $limit, int $offset, string $cursor, string $cursorDirection, string $orderType, Response $response, Database $dbForProject) {

        $filterQueries = [];

<<<<<<< HEAD
        if (!empty($search)) {
            $filterQueries[] = Query::search('search', $search);
=======
            if ($cursorTeam->isEmpty()) {
                throw new Exception(Exception::GENERAL_CURSOR_NOT_FOUND, "Team '{$cursor}' for the 'cursor' value not found.");
            }
>>>>>>> 6dd64362
        }

        $queries = [];
        $queries[] = Query::limit($limit);
        $queries[] = Query::offset($offset);
        $queries[] = $orderType === Database::ORDER_ASC ? Query::orderAsc('') : Query::orderDesc('');
        if (!empty($cursor)) {
            $cursorDocument = $dbForProject->getDocument('teams', $cursor);

            if ($cursorDocument->isEmpty()) {
                throw new Exception("Team '{$cursor}' for the 'cursor' value not found.", 400, Exception::GENERAL_CURSOR_NOT_FOUND);
            }

            $queries[] = $cursorDirection === Database::CURSOR_AFTER ? Query::cursorAfter($cursorDocument) : Query::cursorBefore($cursorDocument);
        }

        $results = $dbForProject->find('teams', \array_merge($filterQueries, $queries));
        $total = $dbForProject->count('teams', $filterQueries, APP_LIMIT_COUNT);

        $response->dynamic(new Document([
            'teams' => $results,
            'total' => $total,
        ]), Response::MODEL_TEAM_LIST);
    });

App::get('/v1/teams/:teamId')
    ->desc('Get Team')
    ->groups(['api', 'teams'])
    ->label('scope', 'teams.read')
    ->label('sdk.auth', [APP_AUTH_TYPE_SESSION, APP_AUTH_TYPE_KEY, APP_AUTH_TYPE_JWT])
    ->label('sdk.namespace', 'teams')
    ->label('sdk.method', 'get')
    ->label('sdk.description', '/docs/references/teams/get-team.md')
    ->label('sdk.response.code', Response::STATUS_CODE_OK)
    ->label('sdk.response.type', Response::CONTENT_TYPE_JSON)
    ->label('sdk.response.model', Response::MODEL_TEAM)
    ->param('teamId', '', new UID(), 'Team ID.')
    ->inject('response')
    ->inject('dbForProject')
    ->action(function (string $teamId, Response $response, Database $dbForProject) {

        $team = $dbForProject->getDocument('teams', $teamId);

        if ($team->isEmpty()) {
            throw new Exception(Exception::TEAM_NOT_FOUND);
        }

        $response->dynamic($team, Response::MODEL_TEAM);
    });

App::put('/v1/teams/:teamId')
    ->desc('Update Team')
    ->groups(['api', 'teams'])
    ->label('event', 'teams.[teamId].update')
    ->label('scope', 'teams.write')
    ->label('sdk.auth', [APP_AUTH_TYPE_SESSION, APP_AUTH_TYPE_KEY, APP_AUTH_TYPE_JWT])
    ->label('sdk.namespace', 'teams')
    ->label('sdk.method', 'update')
    ->label('sdk.description', '/docs/references/teams/update-team.md')
    ->label('sdk.response.code', Response::STATUS_CODE_OK)
    ->label('sdk.response.type', Response::CONTENT_TYPE_JSON)
    ->label('sdk.response.model', Response::MODEL_TEAM)
    ->param('teamId', '', new UID(), 'Team ID.')
    ->param('name', null, new Text(128), 'New team name. Max length: 128 chars.')
    ->inject('response')
    ->inject('dbForProject')
    ->inject('events')
    ->inject('audits')
    ->action(function (string $teamId, string $name, Response $response, Database $dbForProject, Event $events, EventAudit $audits) {

        $team = $dbForProject->getDocument('teams', $teamId);

        if ($team->isEmpty()) {
            throw new Exception(Exception::TEAM_NOT_FOUND);
        }

        $team = $dbForProject->updateDocument('teams', $team->getId(), $team
            ->setAttribute('name', $name)
            ->setAttribute('search', implode(' ', [$teamId, $name])));

        $events->setParam('teamId', $team->getId());
        $audits->setResource('team/' . $team->getId());

        $response->dynamic($team, Response::MODEL_TEAM);
    });

App::delete('/v1/teams/:teamId')
    ->desc('Delete Team')
    ->groups(['api', 'teams'])
    ->label('event', 'teams.[teamId].delete')
    ->label('scope', 'teams.write')
    ->label('sdk.auth', [APP_AUTH_TYPE_SESSION, APP_AUTH_TYPE_KEY, APP_AUTH_TYPE_JWT])
    ->label('sdk.namespace', 'teams')
    ->label('sdk.method', 'delete')
    ->label('sdk.description', '/docs/references/teams/delete-team.md')
    ->label('sdk.response.code', Response::STATUS_CODE_NOCONTENT)
    ->label('sdk.response.model', Response::MODEL_NONE)
    ->param('teamId', '', new UID(), 'Team ID.')
    ->inject('response')
    ->inject('dbForProject')
    ->inject('events')
    ->inject('deletes')
    ->inject('audits')
    ->action(function (string $teamId, Response $response, Database $dbForProject, Event $events, Delete $deletes, EventAudit $audits) {

        $team = $dbForProject->getDocument('teams', $teamId);

        if ($team->isEmpty()) {
            throw new Exception(Exception::TEAM_NOT_FOUND);
        }

        $memberships = $dbForProject->find('memberships', [
            Query::equal('teamId', [$teamId]),
            Query::limit(2000), // TODO fix members limit
        ]);

        // TODO delete all members individually from the user object
        foreach ($memberships as $membership) {
            if (!$dbForProject->deleteDocument('memberships', $membership->getId())) {
                throw new Exception(Exception::GENERAL_SERVER_ERROR, 'Failed to remove membership for team from DB');
            }
        }

        if (!$dbForProject->deleteDocument('teams', $teamId)) {
            throw new Exception(Exception::GENERAL_SERVER_ERROR, 'Failed to remove team from DB');
        }

        $deletes
            ->setType(DELETE_TYPE_DOCUMENT)
            ->setDocument($team);

        $events
            ->setParam('teamId', $team->getId())
            ->setPayload($response->output($team, Response::MODEL_TEAM))
        ;

        $audits
            ->setParam('event', 'teams.delete')
            ->setParam('resource', 'team/' . $teamId)
            ->setParam('data', $team->getArrayCopy())
        ;

        $response->noContent();
    });

App::post('/v1/teams/:teamId/memberships')
    ->desc('Create Team Membership')
    ->groups(['api', 'teams', 'auth'])
    ->label('event', 'teams.[teamId].memberships.[membershipId].create')
    ->label('scope', 'teams.write')
    ->label('auth.type', 'invites')
    ->label('sdk.auth', [APP_AUTH_TYPE_SESSION, APP_AUTH_TYPE_KEY, APP_AUTH_TYPE_JWT])
    ->label('sdk.namespace', 'teams')
    ->label('sdk.method', 'createMembership')
    ->label('sdk.description', '/docs/references/teams/create-team-membership.md')
    ->label('sdk.response.code', Response::STATUS_CODE_CREATED)
    ->label('sdk.response.type', Response::CONTENT_TYPE_JSON)
    ->label('sdk.response.model', Response::MODEL_MEMBERSHIP)
    ->label('abuse-limit', 10)
    ->param('teamId', '', new UID(), 'Team ID.')
    ->param('email', '', new Email(), 'Email of the new team member.')
    ->param('roles', [], new ArrayList(new Key(), APP_LIMIT_ARRAY_PARAMS_SIZE), 'Array of strings. Use this param to set the user roles in the team. A role can be any string. Learn more about [roles and permissions](/docs/permissions). Maximum of ' . APP_LIMIT_ARRAY_PARAMS_SIZE . ' roles are allowed, each 32 characters long.')
    ->param('url', '', fn($clients) => new Host($clients), 'URL to redirect the user back to your app from the invitation email.  Only URLs from hostnames in your project platform list are allowed. This requirement helps to prevent an [open redirect](https://cheatsheetseries.owasp.org/cheatsheets/Unvalidated_Redirects_and_Forwards_Cheat_Sheet.html) attack against your project API.', false, ['clients']) // TODO add our own built-in confirm page
    ->param('name', '', new Text(128), 'Name of the new team member. Max length: 128 chars.', true)
    ->inject('response')
    ->inject('project')
    ->inject('user')
    ->inject('dbForProject')
    ->inject('locale')
    ->inject('audits')
    ->inject('mails')
    ->inject('events')
    ->action(function (string $teamId, string $email, array $roles, string $url, string $name, Response $response, Document $project, Document $user, Database $dbForProject, Locale $locale, EventAudit $audits, Mail $mails, Event $events) {

        $isPrivilegedUser = Auth::isPrivilegedUser(Authorization::getRoles());
        $isAppUser = Auth::isAppUser(Authorization::getRoles());

        if (!$isPrivilegedUser && !$isAppUser && empty(App::getEnv('_APP_SMTP_HOST'))) {
            throw new Exception(Exception::GENERAL_SMTP_DISABLED);
        }

        $email = \strtolower($email);
        $name = (empty($name)) ? $email : $name;
        $team = $dbForProject->getDocument('teams', $teamId);

        if ($team->isEmpty()) {
            throw new Exception(Exception::TEAM_NOT_FOUND);
        }

        $invitee = $dbForProject->findOne('users', [Query::equal('email', [$email])]); // Get user by email address

        if (empty($invitee)) { // Create new user if no user with same email found
            $limit = $project->getAttribute('auths', [])['limit'] ?? 0;

            if ($limit !== 0 && $project->getId() !== 'console') { // check users limit, console invites are allways allowed.
                $total = $dbForProject->count('users', [], APP_LIMIT_USERS);

                if ($total >= $limit) {
                    throw new Exception(Exception::USER_COUNT_EXCEEDED, 'Project registration is restricted. Contact your administrator for more information.');
                }
            }

            try {
                $userId = $dbForProject->getId();
                $invitee = Authorization::skip(fn() => $dbForProject->createDocument('users', new Document([
                    '$id' => $userId,
                    '$read' => ['user:' . $userId, 'role:all'],
                    '$write' => ['user:' . $userId],
                    'email' => $email,
                    'emailVerification' => false,
                    'status' => true,
                    'password' => Auth::passwordHash(Auth::passwordGenerator()),
                    /**
                     * Set the password update time to 0 for users created using
                     * team invite and OAuth to allow password updates without an
                     * old password
                     */
                    'passwordUpdate' => null,
                    'registration' => DateTime::now(),
                    'reset' => false,
                    'name' => $name,
                    'prefs' => new \stdClass(),
                    'sessions' => null,
                    'tokens' => null,
                    'memberships' => null,
                    'search' => implode(' ', [$userId, $email, $name])
                ])));
            } catch (Duplicate $th) {
                throw new Exception(Exception::USER_ALREADY_EXISTS);
            }
        }

        $isOwner = Authorization::isRole('team:' . $team->getId() . '/owner');

        if (!$isOwner && !$isPrivilegedUser && !$isAppUser) { // Not owner, not admin, not app (server)
            throw new Exception(Exception::USER_UNAUTHORIZED, 'User is not allowed to send invitations for this team');
        }

        $secret = Auth::tokenGenerator();

        $membershipId = $dbForProject->getId();
        $membership = new Document([
            '$id' => $membershipId,
            '$read' => ['role:all'],
            '$write' => ['user:' . $invitee->getId(), 'team:' . $team->getId() . '/owner'],
            'userId' => $invitee->getId(),
            'userInternalId' => $invitee->getInternalId(),
            'teamId' => $team->getId(),
            'teamInternalId' => $team->getInternalId(),
            'roles' => $roles,
            'invited' => DateTime::now(),
            'joined' => ($isPrivilegedUser || $isAppUser) ? DateTime::now() : null,
            'confirm' => ($isPrivilegedUser || $isAppUser),
            'secret' => Auth::hash($secret),
            'search' => implode(' ', [$membershipId, $invitee->getId()])
        ]);

        if ($isPrivilegedUser || $isAppUser) { // Allow admin to create membership
            try {
                $membership = Authorization::skip(fn() => $dbForProject->createDocument('memberships', $membership));
            } catch (Duplicate $th) {
                throw new Exception(Exception::TEAM_INVITE_ALREADY_EXISTS);
            }
            $team->setAttribute('total', $team->getAttribute('total', 0) + 1);
            $team = Authorization::skip(fn() => $dbForProject->updateDocument('teams', $team->getId(), $team));

            $dbForProject->deleteCachedDocument('users', $invitee->getId());
        } else {
            try {
                $membership = $dbForProject->createDocument('memberships', $membership);
            } catch (Duplicate $th) {
                throw new Exception(Exception::TEAM_INVITE_ALREADY_EXISTS);
            }
        }

        $url = Template::parseURL($url);
        $url['query'] = Template::mergeQuery(((isset($url['query'])) ? $url['query'] : ''), ['membershipId' => $membership->getId(), 'userId' => $invitee->getId(), 'secret' => $secret, 'teamId' => $teamId]);
        $url = Template::unParseURL($url);

        if (!$isPrivilegedUser && !$isAppUser) { // No need of confirmation when in admin or app mode
            $mails
                ->setType(MAIL_TYPE_INVITATION)
                ->setRecipient($email)
                ->setUrl($url)
                ->setName($name)
                ->setLocale($locale->default)
                ->setTeam($team)
                ->setUser($user)
                ->trigger()
            ;
        }

        $audits
            ->setResource('team/' . $teamId)
        ;

        $events
            ->setParam('teamId', $team->getId())
            ->setParam('membershipId', $membership->getId())
        ;

        $response->setStatusCode(Response::STATUS_CODE_CREATED);
        $response->dynamic(
            $membership
            ->setAttribute('teamName', $team->getAttribute('name'))
            ->setAttribute('userName', $invitee->getAttribute('name'))
            ->setAttribute('userEmail', $invitee->getAttribute('email')),
            Response::MODEL_MEMBERSHIP
        );
    });

App::get('/v1/teams/:teamId/memberships')
    ->desc('Get Team Memberships')
    ->groups(['api', 'teams'])
    ->label('scope', 'teams.read')
    ->label('sdk.auth', [APP_AUTH_TYPE_SESSION, APP_AUTH_TYPE_KEY, APP_AUTH_TYPE_JWT])
    ->label('sdk.namespace', 'teams')
    ->label('sdk.method', 'getMemberships')
    ->label('sdk.description', '/docs/references/teams/get-team-members.md')
    ->label('sdk.response.code', Response::STATUS_CODE_OK)
    ->label('sdk.response.type', Response::CONTENT_TYPE_JSON)
    ->label('sdk.response.model', Response::MODEL_MEMBERSHIP_LIST)
    ->param('teamId', '', new UID(), 'Team ID.')
    ->param('search', '', new Text(256), 'Search term to filter your list results. Max length: 256 chars.', true)
    ->param('limit', 25, new Range(0, 100), 'Maximum number of memberships to return in response. By default will return maximum 25 results. Maximum of 100 results allowed per request.', true)
    ->param('offset', 0, new Range(0, APP_LIMIT_COUNT), 'Offset value. The default value is 0. Use this value to manage pagination. [learn more about pagination](https://appwrite.io/docs/pagination)', true)
    ->param('cursor', '', new UID(), 'ID of the membership used as the starting point for the query, excluding the membership itself. Should be used for efficient pagination when working with large sets of data. [learn more about pagination](https://appwrite.io/docs/pagination)', true)
    ->param('cursorDirection', Database::CURSOR_AFTER, new WhiteList([Database::CURSOR_AFTER, Database::CURSOR_BEFORE]), 'Direction of the cursor, can be either \'before\' or \'after\'.', true)
    ->param('orderType', Database::ORDER_ASC, new WhiteList([Database::ORDER_ASC, Database::ORDER_DESC], true), 'Order result by ' . Database::ORDER_ASC . ' or ' . Database::ORDER_DESC . ' order.', true)
    ->inject('response')
    ->inject('dbForProject')
    ->action(function (string $teamId, string $search, int $limit, int $offset, string $cursor, string $cursorDirection, string $orderType, Response $response, Database $dbForProject) {

        $team = $dbForProject->getDocument('teams', $teamId);

        if ($team->isEmpty()) {
            throw new Exception(Exception::TEAM_NOT_FOUND);
        }

        $filterQueries = [Query::equal('teamId', [$teamId])];

        if (!empty($search)) {
            $filterQueries[] = Query::search('search', $search);
        }

        $otherQueries = [];
        $otherQueries[] = Query::limit($limit);
        $otherQueries[] = Query::offset($offset);
        $otherQueries[] = $orderType === Database::ORDER_ASC ? Query::orderAsc('') : Query::orderDesc('');
        if (!empty($cursor)) {
            $cursorDocument = $dbForProject->getDocument('memberships', $cursor);

<<<<<<< HEAD
            if ($cursorDocument->isEmpty()) {
                throw new Exception("Membership '{$cursor}' for the 'cursor' value not found.", 400, Exception::GENERAL_CURSOR_NOT_FOUND);
=======
            if ($cursorMembership->isEmpty()) {
                throw new Exception(Exception::GENERAL_CURSOR_NOT_FOUND, "Membership '{$cursor}' for the 'cursor' value not found.");
>>>>>>> 6dd64362
            }

            $otherQueries[] = $cursorDirection === Database::CURSOR_AFTER ? Query::cursorAfter($cursorDocument) : Query::cursorBefore($cursorDocument);
        }

        $memberships = $dbForProject->find(
            collection: 'memberships',
            queries: \array_merge($filterQueries, $otherQueries),
        );

        $total = $dbForProject->count(
            collection: 'memberships',
            queries: $filterQueries,
            max: APP_LIMIT_COUNT
        );

        $memberships = array_filter($memberships, fn(Document $membership) => !empty($membership->getAttribute('userId')));

        $memberships = array_map(function ($membership) use ($dbForProject, $team) {
            $user = $dbForProject->getDocument('users', $membership->getAttribute('userId'));

            $membership
                ->setAttribute('teamName', $team->getAttribute('name'))
                ->setAttribute('userName', $user->getAttribute('name'))
                ->setAttribute('userEmail', $user->getAttribute('email'))
            ;

            return $membership;
        }, $memberships);

        $response->dynamic(new Document([
            'memberships' => $memberships,
            'total' => $total,
        ]), Response::MODEL_MEMBERSHIP_LIST);
    });

App::get('/v1/teams/:teamId/memberships/:membershipId')
    ->desc('Get Team Membership')
    ->groups(['api', 'teams'])
    ->label('scope', 'teams.read')
    ->label('sdk.auth', [APP_AUTH_TYPE_SESSION, APP_AUTH_TYPE_KEY, APP_AUTH_TYPE_JWT])
    ->label('sdk.namespace', 'teams')
    ->label('sdk.method', 'getMembership')
    ->label('sdk.description', '/docs/references/teams/get-team-member.md')
    ->label('sdk.response.code', Response::STATUS_CODE_OK)
    ->label('sdk.response.type', Response::CONTENT_TYPE_JSON)
    ->label('sdk.response.model', Response::MODEL_MEMBERSHIP_LIST)
    ->param('teamId', '', new UID(), 'Team ID.')
    ->param('membershipId', '', new UID(), 'Membership ID.')
    ->inject('response')
    ->inject('dbForProject')
    ->action(function (string $teamId, string $membershipId, Response $response, Database $dbForProject) {

        $team = $dbForProject->getDocument('teams', $teamId);

        if ($team->isEmpty()) {
            throw new Exception(Exception::TEAM_NOT_FOUND);
        }

        $membership = $dbForProject->getDocument('memberships', $membershipId);

        if ($membership->isEmpty() || empty($membership->getAttribute('userId'))) {
            throw new Exception(Exception::MEMBERSHIP_NOT_FOUND);
        }

        $user = $dbForProject->getDocument('users', $membership->getAttribute('userId'));

        $membership
            ->setAttribute('teamName', $team->getAttribute('name'))
            ->setAttribute('userName', $user->getAttribute('name'))
            ->setAttribute('userEmail', $user->getAttribute('email'))
        ;

        $response->dynamic($membership, Response::MODEL_MEMBERSHIP);
    });

App::patch('/v1/teams/:teamId/memberships/:membershipId')
    ->desc('Update Membership Roles')
    ->groups(['api', 'teams'])
    ->label('event', 'teams.[teamId].memberships.[membershipId].update')
    ->label('scope', 'teams.write')
    ->label('sdk.auth', [APP_AUTH_TYPE_SESSION, APP_AUTH_TYPE_KEY, APP_AUTH_TYPE_JWT])
    ->label('sdk.namespace', 'teams')
    ->label('sdk.method', 'updateMembershipRoles')
    ->label('sdk.description', '/docs/references/teams/update-team-membership-roles.md')
    ->label('sdk.response.code', Response::STATUS_CODE_OK)
    ->label('sdk.response.type', Response::CONTENT_TYPE_JSON)
    ->label('sdk.response.model', Response::MODEL_MEMBERSHIP)
    ->param('teamId', '', new UID(), 'Team ID.')
    ->param('membershipId', '', new UID(), 'Membership ID.')
    ->param('roles', [], new ArrayList(new Key(), APP_LIMIT_ARRAY_PARAMS_SIZE), 'An array of strings. Use this param to set the user\'s roles in the team. A role can be any string. Learn more about [roles and permissions](https://appwrite.io/docs/permissions). Maximum of ' . APP_LIMIT_ARRAY_PARAMS_SIZE . ' roles are allowed, each 32 characters long.')
    ->inject('request')
    ->inject('response')
    ->inject('user')
    ->inject('dbForProject')
    ->inject('audits')
    ->inject('events')
    ->action(function (string $teamId, string $membershipId, array $roles, Request $request, Response $response, Document $user, Database $dbForProject, EventAudit $audits, Event $events) {

        $team = $dbForProject->getDocument('teams', $teamId);
        if ($team->isEmpty()) {
            throw new Exception(Exception::TEAM_NOT_FOUND);
        }

        $membership = $dbForProject->getDocument('memberships', $membershipId);
        if ($membership->isEmpty()) {
            throw new Exception(Exception::MEMBERSHIP_NOT_FOUND);
        }

        $profile = $dbForProject->getDocument('users', $membership->getAttribute('userId'));
        if ($profile->isEmpty()) {
            throw new Exception(Exception::USER_NOT_FOUND);
        }

        $isPrivilegedUser = Auth::isPrivilegedUser(Authorization::getRoles());
        $isAppUser = Auth::isAppUser(Authorization::getRoles());
        $isOwner = Authorization::isRole('team:' . $team->getId() . '/owner');

        if (!$isOwner && !$isPrivilegedUser && !$isAppUser) { // Not owner, not admin, not app (server)
            throw new Exception(Exception::USER_UNAUTHORIZED, 'User is not allowed to modify roles');
        }

        /**
         * Update the roles
         */
        $membership->setAttribute('roles', $roles);
        $membership = $dbForProject->updateDocument('memberships', $membership->getId(), $membership);

        /**
         * Replace membership on profile
         */
        $dbForProject->deleteCachedDocument('users', $profile->getId());

        $audits->setResource('team/' . $teamId);

        $events
            ->setParam('teamId', $team->getId())
            ->setParam('membershipId', $membership->getId());

        $response->dynamic(
            $membership
                ->setAttribute('teamName', $team->getAttribute('name'))
                ->setAttribute('userName', $profile->getAttribute('name'))
                ->setAttribute('userEmail', $profile->getAttribute('email')),
            Response::MODEL_MEMBERSHIP
        );
    });

App::patch('/v1/teams/:teamId/memberships/:membershipId/status')
    ->desc('Update Team Membership Status')
    ->groups(['api', 'teams'])
    ->label('event', 'teams.[teamId].memberships.[membershipId].update.status')
    ->label('scope', 'public')
    ->label('sdk.auth', [APP_AUTH_TYPE_SESSION, APP_AUTH_TYPE_JWT])
    ->label('sdk.namespace', 'teams')
    ->label('sdk.method', 'updateMembershipStatus')
    ->label('sdk.description', '/docs/references/teams/update-team-membership-status.md')
    ->label('sdk.response.code', Response::STATUS_CODE_OK)
    ->label('sdk.response.type', Response::CONTENT_TYPE_JSON)
    ->label('sdk.response.model', Response::MODEL_MEMBERSHIP)
    ->param('teamId', '', new UID(), 'Team ID.')
    ->param('membershipId', '', new UID(), 'Membership ID.')
    ->param('userId', '', new UID(), 'User ID.')
    ->param('secret', '', new Text(256), 'Secret key.')
    ->inject('request')
    ->inject('response')
    ->inject('user')
    ->inject('dbForProject')
    ->inject('geodb')
    ->inject('audits')
    ->inject('events')
    ->action(function (string $teamId, string $membershipId, string $userId, string $secret, Request $request, Response $response, Document $user, Database $dbForProject, Reader $geodb, EventAudit $audits, Event $events) {
        $protocol = $request->getProtocol();

        $membership = $dbForProject->getDocument('memberships', $membershipId);

        if ($membership->isEmpty()) {
            throw new Exception(Exception::MEMBERSHIP_NOT_FOUND);
        }

        if ($membership->getAttribute('teamId') !== $teamId) {
            throw new Exception(Exception::TEAM_MEMBERSHIP_MISMATCH);
        }

        $team = Authorization::skip(fn() => $dbForProject->getDocument('teams', $teamId));

        if ($team->isEmpty()) {
            throw new Exception(Exception::TEAM_NOT_FOUND);
        }

        if (Auth::hash($secret) !== $membership->getAttribute('secret')) {
            throw new Exception(Exception::TEAM_INVALID_SECRET);
        }

        if ($userId !== $membership->getAttribute('userId')) {
            throw new Exception(Exception::TEAM_INVITE_MISMATCH, 'Invite does not belong to current user (' . $user->getAttribute('email') . ')');
        }

        if ($user->isEmpty()) {
            $user = $dbForProject->getDocument('users', $userId); // Get user
        }

        if ($membership->getAttribute('userId') !== $user->getId()) {
            throw new Exception(Exception::TEAM_INVITE_MISMATCH, 'Invite does not belong to current user (' . $user->getAttribute('email') . ')');
        }

        if ($membership->getAttribute('confirm') === true) {
            throw new Exception(Exception::MEMBERSHIP_ALREADY_CONFIRMED);
        }

        $membership // Attach user to team
            ->setAttribute('joined', DateTime::now())
            ->setAttribute('confirm', true)
        ;

        $user
            ->setAttribute('emailVerification', true)
        ;

        // Log user in

        Authorization::setRole('user:' . $user->getId());

        $detector = new Detector($request->getUserAgent('UNKNOWN'));
        $record = $geodb->get($request->getIP());
        $expire = DateTime::addSeconds(new \DateTime(), Auth::TOKEN_EXPIRATION_LOGIN_LONG);
        $secret = Auth::tokenGenerator();
        $session = new Document(array_merge([
            '$id' => $dbForProject->getId(),
            'userId' => $user->getId(),
            'userInternalId' => $user->getInternalId(),
            'provider' => Auth::SESSION_PROVIDER_EMAIL,
            'providerUid' => $user->getAttribute('email'),
            'secret' => Auth::hash($secret), // One way hash encryption to protect DB leak
            'expire' => $expire,
            'userAgent' => $request->getUserAgent('UNKNOWN'),
            'ip' => $request->getIP(),
            'countryCode' => ($record) ? \strtolower($record['country']['iso_code']) : '--',
        ], $detector->getOS(), $detector->getClient(), $detector->getDevice()));

        $session = $dbForProject->createDocument('sessions', $session
            ->setAttribute('$read', ['user:' . $user->getId()])
            ->setAttribute('$write', ['user:' . $user->getId()]));

        $dbForProject->deleteCachedDocument('users', $user->getId());

        Authorization::setRole('user:' . $userId);

        $membership = $dbForProject->updateDocument('memberships', $membership->getId(), $membership);

        $dbForProject->deleteCachedDocument('users', $user->getId());

        $team = Authorization::skip(fn() => $dbForProject->updateDocument('teams', $team->getId(), $team->setAttribute('total', $team->getAttribute('total', 0) + 1)));

        $audits->setResource('team/' . $teamId);

        $events
            ->setParam('teamId', $team->getId())
            ->setParam('membershipId', $membership->getId())
        ;

        if (!Config::getParam('domainVerification')) {
            $response
                ->addHeader('X-Fallback-Cookies', \json_encode([Auth::$cookieName => Auth::encodeSession($user->getId(), $secret)]))
            ;
        }

        $response
            ->addCookie(Auth::$cookieName . '_legacy', Auth::encodeSession($user->getId(), $secret), (new \DateTime($expire))->getTimestamp(), '/', Config::getParam('cookieDomain'), ('https' == $protocol), true, null)
            ->addCookie(Auth::$cookieName, Auth::encodeSession($user->getId(), $secret), (new \DateTime($expire))->getTimestamp(), '/', Config::getParam('cookieDomain'), ('https' == $protocol), true, Config::getParam('cookieSamesite'))
        ;

        $response->dynamic(
            $membership
            ->setAttribute('teamName', $team->getAttribute('name'))
            ->setAttribute('userName', $user->getAttribute('name'))
            ->setAttribute('userEmail', $user->getAttribute('email')),
            Response::MODEL_MEMBERSHIP
        );
    });

App::delete('/v1/teams/:teamId/memberships/:membershipId')
    ->desc('Delete Team Membership')
    ->groups(['api', 'teams'])
    ->label('event', 'teams.[teamId].memberships.[membershipId].delete')
    ->label('scope', 'teams.write')
    ->label('sdk.auth', [APP_AUTH_TYPE_SESSION, APP_AUTH_TYPE_KEY, APP_AUTH_TYPE_JWT])
    ->label('sdk.namespace', 'teams')
    ->label('sdk.method', 'deleteMembership')
    ->label('sdk.description', '/docs/references/teams/delete-team-membership.md')
    ->label('sdk.response.code', Response::STATUS_CODE_NOCONTENT)
    ->label('sdk.response.model', Response::MODEL_NONE)
    ->param('teamId', '', new UID(), 'Team ID.')
    ->param('membershipId', '', new UID(), 'Membership ID.')
    ->inject('response')
    ->inject('dbForProject')
    ->inject('audits')
    ->inject('events')
    ->action(function (string $teamId, string $membershipId, Response $response, Database $dbForProject, EventAudit $audits, Event $events) {

        $membership = $dbForProject->getDocument('memberships', $membershipId);

        if ($membership->isEmpty()) {
            throw new Exception(Exception::TEAM_INVITE_NOT_FOUND);
        }

        if ($membership->getAttribute('teamId') !== $teamId) {
            throw new Exception(Exception::TEAM_MEMBERSHIP_MISMATCH);
        }

        $user = $dbForProject->getDocument('users', $membership->getAttribute('userId'));

        if ($user->isEmpty()) {
            throw new Exception(Exception::USER_NOT_FOUND);
        }

        $team = $dbForProject->getDocument('teams', $teamId);

        if ($team->isEmpty()) {
            throw new Exception(Exception::TEAM_NOT_FOUND);
        }

        try {
            $dbForProject->deleteDocument('memberships', $membership->getId());
        } catch (AuthorizationException $exception) {
            throw new Exception(Exception::USER_UNAUTHORIZED);
        } catch (\Exception $exception) {
            throw new Exception(Exception::GENERAL_SERVER_ERROR, 'Failed to remove membership from DB');
        }

        $dbForProject->deleteCachedDocument('users', $user->getId());

        if ($membership->getAttribute('confirm')) { // Count only confirmed members
            $team->setAttribute('total', \max($team->getAttribute('total', 0) - 1, 0));
            Authorization::skip(fn() => $dbForProject->updateDocument('teams', $team->getId(), $team));
        }

        $audits->setResource('team/' . $teamId);

        $events
            ->setParam('teamId', $team->getId())
            ->setParam('membershipId', $membership->getId())
            ->setPayload($response->output($membership, Response::MODEL_MEMBERSHIP))
        ;

        $response->noContent();
    });

App::get('/v1/teams/:teamId/logs')
    ->desc('List Team Logs')
    ->groups(['api', 'teams'])
    ->label('scope', 'teams.read')
    ->label('sdk.auth', [APP_AUTH_TYPE_ADMIN])
    ->label('sdk.namespace', 'teams')
    ->label('sdk.method', 'listLogs')
    ->label('sdk.description', '/docs/references/teams/get-team-logs.md')
    ->label('sdk.response.code', Response::STATUS_CODE_OK)
    ->label('sdk.response.type', Response::CONTENT_TYPE_JSON)
    ->label('sdk.response.model', Response::MODEL_LOG_LIST)
    ->param('teamId', null, new UID(), 'Team ID.')
    ->param('limit', 25, new Range(0, 100), 'Maximum number of logs to return in response. By default will return maximum 25 results. Maximum of 100 results allowed per request.', true)
    ->param('offset', 0, new Range(0, APP_LIMIT_COUNT), 'Offset value. The default value is 0. Use this value to manage pagination. [learn more about pagination](https://appwrite.io/docs/pagination)', true)
    ->inject('response')
    ->inject('dbForProject')
    ->inject('locale')
    ->inject('geodb')
    ->action(function ($teamId, $limit, $offset, $response, $dbForProject, $locale, $geodb) {
        /** @var Appwrite\Utopia\Response $response */
        /** @var Utopia\Database\Document $project */
        /** @var Utopia\Database\Database $dbForProject */
        /** @var Utopia\Locale\Locale $locale */
        /** @var MaxMind\Db\Reader $geodb */

        $team = $dbForProject->getDocument('teams', $teamId);

        if ($team->isEmpty()) {
            throw new Exception(Exception::TEAM_NOT_FOUND);
        }

        $audit = new Audit($dbForProject);
        $resource = 'team/' . $team->getId();
        $logs = $audit->getLogsByResource($resource, $limit, $offset);

        $output = [];

        foreach ($logs as $i => &$log) {
            $log['userAgent'] = (!empty($log['userAgent'])) ? $log['userAgent'] : 'UNKNOWN';

            $detector = new Detector($log['userAgent']);
            $detector->skipBotDetection(); // OPTIONAL: If called, bot detection will completely be skipped (bots will be detected as regular devices then)

            $os = $detector->getOS();
            $client = $detector->getClient();
            $device = $detector->getDevice();

            $output[$i] = new Document([
                'event' => $log['event'],
                'userId' => $log['userId'],
                'userEmail' => $log['data']['userEmail'] ?? null,
                'userName' => $log['data']['userName'] ?? null,
                'mode' => $log['data']['mode'] ?? null,
                'ip' => $log['ip'],
                'time' => $log['time'],
                'osCode' => $os['osCode'],
                'osName' => $os['osName'],
                'osVersion' => $os['osVersion'],
                'clientType' => $client['clientType'],
                'clientCode' => $client['clientCode'],
                'clientName' => $client['clientName'],
                'clientVersion' => $client['clientVersion'],
                'clientEngine' => $client['clientEngine'],
                'clientEngineVersion' => $client['clientEngineVersion'],
                'deviceName' => $device['deviceName'],
                'deviceBrand' => $device['deviceBrand'],
                'deviceModel' => $device['deviceModel']
            ]);

            $record = $geodb->get($log['ip']);

            if ($record) {
                $output[$i]['countryCode'] = $locale->getText('countries.' . strtolower($record['country']['iso_code']), false) ? \strtolower($record['country']['iso_code']) : '--';
                $output[$i]['countryName'] = $locale->getText('countries.' . strtolower($record['country']['iso_code']), $locale->getText('locale.country.unknown'));
            } else {
                $output[$i]['countryCode'] = '--';
                $output[$i]['countryName'] = $locale->getText('locale.country.unknown');
            }
        }
        $response->dynamic(new Document([
            'total' => $audit->countLogsByResource($resource),
            'logs' => $output,
        ]), Response::MODEL_LOG_LIST);
    });<|MERGE_RESOLUTION|>--- conflicted
+++ resolved
@@ -129,14 +129,8 @@
 
         $filterQueries = [];
 
-<<<<<<< HEAD
         if (!empty($search)) {
             $filterQueries[] = Query::search('search', $search);
-=======
-            if ($cursorTeam->isEmpty()) {
-                throw new Exception(Exception::GENERAL_CURSOR_NOT_FOUND, "Team '{$cursor}' for the 'cursor' value not found.");
-            }
->>>>>>> 6dd64362
         }
 
         $queries = [];
@@ -147,7 +141,7 @@
             $cursorDocument = $dbForProject->getDocument('teams', $cursor);
 
             if ($cursorDocument->isEmpty()) {
-                throw new Exception("Team '{$cursor}' for the 'cursor' value not found.", 400, Exception::GENERAL_CURSOR_NOT_FOUND);
+                throw new Exception(Exception::GENERAL_CURSOR_NOT_FOUND, "Team '{$cursor}' for the 'cursor' value not found.");
             }
 
             $queries[] = $cursorDirection === Database::CURSOR_AFTER ? Query::cursorAfter($cursorDocument) : Query::cursorBefore($cursorDocument);
@@ -489,13 +483,8 @@
         if (!empty($cursor)) {
             $cursorDocument = $dbForProject->getDocument('memberships', $cursor);
 
-<<<<<<< HEAD
             if ($cursorDocument->isEmpty()) {
-                throw new Exception("Membership '{$cursor}' for the 'cursor' value not found.", 400, Exception::GENERAL_CURSOR_NOT_FOUND);
-=======
-            if ($cursorMembership->isEmpty()) {
                 throw new Exception(Exception::GENERAL_CURSOR_NOT_FOUND, "Membership '{$cursor}' for the 'cursor' value not found.");
->>>>>>> 6dd64362
             }
 
             $otherQueries[] = $cursorDirection === Database::CURSOR_AFTER ? Query::cursorAfter($cursorDocument) : Query::cursorBefore($cursorDocument);
