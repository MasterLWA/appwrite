<?php

use Utopia\App;
use Utopia\Exception;
use Utopia\Config\Config;
use Utopia\Validator\Email;
use Utopia\Validator\Text;
use Utopia\Validator\Host;
use Utopia\Validator\Range;
use Utopia\Validator\ArrayList;
use Utopia\Validator\WhiteList;
use Appwrite\Auth\Auth;
use Appwrite\Database\Database;
use Appwrite\Database\Document;
use Appwrite\Database\Validator\UID;
use Appwrite\Database\Validator\Authorization;
use Appwrite\Database\Exception\Duplicate;
use Appwrite\Template\Template;
use Appwrite\Utopia\Response;

App::post('/v1/teams')
    ->desc('Create Team')
    ->groups(['api', 'teams'])
    ->label('scope', 'teams.write')
    ->label('sdk.platform', [APP_PLATFORM_CLIENT, APP_PLATFORM_SERVER])
    ->label('sdk.namespace', 'teams')
    ->label('sdk.method', 'create')
    ->label('sdk.description', '/docs/references/teams/create-team.md')
    ->param('name', null, function () { return new Text(100); }, 'Team name.')
    ->param('roles', ['owner'], function () { return new ArrayList(new Text(128)); }, 'Array of strings. Use this param to set the roles in the team for the user who created it. The default role is **owner**. A role can be any string. Learn more about [roles and permissions](/docs/permissions).', true)
    ->action(function ($name, $roles, $response, $user, $projectDB, $mode) {
        /** @var Utopia\Response $response */
        /** @var Appwrite\Database\Document $user */
        /** @var Appwrite\Database\Database $projectDB */
        /** @var bool $mode */

        Authorization::disable();

        $team = $projectDB->createDocument([
            '$collection' => Database::SYSTEM_COLLECTION_TEAMS,
            '$permissions' => [
                'read' => ['team:{self}'],
                'write' => ['team:{self}/owner'],
            ],
            'name' => $name,
            'sum' => ($mode !== APP_MODE_ADMIN && $user->getId()) ? 1 : 0,
            'dateCreated' => \time(),
        ]);

        Authorization::reset();

        if (false === $team) {
            throw new Exception('Failed saving team to DB', 500);
        }

        if ($mode !== APP_MODE_ADMIN && $user->getId()) { // Don't add user on server mode
            $membership = new Document([
                '$collection' => Database::SYSTEM_COLLECTION_MEMBERSHIPS,
                '$permissions' => [
                    'read' => ['user:'.$user->getId(), 'team:'.$team->getId()],
                    'write' => ['user:'.$user->getId(), 'team:'.$team->getId().'/owner'],
                ],
                'userId' => $user->getId(),
                'teamId' => $team->getId(),
                'roles' => $roles,
                'invited' => \time(),
                'joined' => \time(),
                'confirm' => true,
                'secret' => '',
            ]);

            // Attach user to team
            $user->setAttribute('memberships', $membership, Document::SET_TYPE_APPEND);

            $user = $projectDB->updateDocument($user->getArrayCopy());

            if (false === $user) {
                throw new Exception('Failed saving user to DB', 500);
            }
        }

        $response
            ->setStatusCode(Response::STATUS_CODE_CREATED)
            ->json($team->getArrayCopy())
        ;
    }, ['response', 'user', 'projectDB', 'mode']);

App::get('/v1/teams')
    ->desc('List Teams')
    ->groups(['api', 'teams'])
    ->label('scope', 'teams.read')
    ->label('sdk.platform', [APP_PLATFORM_CLIENT, APP_PLATFORM_SERVER])
    ->label('sdk.namespace', 'teams')
    ->label('sdk.method', 'list')
    ->label('sdk.description', '/docs/references/teams/list-teams.md')
    ->param('search', '', function () { return new Text(256); }, 'Search term to filter your list results.', true)
    ->param('limit', 25, function () { return new Range(0, 100); }, 'Results limit value. By default will return maximum 25 results. Maximum of 100 results allowed per request.', true)
    ->param('offset', 0, function () { return new Range(0, 2000); }, 'Results offset. The default value is 0. Use this param to manage pagination.', true)
    ->param('orderType', 'ASC', function () { return new WhiteList(['ASC', 'DESC']); }, 'Order result by ASC or DESC order.', true)
    ->action(function ($search, $limit, $offset, $orderType, $response, $projectDB) {
        /** @var Utopia\Response $response */
        /** @var Appwrite\Database\Database $projectDB */

        $results = $projectDB->getCollection([
            'limit' => $limit,
            'offset' => $offset,
            'orderField' => 'dateCreated',
            'orderType' => $orderType,
            'orderCast' => 'int',
            'search' => $search,
            'filters' => [
                '$collection='.Database::SYSTEM_COLLECTION_TEAMS,
            ],
        ]);

        $response->json(['sum' => $projectDB->getSum(), 'teams' => $results]);
    }, ['response', 'projectDB']);

App::get('/v1/teams/:teamId')
    ->desc('Get Team')
    ->groups(['api', 'teams'])
    ->label('scope', 'teams.read')
    ->label('sdk.platform', [APP_PLATFORM_CLIENT, APP_PLATFORM_SERVER])
    ->label('sdk.namespace', 'teams')
    ->label('sdk.method', 'get')
    ->label('sdk.description', '/docs/references/teams/get-team.md')
    ->param('teamId', '', function () { return new UID(); }, 'Team unique ID.')
    ->action(function ($teamId, $response, $projectDB) {
        /** @var Utopia\Response $response */
        /** @var Appwrite\Database\Database $projectDB */

        $team = $projectDB->getDocument($teamId);

        if (empty($team->getId()) || Database::SYSTEM_COLLECTION_TEAMS != $team->getCollection()) {
            throw new Exception('Team not found', 404);
        }

        $response->json($team->getArrayCopy([]));
    }, ['response', 'projectDB']);

App::put('/v1/teams/:teamId')
    ->desc('Update Team')
    ->groups(['api', 'teams'])
    ->label('scope', 'teams.write')
    ->label('sdk.platform', [APP_PLATFORM_CLIENT, APP_PLATFORM_SERVER])
    ->label('sdk.namespace', 'teams')
    ->label('sdk.method', 'update')
    ->label('sdk.description', '/docs/references/teams/update-team.md')
    ->param('teamId', '', function () { return new UID(); }, 'Team unique ID.')
    ->param('name', null, function () { return new Text(100); }, 'Team name.')
    ->action(function ($teamId, $name, $response, $projectDB) {
        /** @var Utopia\Response $response */
        /** @var Appwrite\Database\Database $projectDB */

        $team = $projectDB->getDocument($teamId);

        if (empty($team->getId()) || Database::SYSTEM_COLLECTION_TEAMS != $team->getCollection()) {
            throw new Exception('Team not found', 404);
        }

        $team = $projectDB->updateDocument(\array_merge($team->getArrayCopy(), [
            'name' => $name,
        ]));

        if (false === $team) {
            throw new Exception('Failed saving team to DB', 500);
        }

        $response->json($team->getArrayCopy());
    }, ['response', 'projectDB']);

App::delete('/v1/teams/:teamId')
    ->desc('Delete Team')
    ->groups(['api', 'teams'])
    ->label('scope', 'teams.write')
    ->label('sdk.platform', [APP_PLATFORM_CLIENT, APP_PLATFORM_SERVER])
    ->label('sdk.namespace', 'teams')
    ->label('sdk.method', 'delete')
    ->label('sdk.description', '/docs/references/teams/delete-team.md')
    ->param('teamId', '', function () { return new UID(); }, 'Team unique ID.')
    ->action(function ($teamId, $response, $projectDB) {
        /** @var Utopia\Response $response */
        /** @var Appwrite\Database\Database $projectDB */

        $team = $projectDB->getDocument($teamId);

        if (empty($team->getId()) || Database::SYSTEM_COLLECTION_TEAMS != $team->getCollection()) {
            throw new Exception('Team not found', 404);
        }

        $memberships = $projectDB->getCollection([
            'limit' => 2000, // TODO add members limit
            'offset' => 0,
            'filters' => [
                '$collection='.Database::SYSTEM_COLLECTION_MEMBERSHIPS,
                'teamId='.$teamId,
            ],
        ]);

        foreach ($memberships as $member) {
            if (!$projectDB->deleteDocument($member->getId())) {
                throw new Exception('Failed to remove membership for team from DB', 500);
            }
        }

        if (!$projectDB->deleteDocument($teamId)) {
            throw new Exception('Failed to remove team from DB', 500);
        }

        $response->noContent();
    }, ['response', 'projectDB']);

App::post('/v1/teams/:teamId/memberships')
    ->desc('Create Team Membership')
    ->groups(['api', 'teams'])
    ->label('scope', 'teams.write')
    ->label('sdk.platform', [APP_PLATFORM_CLIENT, APP_PLATFORM_SERVER])
    ->label('sdk.namespace', 'teams')
    ->label('sdk.method', 'createMembership')
    ->label('sdk.description', '/docs/references/teams/create-team-membership.md')
    ->param('teamId', '', function () { return new UID(); }, 'Team unique ID.')
    ->param('email', '', function () { return new Email(); }, 'New team member email.')
    ->param('name', '', function () { return new Text(100); }, 'New team member name.', true)
    ->param('roles', [], function () { return new ArrayList(new Text(128)); }, 'Array of strings. Use this param to set the user roles in the team. A role can be any string. Learn more about [roles and permissions](/docs/permissions).')
    ->param('url', '', function ($clients) { return new Host($clients); }, 'URL to redirect the user back to your app from the invitation email.  Only URLs from hostnames in your project platform list are allowed. This requirement helps to prevent an [open redirect](https://cheatsheetseries.owasp.org/cheatsheets/Unvalidated_Redirects_and_Forwards_Cheat_Sheet.html) attack against your project API.', false, ['clients']) // TODO add our own built-in confirm page
    ->action(function ($teamId, $email, $name, $roles, $url, $response, $project, $user, $projectDB, $locale, $audits, $mails, $mode) {
        /** @var Utopia\Response $response */
        /** @var Appwrite\Database\Document $project */
        /** @var Appwrite\Database\Document $user */
        /** @var Appwrite\Database\Database $projectDB */
        /** @var Appwrite\Event\Event $audits */
        /** @var Appwrite\Event\Event $mails */
        /** @var bool $mode */

        $name = (empty($name)) ? $email : $name;
        $team = $projectDB->getDocument($teamId);

        if (empty($team->getId()) || Database::SYSTEM_COLLECTION_TEAMS != $team->getCollection()) {
            throw new Exception('Team not found', 404);
        }

        $memberships = $projectDB->getCollection([
            'limit' => 50,
            'offset' => 0,
            'filters' => [
                '$collection='.Database::SYSTEM_COLLECTION_MEMBERSHIPS,
                'teamId='.$team->getId(),
            ],
        ]);

        $invitee = $projectDB->getCollectionFirst([ // Get user by email address
            'limit' => 1,
            'filters' => [
                '$collection='.Database::SYSTEM_COLLECTION_USERS,
                'email='.$email,
            ],
        ]);

        if (empty($invitee)) { // Create new user if no user with same email found

            Authorization::disable();

            try {
                $invitee = $projectDB->createDocument([
                    '$collection' => Database::SYSTEM_COLLECTION_USERS,
                    '$permissions' => [
                        'read' => ['user:{self}', '*'],
                        'write' => ['user:{self}'],
                    ],
                    'email' => $email,
                    'emailVerification' => false,
                    'status' => Auth::USER_STATUS_UNACTIVATED,
                    'password' => Auth::passwordHash(Auth::passwordGenerator()),
                    'password-update' => \time(),
                    'registration' => \time(),
                    'reset' => false,
                    'name' => $name,
                    'tokens' => [],
                ], ['email' => $email]);
            } catch (Duplicate $th) {
                throw new Exception('Account already exists', 409);
            }

            Authorization::reset();

            if (false === $invitee) {
                throw new Exception('Failed saving user to DB', 500);
            }
        }

        $isOwner = false;

        foreach ($memberships as $member) {
            if ($member->getAttribute('userId') ==  $invitee->getId()) {
                throw new Exception('User has already been invited or is already a member of this team', 409);
            }

            if ($member->getAttribute('userId') == $user->getId() && \in_array('owner', $member->getAttribute('roles', []))) {
                $isOwner = true;
            }
        }

        if (!$isOwner && APP_MODE_ADMIN !== $mode && $user->getId()) { // Not owner, not admin, not app (server)
            throw new Exception('User is not allowed to send invitations for this team', 401);
        }

<<<<<<< HEAD
        $secret = Auth::tokenGenerator();

        $membership = new Document([
            '$collection' => Database::SYSTEM_COLLECTION_MEMBERSHIPS,
            '$permissions' => [
                'read' => ['*'],
                'write' => ['user:'.$invitee->getId(), 'team:'.$team->getId().'/owner'],
            ],
            'userId' => $invitee->getId(),
            'teamId' => $team->getId(),
            'roles' => $roles,
            'invited' => \time(),
            'joined' => (APP_MODE_ADMIN === $mode || !$user->getId()) ? \time() : 0,
            'confirm' => (APP_MODE_ADMIN === $mode || !$user->getId()),
            'secret' => Auth::hash($secret),
        ]);

        if (APP_MODE_ADMIN === $mode || !$user->getId()) { // Allow admin to create membership
            Authorization::disable();
            $membership = $projectDB->createDocument($membership->getArrayCopy());
=======
            if (APP_MODE_ADMIN === $mode || !$user->getId()) { // Allow admin to create membership
                Authorization::disable();
                $membership = $projectDB->createDocument($membership->getArrayCopy());

                $team = $projectDB->updateDocument(\array_merge($team->getArrayCopy(), [
                    'sum' => $team->getAttribute('sum', 0) + 1,
                ]));

                // Attach user to team
                $invitee->setAttribute('memberships', $membership, Document::SET_TYPE_APPEND);

                $invitee = $projectDB->updateDocument($invitee->getArrayCopy());

                if (false === $invitee) {
                    throw new Exception('Failed saving user to DB', 500);
                }
    
                Authorization::reset();
            } else {
                $membership = $projectDB->createDocument($membership->getArrayCopy());
            }
>>>>>>> f08543d6

            $team = $projectDB->updateDocument(\array_merge($team->getArrayCopy(), [
                'sum' => $team->getAttribute('sum', 0) + 1,
            ]));

            Authorization::reset();
        } else {
            $membership = $projectDB->createDocument($membership->getArrayCopy());
        }

        if (false === $membership) {
            throw new Exception('Failed saving membership to DB', 500);
        }

        $url = Template::parseURL($url);
        $url['query'] = Template::mergeQuery(((isset($url['query'])) ? $url['query'] : ''), ['inviteId' => $membership->getId(), 'teamId' => $team->getId(), 'userId' => $invitee->getId(), 'secret' => $secret, 'teamId' => $teamId]);
        $url = Template::unParseURL($url);

        $body = new Template(__DIR__.'/../../config/locale/templates/email-base.tpl');
        $content = new Template(__DIR__.'/../../config/locale/translations/templates/'.$locale->getText('account.emails.invitation.body'));
        $cta = new Template(__DIR__.'/../../config/locale/templates/email-cta.tpl');

        $body
            ->setParam('{{content}}', $content->render())
            ->setParam('{{cta}}', $cta->render())
            ->setParam('{{title}}', $locale->getText('account.emails.invitation.title'))
            ->setParam('{{direction}}', $locale->getText('settings.direction'))
            ->setParam('{{project}}', $project->getAttribute('name', ['[APP-NAME]']))
            ->setParam('{{team}}', $team->getAttribute('name', '[TEAM-NAME]'))
            ->setParam('{{owner}}', $user->getAttribute('name', ''))
            ->setParam('{{redirect}}', $url)
            ->setParam('{{bg-body}}', '#f6f6f6')
            ->setParam('{{bg-content}}', '#ffffff')
            ->setParam('{{bg-cta}}', '#3498db')
            ->setParam('{{bg-cta-hover}}', '#34495e')
            ->setParam('{{text-content}}', '#000000')
            ->setParam('{{text-cta}}', '#ffffff')
        ;

        if (APP_MODE_ADMIN !== $mode && $user->getId()) { // No need in comfirmation when in admin or app mode
            $mails
                ->setParam('event', 'teams.membership.create')
                ->setParam('from', ($project->getId() === 'console') ? '' : \sprintf($locale->getText('account.emails.team'), $project->getAttribute('name')))
                ->setParam('recipient', $email)
                ->setParam('name', $name)
                ->setParam('subject', \sprintf($locale->getText('account.emails.invitation.title'), $team->getAttribute('name', '[TEAM-NAME]'), $project->getAttribute('name', ['[APP-NAME]'])))
                ->setParam('body', $body->render())
                ->trigger();
            ;
        }

        $audits
            ->setParam('userId', $invitee->getId())
            ->setParam('event', 'teams.membership.create')
            ->setParam('resource', 'teams/'.$teamId)
        ;

        $response
            ->setStatusCode(Response::STATUS_CODE_CREATED) // TODO change response of this endpoint
            ->json(\array_merge($membership->getArrayCopy([
                '$id',
                'userId',
                'teamId',
                'roles',
                'invited',
                'joined',
                'confirm',
            ]), [
                'email' => $email,
                'name' => $name,
            ]))
        ;
    }, ['response', 'project', 'user', 'projectDB', 'locale', 'audits', 'mails', 'mode']);

App::get('/v1/teams/:teamId/memberships')
    ->desc('Get Team Memberships')
    ->groups(['api', 'teams'])
    ->label('scope', 'teams.read')
    ->label('sdk.platform', [APP_PLATFORM_CLIENT, APP_PLATFORM_SERVER])
    ->label('sdk.namespace', 'teams')
    ->label('sdk.method', 'getMemberships')
    ->label('sdk.description', '/docs/references/teams/get-team-members.md')
    ->param('teamId', '', function () { return new UID(); }, 'Team unique ID.')
    ->param('search', '', function () { return new Text(256); }, 'Search term to filter your list results.', true)
    ->param('limit', 25, function () { return new Range(0, 100); }, 'Results limit value. By default will return maximum 25 results. Maximum of 100 results allowed per request.', true)
    ->param('offset', 0, function () { return new Range(0, 2000); }, 'Results offset. The default value is 0. Use this param to manage pagination.', true)
    ->param('orderType', 'ASC', function () { return new WhiteList(['ASC', 'DESC']); }, 'Order result by ASC or DESC order.', true)
    ->action(function ($teamId, $search, $limit, $offset, $orderType, $response, $projectDB) {
        /** @var Utopia\Response $response */
        /** @var Appwrite\Database\Database $projectDB */

        $team = $projectDB->getDocument($teamId);

        if (empty($team->getId()) || Database::SYSTEM_COLLECTION_TEAMS != $team->getCollection()) {
            throw new Exception('Team not found', 404);
        }

        $memberships = $projectDB->getCollection([
            'limit' => $limit,
            'offset' => $offset,
            'orderField' => 'joined',
            'orderType' => $orderType,
            'orderCast' => 'int',
            'search' => $search,
            'filters' => [
                '$collection='.Database::SYSTEM_COLLECTION_MEMBERSHIPS,
                'teamId='.$teamId,
            ],
        ]);

        $users = [];

        foreach ($memberships as $membership) {
            if (empty($membership->getAttribute('userId', null))) {
                continue;
            }

            $temp = $projectDB->getDocument($membership->getAttribute('userId', null))->getArrayCopy(['email', 'name']);

            $users[] = \array_merge($temp, $membership->getArrayCopy([
                '$id',
                'userId',
                'teamId',
                'roles',
                'invited',
                'joined',
                'confirm',
            ]));
        }

        $response->json(['sum' => $projectDB->getSum(), 'memberships' => $users]);
    }, ['response', 'projectDB']);

App::patch('/v1/teams/:teamId/memberships/:inviteId/status')
    ->desc('Update Team Membership Status')
    ->groups(['api', 'teams'])
    ->label('scope', 'public')
    ->label('sdk.platform', [APP_PLATFORM_CLIENT])
    ->label('sdk.namespace', 'teams')
    ->label('sdk.method', 'updateMembershipStatus')
    ->label('sdk.description', '/docs/references/teams/update-team-membership-status.md')
    ->param('teamId', '', function () { return new UID(); }, 'Team unique ID.')
    ->param('inviteId', '', function () { return new UID(); }, 'Invite unique ID.')
    ->param('userId', '', function () { return new UID(); }, 'User unique ID.')
    ->param('secret', '', function () { return new Text(256); }, 'Secret key.')
    ->action(function ($teamId, $inviteId, $userId, $secret, $request, $response, $user, $projectDB, $audits) {
        /** @var Utopia\Request $request */
        /** @var Utopia\Response $response */
        /** @var Appwrite\Database\Document $user */
        /** @var Appwrite\Database\Database $projectDB */
        /** @var Appwrite\Event\Event $audits */

        $protocol = $request->getProtocol();
        $membership = $projectDB->getDocument($inviteId);

        if (empty($membership->getId()) || Database::SYSTEM_COLLECTION_MEMBERSHIPS != $membership->getCollection()) {
            throw new Exception('Invite not found', 404);
        }

        if ($membership->getAttribute('teamId') !== $teamId) {
            throw new Exception('Team IDs don\'t match', 404);
        }

        Authorization::disable();

        $team = $projectDB->getDocument($teamId);
        
        Authorization::reset();

        if (empty($team->getId()) || Database::SYSTEM_COLLECTION_TEAMS != $team->getCollection()) {
            throw new Exception('Team not found', 404);
        }

        if (Auth::hash($secret) !== $membership->getAttribute('secret')) {
            throw new Exception('Secret key not valid', 401);
        }

        if ($userId != $membership->getAttribute('userId')) {
            throw new Exception('Invite not belong to current user ('.$user->getAttribute('email').')', 401);
        }

        if (empty($user->getId())) {
            $user = $projectDB->getCollectionFirst([ // Get user
                'limit' => 1,
                'filters' => [
                    '$collection='.Database::SYSTEM_COLLECTION_USERS,
                    '$id='.$userId,
                ],
            ]);
        }

        if ($membership->getAttribute('userId') !== $user->getId()) {
            throw new Exception('Invite not belong to current user ('.$user->getAttribute('email').')', 401);
        }

        $membership // Attach user to team
            ->setAttribute('joined', \time())
            ->setAttribute('confirm', true)
        ;

        $user
            ->setAttribute('emailVerification', true)
            ->setAttribute('memberships', $membership, Document::SET_TYPE_APPEND)
        ;

        // Log user in
        $expiry = \time() + Auth::TOKEN_EXPIRATION_LOGIN_LONG;
        $secret = Auth::tokenGenerator();

        $user->setAttribute('tokens', new Document([
            '$collection' => Database::SYSTEM_COLLECTION_TOKENS,
            '$permissions' => ['read' => ['user:'.$user->getId()], 'write' => ['user:'.$user->getId()]],
            'type' => Auth::TOKEN_TYPE_LOGIN,
            'secret' => Auth::hash($secret), // On way hash encryption to protect DB leak
            'expire' => $expiry,
            'userAgent' => $request->getUserAgent('UNKNOWN'),
            'ip' => $request->getIP(),
        ]), Document::SET_TYPE_APPEND);

        Authorization::setRole('user:'.$userId);

        $user = $projectDB->updateDocument($user->getArrayCopy());

        if (false === $user) {
            throw new Exception('Failed saving user to DB', 500);
        }

        Authorization::disable();

        $team = $projectDB->updateDocument(\array_merge($team->getArrayCopy(), [
            'sum' => $team->getAttribute('sum', 0) + 1,
        ]));

        Authorization::reset();

        if (false === $team) {
            throw new Exception('Failed saving team to DB', 500);
        }

        $audits
            ->setParam('userId', $user->getId())
            ->setParam('event', 'teams.membership.update')
            ->setParam('resource', 'teams/'.$teamId)
        ;

        if (!Config::getParam('domainVerification')) {
            $response
                ->addHeader('X-Fallback-Cookies', \json_encode([Auth::$cookieName => Auth::encodeSession($user->getId(), $secret)]))
            ;
        }

        $response
            ->addCookie(Auth::$cookieName.'_legacy', Auth::encodeSession($user->getId(), $secret), $expiry, '/', Config::getParam('cookieDomain'), ('https' == $protocol), true, null)
            ->addCookie(Auth::$cookieName, Auth::encodeSession($user->getId(), $secret), $expiry, '/', Config::getParam('cookieDomain'), ('https' == $protocol), true, Config::getParam('cookieSamesite'))
        ;

        $response->dynamic(new Document(\array_merge($membership->getArrayCopy(), [
            'email' => $user->getAttribute('email'),
            'name' => $user->getAttribute('name'),
        ])), Response::MODEL_MEMBERSHIP);
        
    }, ['request', 'response', 'user', 'projectDB', 'audits']);

App::delete('/v1/teams/:teamId/memberships/:inviteId')
    ->desc('Delete Team Membership')
    ->groups(['api', 'teams'])
    ->label('scope', 'teams.write')
    ->label('sdk.platform', [APP_PLATFORM_CLIENT, APP_PLATFORM_SERVER])
    ->label('sdk.namespace', 'teams')
    ->label('sdk.method', 'deleteMembership')
    ->label('sdk.description', '/docs/references/teams/delete-team-membership.md')
    ->param('teamId', '', function () { return new UID(); }, 'Team unique ID.')
    ->param('inviteId', '', function () { return new UID(); }, 'Invite unique ID.')
    ->action(function ($teamId, $inviteId, $response, $projectDB, $audits) {
        /** @var Utopia\Response $response */
        /** @var Appwrite\Database\Database $projectDB */
        /** @var Appwrite\Event\Event $audits */

        $membership = $projectDB->getDocument($inviteId);

        if (empty($membership->getId()) || Database::SYSTEM_COLLECTION_MEMBERSHIPS != $membership->getCollection()) {
            throw new Exception('Invite not found', 404);
        }

        if ($membership->getAttribute('teamId') !== $teamId) {
            throw new Exception('Team IDs don\'t match', 404);
        }

        $team = $projectDB->getDocument($teamId);

        if (empty($team->getId()) || Database::SYSTEM_COLLECTION_TEAMS != $team->getCollection()) {
            throw new Exception('Team not found', 404);
        }

        if (!$projectDB->deleteDocument($membership->getId())) {
            throw new Exception('Failed to remove membership from DB', 500);
        }

        if ($membership->getAttribute('confirm')) { // Count only confirmed members
            $team = $projectDB->updateDocument(\array_merge($team->getArrayCopy(), [
                'sum' => $team->getAttribute('sum', 0) - 1,
            ]));
        }

        if (false === $team) {
            throw new Exception('Failed saving team to DB', 500);
        }

        $audits
            ->setParam('userId', $membership->getAttribute('userId'))
            ->setParam('event', 'teams.membership.delete')
            ->setParam('resource', 'teams/'.$teamId)
        ;

        $response->noContent();
    }, ['response', 'projectDB', 'audits']);<|MERGE_RESOLUTION|>--- conflicted
+++ resolved
@@ -304,7 +304,6 @@
             throw new Exception('User is not allowed to send invitations for this team', 401);
         }
 
-<<<<<<< HEAD
         $secret = Auth::tokenGenerator();
 
         $membership = new Document([
@@ -325,33 +324,19 @@
         if (APP_MODE_ADMIN === $mode || !$user->getId()) { // Allow admin to create membership
             Authorization::disable();
             $membership = $projectDB->createDocument($membership->getArrayCopy());
-=======
-            if (APP_MODE_ADMIN === $mode || !$user->getId()) { // Allow admin to create membership
-                Authorization::disable();
-                $membership = $projectDB->createDocument($membership->getArrayCopy());
-
-                $team = $projectDB->updateDocument(\array_merge($team->getArrayCopy(), [
-                    'sum' => $team->getAttribute('sum', 0) + 1,
-                ]));
-
-                // Attach user to team
-                $invitee->setAttribute('memberships', $membership, Document::SET_TYPE_APPEND);
-
-                $invitee = $projectDB->updateDocument($invitee->getArrayCopy());
-
-                if (false === $invitee) {
-                    throw new Exception('Failed saving user to DB', 500);
-                }
-    
-                Authorization::reset();
-            } else {
-                $membership = $projectDB->createDocument($membership->getArrayCopy());
-            }
->>>>>>> f08543d6
 
             $team = $projectDB->updateDocument(\array_merge($team->getArrayCopy(), [
                 'sum' => $team->getAttribute('sum', 0) + 1,
             ]));
+
+            // Attach user to team
+            $invitee->setAttribute('memberships', $membership, Document::SET_TYPE_APPEND);
+
+            $invitee = $projectDB->updateDocument($invitee->getArrayCopy());
+
+            if (false === $invitee) {
+                throw new Exception('Failed saving user to DB', 500);
+            }
 
             Authorization::reset();
         } else {
