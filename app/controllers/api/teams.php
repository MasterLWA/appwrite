--- conflicted
+++ resolved
@@ -110,32 +110,21 @@
         /** @var Appwrite\Utopia\Response $response */
         /** @var Utopia\Database\Database $dbForInternal */
 
-<<<<<<< HEAD
-        $queries = ($search) ? [new Query('name', Query::TYPE_SEARCH, [$search])] : [];
-
         if (!empty($cursor)) {
             $cursorTeam = $dbForInternal->getDocument('teams', $cursor);
-=======
-        if (!empty($after)) {
-            $afterTeam = $dbForInternal->getDocument('teams', $after);
->>>>>>> 5a203409
 
             if ($cursorTeam->isEmpty()) {
                 throw new Exception("Team '{$cursor}' for the 'cursor' value not found.", 400);
             }
         }
 
-<<<<<<< HEAD
-        $results = $dbForInternal->find('teams', $queries, $limit, $offset, [], [$orderType], $cursorTeam ?? null, $cursorDirection);
-=======
         $queries = [];
 
         if (!empty($search)) {
             $queries[] = new Query('search', Query::TYPE_SEARCH, [$search]);
         }
-        
-        $results = $dbForInternal->find('teams', $queries, $limit, $offset, [], [$orderType], $afterTeam ?? null);
->>>>>>> 5a203409
+
+        $results = $dbForInternal->find('teams', $queries, $limit, $offset, [], [$orderType], $cursorTeam ?? null, $cursorDirection);
         $sum = $dbForInternal->count('teams', $queries, APP_LIMIT_COUNT);
 
         $response->dynamic(new Document([
