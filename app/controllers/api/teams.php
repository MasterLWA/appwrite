--- conflicted
+++ resolved
@@ -81,15 +81,10 @@
             }
         }
 
-<<<<<<< HEAD
-        $response->setStatusCode(Response::STATUS_CODE_CREATED);
-        $response->dynamic($team, Response::MODEL_TEAM);
-=======
         $response
             ->setStatusCode(Response::STATUS_CODE_CREATED)
             ->dynamic($team, Response::MODEL_TEAM)
         ;
->>>>>>> 1e1e1a43
     }, ['response', 'user', 'projectDB', 'mode']);
 
 App::get('/v1/teams')
@@ -400,14 +395,6 @@
             ->setParam('resource', 'teams/'.$teamId)
         ;
 
-<<<<<<< HEAD
-        $response->setStatusCode(Response::STATUS_CODE_CREATED);
-
-        $response->dynamic(new Document(\array_merge($membership->getArrayCopy(), [
-            'email' => $email,
-            'name' => $name,
-        ])), Response::MODEL_MEMBERSHIP);
-=======
         $response
             ->setStatusCode(Response::STATUS_CODE_CREATED)
             ->dynamic(new Document(\array_merge($membership->getArrayCopy(), [
@@ -415,7 +402,6 @@
                 'name' => $name,
             ])), Response::MODEL_MEMBERSHIP)
         ;
->>>>>>> 1e1e1a43
     }, ['response', 'project', 'user', 'projectDB', 'locale', 'audits', 'mails', 'mode']);
 
 App::get('/v1/teams/:teamId/memberships')
