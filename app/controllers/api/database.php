<?php

use Utopia\App;
use Utopia\Exception;
use Utopia\Audit\Audit;
use Utopia\Validator\Boolean;
use Utopia\Validator\FloatValidator;
use Utopia\Validator\Integer;
use Utopia\Validator\Range;
use Utopia\Validator\WhiteList;
use Utopia\Validator\Text;
use Utopia\Validator\ArrayList;
use Utopia\Validator\JSON;
use Utopia\Database\Database;
use Utopia\Database\Document;
use Utopia\Database\Query;
use Utopia\Database\Adapter\MariaDB;
use Utopia\Database\Validator\Key;
use Utopia\Database\Validator\Permissions;
use Utopia\Database\Validator\QueryValidator;
use Utopia\Database\Validator\Queries as QueriesValidator;
use Utopia\Database\Validator\Structure;
use Utopia\Database\Validator\UID;
use Utopia\Database\Exception\Authorization as AuthorizationException;
use Utopia\Database\Exception\Duplicate as DuplicateException;
use Utopia\Database\Exception\Limit as LimitException;
use Utopia\Database\Exception\Structure as StructureException;
use Appwrite\Database\Validator\CustomId;
use Appwrite\Network\Validator\Email;
use Appwrite\Network\Validator\IP;
use Appwrite\Network\Validator\URL;
use Appwrite\Utopia\Response;
use DeviceDetector\DeviceDetector;

/**
 * Create attribute of varying type
 *
 * @param string $collectionId
 * @param Utopia\Database\Document $attribute
 * @param Appwrite\Utopia\Response $response
 * @param Utopia\Database\Database $dbForInternal
 * @param Appwrite\Event\Event $database
 * @param Appwrite\Event\Event $audits
 *
 * @return Document Newly created attribute document
 */
function createAttribute($collectionId, $attribute, $response, $dbForInternal, $database, $audits): Document
{

    $attributeId = $attribute->getId();
    $type = $attribute->getAttribute('type', '');
    $size = $attribute->getAttribute('size', 0);
    $required = $attribute->getAttribute('required', true);
    $signed = $attribute->getAttribute('signed', true); // integers are signed by default 
    $array = $attribute->getAttribute('array', false);
    $format = $attribute->getAttribute('format', '');
    $formatOptions = $attribute->getAttribute('formatOptions', []);
    $filters = $attribute->getAttribute('filters', []); // filters are hidden from the endpoint 
    $default = $attribute->getAttribute('default', null);

    $collection = $dbForInternal->getDocument('collections', $collectionId);

    if ($collection->isEmpty()) {
        throw new Exception('Collection not found', 404);
    }

    if (!empty($format)) {
        if (!Structure::hasFormat($format, $type)) {
            throw new Exception("Format {$format} not available for {$type} attributes.", 400);
        }
    }

    // Must throw here since dbForExternal->createAttribute is performed by db worker
    if ($required && $default) {
        throw new Exception('Cannot set default value for required attribute', 400);
    }

    try {
        $attribute = $dbForInternal->createDocument('attributes', new Document([
            '$id' => $collectionId.'_'.$attributeId,
            'key' => $attributeId,
            'collectionId' => $collectionId,
            'type' => $type,
            'status' => 'processing', // processing, available, failed, deleting
            'size' => $size,
            'required' => $required,
            'signed' => $signed,
            'default' => $default,
            'array' => $array,
            'format' => $format,
            'formatOptions' => $formatOptions,
            'filters' => $filters,
        ]));
    } catch (DuplicateException $th) {
        throw new Exception('Attribute already exists', 409);
    }

    $dbForInternal->purgeDocument('collections', $collectionId);

    // Pass clone of $attribute object to workers
    // so we can later modify Document to fit response model
    $clone = clone $attribute;

    $database
        ->setParam('type', DATABASE_TYPE_CREATE_ATTRIBUTE)
        ->setParam('collection', $collection)
        ->setParam('document', $clone)
    ;

    $audits
        ->setParam('event', 'database.attributes.create')
<<<<<<< HEAD
        ->setParam('resource', 'database/collection/'.$collection->getId())
        ->setParam('data', $clone)
=======
        ->setParam('resource', 'collection/'.$collection->getId())
        ->setParam('data', $attribute)
>>>>>>> ec858cd7
    ;

    $response->setStatusCode(Response::STATUS_CODE_CREATED);

    return $attribute;
};

App::post('/v1/database/collections')
    ->desc('Create Collection')
    ->groups(['api', 'database'])
    ->label('event', 'database.collections.create')
    ->label('scope', 'collections.write')
    ->label('sdk.auth', [APP_AUTH_TYPE_KEY])
    ->label('sdk.namespace', 'database')
    ->label('sdk.method', 'createCollection')
    ->label('sdk.description', '/docs/references/database/create-collection.md')
    ->label('sdk.response.code', Response::STATUS_CODE_CREATED)
    ->label('sdk.response.type', Response::CONTENT_TYPE_JSON)
    ->label('sdk.response.model', Response::MODEL_COLLECTION)
    ->param('collectionId', '', new CustomId(), 'Unique Id. Choose your own unique ID or pass the string `unique()` to auto generate it. Valid chars are a-z, A-Z, 0-9, period, hyphen, and underscore. Can\'t start with a special char. Max length is 36 chars.')
    ->param('name', '', new Text(128), 'Collection name. Max length: 128 chars.')
    ->param('permission', null, new WhiteList(['document', 'collection']), 'Permissions type model to use for reading documents in this collection. You can use collection-level permission set once on the collection using the `read` and `write` params, or you can set document-level permission where each document read and write params will decide who has access to read and write to each document individually. [learn more about permissions](/docs/permissions) and get a full list of available permissions.')
    ->param('read', null, new Permissions(), 'An array of strings with read permissions. By default no user is granted with any read permissions. [learn more about permissions](/docs/permissions) and get a full list of available permissions.')
    ->param('write', null, new Permissions(), 'An array of strings with write permissions. By default no user is granted with any write permissions. [learn more about permissions](/docs/permissions) and get a full list of available permissions.')
    ->inject('response')
    ->inject('dbForInternal')
    ->inject('dbForExternal')
    ->inject('audits')
    ->action(function ($collectionId, $name, $permission, $read, $write, $response, $dbForInternal, $dbForExternal, $audits) {
        /** @var Appwrite\Utopia\Response $response */
        /** @var Utopia\Database\Database $dbForExternal*/
        /** @var Appwrite\Event\Event $audits */

        $collectionId = $collectionId == 'unique()' ? $dbForExternal->getId() : $collectionId;

        try {
            $dbForExternal->createCollection($collectionId);

            $collection = $dbForInternal->createDocument('collections', new Document([
                '$id' => $collectionId,
                '$read' => $read ?? [], // Collection permissions for collection documents (based on permission model)
                '$write' => $write ?? [], // Collection permissions for collection documents (based on permission model)
                'permission' => $permission, // Permissions model type (document vs collection)
                'dateCreated' => time(),
                'dateUpdated' => time(),
                'name' => $name,
                'search' => implode(' ', [$collectionId, $name]),
            ]));
        } catch (DuplicateException $th) {
            throw new Exception('Collection already exists', 409);
        }

        $audits
            ->setParam('event', 'database.collections.create')
            ->setParam('resource', 'collection/'.$collection->getId())
            ->setParam('data', $collection->getArrayCopy())
        ;

        $response->setStatusCode(Response::STATUS_CODE_CREATED);
        $response->dynamic($collection, Response::MODEL_COLLECTION);
    });

App::get('/v1/database/collections')
    ->desc('List Collections')
    ->groups(['api', 'database'])
    ->label('scope', 'collections.read')
    ->label('sdk.auth', [APP_AUTH_TYPE_KEY])
    ->label('sdk.namespace', 'database')
    ->label('sdk.method', 'listCollections')
    ->label('sdk.description', '/docs/references/database/list-collections.md')
    ->label('sdk.response.code', Response::STATUS_CODE_OK)
    ->label('sdk.response.type', Response::CONTENT_TYPE_JSON)
    ->label('sdk.response.model', Response::MODEL_COLLECTION_LIST)
    ->param('search', '', new Text(256), 'Search term to filter your list results. Max length: 256 chars.', true)
    ->param('limit', 25, new Range(0, 100), 'Results limit value. By default will return maximum 25 results. Maximum of 100 results allowed per request.', true)
    ->param('offset', 0, new Range(0, 40000), 'Results offset. The default value is 0. Use this param to manage pagination.', true)
    ->param('after', '', new UID(), 'ID of the collection used as the starting point for the query, excluding the collection itself. Should be used for efficient pagination when working with large sets of data.', true)
    ->param('orderType', 'ASC', new WhiteList(['ASC', 'DESC'], true), 'Order result by ASC or DESC order.', true)
    ->inject('response')
    ->inject('dbForInternal')
    ->action(function ($search, $limit, $offset, $after, $orderType, $response, $dbForInternal) {
        /** @var Appwrite\Utopia\Response $response */
        /** @var Utopia\Database\Database $dbForInternal */

        $queries = [];

        if (!empty($search)) {
            $queries[] = new Query('name', Query::TYPE_SEARCH, [$search]);
        }

        if (!empty($after)) {
            $afterCollection = $dbForInternal->getDocument('collections', $after);

            if ($afterCollection->isEmpty()) {
                throw new Exception("Collection '{$after}' for the 'after' value not found.", 400);
            }
        }

        $response->dynamic(new Document([
            'collections' => $dbForInternal->find('collections', $queries, $limit, $offset, [], [$orderType], $afterCollection ?? null),
            'sum' => $dbForInternal->count('collections', $queries, APP_LIMIT_COUNT),
        ]), Response::MODEL_COLLECTION_LIST);
    });

App::get('/v1/database/collections/:collectionId')
    ->desc('Get Collection')
    ->groups(['api', 'database'])
    ->label('scope', 'collections.read')
    ->label('sdk.auth', [APP_AUTH_TYPE_KEY])
    ->label('sdk.namespace', 'database')
    ->label('sdk.method', 'getCollection')
    ->label('sdk.description', '/docs/references/database/get-collection.md')
    ->label('sdk.response.code', Response::STATUS_CODE_OK)
    ->label('sdk.response.type', Response::CONTENT_TYPE_JSON)
    ->label('sdk.response.model', Response::MODEL_COLLECTION)
    ->param('collectionId', '', new UID(), 'Collection unique ID.')
    ->inject('response')
    ->inject('dbForInternal')
    ->action(function ($collectionId, $response, $dbForInternal) {
        /** @var Appwrite\Utopia\Response $response */
        /** @var Utopia\Database\Database $dbForInternal */

        $collection = $dbForInternal->getDocument('collections', $collectionId);

        if ($collection->isEmpty()) {
            throw new Exception('Collection not found', 404);
        }

        $response->dynamic($collection, Response::MODEL_COLLECTION);
    });

App::get('/v1/database/collections/:collectionId/logs')
    ->desc('List Collection Logs')
    ->groups(['api', 'database'])
    ->label('scope', 'collections.read')
    ->label('sdk.auth', [APP_AUTH_TYPE_ADMIN])
    ->label('sdk.namespace', 'database')
    ->label('sdk.method', 'listCollectionLogs')
    ->label('sdk.description', '/docs/references/database/get-collection-logs.md')
    ->label('sdk.response.code', Response::STATUS_CODE_OK)
    ->label('sdk.response.type', Response::CONTENT_TYPE_JSON)
    ->label('sdk.response.model', Response::MODEL_LOG_LIST)
    ->param('collectionId', '', new UID(), 'Collection unique ID.')
    ->inject('response')
    ->inject('dbForInternal')
    ->inject('dbForExternal')
    ->inject('locale')
    ->inject('geodb')
    ->action(function ($collectionId, $response, $dbForInternal, $dbForExternal, $locale, $geodb) {
        /** @var Appwrite\Utopia\Response $response */
        /** @var Utopia\Database\Document $project */
        /** @var Utopia\Database\Database $dbForInternal */
        /** @var Utopia\Database\Database $dbForExternal */
        /** @var Utopia\Locale\Locale $locale */
        /** @var MaxMind\Db\Reader $geodb */

        $collection = $dbForExternal->getCollection($collectionId);

        if ($collection->isEmpty()) {
            throw new Exception('Collection not found', 404);
        }

        $audit = new Audit($dbForInternal);

        $logs = $audit->getLogsByResource('collection/'.$collection->getId());

        $output = [];

        foreach ($logs as $i => &$log) {
            $log['userAgent'] = (!empty($log['userAgent'])) ? $log['userAgent'] : 'UNKNOWN';

            $dd = new DeviceDetector($log['userAgent']);

            $dd->skipBotDetection(); // OPTIONAL: If called, bot detection will completely be skipped (bots will be detected as regular devices then)

            $dd->parse();

            $os = $dd->getOs();
            $osCode = (isset($os['short_name'])) ? $os['short_name'] : '';
            $osName = (isset($os['name'])) ? $os['name'] : '';
            $osVersion = (isset($os['version'])) ? $os['version'] : '';

            $client = $dd->getClient();
            $clientType = (isset($client['type'])) ? $client['type'] : '';
            $clientCode = (isset($client['short_name'])) ? $client['short_name'] : '';
            $clientName = (isset($client['name'])) ? $client['name'] : '';
            $clientVersion = (isset($client['version'])) ? $client['version'] : '';
            $clientEngine = (isset($client['engine'])) ? $client['engine'] : '';
            $clientEngineVersion = (isset($client['engine_version'])) ? $client['engine_version'] : '';

            $output[$i] = new Document([
                'event' => $log['event'],
                'userId' => $log['userId'],
                'userEmail' => $log['data']['userEmail'] ?? null,
                'userName' => $log['data']['userName'] ?? null,
                'mode' => $log['data']['mode'] ?? null,
                'ip' => $log['ip'],
                'time' => $log['time'],

                'osCode' => $osCode,
                'osName' => $osName,
                'osVersion' => $osVersion,
                'clientType' => $clientType,
                'clientCode' => $clientCode,
                'clientName' => $clientName,
                'clientVersion' => $clientVersion,
                'clientEngine' => $clientEngine,
                'clientEngineVersion' => $clientEngineVersion,
                'deviceName' => $dd->getDeviceName(),
                'deviceBrand' => $dd->getBrandName(),
                'deviceModel' => $dd->getModel(),
            ]);

            $record = $geodb->get($log['ip']);

            if ($record) {
                $output[$i]['countryCode'] = $locale->getText('countries.'.strtolower($record['country']['iso_code']), false) ? \strtolower($record['country']['iso_code']) : '--';
                $output[$i]['countryName'] = $locale->getText('countries.'.strtolower($record['country']['iso_code']), $locale->getText('locale.country.unknown'));
            } else {
                $output[$i]['countryCode'] = '--';
                $output[$i]['countryName'] = $locale->getText('locale.country.unknown');
            }
        }

        $response->dynamic(new Document(['logs' => $output]), Response::MODEL_LOG_LIST);
    });

App::put('/v1/database/collections/:collectionId')
    ->desc('Update Collection')
    ->groups(['api', 'database'])
    ->label('scope', 'collections.write')
    ->label('event', 'database.collections.update')
    ->label('sdk.auth', [APP_AUTH_TYPE_KEY])
    ->label('sdk.namespace', 'database')
    ->label('sdk.method', 'updateCollection')
    ->label('sdk.description', '/docs/references/database/update-collection.md')
    ->label('sdk.response.code', Response::STATUS_CODE_OK)
    ->label('sdk.response.type', Response::CONTENT_TYPE_JSON)
    ->label('sdk.response.model', Response::MODEL_COLLECTION)
    ->param('collectionId', '', new UID(), 'Collection unique ID.')
    ->param('name', null, new Text(128), 'Collection name. Max length: 128 chars.')
    ->param('permission', null, new WhiteList(['document', 'collection']), 'Permissions type model to use for reading documents in this collection. You can use collection-level permission set once on the collection using the `read` and `write` params, or you can set document-level permission where each document read and write params will decide who has access to read and write to each document individually. [learn more about permissions](/docs/permissions) and get a full list of available permissions.')
    ->param('read', null, new Permissions(), 'An array of strings with read permissions. By default inherits the existing read permissions. [learn more about permissions](/docs/permissions) and get a full list of available permissions.', true)
    ->param('write', null, new Permissions(), 'An array of strings with write permissions. By default inherits the existing write permissions. [learn more about permissions](/docs/permissions) and get a full list of available permissions.', true)
    ->inject('response')
    ->inject('dbForInternal')
    ->inject('audits')
    ->action(function ($collectionId, $name, $permission, $read, $write, $response, $dbForInternal, $audits) {
        /** @var Appwrite\Utopia\Response $response */
        /** @var Utopia\Database\Database $dbForInternal */
        /** @var Appwrite\Event\Event $audits */

        $collection = $dbForInternal->getDocument('collections', $collectionId);

        if ($collection->isEmpty()) {
            throw new Exception('Collection not found', 404);
        }

        $read = (is_null($read)) ? ($collection->getRead() ?? []) : $read; // By default inherit read permissions
        $write = (is_null($write)) ? ($collection->getWrite() ?? []) : $write; // By default inherit write permissions

        try {
            $collection = $dbForInternal->updateDocument('collections', $collection->getId(), $collection
                ->setAttribute('$write', $write)
                ->setAttribute('$read', $read)
                ->setAttribute('name', $name)
                ->setAttribute('permission', $permission)
                ->setAttribute('dateUpdated', time())
                ->setAttribute('search', implode(' ', [$collectionId, $name]))
            );
        }
        catch (AuthorizationException $exception) {
            throw new Exception('Unauthorized permissions', 401);
        }
        catch (StructureException $exception) {
            throw new Exception('Bad structure. '.$exception->getMessage(), 400);
        }

        $audits
            ->setParam('event', 'database.collections.update')
            ->setParam('resource', 'collection/'.$collection->getId())
            ->setParam('data', $collection->getArrayCopy())
        ;

        $response->dynamic($collection, Response::MODEL_COLLECTION);
    });

App::delete('/v1/database/collections/:collectionId')
    ->desc('Delete Collection')
    ->groups(['api', 'database'])
    ->label('scope', 'collections.write')
    ->label('event', 'database.collections.delete')
    ->label('sdk.auth', [APP_AUTH_TYPE_KEY])
    ->label('sdk.namespace', 'database')
    ->label('sdk.method', 'deleteCollection')
    ->label('sdk.description', '/docs/references/database/delete-collection.md')
    ->label('sdk.response.code', Response::STATUS_CODE_NOCONTENT)
    ->label('sdk.response.model', Response::MODEL_NONE)
    ->param('collectionId', '', new UID(), 'Collection unique ID.')
    ->inject('response')
    ->inject('dbForInternal')
    ->inject('dbForExternal')
    ->inject('events')
    ->inject('audits')
    ->inject('deletes')
    ->action(function ($collectionId, $response, $dbForInternal, $dbForExternal, $events, $audits, $deletes) {
        /** @var Appwrite\Utopia\Response $response */
        /** @var Utopia\Database\Database $dbForInternal */
        /** @var Utopia\Database\Database $dbForExternal */
        /** @var Appwrite\Event\Event $events */
        /** @var Appwrite\Event\Event $audits */

        $collection = $dbForInternal->getDocument('collections', $collectionId);

        if ($collection->isEmpty()) {
            throw new Exception('Collection not found', 404);
        }

        $dbForExternal->deleteCollection($collectionId); // TDOD move to DB worker

        if (!$dbForInternal->deleteDocument('collections', $collectionId)) {
            throw new Exception('Failed to remove collection from DB', 500);
        }

        $events
            ->setParam('eventData', $response->output($collection, Response::MODEL_COLLECTION))
        ;

        $audits
            ->setParam('event', 'database.collections.delete')
            ->setParam('resource', 'collection/'.$collection->getId())
            ->setParam('data', $collection->getArrayCopy())
        ;

        $response->noContent();
    });

App::post('/v1/database/collections/:collectionId/attributes/string')
    ->desc('Create String Attribute')
    ->groups(['api', 'database'])
    ->label('event', 'database.attributes.create')
    ->label('scope', 'collections.write')
    ->label('sdk.auth', [APP_AUTH_TYPE_KEY])
    ->label('sdk.namespace', 'database')
    ->label('sdk.method', 'createStringAttribute')
    ->label('sdk.description', '/docs/references/database/create-attribute-string.md')
    ->label('sdk.response.code', Response::STATUS_CODE_CREATED)
    ->label('sdk.response.type', Response::CONTENT_TYPE_JSON)
    ->label('sdk.response.model', Response::MODEL_ATTRIBUTE)
    ->param('collectionId', '', new UID(), 'Collection unique ID. You can create a new collection using the Database service [server integration](/docs/server/database#createCollection).')
    ->param('attributeId', '', new Key(), 'Attribute ID.')
    ->param('size', null, new Integer(), 'Attribute size for text attributes, in number of characters.')
    ->param('required', null, new Boolean(), 'Is attribute required?')
    ->param('default', null, new Text(0), 'Default value for attribute when not provided. Cannot be set when attribute is required.', true)
    ->param('array', false, new Boolean(), 'Is attribute an array?', true)
    ->inject('response')
    ->inject('dbForInternal')
    ->inject('database')
    ->inject('audits')
    ->action(function ($collectionId, $attributeId, $size, $required, $default, $array, $response, $dbForInternal, $database, $audits) {
        /** @var Appwrite\Utopia\Response $response */
        /** @var Utopia\Database\Database $dbForInternal*/
        /** @var Utopia\Database\Database $dbForExternal*/
        /** @var Appwrite\Event\Event $database */
        /** @var Appwrite\Event\Event $audits */

        // Ensure attribute default is within required size
        $validator = new Text($size);
        if (!is_null($default) && !$validator->isValid($default)) {
            throw new Exception($validator->getDescription(), 400);
        }

        $attribute = createAttribute($collectionId, new Document([
            '$id' => $attributeId,
            'type' => Database::VAR_STRING,
            'size' => $size,
            'required' => $required,
            'default' => $default,
            'array' => $array,
        ]), $response, $dbForInternal, $database, $audits);

        $response->dynamic($attribute, Response::MODEL_ATTRIBUTE_STRING);
    });

App::post('/v1/database/collections/:collectionId/attributes/email')
    ->desc('Create Email Attribute')
    ->groups(['api', 'database'])
    ->label('event', 'database.attributes.create')
    ->label('scope', 'collections.write')
    ->label('sdk.namespace', 'database')
    ->label('sdk.auth', [APP_AUTH_TYPE_KEY])
    ->label('sdk.method', 'createEmailAttribute')
    ->label('sdk.description', '/docs/references/database/create-attribute-email.md')
    ->label('sdk.response.code', Response::STATUS_CODE_CREATED)
    ->label('sdk.response.type', Response::CONTENT_TYPE_JSON)
    ->label('sdk.response.model', Response::MODEL_ATTRIBUTE)
    ->param('collectionId', '', new UID(), 'Collection unique ID. You can create a new collection using the Database service [server integration](/docs/server/database#createCollection).')
    ->param('attributeId', '', new Key(), 'Attribute ID.')
    ->param('required', null, new Boolean(), 'Is attribute required?')
    ->param('default', null, new Email(), 'Default value for attribute when not provided. Cannot be set when attribute is required.', true)
    ->param('array', false, new Boolean(), 'Is attribute an array?', true)
    ->inject('response')
    ->inject('dbForInternal')
    ->inject('database')
    ->inject('audits')
    ->action(function ($collectionId, $attributeId, $required, $default, $array, $response, $dbForInternal, $database, $audits) {
        /** @var Appwrite\Utopia\Response $response */
        /** @var Utopia\Database\Database $dbForInternal*/
        /** @var Appwrite\Event\Event $database */
        /** @var Appwrite\Event\Event $audits */

        $attribute = createAttribute($collectionId, new Document([
            '$id' => $attributeId,
            'type' => Database::VAR_STRING,
            'size' => 254,
            'required' => $required,
            'default' => $default,
            'array' => $array,
            'format' => APP_DATABASE_ATTRIBUTE_EMAIL,
        ]), $response, $dbForInternal, $database, $audits);

        $response->dynamic($attribute, Response::MODEL_ATTRIBUTE_EMAIL);
    });

App::post('/v1/database/collections/:collectionId/attributes/ip')
    ->desc('Create IP Address Attribute')
    ->groups(['api', 'database'])
    ->label('event', 'database.attributes.create')
    ->label('scope', 'collections.write')
    ->label('sdk.namespace', 'database')
    ->label('sdk.auth', [APP_AUTH_TYPE_KEY])
    ->label('sdk.method', 'createIpAttribute')
    ->label('sdk.description', '/docs/references/database/create-attribute-ip.md')
    ->label('sdk.response.code', Response::STATUS_CODE_CREATED)
    ->label('sdk.response.type', Response::CONTENT_TYPE_JSON)
    ->label('sdk.response.model', Response::MODEL_ATTRIBUTE)
    ->param('collectionId', '', new UID(), 'Collection unique ID. You can create a new collection using the Database service [server integration](/docs/server/database#createCollection).')
    ->param('attributeId', '', new Key(), 'Attribute ID.')
    ->param('required', null, new Boolean(), 'Is attribute required?')
    ->param('default', null, new IP(), 'Default value for attribute when not provided. Cannot be set when attribute is required.', true)
    ->param('array', false, new Boolean(), 'Is attribute an array?', true)
    ->inject('response')
    ->inject('dbForInternal')
    ->inject('database')
    ->inject('audits')
    ->action(function ($collectionId, $attributeId, $required, $default, $array, $response, $dbForInternal, $database, $audits) {
        /** @var Appwrite\Utopia\Response $response */
        /** @var Utopia\Database\Database $dbForInternal*/
        /** @var Appwrite\Event\Event $database */
        /** @var Appwrite\Event\Event $audits */

        $attribute = createAttribute($collectionId, new Document([
            '$id' => $attributeId,
            'type' => Database::VAR_STRING,
            'size' => 39,
            'required' => $required,
            'default' => $default,
            'array' => $array,
            'format' => APP_DATABASE_ATTRIBUTE_IP,
        ]), $response, $dbForInternal, $database, $audits);

        $response->dynamic($attribute, Response::MODEL_ATTRIBUTE_IP);
    });

App::post('/v1/database/collections/:collectionId/attributes/url')
    ->desc('Create IP Address Attribute')
    ->groups(['api', 'database'])
    ->label('event', 'database.attributes.create')
    ->label('scope', 'collections.write')
    ->label('sdk.namespace', 'database')
    ->label('sdk.auth', [APP_AUTH_TYPE_KEY])
    ->label('sdk.method', 'createUrlAttribute')
    ->label('sdk.description', '/docs/references/database/create-attribute-url.md')
    ->label('sdk.response.code', Response::STATUS_CODE_CREATED)
    ->label('sdk.response.type', Response::CONTENT_TYPE_JSON)
    ->label('sdk.response.model', Response::MODEL_ATTRIBUTE)
    ->param('collectionId', '', new UID(), 'Collection unique ID. You can create a new collection using the Database service [server integration](/docs/server/database#createCollection).')
    ->param('attributeId', '', new Key(), 'Attribute ID.')
    ->param('required', null, new Boolean(), 'Is attribute required?')
    ->param('default', null, new URL(), 'Default value for attribute when not provided. Cannot be set when attribute is required.', true)
    ->param('array', false, new Boolean(), 'Is attribute an array?', true)
    ->inject('response')
    ->inject('dbForInternal')
    ->inject('database')
    ->inject('audits')
    ->action(function ($collectionId, $attributeId, $required, $default, $array, $response, $dbForInternal, $database, $audits) {
        /** @var Appwrite\Utopia\Response $response */
        /** @var Utopia\Database\Database $dbForExternal*/
        /** @var Appwrite\Event\Event $database */
        /** @var Appwrite\Event\Event $audits */

        $attribute = createAttribute($collectionId, new Document([
            '$id' => $attributeId,
            'type' => Database::VAR_STRING,
            'size' => 2000,
            'required' => $required,
            'default' => $default,
            'array' => $array,
            'format' => APP_DATABASE_ATTRIBUTE_URL,
        ]), $response, $dbForInternal, $database, $audits);

        $response->dynamic($attribute, Response::MODEL_ATTRIBUTE_URL);
    });

App::post('/v1/database/collections/:collectionId/attributes/integer')
    ->desc('Create Integer Attribute')
    ->groups(['api', 'database'])
    ->label('event', 'database.attributes.create')
    ->label('scope', 'collections.write')
    ->label('sdk.namespace', 'database')
    ->label('sdk.auth', [APP_AUTH_TYPE_KEY])
    ->label('sdk.method', 'createIntegerAttribute')
    ->label('sdk.description', '/docs/references/database/create-attribute-integer.md')
    ->label('sdk.response.code', Response::STATUS_CODE_CREATED)
    ->label('sdk.response.type', Response::CONTENT_TYPE_JSON)
    ->label('sdk.response.model', Response::MODEL_ATTRIBUTE)
    ->param('collectionId', '', new UID(), 'Collection unique ID. You can create a new collection using the Database service [server integration](/docs/server/database#createCollection).')
    ->param('attributeId', '', new Key(), 'Attribute ID.')
    ->param('required', null, new Boolean(), 'Is attribute required?')
    ->param('min', null, new Integer(), 'Minimum value to enforce on new documents', true)
    ->param('max', null, new Integer(), 'Maximum value to enforce on new documents', true)
    ->param('default', null, new Integer(), 'Default value for attribute when not provided. Cannot be set when attribute is required.', true)
    ->param('array', false, new Boolean(), 'Is attribute an array?', true)
    ->inject('response')
    ->inject('dbForInternal')
    ->inject('database')
    ->inject('audits')
    ->action(function ($collectionId, $attributeId, $required, $min, $max, $default, $array, $response, $dbForInternal, $database, $audits) {
        /** @var Appwrite\Utopia\Response $response */
        /** @var Utopia\Database\Database $dbForInternal*/
        /** @var Appwrite\Event\Event $database */
        /** @var Appwrite\Event\Event $audits */

        // Ensure attribute default is within range
        $min = (is_null($min)) ? PHP_INT_MIN : \intval($min);
        $max = (is_null($max)) ? PHP_INT_MAX : \intval($max);
        $validator = new Range($min, $max, Database::VAR_INTEGER);

        if (!is_null($default) && !$validator->isValid($default)) {
            throw new Exception($validator->getDescription(), 400);
        }

        $attribute = createAttribute($collectionId, new Document([
            '$id' => $attributeId,
            'type' => Database::VAR_INTEGER,
            'size' => 0,
            'required' => $required,
            'default' => $default,
            'array' => $array,
            'format' => APP_DATABASE_ATTRIBUTE_INT_RANGE,
            'formatOptions' => [
                'min' => $min,
                'max' => $max,
            ],
        ]), $response, $dbForInternal, $database, $audits);

        $formatOptions = $attribute->getAttribute('formatOptions', []);

        if (!empty($formatOptions)) {
            $attribute->setAttribute('min', \intval($formatOptions['min']));
            $attribute->setAttribute('max', \intval($formatOptions['max']));
        }

        $response->dynamic($attribute, Response::MODEL_ATTRIBUTE_INTEGER);
    });

App::post('/v1/database/collections/:collectionId/attributes/float')
    ->desc('Create Float Attribute')
    ->groups(['api', 'database'])
    ->label('event', 'database.attributes.create')
    ->label('scope', 'collections.write')
    ->label('sdk.namespace', 'database')
    ->label('sdk.auth', [APP_AUTH_TYPE_KEY])
    ->label('sdk.method', 'createFloatAttribute')
    ->label('sdk.description', '/docs/references/database/create-attribute-float.md')
    ->label('sdk.response.code', Response::STATUS_CODE_CREATED)
    ->label('sdk.response.type', Response::CONTENT_TYPE_JSON)
    ->label('sdk.response.model', Response::MODEL_ATTRIBUTE)
    ->param('collectionId', '', new UID(), 'Collection unique ID. You can create a new collection using the Database service [server integration](/docs/server/database#createCollection).')
    ->param('attributeId', '', new Key(), 'Attribute ID.')
    ->param('required', null, new Boolean(), 'Is attribute required?')
    ->param('min', null, new FloatValidator(), 'Minimum value to enforce on new documents', true)
    ->param('max', null, new FloatValidator(), 'Maximum value to enforce on new documents', true)
    ->param('default', null, new FloatValidator(), 'Default value for attribute when not provided. Cannot be set when attribute is required.', true)
    ->param('array', false, new Boolean(), 'Is attribute an array?', true)
    ->inject('response')
    ->inject('dbForInternal')
    ->inject('database')
    ->inject('audits')
    ->action(function ($collectionId, $attributeId, $required, $min, $max, $default, $array, $response, $dbForInternal, $database, $audits) {
        /** @var Appwrite\Utopia\Response $response */
        /** @var Utopia\Database\Database $dbForInternal*/
        /** @var Appwrite\Event\Event $database */
        /** @var Appwrite\Event\Event $audits */

        // Ensure attribute default is within range
        $min = (is_null($min)) ? PHP_FLOAT_MIN : \floatval($min);
        $max = (is_null($max)) ? PHP_FLOAT_MAX : \floatval($max);
        $validator = new Range($min, $max, Database::VAR_FLOAT);

        if (!is_null($default) && !$validator->isValid($default)) {
            throw new Exception($validator->getDescription(), 400);
        }

        $attribute = createAttribute($collectionId, new Document([
            '$id' => $attributeId,
            'type' => Database::VAR_FLOAT,
            'required' => $required,
            'size' => 0,
            'default' => $default,
            'array' => $array,
            'format' => APP_DATABASE_ATTRIBUTE_FLOAT_RANGE,
            'formatOptions' => [
                'min' => $min,
                'max' => $max,
            ],
        ]), $response, $dbForInternal, $database, $audits);

        $formatOptions = $attribute->getAttribute('formatOptions', []);

        if (!empty($formatOptions)) {
            $attribute->setAttribute('min', \floatval($formatOptions['min']));
            $attribute->setAttribute('max', \floatval($formatOptions['max']));
        }

        $response->dynamic($attribute, Response::MODEL_ATTRIBUTE_FLOAT);
    });

App::post('/v1/database/collections/:collectionId/attributes/boolean')
    ->desc('Create Boolean Attribute')
    ->groups(['api', 'database'])
    ->label('event', 'database.attributes.create')
    ->label('scope', 'collections.write')
    ->label('sdk.namespace', 'database')
    ->label('sdk.auth', [APP_AUTH_TYPE_KEY])
    ->label('sdk.method', 'createBooleanAttribute')
    ->label('sdk.description', '/docs/references/database/create-attribute-boolean.md')
    ->label('sdk.response.code', Response::STATUS_CODE_CREATED)
    ->label('sdk.response.type', Response::CONTENT_TYPE_JSON)
    ->label('sdk.response.model', Response::MODEL_ATTRIBUTE)
    ->param('collectionId', '', new UID(), 'Collection unique ID. You can create a new collection using the Database service [server integration](/docs/server/database#createCollection).')
    ->param('attributeId', '', new Key(), 'Attribute ID.')
    ->param('required', null, new Boolean(), 'Is attribute required?')
    ->param('default', null, new Boolean(), 'Default value for attribute when not provided. Cannot be set when attribute is required.', true)
    ->param('array', false, new Boolean(), 'Is attribute an array?', true)
    ->inject('response')
    ->inject('dbForInternal')
    ->inject('database')
    ->inject('audits')
    ->action(function ($collectionId, $attributeId, $required, $default, $array, $response, $dbForInternal, $database, $audits) {
        /** @var Appwrite\Utopia\Response $response */
        /** @var Utopia\Database\Database $dbForInternal*/
        /** @var Appwrite\Event\Event $database */
        /** @var Appwrite\Event\Event $audits */

        $attribute = createAttribute($collectionId, new Document([
            '$id' => $attributeId,
            'type' => Database::VAR_BOOLEAN,
            'size' => 0,
            'required' => $required,
            'default' => $default,
            'array' => $array,
        ]), $response, $dbForInternal, $database, $audits);

        $response->dynamic($attribute, Response::MODEL_ATTRIBUTE_BOOLEAN);
    });

App::get('/v1/database/collections/:collectionId/attributes')
    ->desc('List Attributes')
    ->groups(['api', 'database'])
    ->label('scope', 'collections.read')
    ->label('sdk.auth', [APP_AUTH_TYPE_KEY])
    ->label('sdk.namespace', 'database')
    ->label('sdk.method', 'listAttributes')
    ->label('sdk.description', '/docs/references/database/list-attributes.md')
    ->label('sdk.response.code', Response::STATUS_CODE_OK)
    ->label('sdk.response.type', Response::CONTENT_TYPE_JSON)
    ->label('sdk.response.model', Response::MODEL_ATTRIBUTE_LIST)
    ->param('collectionId', '', new UID(), 'Collection unique ID. You can create a new collection using the Database service [server integration](/docs/server/database#createCollection).')
    ->inject('response')
    ->inject('dbForInternal')
    ->action(function ($collectionId, $response, $dbForInternal) {
        /** @var Appwrite\Utopia\Response $response */
        /** @var Utopia\Database\Database $dbForInternal */

        $collection = $dbForInternal->getDocument('collections', $collectionId);

        if ($collection->isEmpty()) {
            throw new Exception('Collection not found', 404);
        }

        $attributes = $collection->getAttribute('attributes');

        $response->dynamic(new Document([
            'sum' => \count($attributes),
            'attributes' => $attributes
        ]), Response::MODEL_ATTRIBUTE_LIST);
    });

App::get('/v1/database/collections/:collectionId/attributes/:attributeId')
    ->desc('Get Attribute')
    ->groups(['api', 'database'])
    ->label('scope', 'collections.read')
    ->label('sdk.auth', [APP_AUTH_TYPE_KEY])
    ->label('sdk.namespace', 'database')
    ->label('sdk.method', 'getAttribute')
    ->label('sdk.description', '/docs/references/database/get-attribute.md')
    ->label('sdk.response.code', Response::STATUS_CODE_OK)
    ->label('sdk.response.type', Response::CONTENT_TYPE_JSON)
    ->label('sdk.response.model', Response::MODEL_ATTRIBUTE)
    ->param('collectionId', '', new UID(), 'Collection unique ID. You can create a new collection using the Database service [server integration](/docs/server/database#createCollection).')
    ->param('attributeId', '', new Key(), 'Attribute ID.')
    ->inject('response')
    ->inject('dbForInternal')
    ->action(function ($collectionId, $attributeId, $response, $dbForInternal) {
        /** @var Appwrite\Utopia\Response $response */
        /** @var Utopia\Database\Database $dbForInternal */

        $collection = $dbForInternal->getDocument('collections', $collectionId);

        if (empty($collection)) {
            throw new Exception('Collection not found', 404);
        }

        $attribute = $collection->find('$id', $attributeId, 'attributes');

        if (!$attribute) {
            throw new Exception('Attribute not found', 404);
        }

        // Select response model based on type and format
        $type = $attribute->getAttribute('type');
        $format = $attribute->getAttribute('format');

        $model = match($type) {
            Database::VAR_BOOLEAN => Response::MODEL_ATTRIBUTE_BOOLEAN,
            Database::VAR_INTEGER => Response::MODEL_ATTRIBUTE_INTEGER,
            Database::VAR_FLOAT => Response::MODEL_ATTRIBUTE_FLOAT,
            Database::VAR_STRING => match($format) {
                APP_DATABASE_ATTRIBUTE_EMAIL => Response::MODEL_ATTRIBUTE_EMAIL,
                APP_DATABASE_ATTRIBUTE_IP => Response::MODEL_ATTRIBUTE_IP,
                APP_DATABASE_ATTRIBUTE_URL => Response::MODEL_ATTRIBUTE_URL,
                default => Response::MODEL_ATTRIBUTE_STRING,
            },
            default => Response::MODEL_ATTRIBUTE,
        };

        $response->dynamic($attribute, $model);
    });

App::delete('/v1/database/collections/:collectionId/attributes/:attributeId')
    ->desc('Delete Attribute')
    ->groups(['api', 'database'])
    ->label('scope', 'collections.write')
    ->label('event', 'database.attributes.delete')
    ->label('sdk.auth', [APP_AUTH_TYPE_KEY])
    ->label('sdk.namespace', 'database')
    ->label('sdk.method', 'deleteAttribute')
    ->label('sdk.description', '/docs/references/database/delete-attribute.md')
    ->label('sdk.response.code', Response::STATUS_CODE_NOCONTENT)
    ->label('sdk.response.model', Response::MODEL_NONE)
    ->param('collectionId', '', new UID(), 'Collection unique ID. You can create a new collection using the Database service [server integration](/docs/server/database#createCollection).')
    ->param('attributeId', '', new Key(), 'Attribute ID.')
    ->inject('response')
    ->inject('dbForInternal')
    ->inject('database')
    ->inject('events')
    ->inject('audits')
    ->action(function ($collectionId, $attributeId, $response, $dbForInternal, $database, $events, $audits) {
        /** @var Appwrite\Utopia\Response $response */
        /** @var Utopia\Database\Database $dbForInternal */
        /** @var Appwrite\Event\Event $database */
        /** @var Appwrite\Event\Event $events */
        /** @var Appwrite\Event\Event $audits */

        $collection = $dbForInternal->getDocument('collections', $collectionId);

        if ($collection->isEmpty()) {
            throw new Exception('Collection not found', 404);
        }

        $attribute = $dbForInternal->getDocument('attributes', $collectionId.'_'.$attributeId);

        if (empty($attribute->getId())) {
            throw new Exception('Attribute not found', 404);
        }

        $attribute = $dbForInternal->updateDocument('attributes', $attribute->getId(), $attribute->setAttribute('status', 'deleting'));
        $dbForInternal->purgeDocument('collections', $collectionId);

        $database
            ->setParam('type', DATABASE_TYPE_DELETE_ATTRIBUTE)
            ->setParam('collection', $collection)
            ->setParam('document', $attribute)
        ;

        $events
            ->setParam('payload', $response->output($attribute, Response::MODEL_ATTRIBUTE))
        ;

        $audits
            ->setParam('event', 'database.attributes.delete')
            ->setParam('resource', 'collection/'.$collection->getId())
            ->setParam('data', $attribute->getArrayCopy())
        ;

        $response->noContent();
    });

App::post('/v1/database/collections/:collectionId/indexes')
    ->desc('Create Index')
    ->groups(['api', 'database'])
    ->label('event', 'database.indexes.create')
    ->label('scope', 'collections.write')
    ->label('sdk.auth', [APP_AUTH_TYPE_KEY])
    ->label('sdk.namespace', 'database')
    ->label('sdk.method', 'createIndex')
    ->label('sdk.description', '/docs/references/database/create-index.md')
    ->label('sdk.response.code', Response::STATUS_CODE_CREATED)
    ->label('sdk.response.type', Response::CONTENT_TYPE_JSON)
    ->label('sdk.response.model', Response::MODEL_INDEX)
    ->param('collectionId', '', new UID(), 'Collection unique ID. You can create a new collection using the Database service [server integration](/docs/server/database#createCollection).')
    ->param('indexId', null, new Key(), 'Index ID.')
    ->param('type', null, new WhiteList([Database::INDEX_KEY, Database::INDEX_FULLTEXT, Database::INDEX_UNIQUE, Database::INDEX_SPATIAL, Database::INDEX_ARRAY]), 'Index type.')
    ->param('attributes', null, new ArrayList(new Key()), 'Array of attributes to index.')
    ->param('orders', [], new ArrayList(new WhiteList(['ASC', 'DESC'], false, Database::VAR_STRING)), 'Array of index orders.', true)
    ->inject('response')
    ->inject('dbForInternal')
    ->inject('database')
    ->inject('audits')
    ->action(function ($collectionId, $indexId, $type, $attributes, $orders, $response, $dbForInternal, $database, $audits) {
        /** @var Appwrite\Utopia\Response $response */
        /** @var Utopia\Database\Database $dbForInternal */
        /** @var Appwrite\Event\Event $database */
        /** @var Appwrite\Event\Event $audits */

        $collection = $dbForInternal->getDocument('collections', $collectionId);

        if ($collection->isEmpty()) {
            throw new Exception('Collection not found', 404);
        }

        $count = $dbForInternal->count('indexes', [
            new Query('collectionId', Query::TYPE_EQUAL, [$collectionId])
        ], 61);

        $limit = 64 - MariaDB::getNumberOfDefaultIndexes();

        if ($count >= $limit) {
            throw new Exception('Index limit exceeded', 400);
        }

        // Convert Document[] to array of attribute metadata
        $oldAttributes = \array_map(function ($a) {
            return $a->getArrayCopy();
        }, $collection->getAttribute('attributes'));

        // lengths hidden by default
        $lengths = [];

        // set attribute size as length for strings, null otherwise
        foreach ($attributes as $key => $attribute) {
            // find attribute metadata in collection document
            $attributeIndex = \array_search($attribute, array_column($oldAttributes, 'key'));

            if ($attributeIndex === false) {
                throw new Exception('Unknown attribute: ' . $attribute, 400);
            }

            $attributeType = $oldAttributes[$attributeIndex]['type'];
            $attributeSize = $oldAttributes[$attributeIndex]['size'];

            // Only set length for indexes on strings
            $lengths[$key] = ($attributeType === Database::VAR_STRING) ? $attributeSize : null;
        }

        try {
            $index = $dbForInternal->createDocument('indexes', new Document([
                '$id' => $collectionId.'_'.$indexId,
                'key' => $indexId,
                'status' => 'processing', // processing, available, failed, deleting
                'collectionId' => $collectionId,
                'type' => $type,
                'attributes' => $attributes,
                'lengths' => $lengths,
                'orders' => $orders,
            ]));
        } catch (DuplicateException $th) {
            throw new Exception('Index already exists', 409);
        }

        $dbForInternal->purgeDocument('collections', $collectionId);

        $database
            ->setParam('type', DATABASE_TYPE_CREATE_INDEX)
            ->setParam('collection', $collection)
            ->setParam('document', $index)
        ;

        $audits
            ->setParam('event', 'database.indexes.create')
            ->setParam('resource', 'collection/'.$collection->getId())
            ->setParam('data', $index->getArrayCopy())
        ;

        $response->setStatusCode(Response::STATUS_CODE_CREATED);
        $response->dynamic($index, Response::MODEL_INDEX);
    });

App::get('/v1/database/collections/:collectionId/indexes')
    ->desc('List Indexes')
    ->groups(['api', 'database'])
    ->label('scope', 'collections.read')
    ->label('sdk.auth', [APP_AUTH_TYPE_KEY])
    ->label('sdk.namespace', 'database')
    ->label('sdk.method', 'listIndexes')
    ->label('sdk.description', '/docs/references/database/list-indexes.md')
    ->label('sdk.response.code', Response::STATUS_CODE_OK)
    ->label('sdk.response.type', Response::CONTENT_TYPE_JSON)
    ->label('sdk.response.model', Response::MODEL_INDEX_LIST)
    ->param('collectionId', '', new UID(), 'Collection unique ID. You can create a new collection using the Database service [server integration](/docs/server/database#createCollection).')
    ->inject('response')
    ->inject('dbForInternal')
    ->action(function ($collectionId, $response, $dbForInternal) {
        /** @var Appwrite\Utopia\Response $response */
        /** @var Utopia\Database\Database $dbForInternal */

        $collection = $dbForInternal->getDocument('collections', $collectionId);

        if ($collection->isEmpty()) {
            throw new Exception('Collection not found', 404);
        }

        $indexes = $collection->getAttribute('indexes');

        $indexes = array_map(function ($index) use ($collection) {
            return new Document([\array_merge($index, [
                'collectionId' => $collection->getId(),
            ])]);
        }, $indexes);

        $response->dynamic(new Document([
            'sum' => \count($indexes),
            'attributes' => $indexes,
        ]), Response::MODEL_INDEX_LIST);
    });

App::get('/v1/database/collections/:collectionId/indexes/:indexId')
    ->desc('Get Index')
    ->groups(['api', 'database'])
    ->label('scope', 'collections.read')
    ->label('sdk.auth', [APP_AUTH_TYPE_KEY])
    ->label('sdk.namespace', 'database')
    ->label('sdk.method', 'getIndex')
    ->label('sdk.description', '/docs/references/database/get-index.md')
    ->label('sdk.response.code', Response::STATUS_CODE_OK)
    ->label('sdk.response.type', Response::CONTENT_TYPE_JSON)
    ->label('sdk.response.model', Response::MODEL_INDEX)
    ->param('collectionId', '', new UID(), 'Collection unique ID. You can create a new collection using the Database service [server integration](/docs/server/database#createCollection).')
    ->param('indexId', null, new Key(), 'Index ID.')
    ->inject('response')
    ->inject('dbForInternal')
    ->action(function ($collectionId, $indexId, $response, $dbForInternal) {
        /** @var Appwrite\Utopia\Response $response */
        /** @var Utopia\Database\Database $dbForInternal */

        $collection = $dbForInternal->getDocument('collections', $collectionId);

        if ($collection->isEmpty()) {
            throw new Exception('Collection not found', 404);
        }

        $indexes = $collection->getAttribute('indexes');

        // Search for index
        $indexIndex = array_search($indexId, array_column($indexes, '$id'));

        if ($indexIndex === false) {
            throw new Exception('Index not found', 404);
        }

        $index = new Document([\array_merge($indexes[$indexIndex], [
            'collectionId' => $collectionId,
        ])]);
        
        $response->dynamic($index, Response::MODEL_INDEX);
    });

App::delete('/v1/database/collections/:collectionId/indexes/:indexId')
    ->desc('Delete Index')
    ->groups(['api', 'database'])
    ->label('scope', 'collections.write')
    ->label('event', 'database.indexes.delete')
    ->label('sdk.auth', [APP_AUTH_TYPE_KEY])
    ->label('sdk.namespace', 'database')
    ->label('sdk.method', 'deleteIndex')
    ->label('sdk.description', '/docs/references/database/delete-index.md')
    ->label('sdk.response.code', Response::STATUS_CODE_NOCONTENT)
    ->label('sdk.response.model', Response::MODEL_NONE)
    ->param('collectionId', null, new UID(), 'Collection unique ID. You can create a new collection using the Database service [server integration](/docs/server/database#createCollection).')
    ->param('indexId', '', new Key(), 'Index ID.')
    ->inject('response')
    ->inject('dbForInternal')
    ->inject('database')
    ->inject('events')
    ->inject('audits')
    ->action(function ($collectionId, $indexId, $response, $dbForInternal, $database, $events, $audits) {
        /** @var Appwrite\Utopia\Response $response */
        /** @var Utopia\Database\Database $dbForInternal */
        /** @var Appwrite\Event\Event $database */
        /** @var Appwrite\Event\Event $events */
        /** @var Appwrite\Event\Event $audits */

        $collection = $dbForInternal->getDocument('collections', $collectionId);

        if ($collection->isEmpty()) {
            throw new Exception('Collection not found', 404);
        }

        $index = $dbForInternal->getDocument('indexes', $collectionId.'_'.$indexId);

        if (empty($index->getId())) {
            throw new Exception('Index not found', 404);
        }

        $index = $dbForInternal->updateDocument('indexes', $index->getId(), $index->setAttribute('status', 'deleting'));
        $dbForInternal->purgeDocument('collections', $collectionId);

        $database
            ->setParam('type', DATABASE_TYPE_DELETE_INDEX)
            ->setParam('collection', $collection)
            ->setParam('document', $index)
        ;

        $events
            ->setParam('payload', $response->output($index, Response::MODEL_INDEX))
        ;

        $audits
            ->setParam('event', 'database.indexes.delete')
            ->setParam('resource', 'collection/'.$collection->getId())
            ->setParam('data', $index->getArrayCopy())
        ;

        $response->noContent();
    });

App::post('/v1/database/collections/:collectionId/documents')
    ->desc('Create Document')
    ->groups(['api', 'database'])
    ->label('event', 'database.documents.create')
    ->label('scope', 'documents.write')
    ->label('sdk.auth', [APP_AUTH_TYPE_SESSION, APP_AUTH_TYPE_KEY, APP_AUTH_TYPE_JWT])
    ->label('sdk.namespace', 'database')
    ->label('sdk.method', 'createDocument')
    ->label('sdk.description', '/docs/references/database/create-document.md')
    ->label('sdk.response.code', Response::STATUS_CODE_CREATED)
    ->label('sdk.response.type', Response::CONTENT_TYPE_JSON)
    ->label('sdk.response.model', Response::MODEL_DOCUMENT)
    ->param('documentId', '', new CustomId(), 'Unique Id. Choose your own unique ID or pass the string `unique()` to auto generate it. Valid chars are a-z, A-Z, 0-9, period, hyphen, and underscore. Can\'t start with a special char. Max length is 36 chars.')
    ->param('collectionId', null, new UID(), 'Collection unique ID. You can create a new collection with validation rules using the Database service [server integration](/docs/server/database#createCollection).')
    ->param('data', [], new JSON(), 'Document data as JSON object.')
    ->param('read', null, new Permissions(), 'An array of strings with read permissions. By default only the current user is granted with read permissions. [learn more about permissions](/docs/permissions) and get a full list of available permissions.', true)
    ->param('write', null, new Permissions(), 'An array of strings with write permissions. By default only the current user is granted with write permissions. [learn more about permissions](/docs/permissions) and get a full list of available permissions.', true)
    ->inject('response')
    ->inject('dbForInternal')
    ->inject('dbForExternal')
    ->inject('user')
    ->inject('audits')
    ->action(function ($documentId, $collectionId, $data, $read, $write, $response, $dbForInternal, $dbForExternal, $user, $audits) {
        /** @var Appwrite\Utopia\Response $response */
        /** @var Utopia\Database\Database $dbForInternal */
        /** @var Utopia\Database\Database $dbForExternal */
        /** @var Utopia\Database\Document $user */
        /** @var Appwrite\Event\Event $audits */
    
        $data = (\is_string($data)) ? \json_decode($data, true) : $data; // Cast to JSON array

        if (empty($data)) {
            throw new Exception('Missing payload', 400);
        }

        if (isset($data['$id'])) {
            throw new Exception('$id is not allowed for creating new documents, try update instead', 400);
        }
        
        $collection = $dbForInternal->getDocument('collections', $collectionId);

        if ($collection->isEmpty()) {
            throw new Exception('Collection not found', 404);
        }

        $data['$collection'] = $collection->getId(); // Adding this param to make API easier for developers
        $data['$id'] = $documentId == 'unique()' ? $dbForExternal->getId() : $documentId;
        $data['$read'] = (is_null($read) && !$user->isEmpty()) ? ['user:'.$user->getId()] : $read ?? []; //  By default set read permissions for user
        $data['$write'] = (is_null($write) && !$user->isEmpty()) ? ['user:'.$user->getId()] : $write ?? []; //  By default set write permissions for user

        try {
            $document = $dbForExternal->createDocument($collectionId, new Document($data));
        }
        catch (StructureException $exception) {
            throw new Exception($exception->getMessage(), 400);
        }
        catch (DuplicateException $exception) {
            throw new Exception('Document already exists', 409);
        }

        $audits
            ->setParam('event', 'database.documents.create')
            ->setParam('resource', 'document/'.$document->getId())
            ->setParam('data', $document->getArrayCopy())
        ;

        $response->setStatusCode(Response::STATUS_CODE_CREATED);
        $response->dynamic($document, Response::MODEL_DOCUMENT);
    });

App::get('/v1/database/collections/:collectionId/documents')
    ->desc('List Documents')
    ->groups(['api', 'database'])
    ->label('scope', 'documents.read')
    ->label('sdk.auth', [APP_AUTH_TYPE_SESSION, APP_AUTH_TYPE_KEY, APP_AUTH_TYPE_JWT])
    ->label('sdk.namespace', 'database')
    ->label('sdk.method', 'listDocuments')
    ->label('sdk.description', '/docs/references/database/list-documents.md')
    ->label('sdk.response.code', Response::STATUS_CODE_OK)
    ->label('sdk.response.type', Response::CONTENT_TYPE_JSON)
    ->label('sdk.response.model', Response::MODEL_DOCUMENT_LIST)
    ->param('collectionId', '', new UID(), 'Collection unique ID. You can create a new collection using the Database service [server integration](/docs/server/database#createCollection).')
    ->param('queries', [], new ArrayList(new Text(128)), 'Array of query strings.', true)
    ->param('limit', 25, new Range(0, 100), 'Maximum number of documents to return in response.  Use this value to manage pagination. By default will return maximum 25 results. Maximum of 100 results allowed per request.', true)
    ->param('offset', 0, new Range(0, 900000000), 'Offset value. The default value is 0. Use this param to manage pagination.', true)
    ->param('after', '', new UID(), 'ID of the document used as the starting point for the query, excluding the document itself. Should be used for efficient pagination when working with large sets of data.', true)
    ->param('orderAttributes', [], new ArrayList(new Text(128)), 'Array of attributes used to sort results.', true)
    ->param('orderTypes', [], new ArrayList(new WhiteList(['DESC', 'ASC'], true)), 'Array of order directions for sorting attribtues. Possible values are DESC for descending order, or ASC for ascending order.', true)
    ->inject('response')
    ->inject('dbForInternal')
    ->inject('dbForExternal')
    ->action(function ($collectionId, $queries, $limit, $offset, $after, $orderAttributes, $orderTypes, $response, $dbForInternal, $dbForExternal) {
        /** @var Appwrite\Utopia\Response $response */
        /** @var Utopia\Database\Database $dbForInternal */
        /** @var Utopia\Database\Database $dbForExternal */

        $collection = $dbForInternal->getDocument('collections', $collectionId);

        if ($collection->isEmpty()) {
            throw new Exception('Collection not found', 404);
        }

        $queries = \array_map(function ($query) {
            return Query::parse($query);
        }, $queries);

        // TODO@kodumbeats use strict query validation
        $validator = new QueriesValidator(new QueryValidator($collection->getAttribute('attributes', [])), $collection->getAttribute('indexes', []), false);

        if (!$validator->isValid($queries)) {
            throw new Exception($validator->getDescription(), 400);
        }

        if (!empty($after)) {
            $afterDocument = $dbForExternal->getDocument($collectionId, $after);

            if ($afterDocument->isEmpty()) {
                throw new Exception("Document '{$after}' for the 'after' value not found.", 400);
            }
        }

        $response->dynamic(new Document([
            'sum' => $dbForExternal->count($collectionId, $queries, APP_LIMIT_COUNT),
            'documents' => $dbForExternal->find($collectionId, $queries, $limit, $offset, $orderAttributes, $orderTypes, $afterDocument ?? null),
        ]), Response::MODEL_DOCUMENT_LIST);
    });

App::get('/v1/database/collections/:collectionId/documents/:documentId')
    ->desc('Get Document')
    ->groups(['api', 'database'])
    ->label('scope', 'documents.read')
    ->label('sdk.auth', [APP_AUTH_TYPE_SESSION, APP_AUTH_TYPE_KEY, APP_AUTH_TYPE_JWT])
    ->label('sdk.namespace', 'database')
    ->label('sdk.method', 'getDocument')
    ->label('sdk.description', '/docs/references/database/get-document.md')
    ->label('sdk.response.code', Response::STATUS_CODE_OK)
    ->label('sdk.response.type', Response::CONTENT_TYPE_JSON)
    ->label('sdk.response.model', Response::MODEL_DOCUMENT)
    ->param('collectionId', null, new UID(), 'Collection unique ID. You can create a new collection using the Database service [server integration](/docs/server/database#createCollection).')
    ->param('documentId', null, new UID(), 'Document unique ID.')
    ->inject('response')
    ->inject('dbForInternal')
    ->inject('dbForExternal')
    ->action(function ($collectionId, $documentId, $response, $dbForInternal, $dbForExternal) {
        /** @var Appwrite\Utopia\Response $response */
        /** @var Utopia\Database\Database $$dbForInternal */
        /** @var Utopia\Database\Database $dbForExternal */

        $collection = $dbForInternal->getDocument('collections', $collectionId);

        if ($collection->isEmpty()) {
            throw new Exception('Collection not found', 404);
        }

        $document = $dbForExternal->getDocument($collectionId, $documentId);

        if ($document->isEmpty()) {
            throw new Exception('No document found', 404);
        }

        $response->dynamic($document, Response::MODEL_DOCUMENT);
    });

App::patch('/v1/database/collections/:collectionId/documents/:documentId')
    ->desc('Update Document')
    ->groups(['api', 'database'])
    ->label('event', 'database.documents.update')
    ->label('scope', 'documents.write')
    ->label('sdk.auth', [APP_AUTH_TYPE_SESSION, APP_AUTH_TYPE_KEY, APP_AUTH_TYPE_JWT])
    ->label('sdk.namespace', 'database')
    ->label('sdk.method', 'updateDocument')
    ->label('sdk.description', '/docs/references/database/update-document.md')
    ->label('sdk.response.code', Response::STATUS_CODE_OK)
    ->label('sdk.response.type', Response::CONTENT_TYPE_JSON)
    ->label('sdk.response.model', Response::MODEL_DOCUMENT)
    ->param('collectionId', null, new UID(), 'Collection unique ID. You can create a new collection with validation rules using the Database service [server integration](/docs/server/database#createCollection).')
    ->param('documentId', null, new UID(), 'Document unique ID.')
    ->param('data', [], new JSON(), 'Document data as JSON object.')
    ->param('read', null, new Permissions(), 'An array of strings with read permissions. By default inherits the existing read permissions. [learn more about permissions](/docs/permissions) and get a full list of available permissions.', true)
    ->param('write', null, new Permissions(), 'An array of strings with write permissions. By default inherits the existing write permissions. [learn more about permissions](/docs/permissions) and get a full list of available permissions.', true)
    ->inject('response')
    ->inject('dbForInternal')
    ->inject('dbForExternal')
    ->inject('audits')
    ->action(function ($collectionId, $documentId, $data, $read, $write, $response, $dbForInternal, $dbForExternal, $audits) {
        /** @var Appwrite\Utopia\Response $response */
        /** @var Utopia\Database\Database $dbForInternal */
        /** @var Utopia\Database\Database $dbForExternal */
        /** @var Appwrite\Event\Event $audits */

        $collection = $dbForInternal->getDocument('collections', $collectionId);

        if ($collection->isEmpty()) {
            throw new Exception('Collection not found', 404);
        }

        $document = $dbForExternal->getDocument($collectionId, $documentId);

        if ($document->isEmpty()) {
            throw new Exception('Document not found', 404);
        }

        $data = (\is_string($data)) ? \json_decode($data, true) : $data; // Cast to JSON array

        if (empty($data)) {
            throw new Exception('Missing payload', 400);
        }
 
        if (!\is_array($data)) {
            throw new Exception('Data param should be a valid JSON object', 400);
        }

        $data = \array_merge($document->getArrayCopy(), $data);

        $data['$collection'] = $collection->getId(); // Make sure user don't switch collectionID
        $data['$id'] = $document->getId(); // Make sure user don't switch document unique ID
        $data['$read'] = (is_null($read)) ? ($document->getRead() ?? []) : $read; // By default inherit read permissions
        $data['$write'] = (is_null($write)) ? ($document->getWrite() ?? []) : $write; // By default inherit write permissions

        try {
            $document = $dbForExternal->updateDocument($collection->getId(), $document->getId(), new Document($data));
        }
        catch (AuthorizationException $exception) {
            throw new Exception('Unauthorized permissions', 401);
        }
        catch (DuplicateException $exception) {
            throw new Exception('Document already exists', 409);
        }
        catch (StructureException $exception) {
            throw new Exception($exception->getMessage(), 400);
        }

        $audits
            ->setParam('event', 'database.documents.update')
            ->setParam('resource', 'document/'.$document->getId())
            ->setParam('data', $document->getArrayCopy())
        ;

        $response->dynamic($document, Response::MODEL_DOCUMENT);
    });

App::delete('/v1/database/collections/:collectionId/documents/:documentId')
    ->desc('Delete Document')
    ->groups(['api', 'database'])
    ->label('scope', 'documents.write')
    ->label('event', 'database.documents.delete')
    ->label('sdk.auth', [APP_AUTH_TYPE_SESSION, APP_AUTH_TYPE_KEY, APP_AUTH_TYPE_JWT])
    ->label('sdk.namespace', 'database')
    ->label('sdk.method', 'deleteDocument')
    ->label('sdk.description', '/docs/references/database/delete-document.md')
    ->label('sdk.response.code', Response::STATUS_CODE_NOCONTENT)
    ->label('sdk.response.model', Response::MODEL_NONE)
    ->param('collectionId', null, new UID(), 'Collection unique ID. You can create a new collection using the Database service [server integration](/docs/server/database#createCollection).')
    ->param('documentId', null, new UID(), 'Document unique ID.')
    ->inject('response')
    ->inject('dbForInternal')
    ->inject('dbForExternal')
    ->inject('events')
    ->inject('audits')
    ->action(function ($collectionId, $documentId, $response, $dbForInternal, $dbForExternal, $events, $audits) {
        /** @var Appwrite\Utopia\Response $response */
        /** @var Utopia\Database\Database $dbForExternal */
        /** @var Appwrite\Event\Event $events */
        /** @var Appwrite\Event\Event $audits */

        $collection = $dbForInternal->getDocument('collections', $collectionId);

        if ($collection->isEmpty()) {
            throw new Exception('Collection not found', 404);
        }

        $document = $dbForExternal->getDocument($collectionId, $documentId);

        if ($document->isEmpty()) {
            throw new Exception('No document found', 404);
        }

        $dbForExternal->deleteDocument($collectionId, $documentId);

        $events
            ->setParam('eventData', $response->output($document, Response::MODEL_DOCUMENT))
        ;

        $audits
            ->setParam('event', 'database.documents.delete')
            ->setParam('resource', 'document/'.$document->getId())
            ->setParam('data', $document->getArrayCopy()) // Audit document in case of malicious or disastrous action
        ;

        $response->noContent();
    });<|MERGE_RESOLUTION|>--- conflicted
+++ resolved
@@ -109,13 +109,8 @@
 
     $audits
         ->setParam('event', 'database.attributes.create')
-<<<<<<< HEAD
-        ->setParam('resource', 'database/collection/'.$collection->getId())
+        ->setParam('resource', 'collection/'.$collection->getId())
         ->setParam('data', $clone)
-=======
-        ->setParam('resource', 'collection/'.$collection->getId())
-        ->setParam('data', $attribute)
->>>>>>> ec858cd7
     ;
 
     $response->setStatusCode(Response::STATUS_CODE_CREATED);
