--- conflicted
+++ resolved
@@ -604,18 +604,12 @@
 
         //TODO check merge read write permissions
 
-<<<<<<< HEAD
         if (!empty($read)) { // Overwrite permissions only when passed
             $data['$permissions']['read'] = $read;
         }
-=======
-            if (!empty($write)) { // Overwrite permissions only when passed
-                $data['$permissions']['write'] = $write;
-            }
->>>>>>> c8a8f465
 
         if (!empty($write)) { // Overwrite permissions only when passed
-            $data['$permissions']['write'] = $read;
+            $data['$permissions']['write'] = $write;
         }
 
         $data = \array_merge($document->getArrayCopy(), $data);
