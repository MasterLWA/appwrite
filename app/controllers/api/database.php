--- conflicted
+++ resolved
@@ -79,15 +79,10 @@
             ->setParam('data', $data->getArrayCopy())
         ;
 
-<<<<<<< HEAD
-        $response->setStatusCode(Response::STATUS_CODE_CREATED);
-        $response->dynamic($data, Response::MODEL_COLLECTION);
-=======
         $response
             ->setStatusCode(Response::STATUS_CODE_CREATED)
             ->dynamic($data, Response::MODEL_COLLECTION)
         ;
->>>>>>> 1e1e1a43
     }, ['response', 'projectDB', 'audits']);
 
 App::get('/v1/database/collections')
@@ -364,14 +359,8 @@
 
         $response
             ->setStatusCode(Response::STATUS_CODE_CREATED)
-<<<<<<< HEAD
-        ;
-
-        $response->dynamic($data, Response::MODEL_ANY);
-=======
             ->dynamic($data, Response::MODEL_ANY)
         ;
->>>>>>> 1e1e1a43
     }, ['response', 'projectDB', 'audits']);
 
 App::get('/v1/database/collections/:collectionId/documents')
