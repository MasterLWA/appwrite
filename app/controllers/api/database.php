--- conflicted
+++ resolved
@@ -71,17 +71,12 @@
         }
     }
 
-<<<<<<< HEAD
     // Must throw here since dbForExternal->createAttribute is performed by db worker
     if ($required && $default) {
         throw new Exception('Cannot set default value for required attribute', 400);
     }
 
-    try {
-        $attribute = $dbForInternal->createDocument('attributes', new Document([
-=======
     $attribute = new Document([
->>>>>>> 3c05a43e
             '$id' => $collectionId.'_'.$attributeId,
             'key' => $attributeId,
             'collectionId' => $collectionId,
