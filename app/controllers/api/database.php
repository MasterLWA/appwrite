<?php

use Utopia\App;
use Appwrite\Extend\Exception;
use Utopia\Audit\Audit;
use Utopia\Validator\Boolean;
use Utopia\Validator\FloatValidator;
use Utopia\Validator\Integer;
use Utopia\Validator\Range;
use Utopia\Validator\WhiteList;
use Utopia\Validator\Text;
use Utopia\Validator\ArrayList;
use Utopia\Validator\JSON;
use Utopia\Database\Database;
use Utopia\Database\Document;
use Utopia\Database\Query;
use Utopia\Database\Adapter\MariaDB;
use Utopia\Database\Validator\Authorization;
use Utopia\Database\Validator\Key;
use Utopia\Database\Validator\Permissions;
use Utopia\Database\Validator\QueryValidator;
use Utopia\Database\Validator\Queries as QueriesValidator;
use Utopia\Database\Validator\Structure;
use Utopia\Database\Validator\UID;
use Utopia\Database\Exception\Authorization as AuthorizationException;
use Utopia\Database\Exception\Duplicate as DuplicateException;
use Utopia\Database\Exception\Limit as LimitException;
use Utopia\Database\Exception\Structure as StructureException;
use Appwrite\Auth\Auth;
use Appwrite\Network\Validator\Email;
use Appwrite\Network\Validator\IP;
use Appwrite\Network\Validator\URL;
use Appwrite\Utopia\Database\Validator\CustomId;
use Appwrite\Utopia\Response;
use Appwrite\Detector\Detector;
use Appwrite\Event\Event;
use Appwrite\Stats\Stats;

/**
 * Create attribute of varying type
 *
 * @param string $collectionId
 * @param Utopia\Database\Document $attribute
 * @param Appwrite\Utopia\Response $response
 * @param Utopia\Database\Database $dbForProject
 * @param Appwrite\Event\Event $database
 * @param Appwrite\Event\Event $audits
 * @param Appwrite\Stats\Stats $usage
 *
 * @return Document Newly created attribute document
 */
function createAttribute(string $collectionId, Document $attribute, Response $response, Database $dbForProject, Event $database, Event $audits, Stats $usage): Document
{
    $key = $attribute->getAttribute('key');
    $type = $attribute->getAttribute('type', '');
    $size = $attribute->getAttribute('size', 0);
    $required = $attribute->getAttribute('required', true);
    $signed = $attribute->getAttribute('signed', true); // integers are signed by default 
    $array = $attribute->getAttribute('array', false);
    $format = $attribute->getAttribute('format', '');
    $formatOptions = $attribute->getAttribute('formatOptions', []);
    $filters = $attribute->getAttribute('filters', []); // filters are hidden from the endpoint 
    $default = $attribute->getAttribute('default');

    $collection = $dbForProject->getDocument('collections', $collectionId);

    if ($collection->isEmpty()) {
        throw new Exception('Collection not found', 404, Exception::COLLECTION_NOT_FOUND);
    }

    if (!empty($format)) {
        if (!Structure::hasFormat($format, $type)) {
            throw new Exception("Format {$format} not available for {$type} attributes.", 400, Exception::ATTRIBUTE_FORMAT_UNSUPPORTED);
        }
    }

    // Must throw here since dbForProject->createAttribute is performed by db worker
    if ($required && $default) {
        throw new Exception('Cannot set default value for required attribute', 400, Exception::ATTRIBUTE_DEFAULT_UNSUPPORTED);
    }

    if ($array && $default) {
        throw new Exception('Cannot set default value for array attributes', 400, Exception::ATTRIBUTE_DEFAULT_UNSUPPORTED);
    }

    try {
        $attribute = new Document([
            '$id' => $collectionId.'_'.$key,
            'key' => $key,
            'collectionId' => $collectionId,
            'type' => $type,
            'status' => 'processing', // processing, available, failed, deleting, stuck
            'size' => $size,
            'required' => $required,
            'signed' => $signed,
            'default' => $default,
            'array' => $array,
            'format' => $format,
            'formatOptions' => $formatOptions,
            'filters' => $filters,
        ]);

        $dbForProject->checkAttribute($collection, $attribute);
        $attribute = $dbForProject->createDocument('attributes', $attribute);
    }
    catch (DuplicateException $exception) {
        throw new Exception('Attribute already exists', 409, Exception::ATTRIBUTE_ALREADY_EXISTS);
    }
    catch (LimitException $exception) {
        throw new Exception('Attribute limit exceeded', 400, Exception::ATTRIBUTE_LIMIT_EXCEEDED);
    }

    $dbForProject->deleteCachedDocument('collections', $collectionId);
    $dbForProject->deleteCachedCollection('collection_' . $collectionId);

    // Pass clone of $attribute object to workers
    // so we can later modify Document to fit response model
    $clone = clone $attribute;

    $database
        ->setParam('type', DATABASE_TYPE_CREATE_ATTRIBUTE)
        ->setParam('collection', $collection)
        ->setParam('document', $clone)
    ;

    $usage->setParam('database.collections.update', 1);

    $audits
        ->setParam('event', 'database.attributes.create')
        ->setParam('resource', 'collection/'.$collectionId)
        ->setParam('data', $clone)
    ;

    $response->setStatusCode(Response::STATUS_CODE_CREATED);

    return $attribute;
};

App::post('/v1/database/collections')
    ->desc('Create Collection')
    ->groups(['api', 'database'])
    ->label('event', 'database.collections.create')
    ->label('scope', 'collections.write')
    ->label('sdk.auth', [APP_AUTH_TYPE_KEY])
    ->label('sdk.namespace', 'database')
    ->label('sdk.method', 'createCollection')
    ->label('sdk.description', '/docs/references/database/create-collection.md')
    ->label('sdk.response.code', Response::STATUS_CODE_CREATED)
    ->label('sdk.response.type', Response::CONTENT_TYPE_JSON)
    ->label('sdk.response.model', Response::MODEL_COLLECTION)
    ->param('collectionId', '', new CustomId(), 'Unique Id. Choose your own unique ID or pass the string "unique()" to auto generate it. Valid chars are a-z, A-Z, 0-9, period, hyphen, and underscore. Can\'t start with a special char. Max length is 36 chars.')
    ->param('name', '', new Text(128), 'Collection name. Max length: 128 chars.')
    ->param('permission', null, new WhiteList(['document', 'collection']), 'Permissions type model to use for reading documents in this collection. You can use collection-level permission set once on the collection using the `read` and `write` params, or you can set document-level permission where each document read and write params will decide who has access to read and write to each document individually. [learn more about permissions](https://appwrite.io/docs/permissions) and get a full list of available permissions.')
    ->param('read', null, new Permissions(), 'An array of strings with read permissions. By default no user is granted with any read permissions. [learn more about permissions](https://appwrite.io/docs/permissions) and get a full list of available permissions.')
    ->param('write', null, new Permissions(), 'An array of strings with write permissions. By default no user is granted with any write permissions. [learn more about permissions](https://appwrite.io/docs/permissions) and get a full list of available permissions.')
    ->inject('response')
    ->inject('dbForProject')
    ->inject('audits')
    ->inject('usage')
    ->action(function ($collectionId, $name, $permission, $read, $write, $response, $dbForProject, $audits, $usage) {
        /** @var Appwrite\Utopia\Response $response */
        /** @var Utopia\Database\Database $dbForProject*/
        /** @var Appwrite\Event\Event $audits */
        /** @var Appwrite\Stats\Stats $usage */

        $collectionId = $collectionId == 'unique()' ? $dbForProject->getId() : $collectionId;

        try {
            $collection = $dbForProject->createDocument('collections', new Document([
                '$id' => $collectionId,
                '$read' => $read ?? [], // Collection permissions for collection documents (based on permission model)
                '$write' => $write ?? [], // Collection permissions for collection documents (based on permission model)
                'permission' => $permission, // Permissions model type (document vs collection)
                'dateCreated' => time(),
                'dateUpdated' => time(),
                'enabled' => true,
                'name' => $name,
                'search' => implode(' ', [$collectionId, $name]),
            ]));

            $dbForProject->createCollection('collection_' . $collectionId);
        } catch (DuplicateException $th) {
            throw new Exception('Collection already exists', 409, Exception::COLLECTION_ALREADY_EXISTS);
        } catch (LimitException $th) {
            throw new Exception('Collection limit exceeded', 400, Exception::COLLECTION_LIMIT_EXCEEDED);
        }

        $audits
            ->setParam('event', 'database.collections.create')
            ->setParam('resource', 'collection/'.$collectionId)
            ->setParam('data', $collection->getArrayCopy())
        ;

        $usage->setParam('database.collections.create', 1);

        $response->setStatusCode(Response::STATUS_CODE_CREATED);
        $response->dynamic($collection, Response::MODEL_COLLECTION);
    });

App::get('/v1/database/collections')
    ->desc('List Collections')
    ->groups(['api', 'database'])
    ->label('scope', 'collections.read')
    ->label('sdk.auth', [APP_AUTH_TYPE_KEY])
    ->label('sdk.namespace', 'database')
    ->label('sdk.method', 'listCollections')
    ->label('sdk.description', '/docs/references/database/list-collections.md')
    ->label('sdk.response.code', Response::STATUS_CODE_OK)
    ->label('sdk.response.type', Response::CONTENT_TYPE_JSON)
    ->label('sdk.response.model', Response::MODEL_COLLECTION_LIST)
    ->param('search', '', new Text(256), 'Search term to filter your list results. Max length: 256 chars.', true)
    ->param('limit', 25, new Range(0, 100), 'Maximum number of collection to return in response. By default will return maximum 25 results. Maximum of 100 results allowed per request.', true)
    ->param('offset', 0, new Range(0, APP_LIMIT_COUNT), 'Offset value. The default value is 0. Use this param to manage pagination. [learn more about pagination](https://appwrite.io/docs/pagination)', true)
    ->param('cursor', '', new UID(), 'ID of the collection used as the starting point for the query, excluding the collection itself. Should be used for efficient pagination when working with large sets of data.', true)
    ->param('cursorDirection', Database::CURSOR_AFTER, new WhiteList([Database::CURSOR_AFTER, Database::CURSOR_BEFORE]), 'Direction of the cursor.', true)
    ->param('orderType', 'ASC', new WhiteList(['ASC', 'DESC'], true), 'Order result by ASC or DESC order.', true)
    ->inject('response')
    ->inject('dbForProject')
    ->inject('usage')
    ->action(function ($search, $limit, $offset, $cursor, $cursorDirection, $orderType, $response, $dbForProject, $usage) {
        /** @var Appwrite\Utopia\Response $response */
        /** @var Utopia\Database\Database $dbForProject */

        if (!empty($cursor)) {
            $cursorCollection = $dbForProject->getDocument('collections', $cursor);

            if ($cursorCollection->isEmpty()) {
                throw new Exception("Collection '{$cursor}' for the 'cursor' value not found.", 400, Exception::COLLECTION_NOT_FOUND);
            }
        }

        $queries = [];

        if (!empty($search)) {
            $queries[] = new Query('search', Query::TYPE_SEARCH, [$search]);
        }

        $usage->setParam('database.collections.read', 1);

        $response->dynamic(new Document([
            'collections' => $dbForProject->find('collections', $queries, $limit, $offset, [], [$orderType], $cursorCollection ?? null, $cursorDirection),
            'sum' => $dbForProject->count('collections', $queries, APP_LIMIT_COUNT),
        ]), Response::MODEL_COLLECTION_LIST);
    });

App::get('/v1/database/collections/:collectionId')
    ->desc('Get Collection')
    ->groups(['api', 'database'])
    ->label('scope', 'collections.read')
    ->label('sdk.auth', [APP_AUTH_TYPE_KEY])
    ->label('sdk.namespace', 'database')
    ->label('sdk.method', 'getCollection')
    ->label('sdk.description', '/docs/references/database/get-collection.md')
    ->label('sdk.response.code', Response::STATUS_CODE_OK)
    ->label('sdk.response.type', Response::CONTENT_TYPE_JSON)
    ->label('sdk.response.model', Response::MODEL_COLLECTION)
    ->param('collectionId', '', new UID(), 'Collection ID.')
    ->inject('response')
    ->inject('dbForProject')
    ->inject('usage')
    ->action(function ($collectionId, $response, $dbForProject, $usage) {
        /** @var Appwrite\Utopia\Response $response */
        /** @var Utopia\Database\Database $dbForProject */

        $collection = $dbForProject->getDocument('collections', $collectionId);

        if ($collection->isEmpty()) {
            throw new Exception('Collection not found', 404, Exception::COLLECTION_NOT_FOUND);
        }

        $usage->setParam('database.collections.read', 1);

        $response->dynamic($collection, Response::MODEL_COLLECTION);
    });

App::get('/v1/database/usage')
    ->desc('Get usage stats for the database')
    ->groups(['api', 'database'])
    ->label('scope', 'collections.read')
    ->label('sdk.auth', [APP_AUTH_TYPE_ADMIN])
    ->label('sdk.namespace', 'database')
    ->label('sdk.method', 'getUsage')
    ->label('sdk.response.code', Response::STATUS_CODE_OK)
    ->label('sdk.response.type', Response::CONTENT_TYPE_JSON)
    ->label('sdk.response.model', Response::MODEL_USAGE_DATABASE)
    ->param('range', '30d', new WhiteList(['24h', '7d', '30d', '90d'], true), 'Date range.', true)
    ->inject('response')
    ->inject('dbForProject')
    ->action(function ($range, $response, $dbForProject) {
        /** @var Appwrite\Utopia\Response $response */
        /** @var Utopia\Database\Database $dbForConsole */
        /** @var Utopia\Database\Database $dbForProject */
        /** @var Utopia\Registry\Registry $register */

        $usage = [];
        if (App::getEnv('_APP_USAGE_STATS', 'enabled') == 'enabled') {
            $periods = [
                '24h' => [
                    'period' => '30m',
                    'limit' => 48,
                ],
                '7d' => [
                    'period' => '1d',
                    'limit' => 7,
                ],
                '30d' => [
                    'period' => '1d',
                    'limit' => 30,
                ],
                '90d' => [
                    'period' => '1d',
                    'limit' => 90,
                ],
            ];

            $metrics = [
                'database.documents.count',
                'database.collections.count',
                'database.collections.create',
                'database.collections.read',
                'database.collections.update',
                'database.collections.delete',
                'database.documents.create',
                'database.documents.read',
                'database.documents.update',
                'database.documents.delete'
            ];

            $stats = [];

            Authorization::skip(function() use ($dbForProject, $periods, $range, $metrics, &$stats) {
                foreach ($metrics as $metric) {
                    $limit = $periods[$range]['limit'];
                    $period = $periods[$range]['period'];

                    $requestDocs = $dbForProject->find('stats', [
                        new Query('period', Query::TYPE_EQUAL, [$period]),
                        new Query('metric', Query::TYPE_EQUAL, [$metric]),
                    ], $limit, 0, ['time'], [Database::ORDER_DESC]);

                    $stats[$metric] = [];
                    foreach ($requestDocs as $requestDoc) {
                        $stats[$metric][] = [
                            'value' => $requestDoc->getAttribute('value'),
                            'date' => $requestDoc->getAttribute('time'),
                        ];
                    }

                    // backfill metrics with empty values for graphs
                    $backfill = $limit - \count($requestDocs);
                    while ($backfill > 0) {
                        $last = $limit - $backfill - 1; // array index of last added metric
                        $diff = match($period) { // convert period to seconds for unix timestamp math
                            '30m' => 1800,
                            '1d' => 86400,
                        };
                        $stats[$metric][] = [
                            'value' => 0,
                            'date' => ($stats[$metric][$last]['date'] ?? \time()) - $diff, // time of last metric minus period
                        ];
                        $backfill--;
                    }
                    // TODO@kodumbeats explore performance if query is ordered by time ASC
                    $stats[$metric] = array_reverse($stats[$metric]);
                }
            });

            $usage = new Document([
                'range' => $range,
                'documentsCount' => $stats["database.documents.count"],
                'collectionsCount' => $stats["database.collections.count"],
                'documentsCreate' =>  $stats["database.documents.create"],
                'documentsRead' =>  $stats["database.documents.read"],
                'documentsUpdate' => $stats["database.documents.update"],
                'documentsDelete' => $stats["database.documents.delete"],
                'collectionsCreate' => $stats["database.collections.create"],
                'collectionsRead' =>  $stats["database.collections.read"],
                'collectionsUpdate' => $stats["database.collections.update"],
                'collectionsDelete' => $stats["database.collections.delete"],
            ]);
        }

        $response->dynamic($usage, Response::MODEL_USAGE_DATABASE);
    });

App::get('/v1/database/:collectionId/usage')
    ->desc('Get usage stats for a collection')
    ->groups(['api', 'database'])
    ->label('scope', 'collections.read')
    ->label('sdk.auth', [APP_AUTH_TYPE_ADMIN])
    ->label('sdk.namespace', 'database')
    ->label('sdk.method', 'getCollectionUsage')
    ->label('sdk.response.code', Response::STATUS_CODE_OK)
    ->label('sdk.response.type', Response::CONTENT_TYPE_JSON)
    ->label('sdk.response.model', Response::MODEL_USAGE_COLLECTION)
    ->param('range', '30d', new WhiteList(['24h', '7d', '30d', '90d'], true), 'Date range.', true)
    ->param('collectionId', '', new UID(), 'Collection ID.')
    ->inject('response')
    ->inject('dbForProject')
    ->action(function ($range, $collectionId, $response, $dbForProject) {
        /** @var Appwrite\Utopia\Response $response */
        /** @var Utopia\Database\Database $dbForProject */
        /** @var Utopia\Registry\Registry $register */

        $collection = $dbForProject->getCollection('collection_' . $collectionId);

        if ($collection->isEmpty()) {
            throw new Exception('Collection not found', 404, Exception::COLLECTION_NOT_FOUND);
        }

        $usage = [];
        if(App::getEnv('_APP_USAGE_STATS', 'enabled') == 'enabled') {
            $periods = [
                '24h' => [
                    'period' => '30m',
                    'limit' => 48,
                ],
                '7d' => [
                    'period' => '1d',
                    'limit' => 7,
                ],
                '30d' => [
                    'period' => '1d',
                    'limit' => 30,
                ],
                '90d' => [
                    'period' => '1d',
                    'limit' => 90,
                ],
            ];

            $metrics = [
                "database.collections.$collectionId.documents.count",
                "database.collections.$collectionId.documents.create",
                "database.collections.$collectionId.documents.read",
                "database.collections.$collectionId.documents.update",
                "database.collections.$collectionId.documents.delete",
            ];

            $stats = [];

            Authorization::skip(function() use ($dbForProject, $periods, $range, $metrics, &$stats) {
                foreach ($metrics as $metric) {
                    $limit = $periods[$range]['limit'];
                    $period = $periods[$range]['period'];

                    $requestDocs = $dbForProject->find('stats', [
                        new Query('period', Query::TYPE_EQUAL, [$period]),
                        new Query('metric', Query::TYPE_EQUAL, [$metric]),
                    ], $limit, 0, ['time'], [Database::ORDER_DESC]);

                    $stats[$metric] = [];
                    foreach ($requestDocs as $requestDoc) {
                        $stats[$metric][] = [
                            'value' => $requestDoc->getAttribute('value'),
                            'date' => $requestDoc->getAttribute('time'),
                        ];
                    }

                    // backfill metrics with empty values for graphs
                    $backfill = $limit - \count($requestDocs);
                    while ($backfill > 0) {
                        $last = $limit - $backfill - 1; // array index of last added metric
                        $diff = match($period) { // convert period to seconds for unix timestamp math
                            '30m' => 1800,
                            '1d' => 86400,
                        };
                        $stats[$metric][] = [
                            'value' => 0,
                            'date' => ($stats[$metric][$last]['date'] ?? \time()) - $diff, // time of last metric minus period
                        ];
                        $backfill--;
                    }
                    $stats[$metric] = array_reverse($stats[$metric]);
                }
            });

            $usage = new Document([
                'range' => $range,
                'documentsCount' => $stats["database.collections.$collectionId.documents.count"],
                'documentsCreate' => $stats["database.collections.$collectionId.documents.create"],
                'documentsRead' => $stats["database.collections.$collectionId.documents.read"],
                'documentsUpdate' =>  $stats["database.collections.$collectionId.documents.update"],
                'documentsDelete' =>  $stats["database.collections.$collectionId.documents.delete"]
            ]);
        }

        $response->dynamic($usage, Response::MODEL_USAGE_COLLECTION);
    });

App::get('/v1/database/collections/:collectionId/logs')
    ->desc('List Collection Logs')
    ->groups(['api', 'database'])
    ->label('scope', 'collections.read')
    ->label('sdk.auth', [APP_AUTH_TYPE_ADMIN])
    ->label('sdk.namespace', 'database')
    ->label('sdk.method', 'listCollectionLogs')
    ->label('sdk.description', '/docs/references/database/get-collection-logs.md')
    ->label('sdk.response.code', Response::STATUS_CODE_OK)
    ->label('sdk.response.type', Response::CONTENT_TYPE_JSON)
    ->label('sdk.response.model', Response::MODEL_LOG_LIST)
    ->param('collectionId', '', new UID(), 'Collection ID.')
    ->param('limit', 25, new Range(0, 100), 'Maximum number of logs to return in response. By default will return maximum 25 results. Maximum of 100 results allowed per request.', true)
    ->param('offset', 0, new Range(0, APP_LIMIT_COUNT), 'Offset value. The default value is 0. Use this value to manage pagination. [learn more about pagination](https://appwrite.io/docs/pagination)', true)
    ->inject('response')
    ->inject('dbForProject')
    ->inject('locale')
    ->inject('geodb')
    ->action(function ($collectionId, $limit, $offset, $response, $dbForProject, $locale, $geodb) {
        /** @var Appwrite\Utopia\Response $response */
        /** @var Utopia\Database\Document $project */
        /** @var Utopia\Database\Database $dbForProject */
        /** @var Utopia\Locale\Locale $locale */
        /** @var MaxMind\Db\Reader $geodb */

        $collection = $dbForProject->getCollection('collection_' . $collectionId);

        if ($collection->isEmpty()) {
            throw new Exception('Collection not found', 404, Exception::COLLECTION_NOT_FOUND);
        }

        $audit = new Audit($dbForProject);
        $resource = 'collection/'.$collectionId;
        $logs = $audit->getLogsByResource($resource, $limit, $offset);

        $output = [];

        foreach ($logs as $i => &$log) {
            $log['userAgent'] = (!empty($log['userAgent'])) ? $log['userAgent'] : 'UNKNOWN';

            $detector = new Detector($log['userAgent']);
            $detector->skipBotDetection(); // OPTIONAL: If called, bot detection will completely be skipped (bots will be detected as regular devices then)

            $os = $detector->getOS();
            $client = $detector->getClient();
            $device = $detector->getDevice();

            $output[$i] = new Document([
                'event' => $log['event'],
                'userId' => $log['userId'],
                'userEmail' => $log['data']['userEmail'] ?? null,
                'userName' => $log['data']['userName'] ?? null,
                'mode' => $log['data']['mode'] ?? null,
                'ip' => $log['ip'],
                'time' => $log['time'],
                'osCode' => $os['osCode'],
                'osName' => $os['osName'],
                'osVersion' => $os['osVersion'],
                'clientType' => $client['clientType'],
                'clientCode' => $client['clientCode'],
                'clientName' => $client['clientName'],
                'clientVersion' => $client['clientVersion'],
                'clientEngine' => $client['clientEngine'],
                'clientEngineVersion' => $client['clientEngineVersion'],
                'deviceName' => $device['deviceName'],
                'deviceBrand' => $device['deviceBrand'],
                'deviceModel' => $device['deviceModel']
            ]);

            $record = $geodb->get($log['ip']);

            if ($record) {
                $output[$i]['countryCode'] = $locale->getText('countries.'.strtolower($record['country']['iso_code']), false) ? \strtolower($record['country']['iso_code']) : '--';
                $output[$i]['countryName'] = $locale->getText('countries.'.strtolower($record['country']['iso_code']), $locale->getText('locale.country.unknown'));
            } else {
                $output[$i]['countryCode'] = '--';
                $output[$i]['countryName'] = $locale->getText('locale.country.unknown');
            }
        }

        $response->dynamic(new Document([
            'sum' => $audit->countLogsByResource($resource),
            'logs' => $output,
        ]), Response::MODEL_LOG_LIST);
    });

App::put('/v1/database/collections/:collectionId')
    ->desc('Update Collection')
    ->groups(['api', 'database'])
    ->label('scope', 'collections.write')
    ->label('event', 'database.collections.update')
    ->label('sdk.auth', [APP_AUTH_TYPE_KEY])
    ->label('sdk.namespace', 'database')
    ->label('sdk.method', 'updateCollection')
    ->label('sdk.description', '/docs/references/database/update-collection.md')
    ->label('sdk.response.code', Response::STATUS_CODE_OK)
    ->label('sdk.response.type', Response::CONTENT_TYPE_JSON)
    ->label('sdk.response.model', Response::MODEL_COLLECTION)
    ->param('collectionId', '', new UID(), 'Collection ID.')
    ->param('name', null, new Text(128), 'Collection name. Max length: 128 chars.')
    ->param('permission', null, new WhiteList(['document', 'collection']), 'Permissions type model to use for reading documents in this collection. You can use collection-level permission set once on the collection using the `read` and `write` params, or you can set document-level permission where each document read and write params will decide who has access to read and write to each document individually. [learn more about permissions](https://appwrite.io/docs/permissions) and get a full list of available permissions.')
    ->param('read', null, new Permissions(), 'An array of strings with read permissions. By default inherits the existing read permissions. [learn more about permissions](https://appwrite.io/docs/permissions) and get a full list of available permissions.', true)
    ->param('write', null, new Permissions(), 'An array of strings with write permissions. By default inherits the existing write permissions. [learn more about permissions](https://appwrite.io/docs/permissions) and get a full list of available permissions.', true)
    ->param('enabled', true, new Boolean(), 'Is collection enabled?', true)
    ->inject('response')
    ->inject('dbForProject')
    ->inject('audits')
    ->inject('usage')
    ->action(function ($collectionId, $name, $permission, $read, $write, $enabled, $response, $dbForProject, $audits, $usage) {
        /** @var Appwrite\Utopia\Response $response */
        /** @var Utopia\Database\Database $dbForProject */
        /** @var Appwrite\Event\Event $audits */
        /** @var Appwrite\Stats\Stats $usage */

        $collection = $dbForProject->getDocument('collections', $collectionId);

        if ($collection->isEmpty()) {
            throw new Exception('Collection not found', 404, Exception::COLLECTION_NOT_FOUND);
        }

        $read ??= $collection->getRead() ?? []; // By default inherit read permissions
        $write ??= $collection->getWrite() ?? []; // By default inherit write permissions
        $enabled ??= $collection->getAttribute('enabled', true);

        try {
            $collection = $dbForProject->updateDocument('collections', $collectionId, $collection
                ->setAttribute('$write', $write)
                ->setAttribute('$read', $read)
                ->setAttribute('name', $name)
                ->setAttribute('permission', $permission)
                ->setAttribute('dateUpdated', time())
                ->setAttribute('enabled', $enabled)
                ->setAttribute('search', implode(' ', [$collectionId, $name]))
            );
        }
        catch (AuthorizationException $exception) {
            throw new Exception('Unauthorized permissions', 401, Exception::USER_UNAUTHORIZED);
        }
        catch (StructureException $exception) {
            throw new Exception('Bad structure. '.$exception->getMessage(), 400, Exception::DOCUMENT_INVALID_STRUCTURE);
        }

        $usage->setParam('database.collections.update', 1);

        $audits
            ->setParam('event', 'database.collections.update')
            ->setParam('resource', 'collection/'.$collectionId)
            ->setParam('data', $collection->getArrayCopy())
        ;

        $response->dynamic($collection, Response::MODEL_COLLECTION);
    });

App::delete('/v1/database/collections/:collectionId')
    ->desc('Delete Collection')
    ->groups(['api', 'database'])
    ->label('scope', 'collections.write')
    ->label('event', 'database.collections.delete')
    ->label('sdk.auth', [APP_AUTH_TYPE_KEY])
    ->label('sdk.namespace', 'database')
    ->label('sdk.method', 'deleteCollection')
    ->label('sdk.description', '/docs/references/database/delete-collection.md')
    ->label('sdk.response.code', Response::STATUS_CODE_NOCONTENT)
    ->label('sdk.response.model', Response::MODEL_NONE)
    ->param('collectionId', '', new UID(), 'Collection ID.')
    ->inject('response')
    ->inject('dbForProject')
    ->inject('events')
    ->inject('audits')
    ->inject('deletes')
    ->inject('usage')
    ->action(function ($collectionId, $response, $dbForProject, $events, $audits, $deletes, $usage) {
        /** @var Appwrite\Utopia\Response $response */
        /** @var Utopia\Database\Database $dbForProject */
        /** @var Appwrite\Event\Event $events */
        /** @var Appwrite\Event\Event $audits */
        /** @var Appwrite\Stats\Stats $audits */

        $collection = $dbForProject->getDocument('collections', $collectionId);

        if ($collection->isEmpty()) {
            throw new Exception('Collection not found', 404, Exception::COLLECTION_NOT_FOUND);
        }

        if (!$dbForProject->deleteDocument('collections', $collectionId)) {
            throw new Exception('Failed to remove collection from DB', 500, Exception::GENERAL_SERVER_ERROR);
        }

        $dbForProject->deleteCachedCollection('collection_' . $collectionId);

        $deletes
            ->setParam('type', DELETE_TYPE_DOCUMENT)
            ->setParam('document', $collection)
        ;

        $usage->setParam('database.collections.delete', 1);

        $events
            ->setParam('eventData', $response->output($collection, Response::MODEL_COLLECTION))
        ;

        $audits
            ->setParam('event', 'database.collections.delete')
            ->setParam('resource', 'collection/'.$collectionId)
            ->setParam('data', $collection->getArrayCopy())
        ;

        $response->noContent();
    });

App::post('/v1/database/collections/:collectionId/attributes/string')
    ->desc('Create String Attribute')
    ->groups(['api', 'database'])
    ->label('event', 'database.attributes.create')
    ->label('scope', 'collections.write')
    ->label('sdk.auth', [APP_AUTH_TYPE_KEY])
    ->label('sdk.namespace', 'database')
    ->label('sdk.method', 'createStringAttribute')
    ->label('sdk.description', '/docs/references/database/create-string-attribute.md')
    ->label('sdk.response.code', Response::STATUS_CODE_CREATED)
    ->label('sdk.response.type', Response::CONTENT_TYPE_JSON)
    ->label('sdk.response.model', Response::MODEL_ATTRIBUTE_STRING)
    ->param('collectionId', '', new UID(), 'Collection ID. You can create a new collection using the Database service [server integration](https://appwrite.io/docs/server/database#createCollection).')
    ->param('key', '', new Key(), 'Attribute Key.')
    ->param('size', null, new Range(1, APP_DATABASE_ATTRIBUTE_STRING_MAX_LENGTH, Range::TYPE_INTEGER), 'Attribute size for text attributes, in number of characters.')
    ->param('required', null, new Boolean(), 'Is attribute required?')
    ->param('default', null, new Text(0), 'Default value for attribute when not provided. Cannot be set when attribute is required.', true)
    ->param('array', false, new Boolean(), 'Is attribute an array?', true)
    ->inject('response')
    ->inject('dbForProject')
    ->inject('database')
    ->inject('audits')
    ->inject('usage')
    ->action(function ($collectionId, $key, $size, $required, $default, $array, $response, $dbForProject, $database, $audits, $usage) {
        /** @var Appwrite\Utopia\Response $response */
        /** @var Utopia\Database\Database $dbForProject*/
        /** @var Appwrite\Event\Event $database */
        /** @var Appwrite\Event\Event $audits */
        /** @var Appwrite\Stats\Stats $usage */

        // Ensure attribute default is within required size
        $validator = new Text($size);
        if (!is_null($default) && !$validator->isValid($default)) {
            throw new Exception($validator->getDescription(), 400, Exception::ATTRIBUTE_VALUE_INVALID);
        }

        $attribute = createAttribute($collectionId, new Document([
            'key' => $key,
            'type' => Database::VAR_STRING,
            'size' => $size,
            'required' => $required,
            'default' => $default,
            'array' => $array,
        ]), $response, $dbForProject, $database, $audits, $usage);

        $response->dynamic($attribute, Response::MODEL_ATTRIBUTE_STRING);
    });

App::post('/v1/database/collections/:collectionId/attributes/email')
    ->desc('Create Email Attribute')
    ->groups(['api', 'database'])
    ->label('event', 'database.attributes.create')
    ->label('scope', 'collections.write')
    ->label('sdk.namespace', 'database')
    ->label('sdk.auth', [APP_AUTH_TYPE_KEY])
    ->label('sdk.method', 'createEmailAttribute')
    ->label('sdk.description', '/docs/references/database/create-email-attribute.md')
    ->label('sdk.response.code', Response::STATUS_CODE_CREATED)
    ->label('sdk.response.type', Response::CONTENT_TYPE_JSON)
    ->label('sdk.response.model', Response::MODEL_ATTRIBUTE_EMAIL)
    ->param('collectionId', '', new UID(), 'Collection ID. You can create a new collection using the Database service [server integration](https://appwrite.io/docs/server/database#createCollection).')
    ->param('key', '', new Key(), 'Attribute Key.')
    ->param('required', null, new Boolean(), 'Is attribute required?')
    ->param('default', null, new Email(), 'Default value for attribute when not provided. Cannot be set when attribute is required.', true)
    ->param('array', false, new Boolean(), 'Is attribute an array?', true)
    ->inject('response')
    ->inject('dbForProject')
    ->inject('database')
    ->inject('audits')
    ->inject('usage')
    ->action(function ($collectionId, $key, $required, $default, $array, $response, $dbForProject, $database, $audits, $usage) {
        /** @var Appwrite\Utopia\Response $response */
        /** @var Utopia\Database\Database $dbForProject*/
        /** @var Appwrite\Event\Event $database */
        /** @var Appwrite\Event\Event $audits */
        /** @var Appwrite\Stats\Stats $usage */

        $attribute = createAttribute($collectionId, new Document([
            'key' => $key,
            'type' => Database::VAR_STRING,
            'size' => 254,
            'required' => $required,
            'default' => $default,
            'array' => $array,
            'format' => APP_DATABASE_ATTRIBUTE_EMAIL,
        ]), $response, $dbForProject, $database, $audits, $usage);

        $response->dynamic($attribute, Response::MODEL_ATTRIBUTE_EMAIL);
    });

App::post('/v1/database/collections/:collectionId/attributes/enum')
    ->desc('Create Enum Attribute')
    ->groups(['api', 'database'])
    ->label('event', 'database.attributes.create')
    ->label('scope', 'collections.write')
    ->label('sdk.namespace', 'database')
    ->label('sdk.auth', [APP_AUTH_TYPE_KEY])
    ->label('sdk.method', 'createEnumAttribute')
    ->label('sdk.description', '/docs/references/database/create-attribute-enum.md')
    ->label('sdk.response.code', Response::STATUS_CODE_CREATED)
    ->label('sdk.response.type', Response::CONTENT_TYPE_JSON)
    ->label('sdk.response.model', Response::MODEL_ATTRIBUTE_ENUM)
    ->param('collectionId', '', new UID(), 'Collection ID. You can create a new collection using the Database service [server integration](https://appwrite.io/docs/server/database#createCollection).')
    ->param('key', '', new Key(), 'Attribute Key.')
    ->param('elements', [], new ArrayList(new Text(0)), 'Array of elements in enumerated type. Uses length of longest element to determine size.')
    ->param('required', null, new Boolean(), 'Is attribute required?')
    ->param('default', null, new Text(0), 'Default value for attribute when not provided. Cannot be set when attribute is required.', true)
    ->param('array', false, new Boolean(), 'Is attribute an array?', true)
    ->inject('response')
    ->inject('dbForProject')
    ->inject('database')
    ->inject('audits')
    ->inject('usage')
    ->action(function ($collectionId, $key, $elements, $required, $default, $array, $response, $dbForProject, $database, $audits, $usage) {
        /** @var Appwrite\Utopia\Response $response */
        /** @var Utopia\Database\Database $dbForProject*/
        /** @var Appwrite\Event\Event $database */
        /** @var Appwrite\Event\Event $audits */
        /** @var Appwrite\Stats\Stats $usage */

        // use length of longest string as attribute size
        $size = 0;
        foreach ($elements as $element) {
            $length = \strlen($element);
            if ($length === 0) {
                throw new Exception('Each enum element must not be empty', 400, Exception::ATTRIBUTE_VALUE_INVALID);

            }
            $size = ($length > $size) ? $length : $size;
        }

        if (!is_null($default) && !in_array($default, $elements)) {
            throw new Exception('Default value not found in elements', 400, Exception::ATTRIBUTE_VALUE_INVALID);
        }

        $attribute = createAttribute($collectionId, new Document([
            'key' => $key,
            'type' => Database::VAR_STRING,
            'size' => $size,
            'required' => $required,
            'default' => $default,
            'array' => $array,
            'format' => APP_DATABASE_ATTRIBUTE_ENUM,
            'formatOptions' => ['elements' => $elements],
        ]), $response, $dbForProject, $database, $audits, $usage);

        $response->dynamic($attribute, Response::MODEL_ATTRIBUTE_ENUM);
    });

App::post('/v1/database/collections/:collectionId/attributes/ip')
    ->desc('Create IP Address Attribute')
    ->groups(['api', 'database'])
    ->label('event', 'database.attributes.create')
    ->label('scope', 'collections.write')
    ->label('sdk.namespace', 'database')
    ->label('sdk.auth', [APP_AUTH_TYPE_KEY])
    ->label('sdk.method', 'createIpAttribute')
    ->label('sdk.description', '/docs/references/database/create-ip-attribute.md')
    ->label('sdk.response.code', Response::STATUS_CODE_CREATED)
    ->label('sdk.response.type', Response::CONTENT_TYPE_JSON)
    ->label('sdk.response.model', Response::MODEL_ATTRIBUTE_IP)
    ->param('collectionId', '', new UID(), 'Collection ID. You can create a new collection using the Database service [server integration](https://appwrite.io/docs/server/database#createCollection).')
    ->param('key', '', new Key(), 'Attribute Key.')
    ->param('required', null, new Boolean(), 'Is attribute required?')
    ->param('default', null, new IP(), 'Default value for attribute when not provided. Cannot be set when attribute is required.', true)
    ->param('array', false, new Boolean(), 'Is attribute an array?', true)
    ->inject('response')
    ->inject('dbForProject')
    ->inject('database')
    ->inject('audits')
    ->inject('usage')
    ->action(function ($collectionId, $key, $required, $default, $array, $response, $dbForProject, $database, $audits, $usage) {
        /** @var Appwrite\Utopia\Response $response */
        /** @var Utopia\Database\Database $dbForProject*/
        /** @var Appwrite\Event\Event $database */
        /** @var Appwrite\Event\Event $audits */
        /** @var Appwrite\Stats\Stats $usage */

        $attribute = createAttribute($collectionId, new Document([
            'key' => $key,
            'type' => Database::VAR_STRING,
            'size' => 39,
            'required' => $required,
            'default' => $default,
            'array' => $array,
            'format' => APP_DATABASE_ATTRIBUTE_IP,
        ]), $response, $dbForProject, $database, $audits, $usage);

        $response->dynamic($attribute, Response::MODEL_ATTRIBUTE_IP);
    });

App::post('/v1/database/collections/:collectionId/attributes/url')
    ->desc('Create URL Attribute')
    ->groups(['api', 'database'])
    ->label('event', 'database.attributes.create')
    ->label('scope', 'collections.write')
    ->label('sdk.namespace', 'database')
    ->label('sdk.auth', [APP_AUTH_TYPE_KEY])
    ->label('sdk.method', 'createUrlAttribute')
    ->label('sdk.description', '/docs/references/database/create-url-attribute.md')
    ->label('sdk.response.code', Response::STATUS_CODE_CREATED)
    ->label('sdk.response.type', Response::CONTENT_TYPE_JSON)
    ->label('sdk.response.model', Response::MODEL_ATTRIBUTE_URL)
    ->param('collectionId', '', new UID(), 'Collection ID. You can create a new collection using the Database service [server integration](https://appwrite.io/docs/server/database#createCollection).')
    ->param('key', '', new Key(), 'Attribute Key.')
    ->param('required', null, new Boolean(), 'Is attribute required?')
    ->param('default', null, new URL(), 'Default value for attribute when not provided. Cannot be set when attribute is required.', true)
    ->param('array', false, new Boolean(), 'Is attribute an array?', true)
    ->inject('response')
    ->inject('dbForProject')
    ->inject('database')
    ->inject('audits')
    ->inject('usage')
    ->action(function ($collectionId, $key, $required, $default, $array, $response, $dbForProject, $database, $audits, $usage) {
        /** @var Appwrite\Utopia\Response $response */
        /** @var Appwrite\Event\Event $database */
        /** @var Appwrite\Event\Event $audits */
        /** @var Appwrite\Stats\Stats $usage */

        $attribute = createAttribute($collectionId, new Document([
            'key' => $key,
            'type' => Database::VAR_STRING,
            'size' => 2000,
            'required' => $required,
            'default' => $default,
            'array' => $array,
            'format' => APP_DATABASE_ATTRIBUTE_URL,
        ]), $response, $dbForProject, $database, $audits, $usage);

        $response->dynamic($attribute, Response::MODEL_ATTRIBUTE_URL);
    });

App::post('/v1/database/collections/:collectionId/attributes/integer')
    ->desc('Create Integer Attribute')
    ->groups(['api', 'database'])
    ->label('event', 'database.attributes.create')
    ->label('scope', 'collections.write')
    ->label('sdk.namespace', 'database')
    ->label('sdk.auth', [APP_AUTH_TYPE_KEY])
    ->label('sdk.method', 'createIntegerAttribute')
    ->label('sdk.description', '/docs/references/database/create-integer-attribute.md')
    ->label('sdk.response.code', Response::STATUS_CODE_CREATED)
    ->label('sdk.response.type', Response::CONTENT_TYPE_JSON)
    ->label('sdk.response.model', Response::MODEL_ATTRIBUTE_INTEGER)
    ->param('collectionId', '', new UID(), 'Collection ID. You can create a new collection using the Database service [server integration](https://appwrite.io/docs/server/database#createCollection).')
    ->param('key', '', new Key(), 'Attribute Key.')
    ->param('required', null, new Boolean(), 'Is attribute required?')
    ->param('min', null, new Integer(), 'Minimum value to enforce on new documents', true)
    ->param('max', null, new Integer(), 'Maximum value to enforce on new documents', true)
    ->param('default', null, new Integer(), 'Default value for attribute when not provided. Cannot be set when attribute is required.', true)
    ->param('array', false, new Boolean(), 'Is attribute an array?', true)
    ->inject('response')
    ->inject('dbForProject')
    ->inject('database')
    ->inject('audits')
    ->inject('usage')
    ->action(function ($collectionId, $key, $required, $min, $max, $default, $array, $response, $dbForProject, $database, $audits, $usage) {
        /** @var Appwrite\Utopia\Response $response */
        /** @var Utopia\Database\Database $dbForProject*/
        /** @var Appwrite\Event\Event $database */
        /** @var Appwrite\Event\Event $audits */
        /** @var Appwrite\Stats\Stats $usage */

        // Ensure attribute default is within range
        $min = (is_null($min)) ? PHP_INT_MIN : \intval($min);
        $max = (is_null($max)) ? PHP_INT_MAX : \intval($max);

        if ($min > $max) {
            throw new Exception('Minimum value must be lesser than maximum value', 400, Exception::ATTRIBUTE_VALUE_INVALID);
        }

        $validator = new Range($min, $max, Database::VAR_INTEGER);

        if (!is_null($default) && !$validator->isValid($default)) {
            throw new Exception($validator->getDescription(), 400, Exception::ATTRIBUTE_VALUE_INVALID);
        }

        $size = $max > 2147483647 ? 8 : 4; // Automatically create BigInt depending on max value

        $attribute = createAttribute($collectionId, new Document([
            'key' => $key,
            'type' => Database::VAR_INTEGER,
            'size' => $size,
            'required' => $required,
            'default' => $default,
            'array' => $array,
            'format' => APP_DATABASE_ATTRIBUTE_INT_RANGE,
            'formatOptions' => [
                'min' => $min,
                'max' => $max,
            ],
        ]), $response, $dbForProject, $database, $audits, $usage);

        $formatOptions = $attribute->getAttribute('formatOptions', []);

        if (!empty($formatOptions)) {
            $attribute->setAttribute('min', \intval($formatOptions['min']));
            $attribute->setAttribute('max', \intval($formatOptions['max']));
        }

        $response->dynamic($attribute, Response::MODEL_ATTRIBUTE_INTEGER);
    });

App::post('/v1/database/collections/:collectionId/attributes/float')
    ->desc('Create Float Attribute')
    ->groups(['api', 'database'])
    ->label('event', 'database.attributes.create')
    ->label('scope', 'collections.write')
    ->label('sdk.namespace', 'database')
    ->label('sdk.auth', [APP_AUTH_TYPE_KEY])
    ->label('sdk.method', 'createFloatAttribute')
    ->label('sdk.description', '/docs/references/database/create-float-attribute.md')
    ->label('sdk.response.code', Response::STATUS_CODE_CREATED)
    ->label('sdk.response.type', Response::CONTENT_TYPE_JSON)
    ->label('sdk.response.model', Response::MODEL_ATTRIBUTE_FLOAT)
    ->param('collectionId', '', new UID(), 'Collection ID. You can create a new collection using the Database service [server integration](https://appwrite.io/docs/server/database#createCollection).')
    ->param('key', '', new Key(), 'Attribute Key.')
    ->param('required', null, new Boolean(), 'Is attribute required?')
    ->param('min', null, new FloatValidator(), 'Minimum value to enforce on new documents', true)
    ->param('max', null, new FloatValidator(), 'Maximum value to enforce on new documents', true)
    ->param('default', null, new FloatValidator(), 'Default value for attribute when not provided. Cannot be set when attribute is required.', true)
    ->param('array', false, new Boolean(), 'Is attribute an array?', true)
    ->inject('response')
    ->inject('dbForProject')
    ->inject('database')
    ->inject('audits')
    ->inject('usage')
    ->action(function ($collectionId, $key, $required, $min, $max, $default, $array, $response, $dbForProject, $database, $audits, $usage) {
        /** @var Appwrite\Utopia\Response $response */
        /** @var Utopia\Database\Database $dbForProject*/
        /** @var Appwrite\Event\Event $database */
        /** @var Appwrite\Event\Event $audits */
        /** @var Appwrite\Stats\Stats $usage */

        // Ensure attribute default is within range
        $min = (is_null($min)) ? -PHP_FLOAT_MAX : \floatval($min);
        $max = (is_null($max)) ? PHP_FLOAT_MAX : \floatval($max);

        if ($min > $max) {
            throw new Exception('Minimum value must be lesser than maximum value', 400, Exception::ATTRIBUTE_VALUE_INVALID);
        }

        // Ensure default value is a float
        if (!is_null($default)) {
            $default = \floatval($default);
        }

        $validator = new Range($min, $max, Database::VAR_FLOAT);

        if (!is_null($default) && !$validator->isValid($default)) {
            throw new Exception($validator->getDescription(), 400, Exception::ATTRIBUTE_VALUE_INVALID);
        }

        $attribute = createAttribute($collectionId, new Document([
            'key' => $key,
            'type' => Database::VAR_FLOAT,
            'required' => $required,
            'size' => 0,
            'default' => $default,
            'array' => $array,
            'format' => APP_DATABASE_ATTRIBUTE_FLOAT_RANGE,
            'formatOptions' => [
                'min' => $min,
                'max' => $max,
            ],
        ]), $response, $dbForProject, $database, $audits, $usage);

        $formatOptions = $attribute->getAttribute('formatOptions', []);

        if (!empty($formatOptions)) {
            $attribute->setAttribute('min', \floatval($formatOptions['min']));
            $attribute->setAttribute('max', \floatval($formatOptions['max']));
        }

        $response->dynamic($attribute, Response::MODEL_ATTRIBUTE_FLOAT);
    });

App::post('/v1/database/collections/:collectionId/attributes/boolean')
    ->desc('Create Boolean Attribute')
    ->groups(['api', 'database'])
    ->label('event', 'database.attributes.create')
    ->label('scope', 'collections.write')
    ->label('sdk.namespace', 'database')
    ->label('sdk.auth', [APP_AUTH_TYPE_KEY])
    ->label('sdk.method', 'createBooleanAttribute')
    ->label('sdk.description', '/docs/references/database/create-boolean-attribute.md')
    ->label('sdk.response.code', Response::STATUS_CODE_CREATED)
    ->label('sdk.response.type', Response::CONTENT_TYPE_JSON)
    ->label('sdk.response.model', Response::MODEL_ATTRIBUTE_BOOLEAN)
    ->param('collectionId', '', new UID(), 'Collection ID. You can create a new collection using the Database service [server integration](https://appwrite.io/docs/server/database#createCollection).')
    ->param('key', '', new Key(), 'Attribute Key.')
    ->param('required', null, new Boolean(), 'Is attribute required?')
    ->param('default', null, new Boolean(), 'Default value for attribute when not provided. Cannot be set when attribute is required.', true)
    ->param('array', false, new Boolean(), 'Is attribute an array?', true)
    ->inject('response')
    ->inject('dbForProject')
    ->inject('database')
    ->inject('audits')
    ->inject('usage')
    ->action(function ($collectionId, $key, $required, $default, $array, $response, $dbForProject, $database, $audits, $usage) {
        /** @var Appwrite\Utopia\Response $response */
        /** @var Utopia\Database\Database $dbForProject*/
        /** @var Appwrite\Event\Event $database */
        /** @var Appwrite\Event\Event $audits */
        /** @var Appwrite\Stats\Stats $usage */

        $attribute = createAttribute($collectionId, new Document([
            'key' => $key,
            'type' => Database::VAR_BOOLEAN,
            'size' => 0,
            'required' => $required,
            'default' => $default,
            'array' => $array,
        ]), $response, $dbForProject, $database, $audits, $usage);

        $response->dynamic($attribute, Response::MODEL_ATTRIBUTE_BOOLEAN);
    });

App::get('/v1/database/collections/:collectionId/attributes')
    ->desc('List Attributes')
    ->groups(['api', 'database'])
    ->label('scope', 'collections.read')
    ->label('sdk.auth', [APP_AUTH_TYPE_KEY])
    ->label('sdk.namespace', 'database')
    ->label('sdk.method', 'listAttributes')
    ->label('sdk.description', '/docs/references/database/list-attributes.md')
    ->label('sdk.response.code', Response::STATUS_CODE_OK)
    ->label('sdk.response.type', Response::CONTENT_TYPE_JSON)
    ->label('sdk.response.model', Response::MODEL_ATTRIBUTE_LIST)
    ->param('collectionId', '', new UID(), 'Collection ID. You can create a new collection using the Database service [server integration](https://appwrite.io/docs/server/database#createCollection).')
    ->inject('response')
    ->inject('dbForProject')
    ->inject('usage')
    ->action(function ($collectionId, $response, $dbForProject, $usage) {
        /** @var Appwrite\Utopia\Response $response */
        /** @var Utopia\Database\Database $dbForProject */

        $collection = $dbForProject->getDocument('collections', $collectionId);

        if ($collection->isEmpty()) {
            throw new Exception('Collection not found', 404, Exception::COLLECTION_NOT_FOUND);
        }

        $attributes = $collection->getAttribute('attributes');

        $usage->setParam('database.collections.read', 1);

        $response->dynamic(new Document([
            'sum' => \count($attributes),
            'attributes' => $attributes
        ]), Response::MODEL_ATTRIBUTE_LIST);
    });

App::get('/v1/database/collections/:collectionId/attributes/:key')
    ->desc('Get Attribute')
    ->groups(['api', 'database'])
    ->label('scope', 'collections.read')
    ->label('sdk.auth', [APP_AUTH_TYPE_KEY])
    ->label('sdk.namespace', 'database')
    ->label('sdk.method', 'getAttribute')
    ->label('sdk.description', '/docs/references/database/get-attribute.md')
    ->label('sdk.response.code', Response::STATUS_CODE_OK)
    ->label('sdk.response.type', Response::CONTENT_TYPE_JSON)
    ->label('sdk.response.model', [
        Response::MODEL_ATTRIBUTE_BOOLEAN,
        Response::MODEL_ATTRIBUTE_INTEGER,
        Response::MODEL_ATTRIBUTE_FLOAT,
        Response::MODEL_ATTRIBUTE_EMAIL,
        Response::MODEL_ATTRIBUTE_ENUM,
        Response::MODEL_ATTRIBUTE_URL,
        Response::MODEL_ATTRIBUTE_IP,
        Response::MODEL_ATTRIBUTE_STRING,])// needs to be last, since its condition would dominate any other string attribute
    ->param('collectionId', '', new UID(), 'Collection ID. You can create a new collection using the Database service [server integration](https://appwrite.io/docs/server/database#createCollection).')
    ->param('key', '', new Key(), 'Attribute Key.')
    ->inject('response')
    ->inject('dbForProject')
    ->inject('usage')
    ->action(function ($collectionId, $key, $response, $dbForProject, $usage) {
        /** @var Appwrite\Utopia\Response $response */
        /** @var Utopia\Database\Database $dbForProject */

        $collection = $dbForProject->getDocument('collections', $collectionId);

        if ($collection->isEmpty()) {
            throw new Exception('Collection not found', 404, Exception::COLLECTION_NOT_FOUND);
        }

        $attribute = $dbForProject->getDocument('attributes', $collectionId.'_'.$key);

        if ($attribute->isEmpty()) {
            throw new Exception('Attribute not found', 404, Exception::ATTRIBUTE_NOT_FOUND);
        }

        // Select response model based on type and format
        $type = $attribute->getAttribute('type');
        $format = $attribute->getAttribute('format');

        $model = match($type) {
            Database::VAR_BOOLEAN => Response::MODEL_ATTRIBUTE_BOOLEAN,
            Database::VAR_INTEGER => Response::MODEL_ATTRIBUTE_INTEGER,
            Database::VAR_FLOAT => Response::MODEL_ATTRIBUTE_FLOAT,
            Database::VAR_STRING => match($format) {
                APP_DATABASE_ATTRIBUTE_EMAIL => Response::MODEL_ATTRIBUTE_EMAIL,
                APP_DATABASE_ATTRIBUTE_ENUM => Response::MODEL_ATTRIBUTE_ENUM,
                APP_DATABASE_ATTRIBUTE_IP => Response::MODEL_ATTRIBUTE_IP,
                APP_DATABASE_ATTRIBUTE_URL => Response::MODEL_ATTRIBUTE_URL,
                default => Response::MODEL_ATTRIBUTE_STRING,
            },
            default => Response::MODEL_ATTRIBUTE,
        };

        $usage->setParam('database.collections.read', 1);

        $response->dynamic($attribute, $model);
    });

App::delete('/v1/database/collections/:collectionId/attributes/:key')
    ->desc('Delete Attribute')
    ->groups(['api', 'database'])
    ->label('scope', 'collections.write')
    ->label('event', 'database.attributes.delete')
    ->label('sdk.auth', [APP_AUTH_TYPE_KEY])
    ->label('sdk.namespace', 'database')
    ->label('sdk.method', 'deleteAttribute')
    ->label('sdk.description', '/docs/references/database/delete-attribute.md')
    ->label('sdk.response.code', Response::STATUS_CODE_NOCONTENT)
    ->label('sdk.response.model', Response::MODEL_NONE)
    ->param('collectionId', '', new UID(), 'Collection ID. You can create a new collection using the Database service [server integration](https://appwrite.io/docs/server/database#createCollection).')
    ->param('key', '', new Key(), 'Attribute Key.')
    ->inject('response')
    ->inject('dbForProject')
    ->inject('database')
    ->inject('events')
    ->inject('audits')
    ->inject('usage')
    ->action(function ($collectionId, $key, $response, $dbForProject, $database, $events, $audits, $usage) {
        /** @var Appwrite\Utopia\Response $response */
        /** @var Utopia\Database\Database $dbForProject */
        /** @var Appwrite\Event\Event $database */
        /** @var Appwrite\Event\Event $events */
        /** @var Appwrite\Event\Event $audits */
        /** @var Appwrite\Stats\Stats $usage */

        $collection = $dbForProject->getDocument('collections', $collectionId);

        if ($collection->isEmpty()) {
            throw new Exception('Collection not found', 404, Exception::COLLECTION_NOT_FOUND);
        }

        $attribute = $dbForProject->getDocument('attributes', $collectionId.'_'.$key);

        if ($attribute->isEmpty()) {
            throw new Exception('Attribute not found', 404, Exception::ATTRIBUTE_NOT_FOUND);
        }

        // Only update status if removing available attribute
        if ($attribute->getAttribute('status' === 'available')) {
            $attribute = $dbForProject->updateDocument('attributes', $attribute->getId(), $attribute->setAttribute('status', 'deleting'));
        }

        $dbForProject->deleteCachedDocument('collections', $collectionId);
        $dbForProject->deleteCachedCollection('collection_' . $collectionId);

        $database
            ->setParam('type', DATABASE_TYPE_DELETE_ATTRIBUTE)
            ->setParam('collection', $collection)
            ->setParam('document', $attribute)
        ;

        $usage->setParam('database.collections.update', 1);

        // Select response model based on type and format
        $type = $attribute->getAttribute('type');
        $format = $attribute->getAttribute('format');

        $model = match($type) {
            Database::VAR_BOOLEAN => Response::MODEL_ATTRIBUTE_BOOLEAN,
            Database::VAR_INTEGER => Response::MODEL_ATTRIBUTE_INTEGER,
            Database::VAR_FLOAT => Response::MODEL_ATTRIBUTE_FLOAT,
            Database::VAR_STRING => match($format) {
                APP_DATABASE_ATTRIBUTE_EMAIL => Response::MODEL_ATTRIBUTE_EMAIL,
                APP_DATABASE_ATTRIBUTE_ENUM => Response::MODEL_ATTRIBUTE_ENUM,
                APP_DATABASE_ATTRIBUTE_IP => Response::MODEL_ATTRIBUTE_IP,
                APP_DATABASE_ATTRIBUTE_URL => Response::MODEL_ATTRIBUTE_URL,
                default => Response::MODEL_ATTRIBUTE_STRING,
            },
            default => Response::MODEL_ATTRIBUTE,
        };

        $events
            ->setParam('payload', $response->output($attribute, $model))
        ;

        $audits
            ->setParam('event', 'database.attributes.delete')
            ->setParam('resource', 'collection/'.$collectionId)
            ->setParam('data', $attribute->getArrayCopy())
        ;

        $response->noContent();
    });

App::post('/v1/database/collections/:collectionId/indexes')
    ->desc('Create Index')
    ->groups(['api', 'database'])
    ->label('event', 'database.indexes.create')
    ->label('scope', 'collections.write')
    ->label('sdk.auth', [APP_AUTH_TYPE_KEY])
    ->label('sdk.namespace', 'database')
    ->label('sdk.method', 'createIndex')
    ->label('sdk.description', '/docs/references/database/create-index.md')
    ->label('sdk.response.code', Response::STATUS_CODE_CREATED)
    ->label('sdk.response.type', Response::CONTENT_TYPE_JSON)
    ->label('sdk.response.model', Response::MODEL_INDEX)
    ->param('collectionId', '', new UID(), 'Collection ID. You can create a new collection using the Database service [server integration](https://appwrite.io/docs/server/database#createCollection).')
    ->param('key', null, new Key(), 'Index Key.')
    ->param('type', null, new WhiteList([Database::INDEX_KEY, Database::INDEX_FULLTEXT, Database::INDEX_UNIQUE, Database::INDEX_SPATIAL, Database::INDEX_ARRAY]), 'Index type.')
    ->param('attributes', null, new ArrayList(new Key()), 'Array of attributes to index.')
    ->param('orders', [], new ArrayList(new WhiteList(['ASC', 'DESC'], false, Database::VAR_STRING)), 'Array of index orders.', true)
    ->inject('response')
    ->inject('dbForProject')
    ->inject('database')
    ->inject('audits')
    ->inject('usage')
    ->action(function ($collectionId, $key, $type, $attributes, $orders, $response, $dbForProject, $database, $audits, $usage) {
        /** @var Appwrite\Utopia\Response $response */
        /** @var Utopia\Database\Database $dbForProject */
        /** @var Appwrite\Event\Event $database */
        /** @var Appwrite\Event\Event $audits */
        /** @var Appwrite\Stats\Stats $audits */

        $collection = $dbForProject->getDocument('collections', $collectionId);

        if ($collection->isEmpty()) {
            throw new Exception('Collection not found', 404, Exception::COLLECTION_NOT_FOUND);
        }

        $count = $dbForProject->count('indexes', [
            new Query('collectionId', Query::TYPE_EQUAL, [$collectionId])
        ], 61);

        $limit = 64 - MariaDB::getNumberOfDefaultIndexes();

        if ($count >= $limit) {
            throw new Exception('Index limit exceeded', 400, Exception::INDEX_LIMIT_EXCEEDED);
        }

        // Convert Document[] to array of attribute metadata
        $oldAttributes = \array_map(fn ($a) => $a->getArrayCopy(), $collection->getAttribute('attributes'));

        // lengths hidden by default
        $lengths = [];

        foreach ($attributes as $i => $attribute) {
            // find attribute metadata in collection document
            $attributeIndex = \array_search($attribute, array_column($oldAttributes, 'key'));

            if ($attributeIndex === false) {
                throw new Exception('Unknown attribute: ' . $attribute, 400, Exception::ATTRIBUTE_UNKNOWN);
            }

            $attributeStatus = $oldAttributes[$attributeIndex]['status'];
            $attributeType = $oldAttributes[$attributeIndex]['type'];
            $attributeSize = $oldAttributes[$attributeIndex]['size'];

            // ensure attribute is available
            if ($attributeStatus !== 'available') {
                throw new Exception ('Attribute not available: ' . $oldAttributes[$attributeIndex]['key'], 400, Exception::ATTRIBUTE_NOT_AVAILABLE);
            }

            // set attribute size as index length only for strings
            $lengths[$i] = ($attributeType === Database::VAR_STRING) ? $attributeSize : null;
        }

        try {
            $index = $dbForProject->createDocument('indexes', new Document([
                '$id' => $collectionId.'_'.$key,
                'key' => $key,
                'status' => 'processing', // processing, available, failed, deleting, stuck
                'collectionId' => $collectionId,
                'type' => $type,
                'attributes' => $attributes,
                'lengths' => $lengths,
                'orders' => $orders,
            ]));
        } catch (DuplicateException $th) {
            throw new Exception('Index already exists', 409, Exception::INDEX_ALREADY_EXISTS);
        }

        $dbForProject->deleteCachedDocument('collections', $collectionId);

        $database
            ->setParam('type', DATABASE_TYPE_CREATE_INDEX)
            ->setParam('collection', $collection)
            ->setParam('document', $index)
        ;

        $usage->setParam('database.collections.update', 1);

        $audits
            ->setParam('event', 'database.indexes.create')
            ->setParam('resource', 'collection/'.$collectionId)
            ->setParam('data', $index->getArrayCopy())
        ;

        $response->setStatusCode(Response::STATUS_CODE_CREATED);
        $response->dynamic($index, Response::MODEL_INDEX);
    });

App::get('/v1/database/collections/:collectionId/indexes')
    ->desc('List Indexes')
    ->groups(['api', 'database'])
    ->label('scope', 'collections.read')
    ->label('sdk.auth', [APP_AUTH_TYPE_KEY])
    ->label('sdk.namespace', 'database')
    ->label('sdk.method', 'listIndexes')
    ->label('sdk.description', '/docs/references/database/list-indexes.md')
    ->label('sdk.response.code', Response::STATUS_CODE_OK)
    ->label('sdk.response.type', Response::CONTENT_TYPE_JSON)
    ->label('sdk.response.model', Response::MODEL_INDEX_LIST)
    ->param('collectionId', '', new UID(), 'Collection ID. You can create a new collection using the Database service [server integration](https://appwrite.io/docs/server/database#createCollection).')
    ->inject('response')
    ->inject('dbForProject')
    ->inject('usage')
    ->action(function ($collectionId, $response, $dbForProject, $usage) {
        /** @var Appwrite\Utopia\Response $response */
        /** @var Utopia\Database\Database $dbForProject */

        $collection = $dbForProject->getDocument('collections', $collectionId);

        if ($collection->isEmpty()) {
            throw new Exception('Collection not found', 404, Exception::COLLECTION_NOT_FOUND);
        }

        $indexes = $collection->getAttribute('indexes');

        $usage->setParam('database.collections.read', 1);

        $response->dynamic(new Document([
            'sum' => \count($indexes),
            'indexes' => $indexes,
        ]), Response::MODEL_INDEX_LIST);
    });

App::get('/v1/database/collections/:collectionId/indexes/:key')
    ->desc('Get Index')
    ->groups(['api', 'database'])
    ->label('scope', 'collections.read')
    ->label('sdk.auth', [APP_AUTH_TYPE_KEY])
    ->label('sdk.namespace', 'database')
    ->label('sdk.method', 'getIndex')
    ->label('sdk.description', '/docs/references/database/get-index.md')
    ->label('sdk.response.code', Response::STATUS_CODE_OK)
    ->label('sdk.response.type', Response::CONTENT_TYPE_JSON)
    ->label('sdk.response.model', Response::MODEL_INDEX)
    ->param('collectionId', '', new UID(), 'Collection ID. You can create a new collection using the Database service [server integration](https://appwrite.io/docs/server/database#createCollection).')
    ->param('key', null, new Key(), 'Index Key.')
    ->inject('response')
    ->inject('dbForProject')
    ->inject('usage')
    ->action(function ($collectionId, $key, $response, $dbForProject, $usage) {
        /** @var Appwrite\Utopia\Response $response */
        /** @var Utopia\Database\Database $dbForProject */

        $collection = $dbForProject->getDocument('collections', $collectionId);

        if ($collection->isEmpty()) {
            throw new Exception('Collection not found', 404, Exception::COLLECTION_NOT_FOUND);
        }

        $indexes = $collection->getAttribute('indexes');

        // Search for index
        $indexIndex = array_search($key, array_column($indexes, 'key'));

        if ($indexIndex === false) {
            throw new Exception('Index not found', 404, Exception::INDEX_NOT_FOUND);
        }

        $index = new Document([\array_merge($indexes[$indexIndex], [
            'collectionId' => $collectionId,
        ])]);

        $usage->setParam('database.collections.read', 1);

        $response->dynamic($index, Response::MODEL_INDEX);
    });

App::delete('/v1/database/collections/:collectionId/indexes/:key')
    ->desc('Delete Index')
    ->groups(['api', 'database'])
    ->label('scope', 'collections.write')
    ->label('event', 'database.indexes.delete')
    ->label('sdk.auth', [APP_AUTH_TYPE_KEY])
    ->label('sdk.namespace', 'database')
    ->label('sdk.method', 'deleteIndex')
    ->label('sdk.description', '/docs/references/database/delete-index.md')
    ->label('sdk.response.code', Response::STATUS_CODE_NOCONTENT)
    ->label('sdk.response.model', Response::MODEL_NONE)
    ->param('collectionId', null, new UID(), 'Collection ID. You can create a new collection using the Database service [server integration](https://appwrite.io/docs/server/database#createCollection).')
    ->param('key', '', new Key(), 'Index Key.')
    ->inject('response')
    ->inject('dbForProject')
    ->inject('database')
    ->inject('events')
    ->inject('audits')
    ->inject('usage')
    ->action(function ($collectionId, $key, $response, $dbForProject, $database, $events, $audits, $usage) {
        /** @var Appwrite\Utopia\Response $response */
        /** @var Utopia\Database\Database $dbForProject */
        /** @var Appwrite\Event\Event $database */
        /** @var Appwrite\Event\Event $events */
        /** @var Appwrite\Event\Event $audits */
        /** @var Appwrite\Stats\Stats $usage */

        $collection = $dbForProject->getDocument('collections', $collectionId);

        if ($collection->isEmpty()) {
            throw new Exception('Collection not found', 404, Exception::COLLECTION_NOT_FOUND);
        }

        $index = $dbForProject->getDocument('indexes', $collectionId.'_'.$key);

        if (empty($index->getId())) {
            throw new Exception('Index not found', 404, Exception::INDEX_NOT_FOUND);
        }

        // Only update status if removing available index
        if ($index->getAttribute('status') === 'available') {
            $index = $dbForProject->updateDocument('indexes', $index->getId(), $index->setAttribute('status', 'deleting'));
        }

        $dbForProject->deleteCachedDocument('collections', $collectionId);

        $database
            ->setParam('type', DATABASE_TYPE_DELETE_INDEX)
            ->setParam('collection', $collection)
            ->setParam('document', $index)
        ;

        $usage->setParam('database.collections.update', 1);

        $events
            ->setParam('payload', $response->output($index, Response::MODEL_INDEX))
        ;

        $audits
            ->setParam('event', 'database.indexes.delete')
            ->setParam('resource', 'collection/'.$collectionId)
            ->setParam('data', $index->getArrayCopy())
        ;

        $response->noContent();
    });

App::post('/v1/database/collections/:collectionId/documents')
    ->desc('Create Document')
    ->groups(['api', 'database'])
    ->label('event', 'database.documents.create')
    ->label('scope', 'documents.write')
    ->label('sdk.auth', [APP_AUTH_TYPE_SESSION, APP_AUTH_TYPE_KEY, APP_AUTH_TYPE_JWT])
    ->label('sdk.namespace', 'database')
    ->label('sdk.method', 'createDocument')
    ->label('sdk.description', '/docs/references/database/create-document.md')
    ->label('sdk.response.code', Response::STATUS_CODE_CREATED)
    ->label('sdk.response.type', Response::CONTENT_TYPE_JSON)
    ->label('sdk.response.model', Response::MODEL_DOCUMENT)
    ->param('documentId', '', new CustomId(), 'Document ID. Choose your own unique ID or pass the string "unique()" to auto generate it. Valid chars are a-z, A-Z, 0-9, period, hyphen, and underscore. Can\'t start with a special char. Max length is 36 chars.')
    ->param('collectionId', null, new UID(), 'Collection ID. You can create a new collection using the Database service [server integration](https://appwrite.io/docs/server/database#createCollection). Make sure to define attributes before creating documents.')
    ->param('data', [], new JSON(), 'Document data as JSON object.')
    ->param('read', null, new Permissions(), 'An array of strings with read permissions. By default only the current user is granted with read permissions. [learn more about permissions](https://appwrite.io/docs/permissions) and get a full list of available permissions.', true)
    ->param('write', null, new Permissions(), 'An array of strings with write permissions. By default only the current user is granted with write permissions. [learn more about permissions](https://appwrite.io/docs/permissions) and get a full list of available permissions.', true)
    ->inject('response')
    ->inject('dbForProject')
    ->inject('user')
    ->inject('audits')
    ->inject('usage')
    ->inject('events')
    ->inject('mode')
    ->action(function ($documentId, $collectionId, $data, $read, $write, $response, $dbForProject, $user, $audits, $usage, $events, $mode) {
        /** @var Appwrite\Utopia\Response $response */
        /** @var Utopia\Database\Database $dbForProject */
        /** @var Utopia\Database\Document $user */
        /** @var Appwrite\Event\Event $audits */
        /** @var Appwrite\Stats\Stats $usage */
        /** @var Appwrite\Event\Event $events */
        /** @var string $mode */

        $data = (\is_string($data)) ? \json_decode($data, true) : $data; // Cast to JSON array

        if (empty($data)) {
            throw new Exception('Missing payload', 400, Exception::DOCUMENT_MISSING_PAYLOAD);
        }

        if (isset($data['$id'])) {
            throw new Exception('$id is not allowed for creating new documents, try update instead', 400, Exception::DOCUMENT_INVALID_STRUCTURE);
        }

        /**
         * Skip Authorization to get the collection. Needed in case of empty permissions for document level permissions.
         * 
         * @var Document $collection
         */
        $collection = Authorization::skip(fn() => $dbForProject->getDocument('collections', $collectionId));

        if ($collection->isEmpty() || !$collection->getAttribute('enabled')) {
            if (!($mode === APP_MODE_ADMIN && Auth::isPrivilegedUser(Authorization::getRoles()))) {
                throw new Exception('Collection not found', 404, Exception::COLLECTION_NOT_FOUND);
            }
        }

        // Check collection permissions when enforced
        if ($collection->getAttribute('permission') === 'collection') {
            $validator = new Authorization('write');
            if (!$validator->isValid($collection->getWrite())) {
                throw new Exception('Unauthorized permissions', 401, Exception::USER_UNAUTHORIZED);
            }
        }

        $data['$collection'] = $collection->getId(); // Adding this param to make API easier for developers
        $data['$id'] = $documentId == 'unique()' ? $dbForProject->getId() : $documentId;
        $data['$read'] = (is_null($read) && !$user->isEmpty()) ? ['user:'.$user->getId()] : $read ?? []; //  By default set read permissions for user
        $data['$write'] = (is_null($write) && !$user->isEmpty()) ? ['user:'.$user->getId()] : $write ?? []; //  By default set write permissions for user

        // Users can only add their roles to documents, API keys and Admin users can add any
        $roles = Authorization::getRoles();

        if (!Auth::isAppUser($roles) && !Auth::isPrivilegedUser($roles)) {
            foreach ($data['$read'] as $read) {
                if (!Authorization::isRole($read)) {
                    // TODO: Isn't this a 401: Unauthorized Error ? 
                    throw new Exception('Read permissions must be one of: ('.\implode(', ', $roles).')', 400, Exception::USER_UNAUTHORIZED);
                }
            }
            foreach ($data['$write'] as $write) {
                if (!Authorization::isRole($write)) {
                    throw new Exception('Write permissions must be one of: ('.\implode(', ', $roles).')', 400, Exception::USER_UNAUTHORIZED);
                }
            }
        }

        try {
            if ($collection->getAttribute('permission') === 'collection') {
                /** @var Document $document */
                $document = Authorization::skip(fn() => $dbForProject->createDocument('collection_' . $collectionId, new Document($data)));
            } else {
                $document = $dbForProject->createDocument('collection_' . $collectionId, new Document($data));
            }
            $document->setAttribute('$collection', $collectionId);
        }
        catch (StructureException $exception) {
            throw new Exception($exception->getMessage(), 400, Exception::DOCUMENT_INVALID_STRUCTURE);
        }
        catch (DuplicateException $exception) {
            throw new Exception('Document already exists', 409, Exception::DOCUMENT_ALREADY_EXISTS);
        }

        $events->setParam('collection', $collection->getArrayCopy());

        $usage
            ->setParam('database.documents.create', 1)
            ->setParam('collectionId', $collectionId)
        ;

        $audits
            ->setParam('event', 'database.documents.create')
            ->setParam('resource', 'document/'.$document->getId())
            ->setParam('data', $document->getArrayCopy())
        ;

        $response->setStatusCode(Response::STATUS_CODE_CREATED);
        $response->dynamic($document, Response::MODEL_DOCUMENT);
    });

App::get('/v1/database/collections/:collectionId/documents')
    ->desc('List Documents')
    ->groups(['api', 'database'])
    ->label('scope', 'documents.read')
    ->label('sdk.auth', [APP_AUTH_TYPE_SESSION, APP_AUTH_TYPE_KEY, APP_AUTH_TYPE_JWT])
    ->label('sdk.namespace', 'database')
    ->label('sdk.method', 'listDocuments')
    ->label('sdk.description', '/docs/references/database/list-documents.md')
    ->label('sdk.response.code', Response::STATUS_CODE_OK)
    ->label('sdk.response.type', Response::CONTENT_TYPE_JSON)
    ->label('sdk.response.model', Response::MODEL_DOCUMENT_LIST)
    ->param('collectionId', '', new UID(), 'Collection ID. You can create a new collection using the Database service [server integration](https://appwrite.io/docs/server/database#createCollection).')
    ->param('queries', [], new ArrayList(new Text(0), 100), 'Array of query strings.', true) 
    ->param('limit', 25, new Range(0, 100), 'Maximum number of documents to return in response. By default will return maximum 25 results. Maximum of 100 results allowed per request.', true)
    ->param('offset', 0, new Range(0, APP_LIMIT_COUNT), 'Offset value. The default value is 0. Use this value to manage pagination. [learn more about pagination](https://appwrite.io/docs/pagination)', true)
    ->param('cursor', '', new UID(), 'ID of the document used as the starting point for the query, excluding the document itself. Should be used for efficient pagination when working with large sets of data. [learn more about pagination](https://appwrite.io/docs/pagination)', true)
    ->param('cursorDirection', Database::CURSOR_AFTER, new WhiteList([Database::CURSOR_AFTER, Database::CURSOR_BEFORE]), 'Direction of the cursor.', true)
    ->param('orderAttributes', [], new ArrayList(new Text(128)), 'Array of attributes used to sort results.', true)
    ->param('orderTypes', [], new ArrayList(new WhiteList(['DESC', 'ASC'], true)), 'Array of order directions for sorting attribtues. Possible values are DESC for descending order, or ASC for ascending order.', true)
    ->inject('response')
    ->inject('dbForProject')
    ->inject('usage')
    ->inject('mode')
    ->action(function ($collectionId, $queries, $limit, $offset, $cursor, $cursorDirection, $orderAttributes, $orderTypes, $response, $dbForProject, $usage, $mode) {
        /** @var Appwrite\Utopia\Response $response */
        /** @var Utopia\Database\Database $dbForProject */
        /** @var Appwrite\Stats\Stats $usage */
        /** @var string $mode */

        /**
         * Skip Authorization to get the collection. Needed in case of empty permissions for document level permissions.
         *
         * @var Utopia\Database\Document $collection
         */
        $collection = Authorization::skip(fn() => $dbForProject->getDocument('collections', $collectionId));

        if ($collection->isEmpty() || !$collection->getAttribute('enabled')) {
            if (!($mode === APP_MODE_ADMIN && Auth::isPrivilegedUser(Authorization::getRoles()))) {
                throw new Exception('Collection not found', 404, Exception::COLLECTION_NOT_FOUND);
            }
        }

        // Check collection permissions when enforced
        if ($collection->getAttribute('permission') === 'collection') {
            $validator = new Authorization('read');
            if (!$validator->isValid($collection->getRead())) {
                throw new Exception('Unauthorized permissions', 401, Exception::USER_UNAUTHORIZED);
            }
        }

        $queries = \array_map(function ($query) {
            $query = Query::parse($query);

            if (\count($query->getValues()) > 100) {
                throw new Exception("You cannot use more than 100 query values on attribute '{$query->getAttribute()}'", 400, Exception::QUERY_LIMIT_EXCEEDED);
            }

            return $query;
        }, $queries);

        if (!empty($queries)) {
            $validator = new QueriesValidator(new QueryValidator($collection->getAttribute('attributes', [])), $collection->getAttribute('indexes', []), true);
            if (!$validator->isValid($queries)) {
                throw new Exception($validator->getDescription(), 400, Exception::QUERY_INVALID);
            }
        }

        $cursorDocument = null;
        if (!empty($cursor)) {
            $cursorDocument = $collection->getAttribute('permission') === 'collection'
                ? Authorization::skip(fn () => $dbForProject->getDocument('collection_' . $collectionId, $cursor))
                : $dbForProject->getDocument('collection_' . $collectionId, $cursor);

            if ($cursorDocument->isEmpty()) {
                throw new Exception("Document '{$cursor}' for the 'cursor' value not found.", 400, Exception::DOCUMENT_NOT_FOUND);
            }
        }

        if ($collection->getAttribute('permission') === 'collection') {
            /** @var Document[] $documents */
            $documents = Authorization::skip(fn() => $dbForProject->find('collection_' . $collectionId, $queries, $limit, $offset, $orderAttributes, $orderTypes, $cursorDocument ?? null, $cursorDirection));
            $sum = Authorization::skip(fn() => $dbForProject->count('collection_' . $collectionId, $queries, APP_LIMIT_COUNT));
        } else {
            $documents = $dbForProject->find('collection_' . $collectionId, $queries, $limit, $offset, $orderAttributes, $orderTypes, $cursorDocument ?? null, $cursorDirection);
            $sum = $dbForProject->count('collection_' . $collectionId, $queries, APP_LIMIT_COUNT);
        }

        /**
         * Reset $collection attribute to remove prefix.
         */
        $documents = array_map(fn(Document $document) => $document->setAttribute('$collection', $collectionId), $documents);

        $usage
            ->setParam('database.documents.read', 1)
            ->setParam('collectionId', $collectionId)
        ;

        $response->dynamic(new Document([
            'sum' => $sum,
            'documents' => $documents,
        ]), Response::MODEL_DOCUMENT_LIST);
    });

App::get('/v1/database/collections/:collectionId/documents/:documentId')
    ->desc('Get Document')
    ->groups(['api', 'database'])
    ->label('scope', 'documents.read')
    ->label('sdk.auth', [APP_AUTH_TYPE_SESSION, APP_AUTH_TYPE_KEY, APP_AUTH_TYPE_JWT])
    ->label('sdk.namespace', 'database')
    ->label('sdk.method', 'getDocument')
    ->label('sdk.description', '/docs/references/database/get-document.md')
    ->label('sdk.response.code', Response::STATUS_CODE_OK)
    ->label('sdk.response.type', Response::CONTENT_TYPE_JSON)
    ->label('sdk.response.model', Response::MODEL_DOCUMENT)
    ->param('collectionId', null, new UID(), 'Collection ID. You can create a new collection using the Database service [server integration](https://appwrite.io/docs/server/database#createCollection).')
    ->param('documentId', null, new UID(), 'Document ID.')
    ->inject('response')
    ->inject('dbForProject')
    ->inject('usage')
    ->inject('mode')
    ->action(function ($collectionId, $documentId, $response, $dbForProject, $usage, $mode) {
        /** @var Appwrite\Utopia\Response $response */
        /** @var Utopia\Database\Database $dbForProject */
        /** @var string $mode */

        /**
         * Skip Authorization to get the collection. Needed in case of empty permissions for document level permissions.
         */
        $collection = Authorization::skip(fn() => $dbForProject->getDocument('collections', $collectionId));

        if ($collection->isEmpty() || !$collection->getAttribute('enabled')) {
            if (!($mode === APP_MODE_ADMIN && Auth::isPrivilegedUser(Authorization::getRoles()))) {
                throw new Exception('Collection not found', 404, Exception::COLLECTION_NOT_FOUND);
            }
        }

        // Check collection permissions when enforced
        if ($collection->getAttribute('permission') === 'collection') {
            $validator = new Authorization('read');
            if (!$validator->isValid($collection->getRead())) {
                throw new Exception('Unauthorized permissions', 401, Exception::USER_UNAUTHORIZED);
            }
        }

        if ($collection->getAttribute('permission') === 'collection') {
            /** @var Document $document */
            $document = Authorization::skip(fn() => $dbForProject->getDocument('collection_' . $collectionId, $documentId));
        } else {
            $document = $dbForProject->getDocument('collection_' . $collectionId, $documentId);
        }

        /**
         * Reset $collection attribute to remove prefix.
         */
        $document->setAttribute('$collection', $collectionId);

        if ($document->isEmpty()) {
            throw new Exception('No document found', 404, Exception::DOCUMENT_NOT_FOUND);
        }

        $usage
            ->setParam('database.documents.read', 1)
            ->setParam('collectionId', $collectionId)
        ;

        $response->dynamic($document, Response::MODEL_DOCUMENT);
    });

App::get('/v1/database/collections/:collectionId/documents/:documentId/logs')
    ->desc('List Document Logs')
    ->groups(['api', 'database'])
    ->label('scope', 'documents.read')
    ->label('sdk.auth', [APP_AUTH_TYPE_ADMIN])
    ->label('sdk.namespace', 'database')
    ->label('sdk.method', 'listDocumentLogs')
    ->label('sdk.description', '/docs/references/database/get-document-logs.md')
    ->label('sdk.response.code', Response::STATUS_CODE_OK)
    ->label('sdk.response.type', Response::CONTENT_TYPE_JSON)
    ->label('sdk.response.model', Response::MODEL_LOG_LIST)
    ->param('collectionId', '', new UID(), 'Collection ID.')
    ->param('documentId', null, new UID(), 'Document ID.')
    ->param('limit', 25, new Range(0, 100), 'Maximum number of logs to return in response. By default will return maximum 25 results. Maximum of 100 results allowed per request.', true)
    ->param('offset', 0, new Range(0, APP_LIMIT_COUNT), 'Offset value. The default value is 0. Use this value to manage pagination. [learn more about pagination](https://appwrite.io/docs/pagination)', true)
    ->inject('response')
    ->inject('dbForProject')
    ->inject('locale')
    ->inject('geodb')
    ->action(function ($collectionId, $documentId, $limit, $offset, $response, $dbForProject, $locale, $geodb) {
        /** @var Appwrite\Utopia\Response $response */
        /** @var Utopia\Database\Document $project */
        /** @var Utopia\Database\Database $dbForProject */
        /** @var Utopia\Locale\Locale $locale */
        /** @var MaxMind\Db\Reader $geodb */

        $collection = $dbForProject->getDocument('collections', $collectionId);

        if ($collection->isEmpty()) {
            throw new Exception('Collection not found', 404, Exception::COLLECTION_NOT_FOUND);
        }

        $document = $dbForProject->getDocument('collection_' . $collectionId, $documentId);

        if ($document->isEmpty()) {
            throw new Exception('No document found', 404, Exception::DOCUMENT_NOT_FOUND);
        }

        $audit = new Audit($dbForProject);
        $resource = 'document/'.$document->getId();
        $logs = $audit->getLogsByResource($resource, $limit, $offset);

        $output = [];

        foreach ($logs as $i => &$log) {
            $log['userAgent'] = (!empty($log['userAgent'])) ? $log['userAgent'] : 'UNKNOWN';

            $detector = new Detector($log['userAgent']);
            $detector->skipBotDetection(); // OPTIONAL: If called, bot detection will completely be skipped (bots will be detected as regular devices then)

            $os = $detector->getOS();
            $client = $detector->getClient();
            $device = $detector->getDevice();

            $output[$i] = new Document([
                'event' => $log['event'],
                'userId' => $log['userId'],
                'userEmail' => $log['data']['userEmail'] ?? null,
                'userName' => $log['data']['userName'] ?? null,
                'mode' => $log['data']['mode'] ?? null,
                'ip' => $log['ip'],
                'time' => $log['time'],
                'osCode' => $os['osCode'],
                'osName' => $os['osName'],
                'osVersion' => $os['osVersion'],
                'clientType' => $client['clientType'],
                'clientCode' => $client['clientCode'],
                'clientName' => $client['clientName'],
                'clientVersion' => $client['clientVersion'],
                'clientEngine' => $client['clientEngine'],
                'clientEngineVersion' => $client['clientEngineVersion'],
                'deviceName' => $device['deviceName'],
                'deviceBrand' => $device['deviceBrand'],
                'deviceModel' => $device['deviceModel']
            ]);

            $record = $geodb->get($log['ip']);

            if ($record) {
                $output[$i]['countryCode'] = $locale->getText('countries.'.strtolower($record['country']['iso_code']), false) ? \strtolower($record['country']['iso_code']) : '--';
                $output[$i]['countryName'] = $locale->getText('countries.'.strtolower($record['country']['iso_code']), $locale->getText('locale.country.unknown'));
            } else {
                $output[$i]['countryCode'] = '--';
                $output[$i]['countryName'] = $locale->getText('locale.country.unknown');
            }
        }
        $response->dynamic(new Document([
            'sum' => $audit->countLogsByResource($resource),
            'logs' => $output,
        ]), Response::MODEL_LOG_LIST);
    });

App::patch('/v1/database/collections/:collectionId/documents/:documentId')
    ->desc('Update Document')
    ->groups(['api', 'database'])
    ->label('event', 'database.documents.update')
    ->label('scope', 'documents.write')
    ->label('sdk.auth', [APP_AUTH_TYPE_SESSION, APP_AUTH_TYPE_KEY, APP_AUTH_TYPE_JWT])
    ->label('sdk.namespace', 'database')
    ->label('sdk.method', 'updateDocument')
    ->label('sdk.description', '/docs/references/database/update-document.md')
    ->label('sdk.response.code', Response::STATUS_CODE_OK)
    ->label('sdk.response.type', Response::CONTENT_TYPE_JSON)
    ->label('sdk.response.model', Response::MODEL_DOCUMENT)
    ->param('collectionId', null, new UID(), 'Collection ID.')
    ->param('documentId', null, new UID(), 'Document ID.')
    ->param('data', [], new JSON(), 'Document data as JSON object.')
    ->param('read', null, new Permissions(), 'An array of strings with read permissions. By default inherits the existing read permissions. [learn more about permissions](https://appwrite.io/docs/permissions) and get a full list of available permissions.', true)
    ->param('write', null, new Permissions(), 'An array of strings with write permissions. By default inherits the existing write permissions. [learn more about permissions](https://appwrite.io/docs/permissions) and get a full list of available permissions.', true)
    ->inject('response')
    ->inject('dbForProject')
    ->inject('audits')
    ->inject('usage')
    ->inject('events')
    ->inject('mode')
    ->action(function ($collectionId, $documentId, $data, $read, $write, $response, $dbForProject, $audits, $usage, $events, $mode) {
        /** @var Appwrite\Utopia\Response $response */
        /** @var Utopia\Database\Database $dbForProject */
        /** @var Appwrite\Event\Event $audits */
        /** @var Appwrite\Stats\Stats $usage */
        /** @var Appwrite\Event\Event $events */
        /** @var string $mode */

        /**
         * Skip Authorization to get the collection. Needed in case of empty permissions for document level permissions.
         */
        $collection = Authorization::skip(fn() => $dbForProject->getDocument('collections', $collectionId));

        if ($collection->isEmpty() || !$collection->getAttribute('enabled')) {
            if (!($mode === APP_MODE_ADMIN && Auth::isPrivilegedUser(Authorization::getRoles()))) {
                throw new Exception('Collection not found', 404, Exception::COLLECTION_NOT_FOUND);
            }
        }

        // Check collection permissions when enforced
        if ($collection->getAttribute('permission') === 'collection') {
            $validator = new Authorization('write');
            if (!$validator->isValid($collection->getWrite())) {
                throw new Exception('Unauthorized permissions', 401, Exception::USER_UNAUTHORIZED);
            }

            $document = Authorization::skip(fn() => $dbForProject->getDocument('collection_' . $collectionId, $documentId));
        } else {
            $document = $dbForProject->getDocument('collection_' . $collectionId, $documentId);
        }


        if ($document->isEmpty()) {
            throw new Exception('Document not found', 404, Exception::DOCUMENT_NOT_FOUND);
        }

        $data = (\is_string($data)) ? \json_decode($data, true) : $data; // Cast to JSON array

        if (empty($data)) {
            throw new Exception('Missing payload', 400, Exception::DOCUMENT_MISSING_PAYLOAD);
        }
 
        if (!\is_array($data)) {
            throw new Exception('Data param should be a valid JSON object', 400, Exception::DOCUMENT_INVALID_STRUCTURE);
        }

        $data = \array_merge($document->getArrayCopy(), $data);

        $data['$collection'] = $collection->getId(); // Make sure user don't switch collectionID
        $data['$id'] = $document->getId(); // Make sure user don't switch document unique ID
        $data['$read'] = (is_null($read)) ? ($document->getRead() ?? []) : $read; // By default inherit read permissions
        $data['$write'] = (is_null($write)) ? ($document->getWrite() ?? []) : $write; // By default inherit write permissions

        // Users can only add their roles to documents, API keys and Admin users can add any
        $roles = Authorization::getRoles();

        if (!Auth::isAppUser($roles) && !Auth::isPrivilegedUser($roles)) {
<<<<<<< HEAD
            foreach ($data['$read'] as $read) {
                if (!Authorization::isRole($read)) {
                    throw new Exception('Read permissions must be one of: ('.\implode(', ', $roles).')', 400, Exception::USER_UNAUTHORIZED);
                }
            }
            foreach ($data['$write'] as $write) {
                if (!Authorization::isRole($write)) {
                    throw new Exception('Write permissions must be one of: ('.\implode(', ', $roles).')', 400, Exception::USER_UNAUTHORIZED);
=======
            if(!is_null($read)) {
                foreach ($data['$read'] as $read) {
                    if (!Authorization::isRole($read)) {
                        throw new Exception('Read permissions must be one of: ('.\implode(', ', $roles).')', 400);
                    }
                }
            }
            if(!is_null($write)) {
                foreach ($data['$write'] as $write) {
                    if (!Authorization::isRole($write)) {
                        throw new Exception('Write permissions must be one of: (' . \implode(', ', $roles) . ')', 400);
                    }
>>>>>>> 6796aabf
                }
            }
        }

        try {
            if ($collection->getAttribute('permission') === 'collection') {
                /** @var Document $document */
                $document = Authorization::skip(fn() => $dbForProject->updateDocument('collection_' . $collection->getId(), $document->getId(), new Document($data)));
            } else {
                $document = $dbForProject->updateDocument('collection_' . $collection->getId(), $document->getId(), new Document($data));
            }
            /**
             * Reset $collection attribute to remove prefix.
             */
            $document->setAttribute('$collection', $collectionId);
        }
        catch (AuthorizationException $exception) {
            throw new Exception('Unauthorized permissions', 401, Exception::USER_UNAUTHORIZED);
        }
        catch (DuplicateException $exception) {
            throw new Exception('Document already exists', 409, Exception::DOCUMENT_ALREADY_EXISTS);
        }
        catch (StructureException $exception) {
            throw new Exception($exception->getMessage(), 400, Exception::DOCUMENT_INVALID_STRUCTURE);
        }

        $events->setParam('collection', $collection->getArrayCopy());

        $usage
            ->setParam('database.documents.update', 1)
            ->setParam('collectionId', $collectionId)
            ;

        $audits
            ->setParam('event', 'database.documents.update')
            ->setParam('resource', 'document/'.$document->getId())
            ->setParam('data', $document->getArrayCopy())
        ;

        $response->dynamic($document, Response::MODEL_DOCUMENT);
    });

App::delete('/v1/database/collections/:collectionId/documents/:documentId')
    ->desc('Delete Document')
    ->groups(['api', 'database'])
    ->label('scope', 'documents.write')
    ->label('event', 'database.documents.delete')
    ->label('sdk.auth', [APP_AUTH_TYPE_SESSION, APP_AUTH_TYPE_KEY, APP_AUTH_TYPE_JWT])
    ->label('sdk.namespace', 'database')
    ->label('sdk.method', 'deleteDocument')
    ->label('sdk.description', '/docs/references/database/delete-document.md')
    ->label('sdk.response.code', Response::STATUS_CODE_NOCONTENT)
    ->label('sdk.response.model', Response::MODEL_NONE)
    ->param('collectionId', null, new UID(), 'Collection ID. You can create a new collection using the Database service [server integration](https://appwrite.io/docs/server/database#createCollection).')
    ->param('documentId', null, new UID(), 'Document ID.')
    ->inject('response')
    ->inject('dbForProject')
    ->inject('events')
    ->inject('audits')
    ->inject('deletes')
    ->inject('usage')
    ->inject('mode')
    ->action(function ($collectionId, $documentId, $response, $dbForProject, $events, $audits, $deletes, $usage, $mode) {
        /** @var Appwrite\Utopia\Response $response */
        /** @var Utopia\Database\Database $dbForProject */
        /** @var Appwrite\Event\Event $events */
        /** @var Appwrite\Event\Event $audits */
        /** @var Appwrite\Event\Event $deletes */
        /** @var Appwrite\Stats\Stats $usage */
        /** @var string $mode */

        /**
         * Skip Authorization to get the collection. Needed in case of empty permissions for document level permissions.
         */
        $collection = Authorization::skip(fn() => $dbForProject->getDocument('collections', $collectionId));

        if ($collection->isEmpty() || !$collection->getAttribute('enabled')) {
            if (!($mode === APP_MODE_ADMIN && Auth::isPrivilegedUser(Authorization::getRoles()))) {
                throw new Exception('Collection not found', 404, Exception::COLLECTION_NOT_FOUND);
            }
        }

        // Check collection permissions when enforced
        if ($collection->getAttribute('permission') === 'collection') {
            $validator = new Authorization('write');
            if (!$validator->isValid($collection->getWrite())) {
                throw new Exception('Unauthorized permissions', 401, Exception::USER_UNAUTHORIZED);
            }
        }

        if ($collection->getAttribute('permission') === 'collection') {
            /** @var Document $document */
            $document = Authorization::skip(fn() => $dbForProject->getDocument('collection_' . $collectionId, $documentId));
        } else {
            $document = $dbForProject->getDocument('collection_' . $collectionId, $documentId);
        }

        if ($document->isEmpty()) {
            throw new Exception('No document found', 404, Exception::DOCUMENT_NOT_FOUND);
        }

        if ($collection->getAttribute('permission') === 'collection') {
            Authorization::skip(fn() => $dbForProject->deleteDocument('collection_' . $collectionId, $documentId));
        } else {
            $dbForProject->deleteDocument('collection_' . $collectionId, $documentId);
        }

        $dbForProject->deleteCachedDocument('collection_' . $collectionId, $documentId);

        /**
         * Reset $collection attribute to remove prefix.
         */
        $document->setAttribute('$collection', $collectionId);

        $deletes
            ->setParam('type', DELETE_TYPE_AUDIT)
            ->setParam('document', $document)
        ;

        $usage
            ->setParam('database.documents.delete', 1)
            ->setParam('collectionId', $collectionId)
            ;

        $events
            ->setParam('eventData', $response->output($document, Response::MODEL_DOCUMENT))
            ->setParam('collection', $collection->getArrayCopy());
        ;

        $audits
            ->setParam('event', 'database.documents.delete')
            ->setParam('resource', 'document/'.$document->getId())
            ->setParam('data', $document->getArrayCopy()) // Audit document in case of malicious or disastrous action
        ;

        $response->noContent();
    });<|MERGE_RESOLUTION|>--- conflicted
+++ resolved
@@ -2012,29 +2012,18 @@
         $roles = Authorization::getRoles();
 
         if (!Auth::isAppUser($roles) && !Auth::isPrivilegedUser($roles)) {
-<<<<<<< HEAD
-            foreach ($data['$read'] as $read) {
-                if (!Authorization::isRole($read)) {
-                    throw new Exception('Read permissions must be one of: ('.\implode(', ', $roles).')', 400, Exception::USER_UNAUTHORIZED);
-                }
-            }
-            foreach ($data['$write'] as $write) {
-                if (!Authorization::isRole($write)) {
-                    throw new Exception('Write permissions must be one of: ('.\implode(', ', $roles).')', 400, Exception::USER_UNAUTHORIZED);
-=======
             if(!is_null($read)) {
                 foreach ($data['$read'] as $read) {
                     if (!Authorization::isRole($read)) {
-                        throw new Exception('Read permissions must be one of: ('.\implode(', ', $roles).')', 400);
+                        throw new Exception('Read permissions must be one of: ('.\implode(', ', $roles).')', 400, Exception::USER_UNAUTHORIZED);
                     }
                 }
             }
             if(!is_null($write)) {
                 foreach ($data['$write'] as $write) {
                     if (!Authorization::isRole($write)) {
-                        throw new Exception('Write permissions must be one of: (' . \implode(', ', $roles) . ')', 400);
+                        throw new Exception('Write permissions must be one of: (' . \implode(', ', $roles) . ')', 400, Exception::USER_UNAUTHORIZED);
                     }
->>>>>>> 6796aabf
                 }
             }
         }
