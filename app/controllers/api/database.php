<?php

global $utopia, $register, $request, $response, $webhook, $audit, $projectDB;

use Utopia\App;
use Utopia\Exception;
use Utopia\Response;
use Utopia\Validator\Boolean;
use Utopia\Validator\Range;
use Utopia\Validator\WhiteList;
use Utopia\Validator\Text;
use Utopia\Validator\ArrayList;
use Utopia\Validator\JSON;
// use Utopia\Locale\Locale;
// use Utopia\Audit\Audit;
// use Utopia\Audit\Adapters\MySQL as AuditAdapter;
use Appwrite\Database\Database;
use Appwrite\Database\Document;
use Appwrite\Database\Validator\UID;
use Appwrite\Database\Validator\Key;
use Appwrite\Database\Validator\Structure;
use Appwrite\Database\Validator\Collection;
use Appwrite\Database\Validator\Authorization;
use Appwrite\Database\Exception\Authorization as AuthorizationException;
use Appwrite\Database\Exception\Structure as StructureException;

// use DeviceDetector\DeviceDetector;
// use GeoIp2\Database\Reader;

App::post('/v1/database/collections')
    ->desc('Create Collection')
    ->groups(['api', 'database'])
    ->label('webhook', 'database.collections.create')
    ->label('scope', 'collections.write')
    ->label('sdk.namespace', 'database')
    ->label('sdk.platform', [APP_PLATFORM_SERVER])
    ->label('sdk.method', 'createCollection')
    ->label('sdk.description', '/docs/references/database/create-collection.md')
    ->param('name', '', function () { return new Text(256); }, 'Collection name.')
    ->param('read', [], function () { return new ArrayList(new Text(64)); }, 'An array of strings with read permissions. By default no user is granted with any read permissions. [learn more about permissions](/docs/permissions) and get a full list of available permissions.')
    ->param('write', [], function () { return new ArrayList(new Text(64)); }, 'An array of strings with write permissions. By default no user is granted with any write permissions. [learn more about permissions](/docs/permissions) and get a full list of available permissions.')
    ->param('rules', [], function () use ($projectDB) { return new ArrayList(new Collection($projectDB, [Database::SYSTEM_COLLECTION_RULES], ['$collection' => Database::SYSTEM_COLLECTION_RULES, '$permissions' => ['read' => [], 'write' => []]])); }, 'Array of [rule objects](/docs/rules). Each rule define a collection field name, data type and validation.')
    ->action(
        function ($name, $read, $write, $rules) use ($response, $projectDB, $webhook, $audit) {
            $parsedRules = [];

            foreach ($rules as &$rule) {
                $parsedRules[] = \array_merge([
                    '$collection' => Database::SYSTEM_COLLECTION_RULES,
                    '$permissions' => [
                        'read' => $read,
                        'write' => $write,
                    ],
                ], $rule);
            }

            try {
                $data = $projectDB->createDocument([
                    '$collection' => Database::SYSTEM_COLLECTION_COLLECTIONS,
                    'name' => $name,
                    'dateCreated' => \time(),
                    'dateUpdated' => \time(),
                    'structure' => true,
                    '$permissions' => [
                        'read' => $read,
                        'write' => $write,
                    ],
                    'rules' => $parsedRules,
                ]);
            } catch (AuthorizationException $exception) {
                throw new Exception('Unauthorized action', 401);
            } catch (StructureException $exception) {
                throw new Exception('Bad structure. '.$exception->getMessage(), 400);
            } catch (\Exception $exception) {
                throw new Exception('Failed saving document to DB', 500);
            }

            if (false === $data) {
                throw new Exception('Failed saving collection to DB', 500);
            }

            $data = $data->getArrayCopy();

            $webhook
                ->setParam('payload', $data)
            ;

            $audit
                ->setParam('event', 'database.collections.create')
                ->setParam('resource', 'database/collection/'.$data['$id'])
                ->setParam('data', $data)
            ;

            /*
             * View
             */
            $response
                ->setStatusCode(Response::STATUS_CODE_CREATED)
                ->json($data)
            ;
        }
    );

App::get('/v1/database/collections')
    ->desc('List Collections')
    ->groups(['api', 'database'])
    ->label('scope', 'collections.read')
    ->label('sdk.namespace', 'database')
    ->label('sdk.platform', [APP_PLATFORM_SERVER])
    ->label('sdk.method', 'listCollections')
    ->label('sdk.description', '/docs/references/database/list-collections.md')
    ->param('search', '', function () { return new Text(256); }, 'Search term to filter your list results.', true)
    ->param('limit', 25, function () { return new Range(0, 100); }, 'Results limit value. By default will return maximum 25 results. Maximum of 100 results allowed per request.', true)
    ->param('offset', 0, function () { return new Range(0, 40000); }, 'Results offset. The default value is 0. Use this param to manage pagination.', true)
    ->param('orderType', 'ASC', function () { return new WhiteList(['ASC', 'DESC']); }, 'Order result by ASC or DESC order.', true)
    ->action(
        function ($search, $limit, $offset, $orderType) use ($response, $projectDB) {
            /*$vl = new Structure($projectDB);

            var_dump($vl->isValid(new Document([
                '$collection' => Database::SYSTEM_COLLECTION_RULES,
                '$permissions' => [
                    'read' => ['*'],
                    'write' => ['*'],
                ],
                'label' => 'Platforms',
                'key' => 'platforms',
                'type' => 'document',
                'default' => [],
                'required' => false,
                'array' => true,
                'options' => [Database::SYSTEM_COLLECTION_PLATFORMS],
            ])));

            var_dump($vl->getDescription());*/

            $results = $projectDB->getCollection([
                'limit' => $limit,
                'offset' => $offset,
                'orderField' => 'name',
                'orderType' => $orderType,
                'orderCast' => 'string',
                'search' => $search,
                'filters' => [
                    '$collection='.Database::SYSTEM_COLLECTION_COLLECTIONS,
                ],
            ]);

            $response->json(['sum' => $projectDB->getSum(), 'collections' => $results]);
        }
    );

App::get('/v1/database/collections/:collectionId')
    ->desc('Get Collection')
    ->groups(['api', 'database'])
    ->label('scope', 'collections.read')
    ->label('sdk.namespace', 'database')
    ->label('sdk.platform', [APP_PLATFORM_SERVER])
    ->label('sdk.method', 'getCollection')
    ->label('sdk.description', '/docs/references/database/get-collection.md')
    ->param('collectionId', '', function () { return new UID(); }, 'Collection unique ID.')
    ->action(
        function ($collectionId) use ($response, $projectDB) {
            $collection = $projectDB->getDocument($collectionId, false);

            if (empty($collection->getId()) || Database::SYSTEM_COLLECTION_COLLECTIONS != $collection->getCollection()) {
                throw new Exception('Collection not found', 404);
            }

            $response->json($collection->getArrayCopy());
        }
    );

// App::get('/v1/database/collections/:collectionId/logs')
//     ->desc('Get Collection Logs')
//     ->groups(['api', 'database'])
//     ->label('scope', 'collections.read')
//     ->label('sdk.platform', [APP_PLATFORM_SERVER])
//     ->label('sdk.namespace', 'database')
//     ->label('sdk.method', 'getCollectionLogs')
//     ->label('sdk.description', '/docs/references/database/get-collection-logs.md')
//     ->param('collectionId', '', function () { return new UID(); }, 'Collection unique ID.')
//     ->action(
//         function ($collectionId) use ($response, $register, $projectDB, $project) {
//             $collection = $projectDB->getDocument($collectionId, false);

//             if (empty($collection->getId()) || Database::SYSTEM_COLLECTION_COLLECTIONS != $collection->getCollection()) {
//                 throw new Exception('Collection not found', 404);
//             }

//             $adapter = new AuditAdapter($register->get('db'));
//             $adapter->setNamespace('app_'.$project->getId());

//             $audit = new Audit($adapter);
            
//             $countries = Locale::getText('countries');

//             $logs = $audit->getLogsByResource('database/collection/'.$collection->getId());

//             $reader = new Reader(__DIR__.'/../../db/DBIP/dbip-country-lite-2020-01.mmdb');
//             $output = [];

//             foreach ($logs as $i => &$log) {
//                 $log['userAgent'] = (!empty($log['userAgent'])) ? $log['userAgent'] : 'UNKNOWN';

//                 $dd = new DeviceDetector($log['userAgent']);

//                 $dd->skipBotDetection(); // OPTIONAL: If called, bot detection will completely be skipped (bots will be detected as regular devices then)

//                 $dd->parse();

//                 $output[$i] = [
//                     'event' => $log['event'],
//                     'ip' => $log['ip'],
//                     'time' => strtotime($log['time']),
//                     'OS' => $dd->getOs(),
//                     'client' => $dd->getClient(),
//                     'device' => $dd->getDevice(),
//                     'brand' => $dd->getBrand(),
//                     'model' => $dd->getModel(),
//                     'geo' => [],
//                 ];

//                 try {
//                     $record = $reader->country($log['ip']);
//                     $output[$i]['geo']['isoCode'] = strtolower($record->country->isoCode);
//                     $output[$i]['geo']['country'] = $record->country->name;
//                     $output[$i]['geo']['country'] = (isset($countries[$record->country->isoCode])) ? $countries[$record->country->isoCode] : Locale::getText('locale.country.unknown');
//                 } catch (\Exception $e) {
//                     $output[$i]['geo']['isoCode'] = '--';
//                     $output[$i]['geo']['country'] = Locale::getText('locale.country.unknown');
//                 }
//             }

//             $response->json($output);
//         }
//     );

App::put('/v1/database/collections/:collectionId')
    ->desc('Update Collection')
    ->groups(['api', 'database'])
    ->label('scope', 'collections.write')
    ->label('webhook', 'database.collections.update')
    ->label('sdk.namespace', 'database')
    ->label('sdk.platform', [APP_PLATFORM_SERVER])
    ->label('sdk.method', 'updateCollection')
    ->label('sdk.description', '/docs/references/database/update-collection.md')
    ->param('collectionId', '', function () { return new UID(); }, 'Collection unique ID.')
    ->param('name', null, function () { return new Text(256); }, 'Collection name.')
    ->param('read', [], function () { return new ArrayList(new Text(64)); }, 'An array of strings with read permissions. By default no user is granted with any read permissions. [learn more about permissions(/docs/permissions) and get a full list of available permissions.')
    ->param('write', [], function () { return new ArrayList(new Text(64)); }, 'An array of strings with write permissions. By default no user is granted with any write permissions. [learn more about permissions](/docs/permissions) and get a full list of available permissions.')
    ->param('rules', [], function () use ($projectDB) { return new ArrayList(new Collection($projectDB, [Database::SYSTEM_COLLECTION_RULES], ['$collection' => Database::SYSTEM_COLLECTION_RULES, '$permissions' => ['read' => [], 'write' => []]])); }, 'Array of [rule objects](/docs/rules). Each rule define a collection field name, data type and validation.', true)
    ->action(
        function ($collectionId, $name, $read, $write, $rules) use ($response, $projectDB, $webhook, $audit) {
            $collection = $projectDB->getDocument($collectionId, false);

            if (empty($collection->getId()) || Database::SYSTEM_COLLECTION_COLLECTIONS != $collection->getCollection()) {
                throw new Exception('Collection not found', 404);
            }

            $parsedRules = [];

            foreach ($rules as &$rule) {
                $parsedRules[] = \array_merge([
                    '$collection' => Database::SYSTEM_COLLECTION_RULES,
                    '$permissions' => [
                        'read' => $read,
                        'write' => $write,
                    ],
                ], $rule);
            }

            try {
                $collection = $projectDB->updateDocument(\array_merge($collection->getArrayCopy(), [
                    'name' => $name,
                    'structure' => true,
                    'dateUpdated' => \time(),
                    '$permissions' => [
                        'read' => $read,
                        'write' => $write,
                    ],
                    'rules' => $parsedRules,
                ]));
            } catch (AuthorizationException $exception) {
                throw new Exception('Unauthorized action', 401);
            } catch (StructureException $exception) {
                throw new Exception('Bad structure. '.$exception->getMessage(), 400);
            } catch (\Exception $exception) {
                throw new Exception('Failed saving document to DB', 500);
            }

            if (false === $collection) {
                throw new Exception('Failed saving collection to DB', 500);
            }

            $data = $collection->getArrayCopy();

            $webhook
                ->setParam('payload', $data)
            ;

            $audit
                ->setParam('event', 'database.collections.update')
                ->setParam('resource', 'database/collections/'.$data['$id'])
                ->setParam('data', $data)
            ;

            $response->json($collection->getArrayCopy());
        }
    );

App::delete('/v1/database/collections/:collectionId')
    ->desc('Delete Collection')
    ->groups(['api', 'database'])
    ->label('scope', 'collections.write')
    ->label('webhook', 'database.collections.delete')
    ->label('sdk.namespace', 'database')
    ->label('sdk.platform', [APP_PLATFORM_SERVER])
    ->label('sdk.method', 'deleteCollection')
    ->label('sdk.description', '/docs/references/database/delete-collection.md')
    ->param('collectionId', '', function () { return new UID(); }, 'Collection unique ID.')
    ->action(
        function ($collectionId) use ($response, $projectDB, $webhook, $audit) {
            $collection = $projectDB->getDocument($collectionId, false);

            if (empty($collection->getId()) || Database::SYSTEM_COLLECTION_COLLECTIONS != $collection->getCollection()) {
                throw new Exception('Collection not found', 404);
            }

            if (!$projectDB->deleteDocument($collectionId)) {
                throw new Exception('Failed to remove collection from DB', 500);
            }
            
            $data = $collection->getArrayCopy();

            $webhook
                ->setParam('payload', $data)
            ;

            $audit
                ->setParam('event', 'database.collections.delete')
                ->setParam('resource', 'database/collections/'.$data['$id'])
                ->setParam('data', $data)
            ;

            $response->noContent();
        }
    );

App::post('/v1/database/collections/:collectionId/documents')
    ->desc('Create Document')
    ->groups(['api', 'database'])
    ->label('webhook', 'database.documents.create')
    ->label('scope', 'documents.write')
    ->label('sdk.namespace', 'database')
    ->label('sdk.platform', [APP_PLATFORM_CLIENT, APP_PLATFORM_SERVER])
    ->label('sdk.method', 'createDocument')
    ->label('sdk.description', '/docs/references/database/create-document.md')
    ->param('collectionId', null, function () { return new UID(); }, 'Collection unique ID. You can create a new collection with validation rules using the Database service [server integration](/docs/server/database#createCollection).')
    ->param('data', [], function () { return new JSON(); }, 'Document data as JSON object.')
    ->param('read', [], function () { return new ArrayList(new Text(64)); }, 'An array of strings with read permissions. By default no user is granted with any read permissions. [learn more about permissions](/docs/permissions) and get a full list of available permissions.')
    ->param('write', [], function () { return new ArrayList(new Text(64)); }, 'An array of strings with write permissions. By default no user is granted with any write permissions. [learn more about permissions](/docs/permissions) and get a full list of available permissions.')
    ->param('parentDocument', '', function () { return new UID(); }, 'Parent document unique ID. Use when you want your new document to be a child of a parent document.', true)
    ->param('parentProperty', '', function () { return new Key(); }, 'Parent document property name. Use when you want your new document to be a child of a parent document.', true)
    ->param('parentPropertyType', Document::SET_TYPE_ASSIGN, function () { return new WhiteList([Document::SET_TYPE_ASSIGN, Document::SET_TYPE_APPEND, Document::SET_TYPE_PREPEND]); }, 'Parent document property connection type. You can set this value to **assign**, **append** or **prepend**, default value is assign. Use when you want your new document to be a child of a parent document.', true)
    ->action(
        function ($collectionId, $data, $read, $write, $parentDocument, $parentProperty, $parentPropertyType) use ($response, $projectDB, $webhook, $audit) {
            $data = (\is_string($data)) ? \json_decode($data, true) : $data; // Cast to JSON array

            if (empty($data)) {
                throw new Exception('Missing payload', 400);
            }

            if (isset($data['$id'])) {
                throw new Exception('$id is not allowed for creating new documents, try update instead', 400);
            }
            
            $collection = $projectDB->getDocument($collectionId, false);

            if (\is_null($collection->getId()) || Database::SYSTEM_COLLECTION_COLLECTIONS != $collection->getCollection()) {
                throw new Exception('Collection not found', 404);
            }

            $data['$collection'] = $collectionId; // Adding this param to make API easier for developers
            $data['$permissions'] = [
                'read' => $read,
                'write' => $write,
            ];

            // Read parent document + validate not 404 + validate read / write permission like patch method
            // Add payload to parent document property
            if ((!empty($parentDocument)) && (!empty($parentProperty))) {
                $parentDocument = $projectDB->getDocument($parentDocument, false);

                if (empty($parentDocument->getArrayCopy())) { // Check empty
                    throw new Exception('No parent document found', 404);
                }

                /*
                 * 1. Check child has valid structure,
                 * 2. Check user have write permission for parent document
                 * 3. Assign parent data (including child) to $data
                 * 4. Validate the combined result has valid structure (inside $projectDB->createDocument method)
                 */

                $new = new Document($data);

                $structure = new Structure($projectDB);

                if (!$structure->isValid($new)) {
                    throw new Exception('Invalid data structure: '.$structure->getDescription(), 400);
                }

                $authorization = new Authorization($parentDocument, 'write');

                if (!$authorization->isValid($new->getPermissions())) {
                    throw new Exception('Unauthorized action', 401);
                }

                $parentDocument
                    ->setAttribute($parentProperty, $data, $parentPropertyType);

                $data = $parentDocument->getArrayCopy();
            }

            /**
             * Set default collection values
             */
            foreach ($collection->getAttribute('rules') as $key => $rule) {
                $key = (isset($rule['key'])) ? $rule['key'] : '';
                $default = (isset($rule['default'])) ? $rule['default'] : null;

                if (!isset($data[$key])) {
                    $data[$key] = $default;
                }
            }

            try {
                $data = $projectDB->createDocument($data);
            } catch (AuthorizationException $exception) {
                throw new Exception('Unauthorized action', 401);
            } catch (StructureException $exception) {
                throw new Exception('Bad structure. '.$exception->getMessage(), 400);
            } catch (\Exception $exception) {
                throw new Exception('Failed saving document to DB'.$exception->getMessage(), 500);
            }

            $data = $data->getArrayCopy();

            $webhook
                ->setParam('payload', $data)
            ;

            $audit
                ->setParam('event', 'database.documents.create')
                ->setParam('resource', 'database/document/'.$data['$id'])
                ->setParam('data', $data)
            ;

            /*
             * View
             */
            $response
                ->setStatusCode(Response::STATUS_CODE_CREATED)
                ->json($data)
            ;
        }
    );

App::get('/v1/database/collections/:collectionId/documents')
    ->desc('List Documents')
    ->groups(['api', 'database'])
    ->label('scope', 'documents.read')
    ->label('sdk.namespace', 'database')
    ->label('sdk.platform', [APP_PLATFORM_CLIENT, APP_PLATFORM_SERVER])
    ->label('sdk.method', 'listDocuments')
    ->label('sdk.description', '/docs/references/database/list-documents.md')
    ->param('collectionId', null, function () { return new UID(); }, 'Collection unique ID. You can create a new collection with validation rules using the Database service [server integration](/docs/server/database#createCollection).')
    ->param('filters', [], function () { return new ArrayList(new Text(128)); }, 'Array of filter strings. Each filter is constructed from a key name, comparison operator (=, !=, >, <, <=, >=) and a value. You can also use a dot (.) separator in attribute names to filter by child document attributes. Examples: \'name=John Doe\' or \'category.$id>=5bed2d152c362\'.', true)
    ->param('offset', 0, function () { return new Range(0, 900000000); }, 'Offset value. Use this value to manage pagination.', true)
    ->param('limit', 50, function () { return new Range(0, 1000); }, 'Maximum number of documents to return in response.  Use this value to manage pagination.', true)
    ->param('orderField', '$id', function () { return new Text(128); }, 'Document field that results will be sorted by.', true)
    ->param('orderType', 'ASC', function () { return new WhiteList(array('DESC', 'ASC')); }, 'Order direction. Possible values are DESC for descending order, or ASC for ascending order.', true)
    ->param('orderCast', 'string', function () { return new WhiteList(array('int', 'string', 'date', 'time', 'datetime')); }, 'Order field type casting. Possible values are int, string, date, time or datetime. The database will attempt to cast the order field to the value you pass here. The default value is a string.', true)
    ->param('search', '', function () { return new Text(256); }, 'Search query. Enter any free text search. The database will try to find a match against all document attributes and children.', true)
    ->action(
        function ($collectionId, $filters, $offset, $limit, $orderField, $orderType, $orderCast, $search) use ($response, $projectDB, $utopia) {
            $collection = $projectDB->getDocument($collectionId, false);

            if (\is_null($collection->getId()) || Database::SYSTEM_COLLECTION_COLLECTIONS != $collection->getCollection()) {
                throw new Exception('Collection not found', 404);
            }

            $list = $projectDB->getCollection([
                'limit' => $limit,
                'offset' => $offset,
                'orderField' => $orderField,
                'orderType' => $orderType,
                'orderCast' => $orderCast,
                'search' => $search,
                'filters' => \array_merge($filters, [
                    '$collection='.$collectionId,
                ]),
            ]);

<<<<<<< HEAD
            if ($first || $last) {
                $response->json((!empty($list) ? $list->getArrayCopy() : []));
            } else {
                if (App::isDevelopment()) {
                    $collection
                        ->setAttribute('debug', $projectDB->getDebug())
                        ->setAttribute('limit', $limit)
                        ->setAttribute('offset', $offset)
                        ->setAttribute('orderField', $orderField)
                        ->setAttribute('orderType', $orderType)
                        ->setAttribute('orderCast', $orderCast)
                        ->setAttribute('filters', $filters)
                    ;
                }

=======
            if ($utopia->isDevelopment()) {
>>>>>>> 8d92ee4e
                $collection
                    ->setAttribute('debug', $projectDB->getDebug())
                    ->setAttribute('limit', $limit)
                    ->setAttribute('offset', $offset)
                    ->setAttribute('orderField', $orderField)
                    ->setAttribute('orderType', $orderType)
                    ->setAttribute('orderCast', $orderCast)
                    ->setAttribute('filters', $filters)
                ;
            }

            $collection
                ->setAttribute('sum', $projectDB->getSum())
                ->setAttribute('documents', $list)
            ;

            /*
             * View
             */
            $response->json($collection->getArrayCopy(/*['$id', '$collection', 'name', 'documents']*/[], ['rules']));
        }
    );

App::get('/v1/database/collections/:collectionId/documents/:documentId')
    ->desc('Get Document')
    ->groups(['api', 'database'])
    ->label('scope', 'documents.read')
    ->label('sdk.namespace', 'database')
    ->label('sdk.platform', [APP_PLATFORM_CLIENT, APP_PLATFORM_SERVER])
    ->label('sdk.method', 'getDocument')
    ->label('sdk.description', '/docs/references/database/get-document.md')
    ->param('collectionId', null, function () { return new UID(); }, 'Collection unique ID. You can create a new collection with validation rules using the Database service [server integration](/docs/server/database#createCollection).')
    ->param('documentId', null, function () { return new UID(); }, 'Document unique ID.')
    ->action(
        function ($collectionId, $documentId) use ($response, $request, $projectDB) {
            $document = $projectDB->getDocument($documentId, false);
            $collection = $projectDB->getDocument($collectionId, false);

            if (empty($document->getArrayCopy()) || $document->getCollection() != $collection->getId()) { // Check empty
                throw new Exception('No document found', 404);
            }

            $output = $document->getArrayCopy();

            $paths = \explode('/', $request->getParam('q', ''));
            $paths = \array_slice($paths, 7, \count($paths));
            
            if (\count($paths) > 0) {
                if (\count($paths) % 2 == 1) {
                    $output = $document->getAttribute(\implode('.', $paths));
                } else {
                    $id = (int) \array_pop($paths);
                    $output = $document->search('$id', $id, $document->getAttribute(\implode('.', $paths)));
                }

                $output = ($output instanceof Document) ? $output->getArrayCopy() : $output;

                if (!\is_array($output)) {
                    throw new Exception('No document found', 404);
                }
            }

            /*
             * View
             */
            $response->json($output);
        }
    );

App::patch('/v1/database/collections/:collectionId/documents/:documentId')
    ->desc('Update Document')
    ->groups(['api', 'database'])
    ->label('webhook', 'database.documents.update')
    ->label('scope', 'documents.write')
    ->label('sdk.namespace', 'database')
    ->label('sdk.platform', [APP_PLATFORM_CLIENT, APP_PLATFORM_SERVER])
    ->label('sdk.method', 'updateDocument')
    ->label('sdk.description', '/docs/references/database/update-document.md')
    ->param('collectionId', null, function () { return new UID(); }, 'Collection unique ID. You can create a new collection with validation rules using the Database service [server integration](/docs/server/database#createCollection).')
    ->param('documentId', null, function () { return new UID(); }, 'Document unique ID.')
    ->param('data', [], function () { return new JSON(); }, 'Document data as JSON object.')
    ->param('read', [], function () { return new ArrayList(new Text(64)); }, 'An array of strings with read permissions. By default no user is granted with any read permissions. [learn more about permissions](/docs/permissions) and get a full list of available permissions.')
    ->param('write', [], function () { return new ArrayList(new Text(64)); }, 'An array of strings with write permissions. By default no user is granted with any write permissions. [learn more about permissions](/docs/permissions) and get a full list of available permissions.')
    ->action(
        function ($collectionId, $documentId, $data, $read, $write) use ($response, $projectDB, $webhook, $audit) {
            $collection = $projectDB->getDocument($collectionId, false);
            $document = $projectDB->getDocument($documentId, false);

            $data = (\is_string($data)) ? \json_decode($data, true) : $data; // Cast to JSON array

            if (!\is_array($data)) {
                throw new Exception('Data param should be a valid JSON', 400);
            }

            if (\is_null($collection->getId()) || Database::SYSTEM_COLLECTION_COLLECTIONS != $collection->getCollection()) {
                throw new Exception('Collection not found', 404);
            }

            if (empty($document->getArrayCopy()) || $document->getCollection() != $collectionId) { // Check empty
                throw new Exception('No document found', 404);
            }

            //TODO check merge read write permissions

            if (!empty($read)) { // Overwrite permissions only when passed
                $data['$permissions']['read'] = $read;
            }

            if (!empty($write)) { // Overwrite permissions only when passed
                $data['$permissions']['write'] = $read;
            }

            $data = \array_merge($document->getArrayCopy(), $data);

            $data['$collection'] = $collection->getId(); // Make sure user don't switch collectionID
            $data['$id'] = $document->getId(); // Make sure user don't switch document unique ID

            if (empty($data)) {
                throw new Exception('Missing payload', 400);
            }
            try {
                $data = $projectDB->updateDocument($data);
            } catch (AuthorizationException $exception) {
                throw new Exception('Unauthorized action', 401);
            } catch (StructureException $exception) {
                throw new Exception('Bad structure. '.$exception->getMessage(), 400);
            } catch (\Exception $exception) {
                throw new Exception('Failed saving document to DB', 500);
            }

            $data = $data->getArrayCopy();

            $webhook
                ->setParam('payload', $data)
            ;

            $audit
                ->setParam('event', 'database.documents.update')
                ->setParam('resource', 'database/document/'.$data['$id'])
                ->setParam('data', $data)
            ;

            /*
             * View
             */
            $response->json($data);
        }
    );

App::delete('/v1/database/collections/:collectionId/documents/:documentId')
    ->desc('Delete Document')
    ->groups(['api', 'database'])
    ->label('scope', 'documents.write')
    ->label('webhook', 'database.documents.delete')
    ->label('sdk.namespace', 'database')
    ->label('sdk.platform', [APP_PLATFORM_CLIENT, APP_PLATFORM_SERVER])
    ->label('sdk.method', 'deleteDocument')
    ->label('sdk.description', '/docs/references/database/delete-document.md')
    ->param('collectionId', null, function () { return new UID(); }, 'Collection unique ID. You can create a new collection with validation rules using the Database service [server integration](/docs/server/database#createCollection).')
    ->param('documentId', null, function () { return new UID(); }, 'Document unique ID.')
    ->action(
        function ($collectionId, $documentId) use ($response, $projectDB, $audit, $webhook) {
            $collection = $projectDB->getDocument($collectionId, false);
            $document = $projectDB->getDocument($documentId, false);

            if (empty($document->getArrayCopy()) || $document->getCollection() != $collectionId) { // Check empty
                throw new Exception('No document found', 404);
            }

            if (\is_null($collection->getId()) || Database::SYSTEM_COLLECTION_COLLECTIONS != $collection->getCollection()) {
                throw new Exception('Collection not found', 404);
            }

            try {
                $projectDB->deleteDocument($documentId);
            } catch (AuthorizationException $exception) {
                throw new Exception('Unauthorized action', 401);
            } catch (StructureException $exception) {
                throw new Exception('Bad structure. '.$exception->getMessage(), 400);
            } catch (\Exception $exception) {
                throw new Exception('Failed to remove document from DB', 500);
            }

            $data = $document->getArrayCopy();

            $webhook
                ->setParam('payload', $data)
            ;

            $audit
                ->setParam('event', 'database.documents.delete')
                ->setParam('resource', 'database/document/'.$data['$id'])
                ->setParam('data', $data) // Audit document in case of malicious or disastrous action
            ;

            $response->noContent();
        }
    );<|MERGE_RESOLUTION|>--- conflicted
+++ resolved
@@ -503,25 +503,7 @@
                 ]),
             ]);
 
-<<<<<<< HEAD
-            if ($first || $last) {
-                $response->json((!empty($list) ? $list->getArrayCopy() : []));
-            } else {
-                if (App::isDevelopment()) {
-                    $collection
-                        ->setAttribute('debug', $projectDB->getDebug())
-                        ->setAttribute('limit', $limit)
-                        ->setAttribute('offset', $offset)
-                        ->setAttribute('orderField', $orderField)
-                        ->setAttribute('orderType', $orderType)
-                        ->setAttribute('orderCast', $orderCast)
-                        ->setAttribute('filters', $filters)
-                    ;
-                }
-
-=======
-            if ($utopia->isDevelopment()) {
->>>>>>> 8d92ee4e
+            if (App::isDevelopment()) {
                 $collection
                     ->setAttribute('debug', $projectDB->getDebug())
                     ->setAttribute('limit', $limit)
