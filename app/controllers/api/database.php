<?php

use Utopia\App;
use Utopia\Exception;
use Utopia\Audit\Audit;
use Utopia\Validator\Boolean;
use Utopia\Validator\FloatValidator;
use Utopia\Validator\Integer;
use Utopia\Validator\Range;
use Utopia\Validator\WhiteList;
use Utopia\Validator\Text;
use Utopia\Validator\ArrayList;
use Utopia\Validator\JSON;
use Utopia\Database\Database;
use Utopia\Database\Document;
use Utopia\Database\Query;
use Utopia\Database\Adapter\MariaDB;
use Utopia\Database\Validator\Authorization;
use Utopia\Database\Validator\Key;
use Utopia\Database\Validator\Permissions;
use Utopia\Database\Validator\QueryValidator;
use Utopia\Database\Validator\Queries as QueriesValidator;
use Utopia\Database\Validator\Structure;
use Utopia\Database\Validator\UID;
use Utopia\Database\Exception\Authorization as AuthorizationException;
use Utopia\Database\Exception\Duplicate as DuplicateException;
use Utopia\Database\Exception\Limit as LimitException;
use Utopia\Database\Exception\Structure as StructureException;
use Appwrite\Database\Validator\CustomId;
use Appwrite\Network\Validator\Email;
use Appwrite\Network\Validator\IP;
use Appwrite\Network\Validator\URL;
use Appwrite\Utopia\Response;
use DeviceDetector\DeviceDetector;

/**
 * Create attribute of varying type
 *
 * @param string $collectionId
 * @param Utopia\Database\Document $attribute
 * @param Appwrite\Utopia\Response $response
 * @param Utopia\Database\Database $dbForInternal
 * @param Appwrite\Event\Event $database
 * @param Appwrite\Event\Event $audits
 * @param Appwrite\Stats\Stats $usage
 *
 * @return Document Newly created attribute document
 */
function createAttribute($collectionId, $attribute, $response, $dbForInternal, $database, $audits, $usage): Document
{
    $attributeId = $attribute->getId();
    $type = $attribute->getAttribute('type', '');
    $size = $attribute->getAttribute('size', 0);
    $required = $attribute->getAttribute('required', true);
    $signed = $attribute->getAttribute('signed', true); // integers are signed by default 
    $array = $attribute->getAttribute('array', false);
    $format = $attribute->getAttribute('format', '');
    $formatOptions = $attribute->getAttribute('formatOptions', []);
    $filters = $attribute->getAttribute('filters', []); // filters are hidden from the endpoint 
    $default = $attribute->getAttribute('default', null);

    $collection = $dbForInternal->getDocument('collections', $collectionId);

    if ($collection->isEmpty()) {
        throw new Exception('Collection not found', 404);
    }

    if (!empty($format)) {
        if (!Structure::hasFormat($format, $type)) {
            throw new Exception("Format {$format} not available for {$type} attributes.", 400);
        }
    }

    // Must throw here since dbForExternal->createAttribute is performed by db worker
    if ($required && $default) {
        throw new Exception('Cannot set default value for required attribute', 400);
    }

<<<<<<< HEAD
    $attribute = new Document([
=======
    try {
        $attribute = new Document([
>>>>>>> 3e7605d1
            '$id' => $collectionId.'_'.$attributeId,
            'key' => $attributeId,
            'collectionId' => $collectionId,
            'type' => $type,
            'status' => 'processing', // processing, available, failed, deleting
            'size' => $size,
            'required' => $required,
            'signed' => $signed,
            'default' => $default,
            'array' => $array,
            'format' => $format,
            'formatOptions' => $formatOptions,
<<<<<<< HEAD
    ]);

    try {
=======
        ]);

>>>>>>> 3e7605d1
        $dbForInternal->checkAttribute($collection, $attribute);
        $attribute = $dbForInternal->createDocument('attributes', $attribute);
    }
    catch (DuplicateException $exception) {
        throw new Exception('Attribute already exists', 409);
    }
    catch (LimitException $exception) {
        throw new Exception('Attribute limit exceeded', 400);
    }

    $dbForInternal->deleteCachedDocument('collections', $collectionId);

    // Pass clone of $attribute object to workers
    // so we can later modify Document to fit response model
    $clone = clone $attribute;

    $database
        ->setParam('type', DATABASE_TYPE_CREATE_ATTRIBUTE)
        ->setParam('collection', $collection)
        ->setParam('document', $clone)
    ;

    $usage->setParam('database.collections.update', 1);

    $audits
        ->setParam('event', 'database.attributes.create')
        ->setParam('resource', 'collection/'.$collection->getId())
        ->setParam('data', $clone)
    ;

    $response->setStatusCode(Response::STATUS_CODE_CREATED);

    return $attribute;
};

App::post('/v1/database/collections')
    ->desc('Create Collection')
    ->groups(['api', 'database'])
    ->label('event', 'database.collections.create')
    ->label('scope', 'collections.write')
    ->label('sdk.auth', [APP_AUTH_TYPE_KEY])
    ->label('sdk.namespace', 'database')
    ->label('sdk.method', 'createCollection')
    ->label('sdk.description', '/docs/references/database/create-collection.md')
    ->label('sdk.response.code', Response::STATUS_CODE_CREATED)
    ->label('sdk.response.type', Response::CONTENT_TYPE_JSON)
    ->label('sdk.response.model', Response::MODEL_COLLECTION)
    ->param('collectionId', '', new CustomId(), 'Unique Id. Choose your own unique ID or pass the string `unique()` to auto generate it. Valid chars are a-z, A-Z, 0-9, period, hyphen, and underscore. Can\'t start with a special char. Max length is 36 chars.')
    ->param('name', '', new Text(128), 'Collection name. Max length: 128 chars.')
    ->param('permission', null, new WhiteList(['document', 'collection']), 'Permissions type model to use for reading documents in this collection. You can use collection-level permission set once on the collection using the `read` and `write` params, or you can set document-level permission where each document read and write params will decide who has access to read and write to each document individually. [learn more about permissions](/docs/permissions) and get a full list of available permissions.')
    ->param('read', null, new Permissions(), 'An array of strings with read permissions. By default no user is granted with any read permissions. [learn more about permissions](/docs/permissions) and get a full list of available permissions.')
    ->param('write', null, new Permissions(), 'An array of strings with write permissions. By default no user is granted with any write permissions. [learn more about permissions](/docs/permissions) and get a full list of available permissions.')
    ->inject('response')
    ->inject('dbForInternal')
    ->inject('dbForExternal')
    ->inject('audits')
    ->inject('usage')
    ->action(function ($collectionId, $name, $permission, $read, $write, $response, $dbForInternal, $dbForExternal, $audits, $usage) {
        /** @var Appwrite\Utopia\Response $response */
        /** @var Utopia\Database\Database $dbForExternal*/
        /** @var Appwrite\Event\Event $audits */
        /** @var Appwrite\Stats\Stats $usage */

        $collectionId = $collectionId == 'unique()' ? $dbForExternal->getId() : $collectionId;

        try {
            $dbForExternal->createCollection($collectionId);

            $collection = $dbForInternal->createDocument('collections', new Document([
                '$id' => $collectionId,
                '$read' => $read ?? [], // Collection permissions for collection documents (based on permission model)
                '$write' => $write ?? [], // Collection permissions for collection documents (based on permission model)
                'permission' => $permission, // Permissions model type (document vs collection)
                'dateCreated' => time(),
                'dateUpdated' => time(),
                'name' => $name,
                'search' => implode(' ', [$collectionId, $name]),
            ]));
        } catch (DuplicateException $th) {
            throw new Exception('Collection already exists', 409);
        }

        $audits
            ->setParam('event', 'database.collections.create')
            ->setParam('resource', 'collection/'.$collection->getId())
            ->setParam('data', $collection->getArrayCopy())
        ;

        $usage->setParam('database.collections.create', 1);

        $response->setStatusCode(Response::STATUS_CODE_CREATED);
        $response->dynamic($collection, Response::MODEL_COLLECTION);
    });

App::get('/v1/database/collections')
    ->desc('List Collections')
    ->groups(['api', 'database'])
    ->label('scope', 'collections.read')
    ->label('sdk.auth', [APP_AUTH_TYPE_KEY])
    ->label('sdk.namespace', 'database')
    ->label('sdk.method', 'listCollections')
    ->label('sdk.description', '/docs/references/database/list-collections.md')
    ->label('sdk.response.code', Response::STATUS_CODE_OK)
    ->label('sdk.response.type', Response::CONTENT_TYPE_JSON)
    ->label('sdk.response.model', Response::MODEL_COLLECTION_LIST)
    ->param('search', '', new Text(256), 'Search term to filter your list results. Max length: 256 chars.', true)
    ->param('limit', 25, new Range(0, 100), 'Results limit value. By default will return maximum 25 results. Maximum of 100 results allowed per request.', true)
    ->param('offset', 0, new Range(0, 40000), 'Results offset. The default value is 0. Use this param to manage pagination.', true)
    ->param('cursor', '', new UID(), 'ID of the collection used as the starting point for the query, excluding the collection itself. Should be used for efficient pagination when working with large sets of data.', true)
    ->param('cursorDirection', Database::CURSOR_AFTER, new WhiteList([Database::CURSOR_AFTER, Database::CURSOR_BEFORE]), 'Direction of the cursor.', true)
    ->param('orderType', 'ASC', new WhiteList(['ASC', 'DESC'], true), 'Order result by ASC or DESC order.', true)
    ->inject('response')
    ->inject('dbForInternal')
    ->inject('usage')
    ->action(function ($search, $limit, $offset, $cursor, $cursorDirection, $orderType, $response, $dbForInternal, $usage) {
        /** @var Appwrite\Utopia\Response $response */
        /** @var Utopia\Database\Database $dbForInternal */

        if (!empty($cursor)) {
            $cursorCollection = $dbForInternal->getDocument('collections', $cursor);

            if ($cursorCollection->isEmpty()) {
                throw new Exception("Collection '{$cursor}' for the 'cursor' value not found.", 400);
            }
        }

        $queries = [];

        if (!empty($search)) {
            $queries[] = new Query('name', Query::TYPE_SEARCH, [$search]);
        }

        $usage->setParam('database.collections.read', 1);

        $response->dynamic(new Document([
            'collections' => $dbForInternal->find('collections', $queries, $limit, $offset, [], [$orderType], $cursorCollection ?? null, $cursorDirection),
            'sum' => $dbForInternal->count('collections', $queries, APP_LIMIT_COUNT),
        ]), Response::MODEL_COLLECTION_LIST);
    });

App::get('/v1/database/collections/:collectionId')
    ->desc('Get Collection')
    ->groups(['api', 'database'])
    ->label('scope', 'collections.read')
    ->label('sdk.auth', [APP_AUTH_TYPE_KEY])
    ->label('sdk.namespace', 'database')
    ->label('sdk.method', 'getCollection')
    ->label('sdk.description', '/docs/references/database/get-collection.md')
    ->label('sdk.response.code', Response::STATUS_CODE_OK)
    ->label('sdk.response.type', Response::CONTENT_TYPE_JSON)
    ->label('sdk.response.model', Response::MODEL_COLLECTION)
    ->param('collectionId', '', new UID(), 'Collection unique ID.')
    ->inject('response')
    ->inject('dbForInternal')
    ->inject('usage')
    ->action(function ($collectionId, $response, $dbForInternal, $usage) {
        /** @var Appwrite\Utopia\Response $response */
        /** @var Utopia\Database\Database $dbForInternal */

        $collection = $dbForInternal->getDocument('collections', $collectionId);

        if ($collection->isEmpty()) {
            throw new Exception('Collection not found', 404);
        }

        $usage->setParam('database.collections.read', 1);

        $response->dynamic($collection, Response::MODEL_COLLECTION);
    });

App::get('/v1/database/usage')
    ->desc('Get usage stats for the database')
    ->groups(['api', 'database'])
    ->label('scope', 'collections.read')
    ->label('sdk.auth', [APP_AUTH_TYPE_ADMIN])
    ->label('sdk.namespace', 'database')
    ->label('sdk.method', 'getUsage')
    ->label('sdk.response.code', Response::STATUS_CODE_OK)
    ->label('sdk.response.type', Response::CONTENT_TYPE_JSON)
    ->label('sdk.response.model', Response::MODEL_USAGE_DATABASE)
    ->param('range', '30d', new WhiteList(['24h', '7d', '30d', '90d'], true), 'Date range.', true)
    ->inject('response')
    ->inject('dbForInternal')
    ->action(function ($range, $response, $dbForInternal) {
        /** @var Appwrite\Utopia\Response $response */
        /** @var Utopia\Database\Database $dbForConsole */
        /** @var Utopia\Database\Database $dbForInternal */
        /** @var Utopia\Registry\Registry $register */

        $usage = [];
        if (App::getEnv('_APP_USAGE_STATS', 'enabled') == 'enabled') {
            $period = [
                '24h' => [
                    'period' => '30m',
                    'limit' => 48,
                ],
                '7d' => [
                    'period' => '1d',
                    'limit' => 7,
                ],
                '30d' => [
                    'period' => '1d',
                    'limit' => 30,
                ],
                '90d' => [
                    'period' => '1d',
                    'limit' => 90,
                ],
            ];

            $metrics = [
                'database.documents.count',
                'database.collections.count',
                'database.collections.create',
                'database.collections.read',
                'database.collections.update',
                'database.collections.delete',
                'database.documents.create',
                'database.documents.read',
                'database.documents.update',
                'database.documents.delete'
            ];

            $stats = [];

            Authorization::skip(function() use ($dbForInternal, $period, $range, $metrics, &$stats) {
                foreach ($metrics as $metric) {
                    $requestDocs = $dbForInternal->find('stats', [
                        new Query('period', Query::TYPE_EQUAL, [$period[$range]['period']]),
                        new Query('metric', Query::TYPE_EQUAL, [$metric]),
                    ], $period[$range]['limit'], 0, ['time'], [Database::ORDER_DESC]);
    
                    $stats[$metric] = [];
                    foreach ($requestDocs as $requestDoc) {
                        $stats[$metric][] = [
                            'value' => $requestDoc->getAttribute('value'),
                            'date' => $requestDoc->getAttribute('time'),
                        ];
                    }
                    $stats[$metric] = array_reverse($stats[$metric]);
                }    
            });

            $usage = new Document([
                'range' => $range,
                'documents.count' => $stats["database.documents.count"],
                'collections.count' => $stats["database.collections.count"],
                'documents.create' =>  $stats["database.documents.create"],
                'documents.read' =>  $stats["database.documents.read"],
                'documents.update' => $stats["database.documents.update"],
                'documents.delete' => $stats["database.documents.delete"],
                'collections.create' => $stats["database.collections.create"],
                'collections.read' =>  $stats["database.collections.read"],
                'collections.update' => $stats["database.collections.update"],
                'collections.delete' => $stats["database.collections.delete"],
            ]);
        }

        $response->dynamic($usage, Response::MODEL_USAGE_DATABASE);
    });

App::get('/v1/database/:collectionId/usage')
    ->desc('Get usage stats for a collection')
    ->groups(['api', 'database'])
    ->label('scope', 'collections.read')
    ->label('sdk.auth', [APP_AUTH_TYPE_ADMIN])
    ->label('sdk.namespace', 'database')
    ->label('sdk.method', 'getCollectionUsage')
    ->label('sdk.response.code', Response::STATUS_CODE_OK)
    ->label('sdk.response.type', Response::CONTENT_TYPE_JSON)
    ->label('sdk.response.model', Response::MODEL_USAGE_COLLECTION)
    ->param('range', '30d', new WhiteList(['24h', '7d', '30d', '90d'], true), 'Date range.', true)
    ->param('collectionId', '', new UID(), 'Collection unique ID.')
    ->inject('response')
    ->inject('dbForInternal')
    ->inject('dbForExternal')
    ->action(function ($range, $collectionId, $response, $dbForInternal, $dbForExternal) {
        /** @var Appwrite\Utopia\Response $response */
        /** @var Utopia\Database\Database $dbForConsole */
        /** @var Utopia\Database\Database $dbForInternal */
        /** @var Utopia\Registry\Registry $register */

        $collection = $dbForExternal->getCollection($collectionId);

        if ($collection->isEmpty()) {
            throw new Exception('Collection not found', 404);
        }
        
        $usage = [];
        if(App::getEnv('_APP_USAGE_STATS', 'enabled') == 'enabled') {
            $period = [
                '24h' => [
                    'period' => '30m',
                    'limit' => 48,
                ],
                '7d' => [
                    'period' => '1d',
                    'limit' => 7,
                ],
                '30d' => [
                    'period' => '1d',
                    'limit' => 30,
                ],
                '90d' => [
                    'period' => '1d',
                    'limit' => 90,
                ],
            ];

            $metrics = [
                "database.collections.$collectionId.documents.count",
                "database.collections.$collectionId.documents.create",
                "database.collections.$collectionId.documents.read",
                "database.collections.$collectionId.documents.update",
                "database.collections.$collectionId.documents.delete",
            ];

            $stats = [];

            Authorization::skip(function() use ($dbForInternal, $period, $range, $metrics, &$stats) {
                foreach ($metrics as $metric) {
                    $requestDocs = $dbForInternal->find('stats', [
                        new Query('period', Query::TYPE_EQUAL, [$period[$range]['period']]),
                        new Query('metric', Query::TYPE_EQUAL, [$metric]),
                    ], $period[$range]['limit'], 0, ['time'], [Database::ORDER_DESC]);
    
                    $stats[$metric] = [];
                    foreach ($requestDocs as $requestDoc) {
                        $stats[$metric][] = [
                            'value' => $requestDoc->getAttribute('value'),
                            'date' => $requestDoc->getAttribute('time'),
                        ];
                    }
                    $stats[$metric] = array_reverse($stats[$metric]);
                }    
            });

            $usage = new Document([
                'range' => $range,
                'documents.count' => $stats["database.collections.$collectionId.documents.count"],
                'documents.create' => $stats["database.collections.$collectionId.documents.create"],
                'documents.read' => $stats["database.collections.$collectionId.documents.read"],
                'documents.update' =>  $stats["database.collections.$collectionId.documents.update"],
                'documents.delete' =>  $stats["database.collections.$collectionId.documents.delete"]
            ]);
        }

        $response->dynamic($usage, Response::MODEL_USAGE_COLLECTION);
    });

App::get('/v1/database/collections/:collectionId/logs')
    ->desc('List Collection Logs')
    ->groups(['api', 'database'])
    ->label('scope', 'collections.read')
    ->label('sdk.auth', [APP_AUTH_TYPE_ADMIN])
    ->label('sdk.namespace', 'database')
    ->label('sdk.method', 'listCollectionLogs')
    ->label('sdk.description', '/docs/references/database/get-collection-logs.md')
    ->label('sdk.response.code', Response::STATUS_CODE_OK)
    ->label('sdk.response.type', Response::CONTENT_TYPE_JSON)
    ->label('sdk.response.model', Response::MODEL_LOG_LIST)
    ->param('collectionId', '', new UID(), 'Collection unique ID.')
    ->inject('response')
    ->inject('dbForInternal')
    ->inject('dbForExternal')
    ->inject('locale')
    ->inject('geodb')
    ->action(function ($collectionId, $response, $dbForInternal, $dbForExternal, $locale, $geodb) {
        /** @var Appwrite\Utopia\Response $response */
        /** @var Utopia\Database\Document $project */
        /** @var Utopia\Database\Database $dbForInternal */
        /** @var Utopia\Database\Database $dbForExternal */
        /** @var Utopia\Locale\Locale $locale */
        /** @var MaxMind\Db\Reader $geodb */

        $collection = $dbForExternal->getCollection($collectionId);

        if ($collection->isEmpty()) {
            throw new Exception('Collection not found', 404);
        }

        $audit = new Audit($dbForInternal);

        $logs = $audit->getLogsByResource('collection/'.$collection->getId());

        $output = [];

        foreach ($logs as $i => &$log) {
            $log['userAgent'] = (!empty($log['userAgent'])) ? $log['userAgent'] : 'UNKNOWN';

            $dd = new DeviceDetector($log['userAgent']);

            $dd->skipBotDetection(); // OPTIONAL: If called, bot detection will completely be skipped (bots will be detected as regular devices then)

            $dd->parse();

            $os = $dd->getOs();
            $osCode = (isset($os['short_name'])) ? $os['short_name'] : '';
            $osName = (isset($os['name'])) ? $os['name'] : '';
            $osVersion = (isset($os['version'])) ? $os['version'] : '';

            $client = $dd->getClient();
            $clientType = (isset($client['type'])) ? $client['type'] : '';
            $clientCode = (isset($client['short_name'])) ? $client['short_name'] : '';
            $clientName = (isset($client['name'])) ? $client['name'] : '';
            $clientVersion = (isset($client['version'])) ? $client['version'] : '';
            $clientEngine = (isset($client['engine'])) ? $client['engine'] : '';
            $clientEngineVersion = (isset($client['engine_version'])) ? $client['engine_version'] : '';

            $output[$i] = new Document([
                'event' => $log['event'],
                'userId' => $log['userId'],
                'userEmail' => $log['data']['userEmail'] ?? null,
                'userName' => $log['data']['userName'] ?? null,
                'mode' => $log['data']['mode'] ?? null,
                'ip' => $log['ip'],
                'time' => $log['time'],

                'osCode' => $osCode,
                'osName' => $osName,
                'osVersion' => $osVersion,
                'clientType' => $clientType,
                'clientCode' => $clientCode,
                'clientName' => $clientName,
                'clientVersion' => $clientVersion,
                'clientEngine' => $clientEngine,
                'clientEngineVersion' => $clientEngineVersion,
                'deviceName' => $dd->getDeviceName(),
                'deviceBrand' => $dd->getBrandName(),
                'deviceModel' => $dd->getModel(),
            ]);

            $record = $geodb->get($log['ip']);

            if ($record) {
                $output[$i]['countryCode'] = $locale->getText('countries.'.strtolower($record['country']['iso_code']), false) ? \strtolower($record['country']['iso_code']) : '--';
                $output[$i]['countryName'] = $locale->getText('countries.'.strtolower($record['country']['iso_code']), $locale->getText('locale.country.unknown'));
            } else {
                $output[$i]['countryCode'] = '--';
                $output[$i]['countryName'] = $locale->getText('locale.country.unknown');
            }
        }

        $response->dynamic(new Document(['logs' => $output]), Response::MODEL_LOG_LIST);
    });

App::put('/v1/database/collections/:collectionId')
    ->desc('Update Collection')
    ->groups(['api', 'database'])
    ->label('scope', 'collections.write')
    ->label('event', 'database.collections.update')
    ->label('sdk.auth', [APP_AUTH_TYPE_KEY])
    ->label('sdk.namespace', 'database')
    ->label('sdk.method', 'updateCollection')
    ->label('sdk.description', '/docs/references/database/update-collection.md')
    ->label('sdk.response.code', Response::STATUS_CODE_OK)
    ->label('sdk.response.type', Response::CONTENT_TYPE_JSON)
    ->label('sdk.response.model', Response::MODEL_COLLECTION)
    ->param('collectionId', '', new UID(), 'Collection unique ID.')
    ->param('name', null, new Text(128), 'Collection name. Max length: 128 chars.')
    ->param('permission', null, new WhiteList(['document', 'collection']), 'Permissions type model to use for reading documents in this collection. You can use collection-level permission set once on the collection using the `read` and `write` params, or you can set document-level permission where each document read and write params will decide who has access to read and write to each document individually. [learn more about permissions](/docs/permissions) and get a full list of available permissions.')
    ->param('read', null, new Permissions(), 'An array of strings with read permissions. By default inherits the existing read permissions. [learn more about permissions](/docs/permissions) and get a full list of available permissions.', true)
    ->param('write', null, new Permissions(), 'An array of strings with write permissions. By default inherits the existing write permissions. [learn more about permissions](/docs/permissions) and get a full list of available permissions.', true)
    ->inject('response')
    ->inject('dbForInternal')
    ->inject('audits')
    ->inject('usage')
    ->action(function ($collectionId, $name, $permission, $read, $write, $response, $dbForInternal, $audits, $usage) {
        /** @var Appwrite\Utopia\Response $response */
        /** @var Utopia\Database\Database $dbForInternal */
        /** @var Appwrite\Event\Event $audits */
        /** @var Appwrite\Stats\Stats $usage */

        $collection = $dbForInternal->getDocument('collections', $collectionId);

        if ($collection->isEmpty()) {
            throw new Exception('Collection not found', 404);
        }

        $read = (is_null($read)) ? ($collection->getRead() ?? []) : $read; // By default inherit read permissions
        $write = (is_null($write)) ? ($collection->getWrite() ?? []) : $write; // By default inherit write permissions

        try {
            $collection = $dbForInternal->updateDocument('collections', $collection->getId(), $collection
                ->setAttribute('$write', $write)
                ->setAttribute('$read', $read)
                ->setAttribute('name', $name)
                ->setAttribute('permission', $permission)
                ->setAttribute('dateUpdated', time())
                ->setAttribute('search', implode(' ', [$collectionId, $name]))
            );
        }
        catch (AuthorizationException $exception) {
            throw new Exception('Unauthorized permissions', 401);
        }
        catch (StructureException $exception) {
            throw new Exception('Bad structure. '.$exception->getMessage(), 400);
        }

        $usage->setParam('database.collections.update', 1);

        $audits
            ->setParam('event', 'database.collections.update')
            ->setParam('resource', 'collection/'.$collection->getId())
            ->setParam('data', $collection->getArrayCopy())
        ;

        $response->dynamic($collection, Response::MODEL_COLLECTION);
    });

App::delete('/v1/database/collections/:collectionId')
    ->desc('Delete Collection')
    ->groups(['api', 'database'])
    ->label('scope', 'collections.write')
    ->label('event', 'database.collections.delete')
    ->label('sdk.auth', [APP_AUTH_TYPE_KEY])
    ->label('sdk.namespace', 'database')
    ->label('sdk.method', 'deleteCollection')
    ->label('sdk.description', '/docs/references/database/delete-collection.md')
    ->label('sdk.response.code', Response::STATUS_CODE_NOCONTENT)
    ->label('sdk.response.model', Response::MODEL_NONE)
    ->param('collectionId', '', new UID(), 'Collection unique ID.')
    ->inject('response')
    ->inject('dbForInternal')
    ->inject('dbForExternal')
    ->inject('events')
    ->inject('audits')
    ->inject('deletes')
    ->inject('usage')
    ->action(function ($collectionId, $response, $dbForInternal, $dbForExternal, $events, $audits, $deletes, $usage) {
        /** @var Appwrite\Utopia\Response $response */
        /** @var Utopia\Database\Database $dbForInternal */
        /** @var Utopia\Database\Database $dbForExternal */
        /** @var Appwrite\Event\Event $events */
        /** @var Appwrite\Event\Event $audits */
        /** @var Appwrite\Stats\Stats $audits */

        $collection = $dbForInternal->getDocument('collections', $collectionId);

        if ($collection->isEmpty()) {
            throw new Exception('Collection not found', 404);
        }

        if (!$dbForInternal->deleteDocument('collections', $collectionId)) {
            throw new Exception('Failed to remove collection from DB', 500);
        }

        $deletes
            ->setParam('type', DELETE_TYPE_DOCUMENT)
            ->setParam('document', $collection)
        ;

        $usage->setParam('database.collections.delete', 1);

        $events
            ->setParam('eventData', $response->output($collection, Response::MODEL_COLLECTION))
        ;

        $audits
            ->setParam('event', 'database.collections.delete')
            ->setParam('resource', 'collection/'.$collection->getId())
            ->setParam('data', $collection->getArrayCopy())
        ;

        $response->noContent();
    });

App::post('/v1/database/collections/:collectionId/attributes/string')
    ->desc('Create String Attribute')
    ->groups(['api', 'database'])
    ->label('event', 'database.attributes.create')
    ->label('scope', 'collections.write')
    ->label('sdk.auth', [APP_AUTH_TYPE_KEY])
    ->label('sdk.namespace', 'database')
    ->label('sdk.method', 'createStringAttribute')
    ->label('sdk.description', '/docs/references/database/create-attribute-string.md')
    ->label('sdk.response.code', Response::STATUS_CODE_CREATED)
    ->label('sdk.response.type', Response::CONTENT_TYPE_JSON)
    ->label('sdk.response.model', Response::MODEL_ATTRIBUTE_STRING)
    ->param('collectionId', '', new UID(), 'Collection unique ID. You can create a new collection using the Database service [server integration](/docs/server/database#createCollection).')
    ->param('attributeId', '', new Key(), 'Attribute ID.')
    ->param('size', null, new Integer(), 'Attribute size for text attributes, in number of characters.')
    ->param('required', null, new Boolean(), 'Is attribute required?')
    ->param('default', null, new Text(0), 'Default value for attribute when not provided. Cannot be set when attribute is required.', true)
    ->param('array', false, new Boolean(), 'Is attribute an array?', true)
    ->inject('response')
    ->inject('dbForInternal')
    ->inject('database')
    ->inject('audits')
    ->inject('usage')
    ->action(function ($collectionId, $attributeId, $size, $required, $default, $array, $response, $dbForInternal, $database, $audits, $usage) {
        /** @var Appwrite\Utopia\Response $response */
        /** @var Utopia\Database\Database $dbForInternal*/
        /** @var Appwrite\Event\Event $database */
        /** @var Appwrite\Event\Event $audits */
        /** @var Appwrite\Stats\Stats $usage */

        // Ensure attribute default is within required size
        $validator = new Text($size);
        if (!is_null($default) && !$validator->isValid($default)) {
            throw new Exception($validator->getDescription(), 400);
        }

        $attribute = createAttribute($collectionId, new Document([
            '$id' => $attributeId,
            'type' => Database::VAR_STRING,
            'size' => $size,
            'required' => $required,
            'default' => $default,
            'array' => $array,
        ]), $response, $dbForInternal, $database, $audits, $usage);

        $response->dynamic($attribute, Response::MODEL_ATTRIBUTE_STRING);
    });

App::post('/v1/database/collections/:collectionId/attributes/email')
    ->desc('Create Email Attribute')
    ->groups(['api', 'database'])
    ->label('event', 'database.attributes.create')
    ->label('scope', 'collections.write')
    ->label('sdk.namespace', 'database')
    ->label('sdk.auth', [APP_AUTH_TYPE_KEY])
    ->label('sdk.method', 'createEmailAttribute')
    ->label('sdk.description', '/docs/references/database/create-attribute-email.md')
    ->label('sdk.response.code', Response::STATUS_CODE_CREATED)
    ->label('sdk.response.type', Response::CONTENT_TYPE_JSON)
    ->label('sdk.response.model', Response::MODEL_ATTRIBUTE_EMAIL)
    ->param('collectionId', '', new UID(), 'Collection unique ID. You can create a new collection using the Database service [server integration](/docs/server/database#createCollection).')
    ->param('attributeId', '', new Key(), 'Attribute ID.')
    ->param('required', null, new Boolean(), 'Is attribute required?')
    ->param('default', null, new Email(), 'Default value for attribute when not provided. Cannot be set when attribute is required.', true)
    ->param('array', false, new Boolean(), 'Is attribute an array?', true)
    ->inject('response')
    ->inject('dbForInternal')
    ->inject('database')
    ->inject('audits')
    ->inject('usage')
    ->action(function ($collectionId, $attributeId, $required, $default, $array, $response, $dbForInternal, $database, $audits, $usage) {
        /** @var Appwrite\Utopia\Response $response */
        /** @var Utopia\Database\Database $dbForInternal*/
        /** @var Appwrite\Event\Event $database */
        /** @var Appwrite\Event\Event $audits */
        /** @var Appwrite\Stats\Stats $usage */

        $attribute = createAttribute($collectionId, new Document([
            '$id' => $attributeId,
            'type' => Database::VAR_STRING,
            'size' => 254,
            'required' => $required,
            'default' => $default,
            'array' => $array,
            'format' => APP_DATABASE_ATTRIBUTE_EMAIL,
        ]), $response, $dbForInternal, $database, $audits, $usage);

        $response->dynamic($attribute, Response::MODEL_ATTRIBUTE_EMAIL);
    });

App::post('/v1/database/collections/:collectionId/attributes/enum')
    ->desc('Create Enum Attribute')
    ->groups(['api', 'database'])
    ->label('event', 'database.attributes.create')
    ->label('scope', 'collections.write')
    ->label('sdk.namespace', 'database')
    ->label('sdk.auth', [APP_AUTH_TYPE_KEY])
    ->label('sdk.method', 'createEnumAttribute')
    ->label('sdk.description', '/docs/references/database/create-attribute-enum.md')
    ->label('sdk.response.code', Response::STATUS_CODE_CREATED)
    ->label('sdk.response.type', Response::CONTENT_TYPE_JSON)
    ->label('sdk.response.model', Response::MODEL_ATTRIBUTE_ENUM)
    ->param('collectionId', '', new UID(), 'Collection unique ID. You can create a new collection using the Database service [server integration](/docs/server/database#createCollection).')
    ->param('attributeId', '', new Key(), 'Attribute ID.')
    ->param('elements', [], new ArrayList(new Text(0)), 'Array of elements in enumerated type. Uses length of longest element to determine size.')
    ->param('required', null, new Boolean(), 'Is attribute required?')
    ->param('default', null, new Text(0), 'Default value for attribute when not provided. Cannot be set when attribute is required.', true)
    ->param('array', false, new Boolean(), 'Is attribute an array?', true)
    ->inject('response')
    ->inject('dbForInternal')
    ->inject('database')
    ->inject('audits')
    ->inject('usage')
    ->action(function ($collectionId, $attributeId, $elements, $required, $default, $array, $response, $dbForInternal, $database, $audits, $usage) {
        /** @var Appwrite\Utopia\Response $response */
        /** @var Utopia\Database\Database $dbForInternal*/
        /** @var Appwrite\Event\Event $database */
        /** @var Appwrite\Event\Event $audits */
        /** @var Appwrite\Stats\Stats $usage */

        // use length of longest string as attribute size
        $size = 0;
        foreach ($elements as $element) {
            $length = \strlen($element);
            if ($length === 0) {
                throw new Exception('Each enum element must not be empty', 400);

            }
            $size = ($length > $size) ? $length : $size;
        }

        $attribute = createAttribute($collectionId, new Document([
            '$id' => $attributeId,
            'type' => Database::VAR_STRING,
            'size' => $size,
            'required' => $required,
            'default' => $default,
            'array' => $array,
            'format' => APP_DATABASE_ATTRIBUTE_ENUM,
            'formatOptions' => ['elements' => $elements],
        ]), $response, $dbForInternal, $database, $audits, $usage);

        $response->dynamic($attribute, Response::MODEL_ATTRIBUTE_ENUM);
    });

App::post('/v1/database/collections/:collectionId/attributes/ip')
    ->desc('Create IP Address Attribute')
    ->groups(['api', 'database'])
    ->label('event', 'database.attributes.create')
    ->label('scope', 'collections.write')
    ->label('sdk.namespace', 'database')
    ->label('sdk.auth', [APP_AUTH_TYPE_KEY])
    ->label('sdk.method', 'createIpAttribute')
    ->label('sdk.description', '/docs/references/database/create-attribute-ip.md')
    ->label('sdk.response.code', Response::STATUS_CODE_CREATED)
    ->label('sdk.response.type', Response::CONTENT_TYPE_JSON)
    ->label('sdk.response.model', Response::MODEL_ATTRIBUTE_IP)
    ->param('collectionId', '', new UID(), 'Collection unique ID. You can create a new collection using the Database service [server integration](/docs/server/database#createCollection).')
    ->param('attributeId', '', new Key(), 'Attribute ID.')
    ->param('required', null, new Boolean(), 'Is attribute required?')
    ->param('default', null, new IP(), 'Default value for attribute when not provided. Cannot be set when attribute is required.', true)
    ->param('array', false, new Boolean(), 'Is attribute an array?', true)
    ->inject('response')
    ->inject('dbForInternal')
    ->inject('database')
    ->inject('audits')
    ->inject('usage')
    ->action(function ($collectionId, $attributeId, $required, $default, $array, $response, $dbForInternal, $database, $audits, $usage) {
        /** @var Appwrite\Utopia\Response $response */
        /** @var Utopia\Database\Database $dbForInternal*/
        /** @var Appwrite\Event\Event $database */
        /** @var Appwrite\Event\Event $audits */
        /** @var Appwrite\Stats\Stats $usage */

        $attribute = createAttribute($collectionId, new Document([
            '$id' => $attributeId,
            'type' => Database::VAR_STRING,
            'size' => 39,
            'required' => $required,
            'default' => $default,
            'array' => $array,
            'format' => APP_DATABASE_ATTRIBUTE_IP,
        ]), $response, $dbForInternal, $database, $audits, $usage);

        $response->dynamic($attribute, Response::MODEL_ATTRIBUTE_IP);
    });

App::post('/v1/database/collections/:collectionId/attributes/url')
    ->desc('Create URL Attribute')
    ->groups(['api', 'database'])
    ->label('event', 'database.attributes.create')
    ->label('scope', 'collections.write')
    ->label('sdk.namespace', 'database')
    ->label('sdk.auth', [APP_AUTH_TYPE_KEY])
    ->label('sdk.method', 'createUrlAttribute')
    ->label('sdk.description', '/docs/references/database/create-attribute-url.md')
    ->label('sdk.response.code', Response::STATUS_CODE_CREATED)
    ->label('sdk.response.type', Response::CONTENT_TYPE_JSON)
    ->label('sdk.response.model', Response::MODEL_ATTRIBUTE_URL)
    ->param('collectionId', '', new UID(), 'Collection unique ID. You can create a new collection using the Database service [server integration](/docs/server/database#createCollection).')
    ->param('attributeId', '', new Key(), 'Attribute ID.')
    ->param('required', null, new Boolean(), 'Is attribute required?')
    ->param('default', null, new URL(), 'Default value for attribute when not provided. Cannot be set when attribute is required.', true)
    ->param('array', false, new Boolean(), 'Is attribute an array?', true)
    ->inject('response')
    ->inject('dbForInternal')
    ->inject('database')
    ->inject('audits')
    ->inject('usage')
    ->action(function ($collectionId, $attributeId, $required, $default, $array, $response, $dbForInternal, $database, $audits, $usage) {
        /** @var Appwrite\Utopia\Response $response */
        /** @var Utopia\Database\Database $dbForExternal*/
        /** @var Appwrite\Event\Event $database */
        /** @var Appwrite\Event\Event $audits */
        /** @var Appwrite\Stats\Stats $usage */

        $attribute = createAttribute($collectionId, new Document([
            '$id' => $attributeId,
            'type' => Database::VAR_STRING,
            'size' => 2000,
            'required' => $required,
            'default' => $default,
            'array' => $array,
            'format' => APP_DATABASE_ATTRIBUTE_URL,
        ]), $response, $dbForInternal, $database, $audits, $usage);

        $response->dynamic($attribute, Response::MODEL_ATTRIBUTE_URL);
    });

App::post('/v1/database/collections/:collectionId/attributes/integer')
    ->desc('Create Integer Attribute')
    ->groups(['api', 'database'])
    ->label('event', 'database.attributes.create')
    ->label('scope', 'collections.write')
    ->label('sdk.namespace', 'database')
    ->label('sdk.auth', [APP_AUTH_TYPE_KEY])
    ->label('sdk.method', 'createIntegerAttribute')
    ->label('sdk.description', '/docs/references/database/create-attribute-integer.md')
    ->label('sdk.response.code', Response::STATUS_CODE_CREATED)
    ->label('sdk.response.type', Response::CONTENT_TYPE_JSON)
    ->label('sdk.response.model', Response::MODEL_ATTRIBUTE_INTEGER)
    ->param('collectionId', '', new UID(), 'Collection unique ID. You can create a new collection using the Database service [server integration](/docs/server/database#createCollection).')
    ->param('attributeId', '', new Key(), 'Attribute ID.')
    ->param('required', null, new Boolean(), 'Is attribute required?')
    ->param('min', null, new Integer(), 'Minimum value to enforce on new documents', true)
    ->param('max', null, new Integer(), 'Maximum value to enforce on new documents', true)
    ->param('default', null, new Integer(), 'Default value for attribute when not provided. Cannot be set when attribute is required.', true)
    ->param('array', false, new Boolean(), 'Is attribute an array?', true)
    ->inject('response')
    ->inject('dbForInternal')
    ->inject('database')
    ->inject('audits')
    ->inject('usage')
    ->action(function ($collectionId, $attributeId, $required, $min, $max, $default, $array, $response, $dbForInternal, $database, $audits, $usage) {
        /** @var Appwrite\Utopia\Response $response */
        /** @var Utopia\Database\Database $dbForInternal*/
        /** @var Appwrite\Event\Event $database */
        /** @var Appwrite\Event\Event $audits */
        /** @var Appwrite\Stats\Stats $usage */

        // Ensure attribute default is within range
        $min = (is_null($min)) ? PHP_INT_MIN : \intval($min);
        $max = (is_null($max)) ? PHP_INT_MAX : \intval($max);
        $validator = new Range($min, $max, Database::VAR_INTEGER);

        if (!is_null($default) && !$validator->isValid($default)) {
            throw new Exception($validator->getDescription(), 400);
        }

        $attribute = createAttribute($collectionId, new Document([
            '$id' => $attributeId,
            'type' => Database::VAR_INTEGER,
            'size' => 0,
            'required' => $required,
            'default' => $default,
            'array' => $array,
            'format' => APP_DATABASE_ATTRIBUTE_INT_RANGE,
            'formatOptions' => [
                'min' => $min,
                'max' => $max,
            ],
        ]), $response, $dbForInternal, $database, $audits, $usage);

        $formatOptions = $attribute->getAttribute('formatOptions', []);

        if (!empty($formatOptions)) {
            $attribute->setAttribute('min', \intval($formatOptions['min']));
            $attribute->setAttribute('max', \intval($formatOptions['max']));
        }

        $response->dynamic($attribute, Response::MODEL_ATTRIBUTE_INTEGER);
    });

App::post('/v1/database/collections/:collectionId/attributes/float')
    ->desc('Create Float Attribute')
    ->groups(['api', 'database'])
    ->label('event', 'database.attributes.create')
    ->label('scope', 'collections.write')
    ->label('sdk.namespace', 'database')
    ->label('sdk.auth', [APP_AUTH_TYPE_KEY])
    ->label('sdk.method', 'createFloatAttribute')
    ->label('sdk.description', '/docs/references/database/create-attribute-float.md')
    ->label('sdk.response.code', Response::STATUS_CODE_CREATED)
    ->label('sdk.response.type', Response::CONTENT_TYPE_JSON)
    ->label('sdk.response.model', Response::MODEL_ATTRIBUTE_FLOAT)
    ->param('collectionId', '', new UID(), 'Collection unique ID. You can create a new collection using the Database service [server integration](/docs/server/database#createCollection).')
    ->param('attributeId', '', new Key(), 'Attribute ID.')
    ->param('required', null, new Boolean(), 'Is attribute required?')
    ->param('min', null, new FloatValidator(), 'Minimum value to enforce on new documents', true)
    ->param('max', null, new FloatValidator(), 'Maximum value to enforce on new documents', true)
    ->param('default', null, new FloatValidator(), 'Default value for attribute when not provided. Cannot be set when attribute is required.', true)
    ->param('array', false, new Boolean(), 'Is attribute an array?', true)
    ->inject('response')
    ->inject('dbForInternal')
    ->inject('database')
    ->inject('audits')
    ->inject('usage')
    ->action(function ($collectionId, $attributeId, $required, $min, $max, $default, $array, $response, $dbForInternal, $database, $audits, $usage) {
        /** @var Appwrite\Utopia\Response $response */
        /** @var Utopia\Database\Database $dbForInternal*/
        /** @var Appwrite\Event\Event $database */
        /** @var Appwrite\Event\Event $audits */
        /** @var Appwrite\Stats\Stats $usage */

        // Ensure attribute default is within range
        $min = (is_null($min)) ? PHP_FLOAT_MIN : \floatval($min);
        $max = (is_null($max)) ? PHP_FLOAT_MAX : \floatval($max);
        $validator = new Range($min, $max, Database::VAR_FLOAT);

        if (!is_null($default) && !$validator->isValid($default)) {
            throw new Exception($validator->getDescription(), 400);
        }

        $attribute = createAttribute($collectionId, new Document([
            '$id' => $attributeId,
            'type' => Database::VAR_FLOAT,
            'required' => $required,
            'size' => 0,
            'default' => $default,
            'array' => $array,
            'format' => APP_DATABASE_ATTRIBUTE_FLOAT_RANGE,
            'formatOptions' => [
                'min' => $min,
                'max' => $max,
            ],
        ]), $response, $dbForInternal, $database, $audits, $usage);

        $formatOptions = $attribute->getAttribute('formatOptions', []);

        if (!empty($formatOptions)) {
            $attribute->setAttribute('min', \floatval($formatOptions['min']));
            $attribute->setAttribute('max', \floatval($formatOptions['max']));
        }

        $response->dynamic($attribute, Response::MODEL_ATTRIBUTE_FLOAT);
    });

App::post('/v1/database/collections/:collectionId/attributes/boolean')
    ->desc('Create Boolean Attribute')
    ->groups(['api', 'database'])
    ->label('event', 'database.attributes.create')
    ->label('scope', 'collections.write')
    ->label('sdk.namespace', 'database')
    ->label('sdk.auth', [APP_AUTH_TYPE_KEY])
    ->label('sdk.method', 'createBooleanAttribute')
    ->label('sdk.description', '/docs/references/database/create-attribute-boolean.md')
    ->label('sdk.response.code', Response::STATUS_CODE_CREATED)
    ->label('sdk.response.type', Response::CONTENT_TYPE_JSON)
    ->label('sdk.response.model', Response::MODEL_ATTRIBUTE_BOOLEAN)
    ->param('collectionId', '', new UID(), 'Collection unique ID. You can create a new collection using the Database service [server integration](/docs/server/database#createCollection).')
    ->param('attributeId', '', new Key(), 'Attribute ID.')
    ->param('required', null, new Boolean(), 'Is attribute required?')
    ->param('default', null, new Boolean(), 'Default value for attribute when not provided. Cannot be set when attribute is required.', true)
    ->param('array', false, new Boolean(), 'Is attribute an array?', true)
    ->inject('response')
    ->inject('dbForInternal')
    ->inject('database')
    ->inject('audits')
    ->inject('usage')
    ->action(function ($collectionId, $attributeId, $required, $default, $array, $response, $dbForInternal, $database, $audits, $usage) {
        /** @var Appwrite\Utopia\Response $response */
        /** @var Utopia\Database\Database $dbForInternal*/
        /** @var Appwrite\Event\Event $database */
        /** @var Appwrite\Event\Event $audits */
        /** @var Appwrite\Stats\Stats $usage */

        $attribute = createAttribute($collectionId, new Document([
            '$id' => $attributeId,
            'type' => Database::VAR_BOOLEAN,
            'size' => 0,
            'required' => $required,
            'default' => $default,
            'array' => $array,
        ]), $response, $dbForInternal, $database, $audits, $usage);

        $response->dynamic($attribute, Response::MODEL_ATTRIBUTE_BOOLEAN);
    });

App::get('/v1/database/collections/:collectionId/attributes')
    ->desc('List Attributes')
    ->groups(['api', 'database'])
    ->label('scope', 'collections.read')
    ->label('sdk.auth', [APP_AUTH_TYPE_KEY])
    ->label('sdk.namespace', 'database')
    ->label('sdk.method', 'listAttributes')
    ->label('sdk.description', '/docs/references/database/list-attributes.md')
    ->label('sdk.response.code', Response::STATUS_CODE_OK)
    ->label('sdk.response.type', Response::CONTENT_TYPE_JSON)
    ->label('sdk.response.model', Response::MODEL_ATTRIBUTE_LIST)
    ->param('collectionId', '', new UID(), 'Collection unique ID. You can create a new collection using the Database service [server integration](/docs/server/database#createCollection).')
    ->inject('response')
    ->inject('dbForInternal')
    ->inject('usage')
    ->action(function ($collectionId, $response, $dbForInternal, $usage) {
        /** @var Appwrite\Utopia\Response $response */
        /** @var Utopia\Database\Database $dbForInternal */

        $collection = $dbForInternal->getDocument('collections', $collectionId);

        if ($collection->isEmpty()) {
            throw new Exception('Collection not found', 404);
        }

        $attributes = $collection->getAttribute('attributes');

        $usage->setParam('database.collections.read', 1);

        $response->dynamic(new Document([
            'sum' => \count($attributes),
            'attributes' => $attributes
        ]), Response::MODEL_ATTRIBUTE_LIST);
    });

App::get('/v1/database/collections/:collectionId/attributes/:attributeId')
    ->desc('Get Attribute')
    ->groups(['api', 'database'])
    ->label('scope', 'collections.read')
    ->label('sdk.auth', [APP_AUTH_TYPE_KEY])
    ->label('sdk.namespace', 'database')
    ->label('sdk.method', 'getAttribute')
    ->label('sdk.description', '/docs/references/database/get-attribute.md')
    ->label('sdk.response.code', Response::STATUS_CODE_OK)
    ->label('sdk.response.type', Response::CONTENT_TYPE_JSON)
    ->label('sdk.response.model', [
        Response::MODEL_ATTRIBUTE_BOOLEAN,
        Response::MODEL_ATTRIBUTE_INTEGER,
        Response::MODEL_ATTRIBUTE_FLOAT,
        Response::MODEL_ATTRIBUTE_EMAIL,
        Response::MODEL_ATTRIBUTE_ENUM,
        Response::MODEL_ATTRIBUTE_URL,
        Response::MODEL_ATTRIBUTE_IP,
        Response::MODEL_ATTRIBUTE_STRING,])// needs to be last, since its condition would dominate any other string attribute
    ->param('collectionId', '', new UID(), 'Collection unique ID. You can create a new collection using the Database service [server integration](/docs/server/database#createCollection).')
    ->param('attributeId', '', new Key(), 'Attribute ID.')
    ->inject('response')
    ->inject('dbForInternal')
    ->inject('usage')
    ->action(function ($collectionId, $attributeId, $response, $dbForInternal, $usage) {
        /** @var Appwrite\Utopia\Response $response */
        /** @var Utopia\Database\Database $dbForInternal */

        $collection = $dbForInternal->getDocument('collections', $collectionId);

        if (empty($collection)) {
            throw new Exception('Collection not found', 404);
        }

        $attribute = $collection->find('$id', $attributeId, 'attributes');

        if (!$attribute) {
            throw new Exception('Attribute not found', 404);
        }

        // Select response model based on type and format
        $type = $attribute->getAttribute('type');
        $format = $attribute->getAttribute('format');

        $model = match($type) {
            Database::VAR_BOOLEAN => Response::MODEL_ATTRIBUTE_BOOLEAN,
            Database::VAR_INTEGER => Response::MODEL_ATTRIBUTE_INTEGER,
            Database::VAR_FLOAT => Response::MODEL_ATTRIBUTE_FLOAT,
            Database::VAR_STRING => match($format) {
                APP_DATABASE_ATTRIBUTE_EMAIL => Response::MODEL_ATTRIBUTE_EMAIL,
                APP_DATABASE_ATTRIBUTE_ENUM => Response::MODEL_ATTRIBUTE_ENUM,
                APP_DATABASE_ATTRIBUTE_IP => Response::MODEL_ATTRIBUTE_IP,
                APP_DATABASE_ATTRIBUTE_URL => Response::MODEL_ATTRIBUTE_URL,
                default => Response::MODEL_ATTRIBUTE_STRING,
            },
            default => Response::MODEL_ATTRIBUTE,
        };

        $usage->setParam('database.collections.read', 1);

        $response->dynamic($attribute, $model);
    });

App::delete('/v1/database/collections/:collectionId/attributes/:attributeId')
    ->desc('Delete Attribute')
    ->groups(['api', 'database'])
    ->label('scope', 'collections.write')
    ->label('event', 'database.attributes.delete')
    ->label('sdk.auth', [APP_AUTH_TYPE_KEY])
    ->label('sdk.namespace', 'database')
    ->label('sdk.method', 'deleteAttribute')
    ->label('sdk.description', '/docs/references/database/delete-attribute.md')
    ->label('sdk.response.code', Response::STATUS_CODE_NOCONTENT)
    ->label('sdk.response.model', Response::MODEL_NONE)
    ->param('collectionId', '', new UID(), 'Collection unique ID. You can create a new collection using the Database service [server integration](/docs/server/database#createCollection).')
    ->param('attributeId', '', new Key(), 'Attribute ID.')
    ->inject('response')
    ->inject('dbForInternal')
    ->inject('database')
    ->inject('events')
    ->inject('audits')
    ->inject('usage')
    ->action(function ($collectionId, $attributeId, $response, $dbForInternal, $database, $events, $audits, $usage) {
        /** @var Appwrite\Utopia\Response $response */
        /** @var Utopia\Database\Database $dbForInternal */
        /** @var Appwrite\Event\Event $database */
        /** @var Appwrite\Event\Event $events */
        /** @var Appwrite\Event\Event $audits */
        /** @var Appwrite\Stats\Stats $usage */

        $collection = $dbForInternal->getDocument('collections', $collectionId);

        if ($collection->isEmpty()) {
            throw new Exception('Collection not found', 404);
        }

        $attribute = $dbForInternal->getDocument('attributes', $collectionId.'_'.$attributeId);

        if (empty($attribute->getId())) {
            throw new Exception('Attribute not found', 404);
        }

        $attribute = $dbForInternal->updateDocument('attributes', $attribute->getId(), $attribute->setAttribute('status', 'deleting'));
        $dbForInternal->deleteCachedDocument('collections', $collectionId);

        $database
            ->setParam('type', DATABASE_TYPE_DELETE_ATTRIBUTE)
            ->setParam('collection', $collection)
            ->setParam('document', $attribute)
        ;

        $usage->setParam('database.collections.update', 1);

        $events
            ->setParam('payload', $response->output($attribute, Response::MODEL_ATTRIBUTE))
        ;

        $audits
            ->setParam('event', 'database.attributes.delete')
            ->setParam('resource', 'collection/'.$collection->getId())
            ->setParam('data', $attribute->getArrayCopy())
        ;

        $response->noContent();
    });

App::post('/v1/database/collections/:collectionId/indexes')
    ->desc('Create Index')
    ->groups(['api', 'database'])
    ->label('event', 'database.indexes.create')
    ->label('scope', 'collections.write')
    ->label('sdk.auth', [APP_AUTH_TYPE_KEY])
    ->label('sdk.namespace', 'database')
    ->label('sdk.method', 'createIndex')
    ->label('sdk.description', '/docs/references/database/create-index.md')
    ->label('sdk.response.code', Response::STATUS_CODE_CREATED)
    ->label('sdk.response.type', Response::CONTENT_TYPE_JSON)
    ->label('sdk.response.model', Response::MODEL_INDEX)
    ->param('collectionId', '', new UID(), 'Collection unique ID. You can create a new collection using the Database service [server integration](/docs/server/database#createCollection).')
    ->param('indexId', null, new Key(), 'Index ID.')
    ->param('type', null, new WhiteList([Database::INDEX_KEY, Database::INDEX_FULLTEXT, Database::INDEX_UNIQUE, Database::INDEX_SPATIAL, Database::INDEX_ARRAY]), 'Index type.')
    ->param('attributes', null, new ArrayList(new Key()), 'Array of attributes to index.')
    ->param('orders', [], new ArrayList(new WhiteList(['ASC', 'DESC'], false, Database::VAR_STRING)), 'Array of index orders.', true)
    ->inject('response')
    ->inject('dbForInternal')
    ->inject('database')
    ->inject('audits')
    ->inject('usage')
    ->action(function ($collectionId, $indexId, $type, $attributes, $orders, $response, $dbForInternal, $database, $audits, $usage) {
        /** @var Appwrite\Utopia\Response $response */
        /** @var Utopia\Database\Database $dbForInternal */
        /** @var Appwrite\Event\Event $database */
        /** @var Appwrite\Event\Event $audits */
        /** @var Appwrite\Stats\Stats $audits */

        $collection = $dbForInternal->getDocument('collections', $collectionId);

        if ($collection->isEmpty()) {
            throw new Exception('Collection not found', 404);
        }

        $count = $dbForInternal->count('indexes', [
            new Query('collectionId', Query::TYPE_EQUAL, [$collectionId])
        ], 61);

        $limit = 64 - MariaDB::getNumberOfDefaultIndexes();

        if ($count >= $limit) {
            throw new Exception('Index limit exceeded', 400);
        }

        // Convert Document[] to array of attribute metadata
        $oldAttributes = \array_map(function ($a) {
            return $a->getArrayCopy();
        }, $collection->getAttribute('attributes'));

        // lengths hidden by default
        $lengths = [];

        // set attribute size as length for strings, null otherwise
        foreach ($attributes as $key => $attribute) {
            // find attribute metadata in collection document
            $attributeIndex = \array_search($attribute, array_column($oldAttributes, 'key'));

            if ($attributeIndex === false) {
                throw new Exception('Unknown attribute: ' . $attribute, 400);
            }

            $attributeType = $oldAttributes[$attributeIndex]['type'];
            $attributeSize = $oldAttributes[$attributeIndex]['size'];

            // Only set length for indexes on strings
            $lengths[$key] = ($attributeType === Database::VAR_STRING) ? $attributeSize : null;
        }

        try {
            $index = $dbForInternal->createDocument('indexes', new Document([
                '$id' => $collectionId.'_'.$indexId,
                'key' => $indexId,
                'status' => 'processing', // processing, available, failed, deleting
                'collectionId' => $collectionId,
                'type' => $type,
                'attributes' => $attributes,
                'lengths' => $lengths,
                'orders' => $orders,
            ]));
        } catch (DuplicateException $th) {
            throw new Exception('Index already exists', 409);
        }

        $dbForInternal->deleteCachedDocument('collections', $collectionId);

        $database
            ->setParam('type', DATABASE_TYPE_CREATE_INDEX)
            ->setParam('collection', $collection)
            ->setParam('document', $index)
        ;

        $usage->setParam('database.collections.update', 1);

        $audits
            ->setParam('event', 'database.indexes.create')
            ->setParam('resource', 'collection/'.$collection->getId())
            ->setParam('data', $index->getArrayCopy())
        ;

        $response->setStatusCode(Response::STATUS_CODE_CREATED);
        $response->dynamic($index, Response::MODEL_INDEX);
    });

App::get('/v1/database/collections/:collectionId/indexes')
    ->desc('List Indexes')
    ->groups(['api', 'database'])
    ->label('scope', 'collections.read')
    ->label('sdk.auth', [APP_AUTH_TYPE_KEY])
    ->label('sdk.namespace', 'database')
    ->label('sdk.method', 'listIndexes')
    ->label('sdk.description', '/docs/references/database/list-indexes.md')
    ->label('sdk.response.code', Response::STATUS_CODE_OK)
    ->label('sdk.response.type', Response::CONTENT_TYPE_JSON)
    ->label('sdk.response.model', Response::MODEL_INDEX_LIST)
    ->param('collectionId', '', new UID(), 'Collection unique ID. You can create a new collection using the Database service [server integration](/docs/server/database#createCollection).')
    ->inject('response')
    ->inject('dbForInternal')
    ->inject('usage')
    ->action(function ($collectionId, $response, $dbForInternal, $usage) {
        /** @var Appwrite\Utopia\Response $response */
        /** @var Utopia\Database\Database $dbForInternal */

        $collection = $dbForInternal->getDocument('collections', $collectionId);

        if ($collection->isEmpty()) {
            throw new Exception('Collection not found', 404);
        }

        $indexes = $collection->getAttribute('indexes');

        $indexes = array_map(function ($index) use ($collection) {
            return new Document([\array_merge($index, [
                'collectionId' => $collection->getId(),
            ])]);
        }, $indexes);

        $usage->setParam('database.collections.read', 1);

        $response->dynamic(new Document([
            'sum' => \count($indexes),
            'attributes' => $indexes,
        ]), Response::MODEL_INDEX_LIST);
    });

App::get('/v1/database/collections/:collectionId/indexes/:indexId')
    ->desc('Get Index')
    ->groups(['api', 'database'])
    ->label('scope', 'collections.read')
    ->label('sdk.auth', [APP_AUTH_TYPE_KEY])
    ->label('sdk.namespace', 'database')
    ->label('sdk.method', 'getIndex')
    ->label('sdk.description', '/docs/references/database/get-index.md')
    ->label('sdk.response.code', Response::STATUS_CODE_OK)
    ->label('sdk.response.type', Response::CONTENT_TYPE_JSON)
    ->label('sdk.response.model', Response::MODEL_INDEX)
    ->param('collectionId', '', new UID(), 'Collection unique ID. You can create a new collection using the Database service [server integration](/docs/server/database#createCollection).')
    ->param('indexId', null, new Key(), 'Index ID.')
    ->inject('response')
    ->inject('dbForInternal')
    ->inject('usage')
    ->action(function ($collectionId, $indexId, $response, $dbForInternal, $usage) {
        /** @var Appwrite\Utopia\Response $response */
        /** @var Utopia\Database\Database $dbForInternal */

        $collection = $dbForInternal->getDocument('collections', $collectionId);

        if ($collection->isEmpty()) {
            throw new Exception('Collection not found', 404);
        }

        $indexes = $collection->getAttribute('indexes');

        // Search for index
        $indexIndex = array_search($indexId, array_column($indexes, '$id'));

        if ($indexIndex === false) {
            throw new Exception('Index not found', 404);
        }

        $index = new Document([\array_merge($indexes[$indexIndex], [
            'collectionId' => $collectionId,
        ])]);

        $usage->setParam('database.collections.read', 1);
        
        $response->dynamic($index, Response::MODEL_INDEX);
    });

App::delete('/v1/database/collections/:collectionId/indexes/:indexId')
    ->desc('Delete Index')
    ->groups(['api', 'database'])
    ->label('scope', 'collections.write')
    ->label('event', 'database.indexes.delete')
    ->label('sdk.auth', [APP_AUTH_TYPE_KEY])
    ->label('sdk.namespace', 'database')
    ->label('sdk.method', 'deleteIndex')
    ->label('sdk.description', '/docs/references/database/delete-index.md')
    ->label('sdk.response.code', Response::STATUS_CODE_NOCONTENT)
    ->label('sdk.response.model', Response::MODEL_NONE)
    ->param('collectionId', null, new UID(), 'Collection unique ID. You can create a new collection using the Database service [server integration](/docs/server/database#createCollection).')
    ->param('indexId', '', new Key(), 'Index ID.')
    ->inject('response')
    ->inject('dbForInternal')
    ->inject('database')
    ->inject('events')
    ->inject('audits')
    ->inject('usage')
    ->action(function ($collectionId, $indexId, $response, $dbForInternal, $database, $events, $audits, $usage) {
        /** @var Appwrite\Utopia\Response $response */
        /** @var Utopia\Database\Database $dbForInternal */
        /** @var Appwrite\Event\Event $database */
        /** @var Appwrite\Event\Event $events */
        /** @var Appwrite\Event\Event $audits */
        /** @var Appwrite\Stats\Stats $usage */

        $collection = $dbForInternal->getDocument('collections', $collectionId);

        if ($collection->isEmpty()) {
            throw new Exception('Collection not found', 404);
        }

        $index = $dbForInternal->getDocument('indexes', $collectionId.'_'.$indexId);

        if (empty($index->getId())) {
            throw new Exception('Index not found', 404);
        }

        $index = $dbForInternal->updateDocument('indexes', $index->getId(), $index->setAttribute('status', 'deleting'));
        $dbForInternal->deleteCachedDocument('collections', $collectionId);

        $database
            ->setParam('type', DATABASE_TYPE_DELETE_INDEX)
            ->setParam('collection', $collection)
            ->setParam('document', $index)
        ;

        $usage->setParam('database.collections.update', 1);

        $events
            ->setParam('payload', $response->output($index, Response::MODEL_INDEX))
        ;

        $audits
            ->setParam('event', 'database.indexes.delete')
            ->setParam('resource', 'collection/'.$collection->getId())
            ->setParam('data', $index->getArrayCopy())
        ;

        $response->noContent();
    });

App::post('/v1/database/collections/:collectionId/documents')
    ->desc('Create Document')
    ->groups(['api', 'database'])
    ->label('event', 'database.documents.create')
    ->label('scope', 'documents.write')
    ->label('sdk.auth', [APP_AUTH_TYPE_SESSION, APP_AUTH_TYPE_KEY, APP_AUTH_TYPE_JWT])
    ->label('sdk.namespace', 'database')
    ->label('sdk.method', 'createDocument')
    ->label('sdk.description', '/docs/references/database/create-document.md')
    ->label('sdk.response.code', Response::STATUS_CODE_CREATED)
    ->label('sdk.response.type', Response::CONTENT_TYPE_JSON)
    ->label('sdk.response.model', Response::MODEL_DOCUMENT)
    ->param('documentId', '', new CustomId(), 'Unique Id. Choose your own unique ID or pass the string `unique()` to auto generate it. Valid chars are a-z, A-Z, 0-9, period, hyphen, and underscore. Can\'t start with a special char. Max length is 36 chars.')
    ->param('collectionId', null, new UID(), 'Collection unique ID. You can create a new collection with validation rules using the Database service [server integration](/docs/server/database#createCollection).')
    ->param('data', [], new JSON(), 'Document data as JSON object.')
    ->param('read', null, new Permissions(), 'An array of strings with read permissions. By default only the current user is granted with read permissions. [learn more about permissions](/docs/permissions) and get a full list of available permissions.', true)
    ->param('write', null, new Permissions(), 'An array of strings with write permissions. By default only the current user is granted with write permissions. [learn more about permissions](/docs/permissions) and get a full list of available permissions.', true)
    ->inject('response')
    ->inject('dbForInternal')
    ->inject('dbForExternal')
    ->inject('user')
    ->inject('audits')
    ->inject('usage')
    ->action(function ($documentId, $collectionId, $data, $read, $write, $response, $dbForInternal, $dbForExternal, $user, $audits, $usage) {
        /** @var Appwrite\Utopia\Response $response */
        /** @var Utopia\Database\Database $dbForInternal */
        /** @var Utopia\Database\Database $dbForExternal */
        /** @var Utopia\Database\Document $user */
        /** @var Appwrite\Event\Event $audits */
        /** @var Appwrite\Stats\Stats $usage */

        $data = (\is_string($data)) ? \json_decode($data, true) : $data; // Cast to JSON array

        if (empty($data)) {
            throw new Exception('Missing payload', 400);
        }

        if (isset($data['$id'])) {
            throw new Exception('$id is not allowed for creating new documents, try update instead', 400);
        }

        $collection = $dbForInternal->getDocument('collections', $collectionId);

        if ($collection->isEmpty()) {
            throw new Exception('Collection not found', 404);
        }

        // Check collection permissions when enforced
        if ($collection->getAttribute('permission') === 'collection') {
            $validator = new Authorization('write');
            if (!$validator->isValid($collection->getWrite())) {
                throw new Exception('Unauthorized permissions', 401);
            }
        }

        $data['$collection'] = $collection->getId(); // Adding this param to make API easier for developers
        $data['$id'] = $documentId == 'unique()' ? $dbForExternal->getId() : $documentId;
        $data['$read'] = (is_null($read) && !$user->isEmpty()) ? ['user:'.$user->getId()] : $read ?? []; //  By default set read permissions for user
        $data['$write'] = (is_null($write) && !$user->isEmpty()) ? ['user:'.$user->getId()] : $write ?? []; //  By default set write permissions for user

        try {
            if ($collection->getAttribute('permission') === 'collection') {
                /** @var Document $document */
                $document = Authorization::skip(function() use ($dbForExternal, $collectionId, $data) {
                    return $dbForExternal->createDocument($collectionId, new Document($data));
                });
            } else {
                $document = $dbForExternal->createDocument($collectionId, new Document($data));
            }
        }
        catch (StructureException $exception) {
            throw new Exception($exception->getMessage(), 400);
        }
        catch (DuplicateException $exception) {
            throw new Exception('Document already exists', 409);
        }

        $usage
            ->setParam('database.documents.create', 1)
            ->setParam('collectionId', $collectionId)
            ;

        $audits
            ->setParam('event', 'database.documents.create')
            ->setParam('resource', 'document/'.$document->getId())
            ->setParam('data', $document->getArrayCopy())
        ;

        $response->setStatusCode(Response::STATUS_CODE_CREATED);
        $response->dynamic($document, Response::MODEL_DOCUMENT);
    });

App::get('/v1/database/collections/:collectionId/documents')
    ->desc('List Documents')
    ->groups(['api', 'database'])
    ->label('scope', 'documents.read')
    ->label('sdk.auth', [APP_AUTH_TYPE_SESSION, APP_AUTH_TYPE_KEY, APP_AUTH_TYPE_JWT])
    ->label('sdk.namespace', 'database')
    ->label('sdk.method', 'listDocuments')
    ->label('sdk.description', '/docs/references/database/list-documents.md')
    ->label('sdk.response.code', Response::STATUS_CODE_OK)
    ->label('sdk.response.type', Response::CONTENT_TYPE_JSON)
    ->label('sdk.response.model', Response::MODEL_DOCUMENT_LIST)
    ->param('collectionId', '', new UID(), 'Collection unique ID. You can create a new collection using the Database service [server integration](/docs/server/database#createCollection).')
    ->param('queries', [], new ArrayList(new Text(128)), 'Array of query strings.', true)
    ->param('limit', 25, new Range(0, 100), 'Maximum number of documents to return in response.  Use this value to manage pagination. By default will return maximum 25 results. Maximum of 100 results allowed per request.', true)
    ->param('offset', 0, new Range(0, 900000000), 'Offset value. The default value is 0. Use this param to manage pagination.', true)
    ->param('cursor', '', new UID(), 'ID of the document used as the starting point for the query, excluding the document itself. Should be used for efficient pagination when working with large sets of data.', true)
    ->param('cursorDirection', Database::CURSOR_AFTER, new WhiteList([Database::CURSOR_AFTER, Database::CURSOR_BEFORE]), 'Direction of the cursor.', true)
    ->param('orderAttributes', [], new ArrayList(new Text(128)), 'Array of attributes used to sort results.', true)
    ->param('orderTypes', [], new ArrayList(new WhiteList(['DESC', 'ASC'], true)), 'Array of order directions for sorting attribtues. Possible values are DESC for descending order, or ASC for ascending order.', true)
    ->inject('response')
    ->inject('dbForInternal')
    ->inject('dbForExternal')
    ->inject('usage')
    ->action(function ($collectionId, $queries, $limit, $offset, $cursor, $cursorDirection, $orderAttributes, $orderTypes, $response, $dbForInternal, $dbForExternal, $usage) {
        /** @var Appwrite\Utopia\Response $response */
        /** @var Utopia\Database\Database $dbForInternal */
        /** @var Utopia\Database\Database $dbForExternal */
        /** @var Appwrite\Stats\Stats $usage */

        $collection = $dbForInternal->getDocument('collections', $collectionId);

        if ($collection->isEmpty()) {
            throw new Exception('Collection not found', 404);
        }

        // Check collection permissions when enforced
        if ($collection->getAttribute('permission') === 'collection') {
            $validator = new Authorization('read');
            if (!$validator->isValid($collection->getRead())) {
                throw new Exception('Unauthorized permissions', 401);
            }
        }

        $queries = \array_map(function ($query) {
            return Query::parse($query);
        }, $queries);

        // TODO@kodumbeats use strict query validation
        $validator = new QueriesValidator(new QueryValidator($collection->getAttribute('attributes', [])), $collection->getAttribute('indexes', []), false);

        if (!$validator->isValid($queries)) {
            throw new Exception($validator->getDescription(), 400);
        }

        $cursorDocument = null;
        if (!empty($cursor)) {
            $cursorDocument = $dbForExternal->getDocument($collectionId, $cursor);

            if ($cursorDocument->isEmpty()) {
                throw new Exception("Document '{$cursor}' for the 'cursor' value not found.", 400);
            }
        }

        if ($collection->getAttribute('permission') === 'collection') {
            /** @var Document[] $documents */
<<<<<<< HEAD
            $documents = Authorization::skip(function() use ($dbForExternal, $collectionId, $queries, $limit, $offset, $orderAttributes, $orderTypes, $afterDocument) {
                return $dbForExternal->find($collectionId, $queries, $limit, $offset, $orderAttributes, $orderTypes, $afterDocument ?? null);
            });
        } else {
            $documents = $dbForExternal->find($collectionId, $queries, $limit, $offset, $orderAttributes, $orderTypes, $afterDocument ?? null);
=======
            $documents = Authorization::skip(function() use ($dbForExternal, $collectionId, $queries, $limit, $offset, $orderAttributes, $orderTypes, $cursorDocument, $cursorDirection) {
                return $dbForExternal->find($collectionId, $queries, $limit, $offset, $orderAttributes, $orderTypes, $cursorDocument ?? null, $cursorDirection);
            });
        } else {
            $documents = $dbForExternal->find($collectionId, $queries, $limit, $offset, $orderAttributes, $orderTypes, $cursorDocument ?? null, $cursorDirection);
>>>>>>> 3e7605d1
        }

        $usage
            ->setParam('database.documents.read', 1)
            ->setParam('collectionId', $collectionId)
        ;

        $response->dynamic(new Document([
            'sum' => $dbForExternal->count($collectionId, $queries, APP_LIMIT_COUNT),
            'documents' => $documents,
        ]), Response::MODEL_DOCUMENT_LIST);
    });

App::get('/v1/database/collections/:collectionId/documents/:documentId')
    ->desc('Get Document')
    ->groups(['api', 'database'])
    ->label('scope', 'documents.read')
    ->label('sdk.auth', [APP_AUTH_TYPE_SESSION, APP_AUTH_TYPE_KEY, APP_AUTH_TYPE_JWT])
    ->label('sdk.namespace', 'database')
    ->label('sdk.method', 'getDocument')
    ->label('sdk.description', '/docs/references/database/get-document.md')
    ->label('sdk.response.code', Response::STATUS_CODE_OK)
    ->label('sdk.response.type', Response::CONTENT_TYPE_JSON)
    ->label('sdk.response.model', Response::MODEL_DOCUMENT)
    ->param('collectionId', null, new UID(), 'Collection unique ID. You can create a new collection using the Database service [server integration](/docs/server/database#createCollection).')
    ->param('documentId', null, new UID(), 'Document unique ID.')
    ->inject('response')
    ->inject('dbForInternal')
    ->inject('dbForExternal')
    ->inject('usage')
    ->action(function ($collectionId, $documentId, $response, $dbForInternal, $dbForExternal, $usage) {
        /** @var Appwrite\Utopia\Response $response */
        /** @var Utopia\Database\Database $$dbForInternal */
        /** @var Utopia\Database\Database $dbForExternal */

        $collection = $dbForInternal->getDocument('collections', $collectionId);

        if ($collection->isEmpty()) {
            throw new Exception('Collection not found', 404);
        }

        // Check collection permissions when enforced
        if ($collection->getAttribute('permission') === 'collection') {
            $validator = new Authorization('read');
            if (!$validator->isValid($collection->getRead())) {
                throw new Exception('Unauthorized permissions', 401);
            }
        }

        if ($collection->getAttribute('permission') === 'collection') {
            /** @var Document $document */
            $document = Authorization::skip(function() use ($dbForExternal, $collectionId, $documentId) {
                return $dbForExternal->getDocument($collectionId, $documentId);
            });
        } else {
            $document = $dbForExternal->getDocument($collectionId, $documentId);
        }

        if ($document->isEmpty()) {
            throw new Exception('No document found', 404);
        }

        $usage
            ->setParam('database.documents.read', 1)
            ->setParam('collectionId', $collectionId)
            ;

        $response->dynamic($document, Response::MODEL_DOCUMENT);
    });

App::get('/v1/database/collections/:collectionId/documents/:documentId/logs')
    ->desc('List Document Logs')
    ->groups(['api', 'database'])
    ->label('scope', 'documents.read')
    ->label('sdk.auth', [APP_AUTH_TYPE_ADMIN])
    ->label('sdk.namespace', 'database')
    ->label('sdk.method', 'listDocumentLogs')
    ->label('sdk.description', '/docs/references/database/get-document-logs.md')
    ->label('sdk.response.code', Response::STATUS_CODE_OK)
    ->label('sdk.response.type', Response::CONTENT_TYPE_JSON)
    ->label('sdk.response.model', Response::MODEL_LOG_LIST)
    ->param('collectionId', '', new UID(), 'Collection unique ID.')
    ->param('documentId', null, new UID(), 'Document unique ID.')
    ->inject('response')
    ->inject('dbForInternal')
    ->inject('dbForExternal')
    ->inject('locale')
    ->inject('geodb')
    ->action(function ($collectionId, $documentId, $response, $dbForInternal, $dbForExternal, $locale, $geodb) {
        /** @var Appwrite\Utopia\Response $response */
        /** @var Utopia\Database\Document $project */
        /** @var Utopia\Database\Database $dbForInternal */
        /** @var Utopia\Database\Database $dbForExternal */
        /** @var Utopia\Locale\Locale $locale */
        /** @var MaxMind\Db\Reader $geodb */

        $collection = $dbForInternal->getDocument('collections', $collectionId);

        if ($collection->isEmpty()) {
            throw new Exception('Collection not found', 404);
        }

        $document = $dbForExternal->getDocument($collectionId, $documentId);

        if ($document->isEmpty()) {
            throw new Exception('No document found', 404);
        }

        $audit = new Audit($dbForInternal);

        $logs = $audit->getLogsByResource('database/document/'.$document->getId());

        $output = [];

        foreach ($logs as $i => &$log) {
            $log['userAgent'] = (!empty($log['userAgent'])) ? $log['userAgent'] : 'UNKNOWN';

            $dd = new DeviceDetector($log['userAgent']);

            $dd->skipBotDetection(); // OPTIONAL: If called, bot detection will completely be skipped (bots will be detected as regular devices then)

            $dd->parse();

            $os = $dd->getOs();
            $osCode = (isset($os['short_name'])) ? $os['short_name'] : '';
            $osName = (isset($os['name'])) ? $os['name'] : '';
            $osVersion = (isset($os['version'])) ? $os['version'] : '';

            $client = $dd->getClient();
            $clientType = (isset($client['type'])) ? $client['type'] : '';
            $clientCode = (isset($client['short_name'])) ? $client['short_name'] : '';
            $clientName = (isset($client['name'])) ? $client['name'] : '';
            $clientVersion = (isset($client['version'])) ? $client['version'] : '';
            $clientEngine = (isset($client['engine'])) ? $client['engine'] : '';
            $clientEngineVersion = (isset($client['engine_version'])) ? $client['engine_version'] : '';

            $output[$i] = new Document([
                'event' => $log['event'],
                'userId' => $log['userId'],
                'userEmail' => $log['data']['userEmail'] ?? null,
                'userName' => $log['data']['userName'] ?? null,
                'mode' => $log['data']['mode'] ?? null,
                'ip' => $log['ip'],
                'time' => $log['time'],

                'osCode' => $osCode,
                'osName' => $osName,
                'osVersion' => $osVersion,
                'clientType' => $clientType,
                'clientCode' => $clientCode,
                'clientName' => $clientName,
                'clientVersion' => $clientVersion,
                'clientEngine' => $clientEngine,
                'clientEngineVersion' => $clientEngineVersion,
                'deviceName' => $dd->getDeviceName(),
                'deviceBrand' => $dd->getBrandName(),
                'deviceModel' => $dd->getModel(),
            ]);

            $record = $geodb->get($log['ip']);

            if ($record) {
                $output[$i]['countryCode'] = $locale->getText('countries.'.strtolower($record['country']['iso_code']), false) ? \strtolower($record['country']['iso_code']) : '--';
                $output[$i]['countryName'] = $locale->getText('countries.'.strtolower($record['country']['iso_code']), $locale->getText('locale.country.unknown'));
            } else {
                $output[$i]['countryCode'] = '--';
                $output[$i]['countryName'] = $locale->getText('locale.country.unknown');
            }
        }

        $response->dynamic(new Document(['logs' => $output]), Response::MODEL_LOG_LIST);
    });

App::patch('/v1/database/collections/:collectionId/documents/:documentId')
    ->desc('Update Document')
    ->groups(['api', 'database'])
    ->label('event', 'database.documents.update')
    ->label('scope', 'documents.write')
    ->label('sdk.auth', [APP_AUTH_TYPE_SESSION, APP_AUTH_TYPE_KEY, APP_AUTH_TYPE_JWT])
    ->label('sdk.namespace', 'database')
    ->label('sdk.method', 'updateDocument')
    ->label('sdk.description', '/docs/references/database/update-document.md')
    ->label('sdk.response.code', Response::STATUS_CODE_OK)
    ->label('sdk.response.type', Response::CONTENT_TYPE_JSON)
    ->label('sdk.response.model', Response::MODEL_DOCUMENT)
    ->param('collectionId', null, new UID(), 'Collection unique ID. You can create a new collection with validation rules using the Database service [server integration](/docs/server/database#createCollection).')
    ->param('documentId', null, new UID(), 'Document unique ID.')
    ->param('data', [], new JSON(), 'Document data as JSON object.')
    ->param('read', null, new Permissions(), 'An array of strings with read permissions. By default inherits the existing read permissions. [learn more about permissions](/docs/permissions) and get a full list of available permissions.', true)
    ->param('write', null, new Permissions(), 'An array of strings with write permissions. By default inherits the existing write permissions. [learn more about permissions](/docs/permissions) and get a full list of available permissions.', true)
    ->inject('response')
    ->inject('dbForInternal')
    ->inject('dbForExternal')
    ->inject('audits')
    ->inject('usage')
    ->action(function ($collectionId, $documentId, $data, $read, $write, $response, $dbForInternal, $dbForExternal, $audits, $usage) {
        /** @var Appwrite\Utopia\Response $response */
        /** @var Utopia\Database\Database $dbForInternal */
        /** @var Utopia\Database\Database $dbForExternal */
        /** @var Appwrite\Event\Event $audits */
        /** @var Appwrite\Stats\Stats $usage */

        $collection = $dbForInternal->getDocument('collections', $collectionId);

        if ($collection->isEmpty()) {
            throw new Exception('Collection not found', 404);
        }

        // Check collection permissions when enforced
        if ($collection->getAttribute('permission') === 'collection') {
            $validator = new Authorization('write');
            if (!$validator->isValid($collection->getWrite())) {
                throw new Exception('Unauthorized permissions', 401);
            }
        }

        $document = $dbForExternal->getDocument($collectionId, $documentId);

        if ($document->isEmpty()) {
            throw new Exception('Document not found', 404);
        }

        $data = (\is_string($data)) ? \json_decode($data, true) : $data; // Cast to JSON array

        if (empty($data)) {
            throw new Exception('Missing payload', 400);
        }
 
        if (!\is_array($data)) {
            throw new Exception('Data param should be a valid JSON object', 400);
        }

        $data = \array_merge($document->getArrayCopy(), $data);

        $data['$collection'] = $collection->getId(); // Make sure user don't switch collectionID
        $data['$id'] = $document->getId(); // Make sure user don't switch document unique ID
        $data['$read'] = (is_null($read)) ? ($document->getRead() ?? []) : $read; // By default inherit read permissions
        $data['$write'] = (is_null($write)) ? ($document->getWrite() ?? []) : $write; // By default inherit write permissions

        try {
            if ($collection->getAttribute('permission') === 'collection') {
                /** @var Document $document */
                $document = Authorization::skip(function() use ($dbForExternal, $collection, $document, $data) {
                    return $dbForExternal->updateDocument($collection->getId(), $document->getId(), new Document($data));
                });
            } else {
                $document = $dbForExternal->updateDocument($collection->getId(), $document->getId(), new Document($data));
            }
        }
        catch (AuthorizationException $exception) {
            throw new Exception('Unauthorized permissions', 401);
        }
        catch (DuplicateException $exception) {
            throw new Exception('Document already exists', 409);
        }
        catch (StructureException $exception) {
            throw new Exception($exception->getMessage(), 400);
        }
        
        $usage
            ->setParam('database.documents.update', 1)
            ->setParam('collectionId', $collectionId)
            ;

        $audits
            ->setParam('event', 'database.documents.update')
            ->setParam('resource', 'document/'.$document->getId())
            ->setParam('data', $document->getArrayCopy())
        ;

        $response->dynamic($document, Response::MODEL_DOCUMENT);
    });

App::delete('/v1/database/collections/:collectionId/documents/:documentId')
    ->desc('Delete Document')
    ->groups(['api', 'database'])
    ->label('scope', 'documents.write')
    ->label('event', 'database.documents.delete')
    ->label('sdk.auth', [APP_AUTH_TYPE_SESSION, APP_AUTH_TYPE_KEY, APP_AUTH_TYPE_JWT])
    ->label('sdk.namespace', 'database')
    ->label('sdk.method', 'deleteDocument')
    ->label('sdk.description', '/docs/references/database/delete-document.md')
    ->label('sdk.response.code', Response::STATUS_CODE_NOCONTENT)
    ->label('sdk.response.model', Response::MODEL_NONE)
    ->param('collectionId', null, new UID(), 'Collection unique ID. You can create a new collection using the Database service [server integration](/docs/server/database#createCollection).')
    ->param('documentId', null, new UID(), 'Document unique ID.')
    ->inject('response')
    ->inject('dbForInternal')
    ->inject('dbForExternal')
    ->inject('events')
    ->inject('audits')
    ->inject('usage')
    ->action(function ($collectionId, $documentId, $response, $dbForInternal, $dbForExternal, $events, $audits, $usage) {
        /** @var Appwrite\Utopia\Response $response */
        /** @var Utopia\Database\Database $dbForExternal */
        /** @var Appwrite\Event\Event $events */
        /** @var Appwrite\Event\Event $audits */
        /** @var Appwrite\Stats\Stats $usage */

        $collection = $dbForInternal->getDocument('collections', $collectionId);

        if ($collection->isEmpty()) {
            throw new Exception('Collection not found', 404);
        }

        // Check collection permissions when enforced
        if ($collection->getAttribute('permission') === 'collection') {
            $validator = new Authorization('write');
            if (!$validator->isValid($collection->getWrite())) {
                throw new Exception('Unauthorized permissions', 401);
            }
        }

        if ($collection->getAttribute('permission') === 'collection') {
            /** @var Document $document */
            $document = Authorization::skip(function() use ($dbForExternal, $collectionId, $documentId) {
                return $dbForExternal->getDocument($collectionId, $documentId);
            });
        } else {
            $document = $dbForExternal->getDocument($collectionId, $documentId);
        }

        if ($document->isEmpty()) {
            throw new Exception('No document found', 404);
        }

        $dbForExternal->deleteDocument($collectionId, $documentId);

        $usage
            ->setParam('database.documents.delete', 1)
            ->setParam('collectionId', $collectionId)
            ;

        $events
            ->setParam('eventData', $response->output($document, Response::MODEL_DOCUMENT))
        ;

        $audits
            ->setParam('event', 'database.documents.delete')
            ->setParam('resource', 'document/'.$document->getId())
            ->setParam('data', $document->getArrayCopy()) // Audit document in case of malicious or disastrous action
        ;

        $response->noContent();
    });<|MERGE_RESOLUTION|>--- conflicted
+++ resolved
@@ -76,12 +76,8 @@
         throw new Exception('Cannot set default value for required attribute', 400);
     }
 
-<<<<<<< HEAD
-    $attribute = new Document([
-=======
     try {
         $attribute = new Document([
->>>>>>> 3e7605d1
             '$id' => $collectionId.'_'.$attributeId,
             'key' => $attributeId,
             'collectionId' => $collectionId,
@@ -94,14 +90,8 @@
             'array' => $array,
             'format' => $format,
             'formatOptions' => $formatOptions,
-<<<<<<< HEAD
-    ]);
-
-    try {
-=======
         ]);
 
->>>>>>> 3e7605d1
         $dbForInternal->checkAttribute($collection, $attribute);
         $attribute = $dbForInternal->createDocument('attributes', $attribute);
     }
@@ -1637,19 +1627,11 @@
 
         if ($collection->getAttribute('permission') === 'collection') {
             /** @var Document[] $documents */
-<<<<<<< HEAD
-            $documents = Authorization::skip(function() use ($dbForExternal, $collectionId, $queries, $limit, $offset, $orderAttributes, $orderTypes, $afterDocument) {
-                return $dbForExternal->find($collectionId, $queries, $limit, $offset, $orderAttributes, $orderTypes, $afterDocument ?? null);
-            });
-        } else {
-            $documents = $dbForExternal->find($collectionId, $queries, $limit, $offset, $orderAttributes, $orderTypes, $afterDocument ?? null);
-=======
             $documents = Authorization::skip(function() use ($dbForExternal, $collectionId, $queries, $limit, $offset, $orderAttributes, $orderTypes, $cursorDocument, $cursorDirection) {
                 return $dbForExternal->find($collectionId, $queries, $limit, $offset, $orderAttributes, $orderTypes, $cursorDocument ?? null, $cursorDirection);
             });
         } else {
             $documents = $dbForExternal->find($collectionId, $queries, $limit, $offset, $orderAttributes, $orderTypes, $cursorDocument ?? null, $cursorDirection);
->>>>>>> 3e7605d1
         }
 
         $usage
