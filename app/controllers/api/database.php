<?php

use Utopia\App;
use Utopia\Exception;
use Utopia\Audit\Audit;
use Utopia\Validator\Boolean;
use Utopia\Validator\FloatValidator;
use Utopia\Validator\Integer;
use Utopia\Validator\Range;
use Utopia\Validator\WhiteList;
use Utopia\Validator\Text;
use Utopia\Validator\ArrayList;
use Utopia\Validator\JSON;
use Utopia\Database\Database;
use Utopia\Database\Document;
use Utopia\Database\Query;
use Utopia\Database\Adapter\MariaDB;
use Utopia\Database\Validator\Key;
use Utopia\Database\Validator\Permissions;
use Utopia\Database\Validator\QueryValidator;
use Utopia\Database\Validator\Queries as QueriesValidator;
use Utopia\Database\Validator\Structure;
use Utopia\Database\Validator\UID;
use Utopia\Database\Exception\Authorization as AuthorizationException;
use Utopia\Database\Exception\Duplicate as DuplicateException;
use Utopia\Database\Exception\Limit as LimitException;
use Utopia\Database\Exception\Structure as StructureException;
use Appwrite\Database\Validator\CustomId;
use Appwrite\Network\Validator\Email;
use Appwrite\Network\Validator\IP;
use Appwrite\Network\Validator\URL;
use Appwrite\Utopia\Response;
use DeviceDetector\DeviceDetector;
use Utopia\Database\Validator\Authorization;

/**
 * Create attribute of varying type
 *
 * @param string $collectionId
 * @param Utopia\Database\Document $attribute
 * @param Appwrite\Utopia\Response $response
 * @param Utopia\Database\Database $dbForInternal
 * @param Appwrite\Event\Event $database
 * @param Appwrite\Event\Event $audits
 * @param Appwrite\Stats\Stats $usage
 *
 * @return Document Newly created attribute document
 */
function createAttribute($collectionId, $attribute, $response, $dbForInternal, $database, $audits, $usage): Document
{
    $attributeId = $attribute->getId();
    $type = $attribute->getAttribute('type', '');
    $size = $attribute->getAttribute('size', 0);
    $required = $attribute->getAttribute('required', true);
    $signed = $attribute->getAttribute('signed', true); // integers are signed by default 
    $array = $attribute->getAttribute('array', false);
    $format = $attribute->getAttribute('format', '');
    $formatOptions = $attribute->getAttribute('formatOptions', []);
    $filters = $attribute->getAttribute('filters', []); // filters are hidden from the endpoint 
    $default = $attribute->getAttribute('default', null);

    $collection = $dbForInternal->getDocument('collections', $collectionId);

    if ($collection->isEmpty()) {
        throw new Exception('Collection not found', 404);
    }

    if (!empty($format)) {
        if (!Structure::hasFormat($format, $type)) {
            throw new Exception("Format {$format} not available for {$type} attributes.", 400);
        }
    }

<<<<<<< HEAD
    $attribute = new Document([
=======
    // Must throw here since dbForExternal->createAttribute is performed by db worker
    if ($required && $default) {
        throw new Exception('Cannot set default value for required attribute', 400);
    }

    try {
        $attribute = $dbForInternal->createDocument('attributes', new Document([
>>>>>>> af0fbecf
            '$id' => $collectionId.'_'.$attributeId,
            'key' => $attributeId,
            'collectionId' => $collectionId,
            'type' => $type,
            'status' => 'processing', // processing, available, failed, deleting
            'size' => $size,
            'required' => $required,
            'signed' => $signed,
            'default' => $default,
            'array' => $array,
            'format' => $format,
            'formatOptions' => $formatOptions,
    ]);

    try {
        $dbForInternal->checkAttribute($collection, $attribute);
        $attribute = $dbForInternal->createDocument('attributes', $attribute);
    }
    catch (DuplicateException $exception) {
        throw new Exception('Attribute already exists', 409);
    }
    catch (LimitException $exception) {
        throw new Exception('Attribute limit exceeded', 400);
    }

    $dbForInternal->deleteCachedDocument('collections', $collectionId);

    // Pass clone of $attribute object to workers
    // so we can later modify Document to fit response model
    $clone = clone $attribute;

    $database
        ->setParam('type', DATABASE_TYPE_CREATE_ATTRIBUTE)
        ->setParam('collection', $collection)
        ->setParam('document', $clone)
    ;

    $usage->setParam('database.collections.update', 1);

    $audits
        ->setParam('event', 'database.attributes.create')
        ->setParam('resource', 'collection/'.$collection->getId())
        ->setParam('data', $clone)
    ;

    $response->setStatusCode(Response::STATUS_CODE_CREATED);

    return $attribute;
};

App::post('/v1/database/collections')
    ->desc('Create Collection')
    ->groups(['api', 'database'])
    ->label('event', 'database.collections.create')
    ->label('scope', 'collections.write')
    ->label('sdk.auth', [APP_AUTH_TYPE_KEY])
    ->label('sdk.namespace', 'database')
    ->label('sdk.method', 'createCollection')
    ->label('sdk.description', '/docs/references/database/create-collection.md')
    ->label('sdk.response.code', Response::STATUS_CODE_CREATED)
    ->label('sdk.response.type', Response::CONTENT_TYPE_JSON)
    ->label('sdk.response.model', Response::MODEL_COLLECTION)
    ->param('collectionId', '', new CustomId(), 'Unique Id. Choose your own unique ID or pass the string `unique()` to auto generate it. Valid chars are a-z, A-Z, 0-9, period, hyphen, and underscore. Can\'t start with a special char. Max length is 36 chars.')
    ->param('name', '', new Text(128), 'Collection name. Max length: 128 chars.')
    ->param('permission', null, new WhiteList(['document', 'collection']), 'Permissions type model to use for reading documents in this collection. You can use collection-level permission set once on the collection using the `read` and `write` params, or you can set document-level permission where each document read and write params will decide who has access to read and write to each document individually. [learn more about permissions](/docs/permissions) and get a full list of available permissions.')
    ->param('read', null, new Permissions(), 'An array of strings with read permissions. By default no user is granted with any read permissions. [learn more about permissions](/docs/permissions) and get a full list of available permissions.')
    ->param('write', null, new Permissions(), 'An array of strings with write permissions. By default no user is granted with any write permissions. [learn more about permissions](/docs/permissions) and get a full list of available permissions.')
    ->inject('response')
    ->inject('dbForInternal')
    ->inject('dbForExternal')
    ->inject('audits')
    ->inject('usage')
    ->action(function ($collectionId, $name, $permission, $read, $write, $response, $dbForInternal, $dbForExternal, $audits, $usage) {
        /** @var Appwrite\Utopia\Response $response */
        /** @var Utopia\Database\Database $dbForExternal*/
        /** @var Appwrite\Event\Event $audits */
        /** @var Appwrite\Stats\Stats $usage */

        $collectionId = $collectionId == 'unique()' ? $dbForExternal->getId() : $collectionId;

        try {
            $dbForExternal->createCollection($collectionId);

            $collection = $dbForInternal->createDocument('collections', new Document([
                '$id' => $collectionId,
                '$read' => $read ?? [], // Collection permissions for collection documents (based on permission model)
                '$write' => $write ?? [], // Collection permissions for collection documents (based on permission model)
                'permission' => $permission, // Permissions model type (document vs collection)
                'dateCreated' => time(),
                'dateUpdated' => time(),
                'name' => $name,
                'search' => implode(' ', [$collectionId, $name]),
            ]));
        } catch (DuplicateException $th) {
            throw new Exception('Collection already exists', 409);
        }

        $audits
            ->setParam('event', 'database.collections.create')
            ->setParam('resource', 'collection/'.$collection->getId())
            ->setParam('data', $collection->getArrayCopy())
        ;

        $usage->setParam('database.collections.create', 1);

        $response->setStatusCode(Response::STATUS_CODE_CREATED);
        $response->dynamic($collection, Response::MODEL_COLLECTION);
    });

App::get('/v1/database/collections')
    ->desc('List Collections')
    ->groups(['api', 'database'])
    ->label('scope', 'collections.read')
    ->label('sdk.auth', [APP_AUTH_TYPE_KEY])
    ->label('sdk.namespace', 'database')
    ->label('sdk.method', 'listCollections')
    ->label('sdk.description', '/docs/references/database/list-collections.md')
    ->label('sdk.response.code', Response::STATUS_CODE_OK)
    ->label('sdk.response.type', Response::CONTENT_TYPE_JSON)
    ->label('sdk.response.model', Response::MODEL_COLLECTION_LIST)
    ->param('search', '', new Text(256), 'Search term to filter your list results. Max length: 256 chars.', true)
    ->param('limit', 25, new Range(0, 100), 'Results limit value. By default will return maximum 25 results. Maximum of 100 results allowed per request.', true)
    ->param('offset', 0, new Range(0, 40000), 'Results offset. The default value is 0. Use this param to manage pagination.', true)
    ->param('after', '', new UID(), 'ID of the collection used as the starting point for the query, excluding the collection itself. Should be used for efficient pagination when working with large sets of data.', true)
    ->param('orderType', 'ASC', new WhiteList(['ASC', 'DESC'], true), 'Order result by ASC or DESC order.', true)
    ->inject('response')
    ->inject('dbForInternal')
    ->inject('usage')
    ->action(function ($search, $limit, $offset, $after, $orderType, $response, $dbForInternal, $usage) {
        /** @var Appwrite\Utopia\Response $response */
        /** @var Utopia\Database\Database $dbForInternal */

        $queries = [];

        if (!empty($search)) {
            $queries[] = new Query('name', Query::TYPE_SEARCH, [$search]);
        }

        if (!empty($after)) {
            $afterCollection = $dbForInternal->getDocument('collections', $after);

            if ($afterCollection->isEmpty()) {
                throw new Exception("Collection '{$after}' for the 'after' value not found.", 400);
            }
        }

        $usage->setParam('database.collections.read', 1);

        $response->dynamic(new Document([
            'collections' => $dbForInternal->find('collections', $queries, $limit, $offset, [], [$orderType], $afterCollection ?? null),
            'sum' => $dbForInternal->count('collections', $queries, APP_LIMIT_COUNT),
        ]), Response::MODEL_COLLECTION_LIST);
    });

App::get('/v1/database/collections/:collectionId')
    ->desc('Get Collection')
    ->groups(['api', 'database'])
    ->label('scope', 'collections.read')
    ->label('sdk.auth', [APP_AUTH_TYPE_KEY])
    ->label('sdk.namespace', 'database')
    ->label('sdk.method', 'getCollection')
    ->label('sdk.description', '/docs/references/database/get-collection.md')
    ->label('sdk.response.code', Response::STATUS_CODE_OK)
    ->label('sdk.response.type', Response::CONTENT_TYPE_JSON)
    ->label('sdk.response.model', Response::MODEL_COLLECTION)
    ->param('collectionId', '', new UID(), 'Collection unique ID.')
    ->inject('response')
    ->inject('dbForInternal')
    ->inject('usage')
    ->action(function ($collectionId, $response, $dbForInternal, $usage) {
        /** @var Appwrite\Utopia\Response $response */
        /** @var Utopia\Database\Database $dbForInternal */

        $collection = $dbForInternal->getDocument('collections', $collectionId);

        if ($collection->isEmpty()) {
            throw new Exception('Collection not found', 404);
        }

        $usage->setParam('database.collections.read', 1);

        $response->dynamic($collection, Response::MODEL_COLLECTION);
    });

App::get('/v1/database/usage')
    ->desc('Get usage stats for the database')
    ->groups(['api', 'database'])
    ->label('scope', 'collections.read')
    ->label('sdk.auth', [APP_AUTH_TYPE_ADMIN])
    ->label('sdk.namespace', 'database')
    ->label('sdk.method', 'getUsage')
    ->label('sdk.response.code', Response::STATUS_CODE_OK)
    ->label('sdk.response.type', Response::CONTENT_TYPE_JSON)
    ->label('sdk.response.model', Response::MODEL_USAGE_DATABASE)
    ->param('range', '30d', new WhiteList(['24h', '7d', '30d', '90d'], true), 'Date range.', true)
    ->inject('response')
    ->inject('dbForInternal')
    ->action(function ($range, $response, $dbForInternal) {
        /** @var Appwrite\Utopia\Response $response */
        /** @var Utopia\Database\Database $dbForConsole */
        /** @var Utopia\Database\Database $dbForInternal */
        /** @var Utopia\Registry\Registry $register */

        $usage = [];
        if (App::getEnv('_APP_USAGE_STATS', 'enabled') == 'enabled') {
            $period = [
                '24h' => [
                    'period' => '30m',
                    'limit' => 48,
                ],
                '7d' => [
                    'period' => '1d',
                    'limit' => 7,
                ],
                '30d' => [
                    'period' => '1d',
                    'limit' => 30,
                ],
                '90d' => [
                    'period' => '1d',
                    'limit' => 90,
                ],
            ];

            $metrics = [
                'database.documents.count',
                'database.collections.count',
                'database.collections.create',
                'database.collections.read',
                'database.collections.update',
                'database.collections.delete',
                'database.documents.create',
                'database.documents.read',
                'database.documents.update',
                'database.documents.delete'
            ];

            $stats = [];

            Authorization::skip(function() use ($dbForInternal, $period, $range, $metrics, &$stats) {
                foreach ($metrics as $metric) {
                    $requestDocs = $dbForInternal->find('stats', [
                        new Query('period', Query::TYPE_EQUAL, [$period[$range]['period']]),
                        new Query('metric', Query::TYPE_EQUAL, [$metric]),
                    ], $period[$range]['limit'], 0, ['time'], [Database::ORDER_DESC]);
    
                    $stats[$metric] = [];
                    foreach ($requestDocs as $requestDoc) {
                        $stats[$metric][] = [
                            'value' => $requestDoc->getAttribute('value'),
                            'date' => $requestDoc->getAttribute('time'),
                        ];
                    }
                    $stats[$metric] = array_reverse($stats[$metric]);
                }    
            });

            $usage = new Document([
                'range' => $range,
                'documents.count' => $stats["database.documents.count"],
                'collections.count' => $stats["database.collections.count"],
                'documents.create' =>  $stats["database.documents.create"],
                'documents.read' =>  $stats["database.documents.read"],
                'documents.update' => $stats["database.documents.update"],
                'documents.delete' => $stats["database.documents.delete"],
                'collections.create' => $stats["database.collections.create"],
                'collections.read' =>  $stats["database.collections.read"],
                'collections.update' => $stats["database.collections.update"],
                'collections.delete' => $stats["database.collections.delete"],
            ]);
        }

        $response->dynamic($usage, Response::MODEL_USAGE_DATABASE);
    });

App::get('/v1/database/:collectionId/usage')
    ->desc('Get usage stats for a collection')
    ->groups(['api', 'database'])
    ->label('scope', 'collections.read')
    ->label('sdk.auth', [APP_AUTH_TYPE_ADMIN])
    ->label('sdk.namespace', 'database')
    ->label('sdk.method', 'getCollectionUsage')
    ->label('sdk.response.code', Response::STATUS_CODE_OK)
    ->label('sdk.response.type', Response::CONTENT_TYPE_JSON)
    ->label('sdk.response.model', Response::MODEL_USAGE_COLLECTION)
    ->param('range', '30d', new WhiteList(['24h', '7d', '30d', '90d'], true), 'Date range.', true)
    ->param('collectionId', '', new UID(), 'Collection unique ID.')
    ->inject('response')
    ->inject('dbForInternal')
    ->inject('dbForExternal')
    ->action(function ($range, $collectionId, $response, $dbForInternal, $dbForExternal) {
        /** @var Appwrite\Utopia\Response $response */
        /** @var Utopia\Database\Database $dbForConsole */
        /** @var Utopia\Database\Database $dbForInternal */
        /** @var Utopia\Registry\Registry $register */

        $collection = $dbForExternal->getCollection($collectionId);

        if ($collection->isEmpty()) {
            throw new Exception('Collection not found', 404);
        }
        
        $usage = [];
        if(App::getEnv('_APP_USAGE_STATS', 'enabled') == 'enabled') {
            $period = [
                '24h' => [
                    'period' => '30m',
                    'limit' => 48,
                ],
                '7d' => [
                    'period' => '1d',
                    'limit' => 7,
                ],
                '30d' => [
                    'period' => '1d',
                    'limit' => 30,
                ],
                '90d' => [
                    'period' => '1d',
                    'limit' => 90,
                ],
            ];

            $metrics = [
                "database.collections.$collectionId.documents.count",
                "database.collections.$collectionId.documents.create",
                "database.collections.$collectionId.documents.read",
                "database.collections.$collectionId.documents.update",
                "database.collections.$collectionId.documents.delete",
            ];

            $stats = [];

            Authorization::skip(function() use ($dbForInternal, $period, $range, $metrics, &$stats) {
                foreach ($metrics as $metric) {
                    $requestDocs = $dbForInternal->find('stats', [
                        new Query('period', Query::TYPE_EQUAL, [$period[$range]['period']]),
                        new Query('metric', Query::TYPE_EQUAL, [$metric]),
                    ], $period[$range]['limit'], 0, ['time'], [Database::ORDER_DESC]);
    
                    $stats[$metric] = [];
                    foreach ($requestDocs as $requestDoc) {
                        $stats[$metric][] = [
                            'value' => $requestDoc->getAttribute('value'),
                            'date' => $requestDoc->getAttribute('time'),
                        ];
                    }
                    $stats[$metric] = array_reverse($stats[$metric]);
                }    
            });

            $usage = new Document([
                'range' => $range,
                'documents.count' => $stats["database.collections.$collectionId.documents.count"],
                'documents.create' => $stats["database.collections.$collectionId.documents.create"],
                'documents.read' => $stats["database.collections.$collectionId.documents.read"],
                'documents.update' =>  $stats["database.collections.$collectionId.documents.update"],
                'documents.delete' =>  $stats["database.collections.$collectionId.documents.delete"]
            ]);
        }

        $response->dynamic($usage, Response::MODEL_USAGE_COLLECTION);
    });

App::get('/v1/database/collections/:collectionId/logs')
    ->desc('List Collection Logs')
    ->groups(['api', 'database'])
    ->label('scope', 'collections.read')
    ->label('sdk.auth', [APP_AUTH_TYPE_ADMIN])
    ->label('sdk.namespace', 'database')
    ->label('sdk.method', 'listCollectionLogs')
    ->label('sdk.description', '/docs/references/database/get-collection-logs.md')
    ->label('sdk.response.code', Response::STATUS_CODE_OK)
    ->label('sdk.response.type', Response::CONTENT_TYPE_JSON)
    ->label('sdk.response.model', Response::MODEL_LOG_LIST)
    ->param('collectionId', '', new UID(), 'Collection unique ID.')
    ->inject('response')
    ->inject('dbForInternal')
    ->inject('dbForExternal')
    ->inject('locale')
    ->inject('geodb')
    ->action(function ($collectionId, $response, $dbForInternal, $dbForExternal, $locale, $geodb) {
        /** @var Appwrite\Utopia\Response $response */
        /** @var Utopia\Database\Document $project */
        /** @var Utopia\Database\Database $dbForInternal */
        /** @var Utopia\Database\Database $dbForExternal */
        /** @var Utopia\Locale\Locale $locale */
        /** @var MaxMind\Db\Reader $geodb */

        $collection = $dbForExternal->getCollection($collectionId);

        if ($collection->isEmpty()) {
            throw new Exception('Collection not found', 404);
        }

        $audit = new Audit($dbForInternal);

        $logs = $audit->getLogsByResource('collection/'.$collection->getId());

        $output = [];

        foreach ($logs as $i => &$log) {
            $log['userAgent'] = (!empty($log['userAgent'])) ? $log['userAgent'] : 'UNKNOWN';

            $dd = new DeviceDetector($log['userAgent']);

            $dd->skipBotDetection(); // OPTIONAL: If called, bot detection will completely be skipped (bots will be detected as regular devices then)

            $dd->parse();

            $os = $dd->getOs();
            $osCode = (isset($os['short_name'])) ? $os['short_name'] : '';
            $osName = (isset($os['name'])) ? $os['name'] : '';
            $osVersion = (isset($os['version'])) ? $os['version'] : '';

            $client = $dd->getClient();
            $clientType = (isset($client['type'])) ? $client['type'] : '';
            $clientCode = (isset($client['short_name'])) ? $client['short_name'] : '';
            $clientName = (isset($client['name'])) ? $client['name'] : '';
            $clientVersion = (isset($client['version'])) ? $client['version'] : '';
            $clientEngine = (isset($client['engine'])) ? $client['engine'] : '';
            $clientEngineVersion = (isset($client['engine_version'])) ? $client['engine_version'] : '';

            $output[$i] = new Document([
                'event' => $log['event'],
                'userId' => $log['userId'],
                'userEmail' => $log['data']['userEmail'] ?? null,
                'userName' => $log['data']['userName'] ?? null,
                'mode' => $log['data']['mode'] ?? null,
                'ip' => $log['ip'],
                'time' => $log['time'],

                'osCode' => $osCode,
                'osName' => $osName,
                'osVersion' => $osVersion,
                'clientType' => $clientType,
                'clientCode' => $clientCode,
                'clientName' => $clientName,
                'clientVersion' => $clientVersion,
                'clientEngine' => $clientEngine,
                'clientEngineVersion' => $clientEngineVersion,
                'deviceName' => $dd->getDeviceName(),
                'deviceBrand' => $dd->getBrandName(),
                'deviceModel' => $dd->getModel(),
            ]);

            $record = $geodb->get($log['ip']);

            if ($record) {
                $output[$i]['countryCode'] = $locale->getText('countries.'.strtolower($record['country']['iso_code']), false) ? \strtolower($record['country']['iso_code']) : '--';
                $output[$i]['countryName'] = $locale->getText('countries.'.strtolower($record['country']['iso_code']), $locale->getText('locale.country.unknown'));
            } else {
                $output[$i]['countryCode'] = '--';
                $output[$i]['countryName'] = $locale->getText('locale.country.unknown');
            }
        }

        $response->dynamic(new Document(['logs' => $output]), Response::MODEL_LOG_LIST);
    });

App::put('/v1/database/collections/:collectionId')
    ->desc('Update Collection')
    ->groups(['api', 'database'])
    ->label('scope', 'collections.write')
    ->label('event', 'database.collections.update')
    ->label('sdk.auth', [APP_AUTH_TYPE_KEY])
    ->label('sdk.namespace', 'database')
    ->label('sdk.method', 'updateCollection')
    ->label('sdk.description', '/docs/references/database/update-collection.md')
    ->label('sdk.response.code', Response::STATUS_CODE_OK)
    ->label('sdk.response.type', Response::CONTENT_TYPE_JSON)
    ->label('sdk.response.model', Response::MODEL_COLLECTION)
    ->param('collectionId', '', new UID(), 'Collection unique ID.')
    ->param('name', null, new Text(128), 'Collection name. Max length: 128 chars.')
    ->param('permission', null, new WhiteList(['document', 'collection']), 'Permissions type model to use for reading documents in this collection. You can use collection-level permission set once on the collection using the `read` and `write` params, or you can set document-level permission where each document read and write params will decide who has access to read and write to each document individually. [learn more about permissions](/docs/permissions) and get a full list of available permissions.')
    ->param('read', null, new Permissions(), 'An array of strings with read permissions. By default inherits the existing read permissions. [learn more about permissions](/docs/permissions) and get a full list of available permissions.', true)
    ->param('write', null, new Permissions(), 'An array of strings with write permissions. By default inherits the existing write permissions. [learn more about permissions](/docs/permissions) and get a full list of available permissions.', true)
    ->inject('response')
    ->inject('dbForInternal')
    ->inject('audits')
    ->inject('usage')
    ->action(function ($collectionId, $name, $permission, $read, $write, $response, $dbForInternal, $audits, $usage) {
        /** @var Appwrite\Utopia\Response $response */
        /** @var Utopia\Database\Database $dbForInternal */
        /** @var Appwrite\Event\Event $audits */
        /** @var Appwrite\Stats\Stats $usage */

        $collection = $dbForInternal->getDocument('collections', $collectionId);

        if ($collection->isEmpty()) {
            throw new Exception('Collection not found', 404);
        }

        $read = (is_null($read)) ? ($collection->getRead() ?? []) : $read; // By default inherit read permissions
        $write = (is_null($write)) ? ($collection->getWrite() ?? []) : $write; // By default inherit write permissions

        try {
            $collection = $dbForInternal->updateDocument('collections', $collection->getId(), $collection
                ->setAttribute('$write', $write)
                ->setAttribute('$read', $read)
                ->setAttribute('name', $name)
                ->setAttribute('permission', $permission)
                ->setAttribute('dateUpdated', time())
                ->setAttribute('search', implode(' ', [$collectionId, $name]))
            );
        }
        catch (AuthorizationException $exception) {
            throw new Exception('Unauthorized permissions', 401);
        }
        catch (StructureException $exception) {
            throw new Exception('Bad structure. '.$exception->getMessage(), 400);
        }

        $usage->setParam('database.collections.update', 1);

        $audits
            ->setParam('event', 'database.collections.update')
            ->setParam('resource', 'collection/'.$collection->getId())
            ->setParam('data', $collection->getArrayCopy())
        ;

        $response->dynamic($collection, Response::MODEL_COLLECTION);
    });

App::delete('/v1/database/collections/:collectionId')
    ->desc('Delete Collection')
    ->groups(['api', 'database'])
    ->label('scope', 'collections.write')
    ->label('event', 'database.collections.delete')
    ->label('sdk.auth', [APP_AUTH_TYPE_KEY])
    ->label('sdk.namespace', 'database')
    ->label('sdk.method', 'deleteCollection')
    ->label('sdk.description', '/docs/references/database/delete-collection.md')
    ->label('sdk.response.code', Response::STATUS_CODE_NOCONTENT)
    ->label('sdk.response.model', Response::MODEL_NONE)
    ->param('collectionId', '', new UID(), 'Collection unique ID.')
    ->inject('response')
    ->inject('dbForInternal')
    ->inject('dbForExternal')
    ->inject('events')
    ->inject('audits')
    ->inject('deletes')
    ->inject('usage')
    ->action(function ($collectionId, $response, $dbForInternal, $dbForExternal, $events, $audits, $deletes, $usage) {
        /** @var Appwrite\Utopia\Response $response */
        /** @var Utopia\Database\Database $dbForInternal */
        /** @var Utopia\Database\Database $dbForExternal */
        /** @var Appwrite\Event\Event $events */
        /** @var Appwrite\Event\Event $audits */
        /** @var Appwrite\Stats\Stats $audits */

        $collection = $dbForInternal->getDocument('collections', $collectionId);

        if ($collection->isEmpty()) {
            throw new Exception('Collection not found', 404);
        }

        if (!$dbForInternal->deleteDocument('collections', $collectionId)) {
            throw new Exception('Failed to remove collection from DB', 500);
        }

        $deletes
            ->setParam('type', DELETE_TYPE_DOCUMENT)
            ->setParam('document', $collection)
        ;

        $usage->setParam('database.collections.delete', 1);

        $events
            ->setParam('eventData', $response->output($collection, Response::MODEL_COLLECTION))
        ;

        $audits
            ->setParam('event', 'database.collections.delete')
            ->setParam('resource', 'collection/'.$collection->getId())
            ->setParam('data', $collection->getArrayCopy())
        ;

        $response->noContent();
    });

App::post('/v1/database/collections/:collectionId/attributes/string')
    ->desc('Create String Attribute')
    ->groups(['api', 'database'])
    ->label('event', 'database.attributes.create')
    ->label('scope', 'collections.write')
    ->label('sdk.auth', [APP_AUTH_TYPE_KEY])
    ->label('sdk.namespace', 'database')
    ->label('sdk.method', 'createStringAttribute')
    ->label('sdk.description', '/docs/references/database/create-attribute-string.md')
    ->label('sdk.response.code', Response::STATUS_CODE_CREATED)
    ->label('sdk.response.type', Response::CONTENT_TYPE_JSON)
    ->label('sdk.response.model', Response::MODEL_ATTRIBUTE_STRING)
    ->param('collectionId', '', new UID(), 'Collection unique ID. You can create a new collection using the Database service [server integration](/docs/server/database#createCollection).')
    ->param('attributeId', '', new Key(), 'Attribute ID.')
    ->param('size', null, new Integer(), 'Attribute size for text attributes, in number of characters.')
    ->param('required', null, new Boolean(), 'Is attribute required?')
    ->param('default', null, new Text(0), 'Default value for attribute when not provided. Cannot be set when attribute is required.', true)
    ->param('array', false, new Boolean(), 'Is attribute an array?', true)
    ->inject('response')
    ->inject('dbForInternal')
    ->inject('database')
    ->inject('audits')
    ->inject('usage')
    ->action(function ($collectionId, $attributeId, $size, $required, $default, $array, $response, $dbForInternal, $database, $audits, $usage) {
        /** @var Appwrite\Utopia\Response $response */
        /** @var Utopia\Database\Database $dbForInternal*/
        /** @var Appwrite\Event\Event $database */
        /** @var Appwrite\Event\Event $audits */
        /** @var Appwrite\Stats\Stats $usage */

        // Ensure attribute default is within required size
        $validator = new Text($size);
        if (!is_null($default) && !$validator->isValid($default)) {
            throw new Exception($validator->getDescription(), 400);
        }

        $attribute = createAttribute($collectionId, new Document([
            '$id' => $attributeId,
            'type' => Database::VAR_STRING,
            'size' => $size,
            'required' => $required,
            'default' => $default,
            'array' => $array,
        ]), $response, $dbForInternal, $database, $audits, $usage);

        $response->dynamic($attribute, Response::MODEL_ATTRIBUTE_STRING);
    });

App::post('/v1/database/collections/:collectionId/attributes/email')
    ->desc('Create Email Attribute')
    ->groups(['api', 'database'])
    ->label('event', 'database.attributes.create')
    ->label('scope', 'collections.write')
    ->label('sdk.namespace', 'database')
    ->label('sdk.auth', [APP_AUTH_TYPE_KEY])
    ->label('sdk.method', 'createEmailAttribute')
    ->label('sdk.description', '/docs/references/database/create-attribute-email.md')
    ->label('sdk.response.code', Response::STATUS_CODE_CREATED)
    ->label('sdk.response.type', Response::CONTENT_TYPE_JSON)
    ->label('sdk.response.model', Response::MODEL_ATTRIBUTE_EMAIL)
    ->param('collectionId', '', new UID(), 'Collection unique ID. You can create a new collection using the Database service [server integration](/docs/server/database#createCollection).')
    ->param('attributeId', '', new Key(), 'Attribute ID.')
    ->param('required', null, new Boolean(), 'Is attribute required?')
    ->param('default', null, new Email(), 'Default value for attribute when not provided. Cannot be set when attribute is required.', true)
    ->param('array', false, new Boolean(), 'Is attribute an array?', true)
    ->inject('response')
    ->inject('dbForInternal')
    ->inject('database')
    ->inject('audits')
    ->inject('usage')
    ->action(function ($collectionId, $attributeId, $required, $default, $array, $response, $dbForInternal, $database, $audits, $usage) {
        /** @var Appwrite\Utopia\Response $response */
        /** @var Utopia\Database\Database $dbForInternal*/
        /** @var Appwrite\Event\Event $database */
        /** @var Appwrite\Event\Event $audits */
        /** @var Appwrite\Stats\Stats $usage */

        $attribute = createAttribute($collectionId, new Document([
            '$id' => $attributeId,
            'type' => Database::VAR_STRING,
            'size' => 254,
            'required' => $required,
            'default' => $default,
            'array' => $array,
            'format' => APP_DATABASE_ATTRIBUTE_EMAIL,
        ]), $response, $dbForInternal, $database, $audits, $usage);

        $response->dynamic($attribute, Response::MODEL_ATTRIBUTE_EMAIL);
    });

App::post('/v1/database/collections/:collectionId/attributes/ip')
    ->desc('Create IP Address Attribute')
    ->groups(['api', 'database'])
    ->label('event', 'database.attributes.create')
    ->label('scope', 'collections.write')
    ->label('sdk.namespace', 'database')
    ->label('sdk.auth', [APP_AUTH_TYPE_KEY])
    ->label('sdk.method', 'createIpAttribute')
    ->label('sdk.description', '/docs/references/database/create-attribute-ip.md')
    ->label('sdk.response.code', Response::STATUS_CODE_CREATED)
    ->label('sdk.response.type', Response::CONTENT_TYPE_JSON)
    ->label('sdk.response.model', Response::MODEL_ATTRIBUTE_IP)
    ->param('collectionId', '', new UID(), 'Collection unique ID. You can create a new collection using the Database service [server integration](/docs/server/database#createCollection).')
    ->param('attributeId', '', new Key(), 'Attribute ID.')
    ->param('required', null, new Boolean(), 'Is attribute required?')
    ->param('default', null, new IP(), 'Default value for attribute when not provided. Cannot be set when attribute is required.', true)
    ->param('array', false, new Boolean(), 'Is attribute an array?', true)
    ->inject('response')
    ->inject('dbForInternal')
    ->inject('database')
    ->inject('audits')
    ->inject('usage')
    ->action(function ($collectionId, $attributeId, $required, $default, $array, $response, $dbForInternal, $database, $audits, $usage) {
        /** @var Appwrite\Utopia\Response $response */
        /** @var Utopia\Database\Database $dbForInternal*/
        /** @var Appwrite\Event\Event $database */
        /** @var Appwrite\Event\Event $audits */
        /** @var Appwrite\Stats\Stats $usage */

        $attribute = createAttribute($collectionId, new Document([
            '$id' => $attributeId,
            'type' => Database::VAR_STRING,
            'size' => 39,
            'required' => $required,
            'default' => $default,
            'array' => $array,
            'format' => APP_DATABASE_ATTRIBUTE_IP,
        ]), $response, $dbForInternal, $database, $audits, $usage);

        $response->dynamic($attribute, Response::MODEL_ATTRIBUTE_IP);
    });

App::post('/v1/database/collections/:collectionId/attributes/url')
    ->desc('Create URL Attribute')
    ->groups(['api', 'database'])
    ->label('event', 'database.attributes.create')
    ->label('scope', 'collections.write')
    ->label('sdk.namespace', 'database')
    ->label('sdk.auth', [APP_AUTH_TYPE_KEY])
    ->label('sdk.method', 'createUrlAttribute')
    ->label('sdk.description', '/docs/references/database/create-attribute-url.md')
    ->label('sdk.response.code', Response::STATUS_CODE_CREATED)
    ->label('sdk.response.type', Response::CONTENT_TYPE_JSON)
    ->label('sdk.response.model', Response::MODEL_ATTRIBUTE_URL)
    ->param('collectionId', '', new UID(), 'Collection unique ID. You can create a new collection using the Database service [server integration](/docs/server/database#createCollection).')
    ->param('attributeId', '', new Key(), 'Attribute ID.')
    ->param('required', null, new Boolean(), 'Is attribute required?')
    ->param('default', null, new URL(), 'Default value for attribute when not provided. Cannot be set when attribute is required.', true)
    ->param('array', false, new Boolean(), 'Is attribute an array?', true)
    ->inject('response')
    ->inject('dbForInternal')
    ->inject('database')
    ->inject('audits')
    ->inject('usage')
    ->action(function ($collectionId, $attributeId, $required, $default, $array, $response, $dbForInternal, $database, $audits, $usage) {
        /** @var Appwrite\Utopia\Response $response */
        /** @var Utopia\Database\Database $dbForExternal*/
        /** @var Appwrite\Event\Event $database */
        /** @var Appwrite\Event\Event $audits */
        /** @var Appwrite\Stats\Stats $usage */

        $attribute = createAttribute($collectionId, new Document([
            '$id' => $attributeId,
            'type' => Database::VAR_STRING,
            'size' => 2000,
            'required' => $required,
            'default' => $default,
            'array' => $array,
            'format' => APP_DATABASE_ATTRIBUTE_URL,
        ]), $response, $dbForInternal, $database, $audits, $usage);

        $response->dynamic($attribute, Response::MODEL_ATTRIBUTE_URL);
    });

App::post('/v1/database/collections/:collectionId/attributes/integer')
    ->desc('Create Integer Attribute')
    ->groups(['api', 'database'])
    ->label('event', 'database.attributes.create')
    ->label('scope', 'collections.write')
    ->label('sdk.namespace', 'database')
    ->label('sdk.auth', [APP_AUTH_TYPE_KEY])
    ->label('sdk.method', 'createIntegerAttribute')
    ->label('sdk.description', '/docs/references/database/create-attribute-integer.md')
    ->label('sdk.response.code', Response::STATUS_CODE_CREATED)
    ->label('sdk.response.type', Response::CONTENT_TYPE_JSON)
    ->label('sdk.response.model', Response::MODEL_ATTRIBUTE_INTEGER)
    ->param('collectionId', '', new UID(), 'Collection unique ID. You can create a new collection using the Database service [server integration](/docs/server/database#createCollection).')
    ->param('attributeId', '', new Key(), 'Attribute ID.')
    ->param('required', null, new Boolean(), 'Is attribute required?')
    ->param('min', null, new Integer(), 'Minimum value to enforce on new documents', true)
    ->param('max', null, new Integer(), 'Maximum value to enforce on new documents', true)
    ->param('default', null, new Integer(), 'Default value for attribute when not provided. Cannot be set when attribute is required.', true)
    ->param('array', false, new Boolean(), 'Is attribute an array?', true)
    ->inject('response')
    ->inject('dbForInternal')
    ->inject('database')
    ->inject('audits')
    ->inject('usage')
    ->action(function ($collectionId, $attributeId, $required, $min, $max, $default, $array, $response, $dbForInternal, $database, $audits, $usage) {
        /** @var Appwrite\Utopia\Response $response */
        /** @var Utopia\Database\Database $dbForInternal*/
        /** @var Appwrite\Event\Event $database */
        /** @var Appwrite\Event\Event $audits */
        /** @var Appwrite\Stats\Stats $usage */

        // Ensure attribute default is within range
        $min = (is_null($min)) ? PHP_INT_MIN : \intval($min);
        $max = (is_null($max)) ? PHP_INT_MAX : \intval($max);
        $validator = new Range($min, $max, Database::VAR_INTEGER);

        if (!is_null($default) && !$validator->isValid($default)) {
            throw new Exception($validator->getDescription(), 400);
        }

        $attribute = createAttribute($collectionId, new Document([
            '$id' => $attributeId,
            'type' => Database::VAR_INTEGER,
            'size' => 0,
            'required' => $required,
            'default' => $default,
            'array' => $array,
            'format' => APP_DATABASE_ATTRIBUTE_INT_RANGE,
            'formatOptions' => [
                'min' => $min,
                'max' => $max,
            ],
        ]), $response, $dbForInternal, $database, $audits, $usage);

        $formatOptions = $attribute->getAttribute('formatOptions', []);

        if (!empty($formatOptions)) {
            $attribute->setAttribute('min', \intval($formatOptions['min']));
            $attribute->setAttribute('max', \intval($formatOptions['max']));
        }

        $response->dynamic($attribute, Response::MODEL_ATTRIBUTE_INTEGER);
    });

App::post('/v1/database/collections/:collectionId/attributes/float')
    ->desc('Create Float Attribute')
    ->groups(['api', 'database'])
    ->label('event', 'database.attributes.create')
    ->label('scope', 'collections.write')
    ->label('sdk.namespace', 'database')
    ->label('sdk.auth', [APP_AUTH_TYPE_KEY])
    ->label('sdk.method', 'createFloatAttribute')
    ->label('sdk.description', '/docs/references/database/create-attribute-float.md')
    ->label('sdk.response.code', Response::STATUS_CODE_CREATED)
    ->label('sdk.response.type', Response::CONTENT_TYPE_JSON)
    ->label('sdk.response.model', Response::MODEL_ATTRIBUTE_FLOAT)
    ->param('collectionId', '', new UID(), 'Collection unique ID. You can create a new collection using the Database service [server integration](/docs/server/database#createCollection).')
    ->param('attributeId', '', new Key(), 'Attribute ID.')
    ->param('required', null, new Boolean(), 'Is attribute required?')
    ->param('min', null, new FloatValidator(), 'Minimum value to enforce on new documents', true)
    ->param('max', null, new FloatValidator(), 'Maximum value to enforce on new documents', true)
    ->param('default', null, new FloatValidator(), 'Default value for attribute when not provided. Cannot be set when attribute is required.', true)
    ->param('array', false, new Boolean(), 'Is attribute an array?', true)
    ->inject('response')
    ->inject('dbForInternal')
    ->inject('database')
    ->inject('audits')
    ->inject('usage')
    ->action(function ($collectionId, $attributeId, $required, $min, $max, $default, $array, $response, $dbForInternal, $database, $audits, $usage) {
        /** @var Appwrite\Utopia\Response $response */
        /** @var Utopia\Database\Database $dbForInternal*/
        /** @var Appwrite\Event\Event $database */
        /** @var Appwrite\Event\Event $audits */
        /** @var Appwrite\Stats\Stats $usage */

        // Ensure attribute default is within range
        $min = (is_null($min)) ? PHP_FLOAT_MIN : \floatval($min);
        $max = (is_null($max)) ? PHP_FLOAT_MAX : \floatval($max);
        $validator = new Range($min, $max, Database::VAR_FLOAT);

        if (!is_null($default) && !$validator->isValid($default)) {
            throw new Exception($validator->getDescription(), 400);
        }

        $attribute = createAttribute($collectionId, new Document([
            '$id' => $attributeId,
            'type' => Database::VAR_FLOAT,
            'required' => $required,
            'size' => 0,
            'default' => $default,
            'array' => $array,
            'format' => APP_DATABASE_ATTRIBUTE_FLOAT_RANGE,
            'formatOptions' => [
                'min' => $min,
                'max' => $max,
            ],
        ]), $response, $dbForInternal, $database, $audits, $usage);

        $formatOptions = $attribute->getAttribute('formatOptions', []);

        if (!empty($formatOptions)) {
            $attribute->setAttribute('min', \floatval($formatOptions['min']));
            $attribute->setAttribute('max', \floatval($formatOptions['max']));
        }

        $response->dynamic($attribute, Response::MODEL_ATTRIBUTE_FLOAT);
    });

App::post('/v1/database/collections/:collectionId/attributes/boolean')
    ->desc('Create Boolean Attribute')
    ->groups(['api', 'database'])
    ->label('event', 'database.attributes.create')
    ->label('scope', 'collections.write')
    ->label('sdk.namespace', 'database')
    ->label('sdk.auth', [APP_AUTH_TYPE_KEY])
    ->label('sdk.method', 'createBooleanAttribute')
    ->label('sdk.description', '/docs/references/database/create-attribute-boolean.md')
    ->label('sdk.response.code', Response::STATUS_CODE_CREATED)
    ->label('sdk.response.type', Response::CONTENT_TYPE_JSON)
    ->label('sdk.response.model', Response::MODEL_ATTRIBUTE_BOOLEAN)
    ->param('collectionId', '', new UID(), 'Collection unique ID. You can create a new collection using the Database service [server integration](/docs/server/database#createCollection).')
    ->param('attributeId', '', new Key(), 'Attribute ID.')
    ->param('required', null, new Boolean(), 'Is attribute required?')
    ->param('default', null, new Boolean(), 'Default value for attribute when not provided. Cannot be set when attribute is required.', true)
    ->param('array', false, new Boolean(), 'Is attribute an array?', true)
    ->inject('response')
    ->inject('dbForInternal')
    ->inject('database')
    ->inject('audits')
    ->inject('usage')
    ->action(function ($collectionId, $attributeId, $required, $default, $array, $response, $dbForInternal, $database, $audits, $usage) {
        /** @var Appwrite\Utopia\Response $response */
        /** @var Utopia\Database\Database $dbForInternal*/
        /** @var Appwrite\Event\Event $database */
        /** @var Appwrite\Event\Event $audits */
        /** @var Appwrite\Stats\Stats $usage */

        $attribute = createAttribute($collectionId, new Document([
            '$id' => $attributeId,
            'type' => Database::VAR_BOOLEAN,
            'size' => 0,
            'required' => $required,
            'default' => $default,
            'array' => $array,
        ]), $response, $dbForInternal, $database, $audits, $usage);

        $response->dynamic($attribute, Response::MODEL_ATTRIBUTE_BOOLEAN);
    });

App::get('/v1/database/collections/:collectionId/attributes')
    ->desc('List Attributes')
    ->groups(['api', 'database'])
    ->label('scope', 'collections.read')
    ->label('sdk.auth', [APP_AUTH_TYPE_KEY])
    ->label('sdk.namespace', 'database')
    ->label('sdk.method', 'listAttributes')
    ->label('sdk.description', '/docs/references/database/list-attributes.md')
    ->label('sdk.response.code', Response::STATUS_CODE_OK)
    ->label('sdk.response.type', Response::CONTENT_TYPE_JSON)
    ->label('sdk.response.model', Response::MODEL_ATTRIBUTE_LIST)
    ->param('collectionId', '', new UID(), 'Collection unique ID. You can create a new collection using the Database service [server integration](/docs/server/database#createCollection).')
    ->inject('response')
    ->inject('dbForInternal')
    ->inject('usage')
    ->action(function ($collectionId, $response, $dbForInternal, $usage) {
        /** @var Appwrite\Utopia\Response $response */
        /** @var Utopia\Database\Database $dbForInternal */

        $collection = $dbForInternal->getDocument('collections', $collectionId);

        if ($collection->isEmpty()) {
            throw new Exception('Collection not found', 404);
        }

        $attributes = $collection->getAttribute('attributes');

        $usage->setParam('database.collections.read', 1);

        $response->dynamic(new Document([
            'sum' => \count($attributes),
            'attributes' => $attributes
        ]), Response::MODEL_ATTRIBUTE_LIST);
    });

App::get('/v1/database/collections/:collectionId/attributes/:attributeId')
    ->desc('Get Attribute')
    ->groups(['api', 'database'])
    ->label('scope', 'collections.read')
    ->label('sdk.auth', [APP_AUTH_TYPE_KEY])
    ->label('sdk.namespace', 'database')
    ->label('sdk.method', 'getAttribute')
    ->label('sdk.description', '/docs/references/database/get-attribute.md')
    ->label('sdk.response.code', Response::STATUS_CODE_OK)
    ->label('sdk.response.type', Response::CONTENT_TYPE_JSON)
    ->label('sdk.response.model', [
        Response::MODEL_ATTRIBUTE_BOOLEAN,
        Response::MODEL_ATTRIBUTE_INTEGER,
        Response::MODEL_ATTRIBUTE_FLOAT,
        Response::MODEL_ATTRIBUTE_EMAIL,
        Response::MODEL_ATTRIBUTE_URL,
        Response::MODEL_ATTRIBUTE_IP,
        Response::MODEL_ATTRIBUTE_STRING,])// needs to be last, since its condition would dominate any other string attribute
    ->param('collectionId', '', new UID(), 'Collection unique ID. You can create a new collection using the Database service [server integration](/docs/server/database#createCollection).')
    ->param('attributeId', '', new Key(), 'Attribute ID.')
    ->inject('response')
    ->inject('dbForInternal')
    ->inject('usage')
    ->action(function ($collectionId, $attributeId, $response, $dbForInternal, $usage) {
        /** @var Appwrite\Utopia\Response $response */
        /** @var Utopia\Database\Database $dbForInternal */

        $collection = $dbForInternal->getDocument('collections', $collectionId);

        if (empty($collection)) {
            throw new Exception('Collection not found', 404);
        }

        $attribute = $collection->find('$id', $attributeId, 'attributes');

        if (!$attribute) {
            throw new Exception('Attribute not found', 404);
        }

        // Select response model based on type and format
        $type = $attribute->getAttribute('type');
        $format = $attribute->getAttribute('format');

        $model = match($type) {
            Database::VAR_BOOLEAN => Response::MODEL_ATTRIBUTE_BOOLEAN,
            Database::VAR_INTEGER => Response::MODEL_ATTRIBUTE_INTEGER,
            Database::VAR_FLOAT => Response::MODEL_ATTRIBUTE_FLOAT,
            Database::VAR_STRING => match($format) {
                APP_DATABASE_ATTRIBUTE_EMAIL => Response::MODEL_ATTRIBUTE_EMAIL,
                APP_DATABASE_ATTRIBUTE_IP => Response::MODEL_ATTRIBUTE_IP,
                APP_DATABASE_ATTRIBUTE_URL => Response::MODEL_ATTRIBUTE_URL,
                default => Response::MODEL_ATTRIBUTE_STRING,
            },
            default => Response::MODEL_ATTRIBUTE,
        };

        $usage->setParam('database.collections.read', 1);

        $response->dynamic($attribute, $model);
    });

App::delete('/v1/database/collections/:collectionId/attributes/:attributeId')
    ->desc('Delete Attribute')
    ->groups(['api', 'database'])
    ->label('scope', 'collections.write')
    ->label('event', 'database.attributes.delete')
    ->label('sdk.auth', [APP_AUTH_TYPE_KEY])
    ->label('sdk.namespace', 'database')
    ->label('sdk.method', 'deleteAttribute')
    ->label('sdk.description', '/docs/references/database/delete-attribute.md')
    ->label('sdk.response.code', Response::STATUS_CODE_NOCONTENT)
    ->label('sdk.response.model', Response::MODEL_NONE)
    ->param('collectionId', '', new UID(), 'Collection unique ID. You can create a new collection using the Database service [server integration](/docs/server/database#createCollection).')
    ->param('attributeId', '', new Key(), 'Attribute ID.')
    ->inject('response')
    ->inject('dbForInternal')
    ->inject('database')
    ->inject('events')
    ->inject('audits')
    ->inject('usage')
    ->action(function ($collectionId, $attributeId, $response, $dbForInternal, $database, $events, $audits, $usage) {
        /** @var Appwrite\Utopia\Response $response */
        /** @var Utopia\Database\Database $dbForInternal */
        /** @var Appwrite\Event\Event $database */
        /** @var Appwrite\Event\Event $events */
        /** @var Appwrite\Event\Event $audits */
        /** @var Appwrite\Stats\Stats $usage */

        $collection = $dbForInternal->getDocument('collections', $collectionId);

        if ($collection->isEmpty()) {
            throw new Exception('Collection not found', 404);
        }

        $attribute = $dbForInternal->getDocument('attributes', $collectionId.'_'.$attributeId);

        if (empty($attribute->getId())) {
            throw new Exception('Attribute not found', 404);
        }

        $attribute = $dbForInternal->updateDocument('attributes', $attribute->getId(), $attribute->setAttribute('status', 'deleting'));
        $dbForInternal->deleteCachedDocument('collections', $collectionId);

        $database
            ->setParam('type', DATABASE_TYPE_DELETE_ATTRIBUTE)
            ->setParam('collection', $collection)
            ->setParam('document', $attribute)
        ;

        $usage->setParam('database.collections.update', 1);

        $events
            ->setParam('payload', $response->output($attribute, Response::MODEL_ATTRIBUTE))
        ;

        $audits
            ->setParam('event', 'database.attributes.delete')
            ->setParam('resource', 'collection/'.$collection->getId())
            ->setParam('data', $attribute->getArrayCopy())
        ;

        $response->noContent();
    });

App::post('/v1/database/collections/:collectionId/indexes')
    ->desc('Create Index')
    ->groups(['api', 'database'])
    ->label('event', 'database.indexes.create')
    ->label('scope', 'collections.write')
    ->label('sdk.auth', [APP_AUTH_TYPE_KEY])
    ->label('sdk.namespace', 'database')
    ->label('sdk.method', 'createIndex')
    ->label('sdk.description', '/docs/references/database/create-index.md')
    ->label('sdk.response.code', Response::STATUS_CODE_CREATED)
    ->label('sdk.response.type', Response::CONTENT_TYPE_JSON)
    ->label('sdk.response.model', Response::MODEL_INDEX)
    ->param('collectionId', '', new UID(), 'Collection unique ID. You can create a new collection using the Database service [server integration](/docs/server/database#createCollection).')
    ->param('indexId', null, new Key(), 'Index ID.')
    ->param('type', null, new WhiteList([Database::INDEX_KEY, Database::INDEX_FULLTEXT, Database::INDEX_UNIQUE, Database::INDEX_SPATIAL, Database::INDEX_ARRAY]), 'Index type.')
    ->param('attributes', null, new ArrayList(new Key()), 'Array of attributes to index.')
    ->param('orders', [], new ArrayList(new WhiteList(['ASC', 'DESC'], false, Database::VAR_STRING)), 'Array of index orders.', true)
    ->inject('response')
    ->inject('dbForInternal')
    ->inject('database')
    ->inject('audits')
    ->inject('usage')
    ->action(function ($collectionId, $indexId, $type, $attributes, $orders, $response, $dbForInternal, $database, $audits, $usage) {
        /** @var Appwrite\Utopia\Response $response */
        /** @var Utopia\Database\Database $dbForInternal */
        /** @var Appwrite\Event\Event $database */
        /** @var Appwrite\Event\Event $audits */
        /** @var Appwrite\Stats\Stats $audits */

        $collection = $dbForInternal->getDocument('collections', $collectionId);

        if ($collection->isEmpty()) {
            throw new Exception('Collection not found', 404);
        }

        $count = $dbForInternal->count('indexes', [
            new Query('collectionId', Query::TYPE_EQUAL, [$collectionId])
        ], 61);

        $limit = 64 - MariaDB::getNumberOfDefaultIndexes();

        if ($count >= $limit) {
            throw new Exception('Index limit exceeded', 400);
        }

        // Convert Document[] to array of attribute metadata
        $oldAttributes = \array_map(function ($a) {
            return $a->getArrayCopy();
        }, $collection->getAttribute('attributes'));

        // lengths hidden by default
        $lengths = [];

        // set attribute size as length for strings, null otherwise
        foreach ($attributes as $key => $attribute) {
            // find attribute metadata in collection document
            $attributeIndex = \array_search($attribute, array_column($oldAttributes, 'key'));

            if ($attributeIndex === false) {
                throw new Exception('Unknown attribute: ' . $attribute, 400);
            }

            $attributeType = $oldAttributes[$attributeIndex]['type'];
            $attributeSize = $oldAttributes[$attributeIndex]['size'];

            // Only set length for indexes on strings
            $lengths[$key] = ($attributeType === Database::VAR_STRING) ? $attributeSize : null;
        }

        try {
            $index = $dbForInternal->createDocument('indexes', new Document([
                '$id' => $collectionId.'_'.$indexId,
                'key' => $indexId,
                'status' => 'processing', // processing, available, failed, deleting
                'collectionId' => $collectionId,
                'type' => $type,
                'attributes' => $attributes,
                'lengths' => $lengths,
                'orders' => $orders,
            ]));
        } catch (DuplicateException $th) {
            throw new Exception('Index already exists', 409);
        }

        $dbForInternal->deleteCachedDocument('collections', $collectionId);

        $database
            ->setParam('type', DATABASE_TYPE_CREATE_INDEX)
            ->setParam('collection', $collection)
            ->setParam('document', $index)
        ;

        $usage->setParam('database.collections.update', 1);

        $audits
            ->setParam('event', 'database.indexes.create')
            ->setParam('resource', 'collection/'.$collection->getId())
            ->setParam('data', $index->getArrayCopy())
        ;

        $response->setStatusCode(Response::STATUS_CODE_CREATED);
        $response->dynamic($index, Response::MODEL_INDEX);
    });

App::get('/v1/database/collections/:collectionId/indexes')
    ->desc('List Indexes')
    ->groups(['api', 'database'])
    ->label('scope', 'collections.read')
    ->label('sdk.auth', [APP_AUTH_TYPE_KEY])
    ->label('sdk.namespace', 'database')
    ->label('sdk.method', 'listIndexes')
    ->label('sdk.description', '/docs/references/database/list-indexes.md')
    ->label('sdk.response.code', Response::STATUS_CODE_OK)
    ->label('sdk.response.type', Response::CONTENT_TYPE_JSON)
    ->label('sdk.response.model', Response::MODEL_INDEX_LIST)
    ->param('collectionId', '', new UID(), 'Collection unique ID. You can create a new collection using the Database service [server integration](/docs/server/database#createCollection).')
    ->inject('response')
    ->inject('dbForInternal')
    ->inject('usage')
    ->action(function ($collectionId, $response, $dbForInternal, $usage) {
        /** @var Appwrite\Utopia\Response $response */
        /** @var Utopia\Database\Database $dbForInternal */

        $collection = $dbForInternal->getDocument('collections', $collectionId);

        if ($collection->isEmpty()) {
            throw new Exception('Collection not found', 404);
        }

        $indexes = $collection->getAttribute('indexes');

        $indexes = array_map(function ($index) use ($collection) {
            return new Document([\array_merge($index, [
                'collectionId' => $collection->getId(),
            ])]);
        }, $indexes);

        $usage->setParam('database.collections.read', 1);

        $response->dynamic(new Document([
            'sum' => \count($indexes),
            'attributes' => $indexes,
        ]), Response::MODEL_INDEX_LIST);
    });

App::get('/v1/database/collections/:collectionId/indexes/:indexId')
    ->desc('Get Index')
    ->groups(['api', 'database'])
    ->label('scope', 'collections.read')
    ->label('sdk.auth', [APP_AUTH_TYPE_KEY])
    ->label('sdk.namespace', 'database')
    ->label('sdk.method', 'getIndex')
    ->label('sdk.description', '/docs/references/database/get-index.md')
    ->label('sdk.response.code', Response::STATUS_CODE_OK)
    ->label('sdk.response.type', Response::CONTENT_TYPE_JSON)
    ->label('sdk.response.model', Response::MODEL_INDEX)
    ->param('collectionId', '', new UID(), 'Collection unique ID. You can create a new collection using the Database service [server integration](/docs/server/database#createCollection).')
    ->param('indexId', null, new Key(), 'Index ID.')
    ->inject('response')
    ->inject('dbForInternal')
    ->inject('usage')
    ->action(function ($collectionId, $indexId, $response, $dbForInternal, $usage) {
        /** @var Appwrite\Utopia\Response $response */
        /** @var Utopia\Database\Database $dbForInternal */

        $collection = $dbForInternal->getDocument('collections', $collectionId);

        if ($collection->isEmpty()) {
            throw new Exception('Collection not found', 404);
        }

        $indexes = $collection->getAttribute('indexes');

        // Search for index
        $indexIndex = array_search($indexId, array_column($indexes, '$id'));

        if ($indexIndex === false) {
            throw new Exception('Index not found', 404);
        }

        $index = new Document([\array_merge($indexes[$indexIndex], [
            'collectionId' => $collectionId,
        ])]);

        $usage->setParam('database.collections.read', 1);
        
        $response->dynamic($index, Response::MODEL_INDEX);
    });

App::delete('/v1/database/collections/:collectionId/indexes/:indexId')
    ->desc('Delete Index')
    ->groups(['api', 'database'])
    ->label('scope', 'collections.write')
    ->label('event', 'database.indexes.delete')
    ->label('sdk.auth', [APP_AUTH_TYPE_KEY])
    ->label('sdk.namespace', 'database')
    ->label('sdk.method', 'deleteIndex')
    ->label('sdk.description', '/docs/references/database/delete-index.md')
    ->label('sdk.response.code', Response::STATUS_CODE_NOCONTENT)
    ->label('sdk.response.model', Response::MODEL_NONE)
    ->param('collectionId', null, new UID(), 'Collection unique ID. You can create a new collection using the Database service [server integration](/docs/server/database#createCollection).')
    ->param('indexId', '', new Key(), 'Index ID.')
    ->inject('response')
    ->inject('dbForInternal')
    ->inject('database')
    ->inject('events')
    ->inject('audits')
    ->inject('usage')
    ->action(function ($collectionId, $indexId, $response, $dbForInternal, $database, $events, $audits, $usage) {
        /** @var Appwrite\Utopia\Response $response */
        /** @var Utopia\Database\Database $dbForInternal */
        /** @var Appwrite\Event\Event $database */
        /** @var Appwrite\Event\Event $events */
        /** @var Appwrite\Event\Event $audits */
        /** @var Appwrite\Stats\Stats $usage */

        $collection = $dbForInternal->getDocument('collections', $collectionId);

        if ($collection->isEmpty()) {
            throw new Exception('Collection not found', 404);
        }

        $index = $dbForInternal->getDocument('indexes', $collectionId.'_'.$indexId);

        if (empty($index->getId())) {
            throw new Exception('Index not found', 404);
        }

        $index = $dbForInternal->updateDocument('indexes', $index->getId(), $index->setAttribute('status', 'deleting'));
        $dbForInternal->deleteCachedDocument('collections', $collectionId);

        $database
            ->setParam('type', DATABASE_TYPE_DELETE_INDEX)
            ->setParam('collection', $collection)
            ->setParam('document', $index)
        ;

        $usage->setParam('database.collections.update', 1);

        $events
            ->setParam('payload', $response->output($index, Response::MODEL_INDEX))
        ;

        $audits
            ->setParam('event', 'database.indexes.delete')
            ->setParam('resource', 'collection/'.$collection->getId())
            ->setParam('data', $index->getArrayCopy())
        ;

        $response->noContent();
    });

App::post('/v1/database/collections/:collectionId/documents')
    ->desc('Create Document')
    ->groups(['api', 'database'])
    ->label('event', 'database.documents.create')
    ->label('scope', 'documents.write')
    ->label('sdk.auth', [APP_AUTH_TYPE_SESSION, APP_AUTH_TYPE_KEY, APP_AUTH_TYPE_JWT])
    ->label('sdk.namespace', 'database')
    ->label('sdk.method', 'createDocument')
    ->label('sdk.description', '/docs/references/database/create-document.md')
    ->label('sdk.response.code', Response::STATUS_CODE_CREATED)
    ->label('sdk.response.type', Response::CONTENT_TYPE_JSON)
    ->label('sdk.response.model', Response::MODEL_DOCUMENT)
    ->param('documentId', '', new CustomId(), 'Unique Id. Choose your own unique ID or pass the string `unique()` to auto generate it. Valid chars are a-z, A-Z, 0-9, period, hyphen, and underscore. Can\'t start with a special char. Max length is 36 chars.')
    ->param('collectionId', null, new UID(), 'Collection unique ID. You can create a new collection with validation rules using the Database service [server integration](/docs/server/database#createCollection).')
    ->param('data', [], new JSON(), 'Document data as JSON object.')
    ->param('read', null, new Permissions(), 'An array of strings with read permissions. By default only the current user is granted with read permissions. [learn more about permissions](/docs/permissions) and get a full list of available permissions.', true)
    ->param('write', null, new Permissions(), 'An array of strings with write permissions. By default only the current user is granted with write permissions. [learn more about permissions](/docs/permissions) and get a full list of available permissions.', true)
    ->inject('response')
    ->inject('dbForInternal')
    ->inject('dbForExternal')
    ->inject('user')
    ->inject('audits')
    ->inject('usage')
    ->action(function ($documentId, $collectionId, $data, $read, $write, $response, $dbForInternal, $dbForExternal, $user, $audits, $usage) {
        /** @var Appwrite\Utopia\Response $response */
        /** @var Utopia\Database\Database $dbForInternal */
        /** @var Utopia\Database\Database $dbForExternal */
        /** @var Utopia\Database\Document $user */
        /** @var Appwrite\Event\Event $audits */
        /** @var Appwrite\Stats\Stats $usage */
    
        $data = (\is_string($data)) ? \json_decode($data, true) : $data; // Cast to JSON array

        if (empty($data)) {
            throw new Exception('Missing payload', 400);
        }

        if (isset($data['$id'])) {
            throw new Exception('$id is not allowed for creating new documents, try update instead', 400);
        }
        
        $collection = $dbForInternal->getDocument('collections', $collectionId);

        if ($collection->isEmpty()) {
            throw new Exception('Collection not found', 404);
        }

        $data['$collection'] = $collection->getId(); // Adding this param to make API easier for developers
        $data['$id'] = $documentId == 'unique()' ? $dbForExternal->getId() : $documentId;
        $data['$read'] = (is_null($read) && !$user->isEmpty()) ? ['user:'.$user->getId()] : $read ?? []; //  By default set read permissions for user
        $data['$write'] = (is_null($write) && !$user->isEmpty()) ? ['user:'.$user->getId()] : $write ?? []; //  By default set write permissions for user

        try {
            $document = $dbForExternal->createDocument($collectionId, new Document($data));
        }
        catch (StructureException $exception) {
            throw new Exception($exception->getMessage(), 400);
        }
        catch (DuplicateException $exception) {
            throw new Exception('Document already exists', 409);
        }

        $usage
            ->setParam('database.documents.create', 1)
            ->setParam('collectionId', $collectionId)
            ;

        $audits
            ->setParam('event', 'database.documents.create')
            ->setParam('resource', 'document/'.$document->getId())
            ->setParam('data', $document->getArrayCopy())
        ;

        $response->setStatusCode(Response::STATUS_CODE_CREATED);
        $response->dynamic($document, Response::MODEL_DOCUMENT);
    });

App::get('/v1/database/collections/:collectionId/documents')
    ->desc('List Documents')
    ->groups(['api', 'database'])
    ->label('scope', 'documents.read')
    ->label('sdk.auth', [APP_AUTH_TYPE_SESSION, APP_AUTH_TYPE_KEY, APP_AUTH_TYPE_JWT])
    ->label('sdk.namespace', 'database')
    ->label('sdk.method', 'listDocuments')
    ->label('sdk.description', '/docs/references/database/list-documents.md')
    ->label('sdk.response.code', Response::STATUS_CODE_OK)
    ->label('sdk.response.type', Response::CONTENT_TYPE_JSON)
    ->label('sdk.response.model', Response::MODEL_DOCUMENT_LIST)
    ->param('collectionId', '', new UID(), 'Collection unique ID. You can create a new collection using the Database service [server integration](/docs/server/database#createCollection).')
    ->param('queries', [], new ArrayList(new Text(128)), 'Array of query strings.', true)
    ->param('limit', 25, new Range(0, 100), 'Maximum number of documents to return in response.  Use this value to manage pagination. By default will return maximum 25 results. Maximum of 100 results allowed per request.', true)
    ->param('offset', 0, new Range(0, 900000000), 'Offset value. The default value is 0. Use this param to manage pagination.', true)
    ->param('after', '', new UID(), 'ID of the document used as the starting point for the query, excluding the document itself. Should be used for efficient pagination when working with large sets of data.', true)
    ->param('orderAttributes', [], new ArrayList(new Text(128)), 'Array of attributes used to sort results.', true)
    ->param('orderTypes', [], new ArrayList(new WhiteList(['DESC', 'ASC'], true)), 'Array of order directions for sorting attribtues. Possible values are DESC for descending order, or ASC for ascending order.', true)
    ->inject('response')
    ->inject('dbForInternal')
    ->inject('dbForExternal')
    ->inject('usage')
    ->action(function ($collectionId, $queries, $limit, $offset, $after, $orderAttributes, $orderTypes, $response, $dbForInternal, $dbForExternal, $usage) {
        /** @var Appwrite\Utopia\Response $response */
        /** @var Utopia\Database\Database $dbForInternal */
        /** @var Utopia\Database\Database $dbForExternal */
        /** @var Appwrite\Stats\Stats $usage */

        $collection = $dbForInternal->getDocument('collections', $collectionId);

        if ($collection->isEmpty()) {
            throw new Exception('Collection not found', 404);
        }

        $queries = \array_map(function ($query) {
            return Query::parse($query);
        }, $queries);

        // TODO@kodumbeats use strict query validation
        $validator = new QueriesValidator(new QueryValidator($collection->getAttribute('attributes', [])), $collection->getAttribute('indexes', []), false);

        if (!$validator->isValid($queries)) {
            throw new Exception($validator->getDescription(), 400);
        }

        if (!empty($after)) {
            $afterDocument = $dbForExternal->getDocument($collectionId, $after);

            if ($afterDocument->isEmpty()) {
                throw new Exception("Document '{$after}' for the 'after' value not found.", 400);
            }
        }

        $usage
            ->setParam('database.documents.read', 1)
            ->setParam('collectionId', $collectionId)
            ;
        
        $response->dynamic(new Document([
            'sum' => $dbForExternal->count($collectionId, $queries, APP_LIMIT_COUNT),
            'documents' => $dbForExternal->find($collectionId, $queries, $limit, $offset, $orderAttributes, $orderTypes, $afterDocument ?? null),
        ]), Response::MODEL_DOCUMENT_LIST);
    });

App::get('/v1/database/collections/:collectionId/documents/:documentId')
    ->desc('Get Document')
    ->groups(['api', 'database'])
    ->label('scope', 'documents.read')
    ->label('sdk.auth', [APP_AUTH_TYPE_SESSION, APP_AUTH_TYPE_KEY, APP_AUTH_TYPE_JWT])
    ->label('sdk.namespace', 'database')
    ->label('sdk.method', 'getDocument')
    ->label('sdk.description', '/docs/references/database/get-document.md')
    ->label('sdk.response.code', Response::STATUS_CODE_OK)
    ->label('sdk.response.type', Response::CONTENT_TYPE_JSON)
    ->label('sdk.response.model', Response::MODEL_DOCUMENT)
    ->param('collectionId', null, new UID(), 'Collection unique ID. You can create a new collection using the Database service [server integration](/docs/server/database#createCollection).')
    ->param('documentId', null, new UID(), 'Document unique ID.')
    ->inject('response')
    ->inject('dbForInternal')
    ->inject('dbForExternal')
    ->inject('usage')
    ->action(function ($collectionId, $documentId, $response, $dbForInternal, $dbForExternal, $usage) {
        /** @var Appwrite\Utopia\Response $response */
        /** @var Utopia\Database\Database $$dbForInternal */
        /** @var Utopia\Database\Database $dbForExternal */

        $collection = $dbForInternal->getDocument('collections', $collectionId);

        if ($collection->isEmpty()) {
            throw new Exception('Collection not found', 404);
        }

        $document = $dbForExternal->getDocument($collectionId, $documentId);

        if ($document->isEmpty()) {
            throw new Exception('No document found', 404);
        }

        $usage
            ->setParam('database.documents.read', 1)
            ->setParam('collectionId', $collectionId)
            ;

        $response->dynamic($document, Response::MODEL_DOCUMENT);
    });

App::patch('/v1/database/collections/:collectionId/documents/:documentId')
    ->desc('Update Document')
    ->groups(['api', 'database'])
    ->label('event', 'database.documents.update')
    ->label('scope', 'documents.write')
    ->label('sdk.auth', [APP_AUTH_TYPE_SESSION, APP_AUTH_TYPE_KEY, APP_AUTH_TYPE_JWT])
    ->label('sdk.namespace', 'database')
    ->label('sdk.method', 'updateDocument')
    ->label('sdk.description', '/docs/references/database/update-document.md')
    ->label('sdk.response.code', Response::STATUS_CODE_OK)
    ->label('sdk.response.type', Response::CONTENT_TYPE_JSON)
    ->label('sdk.response.model', Response::MODEL_DOCUMENT)
    ->param('collectionId', null, new UID(), 'Collection unique ID. You can create a new collection with validation rules using the Database service [server integration](/docs/server/database#createCollection).')
    ->param('documentId', null, new UID(), 'Document unique ID.')
    ->param('data', [], new JSON(), 'Document data as JSON object.')
    ->param('read', null, new Permissions(), 'An array of strings with read permissions. By default inherits the existing read permissions. [learn more about permissions](/docs/permissions) and get a full list of available permissions.', true)
    ->param('write', null, new Permissions(), 'An array of strings with write permissions. By default inherits the existing write permissions. [learn more about permissions](/docs/permissions) and get a full list of available permissions.', true)
    ->inject('response')
    ->inject('dbForInternal')
    ->inject('dbForExternal')
    ->inject('audits')
    ->inject('usage')
    ->action(function ($collectionId, $documentId, $data, $read, $write, $response, $dbForInternal, $dbForExternal, $audits, $usage) {
        /** @var Appwrite\Utopia\Response $response */
        /** @var Utopia\Database\Database $dbForInternal */
        /** @var Utopia\Database\Database $dbForExternal */
        /** @var Appwrite\Event\Event $audits */
        /** @var Appwrite\Stats\Stats $usage */

        $collection = $dbForInternal->getDocument('collections', $collectionId);

        if ($collection->isEmpty()) {
            throw new Exception('Collection not found', 404);
        }

        $document = $dbForExternal->getDocument($collectionId, $documentId);

        if ($document->isEmpty()) {
            throw new Exception('Document not found', 404);
        }

        $data = (\is_string($data)) ? \json_decode($data, true) : $data; // Cast to JSON array

        if (empty($data)) {
            throw new Exception('Missing payload', 400);
        }
 
        if (!\is_array($data)) {
            throw new Exception('Data param should be a valid JSON object', 400);
        }

        $data = \array_merge($document->getArrayCopy(), $data);

        $data['$collection'] = $collection->getId(); // Make sure user don't switch collectionID
        $data['$id'] = $document->getId(); // Make sure user don't switch document unique ID
        $data['$read'] = (is_null($read)) ? ($document->getRead() ?? []) : $read; // By default inherit read permissions
        $data['$write'] = (is_null($write)) ? ($document->getWrite() ?? []) : $write; // By default inherit write permissions

        try {
            $document = $dbForExternal->updateDocument($collection->getId(), $document->getId(), new Document($data));
        }
        catch (AuthorizationException $exception) {
            throw new Exception('Unauthorized permissions', 401);
        }
        catch (DuplicateException $exception) {
            throw new Exception('Document already exists', 409);
        }
        catch (StructureException $exception) {
            throw new Exception($exception->getMessage(), 400);
        }
        
        $usage
            ->setParam('database.documents.update', 1)
            ->setParam('collectionId', $collectionId)
            ;

        $audits
            ->setParam('event', 'database.documents.update')
            ->setParam('resource', 'document/'.$document->getId())
            ->setParam('data', $document->getArrayCopy())
        ;

        $response->dynamic($document, Response::MODEL_DOCUMENT);
    });

App::delete('/v1/database/collections/:collectionId/documents/:documentId')
    ->desc('Delete Document')
    ->groups(['api', 'database'])
    ->label('scope', 'documents.write')
    ->label('event', 'database.documents.delete')
    ->label('sdk.auth', [APP_AUTH_TYPE_SESSION, APP_AUTH_TYPE_KEY, APP_AUTH_TYPE_JWT])
    ->label('sdk.namespace', 'database')
    ->label('sdk.method', 'deleteDocument')
    ->label('sdk.description', '/docs/references/database/delete-document.md')
    ->label('sdk.response.code', Response::STATUS_CODE_NOCONTENT)
    ->label('sdk.response.model', Response::MODEL_NONE)
    ->param('collectionId', null, new UID(), 'Collection unique ID. You can create a new collection using the Database service [server integration](/docs/server/database#createCollection).')
    ->param('documentId', null, new UID(), 'Document unique ID.')
    ->inject('response')
    ->inject('dbForInternal')
    ->inject('dbForExternal')
    ->inject('events')
    ->inject('audits')
    ->inject('usage')
    ->action(function ($collectionId, $documentId, $response, $dbForInternal, $dbForExternal, $events, $audits, $usage) {
        /** @var Appwrite\Utopia\Response $response */
        /** @var Utopia\Database\Database $dbForExternal */
        /** @var Appwrite\Event\Event $events */
        /** @var Appwrite\Event\Event $audits */
        /** @var Appwrite\Stats\Stats $usage */

        $collection = $dbForInternal->getDocument('collections', $collectionId);

        if ($collection->isEmpty()) {
            throw new Exception('Collection not found', 404);
        }

        $document = $dbForExternal->getDocument($collectionId, $documentId);

        if ($document->isEmpty()) {
            throw new Exception('No document found', 404);
        }

        $dbForExternal->deleteDocument($collectionId, $documentId);

        $usage
            ->setParam('database.documents.delete', 1)
            ->setParam('collectionId', $collectionId)
            ;

        $events
            ->setParam('eventData', $response->output($document, Response::MODEL_DOCUMENT))
        ;

        $audits
            ->setParam('event', 'database.documents.delete')
            ->setParam('resource', 'document/'.$document->getId())
            ->setParam('data', $document->getArrayCopy()) // Audit document in case of malicious or disastrous action
        ;

        $response->noContent();
    });<|MERGE_RESOLUTION|>--- conflicted
+++ resolved
@@ -71,9 +71,6 @@
         }
     }
 
-<<<<<<< HEAD
-    $attribute = new Document([
-=======
     // Must throw here since dbForExternal->createAttribute is performed by db worker
     if ($required && $default) {
         throw new Exception('Cannot set default value for required attribute', 400);
@@ -81,7 +78,6 @@
 
     try {
         $attribute = $dbForInternal->createDocument('attributes', new Document([
->>>>>>> af0fbecf
             '$id' => $collectionId.'_'.$attributeId,
             'key' => $attributeId,
             'collectionId' => $collectionId,
