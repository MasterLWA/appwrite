<?php

use Utopia\App;
use Utopia\Exception;
use Utopia\Audit\Audit;
use Utopia\Validator\Boolean;
use Utopia\Validator\FloatValidator;
use Utopia\Validator\Integer;
use Utopia\Validator\Range;
use Utopia\Validator\WhiteList;
use Utopia\Validator\Text;
use Utopia\Validator\ArrayList;
use Utopia\Validator\JSON;
use Utopia\Database\Database;
use Utopia\Database\Document;
use Utopia\Database\Query;
use Utopia\Database\Adapter\MariaDB;
use Utopia\Database\Validator\Authorization;
use Utopia\Database\Validator\Key;
use Utopia\Database\Validator\Permissions;
use Utopia\Database\Validator\QueryValidator;
use Utopia\Database\Validator\Queries as QueriesValidator;
use Utopia\Database\Validator\Structure;
use Utopia\Database\Validator\UID;
use Utopia\Database\Exception\Authorization as AuthorizationException;
use Utopia\Database\Exception\Duplicate as DuplicateException;
use Utopia\Database\Exception\Limit as LimitException;
use Utopia\Database\Exception\Structure as StructureException;
use Appwrite\Database\Validator\CustomId;
use Appwrite\Network\Validator\Email;
use Appwrite\Network\Validator\IP;
use Appwrite\Network\Validator\URL;
use Appwrite\Utopia\Response;
use DeviceDetector\DeviceDetector;

/**
 * Create attribute of varying type
 *
 * @param string $collectionId
 * @param Utopia\Database\Document $attribute
 * @param Appwrite\Utopia\Response $response
 * @param Utopia\Database\Database $dbForInternal
 * @param Appwrite\Event\Event $database
 * @param Appwrite\Event\Event $audits
 * @param Appwrite\Stats\Stats $usage
 *
 * @return Document Newly created attribute document
 */
function createAttribute($collectionId, $attribute, $response, $dbForInternal, $database, $audits, $usage): Document
{
    $attributeId = $attribute->getId();
    $type = $attribute->getAttribute('type', '');
    $size = $attribute->getAttribute('size', 0);
    $required = $attribute->getAttribute('required', true);
    $signed = $attribute->getAttribute('signed', true); // integers are signed by default 
    $array = $attribute->getAttribute('array', false);
    $format = $attribute->getAttribute('format', '');
    $formatOptions = $attribute->getAttribute('formatOptions', []);
    $filters = $attribute->getAttribute('filters', []); // filters are hidden from the endpoint 
    $default = $attribute->getAttribute('default', null);

    $collection = $dbForInternal->getDocument('collections', $collectionId);

    if ($collection->isEmpty()) {
        throw new Exception('Collection not found', 404);
    }

    if (!empty($format)) {
        if (!Structure::hasFormat($format, $type)) {
            throw new Exception("Format {$format} not available for {$type} attributes.", 400);
        }
    }

    // Must throw here since dbForExternal->createAttribute is performed by db worker
    if ($required && $default) {
        throw new Exception('Cannot set default value for required attribute', 400);
    }

    try {
        $attribute = new Document([
            '$id' => $collectionId.'_'.$attributeId,
            'key' => $attributeId,
            'collectionId' => $collectionId,
            'type' => $type,
            'status' => 'processing', // processing, available, failed, deleting
            'size' => $size,
            'required' => $required,
            'signed' => $signed,
            'default' => $default,
            'array' => $array,
            'format' => $format,
            'formatOptions' => $formatOptions,
        ]);

        $dbForInternal->checkAttribute($collection, $attribute);
        $attribute = $dbForInternal->createDocument('attributes', $attribute);
    }
    catch (DuplicateException $exception) {
        throw new Exception('Attribute already exists', 409);
    }
    catch (LimitException $exception) {
        throw new Exception('Attribute limit exceeded', 400);
    }

    $dbForInternal->deleteCachedDocument('collections', $collectionId);

    // Pass clone of $attribute object to workers
    // so we can later modify Document to fit response model
    $clone = clone $attribute;

    $database
        ->setParam('type', DATABASE_TYPE_CREATE_ATTRIBUTE)
        ->setParam('collection', $collection)
        ->setParam('document', $clone)
    ;

    $usage->setParam('database.collections.update', 1);

    $audits
        ->setParam('event', 'database.attributes.create')
        ->setParam('resource', 'collection/'.$collection->getId())
        ->setParam('data', $clone)
    ;

    $response->setStatusCode(Response::STATUS_CODE_CREATED);

    return $attribute;
};

App::post('/v1/database/collections')
    ->desc('Create Collection')
    ->groups(['api', 'database'])
    ->label('event', 'database.collections.create')
    ->label('scope', 'collections.write')
    ->label('sdk.auth', [APP_AUTH_TYPE_KEY])
    ->label('sdk.namespace', 'database')
    ->label('sdk.method', 'createCollection')
    ->label('sdk.description', '/docs/references/database/create-collection.md')
    ->label('sdk.response.code', Response::STATUS_CODE_CREATED)
    ->label('sdk.response.type', Response::CONTENT_TYPE_JSON)
    ->label('sdk.response.model', Response::MODEL_COLLECTION)
    ->param('collectionId', '', new CustomId(), 'Unique Id. Choose your own unique ID or pass the string `unique()` to auto generate it. Valid chars are a-z, A-Z, 0-9, period, hyphen, and underscore. Can\'t start with a special char. Max length is 36 chars.')
    ->param('name', '', new Text(128), 'Collection name. Max length: 128 chars.')
    ->param('permission', null, new WhiteList(['document', 'collection']), 'Permissions type model to use for reading documents in this collection. You can use collection-level permission set once on the collection using the `read` and `write` params, or you can set document-level permission where each document read and write params will decide who has access to read and write to each document individually. [learn more about permissions](/docs/permissions) and get a full list of available permissions.')
    ->param('read', null, new Permissions(), 'An array of strings with read permissions. By default no user is granted with any read permissions. [learn more about permissions](/docs/permissions) and get a full list of available permissions.')
    ->param('write', null, new Permissions(), 'An array of strings with write permissions. By default no user is granted with any write permissions. [learn more about permissions](/docs/permissions) and get a full list of available permissions.')
    ->inject('response')
    ->inject('dbForInternal')
    ->inject('dbForExternal')
    ->inject('audits')
    ->inject('usage')
    ->action(function ($collectionId, $name, $permission, $read, $write, $response, $dbForInternal, $dbForExternal, $audits, $usage) {
        /** @var Appwrite\Utopia\Response $response */
        /** @var Utopia\Database\Database $dbForExternal*/
        /** @var Appwrite\Event\Event $audits */
        /** @var Appwrite\Stats\Stats $usage */

        $collectionId = $collectionId == 'unique()' ? $dbForExternal->getId() : $collectionId;

        try {
            $dbForExternal->createCollection($collectionId);

            $collection = $dbForInternal->createDocument('collections', new Document([
                '$id' => $collectionId,
                '$read' => $read ?? [], // Collection permissions for collection documents (based on permission model)
                '$write' => $write ?? [], // Collection permissions for collection documents (based on permission model)
                'permission' => $permission, // Permissions model type (document vs collection)
                'dateCreated' => time(),
                'dateUpdated' => time(),
                'name' => $name,
                'search' => implode(' ', [$collectionId, $name]),
            ]));
        } catch (DuplicateException $th) {
            throw new Exception('Collection already exists', 409);
        }

        $audits
            ->setParam('event', 'database.collections.create')
            ->setParam('resource', 'collection/'.$collection->getId())
            ->setParam('data', $collection->getArrayCopy())
        ;

        $usage->setParam('database.collections.create', 1);

        $response->setStatusCode(Response::STATUS_CODE_CREATED);
        $response->dynamic($collection, Response::MODEL_COLLECTION);
    });

App::get('/v1/database/collections')
    ->desc('List Collections')
    ->groups(['api', 'database'])
    ->label('scope', 'collections.read')
    ->label('sdk.auth', [APP_AUTH_TYPE_KEY])
    ->label('sdk.namespace', 'database')
    ->label('sdk.method', 'listCollections')
    ->label('sdk.description', '/docs/references/database/list-collections.md')
    ->label('sdk.response.code', Response::STATUS_CODE_OK)
    ->label('sdk.response.type', Response::CONTENT_TYPE_JSON)
    ->label('sdk.response.model', Response::MODEL_COLLECTION_LIST)
    ->param('search', '', new Text(256), 'Search term to filter your list results. Max length: 256 chars.', true)
    ->param('limit', 25, new Range(0, 100), 'Results limit value. By default will return maximum 25 results. Maximum of 100 results allowed per request.', true)
    ->param('offset', 0, new Range(0, 40000), 'Results offset. The default value is 0. Use this param to manage pagination.', true)
    ->param('cursor', '', new UID(), 'ID of the collection used as the starting point for the query, excluding the collection itself. Should be used for efficient pagination when working with large sets of data.', true)
    ->param('cursorDirection', Database::CURSOR_AFTER, new WhiteList([Database::CURSOR_AFTER, Database::CURSOR_BEFORE]), 'Direction of the cursor.', true)
    ->param('orderType', 'ASC', new WhiteList(['ASC', 'DESC'], true), 'Order result by ASC or DESC order.', true)
    ->inject('response')
    ->inject('dbForInternal')
    ->inject('usage')
    ->action(function ($search, $limit, $offset, $cursor, $cursorDirection, $orderType, $response, $dbForInternal, $usage) {
        /** @var Appwrite\Utopia\Response $response */
        /** @var Utopia\Database\Database $dbForInternal */

        if (!empty($cursor)) {
            $cursorCollection = $dbForInternal->getDocument('collections', $cursor);

            if ($cursorCollection->isEmpty()) {
                throw new Exception("Collection '{$cursor}' for the 'cursor' value not found.", 400);
            }
        }

        $queries = [];

        if (!empty($search)) {
            $queries[] = new Query('name', Query::TYPE_SEARCH, [$search]);
        }

        $usage->setParam('database.collections.read', 1);

        $response->dynamic(new Document([
            'collections' => $dbForInternal->find('collections', $queries, $limit, $offset, [], [$orderType], $cursorCollection ?? null, $cursorDirection),
            'sum' => $dbForInternal->count('collections', $queries, APP_LIMIT_COUNT),
        ]), Response::MODEL_COLLECTION_LIST);
    });

App::get('/v1/database/collections/:collectionId')
    ->desc('Get Collection')
    ->groups(['api', 'database'])
    ->label('scope', 'collections.read')
    ->label('sdk.auth', [APP_AUTH_TYPE_KEY])
    ->label('sdk.namespace', 'database')
    ->label('sdk.method', 'getCollection')
    ->label('sdk.description', '/docs/references/database/get-collection.md')
    ->label('sdk.response.code', Response::STATUS_CODE_OK)
    ->label('sdk.response.type', Response::CONTENT_TYPE_JSON)
    ->label('sdk.response.model', Response::MODEL_COLLECTION)
    ->param('collectionId', '', new UID(), 'Collection unique ID.')
    ->inject('response')
    ->inject('dbForInternal')
    ->inject('usage')
    ->action(function ($collectionId, $response, $dbForInternal, $usage) {
        /** @var Appwrite\Utopia\Response $response */
        /** @var Utopia\Database\Database $dbForInternal */

        $collection = $dbForInternal->getDocument('collections', $collectionId);

        if ($collection->isEmpty()) {
            throw new Exception('Collection not found', 404);
        }

        $usage->setParam('database.collections.read', 1);

        $response->dynamic($collection, Response::MODEL_COLLECTION);
    });

App::get('/v1/database/usage')
    ->desc('Get usage stats for the database')
    ->groups(['api', 'database'])
    ->label('scope', 'collections.read')
    ->label('sdk.auth', [APP_AUTH_TYPE_ADMIN])
    ->label('sdk.namespace', 'database')
    ->label('sdk.method', 'getUsage')
    ->label('sdk.response.code', Response::STATUS_CODE_OK)
    ->label('sdk.response.type', Response::CONTENT_TYPE_JSON)
    ->label('sdk.response.model', Response::MODEL_USAGE_DATABASE)
    ->param('range', '30d', new WhiteList(['24h', '7d', '30d', '90d'], true), 'Date range.', true)
    ->inject('response')
    ->inject('dbForInternal')
    ->action(function ($range, $response, $dbForInternal) {
        /** @var Appwrite\Utopia\Response $response */
        /** @var Utopia\Database\Database $dbForConsole */
        /** @var Utopia\Database\Database $dbForInternal */
        /** @var Utopia\Registry\Registry $register */

        $usage = [];
        if (App::getEnv('_APP_USAGE_STATS', 'enabled') == 'enabled') {
            $period = [
                '24h' => [
                    'period' => '30m',
                    'limit' => 48,
                ],
                '7d' => [
                    'period' => '1d',
                    'limit' => 7,
                ],
                '30d' => [
                    'period' => '1d',
                    'limit' => 30,
                ],
                '90d' => [
                    'period' => '1d',
                    'limit' => 90,
                ],
            ];

            $metrics = [
                'database.documents.count',
                'database.collections.count',
                'database.collections.create',
                'database.collections.read',
                'database.collections.update',
                'database.collections.delete',
                'database.documents.create',
                'database.documents.read',
                'database.documents.update',
                'database.documents.delete'
            ];

            $stats = [];

            Authorization::skip(function() use ($dbForInternal, $period, $range, $metrics, &$stats) {
                foreach ($metrics as $metric) {
                    $requestDocs = $dbForInternal->find('stats', [
                        new Query('period', Query::TYPE_EQUAL, [$period[$range]['period']]),
                        new Query('metric', Query::TYPE_EQUAL, [$metric]),
                    ], $period[$range]['limit'], 0, ['time'], [Database::ORDER_DESC]);
    
                    $stats[$metric] = [];
                    foreach ($requestDocs as $requestDoc) {
                        $stats[$metric][] = [
                            'value' => $requestDoc->getAttribute('value'),
                            'date' => $requestDoc->getAttribute('time'),
                        ];
                    }
                    $stats[$metric] = array_reverse($stats[$metric]);
                }    
            });

            $usage = new Document([
                'range' => $range,
                'documents.count' => $stats["database.documents.count"],
                'collections.count' => $stats["database.collections.count"],
                'documents.create' =>  $stats["database.documents.create"],
                'documents.read' =>  $stats["database.documents.read"],
                'documents.update' => $stats["database.documents.update"],
                'documents.delete' => $stats["database.documents.delete"],
                'collections.create' => $stats["database.collections.create"],
                'collections.read' =>  $stats["database.collections.read"],
                'collections.update' => $stats["database.collections.update"],
                'collections.delete' => $stats["database.collections.delete"],
            ]);
        }

        $response->dynamic($usage, Response::MODEL_USAGE_DATABASE);
    });

App::get('/v1/database/:collectionId/usage')
    ->desc('Get usage stats for a collection')
    ->groups(['api', 'database'])
    ->label('scope', 'collections.read')
    ->label('sdk.auth', [APP_AUTH_TYPE_ADMIN])
    ->label('sdk.namespace', 'database')
    ->label('sdk.method', 'getCollectionUsage')
    ->label('sdk.response.code', Response::STATUS_CODE_OK)
    ->label('sdk.response.type', Response::CONTENT_TYPE_JSON)
    ->label('sdk.response.model', Response::MODEL_USAGE_COLLECTION)
    ->param('range', '30d', new WhiteList(['24h', '7d', '30d', '90d'], true), 'Date range.', true)
    ->param('collectionId', '', new UID(), 'Collection unique ID.')
    ->inject('response')
    ->inject('dbForInternal')
    ->inject('dbForExternal')
    ->action(function ($range, $collectionId, $response, $dbForInternal, $dbForExternal) {
        /** @var Appwrite\Utopia\Response $response */
        /** @var Utopia\Database\Database $dbForConsole */
        /** @var Utopia\Database\Database $dbForInternal */
        /** @var Utopia\Registry\Registry $register */

        $collection = $dbForExternal->getCollection($collectionId);

        if ($collection->isEmpty()) {
            throw new Exception('Collection not found', 404);
        }
        
        $usage = [];
        if(App::getEnv('_APP_USAGE_STATS', 'enabled') == 'enabled') {
            $period = [
                '24h' => [
                    'period' => '30m',
                    'limit' => 48,
                ],
                '7d' => [
                    'period' => '1d',
                    'limit' => 7,
                ],
                '30d' => [
                    'period' => '1d',
                    'limit' => 30,
                ],
                '90d' => [
                    'period' => '1d',
                    'limit' => 90,
                ],
            ];

            $metrics = [
                "database.collections.$collectionId.documents.count",
                "database.collections.$collectionId.documents.create",
                "database.collections.$collectionId.documents.read",
                "database.collections.$collectionId.documents.update",
                "database.collections.$collectionId.documents.delete",
            ];

            $stats = [];

            Authorization::skip(function() use ($dbForInternal, $period, $range, $metrics, &$stats) {
                foreach ($metrics as $metric) {
                    $requestDocs = $dbForInternal->find('stats', [
                        new Query('period', Query::TYPE_EQUAL, [$period[$range]['period']]),
                        new Query('metric', Query::TYPE_EQUAL, [$metric]),
                    ], $period[$range]['limit'], 0, ['time'], [Database::ORDER_DESC]);
    
                    $stats[$metric] = [];
                    foreach ($requestDocs as $requestDoc) {
                        $stats[$metric][] = [
                            'value' => $requestDoc->getAttribute('value'),
                            'date' => $requestDoc->getAttribute('time'),
                        ];
                    }
                    $stats[$metric] = array_reverse($stats[$metric]);
                }    
            });

            $usage = new Document([
                'range' => $range,
                'documents.count' => $stats["database.collections.$collectionId.documents.count"],
                'documents.create' => $stats["database.collections.$collectionId.documents.create"],
                'documents.read' => $stats["database.collections.$collectionId.documents.read"],
                'documents.update' =>  $stats["database.collections.$collectionId.documents.update"],
                'documents.delete' =>  $stats["database.collections.$collectionId.documents.delete"]
            ]);
        }

        $response->dynamic($usage, Response::MODEL_USAGE_COLLECTION);
    });

App::get('/v1/database/collections/:collectionId/logs')
    ->desc('List Collection Logs')
    ->groups(['api', 'database'])
    ->label('scope', 'collections.read')
    ->label('sdk.auth', [APP_AUTH_TYPE_ADMIN])
    ->label('sdk.namespace', 'database')
    ->label('sdk.method', 'listCollectionLogs')
    ->label('sdk.description', '/docs/references/database/get-collection-logs.md')
    ->label('sdk.response.code', Response::STATUS_CODE_OK)
    ->label('sdk.response.type', Response::CONTENT_TYPE_JSON)
    ->label('sdk.response.model', Response::MODEL_LOG_LIST)
    ->param('collectionId', '', new UID(), 'Collection unique ID.')
    ->inject('response')
    ->inject('dbForInternal')
    ->inject('dbForExternal')
    ->inject('locale')
    ->inject('geodb')
    ->action(function ($collectionId, $response, $dbForInternal, $dbForExternal, $locale, $geodb) {
        /** @var Appwrite\Utopia\Response $response */
        /** @var Utopia\Database\Document $project */
        /** @var Utopia\Database\Database $dbForInternal */
        /** @var Utopia\Database\Database $dbForExternal */
        /** @var Utopia\Locale\Locale $locale */
        /** @var MaxMind\Db\Reader $geodb */

        $collection = $dbForExternal->getCollection($collectionId);

        if ($collection->isEmpty()) {
            throw new Exception('Collection not found', 404);
        }

        $audit = new Audit($dbForInternal);

        $logs = $audit->getLogsByResource('collection/'.$collection->getId());

        $output = [];

        foreach ($logs as $i => &$log) {
            $log['userAgent'] = (!empty($log['userAgent'])) ? $log['userAgent'] : 'UNKNOWN';

            $dd = new DeviceDetector($log['userAgent']);

            $dd->skipBotDetection(); // OPTIONAL: If called, bot detection will completely be skipped (bots will be detected as regular devices then)

            $dd->parse();

            $os = $dd->getOs();
            $osCode = (isset($os['short_name'])) ? $os['short_name'] : '';
            $osName = (isset($os['name'])) ? $os['name'] : '';
            $osVersion = (isset($os['version'])) ? $os['version'] : '';

            $client = $dd->getClient();
            $clientType = (isset($client['type'])) ? $client['type'] : '';
            $clientCode = (isset($client['short_name'])) ? $client['short_name'] : '';
            $clientName = (isset($client['name'])) ? $client['name'] : '';
            $clientVersion = (isset($client['version'])) ? $client['version'] : '';
            $clientEngine = (isset($client['engine'])) ? $client['engine'] : '';
            $clientEngineVersion = (isset($client['engine_version'])) ? $client['engine_version'] : '';

            $output[$i] = new Document([
                'event' => $log['event'],
                'userId' => $log['userId'],
                'userEmail' => $log['data']['userEmail'] ?? null,
                'userName' => $log['data']['userName'] ?? null,
                'mode' => $log['data']['mode'] ?? null,
                'ip' => $log['ip'],
                'time' => $log['time'],

                'osCode' => $osCode,
                'osName' => $osName,
                'osVersion' => $osVersion,
                'clientType' => $clientType,
                'clientCode' => $clientCode,
                'clientName' => $clientName,
                'clientVersion' => $clientVersion,
                'clientEngine' => $clientEngine,
                'clientEngineVersion' => $clientEngineVersion,
                'deviceName' => $dd->getDeviceName(),
                'deviceBrand' => $dd->getBrandName(),
                'deviceModel' => $dd->getModel(),
            ]);

            $record = $geodb->get($log['ip']);

            if ($record) {
                $output[$i]['countryCode'] = $locale->getText('countries.'.strtolower($record['country']['iso_code']), false) ? \strtolower($record['country']['iso_code']) : '--';
                $output[$i]['countryName'] = $locale->getText('countries.'.strtolower($record['country']['iso_code']), $locale->getText('locale.country.unknown'));
            } else {
                $output[$i]['countryCode'] = '--';
                $output[$i]['countryName'] = $locale->getText('locale.country.unknown');
            }
        }

        $response->dynamic(new Document(['logs' => $output]), Response::MODEL_LOG_LIST);
    });

App::put('/v1/database/collections/:collectionId')
    ->desc('Update Collection')
    ->groups(['api', 'database'])
    ->label('scope', 'collections.write')
    ->label('event', 'database.collections.update')
    ->label('sdk.auth', [APP_AUTH_TYPE_KEY])
    ->label('sdk.namespace', 'database')
    ->label('sdk.method', 'updateCollection')
    ->label('sdk.description', '/docs/references/database/update-collection.md')
    ->label('sdk.response.code', Response::STATUS_CODE_OK)
    ->label('sdk.response.type', Response::CONTENT_TYPE_JSON)
    ->label('sdk.response.model', Response::MODEL_COLLECTION)
    ->param('collectionId', '', new UID(), 'Collection unique ID.')
    ->param('name', null, new Text(128), 'Collection name. Max length: 128 chars.')
    ->param('permission', null, new WhiteList(['document', 'collection']), 'Permissions type model to use for reading documents in this collection. You can use collection-level permission set once on the collection using the `read` and `write` params, or you can set document-level permission where each document read and write params will decide who has access to read and write to each document individually. [learn more about permissions](/docs/permissions) and get a full list of available permissions.')
    ->param('read', null, new Permissions(), 'An array of strings with read permissions. By default inherits the existing read permissions. [learn more about permissions](/docs/permissions) and get a full list of available permissions.', true)
    ->param('write', null, new Permissions(), 'An array of strings with write permissions. By default inherits the existing write permissions. [learn more about permissions](/docs/permissions) and get a full list of available permissions.', true)
    ->inject('response')
    ->inject('dbForInternal')
    ->inject('audits')
    ->inject('usage')
    ->action(function ($collectionId, $name, $permission, $read, $write, $response, $dbForInternal, $audits, $usage) {
        /** @var Appwrite\Utopia\Response $response */
        /** @var Utopia\Database\Database $dbForInternal */
        /** @var Appwrite\Event\Event $audits */
        /** @var Appwrite\Stats\Stats $usage */

        $collection = $dbForInternal->getDocument('collections', $collectionId);

        if ($collection->isEmpty()) {
            throw new Exception('Collection not found', 404);
        }

        $read = (is_null($read)) ? ($collection->getRead() ?? []) : $read; // By default inherit read permissions
        $write = (is_null($write)) ? ($collection->getWrite() ?? []) : $write; // By default inherit write permissions

        try {
            $collection = $dbForInternal->updateDocument('collections', $collection->getId(), $collection
                ->setAttribute('$write', $write)
                ->setAttribute('$read', $read)
                ->setAttribute('name', $name)
                ->setAttribute('permission', $permission)
                ->setAttribute('dateUpdated', time())
                ->setAttribute('search', implode(' ', [$collectionId, $name]))
            );
        }
        catch (AuthorizationException $exception) {
            throw new Exception('Unauthorized permissions', 401);
        }
        catch (StructureException $exception) {
            throw new Exception('Bad structure. '.$exception->getMessage(), 400);
        }

        $usage->setParam('database.collections.update', 1);

        $audits
            ->setParam('event', 'database.collections.update')
            ->setParam('resource', 'collection/'.$collection->getId())
            ->setParam('data', $collection->getArrayCopy())
        ;

        $response->dynamic($collection, Response::MODEL_COLLECTION);
    });

App::delete('/v1/database/collections/:collectionId')
    ->desc('Delete Collection')
    ->groups(['api', 'database'])
    ->label('scope', 'collections.write')
    ->label('event', 'database.collections.delete')
    ->label('sdk.auth', [APP_AUTH_TYPE_KEY])
    ->label('sdk.namespace', 'database')
    ->label('sdk.method', 'deleteCollection')
    ->label('sdk.description', '/docs/references/database/delete-collection.md')
    ->label('sdk.response.code', Response::STATUS_CODE_NOCONTENT)
    ->label('sdk.response.model', Response::MODEL_NONE)
    ->param('collectionId', '', new UID(), 'Collection unique ID.')
    ->inject('response')
    ->inject('dbForInternal')
    ->inject('dbForExternal')
    ->inject('events')
    ->inject('audits')
    ->inject('deletes')
    ->inject('usage')
    ->action(function ($collectionId, $response, $dbForInternal, $dbForExternal, $events, $audits, $deletes, $usage) {
        /** @var Appwrite\Utopia\Response $response */
        /** @var Utopia\Database\Database $dbForInternal */
        /** @var Utopia\Database\Database $dbForExternal */
        /** @var Appwrite\Event\Event $events */
        /** @var Appwrite\Event\Event $audits */
        /** @var Appwrite\Stats\Stats $audits */

        $collection = $dbForInternal->getDocument('collections', $collectionId);

        if ($collection->isEmpty()) {
            throw new Exception('Collection not found', 404);
        }

        if (!$dbForInternal->deleteDocument('collections', $collectionId)) {
            throw new Exception('Failed to remove collection from DB', 500);
        }

        $deletes
            ->setParam('type', DELETE_TYPE_DOCUMENT)
            ->setParam('document', $collection)
        ;

        $usage->setParam('database.collections.delete', 1);

        $events
            ->setParam('eventData', $response->output($collection, Response::MODEL_COLLECTION))
        ;

        $audits
            ->setParam('event', 'database.collections.delete')
            ->setParam('resource', 'collection/'.$collection->getId())
            ->setParam('data', $collection->getArrayCopy())
        ;

        $response->noContent();
    });

App::post('/v1/database/collections/:collectionId/attributes/string')
    ->desc('Create String Attribute')
    ->groups(['api', 'database'])
    ->label('event', 'database.attributes.create')
    ->label('scope', 'collections.write')
    ->label('sdk.auth', [APP_AUTH_TYPE_KEY])
    ->label('sdk.namespace', 'database')
    ->label('sdk.method', 'createStringAttribute')
    ->label('sdk.description', '/docs/references/database/create-attribute-string.md')
    ->label('sdk.response.code', Response::STATUS_CODE_CREATED)
    ->label('sdk.response.type', Response::CONTENT_TYPE_JSON)
    ->label('sdk.response.model', Response::MODEL_ATTRIBUTE_STRING)
    ->param('collectionId', '', new UID(), 'Collection unique ID. You can create a new collection using the Database service [server integration](/docs/server/database#createCollection).')
    ->param('attributeId', '', new Key(), 'Attribute ID.')
    ->param('size', null, new Integer(), 'Attribute size for text attributes, in number of characters.')
    ->param('required', null, new Boolean(), 'Is attribute required?')
    ->param('default', null, new Text(0), 'Default value for attribute when not provided. Cannot be set when attribute is required.', true)
    ->param('array', false, new Boolean(), 'Is attribute an array?', true)
    ->inject('response')
    ->inject('dbForInternal')
    ->inject('database')
    ->inject('audits')
    ->inject('usage')
    ->action(function ($collectionId, $attributeId, $size, $required, $default, $array, $response, $dbForInternal, $database, $audits, $usage) {
        /** @var Appwrite\Utopia\Response $response */
        /** @var Utopia\Database\Database $dbForInternal*/
        /** @var Appwrite\Event\Event $database */
        /** @var Appwrite\Event\Event $audits */
        /** @var Appwrite\Stats\Stats $usage */

        // Ensure attribute default is within required size
        $validator = new Text($size);
        if (!is_null($default) && !$validator->isValid($default)) {
            throw new Exception($validator->getDescription(), 400);
        }

        $attribute = createAttribute($collectionId, new Document([
            '$id' => $attributeId,
            'type' => Database::VAR_STRING,
            'size' => $size,
            'required' => $required,
            'default' => $default,
            'array' => $array,
        ]), $response, $dbForInternal, $database, $audits, $usage);

        $response->dynamic($attribute, Response::MODEL_ATTRIBUTE_STRING);
    });

App::post('/v1/database/collections/:collectionId/attributes/email')
    ->desc('Create Email Attribute')
    ->groups(['api', 'database'])
    ->label('event', 'database.attributes.create')
    ->label('scope', 'collections.write')
    ->label('sdk.namespace', 'database')
    ->label('sdk.auth', [APP_AUTH_TYPE_KEY])
    ->label('sdk.method', 'createEmailAttribute')
    ->label('sdk.description', '/docs/references/database/create-attribute-email.md')
    ->label('sdk.response.code', Response::STATUS_CODE_CREATED)
    ->label('sdk.response.type', Response::CONTENT_TYPE_JSON)
    ->label('sdk.response.model', Response::MODEL_ATTRIBUTE_EMAIL)
    ->param('collectionId', '', new UID(), 'Collection unique ID. You can create a new collection using the Database service [server integration](/docs/server/database#createCollection).')
    ->param('attributeId', '', new Key(), 'Attribute ID.')
    ->param('required', null, new Boolean(), 'Is attribute required?')
    ->param('default', null, new Email(), 'Default value for attribute when not provided. Cannot be set when attribute is required.', true)
    ->param('array', false, new Boolean(), 'Is attribute an array?', true)
    ->inject('response')
    ->inject('dbForInternal')
    ->inject('database')
    ->inject('audits')
    ->inject('usage')
    ->action(function ($collectionId, $attributeId, $required, $default, $array, $response, $dbForInternal, $database, $audits, $usage) {
        /** @var Appwrite\Utopia\Response $response */
        /** @var Utopia\Database\Database $dbForInternal*/
        /** @var Appwrite\Event\Event $database */
        /** @var Appwrite\Event\Event $audits */
        /** @var Appwrite\Stats\Stats $usage */

        $attribute = createAttribute($collectionId, new Document([
            '$id' => $attributeId,
            'type' => Database::VAR_STRING,
            'size' => 254,
            'required' => $required,
            'default' => $default,
            'array' => $array,
            'format' => APP_DATABASE_ATTRIBUTE_EMAIL,
        ]), $response, $dbForInternal, $database, $audits, $usage);

        $response->dynamic($attribute, Response::MODEL_ATTRIBUTE_EMAIL);
    });

App::post('/v1/database/collections/:collectionId/attributes/enum')
    ->desc('Create Enum Attribute')
    ->groups(['api', 'database'])
    ->label('event', 'database.attributes.create')
    ->label('scope', 'collections.write')
    ->label('sdk.namespace', 'database')
    ->label('sdk.auth', [APP_AUTH_TYPE_KEY])
    ->label('sdk.method', 'createEnumAttribute')
    ->label('sdk.description', '/docs/references/database/create-attribute-enum.md')
    ->label('sdk.response.code', Response::STATUS_CODE_CREATED)
    ->label('sdk.response.type', Response::CONTENT_TYPE_JSON)
    ->label('sdk.response.model', Response::MODEL_ATTRIBUTE_ENUM)
    ->param('collectionId', '', new UID(), 'Collection unique ID. You can create a new collection using the Database service [server integration](/docs/server/database#createCollection).')
    ->param('attributeId', '', new Key(), 'Attribute ID.')
    ->param('elements', [], new ArrayList(new Text(0)), 'Array of elements in enumerated type. Uses length of longest element to determine size.')
    ->param('required', null, new Boolean(), 'Is attribute required?')
    ->param('default', null, new Text(0), 'Default value for attribute when not provided. Cannot be set when attribute is required.', true)
    ->param('array', false, new Boolean(), 'Is attribute an array?', true)
    ->inject('response')
    ->inject('dbForInternal')
    ->inject('database')
    ->inject('audits')
    ->inject('usage')
    ->action(function ($collectionId, $attributeId, $elements, $required, $default, $array, $response, $dbForInternal, $database, $audits, $usage) {
        /** @var Appwrite\Utopia\Response $response */
        /** @var Utopia\Database\Database $dbForInternal*/
        /** @var Appwrite\Event\Event $database */
        /** @var Appwrite\Event\Event $audits */
        /** @var Appwrite\Stats\Stats $usage */

        // use length of longest string as attribute size
        $size = 0;
        foreach ($elements as $element) {
            $length = \strlen($element);
            $size = ($length > $size) ? $length : $size;
        }

        $attribute = createAttribute($collectionId, new Document([
            '$id' => $attributeId,
            'type' => Database::VAR_STRING,
            'size' => $size,
            'required' => $required,
            'default' => $default,
            'array' => $array,
            'format' => APP_DATABASE_ATTRIBUTE_ENUM,
            'formatOptions' => ['elements' => $elements],
        ]), $response, $dbForInternal, $database, $audits, $usage);

        $response->dynamic($attribute, Response::MODEL_ATTRIBUTE_ENUM);
    });

App::post('/v1/database/collections/:collectionId/attributes/ip')
    ->desc('Create IP Address Attribute')
    ->groups(['api', 'database'])
    ->label('event', 'database.attributes.create')
    ->label('scope', 'collections.write')
    ->label('sdk.namespace', 'database')
    ->label('sdk.auth', [APP_AUTH_TYPE_KEY])
    ->label('sdk.method', 'createIpAttribute')
    ->label('sdk.description', '/docs/references/database/create-attribute-ip.md')
    ->label('sdk.response.code', Response::STATUS_CODE_CREATED)
    ->label('sdk.response.type', Response::CONTENT_TYPE_JSON)
    ->label('sdk.response.model', Response::MODEL_ATTRIBUTE_IP)
    ->param('collectionId', '', new UID(), 'Collection unique ID. You can create a new collection using the Database service [server integration](/docs/server/database#createCollection).')
    ->param('attributeId', '', new Key(), 'Attribute ID.')
    ->param('required', null, new Boolean(), 'Is attribute required?')
    ->param('default', null, new IP(), 'Default value for attribute when not provided. Cannot be set when attribute is required.', true)
    ->param('array', false, new Boolean(), 'Is attribute an array?', true)
    ->inject('response')
    ->inject('dbForInternal')
    ->inject('database')
    ->inject('audits')
    ->inject('usage')
    ->action(function ($collectionId, $attributeId, $required, $default, $array, $response, $dbForInternal, $database, $audits, $usage) {
        /** @var Appwrite\Utopia\Response $response */
        /** @var Utopia\Database\Database $dbForInternal*/
        /** @var Appwrite\Event\Event $database */
        /** @var Appwrite\Event\Event $audits */
        /** @var Appwrite\Stats\Stats $usage */

        $attribute = createAttribute($collectionId, new Document([
            '$id' => $attributeId,
            'type' => Database::VAR_STRING,
            'size' => 39,
            'required' => $required,
            'default' => $default,
            'array' => $array,
            'format' => APP_DATABASE_ATTRIBUTE_IP,
        ]), $response, $dbForInternal, $database, $audits, $usage);

        $response->dynamic($attribute, Response::MODEL_ATTRIBUTE_IP);
    });

App::post('/v1/database/collections/:collectionId/attributes/url')
    ->desc('Create URL Attribute')
    ->groups(['api', 'database'])
    ->label('event', 'database.attributes.create')
    ->label('scope', 'collections.write')
    ->label('sdk.namespace', 'database')
    ->label('sdk.auth', [APP_AUTH_TYPE_KEY])
    ->label('sdk.method', 'createUrlAttribute')
    ->label('sdk.description', '/docs/references/database/create-attribute-url.md')
    ->label('sdk.response.code', Response::STATUS_CODE_CREATED)
    ->label('sdk.response.type', Response::CONTENT_TYPE_JSON)
    ->label('sdk.response.model', Response::MODEL_ATTRIBUTE_URL)
    ->param('collectionId', '', new UID(), 'Collection unique ID. You can create a new collection using the Database service [server integration](/docs/server/database#createCollection).')
    ->param('attributeId', '', new Key(), 'Attribute ID.')
    ->param('required', null, new Boolean(), 'Is attribute required?')
    ->param('default', null, new URL(), 'Default value for attribute when not provided. Cannot be set when attribute is required.', true)
    ->param('array', false, new Boolean(), 'Is attribute an array?', true)
    ->inject('response')
    ->inject('dbForInternal')
    ->inject('database')
    ->inject('audits')
    ->inject('usage')
    ->action(function ($collectionId, $attributeId, $required, $default, $array, $response, $dbForInternal, $database, $audits, $usage) {
        /** @var Appwrite\Utopia\Response $response */
        /** @var Utopia\Database\Database $dbForExternal*/
        /** @var Appwrite\Event\Event $database */
        /** @var Appwrite\Event\Event $audits */
        /** @var Appwrite\Stats\Stats $usage */

        $attribute = createAttribute($collectionId, new Document([
            '$id' => $attributeId,
            'type' => Database::VAR_STRING,
            'size' => 2000,
            'required' => $required,
            'default' => $default,
            'array' => $array,
            'format' => APP_DATABASE_ATTRIBUTE_URL,
        ]), $response, $dbForInternal, $database, $audits, $usage);

        $response->dynamic($attribute, Response::MODEL_ATTRIBUTE_URL);
    });

App::post('/v1/database/collections/:collectionId/attributes/integer')
    ->desc('Create Integer Attribute')
    ->groups(['api', 'database'])
    ->label('event', 'database.attributes.create')
    ->label('scope', 'collections.write')
    ->label('sdk.namespace', 'database')
    ->label('sdk.auth', [APP_AUTH_TYPE_KEY])
    ->label('sdk.method', 'createIntegerAttribute')
    ->label('sdk.description', '/docs/references/database/create-attribute-integer.md')
    ->label('sdk.response.code', Response::STATUS_CODE_CREATED)
    ->label('sdk.response.type', Response::CONTENT_TYPE_JSON)
    ->label('sdk.response.model', Response::MODEL_ATTRIBUTE_INTEGER)
    ->param('collectionId', '', new UID(), 'Collection unique ID. You can create a new collection using the Database service [server integration](/docs/server/database#createCollection).')
    ->param('attributeId', '', new Key(), 'Attribute ID.')
    ->param('required', null, new Boolean(), 'Is attribute required?')
    ->param('min', null, new Integer(), 'Minimum value to enforce on new documents', true)
    ->param('max', null, new Integer(), 'Maximum value to enforce on new documents', true)
    ->param('default', null, new Integer(), 'Default value for attribute when not provided. Cannot be set when attribute is required.', true)
    ->param('array', false, new Boolean(), 'Is attribute an array?', true)
    ->inject('response')
    ->inject('dbForInternal')
    ->inject('database')
    ->inject('audits')
    ->inject('usage')
    ->action(function ($collectionId, $attributeId, $required, $min, $max, $default, $array, $response, $dbForInternal, $database, $audits, $usage) {
        /** @var Appwrite\Utopia\Response $response */
        /** @var Utopia\Database\Database $dbForInternal*/
        /** @var Appwrite\Event\Event $database */
        /** @var Appwrite\Event\Event $audits */
        /** @var Appwrite\Stats\Stats $usage */

        // Ensure attribute default is within range
        $min = (is_null($min)) ? PHP_INT_MIN : \intval($min);
        $max = (is_null($max)) ? PHP_INT_MAX : \intval($max);
        $validator = new Range($min, $max, Database::VAR_INTEGER);

        if (!is_null($default) && !$validator->isValid($default)) {
            throw new Exception($validator->getDescription(), 400);
        }

        $attribute = createAttribute($collectionId, new Document([
            '$id' => $attributeId,
            'type' => Database::VAR_INTEGER,
            'size' => 0,
            'required' => $required,
            'default' => $default,
            'array' => $array,
            'format' => APP_DATABASE_ATTRIBUTE_INT_RANGE,
            'formatOptions' => [
                'min' => $min,
                'max' => $max,
            ],
        ]), $response, $dbForInternal, $database, $audits, $usage);

        $formatOptions = $attribute->getAttribute('formatOptions', []);

        if (!empty($formatOptions)) {
            $attribute->setAttribute('min', \intval($formatOptions['min']));
            $attribute->setAttribute('max', \intval($formatOptions['max']));
        }

        $response->dynamic($attribute, Response::MODEL_ATTRIBUTE_INTEGER);
    });

App::post('/v1/database/collections/:collectionId/attributes/float')
    ->desc('Create Float Attribute')
    ->groups(['api', 'database'])
    ->label('event', 'database.attributes.create')
    ->label('scope', 'collections.write')
    ->label('sdk.namespace', 'database')
    ->label('sdk.auth', [APP_AUTH_TYPE_KEY])
    ->label('sdk.method', 'createFloatAttribute')
    ->label('sdk.description', '/docs/references/database/create-attribute-float.md')
    ->label('sdk.response.code', Response::STATUS_CODE_CREATED)
    ->label('sdk.response.type', Response::CONTENT_TYPE_JSON)
    ->label('sdk.response.model', Response::MODEL_ATTRIBUTE_FLOAT)
    ->param('collectionId', '', new UID(), 'Collection unique ID. You can create a new collection using the Database service [server integration](/docs/server/database#createCollection).')
    ->param('attributeId', '', new Key(), 'Attribute ID.')
    ->param('required', null, new Boolean(), 'Is attribute required?')
    ->param('min', null, new FloatValidator(), 'Minimum value to enforce on new documents', true)
    ->param('max', null, new FloatValidator(), 'Maximum value to enforce on new documents', true)
    ->param('default', null, new FloatValidator(), 'Default value for attribute when not provided. Cannot be set when attribute is required.', true)
    ->param('array', false, new Boolean(), 'Is attribute an array?', true)
    ->inject('response')
    ->inject('dbForInternal')
    ->inject('database')
    ->inject('audits')
    ->inject('usage')
    ->action(function ($collectionId, $attributeId, $required, $min, $max, $default, $array, $response, $dbForInternal, $database, $audits, $usage) {
        /** @var Appwrite\Utopia\Response $response */
        /** @var Utopia\Database\Database $dbForInternal*/
        /** @var Appwrite\Event\Event $database */
        /** @var Appwrite\Event\Event $audits */
        /** @var Appwrite\Stats\Stats $usage */

        // Ensure attribute default is within range
        $min = (is_null($min)) ? PHP_FLOAT_MIN : \floatval($min);
        $max = (is_null($max)) ? PHP_FLOAT_MAX : \floatval($max);
        $validator = new Range($min, $max, Database::VAR_FLOAT);

        if (!is_null($default) && !$validator->isValid($default)) {
            throw new Exception($validator->getDescription(), 400);
        }

        $attribute = createAttribute($collectionId, new Document([
            '$id' => $attributeId,
            'type' => Database::VAR_FLOAT,
            'required' => $required,
            'size' => 0,
            'default' => $default,
            'array' => $array,
            'format' => APP_DATABASE_ATTRIBUTE_FLOAT_RANGE,
            'formatOptions' => [
                'min' => $min,
                'max' => $max,
            ],
        ]), $response, $dbForInternal, $database, $audits, $usage);

        $formatOptions = $attribute->getAttribute('formatOptions', []);

        if (!empty($formatOptions)) {
            $attribute->setAttribute('min', \floatval($formatOptions['min']));
            $attribute->setAttribute('max', \floatval($formatOptions['max']));
        }

        $response->dynamic($attribute, Response::MODEL_ATTRIBUTE_FLOAT);
    });

App::post('/v1/database/collections/:collectionId/attributes/boolean')
    ->desc('Create Boolean Attribute')
    ->groups(['api', 'database'])
    ->label('event', 'database.attributes.create')
    ->label('scope', 'collections.write')
    ->label('sdk.namespace', 'database')
    ->label('sdk.auth', [APP_AUTH_TYPE_KEY])
    ->label('sdk.method', 'createBooleanAttribute')
    ->label('sdk.description', '/docs/references/database/create-attribute-boolean.md')
    ->label('sdk.response.code', Response::STATUS_CODE_CREATED)
    ->label('sdk.response.type', Response::CONTENT_TYPE_JSON)
    ->label('sdk.response.model', Response::MODEL_ATTRIBUTE_BOOLEAN)
    ->param('collectionId', '', new UID(), 'Collection unique ID. You can create a new collection using the Database service [server integration](/docs/server/database#createCollection).')
    ->param('attributeId', '', new Key(), 'Attribute ID.')
    ->param('required', null, new Boolean(), 'Is attribute required?')
    ->param('default', null, new Boolean(), 'Default value for attribute when not provided. Cannot be set when attribute is required.', true)
    ->param('array', false, new Boolean(), 'Is attribute an array?', true)
    ->inject('response')
    ->inject('dbForInternal')
    ->inject('database')
    ->inject('audits')
    ->inject('usage')
    ->action(function ($collectionId, $attributeId, $required, $default, $array, $response, $dbForInternal, $database, $audits, $usage) {
        /** @var Appwrite\Utopia\Response $response */
        /** @var Utopia\Database\Database $dbForInternal*/
        /** @var Appwrite\Event\Event $database */
        /** @var Appwrite\Event\Event $audits */
        /** @var Appwrite\Stats\Stats $usage */

        $attribute = createAttribute($collectionId, new Document([
            '$id' => $attributeId,
            'type' => Database::VAR_BOOLEAN,
            'size' => 0,
            'required' => $required,
            'default' => $default,
            'array' => $array,
        ]), $response, $dbForInternal, $database, $audits, $usage);

        $response->dynamic($attribute, Response::MODEL_ATTRIBUTE_BOOLEAN);
    });

App::get('/v1/database/collections/:collectionId/attributes')
    ->desc('List Attributes')
    ->groups(['api', 'database'])
    ->label('scope', 'collections.read')
    ->label('sdk.auth', [APP_AUTH_TYPE_KEY])
    ->label('sdk.namespace', 'database')
    ->label('sdk.method', 'listAttributes')
    ->label('sdk.description', '/docs/references/database/list-attributes.md')
    ->label('sdk.response.code', Response::STATUS_CODE_OK)
    ->label('sdk.response.type', Response::CONTENT_TYPE_JSON)
    ->label('sdk.response.model', Response::MODEL_ATTRIBUTE_LIST)
    ->param('collectionId', '', new UID(), 'Collection unique ID. You can create a new collection using the Database service [server integration](/docs/server/database#createCollection).')
    ->inject('response')
    ->inject('dbForInternal')
    ->inject('usage')
    ->action(function ($collectionId, $response, $dbForInternal, $usage) {
        /** @var Appwrite\Utopia\Response $response */
        /** @var Utopia\Database\Database $dbForInternal */

        $collection = $dbForInternal->getDocument('collections', $collectionId);

        if ($collection->isEmpty()) {
            throw new Exception('Collection not found', 404);
        }

        $attributes = $collection->getAttribute('attributes');

        $usage->setParam('database.collections.read', 1);

        $response->dynamic(new Document([
            'sum' => \count($attributes),
            'attributes' => $attributes
        ]), Response::MODEL_ATTRIBUTE_LIST);
    });

App::get('/v1/database/collections/:collectionId/attributes/:attributeId')
    ->desc('Get Attribute')
    ->groups(['api', 'database'])
    ->label('scope', 'collections.read')
    ->label('sdk.auth', [APP_AUTH_TYPE_KEY])
    ->label('sdk.namespace', 'database')
    ->label('sdk.method', 'getAttribute')
    ->label('sdk.description', '/docs/references/database/get-attribute.md')
    ->label('sdk.response.code', Response::STATUS_CODE_OK)
    ->label('sdk.response.type', Response::CONTENT_TYPE_JSON)
    ->label('sdk.response.model', [
        Response::MODEL_ATTRIBUTE_BOOLEAN,
        Response::MODEL_ATTRIBUTE_INTEGER,
        Response::MODEL_ATTRIBUTE_FLOAT,
        Response::MODEL_ATTRIBUTE_EMAIL,
        Response::MODEL_ATTRIBUTE_ENUM,
        Response::MODEL_ATTRIBUTE_URL,
        Response::MODEL_ATTRIBUTE_IP,
        Response::MODEL_ATTRIBUTE_STRING,])// needs to be last, since its condition would dominate any other string attribute
    ->param('collectionId', '', new UID(), 'Collection unique ID. You can create a new collection using the Database service [server integration](/docs/server/database#createCollection).')
    ->param('attributeId', '', new Key(), 'Attribute ID.')
    ->inject('response')
    ->inject('dbForInternal')
    ->inject('usage')
    ->action(function ($collectionId, $attributeId, $response, $dbForInternal, $usage) {
        /** @var Appwrite\Utopia\Response $response */
        /** @var Utopia\Database\Database $dbForInternal */

        $collection = $dbForInternal->getDocument('collections', $collectionId);

        if (empty($collection)) {
            throw new Exception('Collection not found', 404);
        }

        $attribute = $collection->find('$id', $attributeId, 'attributes');

        if (!$attribute) {
            throw new Exception('Attribute not found', 404);
        }

        // Select response model based on type and format
        $type = $attribute->getAttribute('type');
        $format = $attribute->getAttribute('format');

        $model = match($type) {
            Database::VAR_BOOLEAN => Response::MODEL_ATTRIBUTE_BOOLEAN,
            Database::VAR_INTEGER => Response::MODEL_ATTRIBUTE_INTEGER,
            Database::VAR_FLOAT => Response::MODEL_ATTRIBUTE_FLOAT,
            Database::VAR_STRING => match($format) {
                APP_DATABASE_ATTRIBUTE_EMAIL => Response::MODEL_ATTRIBUTE_EMAIL,
                APP_DATABASE_ATTRIBUTE_ENUM => Response::MODEL_ATTRIBUTE_ENUM,
                APP_DATABASE_ATTRIBUTE_IP => Response::MODEL_ATTRIBUTE_IP,
                APP_DATABASE_ATTRIBUTE_URL => Response::MODEL_ATTRIBUTE_URL,
                default => Response::MODEL_ATTRIBUTE_STRING,
            },
            default => Response::MODEL_ATTRIBUTE,
        };

        $usage->setParam('database.collections.read', 1);

        $response->dynamic($attribute, $model);
    });

App::delete('/v1/database/collections/:collectionId/attributes/:attributeId')
    ->desc('Delete Attribute')
    ->groups(['api', 'database'])
    ->label('scope', 'collections.write')
    ->label('event', 'database.attributes.delete')
    ->label('sdk.auth', [APP_AUTH_TYPE_KEY])
    ->label('sdk.namespace', 'database')
    ->label('sdk.method', 'deleteAttribute')
    ->label('sdk.description', '/docs/references/database/delete-attribute.md')
    ->label('sdk.response.code', Response::STATUS_CODE_NOCONTENT)
    ->label('sdk.response.model', Response::MODEL_NONE)
    ->param('collectionId', '', new UID(), 'Collection unique ID. You can create a new collection using the Database service [server integration](/docs/server/database#createCollection).')
    ->param('attributeId', '', new Key(), 'Attribute ID.')
    ->inject('response')
    ->inject('dbForInternal')
    ->inject('database')
    ->inject('events')
    ->inject('audits')
    ->inject('usage')
    ->action(function ($collectionId, $attributeId, $response, $dbForInternal, $database, $events, $audits, $usage) {
        /** @var Appwrite\Utopia\Response $response */
        /** @var Utopia\Database\Database $dbForInternal */
        /** @var Appwrite\Event\Event $database */
        /** @var Appwrite\Event\Event $events */
        /** @var Appwrite\Event\Event $audits */
        /** @var Appwrite\Stats\Stats $usage */

        $collection = $dbForInternal->getDocument('collections', $collectionId);

        if ($collection->isEmpty()) {
            throw new Exception('Collection not found', 404);
        }

        $attribute = $dbForInternal->getDocument('attributes', $collectionId.'_'.$attributeId);

        if (empty($attribute->getId())) {
            throw new Exception('Attribute not found', 404);
        }

        $attribute = $dbForInternal->updateDocument('attributes', $attribute->getId(), $attribute->setAttribute('status', 'deleting'));
        $dbForInternal->deleteCachedDocument('collections', $collectionId);

        $database
            ->setParam('type', DATABASE_TYPE_DELETE_ATTRIBUTE)
            ->setParam('collection', $collection)
            ->setParam('document', $attribute)
        ;

        $usage->setParam('database.collections.update', 1);

        $events
            ->setParam('payload', $response->output($attribute, Response::MODEL_ATTRIBUTE))
        ;

        $audits
            ->setParam('event', 'database.attributes.delete')
            ->setParam('resource', 'collection/'.$collection->getId())
            ->setParam('data', $attribute->getArrayCopy())
        ;

        $response->noContent();
    });

App::post('/v1/database/collections/:collectionId/indexes')
    ->desc('Create Index')
    ->groups(['api', 'database'])
    ->label('event', 'database.indexes.create')
    ->label('scope', 'collections.write')
    ->label('sdk.auth', [APP_AUTH_TYPE_KEY])
    ->label('sdk.namespace', 'database')
    ->label('sdk.method', 'createIndex')
    ->label('sdk.description', '/docs/references/database/create-index.md')
    ->label('sdk.response.code', Response::STATUS_CODE_CREATED)
    ->label('sdk.response.type', Response::CONTENT_TYPE_JSON)
    ->label('sdk.response.model', Response::MODEL_INDEX)
    ->param('collectionId', '', new UID(), 'Collection unique ID. You can create a new collection using the Database service [server integration](/docs/server/database#createCollection).')
    ->param('indexId', null, new Key(), 'Index ID.')
    ->param('type', null, new WhiteList([Database::INDEX_KEY, Database::INDEX_FULLTEXT, Database::INDEX_UNIQUE, Database::INDEX_SPATIAL, Database::INDEX_ARRAY]), 'Index type.')
    ->param('attributes', null, new ArrayList(new Key()), 'Array of attributes to index.')
    ->param('orders', [], new ArrayList(new WhiteList(['ASC', 'DESC'], false, Database::VAR_STRING)), 'Array of index orders.', true)
    ->inject('response')
    ->inject('dbForInternal')
    ->inject('database')
    ->inject('audits')
    ->inject('usage')
    ->action(function ($collectionId, $indexId, $type, $attributes, $orders, $response, $dbForInternal, $database, $audits, $usage) {
        /** @var Appwrite\Utopia\Response $response */
        /** @var Utopia\Database\Database $dbForInternal */
        /** @var Appwrite\Event\Event $database */
        /** @var Appwrite\Event\Event $audits */
        /** @var Appwrite\Stats\Stats $audits */

        $collection = $dbForInternal->getDocument('collections', $collectionId);

        if ($collection->isEmpty()) {
            throw new Exception('Collection not found', 404);
        }

        $count = $dbForInternal->count('indexes', [
            new Query('collectionId', Query::TYPE_EQUAL, [$collectionId])
        ], 61);

        $limit = 64 - MariaDB::getNumberOfDefaultIndexes();

        if ($count >= $limit) {
            throw new Exception('Index limit exceeded', 400);
        }

        // Convert Document[] to array of attribute metadata
        $oldAttributes = \array_map(function ($a) {
            return $a->getArrayCopy();
        }, $collection->getAttribute('attributes'));

        // lengths hidden by default
        $lengths = [];

        // set attribute size as length for strings, null otherwise
        foreach ($attributes as $key => $attribute) {
            // find attribute metadata in collection document
            $attributeIndex = \array_search($attribute, array_column($oldAttributes, 'key'));

            if ($attributeIndex === false) {
                throw new Exception('Unknown attribute: ' . $attribute, 400);
            }

            $attributeType = $oldAttributes[$attributeIndex]['type'];
            $attributeSize = $oldAttributes[$attributeIndex]['size'];

            // Only set length for indexes on strings
            $lengths[$key] = ($attributeType === Database::VAR_STRING) ? $attributeSize : null;
        }

        try {
            $index = $dbForInternal->createDocument('indexes', new Document([
                '$id' => $collectionId.'_'.$indexId,
                'key' => $indexId,
                'status' => 'processing', // processing, available, failed, deleting
                'collectionId' => $collectionId,
                'type' => $type,
                'attributes' => $attributes,
                'lengths' => $lengths,
                'orders' => $orders,
            ]));
        } catch (DuplicateException $th) {
            throw new Exception('Index already exists', 409);
        }

        $dbForInternal->deleteCachedDocument('collections', $collectionId);

        $database
            ->setParam('type', DATABASE_TYPE_CREATE_INDEX)
            ->setParam('collection', $collection)
            ->setParam('document', $index)
        ;

        $usage->setParam('database.collections.update', 1);

        $audits
            ->setParam('event', 'database.indexes.create')
            ->setParam('resource', 'collection/'.$collection->getId())
            ->setParam('data', $index->getArrayCopy())
        ;

        $response->setStatusCode(Response::STATUS_CODE_CREATED);
        $response->dynamic($index, Response::MODEL_INDEX);
    });

App::get('/v1/database/collections/:collectionId/indexes')
    ->desc('List Indexes')
    ->groups(['api', 'database'])
    ->label('scope', 'collections.read')
    ->label('sdk.auth', [APP_AUTH_TYPE_KEY])
    ->label('sdk.namespace', 'database')
    ->label('sdk.method', 'listIndexes')
    ->label('sdk.description', '/docs/references/database/list-indexes.md')
    ->label('sdk.response.code', Response::STATUS_CODE_OK)
    ->label('sdk.response.type', Response::CONTENT_TYPE_JSON)
    ->label('sdk.response.model', Response::MODEL_INDEX_LIST)
    ->param('collectionId', '', new UID(), 'Collection unique ID. You can create a new collection using the Database service [server integration](/docs/server/database#createCollection).')
    ->inject('response')
    ->inject('dbForInternal')
    ->inject('usage')
    ->action(function ($collectionId, $response, $dbForInternal, $usage) {
        /** @var Appwrite\Utopia\Response $response */
        /** @var Utopia\Database\Database $dbForInternal */

        $collection = $dbForInternal->getDocument('collections', $collectionId);

        if ($collection->isEmpty()) {
            throw new Exception('Collection not found', 404);
        }

        $indexes = $collection->getAttribute('indexes');

        $indexes = array_map(function ($index) use ($collection) {
            return new Document([\array_merge($index, [
                'collectionId' => $collection->getId(),
            ])]);
        }, $indexes);

        $usage->setParam('database.collections.read', 1);

        $response->dynamic(new Document([
            'sum' => \count($indexes),
            'attributes' => $indexes,
        ]), Response::MODEL_INDEX_LIST);
    });

App::get('/v1/database/collections/:collectionId/indexes/:indexId')
    ->desc('Get Index')
    ->groups(['api', 'database'])
    ->label('scope', 'collections.read')
    ->label('sdk.auth', [APP_AUTH_TYPE_KEY])
    ->label('sdk.namespace', 'database')
    ->label('sdk.method', 'getIndex')
    ->label('sdk.description', '/docs/references/database/get-index.md')
    ->label('sdk.response.code', Response::STATUS_CODE_OK)
    ->label('sdk.response.type', Response::CONTENT_TYPE_JSON)
    ->label('sdk.response.model', Response::MODEL_INDEX)
    ->param('collectionId', '', new UID(), 'Collection unique ID. You can create a new collection using the Database service [server integration](/docs/server/database#createCollection).')
    ->param('indexId', null, new Key(), 'Index ID.')
    ->inject('response')
    ->inject('dbForInternal')
    ->inject('usage')
    ->action(function ($collectionId, $indexId, $response, $dbForInternal, $usage) {
        /** @var Appwrite\Utopia\Response $response */
        /** @var Utopia\Database\Database $dbForInternal */

        $collection = $dbForInternal->getDocument('collections', $collectionId);

        if ($collection->isEmpty()) {
            throw new Exception('Collection not found', 404);
        }

        $indexes = $collection->getAttribute('indexes');

        // Search for index
        $indexIndex = array_search($indexId, array_column($indexes, '$id'));

        if ($indexIndex === false) {
            throw new Exception('Index not found', 404);
        }

        $index = new Document([\array_merge($indexes[$indexIndex], [
            'collectionId' => $collectionId,
        ])]);

        $usage->setParam('database.collections.read', 1);
        
        $response->dynamic($index, Response::MODEL_INDEX);
    });

App::delete('/v1/database/collections/:collectionId/indexes/:indexId')
    ->desc('Delete Index')
    ->groups(['api', 'database'])
    ->label('scope', 'collections.write')
    ->label('event', 'database.indexes.delete')
    ->label('sdk.auth', [APP_AUTH_TYPE_KEY])
    ->label('sdk.namespace', 'database')
    ->label('sdk.method', 'deleteIndex')
    ->label('sdk.description', '/docs/references/database/delete-index.md')
    ->label('sdk.response.code', Response::STATUS_CODE_NOCONTENT)
    ->label('sdk.response.model', Response::MODEL_NONE)
    ->param('collectionId', null, new UID(), 'Collection unique ID. You can create a new collection using the Database service [server integration](/docs/server/database#createCollection).')
    ->param('indexId', '', new Key(), 'Index ID.')
    ->inject('response')
    ->inject('dbForInternal')
    ->inject('database')
    ->inject('events')
    ->inject('audits')
    ->inject('usage')
    ->action(function ($collectionId, $indexId, $response, $dbForInternal, $database, $events, $audits, $usage) {
        /** @var Appwrite\Utopia\Response $response */
        /** @var Utopia\Database\Database $dbForInternal */
        /** @var Appwrite\Event\Event $database */
        /** @var Appwrite\Event\Event $events */
        /** @var Appwrite\Event\Event $audits */
        /** @var Appwrite\Stats\Stats $usage */

        $collection = $dbForInternal->getDocument('collections', $collectionId);

        if ($collection->isEmpty()) {
            throw new Exception('Collection not found', 404);
        }

        $index = $dbForInternal->getDocument('indexes', $collectionId.'_'.$indexId);

        if (empty($index->getId())) {
            throw new Exception('Index not found', 404);
        }

        $index = $dbForInternal->updateDocument('indexes', $index->getId(), $index->setAttribute('status', 'deleting'));
        $dbForInternal->deleteCachedDocument('collections', $collectionId);

        $database
            ->setParam('type', DATABASE_TYPE_DELETE_INDEX)
            ->setParam('collection', $collection)
            ->setParam('document', $index)
        ;

        $usage->setParam('database.collections.update', 1);

        $events
            ->setParam('payload', $response->output($index, Response::MODEL_INDEX))
        ;

        $audits
            ->setParam('event', 'database.indexes.delete')
            ->setParam('resource', 'collection/'.$collection->getId())
            ->setParam('data', $index->getArrayCopy())
        ;

        $response->noContent();
    });

App::post('/v1/database/collections/:collectionId/documents')
    ->desc('Create Document')
    ->groups(['api', 'database'])
    ->label('event', 'database.documents.create')
    ->label('scope', 'documents.write')
    ->label('sdk.auth', [APP_AUTH_TYPE_SESSION, APP_AUTH_TYPE_KEY, APP_AUTH_TYPE_JWT])
    ->label('sdk.namespace', 'database')
    ->label('sdk.method', 'createDocument')
    ->label('sdk.description', '/docs/references/database/create-document.md')
    ->label('sdk.response.code', Response::STATUS_CODE_CREATED)
    ->label('sdk.response.type', Response::CONTENT_TYPE_JSON)
    ->label('sdk.response.model', Response::MODEL_DOCUMENT)
    ->param('documentId', '', new CustomId(), 'Unique Id. Choose your own unique ID or pass the string `unique()` to auto generate it. Valid chars are a-z, A-Z, 0-9, period, hyphen, and underscore. Can\'t start with a special char. Max length is 36 chars.')
    ->param('collectionId', null, new UID(), 'Collection unique ID. You can create a new collection with validation rules using the Database service [server integration](/docs/server/database#createCollection).')
    ->param('data', [], new JSON(), 'Document data as JSON object.')
    ->param('read', null, new Permissions(), 'An array of strings with read permissions. By default only the current user is granted with read permissions. [learn more about permissions](/docs/permissions) and get a full list of available permissions.', true)
    ->param('write', null, new Permissions(), 'An array of strings with write permissions. By default only the current user is granted with write permissions. [learn more about permissions](/docs/permissions) and get a full list of available permissions.', true)
    ->inject('response')
    ->inject('dbForInternal')
    ->inject('dbForExternal')
    ->inject('user')
    ->inject('audits')
    ->inject('usage')
    ->action(function ($documentId, $collectionId, $data, $read, $write, $response, $dbForInternal, $dbForExternal, $user, $audits, $usage) {
        /** @var Appwrite\Utopia\Response $response */
        /** @var Utopia\Database\Database $dbForInternal */
        /** @var Utopia\Database\Database $dbForExternal */
        /** @var Utopia\Database\Document $user */
        /** @var Appwrite\Event\Event $audits */
        /** @var Appwrite\Stats\Stats $usage */

        $data = (\is_string($data)) ? \json_decode($data, true) : $data; // Cast to JSON array

        if (empty($data)) {
            throw new Exception('Missing payload', 400);
        }

        if (isset($data['$id'])) {
            throw new Exception('$id is not allowed for creating new documents, try update instead', 400);
        }

        $collection = $dbForInternal->getDocument('collections', $collectionId);

        if ($collection->isEmpty()) {
            throw new Exception('Collection not found', 404);
        }

        // Check collection permissions when enforced
        if ($collection->getAttribute('permission') === 'collection') {
            $validator = new Authorization('write');
            if (!$validator->isValid($collection->getWrite())) {
                throw new Exception('Unauthorized permissions', 401);
            }
        }

        $data['$collection'] = $collection->getId(); // Adding this param to make API easier for developers
        $data['$id'] = $documentId == 'unique()' ? $dbForExternal->getId() : $documentId;
        $data['$read'] = (is_null($read) && !$user->isEmpty()) ? ['user:'.$user->getId()] : $read ?? []; //  By default set read permissions for user
        $data['$write'] = (is_null($write) && !$user->isEmpty()) ? ['user:'.$user->getId()] : $write ?? []; //  By default set write permissions for user

        try {
            if ($collection->getAttribute('permission') === 'collection') {
                /** @var Document $document */
                $document = Authorization::skip(function() use ($dbForExternal, $collectionId, $data) {
                    return $dbForExternal->createDocument($collectionId, new Document($data));
                });
            } else {
                $document = $dbForExternal->createDocument($collectionId, new Document($data));
            }
        }
        catch (StructureException $exception) {
            throw new Exception($exception->getMessage(), 400);
        }
        catch (DuplicateException $exception) {
            throw new Exception('Document already exists', 409);
        }

        $usage
            ->setParam('database.documents.create', 1)
            ->setParam('collectionId', $collectionId)
            ;

        $audits
            ->setParam('event', 'database.documents.create')
            ->setParam('resource', 'document/'.$document->getId())
            ->setParam('data', $document->getArrayCopy())
        ;

        $response->setStatusCode(Response::STATUS_CODE_CREATED);
        $response->dynamic($document, Response::MODEL_DOCUMENT);
    });

App::get('/v1/database/collections/:collectionId/documents')
    ->desc('List Documents')
    ->groups(['api', 'database'])
    ->label('scope', 'documents.read')
    ->label('sdk.auth', [APP_AUTH_TYPE_SESSION, APP_AUTH_TYPE_KEY, APP_AUTH_TYPE_JWT])
    ->label('sdk.namespace', 'database')
    ->label('sdk.method', 'listDocuments')
    ->label('sdk.description', '/docs/references/database/list-documents.md')
    ->label('sdk.response.code', Response::STATUS_CODE_OK)
    ->label('sdk.response.type', Response::CONTENT_TYPE_JSON)
    ->label('sdk.response.model', Response::MODEL_DOCUMENT_LIST)
    ->param('collectionId', '', new UID(), 'Collection unique ID. You can create a new collection using the Database service [server integration](/docs/server/database#createCollection).')
    ->param('queries', [], new ArrayList(new Text(128)), 'Array of query strings.', true)
    ->param('limit', 25, new Range(0, 100), 'Maximum number of documents to return in response.  Use this value to manage pagination. By default will return maximum 25 results. Maximum of 100 results allowed per request.', true)
    ->param('offset', 0, new Range(0, 900000000), 'Offset value. The default value is 0. Use this param to manage pagination.', true)
    ->param('cursor', '', new UID(), 'ID of the document used as the starting point for the query, excluding the document itself. Should be used for efficient pagination when working with large sets of data.', true)
    ->param('cursorDirection', Database::CURSOR_AFTER, new WhiteList([Database::CURSOR_AFTER, Database::CURSOR_BEFORE]), 'Direction of the cursor.', true)
    ->param('orderAttributes', [], new ArrayList(new Text(128)), 'Array of attributes used to sort results.', true)
    ->param('orderTypes', [], new ArrayList(new WhiteList(['DESC', 'ASC'], true)), 'Array of order directions for sorting attribtues. Possible values are DESC for descending order, or ASC for ascending order.', true)
    ->inject('response')
    ->inject('dbForInternal')
    ->inject('dbForExternal')
    ->inject('usage')
    ->action(function ($collectionId, $queries, $limit, $offset, $cursor, $cursorDirection, $orderAttributes, $orderTypes, $response, $dbForInternal, $dbForExternal, $usage) {
        /** @var Appwrite\Utopia\Response $response */
        /** @var Utopia\Database\Database $dbForInternal */
        /** @var Utopia\Database\Database $dbForExternal */
        /** @var Appwrite\Stats\Stats $usage */

        $collection = $dbForInternal->getDocument('collections', $collectionId);

        if ($collection->isEmpty()) {
            throw new Exception('Collection not found', 404);
        }

        // Check collection permissions when enforced
        if ($collection->getAttribute('permission') === 'collection') {
            $validator = new Authorization('read');
            if (!$validator->isValid($collection->getRead())) {
                throw new Exception('Unauthorized permissions', 401);
            }
        }

        $queries = \array_map(function ($query) {
            return Query::parse($query);
        }, $queries);

        // TODO@kodumbeats use strict query validation
        $validator = new QueriesValidator(new QueryValidator($collection->getAttribute('attributes', [])), $collection->getAttribute('indexes', []), false);

        if (!$validator->isValid($queries)) {
            throw new Exception($validator->getDescription(), 400);
        }

<<<<<<< HEAD
        $afterDocument = null;
        if (!empty($after)) {
            $afterDocument = $dbForExternal->getDocument($collectionId, $after);
=======
        if (!empty($cursor)) {
            $cursorDocument = $dbForExternal->getDocument($collectionId, $cursor);
>>>>>>> 328b326f

            if ($cursorDocument->isEmpty()) {
                throw new Exception("Document '{$cursor}' for the 'cursor' value not found.", 400);
            }
        }

        if ($collection->getAttribute('permission') === 'collection') {
            /** @var Document[] $documents */
            $documents = Authorization::skip(function() use ($dbForExternal, $collectionId, $queries, $limit, $offset, $orderAttributes, $orderTypes, $cursorDocument, $cursorDirection) {
                return $dbForExternal->find($collectionId, $queries, $limit, $offset, $orderAttributes, $orderTypes, $cursorDocument ?? null, $cursorDirection);
            });
        } else {
            $documents = $dbForExternal->find($collectionId, $queries, $limit, $offset, $orderAttributes, $orderTypes, $cursorDocument ?? null, $cursorDirection);
        }

        $usage
            ->setParam('database.documents.read', 1)
            ->setParam('collectionId', $collectionId)
        ;

        $response->dynamic(new Document([
            'sum' => $dbForExternal->count($collectionId, $queries, APP_LIMIT_COUNT),
            'documents' => $documents,
        ]), Response::MODEL_DOCUMENT_LIST);
    });

App::get('/v1/database/collections/:collectionId/documents/:documentId')
    ->desc('Get Document')
    ->groups(['api', 'database'])
    ->label('scope', 'documents.read')
    ->label('sdk.auth', [APP_AUTH_TYPE_SESSION, APP_AUTH_TYPE_KEY, APP_AUTH_TYPE_JWT])
    ->label('sdk.namespace', 'database')
    ->label('sdk.method', 'getDocument')
    ->label('sdk.description', '/docs/references/database/get-document.md')
    ->label('sdk.response.code', Response::STATUS_CODE_OK)
    ->label('sdk.response.type', Response::CONTENT_TYPE_JSON)
    ->label('sdk.response.model', Response::MODEL_DOCUMENT)
    ->param('collectionId', null, new UID(), 'Collection unique ID. You can create a new collection using the Database service [server integration](/docs/server/database#createCollection).')
    ->param('documentId', null, new UID(), 'Document unique ID.')
    ->inject('response')
    ->inject('dbForInternal')
    ->inject('dbForExternal')
    ->inject('usage')
    ->action(function ($collectionId, $documentId, $response, $dbForInternal, $dbForExternal, $usage) {
        /** @var Appwrite\Utopia\Response $response */
        /** @var Utopia\Database\Database $$dbForInternal */
        /** @var Utopia\Database\Database $dbForExternal */

        $collection = $dbForInternal->getDocument('collections', $collectionId);

        if ($collection->isEmpty()) {
            throw new Exception('Collection not found', 404);
        }

        // Check collection permissions when enforced
        if ($collection->getAttribute('permission') === 'collection') {
            $validator = new Authorization('read');
            if (!$validator->isValid($collection->getRead())) {
                throw new Exception('Unauthorized permissions', 401);
            }
        }

        if ($collection->getAttribute('permission') === 'collection') {
            /** @var Document $document */
            $document = Authorization::skip(function() use ($dbForExternal, $collectionId, $documentId) {
                return $dbForExternal->getDocument($collectionId, $documentId);
            });
        } else {
            $document = $dbForExternal->getDocument($collectionId, $documentId);
        }

        if ($document->isEmpty()) {
            throw new Exception('No document found', 404);
        }

        $usage
            ->setParam('database.documents.read', 1)
            ->setParam('collectionId', $collectionId)
            ;

        $response->dynamic($document, Response::MODEL_DOCUMENT);
    });

App::patch('/v1/database/collections/:collectionId/documents/:documentId')
    ->desc('Update Document')
    ->groups(['api', 'database'])
    ->label('event', 'database.documents.update')
    ->label('scope', 'documents.write')
    ->label('sdk.auth', [APP_AUTH_TYPE_SESSION, APP_AUTH_TYPE_KEY, APP_AUTH_TYPE_JWT])
    ->label('sdk.namespace', 'database')
    ->label('sdk.method', 'updateDocument')
    ->label('sdk.description', '/docs/references/database/update-document.md')
    ->label('sdk.response.code', Response::STATUS_CODE_OK)
    ->label('sdk.response.type', Response::CONTENT_TYPE_JSON)
    ->label('sdk.response.model', Response::MODEL_DOCUMENT)
    ->param('collectionId', null, new UID(), 'Collection unique ID. You can create a new collection with validation rules using the Database service [server integration](/docs/server/database#createCollection).')
    ->param('documentId', null, new UID(), 'Document unique ID.')
    ->param('data', [], new JSON(), 'Document data as JSON object.')
    ->param('read', null, new Permissions(), 'An array of strings with read permissions. By default inherits the existing read permissions. [learn more about permissions](/docs/permissions) and get a full list of available permissions.', true)
    ->param('write', null, new Permissions(), 'An array of strings with write permissions. By default inherits the existing write permissions. [learn more about permissions](/docs/permissions) and get a full list of available permissions.', true)
    ->inject('response')
    ->inject('dbForInternal')
    ->inject('dbForExternal')
    ->inject('audits')
    ->inject('usage')
    ->action(function ($collectionId, $documentId, $data, $read, $write, $response, $dbForInternal, $dbForExternal, $audits, $usage) {
        /** @var Appwrite\Utopia\Response $response */
        /** @var Utopia\Database\Database $dbForInternal */
        /** @var Utopia\Database\Database $dbForExternal */
        /** @var Appwrite\Event\Event $audits */
        /** @var Appwrite\Stats\Stats $usage */

        $collection = $dbForInternal->getDocument('collections', $collectionId);

        if ($collection->isEmpty()) {
            throw new Exception('Collection not found', 404);
        }

        // Check collection permissions when enforced
        if ($collection->getAttribute('permission') === 'collection') {
            $validator = new Authorization('write');
            if (!$validator->isValid($collection->getWrite())) {
                throw new Exception('Unauthorized permissions', 401);
            }
        }

        $document = $dbForExternal->getDocument($collectionId, $documentId);

        if ($document->isEmpty()) {
            throw new Exception('Document not found', 404);
        }

        $data = (\is_string($data)) ? \json_decode($data, true) : $data; // Cast to JSON array

        if (empty($data)) {
            throw new Exception('Missing payload', 400);
        }
 
        if (!\is_array($data)) {
            throw new Exception('Data param should be a valid JSON object', 400);
        }

        $data = \array_merge($document->getArrayCopy(), $data);

        $data['$collection'] = $collection->getId(); // Make sure user don't switch collectionID
        $data['$id'] = $document->getId(); // Make sure user don't switch document unique ID
        $data['$read'] = (is_null($read)) ? ($document->getRead() ?? []) : $read; // By default inherit read permissions
        $data['$write'] = (is_null($write)) ? ($document->getWrite() ?? []) : $write; // By default inherit write permissions

        try {
            if ($collection->getAttribute('permission') === 'collection') {
                /** @var Document $document */
                $document = Authorization::skip(function() use ($dbForExternal, $collection, $document, $data) {
                    return $dbForExternal->updateDocument($collection->getId(), $document->getId(), new Document($data));
                });
            } else {
                $document = $dbForExternal->updateDocument($collection->getId(), $document->getId(), new Document($data));
            }
        }
        catch (AuthorizationException $exception) {
            throw new Exception('Unauthorized permissions', 401);
        }
        catch (DuplicateException $exception) {
            throw new Exception('Document already exists', 409);
        }
        catch (StructureException $exception) {
            throw new Exception($exception->getMessage(), 400);
        }
        
        $usage
            ->setParam('database.documents.update', 1)
            ->setParam('collectionId', $collectionId)
            ;

        $audits
            ->setParam('event', 'database.documents.update')
            ->setParam('resource', 'document/'.$document->getId())
            ->setParam('data', $document->getArrayCopy())
        ;

        $response->dynamic($document, Response::MODEL_DOCUMENT);
    });

App::delete('/v1/database/collections/:collectionId/documents/:documentId')
    ->desc('Delete Document')
    ->groups(['api', 'database'])
    ->label('scope', 'documents.write')
    ->label('event', 'database.documents.delete')
    ->label('sdk.auth', [APP_AUTH_TYPE_SESSION, APP_AUTH_TYPE_KEY, APP_AUTH_TYPE_JWT])
    ->label('sdk.namespace', 'database')
    ->label('sdk.method', 'deleteDocument')
    ->label('sdk.description', '/docs/references/database/delete-document.md')
    ->label('sdk.response.code', Response::STATUS_CODE_NOCONTENT)
    ->label('sdk.response.model', Response::MODEL_NONE)
    ->param('collectionId', null, new UID(), 'Collection unique ID. You can create a new collection using the Database service [server integration](/docs/server/database#createCollection).')
    ->param('documentId', null, new UID(), 'Document unique ID.')
    ->inject('response')
    ->inject('dbForInternal')
    ->inject('dbForExternal')
    ->inject('events')
    ->inject('audits')
    ->inject('usage')
    ->action(function ($collectionId, $documentId, $response, $dbForInternal, $dbForExternal, $events, $audits, $usage) {
        /** @var Appwrite\Utopia\Response $response */
        /** @var Utopia\Database\Database $dbForExternal */
        /** @var Appwrite\Event\Event $events */
        /** @var Appwrite\Event\Event $audits */
        /** @var Appwrite\Stats\Stats $usage */

        $collection = $dbForInternal->getDocument('collections', $collectionId);

        if ($collection->isEmpty()) {
            throw new Exception('Collection not found', 404);
        }

        // Check collection permissions when enforced
        if ($collection->getAttribute('permission') === 'collection') {
            $validator = new Authorization('write');
            if (!$validator->isValid($collection->getWrite())) {
                throw new Exception('Unauthorized permissions', 401);
            }
        }

        if ($collection->getAttribute('permission') === 'collection') {
            /** @var Document $document */
            $document = Authorization::skip(function() use ($dbForExternal, $collectionId, $documentId) {
                return $dbForExternal->getDocument($collectionId, $documentId);
            });
        } else {
            $document = $dbForExternal->getDocument($collectionId, $documentId);
        }

        if ($document->isEmpty()) {
            throw new Exception('No document found', 404);
        }

        $dbForExternal->deleteDocument($collectionId, $documentId);

        $usage
            ->setParam('database.documents.delete', 1)
            ->setParam('collectionId', $collectionId)
            ;

        $events
            ->setParam('eventData', $response->output($document, Response::MODEL_DOCUMENT))
        ;

        $audits
            ->setParam('event', 'database.documents.delete')
            ->setParam('resource', 'document/'.$document->getId())
            ->setParam('data', $document->getArrayCopy()) // Audit document in case of malicious or disastrous action
        ;

        $response->noContent();
    });<|MERGE_RESOLUTION|>--- conflicted
+++ resolved
@@ -1612,14 +1612,9 @@
             throw new Exception($validator->getDescription(), 400);
         }
 
-<<<<<<< HEAD
-        $afterDocument = null;
-        if (!empty($after)) {
-            $afterDocument = $dbForExternal->getDocument($collectionId, $after);
-=======
+        $cursorDocument = null;
         if (!empty($cursor)) {
             $cursorDocument = $dbForExternal->getDocument($collectionId, $cursor);
->>>>>>> 328b326f
 
             if ($cursorDocument->isEmpty()) {
                 throw new Exception("Document '{$cursor}' for the 'cursor' value not found.", 400);
