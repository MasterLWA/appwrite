<?php

use Utopia\App;
use Utopia\Exception;
use Utopia\Audit\Audit;
use Utopia\Validator\Boolean;
use Utopia\Validator\FloatValidator;
use Utopia\Validator\Integer;
use Utopia\Validator\Range;
use Utopia\Validator\WhiteList;
use Utopia\Validator\Text;
use Utopia\Validator\ArrayList;
use Utopia\Validator\JSON;
use Utopia\Database\Database;
use Utopia\Database\Document;
use Utopia\Database\Query;
use Utopia\Database\Validator\Key;
use Utopia\Database\Validator\Permissions;
use Utopia\Database\Validator\QueryValidator;
use Utopia\Database\Validator\Queries as QueriesValidator;
use Utopia\Database\Validator\Structure;
use Utopia\Database\Validator\UID;
use Utopia\Database\Exception\Authorization as AuthorizationException;
use Utopia\Database\Exception\Duplicate as DuplicateException;
use Utopia\Database\Exception\Structure as StructureException;
use Appwrite\Utopia\Response;
use Appwrite\Database\Validator\CustomId;
use DeviceDetector\DeviceDetector;

<<<<<<< HEAD
$attributesCallback = function ($attribute, $response, $dbForExternal, $database, $audits, $usage) {
    /** @var Utopia\Database\Document $document*/
=======
$attributesCallback = function ($collectionId, $attribute, $response, $dbForInternal, $database, $audits) {
    /** @var Utopia\Database\Document $attribute*/
>>>>>>> abc6ceb9
    /** @var Appwrite\Utopia\Response $response */
    /** @var Utopia\Database\Database $dbForInternal*/
    /** @var Appwrite\Event\Event $database */
    /** @var Appwrite\Event\Event $audits */

    $attributeId = $attribute->getId();
    $type = $attribute->getAttribute('type', '');
    $size = $attribute->getAttribute('size', 0);
    $required = $attribute->getAttribute('required', true);
    $min = $attribute->getAttribute('min', null);
    $max = $attribute->getAttribute('max', null);
    $signed = $attribute->getAttribute('signed', true); // integers are signed by default 
    $array = $attribute->getAttribute('array', false);
    $format = $attribute->getAttribute('format', '');
    $formatOptions = $attribute->getAttribute('formatOptions', []);
    $filters = $attribute->getAttribute('filters', []); // filters are hidden from the endpoint 
    $default = $attribute->getAttribute('default', null);
    $default = (empty($default)) ? null : (int)$default;

    $collection = $dbForInternal->getDocument('collections', $collectionId);

    if ($collection->isEmpty()) {
        throw new Exception('Collection not found', 404);
    }

    // TODO@kodumbeats how to depend on $size for Text validator length
    // Ensure attribute default is within required size
    if ($size > 0 && !\is_null($default)) {
        $validator = new Text($size);
        if (!$validator->isValid($default)) {
            throw new Exception('Length of default attribute exceeds attribute size', 400);
        }
    } 

    if (!empty($format)) {
        if (!Structure::hasFormat($format, $type)) {
            throw new Exception("Format {$format} not available for {$type} attributes.", 400);
        }
    }

    try {
        $attribute = $dbForInternal->createDocument('attributes', new Document([
            '$id' => $collectionId.'_'.$attributeId,
            'key' => $attributeId,
            'collectionId' => $collectionId,
            'type' => $type,
            'status' => 'processing', // processing, available, failed, deleting
            'size' => $size,
            'required' => $required,
            'signed' => $signed,
            'default' => $default,
            'array' => $array,
            'format' => $format,
            'formatOptions' => $formatOptions,
            'filters' => $filters,
        ]));
    } catch (DuplicateException $th) {
        throw new Exception('Attribute already exists', 409);
    }

    $dbForInternal->purgeDocument('collections', $collectionId);

    $database
        ->setParam('type', DATABASE_TYPE_CREATE_ATTRIBUTE)
        ->setParam('collection', $collection)
        ->setParam('document', $attribute)
    ;

    $usage->setParam('database.collections.update', 1);

    $audits
        ->setParam('event', 'database.attributes.create')
        ->setParam('resource', 'database/collection/'.$collection->getId())
        ->setParam('data', $attribute)
    ;

    $response->setStatusCode(Response::STATUS_CODE_CREATED);
    $response->dynamic($attribute, Response::MODEL_ATTRIBUTE);
};

App::post('/v1/database/collections')
    ->desc('Create Collection')
    ->groups(['api', 'database'])
    ->label('event', 'database.collections.create')
    ->label('scope', 'collections.write')
    ->label('sdk.auth', [APP_AUTH_TYPE_KEY])
    ->label('sdk.namespace', 'database')
    ->label('sdk.method', 'createCollection')
    ->label('sdk.description', '/docs/references/database/create-collection.md')
    ->label('sdk.response.code', Response::STATUS_CODE_CREATED)
    ->label('sdk.response.type', Response::CONTENT_TYPE_JSON)
    ->label('sdk.response.model', Response::MODEL_COLLECTION)
    ->param('collectionId', '', new CustomId(), 'Unique Id. Choose your own unique ID or pass the string `unique()` to auto generate it. Valid chars are a-z, A-Z, 0-9, period, hyphen, and underscore. Can\'t start with a special char. Max length is 36 chars.')
    ->param('name', '', new Text(128), 'Collection name. Max length: 128 chars.')
    ->param('permission', null, new WhiteList(['document', 'collection']), 'Permissions type model to use for reading documents in this collection. You can use collection-level permission set once on the collection using the `read` and `write` params, or you can set document-level permission where each document read and write params will decide who has access to read and write to each document individually. [learn more about permissions](/docs/permissions) and get a full list of available permissions.')
    ->param('read', null, new Permissions(), 'An array of strings with read permissions. By default no user is granted with any read permissions. [learn more about permissions](/docs/permissions) and get a full list of available permissions.')
    ->param('write', null, new Permissions(), 'An array of strings with write permissions. By default no user is granted with any write permissions. [learn more about permissions](/docs/permissions) and get a full list of available permissions.')
    ->inject('response')
    ->inject('dbForInternal')
    ->inject('dbForExternal')
    ->inject('audits')
<<<<<<< HEAD
    ->inject('usage')
    ->action(function ($collectionId, $name, $read, $write, $response, $dbForExternal, $audits, $usage) {
=======
    ->action(function ($collectionId, $name, $permission, $read, $write, $response, $dbForInternal, $dbForExternal, $audits) {
>>>>>>> abc6ceb9
        /** @var Appwrite\Utopia\Response $response */
        /** @var Utopia\Database\Database $dbForExternal*/
        /** @var Appwrite\Event\Event $audits */
        /** @var Appwrite\Stats\Stats $usage */

        $collectionId = $collectionId == 'unique()' ? $dbForExternal->getId() : $collectionId;

        try {
            $dbForExternal->createCollection($collectionId);

            $collection = $dbForInternal->createDocument('collections', new Document([
                '$id' => $collectionId,
                '$read' => $read ?? [], // Collection permissions for collection documents (based on permission model)
                '$write' => $write ?? [], // Collection permissions for collection documents (based on permission model)
                'permission' => $permission, // Permissions model type (document vs collection)
                'dateCreated' => time(),
                'dateUpdated' => time(),
                'name' => $name,
                'search' => implode(' ', [$collectionId, $name]),
            ]));
        } catch (DuplicateException $th) {
            throw new Exception('Collection already exists', 409);
        }

        $audits
            ->setParam('event', 'database.collections.create')
            ->setParam('resource', 'database/collection/'.$collection->getId())
            ->setParam('data', $collection->getArrayCopy())
        ;

        $usage->setParam('database.collections.create', 1);

        $response->setStatusCode(Response::STATUS_CODE_CREATED);
        $response->dynamic($collection, Response::MODEL_COLLECTION);
    });

App::get('/v1/database/collections')
    ->desc('List Collections')
    ->groups(['api', 'database'])
    ->label('scope', 'collections.read')
    ->label('sdk.auth', [APP_AUTH_TYPE_KEY])
    ->label('sdk.namespace', 'database')
    ->label('sdk.method', 'listCollections')
    ->label('sdk.description', '/docs/references/database/list-collections.md')
    ->label('sdk.response.code', Response::STATUS_CODE_OK)
    ->label('sdk.response.type', Response::CONTENT_TYPE_JSON)
    ->label('sdk.response.model', Response::MODEL_COLLECTION_LIST)
    ->param('search', '', new Text(256), 'Search term to filter your list results. Max length: 256 chars.', true)
    ->param('limit', 25, new Range(0, 100), 'Results limit value. By default will return maximum 25 results. Maximum of 100 results allowed per request.', true)
    ->param('offset', 0, new Range(0, 40000), 'Results offset. The default value is 0. Use this param to manage pagination.', true)
    ->param('after', '', new UID(), 'ID of the collection used as the starting point for the query, excluding the collection itself. Should be used for efficient pagination when working with large sets of data.', true)
    ->param('orderType', 'ASC', new WhiteList(['ASC', 'DESC'], true), 'Order result by ASC or DESC order.', true)
    ->inject('response')
<<<<<<< HEAD
    ->inject('dbForExternal')
    ->inject('usage')
    ->action(function ($search, $limit, $offset, $after, $orderType, $response, $dbForExternal, $usage) {
        /** @var Appwrite\Utopia\Response $response */
        /** @var Utopia\Database\Database $dbForExternal */
        /** @var Appwrite\Stats\Stats $usage */
=======
    ->inject('dbForInternal')
    ->action(function ($search, $limit, $offset, $after, $orderType, $response, $dbForInternal) {
        /** @var Appwrite\Utopia\Response $response */
        /** @var Utopia\Database\Database $dbForInternal */
>>>>>>> abc6ceb9

        $queries = [];

        if (!empty($search)) {
            $queries[] = new Query('name', Query::TYPE_SEARCH, [$search]);
        }

        if (!empty($after)) {
            $afterCollection = $dbForInternal->getDocument('collections', $after);

            if ($afterCollection->isEmpty()) {
                throw new Exception("Collection '{$after}' for the 'after' value not found.", 400);
            }
        }

        $usage->setParam('database.collections.read', 1);

        $response->dynamic(new Document([
            'collections' => $dbForInternal->find('collections', $queries, $limit, $offset, [], [$orderType], $afterCollection ?? null),
            'sum' => $dbForInternal->count('collections', $queries, APP_LIMIT_COUNT),
        ]), Response::MODEL_COLLECTION_LIST);
    });

App::get('/v1/database/collections/:collectionId')
    ->desc('Get Collection')
    ->groups(['api', 'database'])
    ->label('scope', 'collections.read')
    ->label('sdk.auth', [APP_AUTH_TYPE_KEY])
    ->label('sdk.namespace', 'database')
    ->label('sdk.method', 'getCollection')
    ->label('sdk.description', '/docs/references/database/get-collection.md')
    ->label('sdk.response.code', Response::STATUS_CODE_OK)
    ->label('sdk.response.type', Response::CONTENT_TYPE_JSON)
    ->label('sdk.response.model', Response::MODEL_COLLECTION)
    ->param('collectionId', '', new UID(), 'Collection unique ID.')
    ->inject('response')
<<<<<<< HEAD
    ->inject('dbForExternal')
    ->inject('usage')
    ->action(function ($collectionId, $response, $dbForExternal, $usage) {
        /** @var Appwrite\Utopia\Response $response */
        /** @var Utopia\Database\Database $dbForExternal */
        /** @var Appwrite\Stats\Stats $usage */
=======
    ->inject('dbForInternal')
    ->action(function ($collectionId, $response, $dbForInternal) {
        /** @var Appwrite\Utopia\Response $response */
        /** @var Utopia\Database\Database $dbForInternal */
>>>>>>> abc6ceb9

        $collection = $dbForInternal->getDocument('collections', $collectionId);

        if ($collection->isEmpty()) {
            throw new Exception('Collection not found', 404);
        }

        $usage->setParam('database.collections.read', 1);

        $response->dynamic($collection, Response::MODEL_COLLECTION);
    });

App::get('/v1/database/collections/:collectionId/logs')
    ->desc('List Collection Logs')
    ->groups(['api', 'database'])
    ->label('scope', 'collections.read')
    ->label('sdk.auth', [APP_AUTH_TYPE_ADMIN])
    ->label('sdk.namespace', 'database')
    ->label('sdk.method', 'listCollectionLogs')
    ->label('sdk.description', '/docs/references/database/get-collection-logs.md')
    ->label('sdk.response.code', Response::STATUS_CODE_OK)
    ->label('sdk.response.type', Response::CONTENT_TYPE_JSON)
    ->label('sdk.response.model', Response::MODEL_LOG_LIST)
    ->param('collectionId', '', new UID(), 'Collection unique ID.')
    ->inject('response')
    ->inject('dbForInternal')
    ->inject('dbForExternal')
    ->inject('locale')
    ->inject('geodb')
    ->action(function ($collectionId, $response, $dbForInternal, $dbForExternal, $locale, $geodb) {
        /** @var Appwrite\Utopia\Response $response */
        /** @var Utopia\Database\Document $project */
        /** @var Utopia\Database\Database $dbForInternal */
        /** @var Utopia\Database\Database $dbForExternal */
        /** @var Utopia\Locale\Locale $locale */
        /** @var MaxMind\Db\Reader $geodb */

        $collection = $dbForExternal->getCollection($collectionId);

        if ($collection->isEmpty()) {
            throw new Exception('Collection not found', 404);
        }

        $audit = new Audit($dbForInternal);

        $logs = $audit->getLogsByResource('database/collection/'.$collection->getId());

        $output = [];

        foreach ($logs as $i => &$log) {
            $log['userAgent'] = (!empty($log['userAgent'])) ? $log['userAgent'] : 'UNKNOWN';

            $dd = new DeviceDetector($log['userAgent']);

            $dd->skipBotDetection(); // OPTIONAL: If called, bot detection will completely be skipped (bots will be detected as regular devices then)

            $dd->parse();

            $os = $dd->getOs();
            $osCode = (isset($os['short_name'])) ? $os['short_name'] : '';
            $osName = (isset($os['name'])) ? $os['name'] : '';
            $osVersion = (isset($os['version'])) ? $os['version'] : '';

            $client = $dd->getClient();
            $clientType = (isset($client['type'])) ? $client['type'] : '';
            $clientCode = (isset($client['short_name'])) ? $client['short_name'] : '';
            $clientName = (isset($client['name'])) ? $client['name'] : '';
            $clientVersion = (isset($client['version'])) ? $client['version'] : '';
            $clientEngine = (isset($client['engine'])) ? $client['engine'] : '';
            $clientEngineVersion = (isset($client['engine_version'])) ? $client['engine_version'] : '';

            $output[$i] = new Document([
                'event' => $log['event'],
                'userId' => $log['userId'],
                'userEmail' => $log['data']['userEmail'] ?? null,
                'userName' => $log['data']['userName'] ?? null,
                'mode' => $log['data']['mode'] ?? null,
                'ip' => $log['ip'],
                'time' => $log['time'],

                'osCode' => $osCode,
                'osName' => $osName,
                'osVersion' => $osVersion,
                'clientType' => $clientType,
                'clientCode' => $clientCode,
                'clientName' => $clientName,
                'clientVersion' => $clientVersion,
                'clientEngine' => $clientEngine,
                'clientEngineVersion' => $clientEngineVersion,
                'deviceName' => $dd->getDeviceName(),
                'deviceBrand' => $dd->getBrandName(),
                'deviceModel' => $dd->getModel(),
            ]);

            $record = $geodb->get($log['ip']);

            if ($record) {
                $output[$i]['countryCode'] = $locale->getText('countries.'.strtolower($record['country']['iso_code']), false) ? \strtolower($record['country']['iso_code']) : '--';
                $output[$i]['countryName'] = $locale->getText('countries.'.strtolower($record['country']['iso_code']), $locale->getText('locale.country.unknown'));
            } else {
                $output[$i]['countryCode'] = '--';
                $output[$i]['countryName'] = $locale->getText('locale.country.unknown');
            }
        }

        $response->dynamic(new Document(['logs' => $output]), Response::MODEL_LOG_LIST);
    });

App::put('/v1/database/collections/:collectionId')
    ->desc('Update Collection')
    ->groups(['api', 'database'])
    ->label('scope', 'collections.write')
    ->label('event', 'database.collections.update')
    ->label('sdk.auth', [APP_AUTH_TYPE_KEY])
    ->label('sdk.namespace', 'database')
    ->label('sdk.method', 'updateCollection')
    ->label('sdk.description', '/docs/references/database/update-collection.md')
    ->label('sdk.response.code', Response::STATUS_CODE_OK)
    ->label('sdk.response.type', Response::CONTENT_TYPE_JSON)
    ->label('sdk.response.model', Response::MODEL_COLLECTION)
    ->param('collectionId', '', new UID(), 'Collection unique ID.')
    ->param('name', null, new Text(128), 'Collection name. Max length: 128 chars.')
    ->param('permission', null, new WhiteList(['document', 'collection']), 'Permissions type model to use for reading documents in this collection. You can use collection-level permission set once on the collection using the `read` and `write` params, or you can set document-level permission where each document read and write params will decide who has access to read and write to each document individually. [learn more about permissions](/docs/permissions) and get a full list of available permissions.')
    ->param('read', null, new Permissions(), 'An array of strings with read permissions. By default inherits the existing read permissions. [learn more about permissions](/docs/permissions) and get a full list of available permissions.', true)
    ->param('write', null, new Permissions(), 'An array of strings with write permissions. By default inherits the existing write permissions. [learn more about permissions](/docs/permissions) and get a full list of available permissions.', true)
    ->inject('response')
    ->inject('dbForInternal')
    ->inject('audits')
<<<<<<< HEAD
    ->inject('usage')
    ->action(function ($collectionId, $name, $read, $write, $response, $dbForExternal, $audits, $usage) {
=======
    ->action(function ($collectionId, $name, $permission, $read, $write, $response, $dbForInternal, $audits) {
>>>>>>> abc6ceb9
        /** @var Appwrite\Utopia\Response $response */
        /** @var Utopia\Database\Database $dbForInternal */
        /** @var Appwrite\Event\Event $audits */
        /** @var Appwrite\Stats\Stats $usage */

        $collection = $dbForInternal->getDocument('collections', $collectionId);

        if ($collection->isEmpty()) {
            throw new Exception('Collection not found', 404);
        }

        $read = (is_null($read)) ? ($collection->getRead() ?? []) : $read; // By default inherit read permissions
        $write = (is_null($write)) ? ($collection->getWrite() ?? []) : $write; // By default inherit write permissions

        try {
            $collection = $dbForInternal->updateDocument('collections', $collection->getId(), $collection
                ->setAttribute('$write', $write)
                ->setAttribute('$read', $read)
                ->setAttribute('name', $name)
                ->setAttribute('permission', $permission)
                ->setAttribute('dateUpdated', time())
                ->setAttribute('search', implode(' ', [$collectionId, $name]))
            );
        }
        catch (AuthorizationException $exception) {
            throw new Exception('Unauthorized permissions', 401);
        }
        catch (StructureException $exception) {
            throw new Exception('Bad structure. '.$exception->getMessage(), 400);
        }

        $usage->setParam('database.collections.update', 1);

        $audits
            ->setParam('event', 'database.collections.update')
            ->setParam('resource', 'database/collection/'.$collection->getId())
            ->setParam('data', $collection->getArrayCopy())
        ;

        $response->dynamic($collection, Response::MODEL_COLLECTION);
    });

App::delete('/v1/database/collections/:collectionId')
    ->desc('Delete Collection')
    ->groups(['api', 'database'])
    ->label('scope', 'collections.write')
    ->label('event', 'database.collections.delete')
    ->label('sdk.auth', [APP_AUTH_TYPE_KEY])
    ->label('sdk.namespace', 'database')
    ->label('sdk.method', 'deleteCollection')
    ->label('sdk.description', '/docs/references/database/delete-collection.md')
    ->label('sdk.response.code', Response::STATUS_CODE_NOCONTENT)
    ->label('sdk.response.model', Response::MODEL_NONE)
    ->param('collectionId', '', new UID(), 'Collection unique ID.')
    ->inject('response')
    ->inject('dbForInternal')
    ->inject('dbForExternal')
    ->inject('events')
    ->inject('audits')
    ->inject('deletes')
<<<<<<< HEAD
    ->inject('usage')
    ->action(function ($collectionId, $response, $dbForExternal, $events, $audits, $deletes, $usage) {
=======
    ->action(function ($collectionId, $response, $dbForInternal, $dbForExternal, $events, $audits, $deletes) {
>>>>>>> abc6ceb9
        /** @var Appwrite\Utopia\Response $response */
        /** @var Utopia\Database\Database $dbForInternal */
        /** @var Utopia\Database\Database $dbForExternal */
        /** @var Appwrite\Event\Event $events */
        /** @var Appwrite\Event\Event $audits */
        /** @var Appwrite\Stats\Stats $audits */

        $collection = $dbForInternal->getDocument('collections', $collectionId);

        if ($collection->isEmpty()) {
            throw new Exception('Collection not found', 404);
        }

        $dbForExternal->deleteCollection($collectionId); // TDOD move to DB worker

        if (!$dbForInternal->deleteDocument('collections', $collectionId)) {
            throw new Exception('Failed to remove collection from DB', 500);
        }

        $usage->setParam('database.collections.delete', 1);

        $events
            ->setParam('eventData', $response->output($collection, Response::MODEL_COLLECTION))
        ;

        $audits
            ->setParam('event', 'database.collections.delete')
            ->setParam('resource', 'database/collection/'.$collection->getId())
            ->setParam('data', $collection->getArrayCopy())
        ;

        $response->noContent();
    });

App::post('/v1/database/collections/:collectionId/attributes/string')
    ->desc('Create String Attribute')
    ->groups(['api', 'database'])
    ->label('event', 'database.attributes.create')
    ->label('scope', 'collections.write')
    ->label('sdk.auth', [APP_AUTH_TYPE_KEY])
    ->label('sdk.namespace', 'database')
    ->label('sdk.method', 'createStringAttribute')
    ->label('sdk.description', '/docs/references/database/create-attribute-string.md')
    ->label('sdk.response.code', Response::STATUS_CODE_CREATED)
    ->label('sdk.response.type', Response::CONTENT_TYPE_JSON)
    ->label('sdk.response.model', Response::MODEL_ATTRIBUTE)
    ->param('collectionId', '', new UID(), 'Collection unique ID. You can create a new collection using the Database service [server integration](/docs/server/database#createCollection).')
    ->param('attributeId', '', new Key(), 'Attribute ID.')
    ->param('size', null, new Integer(), 'Attribute size for text attributes, in number of characters.')
    ->param('required', null, new Boolean(), 'Is attribute required?')
    ->param('default', null, new Text(0), 'Default value for attribute when not provided. Cannot be set when attribute is required.', true)
    ->param('array', false, new Boolean(), 'Is attribute an array?', true)
    ->inject('response')
    ->inject('dbForInternal')
    ->inject('database')
    ->inject('audits')
<<<<<<< HEAD
    ->inject('usage')
    ->action(function ($collectionId, $attributeId, $size, $required, $default, $array, $response, $dbForExternal, $database, $audits, $usage) use ($attributesCallback) {
=======
    ->action(function ($collectionId, $attributeId, $size, $required, $default, $array, $response, $dbForInternal, $database, $audits) use ($attributesCallback) {
>>>>>>> abc6ceb9
        /** @var Appwrite\Utopia\Response $response */
        /** @var Utopia\Database\Database $dbForInternal*/
        /** @var Utopia\Database\Database $dbForExternal*/
        /** @var Appwrite\Event\Event $database */
        /** @var Appwrite\Event\Event $audits */
        /** @var Appwrite\Stats\Stats $usage */

        return $attributesCallback($collectionId, new Document([
            '$id' => $attributeId,
            'type' => Database::VAR_STRING,
            'size' => $size,
            'required' => $required,
            'default' => $default,
            'array' => $array,
<<<<<<< HEAD
        ]), $response, $dbForExternal, $database, $audits, $usage);
=======
        ]), $response, $dbForInternal, $database, $audits);
>>>>>>> abc6ceb9
    });

App::post('/v1/database/collections/:collectionId/attributes/email')
    ->desc('Create Email Attribute')
    ->groups(['api', 'database'])
    ->label('event', 'database.attributes.create')
    ->label('scope', 'collections.write')
    ->label('sdk.namespace', 'database')
    ->label('sdk.auth', [APP_AUTH_TYPE_KEY])
    ->label('sdk.method', 'createEmailAttribute')
    ->label('sdk.description', '/docs/references/database/create-attribute-email.md')
    ->label('sdk.response.code', Response::STATUS_CODE_CREATED)
    ->label('sdk.response.type', Response::CONTENT_TYPE_JSON)
    ->label('sdk.response.model', Response::MODEL_ATTRIBUTE)
    ->param('collectionId', '', new UID(), 'Collection unique ID. You can create a new collection using the Database service [server integration](/docs/server/database#createCollection).')
    ->param('attributeId', '', new Key(), 'Attribute ID.')
    ->param('required', null, new Boolean(), 'Is attribute required?')
    ->param('default', null, new Text(0), 'Default value for attribute when not provided. Cannot be set when attribute is required.', true)
    ->param('array', false, new Boolean(), 'Is attribute an array?', true)
    ->inject('response')
    ->inject('dbForInternal')
    ->inject('database')
    ->inject('audits')
<<<<<<< HEAD
    ->inject('usage')
    ->action(function ($collectionId, $attributeId, $required, $default, $array, $response, $dbForExternal, $database, $audits, $usage) use ($attributesCallback) {
=======
    ->action(function ($collectionId, $attributeId, $required, $default, $array, $response, $dbForInternal, $database, $audits) use ($attributesCallback) {
>>>>>>> abc6ceb9
        /** @var Appwrite\Utopia\Response $response */
        /** @var Utopia\Database\Database $dbForInternal*/
        /** @var Appwrite\Event\Event $database */
        /** @var Appwrite\Event\Event $audits */
        /** @var Appwrite\Stats\Stats $usage */

        return $attributesCallback($collectionId, new Document([
            '$id' => $attributeId,
            'type' => Database::VAR_STRING,
            'size' => 254,
            'required' => $required,
            'default' => $default,
            'array' => $array,
<<<<<<< HEAD
            'format' => \json_encode(['name'=>'email']),
        ]), $response, $dbForExternal, $database, $audits, $usage);
=======
            'format' => 'email',
        ]), $response, $dbForInternal, $database, $audits);
>>>>>>> abc6ceb9
    });

App::post('/v1/database/collections/:collectionId/attributes/ip')
    ->desc('Create IP Address Attribute')
    ->groups(['api', 'database'])
    ->label('event', 'database.attributes.create')
    ->label('scope', 'collections.write')
    ->label('sdk.namespace', 'database')
    ->label('sdk.auth', [APP_AUTH_TYPE_KEY])
    ->label('sdk.method', 'createIpAttribute')
    ->label('sdk.description', '/docs/references/database/create-attribute-ip.md')
    ->label('sdk.response.code', Response::STATUS_CODE_CREATED)
    ->label('sdk.response.type', Response::CONTENT_TYPE_JSON)
    ->label('sdk.response.model', Response::MODEL_ATTRIBUTE)
    ->param('collectionId', '', new UID(), 'Collection unique ID. You can create a new collection using the Database service [server integration](/docs/server/database#createCollection).')
    ->param('attributeId', '', new Key(), 'Attribute ID.')
    ->param('required', null, new Boolean(), 'Is attribute required?')
    ->param('default', null, new Text(0), 'Default value for attribute when not provided. Cannot be set when attribute is required.', true)
    ->param('array', false, new Boolean(), 'Is attribute an array?', true)
    ->inject('response')
    ->inject('dbForInternal')
    ->inject('database')
    ->inject('audits')
<<<<<<< HEAD
    ->inject('usage')
    ->action(function ($collectionId, $attributeId, $required, $default, $array, $response, $dbForExternal, $database, $audits, $usage) use ($attributesCallback) {
=======
    ->action(function ($collectionId, $attributeId, $required, $default, $array, $response, $dbForInternal, $database, $audits) use ($attributesCallback) {
>>>>>>> abc6ceb9
        /** @var Appwrite\Utopia\Response $response */
        /** @var Utopia\Database\Database $dbForInternal*/
        /** @var Appwrite\Event\Event $database */
        /** @var Appwrite\Event\Event $audits */
        /** @var Appwrite\Stats\Stats $usage */

        return $attributesCallback($collectionId, new Document([
            '$id' => $attributeId,
            'type' => Database::VAR_STRING,
            'size' => 39,
            'required' => $required,
            'default' => $default,
            'array' => $array,
<<<<<<< HEAD
            'format' => \json_encode(['name'=>'ip']),
        ]), $response, $dbForExternal, $database, $audits, $usage);
=======
            'format' => 'ip',
        ]), $response, $dbForInternal, $database, $audits);
>>>>>>> abc6ceb9
    });

App::post('/v1/database/collections/:collectionId/attributes/url')
    ->desc('Create IP Address Attribute')
    ->groups(['api', 'database'])
    ->label('event', 'database.attributes.create')
    ->label('scope', 'collections.write')
    ->label('sdk.namespace', 'database')
    ->label('sdk.auth', [APP_AUTH_TYPE_KEY])
    ->label('sdk.method', 'createUrlAttribute')
    ->label('sdk.description', '/docs/references/database/create-attribute-url.md')
    ->label('sdk.response.code', Response::STATUS_CODE_CREATED)
    ->label('sdk.response.type', Response::CONTENT_TYPE_JSON)
    ->label('sdk.response.model', Response::MODEL_ATTRIBUTE)
    ->param('collectionId', '', new UID(), 'Collection unique ID. You can create a new collection using the Database service [server integration](/docs/server/database#createCollection).')
    ->param('attributeId', '', new Key(), 'Attribute ID.')
    ->param('required', null, new Boolean(), 'Is attribute required?')
    ->param('default', null, new Text(0), 'Default value for attribute when not provided. Cannot be set when attribute is required.', true)
    ->param('array', false, new Boolean(), 'Is attribute an array?', true)
    ->inject('response')
    ->inject('dbForInternal')
    ->inject('database')
    ->inject('audits')
<<<<<<< HEAD
    ->inject('usage')
    ->action(function ($collectionId, $attributeId, $size, $required, $default, $array, $response, $dbForExternal, $database, $audits, $usage) use ($attributesCallback) {
=======
    ->action(function ($collectionId, $attributeId, $required, $default, $array, $response, $dbForInternal, $database, $audits) use ($attributesCallback) {
>>>>>>> abc6ceb9
        /** @var Appwrite\Utopia\Response $response */
        /** @var Utopia\Database\Database $dbForExternal*/
        /** @var Appwrite\Event\Event $database */
        /** @var Appwrite\Event\Event $audits */
        /** @var Appwrite\Stats\Stats $usage */

        return $attributesCallback($collectionId, new Document([
            '$id' => $attributeId,
            'type' => Database::VAR_STRING,
            'size' => 2000,
            'required' => $required,
            'default' => $default,
            'array' => $array,
<<<<<<< HEAD
            'format' => \json_encode(['name'=>'url']),
        ]), $response, $dbForExternal, $database, $audits, $usage);
=======
            'format' => 'url',
        ]), $response, $dbForInternal, $database, $audits);
>>>>>>> abc6ceb9
    });

App::post('/v1/database/collections/:collectionId/attributes/integer')
    ->desc('Create Integer Attribute')
    ->groups(['api', 'database'])
    ->label('event', 'database.attributes.create')
    ->label('scope', 'collections.write')
    ->label('sdk.namespace', 'database')
    ->label('sdk.auth', [APP_AUTH_TYPE_KEY])
    ->label('sdk.method', 'createIntegerAttribute')
    ->label('sdk.description', '/docs/references/database/create-attribute-integer.md')
    ->label('sdk.response.code', Response::STATUS_CODE_CREATED)
    ->label('sdk.response.type', Response::CONTENT_TYPE_JSON)
    ->label('sdk.response.model', Response::MODEL_ATTRIBUTE)
    ->param('collectionId', '', new UID(), 'Collection unique ID. You can create a new collection using the Database service [server integration](/docs/server/database#createCollection).')
    ->param('attributeId', '', new Key(), 'Attribute ID.')
    ->param('required', null, new Boolean(), 'Is attribute required?')
    ->param('min', null, new Integer(), 'Minimum value to enforce on new documents', true)
    ->param('max', null, new Integer(), 'Maximum value to enforce on new documents', true)
    ->param('default', null, new Integer(), 'Default value for attribute when not provided. Cannot be set when attribute is required.', true)
    ->param('array', false, new Boolean(), 'Is attribute an array?', true)
    ->inject('response')
    ->inject('dbForInternal')
    ->inject('database')
    ->inject('audits')
<<<<<<< HEAD
    ->inject('usage')
    ->action(function ($collectionId, $attributeId, $required, $min, $max, $default, $array, $response, $dbForExternal, $database, $audits, $usage) use ($attributesCallback) {
=======
    ->action(function ($collectionId, $attributeId, $required, $min, $max, $default, $array, $response, $dbForInternal, $database, $audits) use ($attributesCallback) {
>>>>>>> abc6ceb9
        /** @var Appwrite\Utopia\Response $response */
        /** @var Utopia\Database\Database $dbForInternal*/
        /** @var Appwrite\Event\Event $database */
        /** @var Appwrite\Event\Event $audits */
        /** @var Appwrite\Stats\Stats $usage */

<<<<<<< HEAD
        
        return $attributesCallback(new Document([
            '$collection' => $collectionId,
=======
        return $attributesCallback($collectionId, new Document([
>>>>>>> abc6ceb9
            '$id' => $attributeId,
            'type' => Database::VAR_INTEGER,
            'size' => 0,
            'required' => $required,
            'default' => $default,
            'array' => $array,
<<<<<<< HEAD
            'format' => \json_encode([
                'name'=>'int-range',
                'min' => $min,
                'max' => $max,
            ]),
        ]), $response, $dbForExternal, $database, $audits, $usage);
=======
            'format' => 'int-range',
            'formatOptions' => [
                'min' => (is_null($min)) ? PHP_INT_MIN : \intval($min),
                'max' => (is_null($max)) ? PHP_INT_MAX : \intval($max),
            ],
        ]), $response, $dbForInternal, $database, $audits);
>>>>>>> abc6ceb9
    });

App::post('/v1/database/collections/:collectionId/attributes/float')
    ->desc('Create Float Attribute')
    ->groups(['api', 'database'])
    ->label('event', 'database.attributes.create')
    ->label('scope', 'collections.write')
    ->label('sdk.namespace', 'database')
    ->label('sdk.auth', [APP_AUTH_TYPE_KEY])
    ->label('sdk.method', 'createFloatAttribute')
    ->label('sdk.description', '/docs/references/database/create-attribute-float.md')
    ->label('sdk.response.code', Response::STATUS_CODE_CREATED)
    ->label('sdk.response.type', Response::CONTENT_TYPE_JSON)
    ->label('sdk.response.model', Response::MODEL_ATTRIBUTE)
    ->param('collectionId', '', new UID(), 'Collection unique ID. You can create a new collection using the Database service [server integration](/docs/server/database#createCollection).')
    ->param('attributeId', '', new Key(), 'Attribute ID.')
    ->param('required', null, new Boolean(), 'Is attribute required?')
    ->param('min', null, new FloatValidator(), 'Minimum value to enforce on new documents', true)
    ->param('max', null, new FloatValidator(), 'Maximum value to enforce on new documents', true)
    ->param('default', null, new FloatValidator(), 'Default value for attribute when not provided. Cannot be set when attribute is required.', true)
    ->param('array', false, new Boolean(), 'Is attribute an array?', true)
    ->inject('response')
    ->inject('dbForInternal')
    ->inject('database')
    ->inject('audits')
<<<<<<< HEAD
    ->inject('usage')
    ->action(function ($collectionId, $attributeId, $required, $min, $max, $default, $array, $response, $dbForExternal, $database, $audits, $usage) use ($attributesCallback) {
=======
    ->action(function ($collectionId, $attributeId, $required, $min, $max, $default, $array, $response, $dbForInternal, $database, $audits) use ($attributesCallback) {
>>>>>>> abc6ceb9
        /** @var Appwrite\Utopia\Response $response */
        /** @var Utopia\Database\Database $dbForInternal*/
        /** @var Appwrite\Event\Event $database */
        /** @var Appwrite\Event\Event $audits */
        /** @var Appwrite\Stats\Stats $usage */

        return $attributesCallback($collectionId, new Document([
            '$id' => $attributeId,
            'type' => Database::VAR_FLOAT,
            'required' => $required,
            'size' => 0,
            'default' => $default,
            'array' => $array,
<<<<<<< HEAD
            'format' => \json_encode([
                'name'=>'float-range',
                'min' => $min,
                'max' => $max,
            ]),
        ]), $response, $dbForExternal, $database, $audits, $usage);
=======
            'format' => 'float-range',
            'formatOptions' => [
                'min' => (is_null($min)) ? PHP_FLOAT_MIN : \floatval($min),
                'max' => (is_null($max)) ? PHP_FLOAT_MAX : \floatval($max),
            ],
        ]), $response, $dbForInternal, $database, $audits);
>>>>>>> abc6ceb9
    });

App::post('/v1/database/collections/:collectionId/attributes/boolean')
    ->desc('Create Boolean Attribute')
    ->groups(['api', 'database'])
    ->label('event', 'database.attributes.create')
    ->label('scope', 'collections.write')
    ->label('sdk.namespace', 'database')
    ->label('sdk.auth', [APP_AUTH_TYPE_KEY])
    ->label('sdk.method', 'createBooleanAttribute')
    ->label('sdk.description', '/docs/references/database/create-attribute-boolean.md')
    ->label('sdk.response.code', Response::STATUS_CODE_CREATED)
    ->label('sdk.response.type', Response::CONTENT_TYPE_JSON)
    ->label('sdk.response.model', Response::MODEL_ATTRIBUTE)
    ->param('collectionId', '', new UID(), 'Collection unique ID. You can create a new collection using the Database service [server integration](/docs/server/database#createCollection).')
    ->param('attributeId', '', new Key(), 'Attribute ID.')
    ->param('required', null, new Boolean(), 'Is attribute required?')
    ->param('default', null, new Boolean(), 'Default value for attribute when not provided. Cannot be set when attribute is required.', true)
    ->param('array', false, new Boolean(), 'Is attribute an array?', true)
    ->inject('response')
    ->inject('dbForInternal')
    ->inject('database')
    ->inject('audits')
<<<<<<< HEAD
    ->inject('usage')
    ->action(function ($collectionId, $attributeId, $required, $default, $array, $response, $dbForExternal, $database, $audits, $usage) use ($attributesCallback) {
=======
    ->action(function ($collectionId, $attributeId, $required, $default, $array, $response, $dbForInternal, $database, $audits) use ($attributesCallback) {
>>>>>>> abc6ceb9
        /** @var Appwrite\Utopia\Response $response */
        /** @var Utopia\Database\Database $dbForInternal*/
        /** @var Appwrite\Event\Event $database */
        /** @var Appwrite\Event\Event $audits */
        /** @var Appwrite\Stats\Stats $usage */

        return $attributesCallback($collectionId, new Document([
            '$id' => $attributeId,
            'type' => Database::VAR_BOOLEAN,
            'size' => 0,
            'required' => $required,
            'default' => $default,
            'array' => $array,
<<<<<<< HEAD
        ]), $response, $dbForExternal, $database, $audits, $usage);
=======
        ]), $response, $dbForInternal, $database, $audits);
>>>>>>> abc6ceb9
    });

App::get('/v1/database/collections/:collectionId/attributes')
    ->desc('List Attributes')
    ->groups(['api', 'database'])
    ->label('scope', 'collections.read')
    ->label('sdk.auth', [APP_AUTH_TYPE_KEY])
    ->label('sdk.namespace', 'database')
    ->label('sdk.method', 'listAttributes')
    ->label('sdk.description', '/docs/references/database/list-attributes.md')
    ->label('sdk.response.code', Response::STATUS_CODE_OK)
    ->label('sdk.response.type', Response::CONTENT_TYPE_JSON)
    ->label('sdk.response.model', Response::MODEL_ATTRIBUTE_LIST)
    ->param('collectionId', '', new UID(), 'Collection unique ID. You can create a new collection using the Database service [server integration](/docs/server/database#createCollection).')
    ->inject('response')
<<<<<<< HEAD
    ->inject('dbForExternal')
    ->inject('usage')
    ->action(function ($collectionId, $response, $dbForExternal, $usage) {
        /** @var Appwrite\Utopia\Response $response */
        /** @var Utopia\Database\Database $dbForExternal */
        /** @var Appwrite\Stats\Stats $usage */
=======
    ->inject('dbForInternal')
    ->action(function ($collectionId, $response, $dbForInternal) {
        /** @var Appwrite\Utopia\Response $response */
        /** @var Utopia\Database\Database $dbForInternal */
>>>>>>> abc6ceb9

        $collection = $dbForInternal->getDocument('collections', $collectionId);

        if ($collection->isEmpty()) {
            throw new Exception('Collection not found', 404);
        }

        $attributes = $collection->getAttributes();

        $attributes = array_map(function ($attribute) use ($collection) {
            return new Document([\array_merge($attribute, [
                'collectionId' => $collection->getId(),
            ])]);
        }, $attributes);

        $usage->setParam('database.collections.read', 1);

        $response->dynamic(new Document([
            'sum' => \count($attributes),
            'attributes' => $attributes
        ]), Response::MODEL_ATTRIBUTE_LIST);
    });

App::get('/v1/database/collections/:collectionId/attributes/:attributeId')
    ->desc('Get Attribute')
    ->groups(['api', 'database'])
    ->label('scope', 'collections.read')
    ->label('sdk.auth', [APP_AUTH_TYPE_KEY])
    ->label('sdk.namespace', 'database')
    ->label('sdk.method', 'getAttribute')
    ->label('sdk.description', '/docs/references/database/get-attribute.md')
    ->label('sdk.response.code', Response::STATUS_CODE_OK)
    ->label('sdk.response.type', Response::CONTENT_TYPE_JSON)
    ->label('sdk.response.model', Response::MODEL_ATTRIBUTE)
    ->param('collectionId', '', new UID(), 'Collection unique ID. You can create a new collection using the Database service [server integration](/docs/server/database#createCollection).')
    ->param('attributeId', '', new Key(), 'Attribute ID.')
    ->inject('response')
<<<<<<< HEAD
    ->inject('dbForExternal')
    ->inject('usage')
    ->action(function ($collectionId, $attributeId, $response, $dbForExternal, $usage) {
        /** @var Appwrite\Utopia\Response $response */
        /** @var Utopia\Database\Database $dbForExternal */
        /** @var Appwrite\Stats\Stats $usage */
=======
    ->inject('dbForInternal')
    ->action(function ($collectionId, $attributeId, $response, $dbForInternal) {
        /** @var Appwrite\Utopia\Response $response */
        /** @var Utopia\Database\Database $dbForInternal */
>>>>>>> abc6ceb9

        $collection = $dbForInternal->getDocument('collections', $collectionId);

        if (empty($collection)) {
            throw new Exception('Collection not found', 404);
        }

        $attributes = $collection->getAttributes();

        // Search for attribute
        $attributeIndex = array_search($attributeId, array_column($attributes, '$id'));

        if ($attributeIndex === false) {
            throw new Exception('Attribute not found', 404);
        }

        $attribute = new Document([\array_merge($attributes[$attributeIndex], [
            'collectionId' => $collectionId,
        ])]);

        $usage->setParam('database.collections.read', 1);
        
        $response->dynamic($attribute, Response::MODEL_ATTRIBUTE);
    });

App::delete('/v1/database/collections/:collectionId/attributes/:attributeId')
    ->desc('Delete Attribute')
    ->groups(['api', 'database'])
    ->label('scope', 'collections.write')
    ->label('event', 'database.attributes.delete')
    ->label('sdk.auth', [APP_AUTH_TYPE_KEY])
    ->label('sdk.namespace', 'database')
    ->label('sdk.method', 'deleteAttribute')
    ->label('sdk.description', '/docs/references/database/delete-attribute.md')
    ->label('sdk.response.code', Response::STATUS_CODE_NOCONTENT)
    ->label('sdk.response.model', Response::MODEL_NONE)
    ->param('collectionId', '', new UID(), 'Collection unique ID. You can create a new collection using the Database service [server integration](/docs/server/database#createCollection).')
    ->param('attributeId', '', new Key(), 'Attribute ID.')
    ->inject('response')
    ->inject('dbForInternal')
    ->inject('database')
    ->inject('events')
    ->inject('audits')
<<<<<<< HEAD
    ->inject('usage')
    ->action(function ($collectionId, $attributeId, $response, $dbForExternal, $database, $events, $audits, $usage) {
=======
    ->action(function ($collectionId, $attributeId, $response, $dbForInternal, $database, $events, $audits) {
>>>>>>> abc6ceb9
        /** @var Appwrite\Utopia\Response $response */
        /** @var Utopia\Database\Database $dbForInternal */
        /** @var Appwrite\Event\Event $database */
        /** @var Appwrite\Event\Event $events */
        /** @var Appwrite\Event\Event $audits */
        /** @var Appwrite\Stats\Stats $usage */

        $collection = $dbForInternal->getDocument('collections', $collectionId);

        if ($collection->isEmpty()) {
            throw new Exception('Collection not found', 404);
        }

        $attribute = $dbForInternal->getDocument('attributes', $collectionId.'_'.$attributeId);

        if (empty($attribute->getId())) {
            throw new Exception('Attribute not found', 404);
        }

        $attribute = $dbForInternal->updateDocument('attributes', $attribute->getId(), $attribute->setAttribute('status', 'deleting'));
        $dbForInternal->purgeDocument('collections', $collectionId);

        $database
            ->setParam('type', DATABASE_TYPE_DELETE_ATTRIBUTE)
            ->setParam('collection', $collection)
            ->setParam('document', $attribute)
        ;

        $usage->setParam('database.collections.update', 1);

        $events
            ->setParam('payload', $response->output($attribute, Response::MODEL_ATTRIBUTE))
        ;

        $audits
            ->setParam('event', 'database.attributes.delete')
            ->setParam('resource', 'database/collection/'.$collection->getId())
            ->setParam('data', $attribute->getArrayCopy())
        ;

        $response->noContent();
    });

App::post('/v1/database/collections/:collectionId/indexes')
    ->desc('Create Index')
    ->groups(['api', 'database'])
    ->label('event', 'database.indexes.create')
    ->label('scope', 'collections.write')
    ->label('sdk.auth', [APP_AUTH_TYPE_KEY])
    ->label('sdk.namespace', 'database')
    ->label('sdk.method', 'createIndex')
    ->label('sdk.description', '/docs/references/database/create-index.md')
    ->label('sdk.response.code', Response::STATUS_CODE_CREATED)
    ->label('sdk.response.type', Response::CONTENT_TYPE_JSON)
    ->label('sdk.response.model', Response::MODEL_INDEX)
    ->param('collectionId', '', new UID(), 'Collection unique ID. You can create a new collection using the Database service [server integration](/docs/server/database#createCollection).')
    ->param('indexId', null, new Key(), 'Index ID.')
    ->param('type', null, new WhiteList([Database::INDEX_KEY, Database::INDEX_FULLTEXT, Database::INDEX_UNIQUE, Database::INDEX_SPATIAL, Database::INDEX_ARRAY]), 'Index type.')
    ->param('attributes', null, new ArrayList(new Key()), 'Array of attributes to index.')
    ->param('orders', [], new ArrayList(new WhiteList(['ASC', 'DESC'], false, Database::VAR_STRING)), 'Array of index orders.', true)
    ->inject('response')
    ->inject('dbForInternal')
    ->inject('database')
    ->inject('audits')
<<<<<<< HEAD
    ->inject('usage')
    ->action(function ($collectionId, $indexId, $type, $attributes, $orders, $response, $dbForExternal, $database, $audits, $usage) {
=======
    ->action(function ($collectionId, $indexId, $type, $attributes, $orders, $response, $dbForInternal, $database, $audits) {
>>>>>>> abc6ceb9
        /** @var Appwrite\Utopia\Response $response */
        /** @var Utopia\Database\Database $dbForInternal */
        /** @var Appwrite\Event\Event $database */
        /** @var Appwrite\Event\Event $audits */
        /** @var Appwrite\Stats\Stats $audits */

        $collection = $dbForInternal->getDocument('collections', $collectionId);

        if ($collection->isEmpty()) {
            throw new Exception('Collection not found', 404);
        }

        // Convert Document[] to array of attribute metadata
        $oldAttributes = \array_map(function ($a) {
            return $a->getArrayCopy();
        }, $collection->getAttribute('attributes'));

        // lengths hidden by default
        $lengths = [];

        // set attribute size as length for strings, null otherwise
        foreach ($attributes as $key => $attribute) {
            // find attribute metadata in collection document
            $attributeIndex = \array_search($attribute, array_column($oldAttributes, 'key'));

            if ($attributeIndex === false) {
                throw new Exception('Unknown attribute: ' . $attribute, 400);
            }

            $attributeType = $oldAttributes[$attributeIndex]['type'];
            $attributeSize = $oldAttributes[$attributeIndex]['size'];

            // Only set length for indexes on strings
            $lengths[$key] = ($attributeType === Database::VAR_STRING) ? $attributeSize : null;
        }

        // TODO@kodumbeats should $lengths be a part of the response model?
        try {
            $index = $dbForInternal->createDocument('indexes', new Document([
                '$id' => $collectionId.'_'.$indexId,
                'key' => $indexId,
                'status' => 'processing', // processing, available, failed, deleting
                'collectionId' => $collectionId,
                'type' => $type,
                'attributes' => $attributes,
                'lengths' => $lengths,
                'orders' => $orders,
            ]));
        } catch (DuplicateException $th) {
            throw new Exception('Attribute already exists', 409);
        }

        $dbForInternal->purgeDocument('collections', $collectionId);

        $database
            ->setParam('type', DATABASE_TYPE_CREATE_INDEX)
            ->setParam('collection', $collection)
            ->setParam('document', $index)
        ;

        $usage->setParam('database.collections.update', 1);

        $audits
            ->setParam('event', 'database.indexes.create')
            ->setParam('resource', 'database/collection/'.$collection->getId())
            ->setParam('data', $index->getArrayCopy())
        ;

        $response->setStatusCode(Response::STATUS_CODE_CREATED);
        $response->dynamic($index, Response::MODEL_INDEX);
    });

App::get('/v1/database/collections/:collectionId/indexes')
    ->desc('List Indexes')
    ->groups(['api', 'database'])
    ->label('scope', 'collections.read')
    ->label('sdk.auth', [APP_AUTH_TYPE_KEY])
    ->label('sdk.namespace', 'database')
    ->label('sdk.method', 'listIndexes')
    ->label('sdk.description', '/docs/references/database/list-indexes.md')
    ->label('sdk.response.code', Response::STATUS_CODE_OK)
    ->label('sdk.response.type', Response::CONTENT_TYPE_JSON)
    ->label('sdk.response.model', Response::MODEL_INDEX_LIST)
    ->param('collectionId', '', new UID(), 'Collection unique ID. You can create a new collection using the Database service [server integration](/docs/server/database#createCollection).')
    ->inject('response')
<<<<<<< HEAD
    ->inject('dbForExternal')
    ->inject('usage')
    ->action(function ($collectionId, $response, $dbForExternal, $usage) {
        /** @var Appwrite\Utopia\Response $response */
        /** @var Utopia\Database\Database $dbForExternal */
        /** @var Appwrite\Stats\Stats $usage */
=======
    ->inject('dbForInternal')
    ->action(function ($collectionId, $response, $dbForInternal) {
        /** @var Appwrite\Utopia\Response $response */
        /** @var Utopia\Database\Database $dbForInternal */
>>>>>>> abc6ceb9

        $collection = $dbForInternal->getDocument('collections', $collectionId);

        if ($collection->isEmpty()) {
            throw new Exception('Collection not found', 404);
        }

        $indexes = $collection->getAttribute('indexes');

        $indexes = array_map(function ($index) use ($collection) {
            return new Document([\array_merge($index, [
                'collectionId' => $collection->getId(),
            ])]);
        }, $indexes);

        $usage->setParam('database.collections.read', 1);

        $response->dynamic(new Document([
            'sum' => \count($indexes),
            'attributes' => $indexes,
        ]), Response::MODEL_INDEX_LIST);
    });

App::get('/v1/database/collections/:collectionId/indexes/:indexId')
    ->desc('Get Index')
    ->groups(['api', 'database'])
    ->label('scope', 'collections.read')
    ->label('sdk.auth', [APP_AUTH_TYPE_KEY])
    ->label('sdk.namespace', 'database')
    ->label('sdk.method', 'getIndex')
    ->label('sdk.description', '/docs/references/database/get-index.md')
    ->label('sdk.response.code', Response::STATUS_CODE_OK)
    ->label('sdk.response.type', Response::CONTENT_TYPE_JSON)
    ->label('sdk.response.model', Response::MODEL_INDEX)
    ->param('collectionId', '', new UID(), 'Collection unique ID. You can create a new collection using the Database service [server integration](/docs/server/database#createCollection).')
    ->param('indexId', null, new Key(), 'Index ID.')
    ->inject('response')
<<<<<<< HEAD
    ->inject('dbForExternal')
    ->inject('usage')
    ->action(function ($collectionId, $indexId, $response, $dbForExternal, $usage) {
        /** @var Appwrite\Utopia\Response $response */
        /** @var Utopia\Database\Database $dbForExternal */
        /** @var Appwrite\Stats\Stats $usage */
=======
    ->inject('dbForInternal')
    ->action(function ($collectionId, $indexId, $response, $dbForInternal) {
        /** @var Appwrite\Utopia\Response $response */
        /** @var Utopia\Database\Database $dbForInternal */
>>>>>>> abc6ceb9

        $collection = $dbForInternal->getDocument('collections', $collectionId);

        if ($collection->isEmpty()) {
            throw new Exception('Collection not found', 404);
        }

        $indexes = $collection->getAttribute('indexes');

        // Search for index
        $indexIndex = array_search($indexId, array_column($indexes, '$id'));

        if ($indexIndex === false) {
            throw new Exception('Index not found', 404);
        }

        $index = new Document([\array_merge($indexes[$indexIndex], [
            'collectionId' => $collectionId,
        ])]);

        $usage->setParam('database.collections.read', 1);
        
        $response->dynamic($index, Response::MODEL_INDEX);
    });

App::delete('/v1/database/collections/:collectionId/indexes/:indexId')
    ->desc('Delete Index')
    ->groups(['api', 'database'])
    ->label('scope', 'collections.write')
    ->label('event', 'database.indexes.delete')
    ->label('sdk.auth', [APP_AUTH_TYPE_KEY])
    ->label('sdk.namespace', 'database')
    ->label('sdk.method', 'deleteIndex')
    ->label('sdk.description', '/docs/references/database/delete-index.md')
    ->label('sdk.response.code', Response::STATUS_CODE_NOCONTENT)
    ->label('sdk.response.model', Response::MODEL_NONE)
    ->param('collectionId', null, new UID(), 'Collection unique ID. You can create a new collection using the Database service [server integration](/docs/server/database#createCollection).')
    ->param('indexId', '', new Key(), 'Index ID.')
    ->inject('response')
    ->inject('dbForInternal')
    ->inject('database')
    ->inject('events')
    ->inject('audits')
<<<<<<< HEAD
    ->inject('usage')
    ->action(function ($collectionId, $indexId, $response, $dbForExternal, $database, $events, $audits, $usage) {
=======
    ->action(function ($collectionId, $indexId, $response, $dbForInternal, $database, $events, $audits) {
>>>>>>> abc6ceb9
        /** @var Appwrite\Utopia\Response $response */
        /** @var Utopia\Database\Database $dbForInternal */
        /** @var Appwrite\Event\Event $database */
        /** @var Appwrite\Event\Event $events */
        /** @var Appwrite\Event\Event $audits */
        /** @var Appwrite\Stats\Stats $usage */

        $collection = $dbForInternal->getDocument('collections', $collectionId);

        if ($collection->isEmpty()) {
            throw new Exception('Collection not found', 404);
        }

        $index = $dbForInternal->getDocument('indexes', $collectionId.'_'.$indexId);

        if (empty($index->getId())) {
            throw new Exception('Index not found', 404);
        }

        $index = $dbForInternal->updateDocument('indexes', $index->getId(), $index->setAttribute('status', 'deleting'));
        $dbForInternal->purgeDocument('collections', $collectionId);

        $database
            ->setParam('type', DATABASE_TYPE_DELETE_INDEX)
            ->setParam('collection', $collection)
            ->setParam('document', $index)
        ;

        $usage->setParam('database.collections.update', 1);

        $events
            ->setParam('payload', $response->output($index, Response::MODEL_INDEX))
        ;

        $audits
            ->setParam('event', 'database.indexes.delete')
            ->setParam('resource', 'database/collection/'.$collection->getId())
            ->setParam('data', $index->getArrayCopy())
        ;

        $response->noContent();
    });

App::post('/v1/database/collections/:collectionId/documents')
    ->desc('Create Document')
    ->groups(['api', 'database'])
    ->label('event', 'database.documents.create')
    ->label('scope', 'documents.write')
    ->label('sdk.auth', [APP_AUTH_TYPE_SESSION, APP_AUTH_TYPE_KEY, APP_AUTH_TYPE_JWT])
    ->label('sdk.namespace', 'database')
    ->label('sdk.method', 'createDocument')
    ->label('sdk.description', '/docs/references/database/create-document.md')
    ->label('sdk.response.code', Response::STATUS_CODE_CREATED)
    ->label('sdk.response.type', Response::CONTENT_TYPE_JSON)
    ->label('sdk.response.model', Response::MODEL_DOCUMENT)
    ->param('documentId', '', new CustomId(), 'Unique Id. Choose your own unique ID or pass the string `unique()` to auto generate it. Valid chars are a-z, A-Z, 0-9, period, hyphen, and underscore. Can\'t start with a special char. Max length is 36 chars.')
    ->param('collectionId', null, new UID(), 'Collection unique ID. You can create a new collection with validation rules using the Database service [server integration](/docs/server/database#createCollection).')
    ->param('data', [], new JSON(), 'Document data as JSON object.')
    ->param('read', null, new Permissions(), 'An array of strings with read permissions. By default only the current user is granted with read permissions. [learn more about permissions](/docs/permissions) and get a full list of available permissions.', true)
    ->param('write', null, new Permissions(), 'An array of strings with write permissions. By default only the current user is granted with write permissions. [learn more about permissions](/docs/permissions) and get a full list of available permissions.', true)
    ->inject('response')
    ->inject('dbForInternal')
    ->inject('dbForExternal')
    ->inject('user')
    ->inject('audits')
<<<<<<< HEAD
    ->inject('usage')
    ->action(function ($documentId, $collectionId, $data, $read, $write, $response, $dbForExternal, $user, $audits, $usage) {
=======
    ->action(function ($documentId, $collectionId, $data, $read, $write, $response, $dbForInternal, $dbForExternal, $user, $audits) {
>>>>>>> abc6ceb9
        /** @var Appwrite\Utopia\Response $response */
        /** @var Utopia\Database\Database $dbForInternal */
        /** @var Utopia\Database\Database $dbForExternal */
        /** @var Utopia\Database\Document $user */
        /** @var Appwrite\Event\Event $audits */
        /** @var Appwrite\Stats\Stats $usage */
    
        $data = (\is_string($data)) ? \json_decode($data, true) : $data; // Cast to JSON array

        if (empty($data)) {
            throw new Exception('Missing payload', 400);
        }

        if (isset($data['$id'])) {
            throw new Exception('$id is not allowed for creating new documents, try update instead', 400);
        }
        
        $collection = $dbForInternal->getDocument('collections', $collectionId);

        if ($collection->isEmpty()) {
            throw new Exception('Collection not found', 404);
        }

        $data['$collection'] = $collection->getId(); // Adding this param to make API easier for developers
        $data['$id'] = $documentId == 'unique()' ? $dbForExternal->getId() : $documentId;
        $data['$read'] = (is_null($read) && !$user->isEmpty()) ? ['user:'.$user->getId()] : $read ?? []; //  By default set read permissions for user
        $data['$write'] = (is_null($write) && !$user->isEmpty()) ? ['user:'.$user->getId()] : $write ?? []; //  By default set write permissions for user

        try {
            $document = $dbForExternal->createDocument($collectionId, new Document($data));
        }
        catch (StructureException $exception) {
            throw new Exception($exception->getMessage(), 400);
        }
        catch (DuplicateException $exception) {
            throw new Exception('Document already exists', 409);
        }

        $usage
            ->setParam('database.documents.create', 1)
            ->setParam('collectionId', $collectionId)
            ;

        $audits
            ->setParam('event', 'database.documents.create')
            ->setParam('resource', 'database/document/'.$document->getId())
            ->setParam('data', $document->getArrayCopy())
        ;

        $response->setStatusCode(Response::STATUS_CODE_CREATED);
        $response->dynamic($document, Response::MODEL_DOCUMENT);
    });

App::get('/v1/database/collections/:collectionId/documents')
    ->desc('List Documents')
    ->groups(['api', 'database'])
    ->label('scope', 'documents.read')
    ->label('sdk.auth', [APP_AUTH_TYPE_SESSION, APP_AUTH_TYPE_KEY, APP_AUTH_TYPE_JWT])
    ->label('sdk.namespace', 'database')
    ->label('sdk.method', 'listDocuments')
    ->label('sdk.description', '/docs/references/database/list-documents.md')
    ->label('sdk.response.code', Response::STATUS_CODE_OK)
    ->label('sdk.response.type', Response::CONTENT_TYPE_JSON)
    ->label('sdk.response.model', Response::MODEL_DOCUMENT_LIST)
    ->param('collectionId', '', new UID(), 'Collection unique ID. You can create a new collection using the Database service [server integration](/docs/server/database#createCollection).')
    ->param('queries', [], new ArrayList(new Text(128)), 'Array of query strings.', true)
    ->param('limit', 25, new Range(0, 100), 'Maximum number of documents to return in response.  Use this value to manage pagination. By default will return maximum 25 results. Maximum of 100 results allowed per request.', true)
    ->param('offset', 0, new Range(0, 900000000), 'Offset value. The default value is 0. Use this param to manage pagination.', true)
    ->param('after', '', new UID(), 'ID of the document used as the starting point for the query, excluding the document itself. Should be used for efficient pagination when working with large sets of data.', true)
    ->param('orderAttributes', [], new ArrayList(new Text(128)), 'Array of attributes used to sort results.', true)
    ->param('orderTypes', [], new ArrayList(new WhiteList(['DESC', 'ASC'], true)), 'Array of order directions for sorting attribtues. Possible values are DESC for descending order, or ASC for ascending order.', true)
    ->inject('response')
    ->inject('dbForInternal')
    ->inject('dbForExternal')
<<<<<<< HEAD
    ->inject('usage')
    ->action(function ($collectionId, $queries, $limit, $offset, $after, $orderAttributes, $orderTypes, $response, $dbForExternal, $usage) {
=======
    ->action(function ($collectionId, $queries, $limit, $offset, $after, $orderAttributes, $orderTypes, $response, $dbForInternal, $dbForExternal) {
>>>>>>> abc6ceb9
        /** @var Appwrite\Utopia\Response $response */
        /** @var Utopia\Database\Database $dbForInternal */
        /** @var Utopia\Database\Database $dbForExternal */
        /** @var Appwrite\Stats\Stats $usage */

        $collection = $dbForInternal->getDocument('collections', $collectionId);

        if ($collection->isEmpty()) {
            throw new Exception('Collection not found', 404);
        }

        $queries = \array_map(function ($query) {
            return Query::parse($query);
        }, $queries);

        // TODO@kodumbeats use strict query validation
        $validator = new QueriesValidator(new QueryValidator($collection->getAttribute('attributes', [])), $collection->getAttribute('indexes', []), false);

        if (!$validator->isValid($queries)) {
            throw new Exception($validator->getDescription(), 400);
        }

        if (!empty($after)) {
            $afterDocument = $dbForExternal->getDocument($collectionId, $after);

            if ($afterDocument->isEmpty()) {
                throw new Exception("Document '{$after}' for the 'after' value not found.", 400);
            }
        }

        $usage
            ->setParam('database.documents.read', 1)
            ->setParam('collectionId', $collectionId)
            ;
        
        $response->dynamic(new Document([
            'sum' => $dbForExternal->count($collectionId, $queries, APP_LIMIT_COUNT),
            'documents' => $dbForExternal->find($collectionId, $queries, $limit, $offset, $orderAttributes, $orderTypes, $afterDocument ?? null),
        ]), Response::MODEL_DOCUMENT_LIST);
    });

App::get('/v1/database/collections/:collectionId/documents/:documentId')
    ->desc('Get Document')
    ->groups(['api', 'database'])
    ->label('scope', 'documents.read')
    ->label('sdk.auth', [APP_AUTH_TYPE_SESSION, APP_AUTH_TYPE_KEY, APP_AUTH_TYPE_JWT])
    ->label('sdk.namespace', 'database')
    ->label('sdk.method', 'getDocument')
    ->label('sdk.description', '/docs/references/database/get-document.md')
    ->label('sdk.response.code', Response::STATUS_CODE_OK)
    ->label('sdk.response.type', Response::CONTENT_TYPE_JSON)
    ->label('sdk.response.model', Response::MODEL_DOCUMENT)
    ->param('collectionId', null, new UID(), 'Collection unique ID. You can create a new collection using the Database service [server integration](/docs/server/database#createCollection).')
    ->param('documentId', null, new UID(), 'Document unique ID.')
    ->inject('response')
    ->inject('dbForInternal')
    ->inject('dbForExternal')
<<<<<<< HEAD
    ->inject('usage')
    ->action(function ($collectionId, $documentId, $response, $dbForExternal, $usage) {
=======
    ->action(function ($collectionId, $documentId, $response, $dbForInternal, $dbForExternal) {
>>>>>>> abc6ceb9
        /** @var Appwrite\Utopia\Response $response */
        /** @var Utopia\Database\Database $$dbForInternal */
        /** @var Utopia\Database\Database $dbForExternal */

        $collection = $dbForInternal->getDocument('collections', $collectionId);

        if ($collection->isEmpty()) {
            throw new Exception('Collection not found', 404);
        }

        $document = $dbForExternal->getDocument($collectionId, $documentId);

        if ($document->isEmpty()) {
            throw new Exception('No document found', 404);
        }

        $usage
            ->setParam('database.documents.read', 1)
            ->setParam('collectionId', $collectionId)
            ;

        $response->dynamic($document, Response::MODEL_DOCUMENT);
    });

App::patch('/v1/database/collections/:collectionId/documents/:documentId')
    ->desc('Update Document')
    ->groups(['api', 'database'])
    ->label('event', 'database.documents.update')
    ->label('scope', 'documents.write')
    ->label('sdk.auth', [APP_AUTH_TYPE_SESSION, APP_AUTH_TYPE_KEY, APP_AUTH_TYPE_JWT])
    ->label('sdk.namespace', 'database')
    ->label('sdk.method', 'updateDocument')
    ->label('sdk.description', '/docs/references/database/update-document.md')
    ->label('sdk.response.code', Response::STATUS_CODE_OK)
    ->label('sdk.response.type', Response::CONTENT_TYPE_JSON)
    ->label('sdk.response.model', Response::MODEL_DOCUMENT)
    ->param('collectionId', null, new UID(), 'Collection unique ID. You can create a new collection with validation rules using the Database service [server integration](/docs/server/database#createCollection).')
    ->param('documentId', null, new UID(), 'Document unique ID.')
    ->param('data', [], new JSON(), 'Document data as JSON object.')
    ->param('read', null, new Permissions(), 'An array of strings with read permissions. By default inherits the existing read permissions. [learn more about permissions](/docs/permissions) and get a full list of available permissions.', true)
    ->param('write', null, new Permissions(), 'An array of strings with write permissions. By default inherits the existing write permissions. [learn more about permissions](/docs/permissions) and get a full list of available permissions.', true)
    ->inject('response')
    ->inject('dbForInternal')
    ->inject('dbForExternal')
    ->inject('audits')
<<<<<<< HEAD
    ->inject('usage')
    ->action(function ($collectionId, $documentId, $data, $read, $write, $response, $dbForExternal, $audits, $usage) {
=======
    ->action(function ($collectionId, $documentId, $data, $read, $write, $response, $dbForInternal, $dbForExternal, $audits) {
>>>>>>> abc6ceb9
        /** @var Appwrite\Utopia\Response $response */
        /** @var Utopia\Database\Database $dbForInternal */
        /** @var Utopia\Database\Database $dbForExternal */
        /** @var Appwrite\Event\Event $audits */
        /** @var Appwrite\Stats\Stats $usage */

        $collection = $dbForInternal->getDocument('collections', $collectionId);

        if ($collection->isEmpty()) {
            throw new Exception('Collection not found', 404);
        }

        $document = $dbForExternal->getDocument($collectionId, $documentId);

        if ($document->isEmpty()) {
            throw new Exception('Document not found', 404);
        }

        $data = (\is_string($data)) ? \json_decode($data, true) : $data; // Cast to JSON array

        if (empty($data)) {
            throw new Exception('Missing payload', 400);
        }
 
        if (!\is_array($data)) {
            throw new Exception('Data param should be a valid JSON object', 400);
        }

        $data = \array_merge($document->getArrayCopy(), $data);

        $data['$collection'] = $collection->getId(); // Make sure user don't switch collectionID
        $data['$id'] = $document->getId(); // Make sure user don't switch document unique ID
        $data['$read'] = (is_null($read)) ? ($document->getRead() ?? []) : $read; // By default inherit read permissions
        $data['$write'] = (is_null($write)) ? ($document->getWrite() ?? []) : $write; // By default inherit write permissions

        try {
            $document = $dbForExternal->updateDocument($collection->getId(), $document->getId(), new Document($data));
        }
        catch (AuthorizationException $exception) {
            throw new Exception('Unauthorized permissions', 401);
        }
        catch (StructureException $exception) {
            throw new Exception('Bad structure. '.$exception->getMessage(), 400);
        }
        
        $usage
            ->setParam('database.documents.update', 1)
            ->setParam('collectionId', $collectionId)
            ;

        $audits
            ->setParam('event', 'database.documents.update')
            ->setParam('resource', 'database/document/'.$document->getId())
            ->setParam('data', $document->getArrayCopy())
        ;

        $response->dynamic($document, Response::MODEL_DOCUMENT);
    });

App::delete('/v1/database/collections/:collectionId/documents/:documentId')
    ->desc('Delete Document')
    ->groups(['api', 'database'])
    ->label('scope', 'documents.write')
    ->label('event', 'database.documents.delete')
    ->label('sdk.auth', [APP_AUTH_TYPE_SESSION, APP_AUTH_TYPE_KEY, APP_AUTH_TYPE_JWT])
    ->label('sdk.namespace', 'database')
    ->label('sdk.method', 'deleteDocument')
    ->label('sdk.description', '/docs/references/database/delete-document.md')
    ->label('sdk.response.code', Response::STATUS_CODE_NOCONTENT)
    ->label('sdk.response.model', Response::MODEL_NONE)
    ->param('collectionId', null, new UID(), 'Collection unique ID. You can create a new collection using the Database service [server integration](/docs/server/database#createCollection).')
    ->param('documentId', null, new UID(), 'Document unique ID.')
    ->inject('response')
    ->inject('dbForInternal')
    ->inject('dbForExternal')
    ->inject('events')
    ->inject('audits')
<<<<<<< HEAD
    ->inject('usage')
    ->action(function ($collectionId, $documentId, $response, $dbForExternal, $events, $audits, $usage) {
=======
    ->action(function ($collectionId, $documentId, $response, $dbForInternal, $dbForExternal, $events, $audits) {
>>>>>>> abc6ceb9
        /** @var Appwrite\Utopia\Response $response */
        /** @var Utopia\Database\Database $dbForExternal */
        /** @var Appwrite\Event\Event $events */
        /** @var Appwrite\Event\Event $audits */
        /** @var Appwrite\Stats\Stats $usage */

        $collection = $dbForInternal->getDocument('collections', $collectionId);

        if ($collection->isEmpty()) {
            throw new Exception('Collection not found', 404);
        }

        $document = $dbForExternal->getDocument($collectionId, $documentId);

        if ($document->isEmpty()) {
            throw new Exception('No document found', 404);
        }

        $dbForExternal->deleteDocument($collectionId, $documentId);

        $usage
            ->setParam('database.documents.delete', 1)
            ->setParam('collectionId', $collectionId)
            ;

        $events
            ->setParam('eventData', $response->output($document, Response::MODEL_DOCUMENT))
        ;

        $audits
            ->setParam('event', 'database.documents.delete')
            ->setParam('resource', 'database/document/'.$document->getId())
            ->setParam('data', $document->getArrayCopy()) // Audit document in case of malicious or disastrous action
        ;

        $response->noContent();
    });<|MERGE_RESOLUTION|>--- conflicted
+++ resolved
@@ -27,17 +27,13 @@
 use Appwrite\Database\Validator\CustomId;
 use DeviceDetector\DeviceDetector;
 
-<<<<<<< HEAD
-$attributesCallback = function ($attribute, $response, $dbForExternal, $database, $audits, $usage) {
-    /** @var Utopia\Database\Document $document*/
-=======
-$attributesCallback = function ($collectionId, $attribute, $response, $dbForInternal, $database, $audits) {
+$attributesCallback = function ($collectionId, $attribute, $response, $dbForInternal, $database, $audits, $usage) {
     /** @var Utopia\Database\Document $attribute*/
->>>>>>> abc6ceb9
     /** @var Appwrite\Utopia\Response $response */
     /** @var Utopia\Database\Database $dbForInternal*/
     /** @var Appwrite\Event\Event $database */
     /** @var Appwrite\Event\Event $audits */
+    /** @var Appwrite\Stats\Stats $usage */
 
     $attributeId = $attribute->getId();
     $type = $attribute->getAttribute('type', '');
@@ -135,12 +131,8 @@
     ->inject('dbForInternal')
     ->inject('dbForExternal')
     ->inject('audits')
-<<<<<<< HEAD
-    ->inject('usage')
-    ->action(function ($collectionId, $name, $read, $write, $response, $dbForExternal, $audits, $usage) {
-=======
-    ->action(function ($collectionId, $name, $permission, $read, $write, $response, $dbForInternal, $dbForExternal, $audits) {
->>>>>>> abc6ceb9
+    ->inject('usage')
+    ->action(function ($collectionId, $name, $permission, $read, $write, $response, $dbForInternal, $dbForExternal, $audits, $usage) {
         /** @var Appwrite\Utopia\Response $response */
         /** @var Utopia\Database\Database $dbForExternal*/
         /** @var Appwrite\Event\Event $audits */
@@ -194,19 +186,12 @@
     ->param('after', '', new UID(), 'ID of the collection used as the starting point for the query, excluding the collection itself. Should be used for efficient pagination when working with large sets of data.', true)
     ->param('orderType', 'ASC', new WhiteList(['ASC', 'DESC'], true), 'Order result by ASC or DESC order.', true)
     ->inject('response')
-<<<<<<< HEAD
     ->inject('dbForExternal')
-    ->inject('usage')
-    ->action(function ($search, $limit, $offset, $after, $orderType, $response, $dbForExternal, $usage) {
-        /** @var Appwrite\Utopia\Response $response */
-        /** @var Utopia\Database\Database $dbForExternal */
-        /** @var Appwrite\Stats\Stats $usage */
-=======
-    ->inject('dbForInternal')
-    ->action(function ($search, $limit, $offset, $after, $orderType, $response, $dbForInternal) {
+    ->inject('dbForInternal')
+    ->inject('usage')
+    ->action(function ($search, $limit, $offset, $after, $orderType, $response, $dbForInternal, $usage) {
         /** @var Appwrite\Utopia\Response $response */
         /** @var Utopia\Database\Database $dbForInternal */
->>>>>>> abc6ceb9
 
         $queries = [];
 
@@ -243,19 +228,12 @@
     ->label('sdk.response.model', Response::MODEL_COLLECTION)
     ->param('collectionId', '', new UID(), 'Collection unique ID.')
     ->inject('response')
-<<<<<<< HEAD
     ->inject('dbForExternal')
-    ->inject('usage')
-    ->action(function ($collectionId, $response, $dbForExternal, $usage) {
-        /** @var Appwrite\Utopia\Response $response */
-        /** @var Utopia\Database\Database $dbForExternal */
-        /** @var Appwrite\Stats\Stats $usage */
-=======
-    ->inject('dbForInternal')
-    ->action(function ($collectionId, $response, $dbForInternal) {
+    ->inject('dbForInternal')
+    ->inject('usage')
+    ->action(function ($collectionId, $response, $dbForInternal, $usage) {
         /** @var Appwrite\Utopia\Response $response */
         /** @var Utopia\Database\Database $dbForInternal */
->>>>>>> abc6ceb9
 
         $collection = $dbForInternal->getDocument('collections', $collectionId);
 
@@ -384,12 +362,8 @@
     ->inject('response')
     ->inject('dbForInternal')
     ->inject('audits')
-<<<<<<< HEAD
-    ->inject('usage')
-    ->action(function ($collectionId, $name, $read, $write, $response, $dbForExternal, $audits, $usage) {
-=======
-    ->action(function ($collectionId, $name, $permission, $read, $write, $response, $dbForInternal, $audits) {
->>>>>>> abc6ceb9
+    ->inject('usage')
+    ->action(function ($collectionId, $name, $permission, $read, $write, $response, $dbForInternal, $audits, $usage) {
         /** @var Appwrite\Utopia\Response $response */
         /** @var Utopia\Database\Database $dbForInternal */
         /** @var Appwrite\Event\Event $audits */
@@ -450,12 +424,8 @@
     ->inject('events')
     ->inject('audits')
     ->inject('deletes')
-<<<<<<< HEAD
-    ->inject('usage')
-    ->action(function ($collectionId, $response, $dbForExternal, $events, $audits, $deletes, $usage) {
-=======
-    ->action(function ($collectionId, $response, $dbForInternal, $dbForExternal, $events, $audits, $deletes) {
->>>>>>> abc6ceb9
+    ->inject('usage')
+    ->action(function ($collectionId, $response, $dbForInternal, $dbForExternal, $events, $audits, $deletes, $usage) {
         /** @var Appwrite\Utopia\Response $response */
         /** @var Utopia\Database\Database $dbForInternal */
         /** @var Utopia\Database\Database $dbForExternal */
@@ -512,15 +482,10 @@
     ->inject('dbForInternal')
     ->inject('database')
     ->inject('audits')
-<<<<<<< HEAD
-    ->inject('usage')
-    ->action(function ($collectionId, $attributeId, $size, $required, $default, $array, $response, $dbForExternal, $database, $audits, $usage) use ($attributesCallback) {
-=======
-    ->action(function ($collectionId, $attributeId, $size, $required, $default, $array, $response, $dbForInternal, $database, $audits) use ($attributesCallback) {
->>>>>>> abc6ceb9
+    ->inject('usage')
+    ->action(function ($collectionId, $attributeId, $size, $required, $default, $array, $response, $dbForInternal, $database, $audits, $usage) use ($attributesCallback) {
         /** @var Appwrite\Utopia\Response $response */
         /** @var Utopia\Database\Database $dbForInternal*/
-        /** @var Utopia\Database\Database $dbForExternal*/
         /** @var Appwrite\Event\Event $database */
         /** @var Appwrite\Event\Event $audits */
         /** @var Appwrite\Stats\Stats $usage */
@@ -532,11 +497,7 @@
             'required' => $required,
             'default' => $default,
             'array' => $array,
-<<<<<<< HEAD
-        ]), $response, $dbForExternal, $database, $audits, $usage);
-=======
-        ]), $response, $dbForInternal, $database, $audits);
->>>>>>> abc6ceb9
+        ]), $response, $dbForInternal, $database, $audits, $usage);
     });
 
 App::post('/v1/database/collections/:collectionId/attributes/email')
@@ -560,12 +521,8 @@
     ->inject('dbForInternal')
     ->inject('database')
     ->inject('audits')
-<<<<<<< HEAD
-    ->inject('usage')
-    ->action(function ($collectionId, $attributeId, $required, $default, $array, $response, $dbForExternal, $database, $audits, $usage) use ($attributesCallback) {
-=======
-    ->action(function ($collectionId, $attributeId, $required, $default, $array, $response, $dbForInternal, $database, $audits) use ($attributesCallback) {
->>>>>>> abc6ceb9
+    ->inject('usage')
+    ->action(function ($collectionId, $attributeId, $required, $default, $array, $response, $dbForInternal, $database, $audits, $usage) use ($attributesCallback) {
         /** @var Appwrite\Utopia\Response $response */
         /** @var Utopia\Database\Database $dbForInternal*/
         /** @var Appwrite\Event\Event $database */
@@ -579,13 +536,8 @@
             'required' => $required,
             'default' => $default,
             'array' => $array,
-<<<<<<< HEAD
-            'format' => \json_encode(['name'=>'email']),
-        ]), $response, $dbForExternal, $database, $audits, $usage);
-=======
             'format' => 'email',
-        ]), $response, $dbForInternal, $database, $audits);
->>>>>>> abc6ceb9
+        ]), $response, $dbForInternal, $database, $audits, $usage);
     });
 
 App::post('/v1/database/collections/:collectionId/attributes/ip')
@@ -609,12 +561,8 @@
     ->inject('dbForInternal')
     ->inject('database')
     ->inject('audits')
-<<<<<<< HEAD
-    ->inject('usage')
-    ->action(function ($collectionId, $attributeId, $required, $default, $array, $response, $dbForExternal, $database, $audits, $usage) use ($attributesCallback) {
-=======
-    ->action(function ($collectionId, $attributeId, $required, $default, $array, $response, $dbForInternal, $database, $audits) use ($attributesCallback) {
->>>>>>> abc6ceb9
+    ->inject('usage')
+    ->action(function ($collectionId, $attributeId, $required, $default, $array, $response, $dbForInternal, $database, $audits, $usage) use ($attributesCallback) {
         /** @var Appwrite\Utopia\Response $response */
         /** @var Utopia\Database\Database $dbForInternal*/
         /** @var Appwrite\Event\Event $database */
@@ -628,13 +576,8 @@
             'required' => $required,
             'default' => $default,
             'array' => $array,
-<<<<<<< HEAD
-            'format' => \json_encode(['name'=>'ip']),
-        ]), $response, $dbForExternal, $database, $audits, $usage);
-=======
             'format' => 'ip',
-        ]), $response, $dbForInternal, $database, $audits);
->>>>>>> abc6ceb9
+        ]), $response, $dbForInternal, $database, $audits, $usage);
     });
 
 App::post('/v1/database/collections/:collectionId/attributes/url')
@@ -658,12 +601,8 @@
     ->inject('dbForInternal')
     ->inject('database')
     ->inject('audits')
-<<<<<<< HEAD
-    ->inject('usage')
-    ->action(function ($collectionId, $attributeId, $size, $required, $default, $array, $response, $dbForExternal, $database, $audits, $usage) use ($attributesCallback) {
-=======
-    ->action(function ($collectionId, $attributeId, $required, $default, $array, $response, $dbForInternal, $database, $audits) use ($attributesCallback) {
->>>>>>> abc6ceb9
+    ->inject('usage')
+    ->action(function ($collectionId, $attributeId, $required, $default, $array, $response, $dbForInternal, $database, $audits, $usage) use ($attributesCallback) {
         /** @var Appwrite\Utopia\Response $response */
         /** @var Utopia\Database\Database $dbForExternal*/
         /** @var Appwrite\Event\Event $database */
@@ -677,13 +616,8 @@
             'required' => $required,
             'default' => $default,
             'array' => $array,
-<<<<<<< HEAD
-            'format' => \json_encode(['name'=>'url']),
-        ]), $response, $dbForExternal, $database, $audits, $usage);
-=======
             'format' => 'url',
-        ]), $response, $dbForInternal, $database, $audits);
->>>>>>> abc6ceb9
+        ]), $response, $dbForInternal, $database, $audits, $usage);
     });
 
 App::post('/v1/database/collections/:collectionId/attributes/integer')
@@ -709,46 +643,27 @@
     ->inject('dbForInternal')
     ->inject('database')
     ->inject('audits')
-<<<<<<< HEAD
-    ->inject('usage')
-    ->action(function ($collectionId, $attributeId, $required, $min, $max, $default, $array, $response, $dbForExternal, $database, $audits, $usage) use ($attributesCallback) {
-=======
-    ->action(function ($collectionId, $attributeId, $required, $min, $max, $default, $array, $response, $dbForInternal, $database, $audits) use ($attributesCallback) {
->>>>>>> abc6ceb9
+    ->inject('usage')
+    ->action(function ($collectionId, $attributeId, $required, $min, $max, $default, $array, $response, $dbForInternal, $database, $audits, $usage) use ($attributesCallback) {
         /** @var Appwrite\Utopia\Response $response */
         /** @var Utopia\Database\Database $dbForInternal*/
         /** @var Appwrite\Event\Event $database */
         /** @var Appwrite\Event\Event $audits */
         /** @var Appwrite\Stats\Stats $usage */
 
-<<<<<<< HEAD
-        
-        return $attributesCallback(new Document([
-            '$collection' => $collectionId,
-=======
         return $attributesCallback($collectionId, new Document([
->>>>>>> abc6ceb9
             '$id' => $attributeId,
             'type' => Database::VAR_INTEGER,
             'size' => 0,
             'required' => $required,
             'default' => $default,
             'array' => $array,
-<<<<<<< HEAD
-            'format' => \json_encode([
-                'name'=>'int-range',
-                'min' => $min,
-                'max' => $max,
-            ]),
-        ]), $response, $dbForExternal, $database, $audits, $usage);
-=======
             'format' => 'int-range',
             'formatOptions' => [
                 'min' => (is_null($min)) ? PHP_INT_MIN : \intval($min),
                 'max' => (is_null($max)) ? PHP_INT_MAX : \intval($max),
             ],
-        ]), $response, $dbForInternal, $database, $audits);
->>>>>>> abc6ceb9
+        ]), $response, $dbForInternal, $database, $audits, $usage);
     });
 
 App::post('/v1/database/collections/:collectionId/attributes/float')
@@ -774,12 +689,8 @@
     ->inject('dbForInternal')
     ->inject('database')
     ->inject('audits')
-<<<<<<< HEAD
-    ->inject('usage')
-    ->action(function ($collectionId, $attributeId, $required, $min, $max, $default, $array, $response, $dbForExternal, $database, $audits, $usage) use ($attributesCallback) {
-=======
-    ->action(function ($collectionId, $attributeId, $required, $min, $max, $default, $array, $response, $dbForInternal, $database, $audits) use ($attributesCallback) {
->>>>>>> abc6ceb9
+    ->inject('usage')
+    ->action(function ($collectionId, $attributeId, $required, $min, $max, $default, $array, $response, $dbForInternal, $database, $audits, $usage) use ($attributesCallback) {
         /** @var Appwrite\Utopia\Response $response */
         /** @var Utopia\Database\Database $dbForInternal*/
         /** @var Appwrite\Event\Event $database */
@@ -793,21 +704,12 @@
             'size' => 0,
             'default' => $default,
             'array' => $array,
-<<<<<<< HEAD
-            'format' => \json_encode([
-                'name'=>'float-range',
-                'min' => $min,
-                'max' => $max,
-            ]),
-        ]), $response, $dbForExternal, $database, $audits, $usage);
-=======
             'format' => 'float-range',
             'formatOptions' => [
                 'min' => (is_null($min)) ? PHP_FLOAT_MIN : \floatval($min),
                 'max' => (is_null($max)) ? PHP_FLOAT_MAX : \floatval($max),
             ],
-        ]), $response, $dbForInternal, $database, $audits);
->>>>>>> abc6ceb9
+        ]), $response, $dbForInternal, $database, $audits, $usage);
     });
 
 App::post('/v1/database/collections/:collectionId/attributes/boolean')
@@ -831,12 +733,8 @@
     ->inject('dbForInternal')
     ->inject('database')
     ->inject('audits')
-<<<<<<< HEAD
-    ->inject('usage')
-    ->action(function ($collectionId, $attributeId, $required, $default, $array, $response, $dbForExternal, $database, $audits, $usage) use ($attributesCallback) {
-=======
-    ->action(function ($collectionId, $attributeId, $required, $default, $array, $response, $dbForInternal, $database, $audits) use ($attributesCallback) {
->>>>>>> abc6ceb9
+    ->inject('usage')
+    ->action(function ($collectionId, $attributeId, $required, $default, $array, $response, $dbForInternal, $database, $audits, $usage) use ($attributesCallback) {
         /** @var Appwrite\Utopia\Response $response */
         /** @var Utopia\Database\Database $dbForInternal*/
         /** @var Appwrite\Event\Event $database */
@@ -850,11 +748,7 @@
             'required' => $required,
             'default' => $default,
             'array' => $array,
-<<<<<<< HEAD
-        ]), $response, $dbForExternal, $database, $audits, $usage);
-=======
-        ]), $response, $dbForInternal, $database, $audits);
->>>>>>> abc6ceb9
+        ]), $response, $dbForInternal, $database, $audits, $usage);
     });
 
 App::get('/v1/database/collections/:collectionId/attributes')
@@ -870,19 +764,11 @@
     ->label('sdk.response.model', Response::MODEL_ATTRIBUTE_LIST)
     ->param('collectionId', '', new UID(), 'Collection unique ID. You can create a new collection using the Database service [server integration](/docs/server/database#createCollection).')
     ->inject('response')
-<<<<<<< HEAD
-    ->inject('dbForExternal')
-    ->inject('usage')
-    ->action(function ($collectionId, $response, $dbForExternal, $usage) {
-        /** @var Appwrite\Utopia\Response $response */
-        /** @var Utopia\Database\Database $dbForExternal */
-        /** @var Appwrite\Stats\Stats $usage */
-=======
-    ->inject('dbForInternal')
-    ->action(function ($collectionId, $response, $dbForInternal) {
+    ->inject('dbForInternal')
+    ->inject('usage')
+    ->action(function ($collectionId, $response, $dbForInternal, $usage) {
         /** @var Appwrite\Utopia\Response $response */
         /** @var Utopia\Database\Database $dbForInternal */
->>>>>>> abc6ceb9
 
         $collection = $dbForInternal->getDocument('collections', $collectionId);
 
@@ -920,19 +806,11 @@
     ->param('collectionId', '', new UID(), 'Collection unique ID. You can create a new collection using the Database service [server integration](/docs/server/database#createCollection).')
     ->param('attributeId', '', new Key(), 'Attribute ID.')
     ->inject('response')
-<<<<<<< HEAD
-    ->inject('dbForExternal')
-    ->inject('usage')
-    ->action(function ($collectionId, $attributeId, $response, $dbForExternal, $usage) {
-        /** @var Appwrite\Utopia\Response $response */
-        /** @var Utopia\Database\Database $dbForExternal */
-        /** @var Appwrite\Stats\Stats $usage */
-=======
-    ->inject('dbForInternal')
-    ->action(function ($collectionId, $attributeId, $response, $dbForInternal) {
+    ->inject('dbForInternal')
+    ->inject('usage')
+    ->action(function ($collectionId, $attributeId, $response, $dbForInternal, $usage) {
         /** @var Appwrite\Utopia\Response $response */
         /** @var Utopia\Database\Database $dbForInternal */
->>>>>>> abc6ceb9
 
         $collection = $dbForInternal->getDocument('collections', $collectionId);
 
@@ -976,12 +854,8 @@
     ->inject('database')
     ->inject('events')
     ->inject('audits')
-<<<<<<< HEAD
-    ->inject('usage')
-    ->action(function ($collectionId, $attributeId, $response, $dbForExternal, $database, $events, $audits, $usage) {
-=======
-    ->action(function ($collectionId, $attributeId, $response, $dbForInternal, $database, $events, $audits) {
->>>>>>> abc6ceb9
+    ->inject('usage')
+    ->action(function ($collectionId, $attributeId, $response, $dbForInternal, $database, $events, $audits, $usage) {
         /** @var Appwrite\Utopia\Response $response */
         /** @var Utopia\Database\Database $dbForInternal */
         /** @var Appwrite\Event\Event $database */
@@ -1046,12 +920,8 @@
     ->inject('dbForInternal')
     ->inject('database')
     ->inject('audits')
-<<<<<<< HEAD
-    ->inject('usage')
-    ->action(function ($collectionId, $indexId, $type, $attributes, $orders, $response, $dbForExternal, $database, $audits, $usage) {
-=======
-    ->action(function ($collectionId, $indexId, $type, $attributes, $orders, $response, $dbForInternal, $database, $audits) {
->>>>>>> abc6ceb9
+    ->inject('usage')
+    ->action(function ($collectionId, $indexId, $type, $attributes, $orders, $response, $dbForInternal, $database, $audits, $usage) {
         /** @var Appwrite\Utopia\Response $response */
         /** @var Utopia\Database\Database $dbForInternal */
         /** @var Appwrite\Event\Event $database */
@@ -1137,19 +1007,11 @@
     ->label('sdk.response.model', Response::MODEL_INDEX_LIST)
     ->param('collectionId', '', new UID(), 'Collection unique ID. You can create a new collection using the Database service [server integration](/docs/server/database#createCollection).')
     ->inject('response')
-<<<<<<< HEAD
-    ->inject('dbForExternal')
-    ->inject('usage')
-    ->action(function ($collectionId, $response, $dbForExternal, $usage) {
-        /** @var Appwrite\Utopia\Response $response */
-        /** @var Utopia\Database\Database $dbForExternal */
-        /** @var Appwrite\Stats\Stats $usage */
-=======
-    ->inject('dbForInternal')
-    ->action(function ($collectionId, $response, $dbForInternal) {
+    ->inject('dbForInternal')
+    ->inject('usage')
+    ->action(function ($collectionId, $response, $dbForInternal, $usage) {
         /** @var Appwrite\Utopia\Response $response */
         /** @var Utopia\Database\Database $dbForInternal */
->>>>>>> abc6ceb9
 
         $collection = $dbForInternal->getDocument('collections', $collectionId);
 
@@ -1187,19 +1049,11 @@
     ->param('collectionId', '', new UID(), 'Collection unique ID. You can create a new collection using the Database service [server integration](/docs/server/database#createCollection).')
     ->param('indexId', null, new Key(), 'Index ID.')
     ->inject('response')
-<<<<<<< HEAD
-    ->inject('dbForExternal')
-    ->inject('usage')
-    ->action(function ($collectionId, $indexId, $response, $dbForExternal, $usage) {
-        /** @var Appwrite\Utopia\Response $response */
-        /** @var Utopia\Database\Database $dbForExternal */
-        /** @var Appwrite\Stats\Stats $usage */
-=======
-    ->inject('dbForInternal')
-    ->action(function ($collectionId, $indexId, $response, $dbForInternal) {
+    ->inject('dbForInternal')
+    ->inject('usage')
+    ->action(function ($collectionId, $indexId, $response, $dbForInternal, $usage) {
         /** @var Appwrite\Utopia\Response $response */
         /** @var Utopia\Database\Database $dbForInternal */
->>>>>>> abc6ceb9
 
         $collection = $dbForInternal->getDocument('collections', $collectionId);
 
@@ -1243,12 +1097,8 @@
     ->inject('database')
     ->inject('events')
     ->inject('audits')
-<<<<<<< HEAD
-    ->inject('usage')
-    ->action(function ($collectionId, $indexId, $response, $dbForExternal, $database, $events, $audits, $usage) {
-=======
-    ->action(function ($collectionId, $indexId, $response, $dbForInternal, $database, $events, $audits) {
->>>>>>> abc6ceb9
+    ->inject('usage')
+    ->action(function ($collectionId, $indexId, $response, $dbForInternal, $database, $events, $audits, $usage) {
         /** @var Appwrite\Utopia\Response $response */
         /** @var Utopia\Database\Database $dbForInternal */
         /** @var Appwrite\Event\Event $database */
@@ -1314,12 +1164,8 @@
     ->inject('dbForExternal')
     ->inject('user')
     ->inject('audits')
-<<<<<<< HEAD
-    ->inject('usage')
-    ->action(function ($documentId, $collectionId, $data, $read, $write, $response, $dbForExternal, $user, $audits, $usage) {
-=======
-    ->action(function ($documentId, $collectionId, $data, $read, $write, $response, $dbForInternal, $dbForExternal, $user, $audits) {
->>>>>>> abc6ceb9
+    ->inject('usage')
+    ->action(function ($documentId, $collectionId, $data, $read, $write, $response, $dbForInternal, $dbForExternal, $user, $audits, $usage) {
         /** @var Appwrite\Utopia\Response $response */
         /** @var Utopia\Database\Database $dbForInternal */
         /** @var Utopia\Database\Database $dbForExternal */
@@ -1394,12 +1240,8 @@
     ->inject('response')
     ->inject('dbForInternal')
     ->inject('dbForExternal')
-<<<<<<< HEAD
-    ->inject('usage')
-    ->action(function ($collectionId, $queries, $limit, $offset, $after, $orderAttributes, $orderTypes, $response, $dbForExternal, $usage) {
-=======
-    ->action(function ($collectionId, $queries, $limit, $offset, $after, $orderAttributes, $orderTypes, $response, $dbForInternal, $dbForExternal) {
->>>>>>> abc6ceb9
+    ->inject('usage')
+    ->action(function ($collectionId, $queries, $limit, $offset, $after, $orderAttributes, $orderTypes, $response, $dbForInternal, $dbForExternal, $usage) {
         /** @var Appwrite\Utopia\Response $response */
         /** @var Utopia\Database\Database $dbForInternal */
         /** @var Utopia\Database\Database $dbForExternal */
@@ -1457,12 +1299,8 @@
     ->inject('response')
     ->inject('dbForInternal')
     ->inject('dbForExternal')
-<<<<<<< HEAD
-    ->inject('usage')
-    ->action(function ($collectionId, $documentId, $response, $dbForExternal, $usage) {
-=======
-    ->action(function ($collectionId, $documentId, $response, $dbForInternal, $dbForExternal) {
->>>>>>> abc6ceb9
+    ->inject('usage')
+    ->action(function ($collectionId, $documentId, $response, $dbForInternal, $dbForExternal, $usage) {
         /** @var Appwrite\Utopia\Response $response */
         /** @var Utopia\Database\Database $$dbForInternal */
         /** @var Utopia\Database\Database $dbForExternal */
@@ -1508,12 +1346,8 @@
     ->inject('dbForInternal')
     ->inject('dbForExternal')
     ->inject('audits')
-<<<<<<< HEAD
-    ->inject('usage')
-    ->action(function ($collectionId, $documentId, $data, $read, $write, $response, $dbForExternal, $audits, $usage) {
-=======
-    ->action(function ($collectionId, $documentId, $data, $read, $write, $response, $dbForInternal, $dbForExternal, $audits) {
->>>>>>> abc6ceb9
+    ->inject('usage')
+    ->action(function ($collectionId, $documentId, $data, $read, $write, $response, $dbForInternal, $dbForExternal, $audits, $usage) {
         /** @var Appwrite\Utopia\Response $response */
         /** @var Utopia\Database\Database $dbForInternal */
         /** @var Utopia\Database\Database $dbForExternal */
@@ -1591,12 +1425,8 @@
     ->inject('dbForExternal')
     ->inject('events')
     ->inject('audits')
-<<<<<<< HEAD
-    ->inject('usage')
-    ->action(function ($collectionId, $documentId, $response, $dbForExternal, $events, $audits, $usage) {
-=======
-    ->action(function ($collectionId, $documentId, $response, $dbForInternal, $dbForExternal, $events, $audits) {
->>>>>>> abc6ceb9
+    ->inject('usage')
+    ->action(function ($collectionId, $documentId, $response, $dbForInternal, $dbForExternal, $events, $audits, $usage) {
         /** @var Appwrite\Utopia\Response $response */
         /** @var Utopia\Database\Database $dbForExternal */
         /** @var Appwrite\Event\Event $events */
