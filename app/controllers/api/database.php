<?php

use Appwrite\Utopia\Response;
use Appwrite\Database\Validator\CustomId;
use Utopia\App;
use Utopia\Exception;
use Utopia\Audit\Audit;
use Utopia\Validator\Boolean;
use Utopia\Validator\FloatValidator;
use Utopia\Validator\Integer;
use Utopia\Validator\Range;
use Utopia\Validator\WhiteList;
use Utopia\Validator\Text;
use Utopia\Validator\ArrayList;
use Utopia\Validator\JSON;
use Utopia\Database\Database;
use Utopia\Database\Document;
use Utopia\Database\Query;
use Utopia\Database\Validator\Key;
use Utopia\Database\Validator\Permissions;
use Utopia\Database\Validator\QueryValidator;
use Utopia\Database\Validator\Queries as QueriesValidator;
use Utopia\Database\Validator\Structure;
use Utopia\Database\Validator\UID;
use Utopia\Database\Exception\Authorization as AuthorizationException;
use Utopia\Database\Exception\Duplicate as DuplicateException;
use Utopia\Database\Exception\Structure as StructureException;
use DeviceDetector\DeviceDetector;

$attributesCallback = function ($attribute, $response, $dbForExternal, $database, $audits, $usage) {
    /** @var Utopia\Database\Document $document*/
    /** @var Appwrite\Utopia\Response $response */
    /** @var Utopia\Database\Database $dbForExternal*/
    /** @var Appwrite\Event\Event $database */
    /** @var Appwrite\Event\Event $audits */

    $collectionId = $attribute->getCollection();
    $attributeId = $attribute->getId();
    $type = $attribute->getAttribute('type', '');
    $size = $attribute->getAttribute('size', 0);
    $required = $attribute->getAttribute('required', true);
    $default = $attribute->getAttribute('default', null);
    $min = $attribute->getAttribute('min', null);
    $max = $attribute->getAttribute('max', null);
    $signed = $attribute->getAttribute('signed', true); // integers are signed by default 
    $array = $attribute->getAttribute('array', false);
    $format = $attribute->getAttribute('format', null);
    $filters = $attribute->getAttribute('filters', []); // filters are hidden from the endpoint 

    $collection = $dbForExternal->getCollection($collectionId);

    if ($collection->isEmpty()) {
        throw new Exception('Collection not found', 404);
    }

    // TODO@kodumbeats how to depend on $size for Text validator length
    // Ensure attribute default is within required size
    if ($size > 0 && !\is_null($default)) {
        $validator = new Text($size);
        if (!$validator->isValid($default)) {
            throw new Exception('Length of default attribute exceeds attribute size', 400);
        }
    } 

    if (!\is_null($format)) {
        $name = \json_decode($format, true)['name'];
        if (!Structure::hasFormat($name, $type)) {
            throw new Exception("Format {$name} not available for {$type} attributes.", 400);
        }
    }

    if (!is_null($min) || !is_null($max)) { // Add range validator if either $min or $max is provided
        switch ($type) {
            case Database::VAR_INTEGER:
                $min = (is_null($min)) ? -INF : \intval($min);
                $max = (is_null($max)) ? INF : \intval($max);
                $format = 'int-range';
                break;
            case Database::VAR_FLOAT:
                $min = (is_null($min)) ? -INF : \floatval($min);
                $max = (is_null($max)) ? INF : \floatval($max);
                $format = 'float-range';
                break;
            default:
                throw new Exception("Format range not available for {$type} attributes.", 400);
        }
    }

    $dbForExternal->addAttributeInQueue($collectionId, $attributeId, $type, $size, $required, $default, $signed, $array, $format, $filters);

    // Database->addAttributeInQueue() does not return a document
    // So we need to create one for the response
    //
    // TODO@kodumbeats should $signed and $filters be part of the response model?

    $attribute = new Document([
        '$collection' => $collectionId,
        '$id' => $attributeId,
        'type' => $type,
        'size' => $size,
        'required' => $required,
        'default' => $default,
        'min' => $min,
        'max' => $max,
        'signed' => $signed,
        'array' => $array,
        'format' => $format,
        'filters' => $filters,
    ]);

    $database
        ->setParam('type', DATABASE_TYPE_CREATE_ATTRIBUTE)
        ->setParam('document', $attribute)
    ;

    $usage->setParam('database.collections.update', 1);

    $audits
        ->setParam('event', 'database.attributes.create')
        ->setParam('resource', 'database/collection/'.$collection->getId())
        ->setParam('data', $attribute)
    ;

    $response->setStatusCode(Response::STATUS_CODE_CREATED);
    $response->dynamic($attribute, Response::MODEL_ATTRIBUTE);
};

App::post('/v1/database/collections')
    ->desc('Create Collection')
    ->groups(['api', 'database'])
    ->label('event', 'database.collections.create')
    ->label('scope', 'collections.write')
    ->label('sdk.auth', [APP_AUTH_TYPE_KEY])
    ->label('sdk.namespace', 'database')
    ->label('sdk.method', 'createCollection')
    ->label('sdk.description', '/docs/references/database/create-collection.md')
    ->label('sdk.response.code', Response::STATUS_CODE_CREATED)
    ->label('sdk.response.type', Response::CONTENT_TYPE_JSON)
    ->label('sdk.response.model', Response::MODEL_COLLECTION)
    ->param('collectionId', '', new CustomId(), 'Unique Id. Choose your own unique ID or pass the string `unique()` to auto generate it. Valid chars are a-z, A-Z, 0-9, period, hyphen, and underscore. Can\'t start with a special char. Max length is 36 chars.')
    ->param('name', '', new Text(128), 'Collection name. Max length: 128 chars.')
    ->param('read', null, new Permissions(), 'An array of strings with read permissions. By default no user is granted with any read permissions. [learn more about permissions](/docs/permissions) and get a full list of available permissions.')
    ->param('write', null, new Permissions(), 'An array of strings with write permissions. By default no user is granted with any write permissions. [learn more about permissions](/docs/permissions) and get a full list of available permissions.')
    ->inject('response')
    ->inject('dbForExternal')
    ->inject('audits')
    ->inject('usage')
    ->action(function ($collectionId, $name, $read, $write, $response, $dbForExternal, $audits, $usage) {
        /** @var Appwrite\Utopia\Response $response */
        /** @var Utopia\Database\Database $dbForExternal*/
        /** @var Appwrite\Event\Event $audits */
        /** @var Appwrite\Stats\Stats $usage */

        $collectionId = $collectionId == 'unique()' ? $dbForExternal->getId() : $collectionId;

        $collection = $dbForExternal->createCollection($collectionId);

        // TODO@kodumbeats what should the default permissions be?
        $read = (is_null($read)) ? ($collection->getRead() ?? []) : $read; // By default inherit read permissions
        $write = (is_null($write)) ? ($collection->getWrite() ?? []) : $write; // By default inherit write permissions

        $collection->setAttribute('name', $name);
        $collection->setAttribute('$read', $read);
        $collection->setAttribute('$write', $write);

        $dbForExternal->updateDocument(Database::COLLECTIONS, $collectionId, $collection);

        $audits
            ->setParam('event', 'database.collections.create')
            ->setParam('resource', 'database/collection/'.$collection->getId())
            ->setParam('data', $collection->getArrayCopy())
        ;

        $usage->setParam('database.collections.create', 1);

        $response->setStatusCode(Response::STATUS_CODE_CREATED);
        $response->dynamic($collection, Response::MODEL_COLLECTION);
    });

App::get('/v1/database/collections')
    ->desc('List Collections')
    ->groups(['api', 'database'])
    ->label('scope', 'collections.read')
    ->label('sdk.auth', [APP_AUTH_TYPE_KEY])
    ->label('sdk.namespace', 'database')
    ->label('sdk.method', 'listCollections')
    ->label('sdk.description', '/docs/references/database/list-collections.md')
    ->label('sdk.response.code', Response::STATUS_CODE_OK)
    ->label('sdk.response.type', Response::CONTENT_TYPE_JSON)
    ->label('sdk.response.model', Response::MODEL_COLLECTION_LIST)
    ->param('search', '', new Text(256), 'Search term to filter your list results. Max length: 256 chars.', true)
    ->param('limit', 25, new Range(0, 100), 'Results limit value. By default will return maximum 25 results. Maximum of 100 results allowed per request.', true)
    ->param('offset', 0, new Range(0, 40000), 'Results offset. The default value is 0. Use this param to manage pagination.', true)
    ->param('after', '', new UID(), 'ID of the collection used as the starting point for the query, excluding the collection itself. Should be used for efficient pagination when working with large sets of data.', true)
    ->param('orderType', 'ASC', new WhiteList(['ASC', 'DESC'], true), 'Order result by ASC or DESC order.', true)
    ->inject('response')
    ->inject('dbForExternal')
    ->inject('usage')
    ->action(function ($search, $limit, $offset, $after, $orderType, $response, $dbForExternal, $usage) {
        /** @var Appwrite\Utopia\Response $response */
        /** @var Utopia\Database\Database $dbForExternal */
        /** @var Appwrite\Stats\Stats $usage */

        $queries = ($search) ? [new Query('name', Query::TYPE_SEARCH, [$search])] : [];

        if (!empty($after)) {
            $afterCollection = $dbForExternal->getDocument('collections', $after);

            if ($afterCollection->isEmpty()) {
                throw new Exception("Collection '{$after}' for the 'after' value not found.", 400);
            }
        }

        $usage->setParam('database.collections.read', 1);

        $response->dynamic(new Document([
            'collections' => $dbForExternal->find(Database::COLLECTIONS, $queries, $limit, $offset, [], [$orderType], $afterCollection ?? null),
            'sum' => $dbForExternal->count(Database::COLLECTIONS, $queries, APP_LIMIT_COUNT),
        ]), Response::MODEL_COLLECTION_LIST);
    });

App::get('/v1/database/collections/:collectionId')
    ->desc('Get Collection')
    ->groups(['api', 'database'])
    ->label('scope', 'collections.read')
    ->label('sdk.auth', [APP_AUTH_TYPE_KEY])
    ->label('sdk.namespace', 'database')
    ->label('sdk.method', 'getCollection')
    ->label('sdk.description', '/docs/references/database/get-collection.md')
    ->label('sdk.response.code', Response::STATUS_CODE_OK)
    ->label('sdk.response.type', Response::CONTENT_TYPE_JSON)
    ->label('sdk.response.model', Response::MODEL_COLLECTION)
    ->param('collectionId', '', new UID(), 'Collection unique ID.')
    ->inject('response')
    ->inject('dbForExternal')
    ->inject('usage')
    ->action(function ($collectionId, $response, $dbForExternal, $usage) {
        /** @var Appwrite\Utopia\Response $response */
        /** @var Utopia\Database\Database $dbForExternal */
        /** @var Appwrite\Stats\Stats $usage */

        $collection = $dbForExternal->getCollection($collectionId);

        if ($collection->isEmpty()) {
            throw new Exception('Collection not found', 404);
        }

        $usage->setParam('database.collections.read', 1);

        $response->dynamic($collection, Response::MODEL_COLLECTION);
    });

App::get('/v1/database/collections/:collectionId/logs')
    ->desc('List Collection Logs')
    ->groups(['api', 'database'])
    ->label('scope', 'collections.read')
    ->label('sdk.auth', [APP_AUTH_TYPE_ADMIN])
    ->label('sdk.namespace', 'database')
    ->label('sdk.method', 'listCollectionLogs')
    ->label('sdk.description', '/docs/references/database/get-collection-logs.md')
    ->label('sdk.response.code', Response::STATUS_CODE_OK)
    ->label('sdk.response.type', Response::CONTENT_TYPE_JSON)
    ->label('sdk.response.model', Response::MODEL_LOG_LIST)
    ->param('collectionId', '', new UID(), 'Collection unique ID.')
    ->inject('response')
    ->inject('dbForInternal')
    ->inject('dbForExternal')
    ->inject('locale')
    ->inject('geodb')
    ->action(function ($collectionId, $response, $dbForInternal, $dbForExternal, $locale, $geodb) {
        /** @var Appwrite\Utopia\Response $response */
        /** @var Utopia\Database\Document $project */
        /** @var Utopia\Database\Database $dbForInternal */
        /** @var Utopia\Database\Database $dbForExternal */
        /** @var Utopia\Locale\Locale $locale */
        /** @var MaxMind\Db\Reader $geodb */

        $collection = $dbForExternal->getCollection($collectionId);

        if ($collection->isEmpty()) {
            throw new Exception('Collection not found', 404);
        }

        $audit = new Audit($dbForInternal);

        $logs = $audit->getLogsByResource('database/collection/'.$collection->getId());

        $output = [];

        foreach ($logs as $i => &$log) {
            $log['userAgent'] = (!empty($log['userAgent'])) ? $log['userAgent'] : 'UNKNOWN';

            $dd = new DeviceDetector($log['userAgent']);

            $dd->skipBotDetection(); // OPTIONAL: If called, bot detection will completely be skipped (bots will be detected as regular devices then)

            $dd->parse();

            $os = $dd->getOs();
            $osCode = (isset($os['short_name'])) ? $os['short_name'] : '';
            $osName = (isset($os['name'])) ? $os['name'] : '';
            $osVersion = (isset($os['version'])) ? $os['version'] : '';

            $client = $dd->getClient();
            $clientType = (isset($client['type'])) ? $client['type'] : '';
            $clientCode = (isset($client['short_name'])) ? $client['short_name'] : '';
            $clientName = (isset($client['name'])) ? $client['name'] : '';
            $clientVersion = (isset($client['version'])) ? $client['version'] : '';
            $clientEngine = (isset($client['engine'])) ? $client['engine'] : '';
            $clientEngineVersion = (isset($client['engine_version'])) ? $client['engine_version'] : '';

            $output[$i] = new Document([
                'event' => $log['event'],
                'userId' => $log['userId'],
                'userEmail' => $log['data']['userEmail'] ?? null,
                'userName' => $log['data']['userName'] ?? null,
                'mode' => $log['data']['mode'] ?? null,
                'ip' => $log['ip'],
                'time' => $log['time'],

                'osCode' => $osCode,
                'osName' => $osName,
                'osVersion' => $osVersion,
                'clientType' => $clientType,
                'clientCode' => $clientCode,
                'clientName' => $clientName,
                'clientVersion' => $clientVersion,
                'clientEngine' => $clientEngine,
                'clientEngineVersion' => $clientEngineVersion,
                'deviceName' => $dd->getDeviceName(),
                'deviceBrand' => $dd->getBrandName(),
                'deviceModel' => $dd->getModel(),
            ]);

            $record = $geodb->get($log['ip']);

            if ($record) {
                $output[$i]['countryCode'] = $locale->getText('countries.'.strtolower($record['country']['iso_code']), false) ? \strtolower($record['country']['iso_code']) : '--';
                $output[$i]['countryName'] = $locale->getText('countries.'.strtolower($record['country']['iso_code']), $locale->getText('locale.country.unknown'));
            } else {
                $output[$i]['countryCode'] = '--';
                $output[$i]['countryName'] = $locale->getText('locale.country.unknown');
            }
        }

        $response->dynamic(new Document(['logs' => $output]), Response::MODEL_LOG_LIST);
    });

App::put('/v1/database/collections/:collectionId')
    ->desc('Update Collection')
    ->groups(['api', 'database'])
    ->label('scope', 'collections.write')
    ->label('event', 'database.collections.update')
    ->label('sdk.auth', [APP_AUTH_TYPE_KEY])
    ->label('sdk.namespace', 'database')
    ->label('sdk.method', 'updateCollection')
    ->label('sdk.description', '/docs/references/database/update-collection.md')
    ->label('sdk.response.code', Response::STATUS_CODE_OK)
    ->label('sdk.response.type', Response::CONTENT_TYPE_JSON)
    ->label('sdk.response.model', Response::MODEL_COLLECTION)
    ->param('collectionId', '', new UID(), 'Collection unique ID.')
    ->param('name', null, new Text(128), 'Collection name. Max length: 128 chars.')
    ->param('read', null, new Permissions(), 'An array of strings with read permissions. By default inherits the existing read permissions. [learn more about permissions](/docs/permissions) and get a full list of available permissions.', true)
    ->param('write', null, new Permissions(), 'An array of strings with write permissions. By default inherits the existing write permissions. [learn more about permissions](/docs/permissions) and get a full list of available permissions.', true)
    ->inject('response')
    ->inject('dbForExternal')
    ->inject('audits')
    ->inject('usage')
    ->action(function ($collectionId, $name, $read, $write, $response, $dbForExternal, $audits, $usage) {
        /** @var Appwrite\Utopia\Response $response */
        /** @var Utopia\Database\Database $dbForExternal */
        /** @var Appwrite\Event\Event $audits */
        /** @var Appwrite\Stats\Stats $usage */

        $collection = $dbForExternal->getCollection($collectionId);

        if ($collection->isEmpty()) {
            throw new Exception('Collection not found', 404);
        }

        $read = (is_null($read)) ? ($collection->getRead() ?? []) : $read; // By default inherit read permissions
        $write = (is_null($write)) ? ($collection->getWrite() ?? []) : $write; // By default inherit write permissions

        try {
            $collection = $dbForExternal->updateDocument(Database::COLLECTIONS, $collection->getId(), new Document(\array_merge($collection->getArrayCopy(), [
                'name' => $name,
                '$read' => $read,
                '$write' => $write
            ])));
        } catch (AuthorizationException $exception) {
            throw new Exception('Unauthorized permissions', 401);
        } catch (StructureException $exception) {
            throw new Exception('Bad structure. '.$exception->getMessage(), 400);
        } 

        $usage->setParam('database.collections.update', 1);

        $audits
            ->setParam('event', 'database.collections.update')
            ->setParam('resource', 'database/collection/'.$collection->getId())
            ->setParam('data', $collection->getArrayCopy())
        ;

        $response->dynamic($collection, Response::MODEL_COLLECTION);
    });

App::delete('/v1/database/collections/:collectionId')
    ->desc('Delete Collection')
    ->groups(['api', 'database'])
    ->label('scope', 'collections.write')
    ->label('event', 'database.collections.delete')
    ->label('sdk.auth', [APP_AUTH_TYPE_KEY])
    ->label('sdk.namespace', 'database')
    ->label('sdk.method', 'deleteCollection')
    ->label('sdk.description', '/docs/references/database/delete-collection.md')
    ->label('sdk.response.code', Response::STATUS_CODE_NOCONTENT)
    ->label('sdk.response.model', Response::MODEL_NONE)
    ->param('collectionId', '', new UID(), 'Collection unique ID.')
    ->inject('response')
    ->inject('dbForExternal')
    ->inject('events')
    ->inject('audits')
    ->inject('deletes')
    ->inject('usage')
    ->action(function ($collectionId, $response, $dbForExternal, $events, $audits, $deletes, $usage) {
        /** @var Appwrite\Utopia\Response $response */
        /** @var Utopia\Database\Database $dbForExternal */
        /** @var Appwrite\Event\Event $events */
        /** @var Appwrite\Event\Event $audits */
        /** @var Appwrite\Stats\Stats $audits */

        $collection = $dbForExternal->getCollection($collectionId);

        if ($collection->isEmpty()) {
            throw new Exception('Collection not found', 404);
        }

        $dbForExternal->deleteCollection($collectionId);

        $usage->setParam('database.collections.delete', 1);

        $events
            ->setParam('eventData', $response->output($collection, Response::MODEL_COLLECTION))
        ;

        $audits
            ->setParam('event', 'database.collections.delete')
            ->setParam('resource', 'database/collection/'.$collection->getId())
            ->setParam('data', $collection->getArrayCopy())
        ;

        $response->noContent();
    });

App::post('/v1/database/collections/:collectionId/attributes/string')
    ->desc('Create String Attribute')
    ->groups(['api', 'database'])
    ->label('event', 'database.attributes.create')
    ->label('scope', 'collections.write')
    ->label('sdk.auth', [APP_AUTH_TYPE_KEY])
    ->label('sdk.namespace', 'database')
    ->label('sdk.method', 'createStringAttribute')
    ->label('sdk.description', '/docs/references/database/create-attribute-string.md')
    ->label('sdk.response.code', Response::STATUS_CODE_CREATED)
    ->label('sdk.response.type', Response::CONTENT_TYPE_JSON)
    ->label('sdk.response.model', Response::MODEL_ATTRIBUTE)
    ->param('collectionId', '', new UID(), 'Collection unique ID. You can create a new collection using the Database service [server integration](/docs/server/database#createCollection).')
    ->param('attributeId', '', new Key(), 'Attribute ID.')
    ->param('size', null, new Integer(), 'Attribute size for text attributes, in number of characters.')
    ->param('required', null, new Boolean(), 'Is attribute required?')
    ->param('default', null, new Text(0), 'Default value for attribute when not provided. Cannot be set when attribute is required.', true)
    ->param('array', false, new Boolean(), 'Is attribute an array?', true)
    ->inject('response')
    ->inject('dbForExternal')
    ->inject('database')
    ->inject('audits')
    ->inject('usage')
    ->action(function ($collectionId, $attributeId, $size, $required, $default, $array, $response, $dbForExternal, $database, $audits, $usage) use ($attributesCallback) {
        /** @var Appwrite\Utopia\Response $response */
        /** @var Utopia\Database\Database $dbForExternal*/
        /** @var Appwrite\Event\Event $database */
        /** @var Appwrite\Event\Event $audits */
        /** @var Appwrite\Stats\Stats $usage */

        return $attributesCallback(new Document([
            '$collection' => $collectionId,
            '$id' => $attributeId,
            'type' => Database::VAR_STRING,
            'size' => $size,
            'required' => $required,
            'default' => $default,
            'array' => $array,
        ]), $response, $dbForExternal, $database, $audits, $usage);
    });

App::post('/v1/database/collections/:collectionId/attributes/email')
    ->desc('Create Email Attribute')
    ->groups(['api', 'database'])
    ->label('event', 'database.attributes.create')
    ->label('scope', 'collections.write')
    ->label('sdk.namespace', 'database')
    ->label('sdk.auth', [APP_AUTH_TYPE_KEY])
    ->label('sdk.method', 'createEmailAttribute')
    ->label('sdk.description', '/docs/references/database/create-attribute-email.md')
    ->label('sdk.response.code', Response::STATUS_CODE_CREATED)
    ->label('sdk.response.type', Response::CONTENT_TYPE_JSON)
    ->label('sdk.response.model', Response::MODEL_ATTRIBUTE)
    ->param('collectionId', '', new UID(), 'Collection unique ID. You can create a new collection using the Database service [server integration](/docs/server/database#createCollection).')
    ->param('attributeId', '', new Key(), 'Attribute ID.')
    ->param('required', null, new Boolean(), 'Is attribute required?')
    ->param('default', null, new Text(0), 'Default value for attribute when not provided. Cannot be set when attribute is required.', true)
    ->param('array', false, new Boolean(), 'Is attribute an array?', true)
    ->inject('response')
    ->inject('dbForExternal')
    ->inject('database')
    ->inject('audits')
    ->inject('usage')
    ->action(function ($collectionId, $attributeId, $required, $default, $array, $response, $dbForExternal, $database, $audits, $usage) use ($attributesCallback) {
        /** @var Appwrite\Utopia\Response $response */
        /** @var Utopia\Database\Database $dbForExternal*/
        /** @var Appwrite\Event\Event $database */
        /** @var Appwrite\Event\Event $audits */
        /** @var Appwrite\Stats\Stats $usage */

        return $attributesCallback(new Document([
            '$collection' => $collectionId,
            '$id' => $attributeId,
            'type' => Database::VAR_STRING,
            'size' => 254,
            'required' => $required,
            'default' => $default,
            'array' => $array,
            'format' => \json_encode(['name'=>'email']),
        ]), $response, $dbForExternal, $database, $audits, $usage);
    });

App::post('/v1/database/collections/:collectionId/attributes/ip')
    ->desc('Create IP Address Attribute')
    ->groups(['api', 'database'])
    ->label('event', 'database.attributes.create')
    ->label('scope', 'collections.write')
    ->label('sdk.namespace', 'database')
    ->label('sdk.auth', [APP_AUTH_TYPE_KEY])
    ->label('sdk.method', 'createIpAttribute')
    ->label('sdk.description', '/docs/references/database/create-attribute-ip.md')
    ->label('sdk.response.code', Response::STATUS_CODE_CREATED)
    ->label('sdk.response.type', Response::CONTENT_TYPE_JSON)
    ->label('sdk.response.model', Response::MODEL_ATTRIBUTE)
    ->param('collectionId', '', new UID(), 'Collection unique ID. You can create a new collection using the Database service [server integration](/docs/server/database#createCollection).')
    ->param('attributeId', '', new Key(), 'Attribute ID.')
    ->param('required', null, new Boolean(), 'Is attribute required?')
    ->param('default', null, new Text(0), 'Default value for attribute when not provided. Cannot be set when attribute is required.', true)
    ->param('array', false, new Boolean(), 'Is attribute an array?', true)
    ->inject('response')
    ->inject('dbForExternal')
    ->inject('database')
    ->inject('audits')
    ->inject('usage')
    ->action(function ($collectionId, $attributeId, $required, $default, $array, $response, $dbForExternal, $database, $audits, $usage) use ($attributesCallback) {
        /** @var Appwrite\Utopia\Response $response */
        /** @var Utopia\Database\Database $dbForExternal*/
        /** @var Appwrite\Event\Event $database */
        /** @var Appwrite\Event\Event $audits */
        /** @var Appwrite\Stats\Stats $usage */

        return $attributesCallback(new Document([
            '$collection' => $collectionId,
            '$id' => $attributeId,
            'type' => Database::VAR_STRING,
            'size' => 39,
            'required' => $required,
            'default' => $default,
            'array' => $array,
            'format' => \json_encode(['name'=>'ip']),
        ]), $response, $dbForExternal, $database, $audits, $usage);
    });

App::post('/v1/database/collections/:collectionId/attributes/url')
    ->desc('Create IP Address Attribute')
    ->groups(['api', 'database'])
    ->label('event', 'database.attributes.create')
    ->label('scope', 'collections.write')
    ->label('sdk.namespace', 'database')
    ->label('sdk.auth', [APP_AUTH_TYPE_KEY])
    ->label('sdk.method', 'createUrlAttribute')
    ->label('sdk.description', '/docs/references/database/create-attribute-url.md')
    ->label('sdk.response.code', Response::STATUS_CODE_CREATED)
    ->label('sdk.response.type', Response::CONTENT_TYPE_JSON)
    ->label('sdk.response.model', Response::MODEL_ATTRIBUTE)
    ->param('collectionId', '', new UID(), 'Collection unique ID. You can create a new collection using the Database service [server integration](/docs/server/database#createCollection).')
    ->param('attributeId', '', new Key(), 'Attribute ID.')
    ->param('size', null, new Integer(), 'Attribute size for text attributes, in number of characters.')
    ->param('required', null, new Boolean(), 'Is attribute required?')
    ->param('default', null, new Text(0), 'Default value for attribute when not provided. Cannot be set when attribute is required.', true)
    ->param('array', false, new Boolean(), 'Is attribute an array?', true)
    ->inject('response')
    ->inject('dbForExternal')
    ->inject('database')
    ->inject('audits')
    ->inject('usage')
    ->action(function ($collectionId, $attributeId, $size, $required, $default, $array, $response, $dbForExternal, $database, $audits, $usage) use ($attributesCallback) {
        /** @var Appwrite\Utopia\Response $response */
        /** @var Utopia\Database\Database $dbForExternal*/
        /** @var Appwrite\Event\Event $database */
        /** @var Appwrite\Event\Event $audits */
        /** @var Appwrite\Stats\Stats $usage */

        return $attributesCallback(new Document([
            '$collection' => $collectionId,
            '$id' => $attributeId,
            'type' => Database::VAR_STRING,
            'size' => $size,
            'required' => $required,
            'default' => $default,
            'array' => $array,
            'format' => \json_encode(['name'=>'url']),
        ]), $response, $dbForExternal, $database, $audits, $usage);
    });

App::post('/v1/database/collections/:collectionId/attributes/integer')
    ->desc('Create Integer Attribute')
    ->groups(['api', 'database'])
    ->label('event', 'database.attributes.create')
    ->label('scope', 'collections.write')
    ->label('sdk.namespace', 'database')
    ->label('sdk.auth', [APP_AUTH_TYPE_KEY])
    ->label('sdk.method', 'createIntegerAttribute')
    ->label('sdk.description', '/docs/references/database/create-attribute-integer.md')
    ->label('sdk.response.code', Response::STATUS_CODE_CREATED)
    ->label('sdk.response.type', Response::CONTENT_TYPE_JSON)
    ->label('sdk.response.model', Response::MODEL_ATTRIBUTE)
    ->param('collectionId', '', new UID(), 'Collection unique ID. You can create a new collection using the Database service [server integration](/docs/server/database#createCollection).')
    ->param('attributeId', '', new Key(), 'Attribute ID.')
    ->param('required', null, new Boolean(), 'Is attribute required?')
    ->param('min', null, new Integer(), 'Minimum value to enforce on new documents', true)
    ->param('max', null, new Integer(), 'Maximum value to enforce on new documents', true)
    ->param('default', null, new Integer(), 'Default value for attribute when not provided. Cannot be set when attribute is required.', true)
    ->param('array', false, new Boolean(), 'Is attribute an array?', true)
    ->inject('response')
    ->inject('dbForExternal')
    ->inject('database')
    ->inject('audits')
    ->inject('usage')
    ->action(function ($collectionId, $attributeId, $required, $min, $max, $default, $array, $response, $dbForExternal, $database, $audits, $usage) use ($attributesCallback) {
        /** @var Appwrite\Utopia\Response $response */
        /** @var Utopia\Database\Database $dbForExternal*/
        /** @var Appwrite\Event\Event $database */
        /** @var Appwrite\Event\Event $audits */
        /** @var Appwrite\Stats\Stats $usage */

        
        return $attributesCallback(new Document([
            '$collection' => $collectionId,
            '$id' => $attributeId,
            'type' => Database::VAR_INTEGER,
            'size' => 0,
            'required' => $required,
            'default' => $default,
            'array' => $array,
            'format' => \json_encode([
                'name'=>'int-range',
                'min' => $min,
                'max' => $max,
            ]),
        ]), $response, $dbForExternal, $database, $audits, $usage);
    });

App::post('/v1/database/collections/:collectionId/attributes/float')
    ->desc('Create Float Attribute')
    ->groups(['api', 'database'])
    ->label('event', 'database.attributes.create')
    ->label('scope', 'collections.write')
    ->label('sdk.namespace', 'database')
    ->label('sdk.auth', [APP_AUTH_TYPE_KEY])
    ->label('sdk.method', 'createFloatAttribute')
    ->label('sdk.description', '/docs/references/database/create-attribute-float.md')
    ->label('sdk.response.code', Response::STATUS_CODE_CREATED)
    ->label('sdk.response.type', Response::CONTENT_TYPE_JSON)
    ->label('sdk.response.model', Response::MODEL_ATTRIBUTE)
    ->param('collectionId', '', new UID(), 'Collection unique ID. You can create a new collection using the Database service [server integration](/docs/server/database#createCollection).')
    ->param('attributeId', '', new Key(), 'Attribute ID.')
    ->param('required', null, new Boolean(), 'Is attribute required?')
    ->param('min', null, new FloatValidator(), 'Minimum value to enforce on new documents', true)
    ->param('max', null, new FloatValidator(), 'Maximum value to enforce on new documents', true)
    ->param('default', null, new FloatValidator(), 'Default value for attribute when not provided. Cannot be set when attribute is required.', true)
    ->param('array', false, new Boolean(), 'Is attribute an array?', true)
    ->inject('response')
    ->inject('dbForExternal')
    ->inject('database')
    ->inject('audits')
    ->inject('usage')
    ->action(function ($collectionId, $attributeId, $required, $min, $max, $default, $array, $response, $dbForExternal, $database, $audits, $usage) use ($attributesCallback) {
        /** @var Appwrite\Utopia\Response $response */
        /** @var Utopia\Database\Database $dbForExternal*/
        /** @var Appwrite\Event\Event $database */
        /** @var Appwrite\Event\Event $audits */
        /** @var Appwrite\Stats\Stats $usage */

        return $attributesCallback(new Document([
            '$collection' => $collectionId,
            '$id' => $attributeId,
            'type' => Database::VAR_FLOAT,
            'required' => $required,
            'size' => 0,
            'default' => $default,
            'array' => $array,
            'format' => \json_encode([
                'name'=>'float-range',
                'min' => $min,
                'max' => $max,
            ]),
        ]), $response, $dbForExternal, $database, $audits, $usage);
    });

App::post('/v1/database/collections/:collectionId/attributes/boolean')
    ->desc('Create Boolean Attribute')
    ->groups(['api', 'database'])
    ->label('event', 'database.attributes.create')
    ->label('scope', 'collections.write')
    ->label('sdk.namespace', 'database')
    ->label('sdk.auth', [APP_AUTH_TYPE_KEY])
    ->label('sdk.method', 'createBooleanAttribute')
    ->label('sdk.description', '/docs/references/database/create-attribute-boolean.md')
    ->label('sdk.response.code', Response::STATUS_CODE_CREATED)
    ->label('sdk.response.type', Response::CONTENT_TYPE_JSON)
    ->label('sdk.response.model', Response::MODEL_ATTRIBUTE)
    ->param('collectionId', '', new UID(), 'Collection unique ID. You can create a new collection using the Database service [server integration](/docs/server/database#createCollection).')
    ->param('attributeId', '', new Key(), 'Attribute ID.')
    ->param('required', null, new Boolean(), 'Is attribute required?')
    ->param('default', null, new Boolean(), 'Default value for attribute when not provided. Cannot be set when attribute is required.', true)
    ->param('array', false, new Boolean(), 'Is attribute an array?', true)
    ->inject('response')
    ->inject('dbForExternal')
    ->inject('database')
    ->inject('audits')
    ->inject('usage')
    ->action(function ($collectionId, $attributeId, $required, $default, $array, $response, $dbForExternal, $database, $audits, $usage) use ($attributesCallback) {
        /** @var Appwrite\Utopia\Response $response */
        /** @var Utopia\Database\Database $dbForExternal*/
        /** @var Appwrite\Event\Event $database */
        /** @var Appwrite\Event\Event $audits */
        /** @var Appwrite\Stats\Stats $usage */

        return $attributesCallback(new Document([
            '$collection' => $collectionId,
            '$id' => $attributeId,
            'type' => Database::VAR_BOOLEAN,
            'size' => 0,
            'required' => $required,
            'default' => $default,
            'array' => $array,
        ]), $response, $dbForExternal, $database, $audits, $usage);
    });

App::get('/v1/database/collections/:collectionId/attributes')
    ->desc('List Attributes')
    ->groups(['api', 'database'])
    ->label('scope', 'collections.read')
    ->label('sdk.auth', [APP_AUTH_TYPE_KEY])
    ->label('sdk.namespace', 'database')
    ->label('sdk.method', 'listAttributes')
    ->label('sdk.description', '/docs/references/database/list-attributes.md')
    ->label('sdk.response.code', Response::STATUS_CODE_OK)
    ->label('sdk.response.type', Response::CONTENT_TYPE_JSON)
    ->label('sdk.response.model', Response::MODEL_ATTRIBUTE_LIST)
    ->param('collectionId', '', new UID(), 'Collection unique ID. You can create a new collection using the Database service [server integration](/docs/server/database#createCollection).')
    ->inject('response')
    ->inject('dbForExternal')
    ->inject('usage')
    ->action(function ($collectionId, $response, $dbForExternal, $usage) {
        /** @var Appwrite\Utopia\Response $response */
        /** @var Utopia\Database\Database $dbForExternal */
        /** @var Appwrite\Stats\Stats $usage */

        $collection = $dbForExternal->getCollection($collectionId);

        if ($collection->isEmpty()) {
            throw new Exception('Collection not found', 404);
        }

        $attributes = $collection->getAttributes();

        $attributes = array_map(function ($attribute) use ($collection) {
            return new Document([\array_merge($attribute, [
                'collectionId' => $collection->getId(),
            ])]);
        }, $attributes);

        $usage->setParam('database.collections.read', 1);

        $response->dynamic(new Document([
            'sum' => \count($attributes),
            'attributes' => $attributes
        ]), Response::MODEL_ATTRIBUTE_LIST);
    });

App::get('/v1/database/collections/:collectionId/attributes/:attributeId')
    ->desc('Get Attribute')
    ->groups(['api', 'database'])
    ->label('scope', 'collections.read')
    ->label('sdk.auth', [APP_AUTH_TYPE_KEY])
    ->label('sdk.namespace', 'database')
    ->label('sdk.method', 'getAttribute')
    ->label('sdk.description', '/docs/references/database/get-attribute.md')
    ->label('sdk.response.code', Response::STATUS_CODE_OK)
    ->label('sdk.response.type', Response::CONTENT_TYPE_JSON)
    ->label('sdk.response.model', Response::MODEL_ATTRIBUTE)
    ->param('collectionId', '', new UID(), 'Collection unique ID. You can create a new collection using the Database service [server integration](/docs/server/database#createCollection).')
    ->param('attributeId', '', new Key(), 'Attribute ID.')
    ->inject('response')
    ->inject('dbForExternal')
    ->inject('usage')
    ->action(function ($collectionId, $attributeId, $response, $dbForExternal, $usage) {
        /** @var Appwrite\Utopia\Response $response */
        /** @var Utopia\Database\Database $dbForExternal */
        /** @var Appwrite\Stats\Stats $usage */

        $collection = $dbForExternal->getCollection($collectionId);

        if (empty($collection)) {
            throw new Exception('Collection not found', 404);
        }

        $attributes = $collection->getAttributes();

        // Search for attribute
        $attributeIndex = array_search($attributeId, array_column($attributes, '$id'));

        if ($attributeIndex === false) {
            throw new Exception('Attribute not found', 404);
        }

        $attribute = new Document([\array_merge($attributes[$attributeIndex], [
            'collectionId' => $collectionId,
        ])]);

        $usage->setParam('database.collections.read', 1);
        
        $response->dynamic($attribute, Response::MODEL_ATTRIBUTE);
    });

App::delete('/v1/database/collections/:collectionId/attributes/:attributeId')
    ->desc('Delete Attribute')
    ->groups(['api', 'database'])
    ->label('scope', 'collections.write')
    ->label('event', 'database.attributes.delete')
    ->label('sdk.auth', [APP_AUTH_TYPE_KEY])
    ->label('sdk.namespace', 'database')
    ->label('sdk.method', 'deleteAttribute')
    ->label('sdk.description', '/docs/references/database/delete-attribute.md')
    ->label('sdk.response.code', Response::STATUS_CODE_NOCONTENT)
    ->label('sdk.response.model', Response::MODEL_NONE)
    ->param('collectionId', '', new UID(), 'Collection unique ID. You can create a new collection using the Database service [server integration](/docs/server/database#createCollection).')
    ->param('attributeId', '', new Key(), 'Attribute ID.')
    ->inject('response')
    ->inject('dbForExternal')
    ->inject('database')
    ->inject('events')
    ->inject('audits')
    ->inject('usage')
    ->action(function ($collectionId, $attributeId, $response, $dbForExternal, $database, $events, $audits, $usage) {
        /** @var Appwrite\Utopia\Response $response */
        /** @var Utopia\Database\Database $dbForExternal */
        /** @var Appwrite\Event\Event $database */
        /** @var Appwrite\Event\Event $events */
        /** @var Appwrite\Event\Event $audits */
        /** @var Appwrite\Stats\Stats $usage */

        $collection = $dbForExternal->getCollection($collectionId);

        if ($collection->isEmpty()) {
            throw new Exception('Collection not found', 404);
        }

        /** @var Document[] $attributes */
        $attributes = $collection->getAttribute('attributes');

        // find attribute in collection
        $attribute = null;
        foreach ($attributes as $a) {
            if ($a->getId() === $attributeId) {
                $attribute = $a->setAttribute('$collection', $collectionId); // set the collectionId
                break; // break once attribute is found
            }
        }

        if (\is_null($attribute)) {
            throw new Exception('Attribute not found', 404);
        }

        $database
            ->setParam('type', DATABASE_TYPE_DELETE_ATTRIBUTE)
            ->setParam('document', $attribute)
        ;

        $usage->setParam('database.collections.update', 1);

        $events
            ->setParam('payload', $response->output($attribute, Response::MODEL_ATTRIBUTE))
        ;

        $audits
            ->setParam('event', 'database.attributes.delete')
            ->setParam('resource', 'database/collection/'.$collection->getId())
            ->setParam('data', $attribute->getArrayCopy())
        ;

        $response->noContent();
    });

App::post('/v1/database/collections/:collectionId/indexes')
    ->desc('Create Index')
    ->groups(['api', 'database'])
    ->label('event', 'database.indexes.create')
    ->label('scope', 'collections.write')
    ->label('sdk.auth', [APP_AUTH_TYPE_KEY])
    ->label('sdk.namespace', 'database')
    ->label('sdk.method', 'createIndex')
    ->label('sdk.description', '/docs/references/database/create-index.md')
    ->label('sdk.response.code', Response::STATUS_CODE_CREATED)
    ->label('sdk.response.type', Response::CONTENT_TYPE_JSON)
    ->label('sdk.response.model', Response::MODEL_INDEX)
    ->param('collectionId', '', new UID(), 'Collection unique ID. You can create a new collection using the Database service [server integration](/docs/server/database#createCollection).')
    ->param('indexId', null, new Key(), 'Index ID.')
    ->param('type', null, new WhiteList([Database::INDEX_KEY, Database::INDEX_FULLTEXT, Database::INDEX_UNIQUE, Database::INDEX_SPATIAL, Database::INDEX_ARRAY]), 'Index type.')
    ->param('attributes', null, new ArrayList(new Key()), 'Array of attributes to index.')
    ->param('orders', [], new ArrayList(new WhiteList(['ASC', 'DESC'], false, Database::VAR_STRING)), 'Array of index orders.', true)
    ->inject('response')
    ->inject('dbForExternal')
    ->inject('database')
    ->inject('audits')
    ->inject('usage')
    ->action(function ($collectionId, $indexId, $type, $attributes, $orders, $response, $dbForExternal, $database, $audits, $usage) {
        /** @var Appwrite\Utopia\Response $response */
        /** @var Utopia\Database\Database $dbForExternal */
        /** @var Appwrite\Event\Event $database */
        /** @var Appwrite\Event\Event $audits */
        /** @var Appwrite\Stats\Stats $audits */

        $collection = $dbForExternal->getCollection($collectionId);

        if ($collection->isEmpty()) {
            throw new Exception('Collection not found', 404);
        }

        // Convert Document[] to array of attribute metadata
        $oldAttributes = \array_map(function ($a) {
            return $a->getArrayCopy();
        }, $collection->getAttribute('attributes'));

        // lengths hidden by default
        $lengths = [];

        // set attribute size as length for strings, null otherwise
        foreach ($attributes as $key => $attribute) {
            // find attribute metadata in collection document
            $attributeIndex = \array_search($attribute, array_column($oldAttributes, '$id'));

            if ($attributeIndex === false) {
                throw new Exception('Unknown attribute: ' . $attribute, 400);
            }

            $attributeType = $oldAttributes[$attributeIndex]['type'];
            $attributeSize = $oldAttributes[$attributeIndex]['size'];

            // Only set length for indexes on strings
            $lengths[$key] = ($attributeType === Database::VAR_STRING) ? $attributeSize : null;
        }

        $dbForExternal->addIndexInQueue($collectionId, $indexId, $type, $attributes, $lengths, $orders);

        // Database->createIndex() does not return a document
        // So we need to create one for the response
        // 
        // TODO@kodumbeats should $lengths be a part of the response model?
        $index = new Document([
            '$collection' => $collectionId,
            '$id' => $indexId,
            'type' => $type,
            'attributes' => $attributes,
            'lengths' => $lengths,
            'orders' => $orders,
        ]);

        $database
            ->setParam('type', DATABASE_TYPE_CREATE_INDEX)
            ->setParam('document', $index)
        ;

        $usage->setParam('database.collections.update', 1);

        $audits
            ->setParam('event', 'database.indexes.create')
            ->setParam('resource', 'database/collection/'.$collection->getId())
            ->setParam('data', $index->getArrayCopy())
        ;

        $response->setStatusCode(Response::STATUS_CODE_CREATED);
        $response->dynamic($index, Response::MODEL_INDEX);
       
    });

App::get('/v1/database/collections/:collectionId/indexes')
    ->desc('List Indexes')
    ->groups(['api', 'database'])
    ->label('scope', 'collections.read')
    ->label('sdk.auth', [APP_AUTH_TYPE_KEY])
    ->label('sdk.namespace', 'database')
    ->label('sdk.method', 'listIndexes')
    ->label('sdk.description', '/docs/references/database/list-indexes.md')
    ->label('sdk.response.code', Response::STATUS_CODE_OK)
    ->label('sdk.response.type', Response::CONTENT_TYPE_JSON)
    ->label('sdk.response.model', Response::MODEL_INDEX_LIST)
    ->param('collectionId', '', new UID(), 'Collection unique ID. You can create a new collection using the Database service [server integration](/docs/server/database#createCollection).')
    ->inject('response')
    ->inject('dbForExternal')
    ->inject('usage')
    ->action(function ($collectionId, $response, $dbForExternal, $usage) {
        /** @var Appwrite\Utopia\Response $response */
        /** @var Utopia\Database\Database $dbForExternal */
        /** @var Appwrite\Stats\Stats $usage */

        $collection = $dbForExternal->getCollection($collectionId);

        if ($collection->isEmpty()) {
            throw new Exception('Collection not found', 404);
        }

        $indexes = $collection->getAttribute('indexes');

        $indexes = array_map(function ($index) use ($collection) {
            return new Document([\array_merge($index, [
                'collectionId' => $collection->getId(),
            ])]);
        }, $indexes);

        $usage->setParam('database.collections.read', 1);

        $response->dynamic(new Document([
            'sum' => \count($indexes),
            'attributes' => $indexes,
        ]), Response::MODEL_INDEX_LIST);
    });

App::get('/v1/database/collections/:collectionId/indexes/:indexId')
    ->desc('Get Index')
    ->groups(['api', 'database'])
    ->label('scope', 'collections.read')
    ->label('sdk.auth', [APP_AUTH_TYPE_KEY])
    ->label('sdk.namespace', 'database')
    ->label('sdk.method', 'getIndex')
    ->label('sdk.description', '/docs/references/database/get-index.md')
    ->label('sdk.response.code', Response::STATUS_CODE_OK)
    ->label('sdk.response.type', Response::CONTENT_TYPE_JSON)
    ->label('sdk.response.model', Response::MODEL_INDEX)
    ->param('collectionId', '', new UID(), 'Collection unique ID. You can create a new collection using the Database service [server integration](/docs/server/database#createCollection).')
    ->param('indexId', null, new Key(), 'Index ID.')
    ->inject('response')
    ->inject('dbForExternal')
    ->inject('usage')
    ->action(function ($collectionId, $indexId, $response, $dbForExternal, $usage) {
        /** @var Appwrite\Utopia\Response $response */
        /** @var Utopia\Database\Database $dbForExternal */
        /** @var Appwrite\Stats\Stats $usage */

        $collection = $dbForExternal->getCollection($collectionId);

        if ($collection->isEmpty()) {
            throw new Exception('Collection not found', 404);
        }

        $indexes = $collection->getAttribute('indexes');

        // // Search for index
        $indexIndex = array_search($indexId, array_column($indexes, '$id'));

        if ($indexIndex === false) {
            throw new Exception('Index not found', 404);
        }

        $index = new Document([\array_merge($indexes[$indexIndex], [
            'collectionId' => $collectionId,
        ])]);

        $usage->setParam('database.collections.read', 1);
        
        $response->dynamic($index, Response::MODEL_INDEX);
    });

App::delete('/v1/database/collections/:collectionId/indexes/:indexId')
    ->desc('Delete Index')
    ->groups(['api', 'database'])
    ->label('scope', 'collections.write')
    ->label('event', 'database.indexes.delete')
    ->label('sdk.auth', [APP_AUTH_TYPE_KEY])
    ->label('sdk.namespace', 'database')
    ->label('sdk.method', 'deleteIndex')
    ->label('sdk.description', '/docs/references/database/delete-index.md')
    ->label('sdk.response.code', Response::STATUS_CODE_NOCONTENT)
    ->label('sdk.response.model', Response::MODEL_NONE)
    ->param('collectionId', null, new UID(), 'Collection unique ID. You can create a new collection using the Database service [server integration](/docs/server/database#createCollection).')
    ->param('indexId', '', new Key(), 'Index ID.')
    ->inject('response')
    ->inject('dbForExternal')
    ->inject('database')
    ->inject('events')
    ->inject('audits')
    ->inject('usage')
    ->action(function ($collectionId, $indexId, $response, $dbForExternal, $database, $events, $audits, $usage) {
        /** @var Appwrite\Utopia\Response $response */
        /** @var Utopia\Database\Database $dbForExternal */
        /** @var Appwrite\Event\Event $database */
        /** @var Appwrite\Event\Event $events */
        /** @var Appwrite\Event\Event $audits */
        /** @var Appwrite\Stats\Stats $usage */

        $collection = $dbForExternal->getCollection($collectionId);

        if ($collection->isEmpty()) {
            throw new Exception('Collection not found', 404);
        }

        /** @var Document[] $indexes */
        $indexes = $collection->getAttribute('indexes');

        // find attribute in collection
        $index= null;
        foreach ($indexes as $i) {
            if ($i->getId() === $indexId) {
                $index = $i->setAttribute('$collection', $collectionId); // set the collectionId
                break; // break once index is found
            }
        }

        if (\is_null($index)) {
            throw new Exception('Index not found', 404);
        }

        $database
            ->setParam('type', DATABASE_TYPE_DELETE_INDEX)
            ->setParam('document', $index)
        ;

        $usage->setParam('database.collections.update', 1);

        $events
            ->setParam('payload', $response->output($index, Response::MODEL_INDEX))
        ;

        $audits
            ->setParam('event', 'database.indexes.delete')
            ->setParam('resource', 'database/collection/'.$collection->getId())
            ->setParam('data', $index->getArrayCopy())
        ;

        $response->noContent();
    });

App::post('/v1/database/collections/:collectionId/documents')
    ->desc('Create Document')
    ->groups(['api', 'database'])
    ->label('event', 'database.documents.create')
    ->label('scope', 'documents.write')
    ->label('sdk.auth', [APP_AUTH_TYPE_SESSION, APP_AUTH_TYPE_KEY, APP_AUTH_TYPE_JWT])
    ->label('sdk.namespace', 'database')
    ->label('sdk.method', 'createDocument')
    ->label('sdk.description', '/docs/references/database/create-document.md')
    ->label('sdk.response.code', Response::STATUS_CODE_CREATED)
    ->label('sdk.response.type', Response::CONTENT_TYPE_JSON)
    ->label('sdk.response.model', Response::MODEL_DOCUMENT)
    ->param('documentId', '', new CustomId(), 'Unique Id. Choose your own unique ID or pass the string `unique()` to auto generate it. Valid chars are a-z, A-Z, 0-9, period, hyphen, and underscore. Can\'t start with a special char. Max length is 36 chars.')
    ->param('collectionId', null, new UID(), 'Collection unique ID. You can create a new collection with validation rules using the Database service [server integration](/docs/server/database#createCollection).')
    ->param('data', [], new JSON(), 'Document data as JSON object.')
    ->param('read', null, new Permissions(), 'An array of strings with read permissions. By default only the current user is granted with read permissions. [learn more about permissions](/docs/permissions) and get a full list of available permissions.', true)
    ->param('write', null, new Permissions(), 'An array of strings with write permissions. By default only the current user is granted with write permissions. [learn more about permissions](/docs/permissions) and get a full list of available permissions.', true)
    ->inject('response')
    ->inject('dbForExternal')
    ->inject('user')
    ->inject('audits')
    ->inject('usage')
    ->action(function ($documentId, $collectionId, $data, $read, $write, $response, $dbForExternal, $user, $audits, $usage) {
        /** @var Appwrite\Utopia\Response $response */
        /** @var Utopia\Database\Database $dbForExternal */
        /** @var Utopia\Database\Document $user */
        /** @var Appwrite\Event\Event $audits */
        /** @var Appwrite\Stats\Stats $usage */
    
        $data = (\is_string($data)) ? \json_decode($data, true) : $data; // Cast to JSON array

        if (empty($data)) {
            throw new Exception('Missing payload', 400);
        }

        if (isset($data['$id'])) {
            throw new Exception('$id is not allowed for creating new documents, try update instead', 400);
        }
        
        $collection = $dbForExternal->getCollection($collectionId);

        if ($collection->isEmpty()) {
            throw new Exception('Collection not found', 404);
        }

        $data['$collection'] = $collection->getId(); // Adding this param to make API easier for developers
        $data['$id'] = $documentId == 'unique()' ? $dbForExternal->getId() : $documentId;
        $data['$read'] = (is_null($read) && !$user->isEmpty()) ? ['user:'.$user->getId()] : $read ?? []; //  By default set read permissions for user
        $data['$write'] = (is_null($write) && !$user->isEmpty()) ? ['user:'.$user->getId()] : $write ?? []; //  By default set write permissions for user

        try {
            $document = $dbForExternal->createDocument($collectionId, new Document($data));
        }
        catch (StructureException $exception) {
            throw new Exception($exception->getMessage(), 400);
        }

        $usage
            ->setParam('database.documents.create', 1)
            ->setParam('collectionId', $collectionId)
            ;

        $audits
            ->setParam('event', 'database.documents.create')
            ->setParam('resource', 'database/document/'.$document->getId())
            ->setParam('data', $document->getArrayCopy())
        ;

        $response->setStatusCode(Response::STATUS_CODE_CREATED);
        $response->dynamic($document, Response::MODEL_DOCUMENT);
    });

App::get('/v1/database/collections/:collectionId/documents')
    ->desc('List Documents')
    ->groups(['api', 'database'])
    ->label('scope', 'documents.read')
    ->label('sdk.auth', [APP_AUTH_TYPE_SESSION, APP_AUTH_TYPE_KEY, APP_AUTH_TYPE_JWT])
    ->label('sdk.namespace', 'database')
    ->label('sdk.method', 'listDocuments')
    ->label('sdk.description', '/docs/references/database/list-documents.md')
    ->label('sdk.response.code', Response::STATUS_CODE_OK)
    ->label('sdk.response.type', Response::CONTENT_TYPE_JSON)
    ->label('sdk.response.model', Response::MODEL_DOCUMENT_LIST)
    ->param('collectionId', '', new UID(), 'Collection unique ID. You can create a new collection using the Database service [server integration](/docs/server/database#createCollection).')
    ->param('queries', [], new ArrayList(new Text(128)), 'Array of query strings.', true)
    ->param('limit', 25, new Range(0, 100), 'Maximum number of documents to return in response.  Use this value to manage pagination. By default will return maximum 25 results. Maximum of 100 results allowed per request.', true)
    ->param('offset', 0, new Range(0, 900000000), 'Offset value. The default value is 0. Use this param to manage pagination.', true)
    ->param('after', '', new UID(), 'ID of the document used as the starting point for the query, excluding the document itself. Should be used for efficient pagination when working with large sets of data.', true)
    ->param('orderAttributes', [], new ArrayList(new Text(128)), 'Array of attributes used to sort results.', true)
    ->param('orderTypes', [], new ArrayList(new WhiteList(['DESC', 'ASC'], true)), 'Array of order directions for sorting attribtues. Possible values are DESC for descending order, or ASC for ascending order.', true)
    ->inject('response')
    ->inject('dbForExternal')
    ->inject('usage')
    ->action(function ($collectionId, $queries, $limit, $offset, $after, $orderAttributes, $orderTypes, $response, $dbForExternal, $usage) {
        /** @var Appwrite\Utopia\Response $response */
        /** @var Utopia\Database\Database $dbForExternal */
        /** @var Appwrite\Stats\Stats $usage */

        $collection = $dbForExternal->getCollection($collectionId);

        if ($collection->isEmpty()) {
            throw new Exception('Collection not found', 404);
        }

        $queries = \array_map(function ($query) {
            return Query::parse($query);
        }, $queries);

        // TODO@kodumbeats find a more efficient alternative to this
        $schema = $collection->getArrayCopy()['attributes'];
        $indexes = $collection->getArrayCopy()['indexes'];
        $indexesInQueue = $collection->getArrayCopy()['indexesInQueue'];

        // TODO@kodumbeats use strict query validation
        $validator = new QueriesValidator(new QueryValidator($schema), $indexes, $indexesInQueue, false);

        if (!$validator->isValid($queries)) {
            throw new Exception($validator->getDescription(), 400);
        }

        if (!empty($after)) {
            $afterDocument = $dbForExternal->getDocument($collectionId, $after);

            if ($afterDocument->isEmpty()) {
                throw new Exception("Document '{$after}' for the 'after' value not found.", 400);
            }
        }

<<<<<<< HEAD
        $documents = $dbForExternal->find($collectionId, $queries, $limit, $offset, $orderAttributes, $orderTypes, $afterDocument ?? null);

        $usage
            ->setParam('database.documents.read', 1)
            ->setParam('collectionId', $collectionId)
            ;
        
=======
>>>>>>> 207ad026
        $response->dynamic(new Document([
            'sum' => $dbForExternal->count($collectionId, $queries, APP_LIMIT_COUNT),
            'documents' => $dbForExternal->find($collectionId, $queries, $limit, $offset, $orderAttributes, $orderTypes, $afterDocument ?? null),
        ]), Response::MODEL_DOCUMENT_LIST);
    });

App::get('/v1/database/collections/:collectionId/documents/:documentId')
    ->desc('Get Document')
    ->groups(['api', 'database'])
    ->label('scope', 'documents.read')
    ->label('sdk.auth', [APP_AUTH_TYPE_SESSION, APP_AUTH_TYPE_KEY, APP_AUTH_TYPE_JWT])
    ->label('sdk.namespace', 'database')
    ->label('sdk.method', 'getDocument')
    ->label('sdk.description', '/docs/references/database/get-document.md')
    ->label('sdk.response.code', Response::STATUS_CODE_OK)
    ->label('sdk.response.type', Response::CONTENT_TYPE_JSON)
    ->label('sdk.response.model', Response::MODEL_DOCUMENT)
    ->param('collectionId', null, new UID(), 'Collection unique ID. You can create a new collection using the Database service [server integration](/docs/server/database#createCollection).')
    ->param('documentId', null, new UID(), 'Document unique ID.')
    ->inject('response')
    ->inject('dbForExternal')
    ->inject('usage')
    ->action(function ($collectionId, $documentId, $response, $dbForExternal, $usage) {
        /** @var Appwrite\Utopia\Response $response */
        /** @var Utopia\Database\Database $dbForExternal */

        $collection = $dbForExternal->getCollection($collectionId);

        if ($collection->isEmpty()) {
            throw new Exception('Collection not found', 404);
        }

        $document = $dbForExternal->getDocument($collectionId, $documentId);

        if ($document->isEmpty()) {
            throw new Exception('No document found', 404);
        }

        $usage
            ->setParam('database.documents.read', 1)
            ->setParam('collectionId', $collectionId)
            ;

        $response->dynamic($document, Response::MODEL_DOCUMENT);
    });

App::patch('/v1/database/collections/:collectionId/documents/:documentId')
    ->desc('Update Document')
    ->groups(['api', 'database'])
    ->label('event', 'database.documents.update')
    ->label('scope', 'documents.write')
    ->label('sdk.auth', [APP_AUTH_TYPE_SESSION, APP_AUTH_TYPE_KEY, APP_AUTH_TYPE_JWT])
    ->label('sdk.namespace', 'database')
    ->label('sdk.method', 'updateDocument')
    ->label('sdk.description', '/docs/references/database/update-document.md')
    ->label('sdk.response.code', Response::STATUS_CODE_OK)
    ->label('sdk.response.type', Response::CONTENT_TYPE_JSON)
    ->label('sdk.response.model', Response::MODEL_DOCUMENT)
    ->param('collectionId', null, new UID(), 'Collection unique ID. You can create a new collection with validation rules using the Database service [server integration](/docs/server/database#createCollection).')
    ->param('documentId', null, new UID(), 'Document unique ID.')
    ->param('data', [], new JSON(), 'Document data as JSON object.')
    ->param('read', null, new Permissions(), 'An array of strings with read permissions. By default inherits the existing read permissions. [learn more about permissions](/docs/permissions) and get a full list of available permissions.', true)
    ->param('write', null, new Permissions(), 'An array of strings with write permissions. By default inherits the existing write permissions. [learn more about permissions](/docs/permissions) and get a full list of available permissions.', true)
    ->inject('response')
    ->inject('dbForExternal')
    ->inject('audits')
    ->inject('usage')
    ->action(function ($collectionId, $documentId, $data, $read, $write, $response, $dbForExternal, $audits, $usage) {
        /** @var Appwrite\Utopia\Response $response */
        /** @var Utopia\Database\Database $dbForExternal */
        /** @var Appwrite\Event\Event $audits */
        /** @var Appwrite\Stats\Stats $usage */

        $collection = $dbForExternal->getCollection($collectionId);

        if ($collection->isEmpty()) {
            throw new Exception('Collection not found', 404);
        }

        $document = $dbForExternal->getDocument($collectionId, $documentId);

        if ($document->isEmpty()) {
            throw new Exception('Document not found', 404);
        }

        $data = (\is_string($data)) ? \json_decode($data, true) : $data; // Cast to JSON array

        if (empty($data)) {
            throw new Exception('Missing payload', 400);
        }
 
        if (!\is_array($data)) {
            throw new Exception('Data param should be a valid JSON object', 400);
        }

        $data = \array_merge($document->getArrayCopy(), $data);

        $data['$collection'] = $collection->getId(); // Make sure user don't switch collectionID
        $data['$id'] = $document->getId(); // Make sure user don't switch document unique ID
        $data['$read'] = (is_null($read)) ? ($document->getRead() ?? []) : $read; // By default inherit read permissions
        $data['$write'] = (is_null($write)) ? ($document->getWrite() ?? []) : $write; // By default inherit write permissions

        try {
            $document = $dbForExternal->updateDocument($collection->getId(), $document->getId(), new Document($data));
        }
        catch (AuthorizationException $exception) {
            throw new Exception('Unauthorized permissions', 401);
        }
        catch (StructureException $exception) {
            throw new Exception('Bad structure. '.$exception->getMessage(), 400);
        }
<<<<<<< HEAD
        
        $usage
            ->setParam('database.documents.update', 1)
            ->setParam('collectionId', $collectionId)
            ;
=======
>>>>>>> 207ad026

        $audits
            ->setParam('event', 'database.documents.update')
            ->setParam('resource', 'database/document/'.$document->getId())
            ->setParam('data', $document->getArrayCopy())
        ;

        $response->dynamic($document, Response::MODEL_DOCUMENT);
    });

App::delete('/v1/database/collections/:collectionId/documents/:documentId')
    ->desc('Delete Document')
    ->groups(['api', 'database'])
    ->label('scope', 'documents.write')
    ->label('event', 'database.documents.delete')
    ->label('sdk.auth', [APP_AUTH_TYPE_SESSION, APP_AUTH_TYPE_KEY, APP_AUTH_TYPE_JWT])
    ->label('sdk.namespace', 'database')
    ->label('sdk.method', 'deleteDocument')
    ->label('sdk.description', '/docs/references/database/delete-document.md')
    ->label('sdk.response.code', Response::STATUS_CODE_NOCONTENT)
    ->label('sdk.response.model', Response::MODEL_NONE)
    ->param('collectionId', null, new UID(), 'Collection unique ID. You can create a new collection using the Database service [server integration](/docs/server/database#createCollection).')
    ->param('documentId', null, new UID(), 'Document unique ID.')
    ->inject('response')
    ->inject('dbForExternal')
    ->inject('events')
    ->inject('audits')
    ->inject('usage')
    ->action(function ($collectionId, $documentId, $response, $dbForExternal, $events, $audits, $usage) {
        /** @var Appwrite\Utopia\Response $response */
        /** @var Utopia\Database\Database $dbForExternal */
        /** @var Appwrite\Event\Event $events */
        /** @var Appwrite\Event\Event $audits */
        /** @var Appwrite\Stats\Stats $usage */

        $collection = $dbForExternal->getCollection($collectionId);

        if ($collection->isEmpty()) {
            throw new Exception('Collection not found', 404);
        }

        $document = $dbForExternal->getDocument($collectionId, $documentId);

        if ($document->isEmpty()) {
            throw new Exception('No document found', 404);
        }

        $dbForExternal->deleteDocument($collectionId, $documentId);

        $usage
            ->setParam('database.documents.delete', 1)
            ->setParam('collectionId', $collectionId)
            ;

        $events
            ->setParam('eventData', $response->output($document, Response::MODEL_DOCUMENT))
        ;

        $audits
            ->setParam('event', 'database.documents.delete')
            ->setParam('resource', 'database/document/'.$document->getId())
            ->setParam('data', $document->getArrayCopy()) // Audit document in case of malicious or disastrous action
        ;

        $response->noContent();
    });<|MERGE_RESOLUTION|>--- conflicted
+++ resolved
@@ -1284,16 +1284,11 @@
             }
         }
 
-<<<<<<< HEAD
-        $documents = $dbForExternal->find($collectionId, $queries, $limit, $offset, $orderAttributes, $orderTypes, $afterDocument ?? null);
-
         $usage
             ->setParam('database.documents.read', 1)
             ->setParam('collectionId', $collectionId)
             ;
         
-=======
->>>>>>> 207ad026
         $response->dynamic(new Document([
             'sum' => $dbForExternal->count($collectionId, $queries, APP_LIMIT_COUNT),
             'documents' => $dbForExternal->find($collectionId, $queries, $limit, $offset, $orderAttributes, $orderTypes, $afterDocument ?? null),
@@ -1405,14 +1400,11 @@
         catch (StructureException $exception) {
             throw new Exception('Bad structure. '.$exception->getMessage(), 400);
         }
-<<<<<<< HEAD
         
         $usage
             ->setParam('database.documents.update', 1)
             ->setParam('collectionId', $collectionId)
             ;
-=======
->>>>>>> 207ad026
 
         $audits
             ->setParam('event', 'database.documents.update')
