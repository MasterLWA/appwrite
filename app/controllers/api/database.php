--- conflicted
+++ resolved
@@ -203,15 +203,6 @@
         /** @var Appwrite\Utopia\Response $response */
         /** @var Utopia\Database\Database $dbForInternal */
 
-        $queries = [];
-
-<<<<<<< HEAD
-=======
-        if (!empty($search)) {
-            $queries[] = new Query('name', Query::TYPE_SEARCH, [$search]);
-        }
-
->>>>>>> dc2581a9
         if (!empty($after)) {
             $afterCollection = $dbForInternal->getDocument('collections', $after);
 
@@ -220,15 +211,13 @@
             }
         }
 
-<<<<<<< HEAD
         $queries = [];
 
         if (!empty($search)) {
             $queries[] = new Query('name', Query::TYPE_SEARCH, [$search]);
         }
-=======
+
         $usage->setParam('database.collections.read', 1);
->>>>>>> dc2581a9
 
         $response->dynamic(new Document([
             'collections' => $dbForInternal->find('collections', $queries, $limit, $offset, [], [$orderType], $afterCollection ?? null),
