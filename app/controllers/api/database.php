--- conflicted
+++ resolved
@@ -210,7 +210,6 @@
         /** @var Appwrite\Utopia\Response $response */
         /** @var Utopia\Database\Database $dbForInternal */
 
-<<<<<<< HEAD
         $queries = [];
 
         if (!empty($search)) {
@@ -219,10 +218,6 @@
 
         if (!empty($cursor)) {
             $cursorCollection = $dbForInternal->getDocument('collections', $cursor);
-=======
-        if (!empty($after)) {
-            $afterCollection = $dbForInternal->getDocument('collections', $after);
->>>>>>> 5a203409
 
             if ($cursorCollection->isEmpty()) {
                 throw new Exception("Collection '{$cursor}' for the 'cursor' value not found.", 400);
@@ -1580,11 +1575,11 @@
 
         if ($collection->getAttribute('permission') === 'collection') {
             /** @var Document[] $documents */
-            $documents = Authorization::skip(function() use ($dbForExternal, $collectionId, $queries, $limit, $offset, $orderAttributes, $orderTypes, $afterDocument) {
-                return $dbForExternal->find($collectionId, $queries, $limit, $offset, $orderAttributes, $orderTypes, $afterDocument ?? null);
+            $documents = Authorization::skip(function() use ($dbForExternal, $collectionId, $queries, $limit, $offset, $orderAttributes, $orderTypes, $cursorDocument, $cursorDirection) {
+                return $dbForExternal->find($collectionId, $queries, $limit, $offset, $orderAttributes, $orderTypes, $cursorDocument ?? null, $cursorDirection);
             });
         } else {
-            $documents = $dbForExternal->find($collectionId, $queries, $limit, $offset, $orderAttributes, $orderTypes, $afterDocument ?? null);
+            $documents = $dbForExternal->find($collectionId, $queries, $limit, $offset, $orderAttributes, $orderTypes, $cursorDocument ?? null, $cursorDirection);
         }
 
         $usage
@@ -1594,11 +1589,7 @@
 
         $response->dynamic(new Document([
             'sum' => $dbForExternal->count($collectionId, $queries, APP_LIMIT_COUNT),
-<<<<<<< HEAD
-            'documents' => $dbForExternal->find($collectionId, $queries, $limit, $offset, $orderAttributes, $orderTypes, $cursorDocument ?? null, $cursorDirection),
-=======
             'documents' => $documents,
->>>>>>> 5a203409
         ]), Response::MODEL_DOCUMENT_LIST);
     });
 
