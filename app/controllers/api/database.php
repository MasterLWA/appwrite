--- conflicted
+++ resolved
@@ -614,11 +614,7 @@
         }
 
         $events
-<<<<<<< HEAD
             ->setParam('payload', $response->output($document, Response::MODEL_DOCUMENT))
-=======
-            ->setParam('eventData', $response->output($document, Response::MODEL_ANY))
->>>>>>> f2e85df8
         ;
         
         $audits
