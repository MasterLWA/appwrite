--- conflicted
+++ resolved
@@ -813,25 +813,6 @@
             throw new Exception('Collection not found', 404);
         }
 
-<<<<<<< HEAD
-        // $attributes = $collection->getAttributes();
-
-        // Search for attribute
-        // $attributeIndex = array_search($attributeId, array_column($attributes, '$id'));
-        $attribute = $collection->find('$id', $attributeId, 'attributes');
-
-        if (empty($attribute) || !$attribute instanceof Document) {
-            throw new Exception('Attribute not found', 404);
-        }
-
-        // $attribute = new Document([\array_merge($attributes[$attributeIndex], [
-        //     'collectionId' => $collectionId,
-        // ])]);
-
-        // $type = $attribute->getAttribute('type', '');
-        // $format = $attribute->getAttribute('format', '');
-
-=======
         /** @var Document[] $attributes */
         $attributes = $collection->getAttribute('attributes');
 
@@ -848,7 +829,6 @@
             throw new Exception('Attribute not found', 404);
         }
 
->>>>>>> 2fbc434e
         $database
             ->setParam('type', DATABASE_TYPE_DELETE_ATTRIBUTE)
             ->setParam('document', $attribute)
