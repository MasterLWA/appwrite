--- conflicted
+++ resolved
@@ -33,7 +33,6 @@
 use DeviceDetector\DeviceDetector;
 use Utopia\Database\Validator\Authorization;
 
-<<<<<<< HEAD
 /**
  * Create attribute of varying type
  *
@@ -43,21 +42,12 @@
  * @param Utopia\Database\Database $dbForInternal
  * @param Appwrite\Event\Event $database
  * @param Appwrite\Event\Event $audits
+ * @param Appwrite\Stats\Stats $usage
  *
  * @return Document Newly created attribute document
  */
-function createAttribute($collectionId, $attribute, $response, $dbForInternal, $database, $audits): Document
+function createAttribute($collectionId, $attribute, $response, $dbForInternal, $database, $audits, $usage): Document
 {
-=======
-$attributesCallback = function ($collectionId, $attribute, $response, $dbForInternal, $database, $audits, $usage) {
-    /** @var Utopia\Database\Document $attribute*/
-    /** @var Appwrite\Utopia\Response $response */
-    /** @var Utopia\Database\Database $dbForInternal*/
-    /** @var Appwrite\Event\Event $database */
-    /** @var Appwrite\Event\Event $audits */
-    /** @var Appwrite\Stats\Stats $usage */
->>>>>>> a1d1bc93
-
     $attributeId = $attribute->getId();
     $type = $attribute->getAttribute('type', '');
     $size = $attribute->getAttribute('size', 0);
@@ -681,12 +671,8 @@
     ->inject('dbForInternal')
     ->inject('database')
     ->inject('audits')
-<<<<<<< HEAD
-    ->action(function ($collectionId, $attributeId, $size, $required, $default, $array, $response, $dbForInternal, $database, $audits) {
-=======
-    ->inject('usage')
-    ->action(function ($collectionId, $attributeId, $size, $required, $default, $array, $response, $dbForInternal, $database, $audits, $usage) use ($attributesCallback) {
->>>>>>> a1d1bc93
+    ->inject('usage')
+    ->action(function ($collectionId, $attributeId, $size, $required, $default, $array, $response, $dbForInternal, $database, $audits, $usage) {
         /** @var Appwrite\Utopia\Response $response */
         /** @var Utopia\Database\Database $dbForInternal*/
         /** @var Appwrite\Event\Event $database */
@@ -706,13 +692,9 @@
             'required' => $required,
             'default' => $default,
             'array' => $array,
-<<<<<<< HEAD
-        ]), $response, $dbForInternal, $database, $audits);
+        ]), $response, $dbForInternal, $database, $audits, $usage);
 
         $response->dynamic($attribute, Response::MODEL_ATTRIBUTE_STRING);
-=======
-        ]), $response, $dbForInternal, $database, $audits, $usage);
->>>>>>> a1d1bc93
     });
 
 App::post('/v1/database/collections/:collectionId/attributes/email')
@@ -736,12 +718,8 @@
     ->inject('dbForInternal')
     ->inject('database')
     ->inject('audits')
-<<<<<<< HEAD
-    ->action(function ($collectionId, $attributeId, $required, $default, $array, $response, $dbForInternal, $database, $audits) {
-=======
-    ->inject('usage')
-    ->action(function ($collectionId, $attributeId, $required, $default, $array, $response, $dbForInternal, $database, $audits, $usage) use ($attributesCallback) {
->>>>>>> a1d1bc93
+    ->inject('usage')
+    ->action(function ($collectionId, $attributeId, $required, $default, $array, $response, $dbForInternal, $database, $audits, $usage) {
         /** @var Appwrite\Utopia\Response $response */
         /** @var Utopia\Database\Database $dbForInternal*/
         /** @var Appwrite\Event\Event $database */
@@ -755,15 +733,10 @@
             'required' => $required,
             'default' => $default,
             'array' => $array,
-<<<<<<< HEAD
             'format' => APP_DATABASE_ATTRIBUTE_EMAIL,
-        ]), $response, $dbForInternal, $database, $audits);
+        ]), $response, $dbForInternal, $database, $audits, $usage);
 
         $response->dynamic($attribute, Response::MODEL_ATTRIBUTE_EMAIL);
-=======
-            'format' => 'email',
-        ]), $response, $dbForInternal, $database, $audits, $usage);
->>>>>>> a1d1bc93
     });
 
 App::post('/v1/database/collections/:collectionId/attributes/ip')
@@ -787,12 +760,8 @@
     ->inject('dbForInternal')
     ->inject('database')
     ->inject('audits')
-<<<<<<< HEAD
-    ->action(function ($collectionId, $attributeId, $required, $default, $array, $response, $dbForInternal, $database, $audits) {
-=======
-    ->inject('usage')
-    ->action(function ($collectionId, $attributeId, $required, $default, $array, $response, $dbForInternal, $database, $audits, $usage) use ($attributesCallback) {
->>>>>>> a1d1bc93
+    ->inject('usage')
+    ->action(function ($collectionId, $attributeId, $required, $default, $array, $response, $dbForInternal, $database, $audits, $usage) {
         /** @var Appwrite\Utopia\Response $response */
         /** @var Utopia\Database\Database $dbForInternal*/
         /** @var Appwrite\Event\Event $database */
@@ -806,15 +775,10 @@
             'required' => $required,
             'default' => $default,
             'array' => $array,
-<<<<<<< HEAD
             'format' => APP_DATABASE_ATTRIBUTE_IP,
-        ]), $response, $dbForInternal, $database, $audits);
+        ]), $response, $dbForInternal, $database, $audits, $usage);
 
         $response->dynamic($attribute, Response::MODEL_ATTRIBUTE_IP);
-=======
-            'format' => 'ip',
-        ]), $response, $dbForInternal, $database, $audits, $usage);
->>>>>>> a1d1bc93
     });
 
 App::post('/v1/database/collections/:collectionId/attributes/url')
@@ -838,12 +802,8 @@
     ->inject('dbForInternal')
     ->inject('database')
     ->inject('audits')
-<<<<<<< HEAD
-    ->action(function ($collectionId, $attributeId, $required, $default, $array, $response, $dbForInternal, $database, $audits) {
-=======
-    ->inject('usage')
-    ->action(function ($collectionId, $attributeId, $required, $default, $array, $response, $dbForInternal, $database, $audits, $usage) use ($attributesCallback) {
->>>>>>> a1d1bc93
+    ->inject('usage')
+    ->action(function ($collectionId, $attributeId, $required, $default, $array, $response, $dbForInternal, $database, $audits, $usage) {
         /** @var Appwrite\Utopia\Response $response */
         /** @var Utopia\Database\Database $dbForExternal*/
         /** @var Appwrite\Event\Event $database */
@@ -857,15 +817,10 @@
             'required' => $required,
             'default' => $default,
             'array' => $array,
-<<<<<<< HEAD
             'format' => APP_DATABASE_ATTRIBUTE_URL,
-        ]), $response, $dbForInternal, $database, $audits);
+        ]), $response, $dbForInternal, $database, $audits, $usage);
 
         $response->dynamic($attribute, Response::MODEL_ATTRIBUTE_URL);
-=======
-            'format' => 'url',
-        ]), $response, $dbForInternal, $database, $audits, $usage);
->>>>>>> a1d1bc93
     });
 
 App::post('/v1/database/collections/:collectionId/attributes/integer')
@@ -891,12 +846,8 @@
     ->inject('dbForInternal')
     ->inject('database')
     ->inject('audits')
-<<<<<<< HEAD
-    ->action(function ($collectionId, $attributeId, $required, $min, $max, $default, $array, $response, $dbForInternal, $database, $audits) {
-=======
-    ->inject('usage')
-    ->action(function ($collectionId, $attributeId, $required, $min, $max, $default, $array, $response, $dbForInternal, $database, $audits, $usage) use ($attributesCallback) {
->>>>>>> a1d1bc93
+    ->inject('usage')
+    ->action(function ($collectionId, $attributeId, $required, $min, $max, $default, $array, $response, $dbForInternal, $database, $audits, $usage) {
         /** @var Appwrite\Utopia\Response $response */
         /** @var Utopia\Database\Database $dbForInternal*/
         /** @var Appwrite\Event\Event $database */
@@ -924,8 +875,7 @@
                 'min' => $min,
                 'max' => $max,
             ],
-<<<<<<< HEAD
-        ]), $response, $dbForInternal, $database, $audits);
+        ]), $response, $dbForInternal, $database, $audits, $usage);
 
         $formatOptions = $attribute->getAttribute('formatOptions', []);
 
@@ -935,9 +885,6 @@
         }
 
         $response->dynamic($attribute, Response::MODEL_ATTRIBUTE_INTEGER);
-=======
-        ]), $response, $dbForInternal, $database, $audits, $usage);
->>>>>>> a1d1bc93
     });
 
 App::post('/v1/database/collections/:collectionId/attributes/float')
@@ -963,12 +910,8 @@
     ->inject('dbForInternal')
     ->inject('database')
     ->inject('audits')
-<<<<<<< HEAD
-    ->action(function ($collectionId, $attributeId, $required, $min, $max, $default, $array, $response, $dbForInternal, $database, $audits) {
-=======
-    ->inject('usage')
-    ->action(function ($collectionId, $attributeId, $required, $min, $max, $default, $array, $response, $dbForInternal, $database, $audits, $usage) use ($attributesCallback) {
->>>>>>> a1d1bc93
+    ->inject('usage')
+    ->action(function ($collectionId, $attributeId, $required, $min, $max, $default, $array, $response, $dbForInternal, $database, $audits, $usage) {
         /** @var Appwrite\Utopia\Response $response */
         /** @var Utopia\Database\Database $dbForInternal*/
         /** @var Appwrite\Event\Event $database */
@@ -996,8 +939,7 @@
                 'min' => $min,
                 'max' => $max,
             ],
-<<<<<<< HEAD
-        ]), $response, $dbForInternal, $database, $audits);
+        ]), $response, $dbForInternal, $database, $audits, $usage);
 
         $formatOptions = $attribute->getAttribute('formatOptions', []);
 
@@ -1007,9 +949,6 @@
         }
 
         $response->dynamic($attribute, Response::MODEL_ATTRIBUTE_FLOAT);
-=======
-        ]), $response, $dbForInternal, $database, $audits, $usage);
->>>>>>> a1d1bc93
     });
 
 App::post('/v1/database/collections/:collectionId/attributes/boolean')
@@ -1033,12 +972,8 @@
     ->inject('dbForInternal')
     ->inject('database')
     ->inject('audits')
-<<<<<<< HEAD
-    ->action(function ($collectionId, $attributeId, $required, $default, $array, $response, $dbForInternal, $database, $audits) {
-=======
-    ->inject('usage')
-    ->action(function ($collectionId, $attributeId, $required, $default, $array, $response, $dbForInternal, $database, $audits, $usage) use ($attributesCallback) {
->>>>>>> a1d1bc93
+    ->inject('usage')
+    ->action(function ($collectionId, $attributeId, $required, $default, $array, $response, $dbForInternal, $database, $audits, $usage) {
         /** @var Appwrite\Utopia\Response $response */
         /** @var Utopia\Database\Database $dbForInternal*/
         /** @var Appwrite\Event\Event $database */
@@ -1052,13 +987,9 @@
             'required' => $required,
             'default' => $default,
             'array' => $array,
-<<<<<<< HEAD
-        ]), $response, $dbForInternal, $database, $audits);
+        ]), $response, $dbForInternal, $database, $audits, $usage);
 
         $response->dynamic($attribute, Response::MODEL_ATTRIBUTE_BOOLEAN);
-=======
-        ]), $response, $dbForInternal, $database, $audits, $usage);
->>>>>>> a1d1bc93
     });
 
 App::get('/v1/database/collections/:collectionId/attributes')
@@ -1128,7 +1059,6 @@
             throw new Exception('Attribute not found', 404);
         }
 
-<<<<<<< HEAD
         // Select response model based on type and format
         $type = $attribute->getAttribute('type');
         $format = $attribute->getAttribute('format');
@@ -1146,16 +1076,9 @@
             default => Response::MODEL_ATTRIBUTE,
         };
 
+        $usage->setParam('database.collections.read', 1);
+
         $response->dynamic($attribute, $model);
-=======
-        $attribute = new Document([\array_merge($attributes[$attributeIndex], [
-            'collectionId' => $collectionId,
-        ])]);
-
-        $usage->setParam('database.collections.read', 1);
-        
-        $response->dynamic($attribute, Response::MODEL_ATTRIBUTE);
->>>>>>> a1d1bc93
     });
 
 App::delete('/v1/database/collections/:collectionId/attributes/:attributeId')
