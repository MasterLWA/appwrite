<?php

use Utopia\App;
use Utopia\Exception;
use Utopia\Audit\Audit;
use Utopia\Validator\Boolean;
use Utopia\Validator\FloatValidator;
use Utopia\Validator\Integer;
use Utopia\Validator\Range;
use Utopia\Validator\WhiteList;
use Utopia\Validator\Text;
use Utopia\Validator\ArrayList;
use Utopia\Validator\JSON;
use Utopia\Database\Database;
use Utopia\Database\Document;
use Utopia\Database\Query;
use Utopia\Database\Adapter\MariaDB;
use Utopia\Database\Validator\Authorization;
use Utopia\Database\Validator\Key;
use Utopia\Database\Validator\Permissions;
use Utopia\Database\Validator\QueryValidator;
use Utopia\Database\Validator\Queries as QueriesValidator;
use Utopia\Database\Validator\Structure;
use Utopia\Database\Validator\UID;
use Utopia\Database\Exception\Authorization as AuthorizationException;
use Utopia\Database\Exception\Duplicate as DuplicateException;
use Utopia\Database\Exception\Limit as LimitException;
use Utopia\Database\Exception\Structure as StructureException;
use Appwrite\Database\Validator\CustomId;
use Appwrite\Network\Validator\Email;
use Appwrite\Network\Validator\IP;
use Appwrite\Network\Validator\URL;
use Appwrite\Utopia\Response;
use DeviceDetector\DeviceDetector;

/**
 * Create attribute of varying type
 *
 * @param string $collectionId
 * @param Utopia\Database\Document $attribute
 * @param Appwrite\Utopia\Response $response
 * @param Utopia\Database\Database $dbForInternal
 * @param Appwrite\Event\Event $database
 * @param Appwrite\Event\Event $audits
 * @param Appwrite\Stats\Stats $usage
 *
 * @return Document Newly created attribute document
 */
function createAttribute($collectionId, $attribute, $response, $dbForInternal, $database, $audits, $usage): Document
{
    $attributeId = $attribute->getId();
    $type = $attribute->getAttribute('type', '');
    $size = $attribute->getAttribute('size', 0);
    $required = $attribute->getAttribute('required', true);
    $signed = $attribute->getAttribute('signed', true); // integers are signed by default 
    $array = $attribute->getAttribute('array', false);
    $format = $attribute->getAttribute('format', '');
    $formatOptions = $attribute->getAttribute('formatOptions', []);
    $filters = $attribute->getAttribute('filters', []); // filters are hidden from the endpoint 
    $default = $attribute->getAttribute('default', null);

    $collection = $dbForInternal->getDocument('collections', $collectionId);

    if ($collection->isEmpty()) {
        throw new Exception('Collection not found', 404);
    }

    if (!empty($format)) {
        if (!Structure::hasFormat($format, $type)) {
            throw new Exception("Format {$format} not available for {$type} attributes.", 400);
        }
    }

    // Must throw here since dbForExternal->createAttribute is performed by db worker
    if ($required && $default) {
        throw new Exception('Cannot set default value for required attribute', 400);
    }

    try {
        $attribute = new Document([
            '$id' => $collectionId.'_'.$attributeId,
            'key' => $attributeId,
            'collectionId' => $collectionId,
            'type' => $type,
            'status' => 'processing', // processing, available, failed, deleting
            'size' => $size,
            'required' => $required,
            'signed' => $signed,
            'default' => $default,
            'array' => $array,
            'format' => $format,
            'formatOptions' => $formatOptions,
        ]);

        $dbForInternal->checkAttribute($collection, $attribute);
        $attribute = $dbForInternal->createDocument('attributes', $attribute);
    }
    catch (DuplicateException $exception) {
        throw new Exception('Attribute already exists', 409);
    }
    catch (LimitException $exception) {
        throw new Exception('Attribute limit exceeded', 400);
    }

    $dbForInternal->deleteCachedDocument('collections', $collectionId);

    // Pass clone of $attribute object to workers
    // so we can later modify Document to fit response model
    $clone = clone $attribute;

    $database
        ->setParam('type', DATABASE_TYPE_CREATE_ATTRIBUTE)
        ->setParam('collection', $collection)
        ->setParam('document', $clone)
    ;

    $usage->setParam('database.collections.update', 1);

    $audits
        ->setParam('event', 'database.attributes.create')
        ->setParam('resource', 'collection/'.$collection->getId())
        ->setParam('data', $clone)
    ;

    $response->setStatusCode(Response::STATUS_CODE_CREATED);

    return $attribute;
};

App::post('/v1/database/collections')
    ->desc('Create Collection')
    ->groups(['api', 'database'])
    ->label('event', 'database.collections.create')
    ->label('scope', 'collections.write')
    ->label('sdk.auth', [APP_AUTH_TYPE_KEY])
    ->label('sdk.namespace', 'database')
    ->label('sdk.method', 'createCollection')
    ->label('sdk.description', '/docs/references/database/create-collection.md')
    ->label('sdk.response.code', Response::STATUS_CODE_CREATED)
    ->label('sdk.response.type', Response::CONTENT_TYPE_JSON)
    ->label('sdk.response.model', Response::MODEL_COLLECTION)
    ->param('collectionId', '', new CustomId(), 'Unique Id. Choose your own unique ID or pass the string `unique()` to auto generate it. Valid chars are a-z, A-Z, 0-9, period, hyphen, and underscore. Can\'t start with a special char. Max length is 36 chars.')
    ->param('name', '', new Text(128), 'Collection name. Max length: 128 chars.')
    ->param('permission', null, new WhiteList(['document', 'collection']), 'Permissions type model to use for reading documents in this collection. You can use collection-level permission set once on the collection using the `read` and `write` params, or you can set document-level permission where each document read and write params will decide who has access to read and write to each document individually. [learn more about permissions](/docs/permissions) and get a full list of available permissions.')
    ->param('read', null, new Permissions(), 'An array of strings with read permissions. By default no user is granted with any read permissions. [learn more about permissions](/docs/permissions) and get a full list of available permissions.')
    ->param('write', null, new Permissions(), 'An array of strings with write permissions. By default no user is granted with any write permissions. [learn more about permissions](/docs/permissions) and get a full list of available permissions.')
    ->inject('response')
    ->inject('dbForInternal')
    ->inject('dbForExternal')
    ->inject('audits')
    ->inject('usage')
    ->action(function ($collectionId, $name, $permission, $read, $write, $response, $dbForInternal, $dbForExternal, $audits, $usage) {
        /** @var Appwrite\Utopia\Response $response */
        /** @var Utopia\Database\Database $dbForExternal*/
        /** @var Appwrite\Event\Event $audits */
        /** @var Appwrite\Stats\Stats $usage */

        $collectionId = $collectionId == 'unique()' ? $dbForExternal->getId() : $collectionId;

        try {
            $dbForExternal->createCollection($collectionId);

            $collection = $dbForInternal->createDocument('collections', new Document([
                '$id' => $collectionId,
                '$read' => $read ?? [], // Collection permissions for collection documents (based on permission model)
                '$write' => $write ?? [], // Collection permissions for collection documents (based on permission model)
                'permission' => $permission, // Permissions model type (document vs collection)
                'dateCreated' => time(),
                'dateUpdated' => time(),
                'name' => $name,
                'search' => implode(' ', [$collectionId, $name]),
            ]));
        } catch (DuplicateException $th) {
            throw new Exception('Collection already exists', 409);
        }

        $audits
            ->setParam('event', 'database.collections.create')
            ->setParam('resource', 'collection/'.$collection->getId())
            ->setParam('data', $collection->getArrayCopy())
        ;

        $usage->setParam('database.collections.create', 1);

        $response->setStatusCode(Response::STATUS_CODE_CREATED);
        $response->dynamic($collection, Response::MODEL_COLLECTION);
    });

App::get('/v1/database/collections')
    ->desc('List Collections')
    ->groups(['api', 'database'])
    ->label('scope', 'collections.read')
    ->label('sdk.auth', [APP_AUTH_TYPE_KEY])
    ->label('sdk.namespace', 'database')
    ->label('sdk.method', 'listCollections')
    ->label('sdk.description', '/docs/references/database/list-collections.md')
    ->label('sdk.response.code', Response::STATUS_CODE_OK)
    ->label('sdk.response.type', Response::CONTENT_TYPE_JSON)
    ->label('sdk.response.model', Response::MODEL_COLLECTION_LIST)
    ->param('search', '', new Text(256), 'Search term to filter your list results. Max length: 256 chars.', true)
    ->param('limit', 25, new Range(0, 100), 'Results limit value. By default will return maximum 25 results. Maximum of 100 results allowed per request.', true)
    ->param('offset', 0, new Range(0, 40000), 'Results offset. The default value is 0. Use this param to manage pagination.', true)
    ->param('cursor', '', new UID(), 'ID of the collection used as the starting point for the query, excluding the collection itself. Should be used for efficient pagination when working with large sets of data.', true)
    ->param('cursorDirection', Database::CURSOR_AFTER, new WhiteList([Database::CURSOR_AFTER, Database::CURSOR_BEFORE]), 'Direction of the cursor.', true)
    ->param('orderType', 'ASC', new WhiteList(['ASC', 'DESC'], true), 'Order result by ASC or DESC order.', true)
    ->inject('response')
    ->inject('dbForInternal')
    ->inject('usage')
    ->action(function ($search, $limit, $offset, $cursor, $cursorDirection, $orderType, $response, $dbForInternal, $usage) {
        /** @var Appwrite\Utopia\Response $response */
        /** @var Utopia\Database\Database $dbForInternal */

        if (!empty($cursor)) {
            $cursorCollection = $dbForInternal->getDocument('collections', $cursor);

            if ($cursorCollection->isEmpty()) {
                throw new Exception("Collection '{$cursor}' for the 'cursor' value not found.", 400);
            }
        }

        $queries = [];

        if (!empty($search)) {
            $queries[] = new Query('name', Query::TYPE_SEARCH, [$search]);
        }

        $usage->setParam('database.collections.read', 1);

        $response->dynamic(new Document([
            'collections' => $dbForInternal->find('collections', $queries, $limit, $offset, [], [$orderType], $cursorCollection ?? null, $cursorDirection),
            'sum' => $dbForInternal->count('collections', $queries, APP_LIMIT_COUNT),
        ]), Response::MODEL_COLLECTION_LIST);
    });

App::get('/v1/database/collections/:collectionId')
    ->desc('Get Collection')
    ->groups(['api', 'database'])
    ->label('scope', 'collections.read')
    ->label('sdk.auth', [APP_AUTH_TYPE_KEY])
    ->label('sdk.namespace', 'database')
    ->label('sdk.method', 'getCollection')
    ->label('sdk.description', '/docs/references/database/get-collection.md')
    ->label('sdk.response.code', Response::STATUS_CODE_OK)
    ->label('sdk.response.type', Response::CONTENT_TYPE_JSON)
    ->label('sdk.response.model', Response::MODEL_COLLECTION)
    ->param('collectionId', '', new UID(), 'Collection unique ID.')
    ->inject('response')
    ->inject('dbForInternal')
    ->inject('usage')
    ->action(function ($collectionId, $response, $dbForInternal, $usage) {
        /** @var Appwrite\Utopia\Response $response */
        /** @var Utopia\Database\Database $dbForInternal */

        $collection = $dbForInternal->getDocument('collections', $collectionId);

        if ($collection->isEmpty()) {
            throw new Exception('Collection not found', 404);
        }

        $usage->setParam('database.collections.read', 1);

        $response->dynamic($collection, Response::MODEL_COLLECTION);
    });

App::get('/v1/database/usage')
    ->desc('Get usage stats for the database')
    ->groups(['api', 'database'])
    ->label('scope', 'collections.read')
    ->label('sdk.auth', [APP_AUTH_TYPE_ADMIN])
    ->label('sdk.namespace', 'database')
    ->label('sdk.method', 'getUsage')
    ->label('sdk.response.code', Response::STATUS_CODE_OK)
    ->label('sdk.response.type', Response::CONTENT_TYPE_JSON)
    ->label('sdk.response.model', Response::MODEL_USAGE_DATABASE)
    ->param('range', '30d', new WhiteList(['24h', '7d', '30d', '90d'], true), 'Date range.', true)
    ->inject('response')
    ->inject('dbForInternal')
    ->action(function ($range, $response, $dbForInternal) {
        /** @var Appwrite\Utopia\Response $response */
        /** @var Utopia\Database\Database $dbForConsole */
        /** @var Utopia\Database\Database $dbForInternal */
        /** @var Utopia\Registry\Registry $register */

        $usage = [];
        if (App::getEnv('_APP_USAGE_STATS', 'enabled') == 'enabled') {
            $period = [
                '24h' => [
                    'period' => '30m',
                    'limit' => 48,
                ],
                '7d' => [
                    'period' => '1d',
                    'limit' => 7,
                ],
                '30d' => [
                    'period' => '1d',
                    'limit' => 30,
                ],
                '90d' => [
                    'period' => '1d',
                    'limit' => 90,
                ],
            ];

            $metrics = [
                'database.documents.count',
                'database.collections.count',
                'database.collections.create',
                'database.collections.read',
                'database.collections.update',
                'database.collections.delete',
                'database.documents.create',
                'database.documents.read',
                'database.documents.update',
                'database.documents.delete'
            ];

            $stats = [];

            Authorization::skip(function() use ($dbForInternal, $period, $range, $metrics, &$stats) {
                foreach ($metrics as $metric) {
                    $requestDocs = $dbForInternal->find('stats', [
                        new Query('period', Query::TYPE_EQUAL, [$period[$range]['period']]),
                        new Query('metric', Query::TYPE_EQUAL, [$metric]),
                    ], $period[$range]['limit'], 0, ['time'], [Database::ORDER_DESC]);
    
                    $stats[$metric] = [];
                    foreach ($requestDocs as $requestDoc) {
                        $stats[$metric][] = [
                            'value' => $requestDoc->getAttribute('value'),
                            'date' => $requestDoc->getAttribute('time'),
                        ];
                    }
                    $stats[$metric] = array_reverse($stats[$metric]);
                }    
            });

            $usage = new Document([
                'range' => $range,
                'documents.count' => $stats["database.documents.count"],
                'collections.count' => $stats["database.collections.count"],
                'documents.create' =>  $stats["database.documents.create"],
                'documents.read' =>  $stats["database.documents.read"],
                'documents.update' => $stats["database.documents.update"],
                'documents.delete' => $stats["database.documents.delete"],
                'collections.create' => $stats["database.collections.create"],
                'collections.read' =>  $stats["database.collections.read"],
                'collections.update' => $stats["database.collections.update"],
                'collections.delete' => $stats["database.collections.delete"],
            ]);
        }

        $response->dynamic($usage, Response::MODEL_USAGE_DATABASE);
    });

App::get('/v1/database/:collectionId/usage')
    ->desc('Get usage stats for a collection')
    ->groups(['api', 'database'])
    ->label('scope', 'collections.read')
    ->label('sdk.auth', [APP_AUTH_TYPE_ADMIN])
    ->label('sdk.namespace', 'database')
    ->label('sdk.method', 'getCollectionUsage')
    ->label('sdk.response.code', Response::STATUS_CODE_OK)
    ->label('sdk.response.type', Response::CONTENT_TYPE_JSON)
    ->label('sdk.response.model', Response::MODEL_USAGE_COLLECTION)
    ->param('range', '30d', new WhiteList(['24h', '7d', '30d', '90d'], true), 'Date range.', true)
    ->param('collectionId', '', new UID(), 'Collection unique ID.')
    ->inject('response')
    ->inject('dbForInternal')
    ->inject('dbForExternal')
    ->action(function ($range, $collectionId, $response, $dbForInternal, $dbForExternal) {
        /** @var Appwrite\Utopia\Response $response */
        /** @var Utopia\Database\Database $dbForConsole */
        /** @var Utopia\Database\Database $dbForInternal */
        /** @var Utopia\Registry\Registry $register */

        $collection = $dbForExternal->getCollection($collectionId);

        if ($collection->isEmpty()) {
            throw new Exception('Collection not found', 404);
        }
        
        $usage = [];
        if(App::getEnv('_APP_USAGE_STATS', 'enabled') == 'enabled') {
            $period = [
                '24h' => [
                    'period' => '30m',
                    'limit' => 48,
                ],
                '7d' => [
                    'period' => '1d',
                    'limit' => 7,
                ],
                '30d' => [
                    'period' => '1d',
                    'limit' => 30,
                ],
                '90d' => [
                    'period' => '1d',
                    'limit' => 90,
                ],
            ];

            $metrics = [
                "database.collections.$collectionId.documents.count",
                "database.collections.$collectionId.documents.create",
                "database.collections.$collectionId.documents.read",
                "database.collections.$collectionId.documents.update",
                "database.collections.$collectionId.documents.delete",
            ];

            $stats = [];

            Authorization::skip(function() use ($dbForInternal, $period, $range, $metrics, &$stats) {
                foreach ($metrics as $metric) {
                    $requestDocs = $dbForInternal->find('stats', [
                        new Query('period', Query::TYPE_EQUAL, [$period[$range]['period']]),
                        new Query('metric', Query::TYPE_EQUAL, [$metric]),
                    ], $period[$range]['limit'], 0, ['time'], [Database::ORDER_DESC]);
    
                    $stats[$metric] = [];
                    foreach ($requestDocs as $requestDoc) {
                        $stats[$metric][] = [
                            'value' => $requestDoc->getAttribute('value'),
                            'date' => $requestDoc->getAttribute('time'),
                        ];
                    }
                    $stats[$metric] = array_reverse($stats[$metric]);
                }    
            });

            $usage = new Document([
                'range' => $range,
                'documents.count' => $stats["database.collections.$collectionId.documents.count"],
                'documents.create' => $stats["database.collections.$collectionId.documents.create"],
                'documents.read' => $stats["database.collections.$collectionId.documents.read"],
                'documents.update' =>  $stats["database.collections.$collectionId.documents.update"],
                'documents.delete' =>  $stats["database.collections.$collectionId.documents.delete"]
            ]);
        }

        $response->dynamic($usage, Response::MODEL_USAGE_COLLECTION);
    });

App::get('/v1/database/collections/:collectionId/logs')
    ->desc('List Collection Logs')
    ->groups(['api', 'database'])
    ->label('scope', 'collections.read')
    ->label('sdk.auth', [APP_AUTH_TYPE_ADMIN])
    ->label('sdk.namespace', 'database')
    ->label('sdk.method', 'listCollectionLogs')
    ->label('sdk.description', '/docs/references/database/get-collection-logs.md')
    ->label('sdk.response.code', Response::STATUS_CODE_OK)
    ->label('sdk.response.type', Response::CONTENT_TYPE_JSON)
    ->label('sdk.response.model', Response::MODEL_LOG_LIST)
    ->param('collectionId', '', new UID(), 'Collection unique ID.')
    ->inject('response')
    ->inject('dbForInternal')
    ->inject('dbForExternal')
    ->inject('locale')
    ->inject('geodb')
    ->action(function ($collectionId, $response, $dbForInternal, $dbForExternal, $locale, $geodb) {
        /** @var Appwrite\Utopia\Response $response */
        /** @var Utopia\Database\Document $project */
        /** @var Utopia\Database\Database $dbForInternal */
        /** @var Utopia\Database\Database $dbForExternal */
        /** @var Utopia\Locale\Locale $locale */
        /** @var MaxMind\Db\Reader $geodb */

        $collection = $dbForExternal->getCollection($collectionId);

        if ($collection->isEmpty()) {
            throw new Exception('Collection not found', 404);
        }

        $audit = new Audit($dbForInternal);

        $logs = $audit->getLogsByResource('collection/'.$collection->getId());

        $output = [];

        foreach ($logs as $i => &$log) {
            $log['userAgent'] = (!empty($log['userAgent'])) ? $log['userAgent'] : 'UNKNOWN';

            $dd = new DeviceDetector($log['userAgent']);

            $dd->skipBotDetection(); // OPTIONAL: If called, bot detection will completely be skipped (bots will be detected as regular devices then)

            $dd->parse();

            $os = $dd->getOs();
            $osCode = (isset($os['short_name'])) ? $os['short_name'] : '';
            $osName = (isset($os['name'])) ? $os['name'] : '';
            $osVersion = (isset($os['version'])) ? $os['version'] : '';

            $client = $dd->getClient();
            $clientType = (isset($client['type'])) ? $client['type'] : '';
            $clientCode = (isset($client['short_name'])) ? $client['short_name'] : '';
            $clientName = (isset($client['name'])) ? $client['name'] : '';
            $clientVersion = (isset($client['version'])) ? $client['version'] : '';
            $clientEngine = (isset($client['engine'])) ? $client['engine'] : '';
            $clientEngineVersion = (isset($client['engine_version'])) ? $client['engine_version'] : '';

            $output[$i] = new Document([
                'event' => $log['event'],
                'userId' => $log['userId'],
                'userEmail' => $log['data']['userEmail'] ?? null,
                'userName' => $log['data']['userName'] ?? null,
                'mode' => $log['data']['mode'] ?? null,
                'ip' => $log['ip'],
                'time' => $log['time'],

                'osCode' => $osCode,
                'osName' => $osName,
                'osVersion' => $osVersion,
                'clientType' => $clientType,
                'clientCode' => $clientCode,
                'clientName' => $clientName,
                'clientVersion' => $clientVersion,
                'clientEngine' => $clientEngine,
                'clientEngineVersion' => $clientEngineVersion,
                'deviceName' => $dd->getDeviceName(),
                'deviceBrand' => $dd->getBrandName(),
                'deviceModel' => $dd->getModel(),
            ]);

            $record = $geodb->get($log['ip']);

            if ($record) {
                $output[$i]['countryCode'] = $locale->getText('countries.'.strtolower($record['country']['iso_code']), false) ? \strtolower($record['country']['iso_code']) : '--';
                $output[$i]['countryName'] = $locale->getText('countries.'.strtolower($record['country']['iso_code']), $locale->getText('locale.country.unknown'));
            } else {
                $output[$i]['countryCode'] = '--';
                $output[$i]['countryName'] = $locale->getText('locale.country.unknown');
            }
        }

        $response->dynamic(new Document(['logs' => $output]), Response::MODEL_LOG_LIST);
    });

App::put('/v1/database/collections/:collectionId')
    ->desc('Update Collection')
    ->groups(['api', 'database'])
    ->label('scope', 'collections.write')
    ->label('event', 'database.collections.update')
    ->label('sdk.auth', [APP_AUTH_TYPE_KEY])
    ->label('sdk.namespace', 'database')
    ->label('sdk.method', 'updateCollection')
    ->label('sdk.description', '/docs/references/database/update-collection.md')
    ->label('sdk.response.code', Response::STATUS_CODE_OK)
    ->label('sdk.response.type', Response::CONTENT_TYPE_JSON)
    ->label('sdk.response.model', Response::MODEL_COLLECTION)
    ->param('collectionId', '', new UID(), 'Collection unique ID.')
    ->param('name', null, new Text(128), 'Collection name. Max length: 128 chars.')
    ->param('permission', null, new WhiteList(['document', 'collection']), 'Permissions type model to use for reading documents in this collection. You can use collection-level permission set once on the collection using the `read` and `write` params, or you can set document-level permission where each document read and write params will decide who has access to read and write to each document individually. [learn more about permissions](/docs/permissions) and get a full list of available permissions.')
    ->param('read', null, new Permissions(), 'An array of strings with read permissions. By default inherits the existing read permissions. [learn more about permissions](/docs/permissions) and get a full list of available permissions.', true)
    ->param('write', null, new Permissions(), 'An array of strings with write permissions. By default inherits the existing write permissions. [learn more about permissions](/docs/permissions) and get a full list of available permissions.', true)
    ->inject('response')
    ->inject('dbForInternal')
    ->inject('audits')
    ->inject('usage')
    ->action(function ($collectionId, $name, $permission, $read, $write, $response, $dbForInternal, $audits, $usage) {
        /** @var Appwrite\Utopia\Response $response */
        /** @var Utopia\Database\Database $dbForInternal */
        /** @var Appwrite\Event\Event $audits */
        /** @var Appwrite\Stats\Stats $usage */

        $collection = $dbForInternal->getDocument('collections', $collectionId);

        if ($collection->isEmpty()) {
            throw new Exception('Collection not found', 404);
        }

        $read = (is_null($read)) ? ($collection->getRead() ?? []) : $read; // By default inherit read permissions
        $write = (is_null($write)) ? ($collection->getWrite() ?? []) : $write; // By default inherit write permissions

        try {
            $collection = $dbForInternal->updateDocument('collections', $collection->getId(), $collection
                ->setAttribute('$write', $write)
                ->setAttribute('$read', $read)
                ->setAttribute('name', $name)
                ->setAttribute('permission', $permission)
                ->setAttribute('dateUpdated', time())
                ->setAttribute('search', implode(' ', [$collectionId, $name]))
            );
        }
        catch (AuthorizationException $exception) {
            throw new Exception('Unauthorized permissions', 401);
        }
        catch (StructureException $exception) {
            throw new Exception('Bad structure. '.$exception->getMessage(), 400);
        }

        $usage->setParam('database.collections.update', 1);

        $audits
            ->setParam('event', 'database.collections.update')
            ->setParam('resource', 'collection/'.$collection->getId())
            ->setParam('data', $collection->getArrayCopy())
        ;

        $response->dynamic($collection, Response::MODEL_COLLECTION);
    });

App::delete('/v1/database/collections/:collectionId')
    ->desc('Delete Collection')
    ->groups(['api', 'database'])
    ->label('scope', 'collections.write')
    ->label('event', 'database.collections.delete')
    ->label('sdk.auth', [APP_AUTH_TYPE_KEY])
    ->label('sdk.namespace', 'database')
    ->label('sdk.method', 'deleteCollection')
    ->label('sdk.description', '/docs/references/database/delete-collection.md')
    ->label('sdk.response.code', Response::STATUS_CODE_NOCONTENT)
    ->label('sdk.response.model', Response::MODEL_NONE)
    ->param('collectionId', '', new UID(), 'Collection unique ID.')
    ->inject('response')
    ->inject('dbForInternal')
    ->inject('dbForExternal')
    ->inject('events')
    ->inject('audits')
    ->inject('deletes')
    ->inject('usage')
    ->action(function ($collectionId, $response, $dbForInternal, $dbForExternal, $events, $audits, $deletes, $usage) {
        /** @var Appwrite\Utopia\Response $response */
        /** @var Utopia\Database\Database $dbForInternal */
        /** @var Utopia\Database\Database $dbForExternal */
        /** @var Appwrite\Event\Event $events */
        /** @var Appwrite\Event\Event $audits */
        /** @var Appwrite\Stats\Stats $audits */

        $collection = $dbForInternal->getDocument('collections', $collectionId);

        if ($collection->isEmpty()) {
            throw new Exception('Collection not found', 404);
        }

        if (!$dbForInternal->deleteDocument('collections', $collectionId)) {
            throw new Exception('Failed to remove collection from DB', 500);
        }

        $deletes
            ->setParam('type', DELETE_TYPE_DOCUMENT)
            ->setParam('document', $collection)
        ;

        $usage->setParam('database.collections.delete', 1);

        $events
            ->setParam('eventData', $response->output($collection, Response::MODEL_COLLECTION))
        ;

        $audits
            ->setParam('event', 'database.collections.delete')
            ->setParam('resource', 'collection/'.$collection->getId())
            ->setParam('data', $collection->getArrayCopy())
        ;

        $response->noContent();
    });

App::post('/v1/database/collections/:collectionId/attributes/string')
    ->desc('Create String Attribute')
    ->groups(['api', 'database'])
    ->label('event', 'database.attributes.create')
    ->label('scope', 'collections.write')
    ->label('sdk.auth', [APP_AUTH_TYPE_KEY])
    ->label('sdk.namespace', 'database')
    ->label('sdk.method', 'createStringAttribute')
    ->label('sdk.description', '/docs/references/database/create-attribute-string.md')
    ->label('sdk.response.code', Response::STATUS_CODE_CREATED)
    ->label('sdk.response.type', Response::CONTENT_TYPE_JSON)
    ->label('sdk.response.model', Response::MODEL_ATTRIBUTE_STRING)
    ->param('collectionId', '', new UID(), 'Collection unique ID. You can create a new collection using the Database service [server integration](/docs/server/database#createCollection).')
    ->param('attributeId', '', new Key(), 'Attribute ID.')
    ->param('size', null, new Integer(), 'Attribute size for text attributes, in number of characters.')
    ->param('required', null, new Boolean(), 'Is attribute required?')
    ->param('default', null, new Text(0), 'Default value for attribute when not provided. Cannot be set when attribute is required.', true)
    ->param('array', false, new Boolean(), 'Is attribute an array?', true)
    ->inject('response')
    ->inject('dbForInternal')
    ->inject('database')
    ->inject('audits')
    ->inject('usage')
    ->action(function ($collectionId, $attributeId, $size, $required, $default, $array, $response, $dbForInternal, $database, $audits, $usage) {
        /** @var Appwrite\Utopia\Response $response */
        /** @var Utopia\Database\Database $dbForInternal*/
        /** @var Appwrite\Event\Event $database */
        /** @var Appwrite\Event\Event $audits */
        /** @var Appwrite\Stats\Stats $usage */

        // Ensure attribute default is within required size
        $validator = new Text($size);
        if (!is_null($default) && !$validator->isValid($default)) {
            throw new Exception($validator->getDescription(), 400);
        }

        $attribute = createAttribute($collectionId, new Document([
            '$id' => $attributeId,
            'type' => Database::VAR_STRING,
            'size' => $size,
            'required' => $required,
            'default' => $default,
            'array' => $array,
        ]), $response, $dbForInternal, $database, $audits, $usage);

        $response->dynamic($attribute, Response::MODEL_ATTRIBUTE_STRING);
    });

App::post('/v1/database/collections/:collectionId/attributes/email')
    ->desc('Create Email Attribute')
    ->groups(['api', 'database'])
    ->label('event', 'database.attributes.create')
    ->label('scope', 'collections.write')
    ->label('sdk.namespace', 'database')
    ->label('sdk.auth', [APP_AUTH_TYPE_KEY])
    ->label('sdk.method', 'createEmailAttribute')
    ->label('sdk.description', '/docs/references/database/create-attribute-email.md')
    ->label('sdk.response.code', Response::STATUS_CODE_CREATED)
    ->label('sdk.response.type', Response::CONTENT_TYPE_JSON)
    ->label('sdk.response.model', Response::MODEL_ATTRIBUTE_EMAIL)
    ->param('collectionId', '', new UID(), 'Collection unique ID. You can create a new collection using the Database service [server integration](/docs/server/database#createCollection).')
    ->param('attributeId', '', new Key(), 'Attribute ID.')
    ->param('required', null, new Boolean(), 'Is attribute required?')
    ->param('default', null, new Email(), 'Default value for attribute when not provided. Cannot be set when attribute is required.', true)
    ->param('array', false, new Boolean(), 'Is attribute an array?', true)
    ->inject('response')
    ->inject('dbForInternal')
    ->inject('database')
    ->inject('audits')
    ->inject('usage')
    ->action(function ($collectionId, $attributeId, $required, $default, $array, $response, $dbForInternal, $database, $audits, $usage) {
        /** @var Appwrite\Utopia\Response $response */
        /** @var Utopia\Database\Database $dbForInternal*/
        /** @var Appwrite\Event\Event $database */
        /** @var Appwrite\Event\Event $audits */
        /** @var Appwrite\Stats\Stats $usage */

        $attribute = createAttribute($collectionId, new Document([
            '$id' => $attributeId,
            'type' => Database::VAR_STRING,
            'size' => 254,
            'required' => $required,
            'default' => $default,
            'array' => $array,
            'format' => APP_DATABASE_ATTRIBUTE_EMAIL,
        ]), $response, $dbForInternal, $database, $audits, $usage);

        $response->dynamic($attribute, Response::MODEL_ATTRIBUTE_EMAIL);
    });

App::post('/v1/database/collections/:collectionId/attributes/enum')
    ->desc('Create Enum Attribute')
    ->groups(['api', 'database'])
    ->label('event', 'database.attributes.create')
    ->label('scope', 'collections.write')
    ->label('sdk.namespace', 'database')
    ->label('sdk.auth', [APP_AUTH_TYPE_KEY])
    ->label('sdk.method', 'createEnumAttribute')
    ->label('sdk.description', '/docs/references/database/create-attribute-enum.md')
    ->label('sdk.response.code', Response::STATUS_CODE_CREATED)
    ->label('sdk.response.type', Response::CONTENT_TYPE_JSON)
    ->label('sdk.response.model', Response::MODEL_ATTRIBUTE_ENUM)
    ->param('collectionId', '', new UID(), 'Collection unique ID. You can create a new collection using the Database service [server integration](/docs/server/database#createCollection).')
    ->param('attributeId', '', new Key(), 'Attribute ID.')
    ->param('elements', [], new ArrayList(new Text(0)), 'Array of elements in enumerated type. Uses length of longest element to determine size.')
    ->param('required', null, new Boolean(), 'Is attribute required?')
    ->param('default', null, new Text(0), 'Default value for attribute when not provided. Cannot be set when attribute is required.', true)
    ->param('array', false, new Boolean(), 'Is attribute an array?', true)
    ->inject('response')
    ->inject('dbForInternal')
    ->inject('database')
    ->inject('audits')
    ->inject('usage')
    ->action(function ($collectionId, $attributeId, $elements, $required, $default, $array, $response, $dbForInternal, $database, $audits, $usage) {
        /** @var Appwrite\Utopia\Response $response */
        /** @var Utopia\Database\Database $dbForInternal*/
        /** @var Appwrite\Event\Event $database */
        /** @var Appwrite\Event\Event $audits */
        /** @var Appwrite\Stats\Stats $usage */

        // use length of longest string as attribute size
        $size = 0;
        foreach ($elements as $element) {
            $length = \strlen($element);
            if ($length === 0) {
                throw new Exception('Each enum element must not be empty', 400);

            }
            $size = ($length > $size) ? $length : $size;
        }

        $attribute = createAttribute($collectionId, new Document([
            '$id' => $attributeId,
            'type' => Database::VAR_STRING,
            'size' => $size,
            'required' => $required,
            'default' => $default,
            'array' => $array,
            'format' => APP_DATABASE_ATTRIBUTE_ENUM,
            'formatOptions' => ['elements' => $elements],
        ]), $response, $dbForInternal, $database, $audits, $usage);

        $response->dynamic($attribute, Response::MODEL_ATTRIBUTE_ENUM);
    });

App::post('/v1/database/collections/:collectionId/attributes/ip')
    ->desc('Create IP Address Attribute')
    ->groups(['api', 'database'])
    ->label('event', 'database.attributes.create')
    ->label('scope', 'collections.write')
    ->label('sdk.namespace', 'database')
    ->label('sdk.auth', [APP_AUTH_TYPE_KEY])
    ->label('sdk.method', 'createIpAttribute')
    ->label('sdk.description', '/docs/references/database/create-attribute-ip.md')
    ->label('sdk.response.code', Response::STATUS_CODE_CREATED)
    ->label('sdk.response.type', Response::CONTENT_TYPE_JSON)
    ->label('sdk.response.model', Response::MODEL_ATTRIBUTE_IP)
    ->param('collectionId', '', new UID(), 'Collection unique ID. You can create a new collection using the Database service [server integration](/docs/server/database#createCollection).')
    ->param('attributeId', '', new Key(), 'Attribute ID.')
    ->param('required', null, new Boolean(), 'Is attribute required?')
    ->param('default', null, new IP(), 'Default value for attribute when not provided. Cannot be set when attribute is required.', true)
    ->param('array', false, new Boolean(), 'Is attribute an array?', true)
    ->inject('response')
    ->inject('dbForInternal')
    ->inject('database')
    ->inject('audits')
    ->inject('usage')
    ->action(function ($collectionId, $attributeId, $required, $default, $array, $response, $dbForInternal, $database, $audits, $usage) {
        /** @var Appwrite\Utopia\Response $response */
        /** @var Utopia\Database\Database $dbForInternal*/
        /** @var Appwrite\Event\Event $database */
        /** @var Appwrite\Event\Event $audits */
        /** @var Appwrite\Stats\Stats $usage */

        $attribute = createAttribute($collectionId, new Document([
            '$id' => $attributeId,
            'type' => Database::VAR_STRING,
            'size' => 39,
            'required' => $required,
            'default' => $default,
            'array' => $array,
            'format' => APP_DATABASE_ATTRIBUTE_IP,
        ]), $response, $dbForInternal, $database, $audits, $usage);

        $response->dynamic($attribute, Response::MODEL_ATTRIBUTE_IP);
    });

App::post('/v1/database/collections/:collectionId/attributes/url')
    ->desc('Create URL Attribute')
    ->groups(['api', 'database'])
    ->label('event', 'database.attributes.create')
    ->label('scope', 'collections.write')
    ->label('sdk.namespace', 'database')
    ->label('sdk.auth', [APP_AUTH_TYPE_KEY])
    ->label('sdk.method', 'createUrlAttribute')
    ->label('sdk.description', '/docs/references/database/create-attribute-url.md')
    ->label('sdk.response.code', Response::STATUS_CODE_CREATED)
    ->label('sdk.response.type', Response::CONTENT_TYPE_JSON)
    ->label('sdk.response.model', Response::MODEL_ATTRIBUTE_URL)
    ->param('collectionId', '', new UID(), 'Collection unique ID. You can create a new collection using the Database service [server integration](/docs/server/database#createCollection).')
    ->param('attributeId', '', new Key(), 'Attribute ID.')
    ->param('required', null, new Boolean(), 'Is attribute required?')
    ->param('default', null, new URL(), 'Default value for attribute when not provided. Cannot be set when attribute is required.', true)
    ->param('array', false, new Boolean(), 'Is attribute an array?', true)
    ->inject('response')
    ->inject('dbForInternal')
    ->inject('database')
    ->inject('audits')
    ->inject('usage')
    ->action(function ($collectionId, $attributeId, $required, $default, $array, $response, $dbForInternal, $database, $audits, $usage) {
        /** @var Appwrite\Utopia\Response $response */
        /** @var Utopia\Database\Database $dbForExternal*/
        /** @var Appwrite\Event\Event $database */
        /** @var Appwrite\Event\Event $audits */
        /** @var Appwrite\Stats\Stats $usage */

        $attribute = createAttribute($collectionId, new Document([
            '$id' => $attributeId,
            'type' => Database::VAR_STRING,
            'size' => 2000,
            'required' => $required,
            'default' => $default,
            'array' => $array,
            'format' => APP_DATABASE_ATTRIBUTE_URL,
        ]), $response, $dbForInternal, $database, $audits, $usage);

        $response->dynamic($attribute, Response::MODEL_ATTRIBUTE_URL);
    });

App::post('/v1/database/collections/:collectionId/attributes/integer')
    ->desc('Create Integer Attribute')
    ->groups(['api', 'database'])
    ->label('event', 'database.attributes.create')
    ->label('scope', 'collections.write')
    ->label('sdk.namespace', 'database')
    ->label('sdk.auth', [APP_AUTH_TYPE_KEY])
    ->label('sdk.method', 'createIntegerAttribute')
    ->label('sdk.description', '/docs/references/database/create-attribute-integer.md')
    ->label('sdk.response.code', Response::STATUS_CODE_CREATED)
    ->label('sdk.response.type', Response::CONTENT_TYPE_JSON)
    ->label('sdk.response.model', Response::MODEL_ATTRIBUTE_INTEGER)
    ->param('collectionId', '', new UID(), 'Collection unique ID. You can create a new collection using the Database service [server integration](/docs/server/database#createCollection).')
    ->param('attributeId', '', new Key(), 'Attribute ID.')
    ->param('required', null, new Boolean(), 'Is attribute required?')
    ->param('min', null, new Integer(), 'Minimum value to enforce on new documents', true)
    ->param('max', null, new Integer(), 'Maximum value to enforce on new documents', true)
    ->param('default', null, new Integer(), 'Default value for attribute when not provided. Cannot be set when attribute is required.', true)
    ->param('array', false, new Boolean(), 'Is attribute an array?', true)
    ->inject('response')
    ->inject('dbForInternal')
    ->inject('database')
    ->inject('audits')
    ->inject('usage')
    ->action(function ($collectionId, $attributeId, $required, $min, $max, $default, $array, $response, $dbForInternal, $database, $audits, $usage) {
        /** @var Appwrite\Utopia\Response $response */
        /** @var Utopia\Database\Database $dbForInternal*/
        /** @var Appwrite\Event\Event $database */
        /** @var Appwrite\Event\Event $audits */
        /** @var Appwrite\Stats\Stats $usage */

        // Ensure attribute default is within range
        $min = (is_null($min)) ? PHP_INT_MIN : \intval($min);
        $max = (is_null($max)) ? PHP_INT_MAX : \intval($max);
        $validator = new Range($min, $max, Database::VAR_INTEGER);

        if (!is_null($default) && !$validator->isValid($default)) {
            throw new Exception($validator->getDescription(), 400);
        }

        $attribute = createAttribute($collectionId, new Document([
            '$id' => $attributeId,
            'type' => Database::VAR_INTEGER,
            'size' => 0,
            'required' => $required,
            'default' => $default,
            'array' => $array,
            'format' => APP_DATABASE_ATTRIBUTE_INT_RANGE,
            'formatOptions' => [
                'min' => $min,
                'max' => $max,
            ],
        ]), $response, $dbForInternal, $database, $audits, $usage);

        $formatOptions = $attribute->getAttribute('formatOptions', []);

        if (!empty($formatOptions)) {
            $attribute->setAttribute('min', \intval($formatOptions['min']));
            $attribute->setAttribute('max', \intval($formatOptions['max']));
        }

        $response->dynamic($attribute, Response::MODEL_ATTRIBUTE_INTEGER);
    });

App::post('/v1/database/collections/:collectionId/attributes/float')
    ->desc('Create Float Attribute')
    ->groups(['api', 'database'])
    ->label('event', 'database.attributes.create')
    ->label('scope', 'collections.write')
    ->label('sdk.namespace', 'database')
    ->label('sdk.auth', [APP_AUTH_TYPE_KEY])
    ->label('sdk.method', 'createFloatAttribute')
    ->label('sdk.description', '/docs/references/database/create-attribute-float.md')
    ->label('sdk.response.code', Response::STATUS_CODE_CREATED)
    ->label('sdk.response.type', Response::CONTENT_TYPE_JSON)
    ->label('sdk.response.model', Response::MODEL_ATTRIBUTE_FLOAT)
    ->param('collectionId', '', new UID(), 'Collection unique ID. You can create a new collection using the Database service [server integration](/docs/server/database#createCollection).')
    ->param('attributeId', '', new Key(), 'Attribute ID.')
    ->param('required', null, new Boolean(), 'Is attribute required?')
    ->param('min', null, new FloatValidator(), 'Minimum value to enforce on new documents', true)
    ->param('max', null, new FloatValidator(), 'Maximum value to enforce on new documents', true)
    ->param('default', null, new FloatValidator(), 'Default value for attribute when not provided. Cannot be set when attribute is required.', true)
    ->param('array', false, new Boolean(), 'Is attribute an array?', true)
    ->inject('response')
    ->inject('dbForInternal')
    ->inject('database')
    ->inject('audits')
    ->inject('usage')
    ->action(function ($collectionId, $attributeId, $required, $min, $max, $default, $array, $response, $dbForInternal, $database, $audits, $usage) {
        /** @var Appwrite\Utopia\Response $response */
        /** @var Utopia\Database\Database $dbForInternal*/
        /** @var Appwrite\Event\Event $database */
        /** @var Appwrite\Event\Event $audits */
        /** @var Appwrite\Stats\Stats $usage */

        // Ensure attribute default is within range
        $min = (is_null($min)) ? PHP_FLOAT_MIN : \floatval($min);
        $max = (is_null($max)) ? PHP_FLOAT_MAX : \floatval($max);
        $validator = new Range($min, $max, Database::VAR_FLOAT);

        if (!is_null($default) && !$validator->isValid($default)) {
            throw new Exception($validator->getDescription(), 400);
        }

        $attribute = createAttribute($collectionId, new Document([
            '$id' => $attributeId,
            'type' => Database::VAR_FLOAT,
            'required' => $required,
            'size' => 0,
            'default' => $default,
            'array' => $array,
            'format' => APP_DATABASE_ATTRIBUTE_FLOAT_RANGE,
            'formatOptions' => [
                'min' => $min,
                'max' => $max,
            ],
        ]), $response, $dbForInternal, $database, $audits, $usage);

        $formatOptions = $attribute->getAttribute('formatOptions', []);

        if (!empty($formatOptions)) {
            $attribute->setAttribute('min', \floatval($formatOptions['min']));
            $attribute->setAttribute('max', \floatval($formatOptions['max']));
        }

        $response->dynamic($attribute, Response::MODEL_ATTRIBUTE_FLOAT);
    });

App::post('/v1/database/collections/:collectionId/attributes/boolean')
    ->desc('Create Boolean Attribute')
    ->groups(['api', 'database'])
    ->label('event', 'database.attributes.create')
    ->label('scope', 'collections.write')
    ->label('sdk.namespace', 'database')
    ->label('sdk.auth', [APP_AUTH_TYPE_KEY])
    ->label('sdk.method', 'createBooleanAttribute')
    ->label('sdk.description', '/docs/references/database/create-attribute-boolean.md')
    ->label('sdk.response.code', Response::STATUS_CODE_CREATED)
    ->label('sdk.response.type', Response::CONTENT_TYPE_JSON)
    ->label('sdk.response.model', Response::MODEL_ATTRIBUTE_BOOLEAN)
    ->param('collectionId', '', new UID(), 'Collection unique ID. You can create a new collection using the Database service [server integration](/docs/server/database#createCollection).')
    ->param('attributeId', '', new Key(), 'Attribute ID.')
    ->param('required', null, new Boolean(), 'Is attribute required?')
    ->param('default', null, new Boolean(), 'Default value for attribute when not provided. Cannot be set when attribute is required.', true)
    ->param('array', false, new Boolean(), 'Is attribute an array?', true)
    ->inject('response')
    ->inject('dbForInternal')
    ->inject('database')
    ->inject('audits')
    ->inject('usage')
    ->action(function ($collectionId, $attributeId, $required, $default, $array, $response, $dbForInternal, $database, $audits, $usage) {
        /** @var Appwrite\Utopia\Response $response */
        /** @var Utopia\Database\Database $dbForInternal*/
        /** @var Appwrite\Event\Event $database */
        /** @var Appwrite\Event\Event $audits */
        /** @var Appwrite\Stats\Stats $usage */

        $attribute = createAttribute($collectionId, new Document([
            '$id' => $attributeId,
            'type' => Database::VAR_BOOLEAN,
            'size' => 0,
            'required' => $required,
            'default' => $default,
            'array' => $array,
        ]), $response, $dbForInternal, $database, $audits, $usage);

        $response->dynamic($attribute, Response::MODEL_ATTRIBUTE_BOOLEAN);
    });

App::get('/v1/database/collections/:collectionId/attributes')
    ->desc('List Attributes')
    ->groups(['api', 'database'])
    ->label('scope', 'collections.read')
    ->label('sdk.auth', [APP_AUTH_TYPE_KEY])
    ->label('sdk.namespace', 'database')
    ->label('sdk.method', 'listAttributes')
    ->label('sdk.description', '/docs/references/database/list-attributes.md')
    ->label('sdk.response.code', Response::STATUS_CODE_OK)
    ->label('sdk.response.type', Response::CONTENT_TYPE_JSON)
    ->label('sdk.response.model', Response::MODEL_ATTRIBUTE_LIST)
    ->param('collectionId', '', new UID(), 'Collection unique ID. You can create a new collection using the Database service [server integration](/docs/server/database#createCollection).')
    ->inject('response')
    ->inject('dbForInternal')
    ->inject('usage')
    ->action(function ($collectionId, $response, $dbForInternal, $usage) {
        /** @var Appwrite\Utopia\Response $response */
        /** @var Utopia\Database\Database $dbForInternal */

        $collection = $dbForInternal->getDocument('collections', $collectionId);

        if ($collection->isEmpty()) {
            throw new Exception('Collection not found', 404);
        }

        $attributes = $collection->getAttribute('attributes');

        $usage->setParam('database.collections.read', 1);

        $response->dynamic(new Document([
            'sum' => \count($attributes),
            'attributes' => $attributes
        ]), Response::MODEL_ATTRIBUTE_LIST);
    });

App::get('/v1/database/collections/:collectionId/attributes/:attributeId')
    ->desc('Get Attribute')
    ->groups(['api', 'database'])
    ->label('scope', 'collections.read')
    ->label('sdk.auth', [APP_AUTH_TYPE_KEY])
    ->label('sdk.namespace', 'database')
    ->label('sdk.method', 'getAttribute')
    ->label('sdk.description', '/docs/references/database/get-attribute.md')
    ->label('sdk.response.code', Response::STATUS_CODE_OK)
    ->label('sdk.response.type', Response::CONTENT_TYPE_JSON)
    ->label('sdk.response.model', [
        Response::MODEL_ATTRIBUTE_BOOLEAN,
        Response::MODEL_ATTRIBUTE_INTEGER,
        Response::MODEL_ATTRIBUTE_FLOAT,
        Response::MODEL_ATTRIBUTE_EMAIL,
        Response::MODEL_ATTRIBUTE_ENUM,
        Response::MODEL_ATTRIBUTE_URL,
        Response::MODEL_ATTRIBUTE_IP,
        Response::MODEL_ATTRIBUTE_STRING,])// needs to be last, since its condition would dominate any other string attribute
    ->param('collectionId', '', new UID(), 'Collection unique ID. You can create a new collection using the Database service [server integration](/docs/server/database#createCollection).')
    ->param('attributeId', '', new Key(), 'Attribute ID.')
    ->inject('response')
    ->inject('dbForInternal')
    ->inject('usage')
    ->action(function ($collectionId, $attributeId, $response, $dbForInternal, $usage) {
        /** @var Appwrite\Utopia\Response $response */
        /** @var Utopia\Database\Database $dbForInternal */

        $collection = $dbForInternal->getDocument('collections', $collectionId);

        if (empty($collection)) {
            throw new Exception('Collection not found', 404);
        }

        $attribute = $collection->find('$id', $attributeId, 'attributes');

        if (!$attribute) {
            throw new Exception('Attribute not found', 404);
        }

        // Select response model based on type and format
        $type = $attribute->getAttribute('type');
        $format = $attribute->getAttribute('format');

        $model = match($type) {
            Database::VAR_BOOLEAN => Response::MODEL_ATTRIBUTE_BOOLEAN,
            Database::VAR_INTEGER => Response::MODEL_ATTRIBUTE_INTEGER,
            Database::VAR_FLOAT => Response::MODEL_ATTRIBUTE_FLOAT,
            Database::VAR_STRING => match($format) {
                APP_DATABASE_ATTRIBUTE_EMAIL => Response::MODEL_ATTRIBUTE_EMAIL,
                APP_DATABASE_ATTRIBUTE_ENUM => Response::MODEL_ATTRIBUTE_ENUM,
                APP_DATABASE_ATTRIBUTE_IP => Response::MODEL_ATTRIBUTE_IP,
                APP_DATABASE_ATTRIBUTE_URL => Response::MODEL_ATTRIBUTE_URL,
                default => Response::MODEL_ATTRIBUTE_STRING,
            },
            default => Response::MODEL_ATTRIBUTE,
        };

        $usage->setParam('database.collections.read', 1);

        $response->dynamic($attribute, $model);
    });

App::delete('/v1/database/collections/:collectionId/attributes/:attributeId')
    ->desc('Delete Attribute')
    ->groups(['api', 'database'])
    ->label('scope', 'collections.write')
    ->label('event', 'database.attributes.delete')
    ->label('sdk.auth', [APP_AUTH_TYPE_KEY])
    ->label('sdk.namespace', 'database')
    ->label('sdk.method', 'deleteAttribute')
    ->label('sdk.description', '/docs/references/database/delete-attribute.md')
    ->label('sdk.response.code', Response::STATUS_CODE_NOCONTENT)
    ->label('sdk.response.model', Response::MODEL_NONE)
    ->param('collectionId', '', new UID(), 'Collection unique ID. You can create a new collection using the Database service [server integration](/docs/server/database#createCollection).')
    ->param('attributeId', '', new Key(), 'Attribute ID.')
    ->inject('response')
    ->inject('dbForInternal')
    ->inject('database')
    ->inject('events')
    ->inject('audits')
    ->inject('usage')
    ->action(function ($collectionId, $attributeId, $response, $dbForInternal, $database, $events, $audits, $usage) {
        /** @var Appwrite\Utopia\Response $response */
        /** @var Utopia\Database\Database $dbForInternal */
        /** @var Appwrite\Event\Event $database */
        /** @var Appwrite\Event\Event $events */
        /** @var Appwrite\Event\Event $audits */
        /** @var Appwrite\Stats\Stats $usage */

        $collection = $dbForInternal->getDocument('collections', $collectionId);

        if ($collection->isEmpty()) {
            throw new Exception('Collection not found', 404);
        }

        $attribute = $dbForInternal->getDocument('attributes', $collectionId.'_'.$attributeId);

        if (empty($attribute->getId())) {
            throw new Exception('Attribute not found', 404);
        }

        $attribute = $dbForInternal->updateDocument('attributes', $attribute->getId(), $attribute->setAttribute('status', 'deleting'));
        $dbForInternal->deleteCachedDocument('collections', $collectionId);

        $database
            ->setParam('type', DATABASE_TYPE_DELETE_ATTRIBUTE)
            ->setParam('collection', $collection)
            ->setParam('document', $attribute)
        ;

        $usage->setParam('database.collections.update', 1);

        $events
            ->setParam('payload', $response->output($attribute, Response::MODEL_ATTRIBUTE))
        ;

        $audits
            ->setParam('event', 'database.attributes.delete')
            ->setParam('resource', 'collection/'.$collection->getId())
            ->setParam('data', $attribute->getArrayCopy())
        ;

        $response->noContent();
    });

App::post('/v1/database/collections/:collectionId/indexes')
    ->desc('Create Index')
    ->groups(['api', 'database'])
    ->label('event', 'database.indexes.create')
    ->label('scope', 'collections.write')
    ->label('sdk.auth', [APP_AUTH_TYPE_KEY])
    ->label('sdk.namespace', 'database')
    ->label('sdk.method', 'createIndex')
    ->label('sdk.description', '/docs/references/database/create-index.md')
    ->label('sdk.response.code', Response::STATUS_CODE_CREATED)
    ->label('sdk.response.type', Response::CONTENT_TYPE_JSON)
    ->label('sdk.response.model', Response::MODEL_INDEX)
    ->param('collectionId', '', new UID(), 'Collection unique ID. You can create a new collection using the Database service [server integration](/docs/server/database#createCollection).')
    ->param('indexId', null, new Key(), 'Index ID.')
    ->param('type', null, new WhiteList([Database::INDEX_KEY, Database::INDEX_FULLTEXT, Database::INDEX_UNIQUE, Database::INDEX_SPATIAL, Database::INDEX_ARRAY]), 'Index type.')
    ->param('attributes', null, new ArrayList(new Key()), 'Array of attributes to index.')
    ->param('orders', [], new ArrayList(new WhiteList(['ASC', 'DESC'], false, Database::VAR_STRING)), 'Array of index orders.', true)
    ->inject('response')
    ->inject('dbForInternal')
    ->inject('database')
    ->inject('audits')
    ->inject('usage')
    ->action(function ($collectionId, $indexId, $type, $attributes, $orders, $response, $dbForInternal, $database, $audits, $usage) {
        /** @var Appwrite\Utopia\Response $response */
        /** @var Utopia\Database\Database $dbForInternal */
        /** @var Appwrite\Event\Event $database */
        /** @var Appwrite\Event\Event $audits */
        /** @var Appwrite\Stats\Stats $audits */

        $collection = $dbForInternal->getDocument('collections', $collectionId);

        if ($collection->isEmpty()) {
            throw new Exception('Collection not found', 404);
        }

        $count = $dbForInternal->count('indexes', [
            new Query('collectionId', Query::TYPE_EQUAL, [$collectionId])
        ], 61);

        $limit = 64 - MariaDB::getNumberOfDefaultIndexes();

        if ($count >= $limit) {
            throw new Exception('Index limit exceeded', 400);
        }

        // Convert Document[] to array of attribute metadata
        $oldAttributes = \array_map(function ($a) {
            return $a->getArrayCopy();
        }, $collection->getAttribute('attributes'));

        // lengths hidden by default
        $lengths = [];

        // set attribute size as length for strings, null otherwise
        foreach ($attributes as $key => $attribute) {
            // find attribute metadata in collection document
            $attributeIndex = \array_search($attribute, array_column($oldAttributes, 'key'));

            if ($attributeIndex === false) {
                throw new Exception('Unknown attribute: ' . $attribute, 400);
            }

            $attributeType = $oldAttributes[$attributeIndex]['type'];
            $attributeSize = $oldAttributes[$attributeIndex]['size'];

            // Only set length for indexes on strings
            $lengths[$key] = ($attributeType === Database::VAR_STRING) ? $attributeSize : null;
        }

        try {
            $index = $dbForInternal->createDocument('indexes', new Document([
                '$id' => $collectionId.'_'.$indexId,
                'key' => $indexId,
                'status' => 'processing', // processing, available, failed, deleting
                'collectionId' => $collectionId,
                'type' => $type,
                'attributes' => $attributes,
                'lengths' => $lengths,
                'orders' => $orders,
            ]));
        } catch (DuplicateException $th) {
            throw new Exception('Index already exists', 409);
        }

        $dbForInternal->deleteCachedDocument('collections', $collectionId);

        $database
            ->setParam('type', DATABASE_TYPE_CREATE_INDEX)
            ->setParam('collection', $collection)
            ->setParam('document', $index)
        ;

        $usage->setParam('database.collections.update', 1);

        $audits
            ->setParam('event', 'database.indexes.create')
            ->setParam('resource', 'collection/'.$collection->getId())
            ->setParam('data', $index->getArrayCopy())
        ;

        $response->setStatusCode(Response::STATUS_CODE_CREATED);
        $response->dynamic($index, Response::MODEL_INDEX);
    });

App::get('/v1/database/collections/:collectionId/indexes')
    ->desc('List Indexes')
    ->groups(['api', 'database'])
    ->label('scope', 'collections.read')
    ->label('sdk.auth', [APP_AUTH_TYPE_KEY])
    ->label('sdk.namespace', 'database')
    ->label('sdk.method', 'listIndexes')
    ->label('sdk.description', '/docs/references/database/list-indexes.md')
    ->label('sdk.response.code', Response::STATUS_CODE_OK)
    ->label('sdk.response.type', Response::CONTENT_TYPE_JSON)
    ->label('sdk.response.model', Response::MODEL_INDEX_LIST)
    ->param('collectionId', '', new UID(), 'Collection unique ID. You can create a new collection using the Database service [server integration](/docs/server/database#createCollection).')
    ->inject('response')
    ->inject('dbForInternal')
    ->inject('usage')
    ->action(function ($collectionId, $response, $dbForInternal, $usage) {
        /** @var Appwrite\Utopia\Response $response */
        /** @var Utopia\Database\Database $dbForInternal */

        $collection = $dbForInternal->getDocument('collections', $collectionId);

        if ($collection->isEmpty()) {
            throw new Exception('Collection not found', 404);
        }

        $indexes = $collection->getAttribute('indexes');

        $indexes = array_map(function ($index) use ($collection) {
            return new Document([\array_merge($index, [
                'collectionId' => $collection->getId(),
            ])]);
        }, $indexes);

        $usage->setParam('database.collections.read', 1);

        $response->dynamic(new Document([
            'sum' => \count($indexes),
            'attributes' => $indexes,
        ]), Response::MODEL_INDEX_LIST);
    });

App::get('/v1/database/collections/:collectionId/indexes/:indexId')
    ->desc('Get Index')
    ->groups(['api', 'database'])
    ->label('scope', 'collections.read')
    ->label('sdk.auth', [APP_AUTH_TYPE_KEY])
    ->label('sdk.namespace', 'database')
    ->label('sdk.method', 'getIndex')
    ->label('sdk.description', '/docs/references/database/get-index.md')
    ->label('sdk.response.code', Response::STATUS_CODE_OK)
    ->label('sdk.response.type', Response::CONTENT_TYPE_JSON)
    ->label('sdk.response.model', Response::MODEL_INDEX)
    ->param('collectionId', '', new UID(), 'Collection unique ID. You can create a new collection using the Database service [server integration](/docs/server/database#createCollection).')
    ->param('indexId', null, new Key(), 'Index ID.')
    ->inject('response')
    ->inject('dbForInternal')
    ->inject('usage')
    ->action(function ($collectionId, $indexId, $response, $dbForInternal, $usage) {
        /** @var Appwrite\Utopia\Response $response */
        /** @var Utopia\Database\Database $dbForInternal */

        $collection = $dbForInternal->getDocument('collections', $collectionId);

        if ($collection->isEmpty()) {
            throw new Exception('Collection not found', 404);
        }

        $indexes = $collection->getAttribute('indexes');

        // Search for index
        $indexIndex = array_search($indexId, array_column($indexes, '$id'));

        if ($indexIndex === false) {
            throw new Exception('Index not found', 404);
        }

        $index = new Document([\array_merge($indexes[$indexIndex], [
            'collectionId' => $collectionId,
        ])]);

        $usage->setParam('database.collections.read', 1);
        
        $response->dynamic($index, Response::MODEL_INDEX);
    });

App::delete('/v1/database/collections/:collectionId/indexes/:indexId')
    ->desc('Delete Index')
    ->groups(['api', 'database'])
    ->label('scope', 'collections.write')
    ->label('event', 'database.indexes.delete')
    ->label('sdk.auth', [APP_AUTH_TYPE_KEY])
    ->label('sdk.namespace', 'database')
    ->label('sdk.method', 'deleteIndex')
    ->label('sdk.description', '/docs/references/database/delete-index.md')
    ->label('sdk.response.code', Response::STATUS_CODE_NOCONTENT)
    ->label('sdk.response.model', Response::MODEL_NONE)
    ->param('collectionId', null, new UID(), 'Collection unique ID. You can create a new collection using the Database service [server integration](/docs/server/database#createCollection).')
    ->param('indexId', '', new Key(), 'Index ID.')
    ->inject('response')
    ->inject('dbForInternal')
    ->inject('database')
    ->inject('events')
    ->inject('audits')
    ->inject('usage')
    ->action(function ($collectionId, $indexId, $response, $dbForInternal, $database, $events, $audits, $usage) {
        /** @var Appwrite\Utopia\Response $response */
        /** @var Utopia\Database\Database $dbForInternal */
        /** @var Appwrite\Event\Event $database */
        /** @var Appwrite\Event\Event $events */
        /** @var Appwrite\Event\Event $audits */
        /** @var Appwrite\Stats\Stats $usage */

        $collection = $dbForInternal->getDocument('collections', $collectionId);

        if ($collection->isEmpty()) {
            throw new Exception('Collection not found', 404);
        }

        $index = $dbForInternal->getDocument('indexes', $collectionId.'_'.$indexId);

        if (empty($index->getId())) {
            throw new Exception('Index not found', 404);
        }

        $index = $dbForInternal->updateDocument('indexes', $index->getId(), $index->setAttribute('status', 'deleting'));
<<<<<<< HEAD

=======
>>>>>>> 6f881e8c
        $dbForInternal->deleteCachedDocument('collections', $collectionId);

        $database
            ->setParam('type', DATABASE_TYPE_DELETE_INDEX)
            ->setParam('collection', $collection)
            ->setParam('document', $index)
        ;

        $usage->setParam('database.collections.update', 1);

        $events
            ->setParam('payload', $response->output($index, Response::MODEL_INDEX))
        ;

        $audits
            ->setParam('event', 'database.indexes.delete')
            ->setParam('resource', 'collection/'.$collection->getId())
            ->setParam('data', $index->getArrayCopy())
        ;

        $response->noContent();
    });

App::post('/v1/database/collections/:collectionId/documents')
    ->desc('Create Document')
    ->groups(['api', 'database'])
    ->label('event', 'database.documents.create')
    ->label('scope', 'documents.write')
    ->label('sdk.auth', [APP_AUTH_TYPE_SESSION, APP_AUTH_TYPE_KEY, APP_AUTH_TYPE_JWT])
    ->label('sdk.namespace', 'database')
    ->label('sdk.method', 'createDocument')
    ->label('sdk.description', '/docs/references/database/create-document.md')
    ->label('sdk.response.code', Response::STATUS_CODE_CREATED)
    ->label('sdk.response.type', Response::CONTENT_TYPE_JSON)
    ->label('sdk.response.model', Response::MODEL_DOCUMENT)
    ->param('documentId', '', new CustomId(), 'Unique Id. Choose your own unique ID or pass the string `unique()` to auto generate it. Valid chars are a-z, A-Z, 0-9, period, hyphen, and underscore. Can\'t start with a special char. Max length is 36 chars.')
    ->param('collectionId', null, new UID(), 'Collection unique ID. You can create a new collection with validation rules using the Database service [server integration](/docs/server/database#createCollection).')
    ->param('data', [], new JSON(), 'Document data as JSON object.')
    ->param('read', null, new Permissions(), 'An array of strings with read permissions. By default only the current user is granted with read permissions. [learn more about permissions](/docs/permissions) and get a full list of available permissions.', true)
    ->param('write', null, new Permissions(), 'An array of strings with write permissions. By default only the current user is granted with write permissions. [learn more about permissions](/docs/permissions) and get a full list of available permissions.', true)
    ->inject('response')
    ->inject('dbForInternal')
    ->inject('dbForExternal')
    ->inject('user')
    ->inject('audits')
    ->inject('usage')
    ->action(function ($documentId, $collectionId, $data, $read, $write, $response, $dbForInternal, $dbForExternal, $user, $audits, $usage) {
        /** @var Appwrite\Utopia\Response $response */
        /** @var Utopia\Database\Database $dbForInternal */
        /** @var Utopia\Database\Database $dbForExternal */
        /** @var Utopia\Database\Document $user */
        /** @var Appwrite\Event\Event $audits */
        /** @var Appwrite\Stats\Stats $usage */

        $data = (\is_string($data)) ? \json_decode($data, true) : $data; // Cast to JSON array

        if (empty($data)) {
            throw new Exception('Missing payload', 400);
        }

        if (isset($data['$id'])) {
            throw new Exception('$id is not allowed for creating new documents, try update instead', 400);
        }

        $collection = $dbForInternal->getDocument('collections', $collectionId);

        if ($collection->isEmpty()) {
            throw new Exception('Collection not found', 404);
        }

        // Check collection permissions when enforced
        if ($collection->getAttribute('permission') === 'collection') {
            $validator = new Authorization('write');
            if (!$validator->isValid($collection->getWrite())) {
                throw new Exception('Unauthorized permissions', 401);
            }
        }

        $data['$collection'] = $collection->getId(); // Adding this param to make API easier for developers
        $data['$id'] = $documentId == 'unique()' ? $dbForExternal->getId() : $documentId;
        $data['$read'] = (is_null($read) && !$user->isEmpty()) ? ['user:'.$user->getId()] : $read ?? []; //  By default set read permissions for user
        $data['$write'] = (is_null($write) && !$user->isEmpty()) ? ['user:'.$user->getId()] : $write ?? []; //  By default set write permissions for user

        try {
            if ($collection->getAttribute('permission') === 'collection') {
                /** @var Document $document */
                $document = Authorization::skip(function() use ($dbForExternal, $collectionId, $data) {
                    return $dbForExternal->createDocument($collectionId, new Document($data));
                });
            } else {
                $document = $dbForExternal->createDocument($collectionId, new Document($data));
            }
        }
        catch (StructureException $exception) {
            throw new Exception($exception->getMessage(), 400);
        }
        catch (DuplicateException $exception) {
            throw new Exception('Document already exists', 409);
        }

        $usage
            ->setParam('database.documents.create', 1)
            ->setParam('collectionId', $collectionId)
            ;

        $audits
            ->setParam('event', 'database.documents.create')
            ->setParam('resource', 'document/'.$document->getId())
            ->setParam('data', $document->getArrayCopy())
        ;

        $response->setStatusCode(Response::STATUS_CODE_CREATED);
        $response->dynamic($document, Response::MODEL_DOCUMENT);
    });

App::get('/v1/database/collections/:collectionId/documents')
    ->desc('List Documents')
    ->groups(['api', 'database'])
    ->label('scope', 'documents.read')
    ->label('sdk.auth', [APP_AUTH_TYPE_SESSION, APP_AUTH_TYPE_KEY, APP_AUTH_TYPE_JWT])
    ->label('sdk.namespace', 'database')
    ->label('sdk.method', 'listDocuments')
    ->label('sdk.description', '/docs/references/database/list-documents.md')
    ->label('sdk.response.code', Response::STATUS_CODE_OK)
    ->label('sdk.response.type', Response::CONTENT_TYPE_JSON)
    ->label('sdk.response.model', Response::MODEL_DOCUMENT_LIST)
    ->param('collectionId', '', new UID(), 'Collection unique ID. You can create a new collection using the Database service [server integration](/docs/server/database#createCollection).')
    ->param('queries', [], new ArrayList(new Text(128)), 'Array of query strings.', true)
    ->param('limit', 25, new Range(0, 100), 'Maximum number of documents to return in response.  Use this value to manage pagination. By default will return maximum 25 results. Maximum of 100 results allowed per request.', true)
    ->param('offset', 0, new Range(0, 900000000), 'Offset value. The default value is 0. Use this param to manage pagination.', true)
    ->param('cursor', '', new UID(), 'ID of the document used as the starting point for the query, excluding the document itself. Should be used for efficient pagination when working with large sets of data.', true)
    ->param('cursorDirection', Database::CURSOR_AFTER, new WhiteList([Database::CURSOR_AFTER, Database::CURSOR_BEFORE]), 'Direction of the cursor.', true)
    ->param('orderAttributes', [], new ArrayList(new Text(128)), 'Array of attributes used to sort results.', true)
    ->param('orderTypes', [], new ArrayList(new WhiteList(['DESC', 'ASC'], true)), 'Array of order directions for sorting attribtues. Possible values are DESC for descending order, or ASC for ascending order.', true)
    ->inject('response')
    ->inject('dbForInternal')
    ->inject('dbForExternal')
    ->inject('usage')
    ->action(function ($collectionId, $queries, $limit, $offset, $cursor, $cursorDirection, $orderAttributes, $orderTypes, $response, $dbForInternal, $dbForExternal, $usage) {
        /** @var Appwrite\Utopia\Response $response */
        /** @var Utopia\Database\Database $dbForInternal */
        /** @var Utopia\Database\Database $dbForExternal */
        /** @var Appwrite\Stats\Stats $usage */

        $collection = $dbForInternal->getDocument('collections', $collectionId);

        if ($collection->isEmpty()) {
            throw new Exception('Collection not found', 404);
        }

        // Check collection permissions when enforced
        if ($collection->getAttribute('permission') === 'collection') {
            $validator = new Authorization('read');
            if (!$validator->isValid($collection->getRead())) {
                throw new Exception('Unauthorized permissions', 401);
            }
        }

        $queries = \array_map(function ($query) {
            return Query::parse($query);
        }, $queries);

        // TODO@kodumbeats use strict query validation
        $validator = new QueriesValidator(new QueryValidator($collection->getAttribute('attributes', [])), $collection->getAttribute('indexes', []), false);

        if (!$validator->isValid($queries)) {
            throw new Exception($validator->getDescription(), 400);
        }

        $cursorDocument = null;
        if (!empty($cursor)) {
            $cursorDocument = $dbForExternal->getDocument($collectionId, $cursor);

            if ($cursorDocument->isEmpty()) {
                throw new Exception("Document '{$cursor}' for the 'cursor' value not found.", 400);
            }
        }

        if ($collection->getAttribute('permission') === 'collection') {
            /** @var Document[] $documents */
            $documents = Authorization::skip(function() use ($dbForExternal, $collectionId, $queries, $limit, $offset, $orderAttributes, $orderTypes, $cursorDocument, $cursorDirection) {
                return $dbForExternal->find($collectionId, $queries, $limit, $offset, $orderAttributes, $orderTypes, $cursorDocument ?? null, $cursorDirection);
            });
        } else {
            $documents = $dbForExternal->find($collectionId, $queries, $limit, $offset, $orderAttributes, $orderTypes, $cursorDocument ?? null, $cursorDirection);
        }

        $usage
            ->setParam('database.documents.read', 1)
            ->setParam('collectionId', $collectionId)
        ;

        $response->dynamic(new Document([
            'sum' => $dbForExternal->count($collectionId, $queries, APP_LIMIT_COUNT),
            'documents' => $documents,
        ]), Response::MODEL_DOCUMENT_LIST);
    });

App::get('/v1/database/collections/:collectionId/documents/:documentId')
    ->desc('Get Document')
    ->groups(['api', 'database'])
    ->label('scope', 'documents.read')
    ->label('sdk.auth', [APP_AUTH_TYPE_SESSION, APP_AUTH_TYPE_KEY, APP_AUTH_TYPE_JWT])
    ->label('sdk.namespace', 'database')
    ->label('sdk.method', 'getDocument')
    ->label('sdk.description', '/docs/references/database/get-document.md')
    ->label('sdk.response.code', Response::STATUS_CODE_OK)
    ->label('sdk.response.type', Response::CONTENT_TYPE_JSON)
    ->label('sdk.response.model', Response::MODEL_DOCUMENT)
    ->param('collectionId', null, new UID(), 'Collection unique ID. You can create a new collection using the Database service [server integration](/docs/server/database#createCollection).')
    ->param('documentId', null, new UID(), 'Document unique ID.')
    ->inject('response')
    ->inject('dbForInternal')
    ->inject('dbForExternal')
    ->inject('usage')
    ->action(function ($collectionId, $documentId, $response, $dbForInternal, $dbForExternal, $usage) {
        /** @var Appwrite\Utopia\Response $response */
        /** @var Utopia\Database\Database $$dbForInternal */
        /** @var Utopia\Database\Database $dbForExternal */

        $collection = $dbForInternal->getDocument('collections', $collectionId);

        if ($collection->isEmpty()) {
            throw new Exception('Collection not found', 404);
        }

        // Check collection permissions when enforced
        if ($collection->getAttribute('permission') === 'collection') {
            $validator = new Authorization('read');
            if (!$validator->isValid($collection->getRead())) {
                throw new Exception('Unauthorized permissions', 401);
            }
        }

        if ($collection->getAttribute('permission') === 'collection') {
            /** @var Document $document */
            $document = Authorization::skip(function() use ($dbForExternal, $collectionId, $documentId) {
                return $dbForExternal->getDocument($collectionId, $documentId);
            });
        } else {
            $document = $dbForExternal->getDocument($collectionId, $documentId);
        }

        if ($document->isEmpty()) {
            throw new Exception('No document found', 404);
        }

        $usage
            ->setParam('database.documents.read', 1)
            ->setParam('collectionId', $collectionId)
            ;

        $response->dynamic($document, Response::MODEL_DOCUMENT);
    });

App::get('/v1/database/collections/:collectionId/documents/:documentId/logs')
    ->desc('List Document Logs')
    ->groups(['api', 'database'])
    ->label('scope', 'documents.read')
    ->label('sdk.auth', [APP_AUTH_TYPE_ADMIN])
    ->label('sdk.namespace', 'database')
    ->label('sdk.method', 'listDocumentLogs')
    ->label('sdk.description', '/docs/references/database/get-document-logs.md')
    ->label('sdk.response.code', Response::STATUS_CODE_OK)
    ->label('sdk.response.type', Response::CONTENT_TYPE_JSON)
    ->label('sdk.response.model', Response::MODEL_LOG_LIST)
    ->param('collectionId', '', new UID(), 'Collection unique ID.')
    ->param('documentId', null, new UID(), 'Document unique ID.')
    ->inject('response')
    ->inject('dbForInternal')
    ->inject('dbForExternal')
    ->inject('locale')
    ->inject('geodb')
    ->action(function ($collectionId, $documentId, $response, $dbForInternal, $dbForExternal, $locale, $geodb) {
        /** @var Appwrite\Utopia\Response $response */
        /** @var Utopia\Database\Document $project */
        /** @var Utopia\Database\Database $dbForInternal */
        /** @var Utopia\Database\Database $dbForExternal */
        /** @var Utopia\Locale\Locale $locale */
        /** @var MaxMind\Db\Reader $geodb */

        $collection = $dbForInternal->getDocument('collections', $collectionId);

        if ($collection->isEmpty()) {
            throw new Exception('Collection not found', 404);
        }

        $document = $dbForExternal->getDocument($collectionId, $documentId);

        if ($document->isEmpty()) {
            throw new Exception('No document found', 404);
        }

        $audit = new Audit($dbForInternal);

        $logs = $audit->getLogsByResource('document/'.$document->getId());

        $output = [];

        foreach ($logs as $i => &$log) {
            $log['userAgent'] = (!empty($log['userAgent'])) ? $log['userAgent'] : 'UNKNOWN';

            $dd = new DeviceDetector($log['userAgent']);

            $dd->skipBotDetection(); // OPTIONAL: If called, bot detection will completely be skipped (bots will be detected as regular devices then)

            $dd->parse();

            $os = $dd->getOs();
            $osCode = (isset($os['short_name'])) ? $os['short_name'] : '';
            $osName = (isset($os['name'])) ? $os['name'] : '';
            $osVersion = (isset($os['version'])) ? $os['version'] : '';

            $client = $dd->getClient();
            $clientType = (isset($client['type'])) ? $client['type'] : '';
            $clientCode = (isset($client['short_name'])) ? $client['short_name'] : '';
            $clientName = (isset($client['name'])) ? $client['name'] : '';
            $clientVersion = (isset($client['version'])) ? $client['version'] : '';
            $clientEngine = (isset($client['engine'])) ? $client['engine'] : '';
            $clientEngineVersion = (isset($client['engine_version'])) ? $client['engine_version'] : '';

            $output[$i] = new Document([
                'event' => $log['event'],
                'userId' => $log['userId'],
                'userEmail' => $log['data']['userEmail'] ?? null,
                'userName' => $log['data']['userName'] ?? null,
                'mode' => $log['data']['mode'] ?? null,
                'ip' => $log['ip'],
                'time' => $log['time'],

                'osCode' => $osCode,
                'osName' => $osName,
                'osVersion' => $osVersion,
                'clientType' => $clientType,
                'clientCode' => $clientCode,
                'clientName' => $clientName,
                'clientVersion' => $clientVersion,
                'clientEngine' => $clientEngine,
                'clientEngineVersion' => $clientEngineVersion,
                'deviceName' => $dd->getDeviceName(),
                'deviceBrand' => $dd->getBrandName(),
                'deviceModel' => $dd->getModel(),
            ]);

            $record = $geodb->get($log['ip']);

            if ($record) {
                $output[$i]['countryCode'] = $locale->getText('countries.'.strtolower($record['country']['iso_code']), false) ? \strtolower($record['country']['iso_code']) : '--';
                $output[$i]['countryName'] = $locale->getText('countries.'.strtolower($record['country']['iso_code']), $locale->getText('locale.country.unknown'));
            } else {
                $output[$i]['countryCode'] = '--';
                $output[$i]['countryName'] = $locale->getText('locale.country.unknown');
            }
        }

        $response->dynamic(new Document(['logs' => $output]), Response::MODEL_LOG_LIST);
    });

App::patch('/v1/database/collections/:collectionId/documents/:documentId')
    ->desc('Update Document')
    ->groups(['api', 'database'])
    ->label('event', 'database.documents.update')
    ->label('scope', 'documents.write')
    ->label('sdk.auth', [APP_AUTH_TYPE_SESSION, APP_AUTH_TYPE_KEY, APP_AUTH_TYPE_JWT])
    ->label('sdk.namespace', 'database')
    ->label('sdk.method', 'updateDocument')
    ->label('sdk.description', '/docs/references/database/update-document.md')
    ->label('sdk.response.code', Response::STATUS_CODE_OK)
    ->label('sdk.response.type', Response::CONTENT_TYPE_JSON)
    ->label('sdk.response.model', Response::MODEL_DOCUMENT)
    ->param('collectionId', null, new UID(), 'Collection unique ID. You can create a new collection with validation rules using the Database service [server integration](/docs/server/database#createCollection).')
    ->param('documentId', null, new UID(), 'Document unique ID.')
    ->param('data', [], new JSON(), 'Document data as JSON object.')
    ->param('read', null, new Permissions(), 'An array of strings with read permissions. By default inherits the existing read permissions. [learn more about permissions](/docs/permissions) and get a full list of available permissions.', true)
    ->param('write', null, new Permissions(), 'An array of strings with write permissions. By default inherits the existing write permissions. [learn more about permissions](/docs/permissions) and get a full list of available permissions.', true)
    ->inject('response')
    ->inject('dbForInternal')
    ->inject('dbForExternal')
    ->inject('audits')
    ->inject('usage')
    ->action(function ($collectionId, $documentId, $data, $read, $write, $response, $dbForInternal, $dbForExternal, $audits, $usage) {
        /** @var Appwrite\Utopia\Response $response */
        /** @var Utopia\Database\Database $dbForInternal */
        /** @var Utopia\Database\Database $dbForExternal */
        /** @var Appwrite\Event\Event $audits */
        /** @var Appwrite\Stats\Stats $usage */

        $collection = $dbForInternal->getDocument('collections', $collectionId);

        if ($collection->isEmpty()) {
            throw new Exception('Collection not found', 404);
        }

        // Check collection permissions when enforced
        if ($collection->getAttribute('permission') === 'collection') {
            $validator = new Authorization('write');
            if (!$validator->isValid($collection->getWrite())) {
                throw new Exception('Unauthorized permissions', 401);
            }
        }

        $document = $dbForExternal->getDocument($collectionId, $documentId);

        if ($document->isEmpty()) {
            throw new Exception('Document not found', 404);
        }

        $data = (\is_string($data)) ? \json_decode($data, true) : $data; // Cast to JSON array

        if (empty($data)) {
            throw new Exception('Missing payload', 400);
        }
 
        if (!\is_array($data)) {
            throw new Exception('Data param should be a valid JSON object', 400);
        }

        $data = \array_merge($document->getArrayCopy(), $data);

        $data['$collection'] = $collection->getId(); // Make sure user don't switch collectionID
        $data['$id'] = $document->getId(); // Make sure user don't switch document unique ID
        $data['$read'] = (is_null($read)) ? ($document->getRead() ?? []) : $read; // By default inherit read permissions
        $data['$write'] = (is_null($write)) ? ($document->getWrite() ?? []) : $write; // By default inherit write permissions

        try {
            if ($collection->getAttribute('permission') === 'collection') {
                /** @var Document $document */
                $document = Authorization::skip(function() use ($dbForExternal, $collection, $document, $data) {
                    return $dbForExternal->updateDocument($collection->getId(), $document->getId(), new Document($data));
                });
            } else {
                $document = $dbForExternal->updateDocument($collection->getId(), $document->getId(), new Document($data));
            }
        }
        catch (AuthorizationException $exception) {
            throw new Exception('Unauthorized permissions', 401);
        }
        catch (DuplicateException $exception) {
            throw new Exception('Document already exists', 409);
        }
        catch (StructureException $exception) {
            throw new Exception($exception->getMessage(), 400);
        }
        
        $usage
            ->setParam('database.documents.update', 1)
            ->setParam('collectionId', $collectionId)
            ;

        $audits
            ->setParam('event', 'database.documents.update')
            ->setParam('resource', 'document/'.$document->getId())
            ->setParam('data', $document->getArrayCopy())
        ;

        $response->dynamic($document, Response::MODEL_DOCUMENT);
    });

App::delete('/v1/database/collections/:collectionId/documents/:documentId')
    ->desc('Delete Document')
    ->groups(['api', 'database'])
    ->label('scope', 'documents.write')
    ->label('event', 'database.documents.delete')
    ->label('sdk.auth', [APP_AUTH_TYPE_SESSION, APP_AUTH_TYPE_KEY, APP_AUTH_TYPE_JWT])
    ->label('sdk.namespace', 'database')
    ->label('sdk.method', 'deleteDocument')
    ->label('sdk.description', '/docs/references/database/delete-document.md')
    ->label('sdk.response.code', Response::STATUS_CODE_NOCONTENT)
    ->label('sdk.response.model', Response::MODEL_NONE)
    ->param('collectionId', null, new UID(), 'Collection unique ID. You can create a new collection using the Database service [server integration](/docs/server/database#createCollection).')
    ->param('documentId', null, new UID(), 'Document unique ID.')
    ->inject('response')
    ->inject('dbForInternal')
    ->inject('dbForExternal')
    ->inject('events')
    ->inject('audits')
    ->inject('usage')
    ->action(function ($collectionId, $documentId, $response, $dbForInternal, $dbForExternal, $events, $audits, $usage) {
        /** @var Appwrite\Utopia\Response $response */
        /** @var Utopia\Database\Database $dbForExternal */
        /** @var Appwrite\Event\Event $events */
        /** @var Appwrite\Event\Event $audits */
        /** @var Appwrite\Stats\Stats $usage */

        $collection = $dbForInternal->getDocument('collections', $collectionId);

        if ($collection->isEmpty()) {
            throw new Exception('Collection not found', 404);
        }

        // Check collection permissions when enforced
        if ($collection->getAttribute('permission') === 'collection') {
            $validator = new Authorization('write');
            if (!$validator->isValid($collection->getWrite())) {
                throw new Exception('Unauthorized permissions', 401);
            }
        }

        if ($collection->getAttribute('permission') === 'collection') {
            /** @var Document $document */
            $document = Authorization::skip(function() use ($dbForExternal, $collectionId, $documentId) {
                return $dbForExternal->getDocument($collectionId, $documentId);
            });
        } else {
            $document = $dbForExternal->getDocument($collectionId, $documentId);
        }

        if ($document->isEmpty()) {
            throw new Exception('No document found', 404);
        }

        $dbForExternal->deleteDocument($collectionId, $documentId);

        $usage
            ->setParam('database.documents.delete', 1)
            ->setParam('collectionId', $collectionId)
            ;

        $events
            ->setParam('eventData', $response->output($document, Response::MODEL_DOCUMENT))
        ;

        $audits
            ->setParam('event', 'database.documents.delete')
            ->setParam('resource', 'document/'.$document->getId())
            ->setParam('data', $document->getArrayCopy()) // Audit document in case of malicious or disastrous action
        ;

        $response->noContent();
    });<|MERGE_RESOLUTION|>--- conflicted
+++ resolved
@@ -1447,10 +1447,6 @@
         }
 
         $index = $dbForInternal->updateDocument('indexes', $index->getId(), $index->setAttribute('status', 'deleting'));
-<<<<<<< HEAD
-
-=======
->>>>>>> 6f881e8c
         $dbForInternal->deleteCachedDocument('collections', $collectionId);
 
         $database
