<?php

use Utopia\App;
use Utopia\Exception;
use Utopia\Validator\Range;
use Utopia\Validator\WhiteList;
use Utopia\Validator\Text;
use Utopia\Validator\ArrayList;
use Utopia\Validator\JSON;
// use Utopia\Locale\Locale;
// use Utopia\Audit\Audit;
// use Utopia\Audit\Adapters\MySQL as AuditAdapter;
use Appwrite\Database\Database;
use Appwrite\Database\Document;
use Appwrite\Database\Validator\UID;
use Appwrite\Database\Validator\Key;
use Appwrite\Database\Validator\Structure;
use Appwrite\Database\Validator\Collection;
use Appwrite\Database\Validator\Authorization;
use Appwrite\Database\Exception\Authorization as AuthorizationException;
use Appwrite\Database\Exception\Structure as StructureException;
use Appwrite\Utopia\Response;

App::post('/v1/database/collections')
    ->desc('Create Collection')
    ->groups(['api', 'database'])
    ->label('event', 'database.collections.create')
    ->label('scope', 'collections.write')
    ->label('sdk.namespace', 'database')
    ->label('sdk.platform', [APP_PLATFORM_SERVER])
    ->label('sdk.method', 'createCollection')
    ->label('sdk.description', '/docs/references/database/create-collection.md')
    ->param('name', '', new Text(128), 'Collection name. Max length: 128 chars.')
    ->param('read', [], new ArrayList(new Text(64)), 'An array of strings with read permissions. By default no user is granted with any read permissions. [learn more about permissions](/docs/permissions) and get a full list of available permissions.')
    ->param('write', [], new ArrayList(new Text(64)), 'An array of strings with write permissions. By default no user is granted with any write permissions. [learn more about permissions](/docs/permissions) and get a full list of available permissions.')
    ->param('rules', [], function ($projectDB) { return new ArrayList(new Collection($projectDB, [Database::SYSTEM_COLLECTION_RULES], ['$collection' => Database::SYSTEM_COLLECTION_RULES, '$permissions' => ['read' => [], 'write' => []]])); }, 'Array of [rule objects](/docs/rules). Each rule define a collection field name, data type and validation.', false, ['projectDB'])
    ->action(function ($name, $read, $write, $rules, $response, $projectDB, $audits) {
        /** @var Appwrite\Utopia\Response $response */
        /** @var Appwrite\Database\Database $projectDB */
        /** @var Appwrite\Event\Event $audits */

        $parsedRules = [];

        foreach ($rules as &$rule) {
            $parsedRules[] = \array_merge([
                '$collection' => Database::SYSTEM_COLLECTION_RULES,
                '$permissions' => [
                    'read' => $read,
                    'write' => $write,
                ],
            ], $rule);
        }

        try {
            $data = $projectDB->createDocument([
                '$collection' => Database::SYSTEM_COLLECTION_COLLECTIONS,
                'name' => $name,
                'dateCreated' => \time(),
                'dateUpdated' => \time(),
                'structure' => true,
                '$permissions' => [
                    'read' => $read,
                    'write' => $write,
                ],
                'rules' => $parsedRules,
            ]);
        } catch (AuthorizationException $exception) {
            throw new Exception('Unauthorized permissions', 401);
        } catch (StructureException $exception) {
            throw new Exception('Bad structure. '.$exception->getMessage(), 400);
        } catch (\Exception $exception) {
            throw new Exception('Failed saving document to DB', 500);
        }

        if (false === $data) {
            throw new Exception('Failed saving collection to DB', 500);
        }

        $audits
            ->setParam('event', 'database.collections.create')
            ->setParam('resource', 'database/collection/'.$data->getId())
            ->setParam('data', $data->getArrayCopy())
        ;

        $response->setStatusCode(Response::STATUS_CODE_CREATED);
        $response->dynamic($data, Response::MODEL_COLLECTION);
    }, ['response', 'projectDB', 'audits']);

App::get('/v1/database/collections')
    ->desc('List Collections')
    ->groups(['api', 'database'])
    ->label('scope', 'collections.read')
    ->label('sdk.namespace', 'database')
    ->label('sdk.platform', [APP_PLATFORM_SERVER])
    ->label('sdk.method', 'listCollections')
    ->label('sdk.description', '/docs/references/database/list-collections.md')
    ->param('search', '', new Text(256), 'Search term to filter your list results. Max length: 256 chars.', true)
    ->param('limit', 25, new Range(0, 100), 'Results limit value. By default will return maximum 25 results. Maximum of 100 results allowed per request.', true)
    ->param('offset', 0, new Range(0, 40000), 'Results offset. The default value is 0. Use this param to manage pagination.', true)
    ->param('orderType', 'ASC', new WhiteList(['ASC', 'DESC'], true), 'Order result by ASC or DESC order.', true)
    ->action(function ($search, $limit, $offset, $orderType, $response, $projectDB) {
        /** @var Appwrite\Utopia\Response $response */
        /** @var Appwrite\Database\Database $projectDB */

        $results = $projectDB->getCollection([
            'limit' => $limit,
            'offset' => $offset,
            'orderField' => 'name',
            'orderType' => $orderType,
            'orderCast' => 'string',
            'search' => $search,
            'filters' => [
                '$collection='.Database::SYSTEM_COLLECTION_COLLECTIONS,
            ],
        ]);

        $response->dynamic(new Document([
            'sum' => $projectDB->getSum(),
            'collections' => $results
        ]), Response::MODEL_COLLECTION_LIST);
    }, ['response', 'projectDB']);

App::get('/v1/database/collections/:collectionId')
    ->desc('Get Collection')
    ->groups(['api', 'database'])
    ->label('scope', 'collections.read')
    ->label('sdk.namespace', 'database')
    ->label('sdk.platform', [APP_PLATFORM_SERVER])
    ->label('sdk.method', 'getCollection')
    ->label('sdk.description', '/docs/references/database/get-collection.md')
    ->param('collectionId', '', new UID(), 'Collection unique ID.')
    ->action(function ($collectionId, $response, $projectDB) {
        /** @var Appwrite\Utopia\Response $response */
        /** @var Appwrite\Database\Database $projectDB */
        
        $collection = $projectDB->getDocument($collectionId, false);

        if (empty($collection->getId()) || Database::SYSTEM_COLLECTION_COLLECTIONS != $collection->getCollection()) {
            throw new Exception('Collection not found', 404);
        }

        $response->dynamic($collection, Response::MODEL_COLLECTION);
    }, ['response', 'projectDB']);

<<<<<<< HEAD
=======
// App::get('/v1/database/collections/:collectionId/logs')
//     ->desc('Get Collection Logs')
//     ->groups(['api', 'database'])
//     ->label('scope', 'collections.read')
//     ->label('sdk.platform', [APP_PLATFORM_SERVER])
//     ->label('sdk.namespace', 'database')
//     ->label('sdk.method', 'getCollectionLogs')
//     ->label('sdk.description', '/docs/references/database/get-collection-logs.md')
//     ->param('collectionId', '', new UID(), 'Collection unique ID.')
//     ->action(
//         function ($collectionId) use ($response, $register, $projectDB, $project) {
//             $collection = $projectDB->getDocument($collectionId, false);

//             if (empty($collection->getId()) || Database::SYSTEM_COLLECTION_COLLECTIONS != $collection->getCollection()) {
//                 throw new Exception('Collection not found', 404);
//             }

//             $adapter = new AuditAdapter($register->get('db'));
//             $adapter->setNamespace('app_'.$project->getId());

//             $audit = new Audit($adapter);
            
//             $countries = Locale::getText('countries');

//             $logs = $audit->getLogsByResource('database/collection/'.$collection->getId());

//             $reader = new Reader(__DIR__.'/../../db/DBIP/dbip-country-lite-2020-01.mmdb');
//             $output = [];

//             foreach ($logs as $i => &$log) {
//                 $log['userAgent'] = (!empty($log['userAgent'])) ? $log['userAgent'] : 'UNKNOWN';

//                 $dd = new DeviceDetector($log['userAgent']);

//                 $dd->skipBotDetection(); // OPTIONAL: If called, bot detection will completely be skipped (bots will be detected as regular devices then)

//                 $dd->parse();

//                 $output[$i] = [
//                     'event' => $log['event'],
//                     'ip' => $log['ip'],
//                     'time' => strtotime($log['time']),
//                     'OS' => $dd->getOs(),
//                     'client' => $dd->getClient(),
//                     'device' => $dd->getDevice(),
//                     'brand' => $dd->getBrand(),
//                     'model' => $dd->getModel(),
//                     'geo' => [],
//                 ];

//                 try {
//                     $record = $reader->country($log['ip']);
//                     $output[$i]['geo']['isoCode'] = strtolower($record->country->isoCode);
//                     $output[$i]['geo']['country'] = $record->country->name;
//                     $output[$i]['geo']['country'] = (isset($countries[$record->country->isoCode])) ? $countries[$record->country->isoCode] : Locale::getText('locale.country.unknown');
//                 } catch (\Exception $e) {
//                     $output[$i]['geo']['isoCode'] = '--';
//                     $output[$i]['geo']['country'] = Locale::getText('locale.country.unknown');
//                 }
//             }

//             $response->json($output);
//         }
//     );

>>>>>>> 55a8cf56
App::put('/v1/database/collections/:collectionId')
    ->desc('Update Collection')
    ->groups(['api', 'database'])
    ->label('scope', 'collections.write')
    ->label('event', 'database.collections.update')
    ->label('sdk.namespace', 'database')
    ->label('sdk.platform', [APP_PLATFORM_SERVER])
    ->label('sdk.method', 'updateCollection')
    ->label('sdk.description', '/docs/references/database/update-collection.md')
    ->param('collectionId', '', new UID(), 'Collection unique ID.')
    ->param('name', null, new Text(128), 'Collection name. Max length: 128 chars.')
    ->param('read', [], new ArrayList(new Text(64)), 'An array of strings with read permissions. By default no user is granted with any read permissions. [learn more about permissions(/docs/permissions) and get a full list of available permissions.')
    ->param('write', [], new ArrayList(new Text(64)), 'An array of strings with write permissions. By default no user is granted with any write permissions. [learn more about permissions](/docs/permissions) and get a full list of available permissions.')
    ->param('rules', [], function ($projectDB) { return new ArrayList(new Collection($projectDB, [Database::SYSTEM_COLLECTION_RULES], ['$collection' => Database::SYSTEM_COLLECTION_RULES, '$permissions' => ['read' => [], 'write' => []]])); }, 'Array of [rule objects](/docs/rules). Each rule define a collection field name, data type and validation.', true, ['projectDB'])
    ->action(function ($collectionId, $name, $read, $write, $rules, $response, $projectDB, $audits) {
        /** @var Appwrite\Utopia\Response $response */
        /** @var Appwrite\Database\Database $projectDB */
        /** @var Appwrite\Event\Event $audits */

        $collection = $projectDB->getDocument($collectionId, false);

        if (empty($collection->getId()) || Database::SYSTEM_COLLECTION_COLLECTIONS != $collection->getCollection()) {
            throw new Exception('Collection not found', 404);
        }

        $parsedRules = [];

        foreach ($rules as &$rule) {
            $parsedRules[] = \array_merge([
                '$collection' => Database::SYSTEM_COLLECTION_RULES,
                '$permissions' => [
                    'read' => $read,
                    'write' => $write,
                ],
            ], $rule);
        }

        try {
            $collection = $projectDB->updateDocument(\array_merge($collection->getArrayCopy(), [
                'name' => $name,
                'structure' => true,
                'dateUpdated' => \time(),
                '$permissions' => [
                    'read' => $read,
                    'write' => $write,
                ],
                'rules' => $parsedRules,
            ]));
        } catch (AuthorizationException $exception) {
            throw new Exception('Unauthorized permissions', 401);
        } catch (StructureException $exception) {
            throw new Exception('Bad structure. '.$exception->getMessage(), 400);
        } catch (\Exception $exception) {
            throw new Exception('Failed saving document to DB', 500);
        }

        if (false === $collection) {
            throw new Exception('Failed saving collection to DB', 500);
        }

        $audits
            ->setParam('event', 'database.collections.update')
            ->setParam('resource', 'database/collections/'.$collection->getId())
            ->setParam('data', $collection->getArrayCopy())
        ;

        $response->dynamic($collection, Response::MODEL_COLLECTION);
    }, ['response', 'projectDB', 'audits']);

App::delete('/v1/database/collections/:collectionId')
    ->desc('Delete Collection')
    ->groups(['api', 'database'])
    ->label('scope', 'collections.write')
    ->label('event', 'database.collections.delete')
    ->label('sdk.namespace', 'database')
    ->label('sdk.platform', [APP_PLATFORM_SERVER])
    ->label('sdk.method', 'deleteCollection')
    ->label('sdk.description', '/docs/references/database/delete-collection.md')
    ->param('collectionId', '', new UID(), 'Collection unique ID.')
    ->action(function ($collectionId, $response, $projectDB, $webhooks, $audits) {
        /** @var Appwrite\Utopia\Response $response */
        /** @var Appwrite\Database\Database $projectDB */
        /** @var Appwrite\Event\Event $webhooks */
        /** @var Appwrite\Event\Event $audits */

        $collection = $projectDB->getDocument($collectionId, false);

        if (empty($collection->getId()) || Database::SYSTEM_COLLECTION_COLLECTIONS != $collection->getCollection()) {
            throw new Exception('Collection not found', 404);
        }

        if (!$projectDB->deleteDocument($collectionId)) {
            throw new Exception('Failed to remove collection from DB', 500);
        }
        
        $webhooks
            ->setParam('payload', $response->output($collection, Response::MODEL_COLLECTION))
        ;

        $audits
            ->setParam('event', 'database.collections.delete')
            ->setParam('resource', 'database/collections/'.$collection->getId())
            ->setParam('data', $collection->getArrayCopy())
        ;

        $response->noContent();
    }, ['response', 'projectDB', 'webhooks', 'audits']);

App::post('/v1/database/collections/:collectionId/documents')
    ->desc('Create Document')
    ->groups(['api', 'database'])
    ->label('event', 'database.documents.create')
    ->label('scope', 'documents.write')
    ->label('sdk.namespace', 'database')
    ->label('sdk.platform', [APP_PLATFORM_CLIENT, APP_PLATFORM_SERVER])
    ->label('sdk.method', 'createDocument')
    ->label('sdk.description', '/docs/references/database/create-document.md')
<<<<<<< HEAD
    ->param('collectionId', null, function () { return new UID(); }, 'Collection unique ID. You can create a new collection with validation rules using the Database service [server integration](/docs/server/database#createCollection).')
    ->param('data', [], function () { return new JSON(); }, 'Document data as JSON object.')
    ->param('read', [], function () { return new ArrayList(new Text(64)); }, 'An array of strings with read permissions. By default no user is granted with any read permissions. [learn more about permissions](/docs/permissions) and get a full list of available permissions.')
    ->param('write', [], function () { return new ArrayList(new Text(64)); }, 'An array of strings with write permissions. By default no user is granted with any write permissions. [learn more about permissions](/docs/permissions) and get a full list of available permissions.')
    ->param('parentDocument', '', function () { return new UID(); }, 'Parent document unique ID. Use when you want your new document to be a child of a parent document.', true)
    ->param('parentProperty', '', function () { return new Key(); }, 'Parent document property name. Use when you want your new document to be a child of a parent document.', true)
    ->param('parentPropertyType', Document::SET_TYPE_ASSIGN, function () { return new WhiteList([Document::SET_TYPE_ASSIGN, Document::SET_TYPE_APPEND, Document::SET_TYPE_PREPEND], true); }, 'Parent document property connection type. You can set this value to **assign**, **append** or **prepend**, default value is assign. Use when you want your new document to be a child of a parent document.', true)
    ->action(function ($collectionId, $data, $read, $write, $parentDocument, $parentProperty, $parentPropertyType, $response, $projectDB, $audits) {
        /** @var Appwrite\Utopia\Response $response */
=======
    ->param('collectionId', null, new UID(), 'Collection unique ID. You can create a new collection with validation rules using the Database service [server integration](/docs/server/database#createCollection).')
    ->param('data', [], new JSON(), 'Document data as JSON object.')
    ->param('read', [], new ArrayList(new Text(64)), 'An array of strings with read permissions. By default no user is granted with any read permissions. [learn more about permissions](/docs/permissions) and get a full list of available permissions.')
    ->param('write', [], new ArrayList(new Text(64)), 'An array of strings with write permissions. By default no user is granted with any write permissions. [learn more about permissions](/docs/permissions) and get a full list of available permissions.')
    ->param('parentDocument', '', new UID(), 'Parent document unique ID. Use when you want your new document to be a child of a parent document.', true)
    ->param('parentProperty', '', new Key(), 'Parent document property name. Use when you want your new document to be a child of a parent document.', true)
    ->param('parentPropertyType', Document::SET_TYPE_ASSIGN, new WhiteList([Document::SET_TYPE_ASSIGN, Document::SET_TYPE_APPEND, Document::SET_TYPE_PREPEND], true), 'Parent document property connection type. You can set this value to **assign**, **append** or **prepend**, default value is assign. Use when you want your new document to be a child of a parent document.', true)
    ->action(function ($collectionId, $data, $read, $write, $parentDocument, $parentProperty, $parentPropertyType, $response, $projectDB, $webhooks, $audits) {
        /** @var Utopia\Response $response */
>>>>>>> 55a8cf56
        /** @var Appwrite\Database\Database $projectDB */
        /** @var Appwrite\Event\Event $audits */
    
        $data = (\is_string($data)) ? \json_decode($data, true) : $data; // Cast to JSON array

        if (empty($data)) {
            throw new Exception('Missing payload', 400);
        }

        if (isset($data['$id'])) {
            throw new Exception('$id is not allowed for creating new documents, try update instead', 400);
        }
        
        $collection = $projectDB->getDocument($collectionId, false);

        if (\is_null($collection->getId()) || Database::SYSTEM_COLLECTION_COLLECTIONS != $collection->getCollection()) {
            throw new Exception('Collection not found', 404);
        }

        $data['$collection'] = $collectionId; // Adding this param to make API easier for developers
        $data['$permissions'] = [
            'read' => $read,
            'write' => $write,
        ];

        // Read parent document + validate not 404 + validate read / write permission like patch method
        // Add payload to parent document property
        if ((!empty($parentDocument)) && (!empty($parentProperty))) {
            $parentDocument = $projectDB->getDocument($parentDocument, false);

            if (empty($parentDocument->getArrayCopy())) { // Check empty
                throw new Exception('No parent document found', 404);
            }

            /*
             * 1. Check child has valid structure,
             * 2. Check user have write permission for parent document
             * 3. Assign parent data (including child) to $data
             * 4. Validate the combined result has valid structure (inside $projectDB->createDocument method)
             */

            $new = new Document($data);

            $structure = new Structure($projectDB);

            if (!$structure->isValid($new)) {
                throw new Exception('Invalid data structure: '.$structure->getDescription(), 400);
            }

            $authorization = new Authorization($parentDocument, 'write');

            if (!$authorization->isValid($new->getPermissions())) {
                throw new Exception('Unauthorized permissions', 401);
            }

            $parentDocument
                ->setAttribute($parentProperty, $data, $parentPropertyType);

            $data = $parentDocument->getArrayCopy();
            $collection = $projectDB->getDocument($parentDocument->getCollection(), false);
        }

        /**
         * Set default collection values
         */
        foreach ($collection->getAttribute('rules') as $key => $rule) {
            $key = (isset($rule['key'])) ? $rule['key'] : '';
            $default = (isset($rule['default'])) ? $rule['default'] : null;

            if (!isset($data[$key])) {
                $data[$key] = $default;
            }
        }

        try {
            $data = $projectDB->createDocument($data);
        } catch (AuthorizationException $exception) {
            throw new Exception('Unauthorized permissions', 401);
        } catch (StructureException $exception) {
            throw new Exception('Bad structure. '.$exception->getMessage(), 400);
        } catch (\Exception $exception) {
            throw new Exception('Failed saving document to DB'.$exception->getMessage(), 500);
        }

        $audits
            ->setParam('event', 'database.documents.create')
            ->setParam('resource', 'database/document/'.$data['$id'])
            ->setParam('data', $data->getArrayCopy())
        ;

        $response
            ->setStatusCode(Response::STATUS_CODE_CREATED)
        ;

        $response->dynamic($data, Response::MODEL_ANY);
    }, ['response', 'projectDB', 'audits']);

App::get('/v1/database/collections/:collectionId/documents')
    ->desc('List Documents')
    ->groups(['api', 'database'])
    ->label('scope', 'documents.read')
    ->label('sdk.namespace', 'database')
    ->label('sdk.platform', [APP_PLATFORM_CLIENT, APP_PLATFORM_SERVER])
    ->label('sdk.method', 'listDocuments')
    ->label('sdk.description', '/docs/references/database/list-documents.md')
    ->param('collectionId', null, new UID(), 'Collection unique ID. You can create a new collection with validation rules using the Database service [server integration](/docs/server/database#createCollection).')
    ->param('filters', [], new ArrayList(new Text(128)), 'Array of filter strings. Each filter is constructed from a key name, comparison operator (=, !=, >, <, <=, >=) and a value. You can also use a dot (.) separator in attribute names to filter by child document attributes. Examples: \'name=John Doe\' or \'category.$id>=5bed2d152c362\'.', true)
    ->param('limit', 25, new Range(0, 1000), 'Maximum number of documents to return in response.  Use this value to manage pagination.', true)
    ->param('offset', 0, new Range(0, 900000000), 'Offset value. Use this value to manage pagination.', true)
    ->param('orderField', '$id', new Text(128), 'Document field that results will be sorted by.', true)
    ->param('orderType', 'ASC', new WhiteList(['DESC', 'ASC'], true), 'Order direction. Possible values are DESC for descending order, or ASC for ascending order.', true)
    ->param('orderCast', 'string', new WhiteList(['int', 'string', 'date', 'time', 'datetime'], true), 'Order field type casting. Possible values are int, string, date, time or datetime. The database will attempt to cast the order field to the value you pass here. The default value is a string.', true)
    ->param('search', '', new Text(256), 'Search query. Enter any free text search. The database will try to find a match against all document attributes and children. Max length: 256 chars.', true)
    ->action(function ($collectionId, $filters, $limit, $offset, $orderField, $orderType, $orderCast, $search, $response, $projectDB) {
        /** @var Appwrite\Utopia\Response $response */
        /** @var Appwrite\Database\Database $projectDB */

        $collection = $projectDB->getDocument($collectionId, false);

        if (\is_null($collection->getId()) || Database::SYSTEM_COLLECTION_COLLECTIONS != $collection->getCollection()) {
            throw new Exception('Collection not found', 404);
        }

        $list = $projectDB->getCollection([
            'limit' => $limit,
            'offset' => $offset,
            'orderField' => $orderField,
            'orderType' => $orderType,
            'orderCast' => $orderCast,
            'search' => $search,
            'filters' => \array_merge($filters, [
                '$collection='.$collectionId,
            ]),
        ]);

        if (App::isDevelopment()) {
            $collection
                ->setAttribute('debug', $projectDB->getDebug())
                ->setAttribute('limit', $limit)
                ->setAttribute('offset', $offset)
                ->setAttribute('orderField', $orderField)
                ->setAttribute('orderType', $orderType)
                ->setAttribute('orderCast', $orderCast)
                ->setAttribute('filters', $filters)
            ;
        }

        $collection
            ->setAttribute('sum', $projectDB->getSum())
            ->setAttribute('documents', $list)
        ;

        $response->json($collection->getArrayCopy(/*['$id', '$collection', 'name', 'documents']*/[], ['rules']));
    }, ['response', 'projectDB']);

App::get('/v1/database/collections/:collectionId/documents/:documentId')
    ->desc('Get Document')
    ->groups(['api', 'database'])
    ->label('scope', 'documents.read')
    ->label('sdk.namespace', 'database')
    ->label('sdk.platform', [APP_PLATFORM_CLIENT, APP_PLATFORM_SERVER])
    ->label('sdk.method', 'getDocument')
    ->label('sdk.description', '/docs/references/database/get-document.md')
    ->param('collectionId', null, new UID(), 'Collection unique ID. You can create a new collection with validation rules using the Database service [server integration](/docs/server/database#createCollection).')
    ->param('documentId', null, new UID(), 'Document unique ID.')
    ->action(function ($collectionId, $documentId, $request, $response, $projectDB) {
        /** @var Utopia\Swoole\Request $request */
        /** @var Appwrite\Utopia\Response $response */
        /** @var Appwrite\Database\Database $projectDB */

        $document = $projectDB->getDocument($documentId, false);
        $collection = $projectDB->getDocument($collectionId, false);

        if (empty($document->getArrayCopy()) || $document->getCollection() != $collection->getId()) { // Check empty
            throw new Exception('No document found', 404);
        }

        $response->dynamic($document, Response::MODEL_ANY);
    }, ['request', 'response', 'projectDB']);

App::patch('/v1/database/collections/:collectionId/documents/:documentId')
    ->desc('Update Document')
    ->groups(['api', 'database'])
    ->label('event', 'database.documents.update')
    ->label('scope', 'documents.write')
    ->label('sdk.namespace', 'database')
    ->label('sdk.platform', [APP_PLATFORM_CLIENT, APP_PLATFORM_SERVER])
    ->label('sdk.method', 'updateDocument')
    ->label('sdk.description', '/docs/references/database/update-document.md')
<<<<<<< HEAD
    ->param('collectionId', null, function () { return new UID(); }, 'Collection unique ID. You can create a new collection with validation rules using the Database service [server integration](/docs/server/database#createCollection).')
    ->param('documentId', null, function () { return new UID(); }, 'Document unique ID.')
    ->param('data', [], function () { return new JSON(); }, 'Document data as JSON object.')
    ->param('read', [], function () { return new ArrayList(new Text(64)); }, 'An array of strings with read permissions. By default no user is granted with any read permissions. [learn more about permissions](/docs/permissions) and get a full list of available permissions.')
    ->param('write', [], function () { return new ArrayList(new Text(64)); }, 'An array of strings with write permissions. By default no user is granted with any write permissions. [learn more about permissions](/docs/permissions) and get a full list of available permissions.')
    ->action(function ($collectionId, $documentId, $data, $read, $write, $response, $projectDB, $audits) {
        /** @var Appwrite\Utopia\Response $response */
=======
    ->param('collectionId', null, new UID(), 'Collection unique ID. You can create a new collection with validation rules using the Database service [server integration](/docs/server/database#createCollection).')
    ->param('documentId', null, new UID(), 'Document unique ID.')
    ->param('data', [], new JSON(), 'Document data as JSON object.')
    ->param('read', [], new ArrayList(new Text(64)), 'An array of strings with read permissions. By default no user is granted with any read permissions. [learn more about permissions](/docs/permissions) and get a full list of available permissions.')
    ->param('write', [], new ArrayList(new Text(64)), 'An array of strings with write permissions. By default no user is granted with any write permissions. [learn more about permissions](/docs/permissions) and get a full list of available permissions.')
    ->action(function ($collectionId, $documentId, $data, $read, $write, $response, $projectDB, $webhooks, $audits) {
        /** @var Utopia\Response $response */
>>>>>>> 55a8cf56
        /** @var Appwrite\Database\Database $projectDB */
        /** @var Appwrite\Event\Event $audits */

        $collection = $projectDB->getDocument($collectionId, false);
        $document = $projectDB->getDocument($documentId, false);

        $data = (\is_string($data)) ? \json_decode($data, true) : $data; // Cast to JSON array

        if (!\is_array($data)) {
            throw new Exception('Data param should be a valid JSON object', 400);
        }

        if (\is_null($collection->getId()) || Database::SYSTEM_COLLECTION_COLLECTIONS != $collection->getCollection()) {
            throw new Exception('Collection not found', 404);
        }

        if (empty($document->getArrayCopy()) || $document->getCollection() != $collectionId) { // Check empty
            throw new Exception('No document found', 404);
        }

        //TODO check merge read write permissions

        if (!empty($read)) { // Overwrite permissions only when passed
            $data['$permissions']['read'] = $read;
        }

        if (!empty($write)) { // Overwrite permissions only when passed
            $data['$permissions']['write'] = $write;
        }

        $data = \array_merge($document->getArrayCopy(), $data);

        $data['$collection'] = $collection->getId(); // Make sure user don't switch collectionID
        $data['$id'] = $document->getId(); // Make sure user don't switch document unique ID

        if (empty($data)) {
            throw new Exception('Missing payload', 400);
        }

        try {
            $data = $projectDB->updateDocument($data);
        } catch (AuthorizationException $exception) {
            throw new Exception('Unauthorized permissions', 401);
        } catch (StructureException $exception) {
            throw new Exception('Bad structure. '.$exception->getMessage(), 400);
        } catch (\Exception $exception) {
            throw new Exception('Failed saving document to DB', 500);
        }

        $audits
            ->setParam('event', 'database.documents.update')
            ->setParam('resource', 'database/document/'.$data->getId())
            ->setParam('data', $data->getArrayCopy())
        ;

        $response->dynamic($data, Response::MODEL_ANY);
    }, ['response', 'projectDB', 'audits']);

App::delete('/v1/database/collections/:collectionId/documents/:documentId')
    ->desc('Delete Document')
    ->groups(['api', 'database'])
    ->label('scope', 'documents.write')
    ->label('event', 'database.documents.delete')
    ->label('sdk.namespace', 'database')
    ->label('sdk.platform', [APP_PLATFORM_CLIENT, APP_PLATFORM_SERVER])
    ->label('sdk.method', 'deleteDocument')
    ->label('sdk.description', '/docs/references/database/delete-document.md')
    ->param('collectionId', null, new UID(), 'Collection unique ID. You can create a new collection with validation rules using the Database service [server integration](/docs/server/database#createCollection).')
    ->param('documentId', null, new UID(), 'Document unique ID.')
    ->action(function ($collectionId, $documentId, $response, $projectDB, $webhooks, $audits) {
        /** @var Appwrite\Utopia\Response $response */
        /** @var Appwrite\Database\Database $projectDB */
        /** @var Appwrite\Event\Event $webhooks */
        /** @var Appwrite\Event\Event $audits */

        $collection = $projectDB->getDocument($collectionId, false);
        $document = $projectDB->getDocument($documentId, false);

        if (empty($document->getArrayCopy()) || $document->getCollection() != $collectionId) { // Check empty
            throw new Exception('No document found', 404);
        }

        if (\is_null($collection->getId()) || Database::SYSTEM_COLLECTION_COLLECTIONS != $collection->getCollection()) {
            throw new Exception('Collection not found', 404);
        }

        try {
            $projectDB->deleteDocument($documentId);
        } catch (AuthorizationException $exception) {
            throw new Exception('Unauthorized permissions', 401);
        } catch (StructureException $exception) {
            throw new Exception('Bad structure. '.$exception->getMessage(), 400);
        } catch (\Exception $exception) {
            throw new Exception('Failed to remove document from DB', 500);
        }

        $webhooks
            ->setParam('payload', $response->output($document, Response::MODEL_ANY))
        ;
        
        $audits
            ->setParam('event', 'database.documents.delete')
            ->setParam('resource', 'database/document/'.$document->getId())
            ->setParam('data', $document->getArrayCopy()) // Audit document in case of malicious or disastrous action
        ;

        $response->noContent();
    }, ['response', 'projectDB', 'webhooks', 'audits']);<|MERGE_RESOLUTION|>--- conflicted
+++ resolved
@@ -142,74 +142,6 @@
         $response->dynamic($collection, Response::MODEL_COLLECTION);
     }, ['response', 'projectDB']);
 
-<<<<<<< HEAD
-=======
-// App::get('/v1/database/collections/:collectionId/logs')
-//     ->desc('Get Collection Logs')
-//     ->groups(['api', 'database'])
-//     ->label('scope', 'collections.read')
-//     ->label('sdk.platform', [APP_PLATFORM_SERVER])
-//     ->label('sdk.namespace', 'database')
-//     ->label('sdk.method', 'getCollectionLogs')
-//     ->label('sdk.description', '/docs/references/database/get-collection-logs.md')
-//     ->param('collectionId', '', new UID(), 'Collection unique ID.')
-//     ->action(
-//         function ($collectionId) use ($response, $register, $projectDB, $project) {
-//             $collection = $projectDB->getDocument($collectionId, false);
-
-//             if (empty($collection->getId()) || Database::SYSTEM_COLLECTION_COLLECTIONS != $collection->getCollection()) {
-//                 throw new Exception('Collection not found', 404);
-//             }
-
-//             $adapter = new AuditAdapter($register->get('db'));
-//             $adapter->setNamespace('app_'.$project->getId());
-
-//             $audit = new Audit($adapter);
-            
-//             $countries = Locale::getText('countries');
-
-//             $logs = $audit->getLogsByResource('database/collection/'.$collection->getId());
-
-//             $reader = new Reader(__DIR__.'/../../db/DBIP/dbip-country-lite-2020-01.mmdb');
-//             $output = [];
-
-//             foreach ($logs as $i => &$log) {
-//                 $log['userAgent'] = (!empty($log['userAgent'])) ? $log['userAgent'] : 'UNKNOWN';
-
-//                 $dd = new DeviceDetector($log['userAgent']);
-
-//                 $dd->skipBotDetection(); // OPTIONAL: If called, bot detection will completely be skipped (bots will be detected as regular devices then)
-
-//                 $dd->parse();
-
-//                 $output[$i] = [
-//                     'event' => $log['event'],
-//                     'ip' => $log['ip'],
-//                     'time' => strtotime($log['time']),
-//                     'OS' => $dd->getOs(),
-//                     'client' => $dd->getClient(),
-//                     'device' => $dd->getDevice(),
-//                     'brand' => $dd->getBrand(),
-//                     'model' => $dd->getModel(),
-//                     'geo' => [],
-//                 ];
-
-//                 try {
-//                     $record = $reader->country($log['ip']);
-//                     $output[$i]['geo']['isoCode'] = strtolower($record->country->isoCode);
-//                     $output[$i]['geo']['country'] = $record->country->name;
-//                     $output[$i]['geo']['country'] = (isset($countries[$record->country->isoCode])) ? $countries[$record->country->isoCode] : Locale::getText('locale.country.unknown');
-//                 } catch (\Exception $e) {
-//                     $output[$i]['geo']['isoCode'] = '--';
-//                     $output[$i]['geo']['country'] = Locale::getText('locale.country.unknown');
-//                 }
-//             }
-
-//             $response->json($output);
-//         }
-//     );
-
->>>>>>> 55a8cf56
 App::put('/v1/database/collections/:collectionId')
     ->desc('Update Collection')
     ->groups(['api', 'database'])
@@ -327,17 +259,6 @@
     ->label('sdk.platform', [APP_PLATFORM_CLIENT, APP_PLATFORM_SERVER])
     ->label('sdk.method', 'createDocument')
     ->label('sdk.description', '/docs/references/database/create-document.md')
-<<<<<<< HEAD
-    ->param('collectionId', null, function () { return new UID(); }, 'Collection unique ID. You can create a new collection with validation rules using the Database service [server integration](/docs/server/database#createCollection).')
-    ->param('data', [], function () { return new JSON(); }, 'Document data as JSON object.')
-    ->param('read', [], function () { return new ArrayList(new Text(64)); }, 'An array of strings with read permissions. By default no user is granted with any read permissions. [learn more about permissions](/docs/permissions) and get a full list of available permissions.')
-    ->param('write', [], function () { return new ArrayList(new Text(64)); }, 'An array of strings with write permissions. By default no user is granted with any write permissions. [learn more about permissions](/docs/permissions) and get a full list of available permissions.')
-    ->param('parentDocument', '', function () { return new UID(); }, 'Parent document unique ID. Use when you want your new document to be a child of a parent document.', true)
-    ->param('parentProperty', '', function () { return new Key(); }, 'Parent document property name. Use when you want your new document to be a child of a parent document.', true)
-    ->param('parentPropertyType', Document::SET_TYPE_ASSIGN, function () { return new WhiteList([Document::SET_TYPE_ASSIGN, Document::SET_TYPE_APPEND, Document::SET_TYPE_PREPEND], true); }, 'Parent document property connection type. You can set this value to **assign**, **append** or **prepend**, default value is assign. Use when you want your new document to be a child of a parent document.', true)
-    ->action(function ($collectionId, $data, $read, $write, $parentDocument, $parentProperty, $parentPropertyType, $response, $projectDB, $audits) {
-        /** @var Appwrite\Utopia\Response $response */
-=======
     ->param('collectionId', null, new UID(), 'Collection unique ID. You can create a new collection with validation rules using the Database service [server integration](/docs/server/database#createCollection).')
     ->param('data', [], new JSON(), 'Document data as JSON object.')
     ->param('read', [], new ArrayList(new Text(64)), 'An array of strings with read permissions. By default no user is granted with any read permissions. [learn more about permissions](/docs/permissions) and get a full list of available permissions.')
@@ -345,9 +266,8 @@
     ->param('parentDocument', '', new UID(), 'Parent document unique ID. Use when you want your new document to be a child of a parent document.', true)
     ->param('parentProperty', '', new Key(), 'Parent document property name. Use when you want your new document to be a child of a parent document.', true)
     ->param('parentPropertyType', Document::SET_TYPE_ASSIGN, new WhiteList([Document::SET_TYPE_ASSIGN, Document::SET_TYPE_APPEND, Document::SET_TYPE_PREPEND], true), 'Parent document property connection type. You can set this value to **assign**, **append** or **prepend**, default value is assign. Use when you want your new document to be a child of a parent document.', true)
-    ->action(function ($collectionId, $data, $read, $write, $parentDocument, $parentProperty, $parentPropertyType, $response, $projectDB, $webhooks, $audits) {
-        /** @var Utopia\Response $response */
->>>>>>> 55a8cf56
+    ->action(function ($collectionId, $data, $read, $write, $parentDocument, $parentProperty, $parentPropertyType, $response, $projectDB, $audits) {
+        /** @var Appwrite\Utopia\Response $response */
         /** @var Appwrite\Database\Database $projectDB */
         /** @var Appwrite\Event\Event $audits */
     
@@ -537,23 +457,13 @@
     ->label('sdk.platform', [APP_PLATFORM_CLIENT, APP_PLATFORM_SERVER])
     ->label('sdk.method', 'updateDocument')
     ->label('sdk.description', '/docs/references/database/update-document.md')
-<<<<<<< HEAD
-    ->param('collectionId', null, function () { return new UID(); }, 'Collection unique ID. You can create a new collection with validation rules using the Database service [server integration](/docs/server/database#createCollection).')
-    ->param('documentId', null, function () { return new UID(); }, 'Document unique ID.')
-    ->param('data', [], function () { return new JSON(); }, 'Document data as JSON object.')
-    ->param('read', [], function () { return new ArrayList(new Text(64)); }, 'An array of strings with read permissions. By default no user is granted with any read permissions. [learn more about permissions](/docs/permissions) and get a full list of available permissions.')
-    ->param('write', [], function () { return new ArrayList(new Text(64)); }, 'An array of strings with write permissions. By default no user is granted with any write permissions. [learn more about permissions](/docs/permissions) and get a full list of available permissions.')
-    ->action(function ($collectionId, $documentId, $data, $read, $write, $response, $projectDB, $audits) {
-        /** @var Appwrite\Utopia\Response $response */
-=======
     ->param('collectionId', null, new UID(), 'Collection unique ID. You can create a new collection with validation rules using the Database service [server integration](/docs/server/database#createCollection).')
     ->param('documentId', null, new UID(), 'Document unique ID.')
     ->param('data', [], new JSON(), 'Document data as JSON object.')
     ->param('read', [], new ArrayList(new Text(64)), 'An array of strings with read permissions. By default no user is granted with any read permissions. [learn more about permissions](/docs/permissions) and get a full list of available permissions.')
     ->param('write', [], new ArrayList(new Text(64)), 'An array of strings with write permissions. By default no user is granted with any write permissions. [learn more about permissions](/docs/permissions) and get a full list of available permissions.')
-    ->action(function ($collectionId, $documentId, $data, $read, $write, $response, $projectDB, $webhooks, $audits) {
-        /** @var Utopia\Response $response */
->>>>>>> 55a8cf56
+    ->action(function ($collectionId, $documentId, $data, $read, $write, $response, $projectDB, $audits) {
+        /** @var Appwrite\Utopia\Response $response */
         /** @var Appwrite\Database\Database $projectDB */
         /** @var Appwrite\Event\Event $audits */
 
