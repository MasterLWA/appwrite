<?php

use Utopia\App;
use Utopia\Exception;
use Utopia\Validator\Range;
use Utopia\Validator\WhiteList;
use Utopia\Validator\Text;
use Utopia\Validator\ArrayList;
use Utopia\Validator\JSON;
// use Utopia\Locale\Locale;
// use Utopia\Audit\Audit;
// use Utopia\Audit\Adapters\MySQL as AuditAdapter;
use Appwrite\Database\Database;
use Appwrite\Database\Document;
use Appwrite\Database\Validator\UID;
use Appwrite\Database\Validator\Key;
use Appwrite\Database\Validator\Structure;
use Appwrite\Database\Validator\Collection;
use Appwrite\Database\Validator\Authorization;
use Appwrite\Database\Exception\Authorization as AuthorizationException;
use Appwrite\Database\Exception\Structure as StructureException;
use Appwrite\Utopia\Response;

App::post('/v1/database/collections')
    ->desc('Create Collection')
    ->groups(['api', 'database'])
    ->label('event', 'database.collections.create')
    ->label('scope', 'collections.write')
    ->label('sdk.namespace', 'database')
    ->label('sdk.platform', [APP_PLATFORM_SERVER])
    ->label('sdk.method', 'createCollection')
    ->label('sdk.description', '/docs/references/database/create-collection.md')
    ->param('name', '', function () { return new Text(128); }, 'Collection name. Max length: 128 chars.')
    ->param('read', [], function () { return new ArrayList(new Text(64)); }, 'An array of strings with read permissions. By default no user is granted with any read permissions. [learn more about permissions](/docs/permissions) and get a full list of available permissions.')
    ->param('write', [], function () { return new ArrayList(new Text(64)); }, 'An array of strings with write permissions. By default no user is granted with any write permissions. [learn more about permissions](/docs/permissions) and get a full list of available permissions.')
    ->param('rules', [], function ($projectDB) { return new ArrayList(new Collection($projectDB, [Database::SYSTEM_COLLECTION_RULES], ['$collection' => Database::SYSTEM_COLLECTION_RULES, '$permissions' => ['read' => [], 'write' => []]])); }, 'Array of [rule objects](/docs/rules). Each rule define a collection field name, data type and validation.', false, ['projectDB'])
<<<<<<< HEAD
    ->action(function ($name, $read, $write, $rules, $response, $projectDB, $webhooks, $audits) {
=======
    ->action(function ($name, $read, $write, $rules, $response, $projectDB, $audits) {
>>>>>>> 76dfa753
        /** @var Appwrite\Utopia\Response $response */
        /** @var Appwrite\Database\Database $projectDB */
        /** @var Appwrite\Event\Event $audits */

        $parsedRules = [];

        foreach ($rules as &$rule) {
            $parsedRules[] = \array_merge([
                '$collection' => Database::SYSTEM_COLLECTION_RULES,
                '$permissions' => [
                    'read' => $read,
                    'write' => $write,
                ],
            ], $rule);
        }

        try {
            $data = $projectDB->createDocument([
                '$collection' => Database::SYSTEM_COLLECTION_COLLECTIONS,
                'name' => $name,
                'dateCreated' => \time(),
                'dateUpdated' => \time(),
                'structure' => true,
                '$permissions' => [
                    'read' => $read,
                    'write' => $write,
                ],
                'rules' => $parsedRules,
            ]);
        } catch (AuthorizationException $exception) {
            throw new Exception('Unauthorized permissions', 401);
        } catch (StructureException $exception) {
            throw new Exception('Bad structure. '.$exception->getMessage(), 400);
        } catch (\Exception $exception) {
            throw new Exception('Failed saving document to DB', 500);
        }

        if (false === $data) {
            throw new Exception('Failed saving collection to DB', 500);
        }

        $audits
            ->setParam('event', 'database.collections.create')
            ->setParam('resource', 'database/collection/'.$data->getId())
            ->setParam('data', $data->getArrayCopy())
        ;

        $response->setStatusCode(Response::STATUS_CODE_CREATED);
        $response->dynamic($data, Response::MODEL_COLLECTION);
<<<<<<< HEAD
    }, ['response', 'projectDB', 'webhooks', 'audits']);
=======
    }, ['response', 'projectDB', 'audits']);
>>>>>>> 76dfa753

App::get('/v1/database/collections')
    ->desc('List Collections')
    ->groups(['api', 'database'])
    ->label('scope', 'collections.read')
    ->label('sdk.namespace', 'database')
    ->label('sdk.platform', [APP_PLATFORM_SERVER])
    ->label('sdk.method', 'listCollections')
    ->label('sdk.description', '/docs/references/database/list-collections.md')
    ->param('search', '', function () { return new Text(256); }, 'Search term to filter your list results. Max length: 256 chars.', true)
    ->param('limit', 25, function () { return new Range(0, 100); }, 'Results limit value. By default will return maximum 25 results. Maximum of 100 results allowed per request.', true)
    ->param('offset', 0, function () { return new Range(0, 40000); }, 'Results offset. The default value is 0. Use this param to manage pagination.', true)
    ->param('orderType', 'ASC', function () { return new WhiteList(['ASC', 'DESC'], true); }, 'Order result by ASC or DESC order.', true)
    ->action(function ($search, $limit, $offset, $orderType, $response, $projectDB) {
        /** @var Appwrite\Utopia\Response $response */
        /** @var Appwrite\Database\Database $projectDB */

        $results = $projectDB->getCollection([
            'limit' => $limit,
            'offset' => $offset,
            'orderField' => 'name',
            'orderType' => $orderType,
            'orderCast' => 'string',
            'search' => $search,
            'filters' => [
                '$collection='.Database::SYSTEM_COLLECTION_COLLECTIONS,
            ],
        ]);

        $response->dynamic(new Document([
            'sum' => $projectDB->getSum(),
            'collections' => $results
        ]), Response::MODEL_COLLECTION_LIST);
    }, ['response', 'projectDB']);

App::get('/v1/database/collections/:collectionId')
    ->desc('Get Collection')
    ->groups(['api', 'database'])
    ->label('scope', 'collections.read')
    ->label('sdk.namespace', 'database')
    ->label('sdk.platform', [APP_PLATFORM_SERVER])
    ->label('sdk.method', 'getCollection')
    ->label('sdk.description', '/docs/references/database/get-collection.md')
    ->param('collectionId', '', function () { return new UID(); }, 'Collection unique ID.')
    ->action(function ($collectionId, $response, $projectDB) {
        /** @var Appwrite\Utopia\Response $response */
        /** @var Appwrite\Database\Database $projectDB */
        
        $collection = $projectDB->getDocument($collectionId, false);

        if (empty($collection->getId()) || Database::SYSTEM_COLLECTION_COLLECTIONS != $collection->getCollection()) {
            throw new Exception('Collection not found', 404);
        }

        $response->dynamic($collection, Response::MODEL_COLLECTION);
    }, ['response', 'projectDB']);

App::put('/v1/database/collections/:collectionId')
    ->desc('Update Collection')
    ->groups(['api', 'database'])
    ->label('scope', 'collections.write')
    ->label('event', 'database.collections.update')
    ->label('sdk.namespace', 'database')
    ->label('sdk.platform', [APP_PLATFORM_SERVER])
    ->label('sdk.method', 'updateCollection')
    ->label('sdk.description', '/docs/references/database/update-collection.md')
    ->param('collectionId', '', function () { return new UID(); }, 'Collection unique ID.')
    ->param('name', null, function () { return new Text(128); }, 'Collection name. Max length: 128 chars.')
    ->param('read', [], function () { return new ArrayList(new Text(64)); }, 'An array of strings with read permissions. By default no user is granted with any read permissions. [learn more about permissions(/docs/permissions) and get a full list of available permissions.')
    ->param('write', [], function () { return new ArrayList(new Text(64)); }, 'An array of strings with write permissions. By default no user is granted with any write permissions. [learn more about permissions](/docs/permissions) and get a full list of available permissions.')
    ->param('rules', [], function ($projectDB) { return new ArrayList(new Collection($projectDB, [Database::SYSTEM_COLLECTION_RULES], ['$collection' => Database::SYSTEM_COLLECTION_RULES, '$permissions' => ['read' => [], 'write' => []]])); }, 'Array of [rule objects](/docs/rules). Each rule define a collection field name, data type and validation.', true, ['projectDB'])
<<<<<<< HEAD
    ->action(function ($collectionId, $name, $read, $write, $rules, $response, $projectDB, $webhooks, $audits) {
=======
    ->action(function ($collectionId, $name, $read, $write, $rules, $response, $projectDB, $audits) {
>>>>>>> 76dfa753
        /** @var Appwrite\Utopia\Response $response */
        /** @var Appwrite\Database\Database $projectDB */
        /** @var Appwrite\Event\Event $audits */

        $collection = $projectDB->getDocument($collectionId, false);

        if (empty($collection->getId()) || Database::SYSTEM_COLLECTION_COLLECTIONS != $collection->getCollection()) {
            throw new Exception('Collection not found', 404);
        }

        $parsedRules = [];

        foreach ($rules as &$rule) {
            $parsedRules[] = \array_merge([
                '$collection' => Database::SYSTEM_COLLECTION_RULES,
                '$permissions' => [
                    'read' => $read,
                    'write' => $write,
                ],
            ], $rule);
        }

        try {
            $collection = $projectDB->updateDocument(\array_merge($collection->getArrayCopy(), [
                'name' => $name,
                'structure' => true,
                'dateUpdated' => \time(),
                '$permissions' => [
                    'read' => $read,
                    'write' => $write,
                ],
                'rules' => $parsedRules,
            ]));
        } catch (AuthorizationException $exception) {
            throw new Exception('Unauthorized permissions', 401);
        } catch (StructureException $exception) {
            throw new Exception('Bad structure. '.$exception->getMessage(), 400);
        } catch (\Exception $exception) {
            throw new Exception('Failed saving document to DB', 500);
        }

        if (false === $collection) {
            throw new Exception('Failed saving collection to DB', 500);
        }

        $audits
            ->setParam('event', 'database.collections.update')
            ->setParam('resource', 'database/collections/'.$collection->getId())
            ->setParam('data', $collection->getArrayCopy())
        ;

        $response->dynamic($collection, Response::MODEL_COLLECTION);
<<<<<<< HEAD
    }, ['response', 'projectDB', 'webhooks', 'audits']);
=======
    }, ['response', 'projectDB', 'audits']);
>>>>>>> 76dfa753

App::delete('/v1/database/collections/:collectionId')
    ->desc('Delete Collection')
    ->groups(['api', 'database'])
    ->label('scope', 'collections.write')
    ->label('event', 'database.collections.delete')
    ->label('sdk.namespace', 'database')
    ->label('sdk.platform', [APP_PLATFORM_SERVER])
    ->label('sdk.method', 'deleteCollection')
    ->label('sdk.description', '/docs/references/database/delete-collection.md')
    ->param('collectionId', '', function () { return new UID(); }, 'Collection unique ID.')
    ->action(function ($collectionId, $response, $projectDB, $webhooks, $audits) {
        /** @var Appwrite\Utopia\Response $response */
        /** @var Appwrite\Database\Database $projectDB */
        /** @var Appwrite\Event\Event $webhooks */
        /** @var Appwrite\Event\Event $audits */

        $collection = $projectDB->getDocument($collectionId, false);

        if (empty($collection->getId()) || Database::SYSTEM_COLLECTION_COLLECTIONS != $collection->getCollection()) {
            throw new Exception('Collection not found', 404);
        }

        if (!$projectDB->deleteDocument($collectionId)) {
            throw new Exception('Failed to remove collection from DB', 500);
        }
        
        $webhooks
            ->setParam('payload', $response->output($collection, Response::MODEL_COLLECTION))
        ;

        $audits
            ->setParam('event', 'database.collections.delete')
            ->setParam('resource', 'database/collections/'.$collection->getId())
            ->setParam('data', $collection->getArrayCopy())
        ;

        $response->noContent();
    }, ['response', 'projectDB', 'webhooks', 'audits']);

App::post('/v1/database/collections/:collectionId/documents')
    ->desc('Create Document')
    ->groups(['api', 'database'])
    ->label('event', 'database.documents.create')
    ->label('scope', 'documents.write')
    ->label('sdk.namespace', 'database')
    ->label('sdk.platform', [APP_PLATFORM_CLIENT, APP_PLATFORM_SERVER])
    ->label('sdk.method', 'createDocument')
    ->label('sdk.description', '/docs/references/database/create-document.md')
    ->param('collectionId', null, function () { return new UID(); }, 'Collection unique ID. You can create a new collection with validation rules using the Database service [server integration](/docs/server/database#createCollection).')
    ->param('data', [], function () { return new JSON(); }, 'Document data as JSON object.')
    ->param('read', [], function () { return new ArrayList(new Text(64)); }, 'An array of strings with read permissions. By default no user is granted with any read permissions. [learn more about permissions](/docs/permissions) and get a full list of available permissions.')
    ->param('write', [], function () { return new ArrayList(new Text(64)); }, 'An array of strings with write permissions. By default no user is granted with any write permissions. [learn more about permissions](/docs/permissions) and get a full list of available permissions.')
    ->param('parentDocument', '', function () { return new UID(); }, 'Parent document unique ID. Use when you want your new document to be a child of a parent document.', true)
    ->param('parentProperty', '', function () { return new Key(); }, 'Parent document property name. Use when you want your new document to be a child of a parent document.', true)
    ->param('parentPropertyType', Document::SET_TYPE_ASSIGN, function () { return new WhiteList([Document::SET_TYPE_ASSIGN, Document::SET_TYPE_APPEND, Document::SET_TYPE_PREPEND], true); }, 'Parent document property connection type. You can set this value to **assign**, **append** or **prepend**, default value is assign. Use when you want your new document to be a child of a parent document.', true)
<<<<<<< HEAD
    ->action(function ($collectionId, $data, $read, $write, $parentDocument, $parentProperty, $parentPropertyType, $response, $projectDB, $webhooks, $audits) {
=======
    ->action(function ($collectionId, $data, $read, $write, $parentDocument, $parentProperty, $parentPropertyType, $response, $projectDB, $audits) {
>>>>>>> 76dfa753
        /** @var Appwrite\Utopia\Response $response */
        /** @var Appwrite\Database\Database $projectDB */
        /** @var Appwrite\Event\Event $audits */
    
        $data = (\is_string($data)) ? \json_decode($data, true) : $data; // Cast to JSON array

        if (empty($data)) {
            throw new Exception('Missing payload', 400);
        }

        if (isset($data['$id'])) {
            throw new Exception('$id is not allowed for creating new documents, try update instead', 400);
        }
        
        $collection = $projectDB->getDocument($collectionId, false);

        if (\is_null($collection->getId()) || Database::SYSTEM_COLLECTION_COLLECTIONS != $collection->getCollection()) {
            throw new Exception('Collection not found', 404);
        }

        $data['$collection'] = $collectionId; // Adding this param to make API easier for developers
        $data['$permissions'] = [
            'read' => $read,
            'write' => $write,
        ];

        // Read parent document + validate not 404 + validate read / write permission like patch method
        // Add payload to parent document property
        if ((!empty($parentDocument)) && (!empty($parentProperty))) {
            $parentDocument = $projectDB->getDocument($parentDocument, false);

            if (empty($parentDocument->getArrayCopy())) { // Check empty
                throw new Exception('No parent document found', 404);
            }

            /*
             * 1. Check child has valid structure,
             * 2. Check user have write permission for parent document
             * 3. Assign parent data (including child) to $data
             * 4. Validate the combined result has valid structure (inside $projectDB->createDocument method)
             */

            $new = new Document($data);

            $structure = new Structure($projectDB);

            if (!$structure->isValid($new)) {
                throw new Exception('Invalid data structure: '.$structure->getDescription(), 400);
            }

            $authorization = new Authorization($parentDocument, 'write');

            if (!$authorization->isValid($new->getPermissions())) {
                throw new Exception('Unauthorized permissions', 401);
            }

            $parentDocument
                ->setAttribute($parentProperty, $data, $parentPropertyType);

            $data = $parentDocument->getArrayCopy();
            $collection = $projectDB->getDocument($parentDocument->getCollection(), false);
        }

        /**
         * Set default collection values
         */
        foreach ($collection->getAttribute('rules') as $key => $rule) {
            $key = (isset($rule['key'])) ? $rule['key'] : '';
            $default = (isset($rule['default'])) ? $rule['default'] : null;

            if (!isset($data[$key])) {
                $data[$key] = $default;
            }
        }

        try {
            $data = $projectDB->createDocument($data);
        } catch (AuthorizationException $exception) {
            throw new Exception('Unauthorized permissions', 401);
        } catch (StructureException $exception) {
            throw new Exception('Bad structure. '.$exception->getMessage(), 400);
        } catch (\Exception $exception) {
            throw new Exception('Failed saving document to DB'.$exception->getMessage(), 500);
        }

        $audits
            ->setParam('event', 'database.documents.create')
            ->setParam('resource', 'database/document/'.$data['$id'])
            ->setParam('data', $data->getArrayCopy())
        ;

        $response
            ->setStatusCode(Response::STATUS_CODE_CREATED)
        ;

        $response->dynamic($data, Response::MODEL_ANY);
<<<<<<< HEAD
    }, ['response', 'projectDB', 'webhooks', 'audits']);
=======
    }, ['response', 'projectDB', 'audits']);
>>>>>>> 76dfa753

App::get('/v1/database/collections/:collectionId/documents')
    ->desc('List Documents')
    ->groups(['api', 'database'])
    ->label('scope', 'documents.read')
    ->label('sdk.namespace', 'database')
    ->label('sdk.platform', [APP_PLATFORM_CLIENT, APP_PLATFORM_SERVER])
    ->label('sdk.method', 'listDocuments')
    ->label('sdk.description', '/docs/references/database/list-documents.md')
    ->param('collectionId', null, function () { return new UID(); }, 'Collection unique ID. You can create a new collection with validation rules using the Database service [server integration](/docs/server/database#createCollection).')
    ->param('filters', [], function () { return new ArrayList(new Text(128)); }, 'Array of filter strings. Each filter is constructed from a key name, comparison operator (=, !=, >, <, <=, >=) and a value. You can also use a dot (.) separator in attribute names to filter by child document attributes. Examples: \'name=John Doe\' or \'category.$id>=5bed2d152c362\'.', true)
    ->param('limit', 25, function () { return new Range(0, 1000); }, 'Maximum number of documents to return in response.  Use this value to manage pagination.', true)
    ->param('offset', 0, function () { return new Range(0, 900000000); }, 'Offset value. Use this value to manage pagination.', true)
    ->param('orderField', '$id', function () { return new Text(128); }, 'Document field that results will be sorted by.', true)
    ->param('orderType', 'ASC', function () { return new WhiteList(['DESC', 'ASC'], true); }, 'Order direction. Possible values are DESC for descending order, or ASC for ascending order.', true)
    ->param('orderCast', 'string', function () { return new WhiteList(['int', 'string', 'date', 'time', 'datetime'], true); }, 'Order field type casting. Possible values are int, string, date, time or datetime. The database will attempt to cast the order field to the value you pass here. The default value is a string.', true)
    ->param('search', '', function () { return new Text(256); }, 'Search query. Enter any free text search. The database will try to find a match against all document attributes and children. Max length: 256 chars.', true)
    ->action(function ($collectionId, $filters, $limit, $offset, $orderField, $orderType, $orderCast, $search, $response, $projectDB) {
        /** @var Appwrite\Utopia\Response $response */
        /** @var Appwrite\Database\Database $projectDB */

        $collection = $projectDB->getDocument($collectionId, false);

        if (\is_null($collection->getId()) || Database::SYSTEM_COLLECTION_COLLECTIONS != $collection->getCollection()) {
            throw new Exception('Collection not found', 404);
        }

        $list = $projectDB->getCollection([
            'limit' => $limit,
            'offset' => $offset,
            'orderField' => $orderField,
            'orderType' => $orderType,
            'orderCast' => $orderCast,
            'search' => $search,
            'filters' => \array_merge($filters, [
                '$collection='.$collectionId,
            ]),
        ]);

        if (App::isDevelopment()) {
            $collection
                ->setAttribute('debug', $projectDB->getDebug())
                ->setAttribute('limit', $limit)
                ->setAttribute('offset', $offset)
                ->setAttribute('orderField', $orderField)
                ->setAttribute('orderType', $orderType)
                ->setAttribute('orderCast', $orderCast)
                ->setAttribute('filters', $filters)
            ;
        }

        $collection
            ->setAttribute('sum', $projectDB->getSum())
            ->setAttribute('documents', $list)
        ;

        $response->json($collection->getArrayCopy(/*['$id', '$collection', 'name', 'documents']*/[], ['rules']));
    }, ['response', 'projectDB']);

App::get('/v1/database/collections/:collectionId/documents/:documentId')
    ->desc('Get Document')
    ->groups(['api', 'database'])
    ->label('scope', 'documents.read')
    ->label('sdk.namespace', 'database')
    ->label('sdk.platform', [APP_PLATFORM_CLIENT, APP_PLATFORM_SERVER])
    ->label('sdk.method', 'getDocument')
    ->label('sdk.description', '/docs/references/database/get-document.md')
    ->param('collectionId', null, function () { return new UID(); }, 'Collection unique ID. You can create a new collection with validation rules using the Database service [server integration](/docs/server/database#createCollection).')
    ->param('documentId', null, function () { return new UID(); }, 'Document unique ID.')
    ->action(function ($collectionId, $documentId, $request, $response, $projectDB) {
        /** @var Utopia\Swoole\Request $request */
        /** @var Appwrite\Utopia\Response $response */
        /** @var Appwrite\Database\Database $projectDB */

        $document = $projectDB->getDocument($documentId, false);
        $collection = $projectDB->getDocument($collectionId, false);

        if (empty($document->getArrayCopy()) || $document->getCollection() != $collection->getId()) { // Check empty
            throw new Exception('No document found', 404);
        }

        $response->dynamic($document, Response::MODEL_ANY);
    }, ['request', 'response', 'projectDB']);

App::patch('/v1/database/collections/:collectionId/documents/:documentId')
    ->desc('Update Document')
    ->groups(['api', 'database'])
    ->label('event', 'database.documents.update')
    ->label('scope', 'documents.write')
    ->label('sdk.namespace', 'database')
    ->label('sdk.platform', [APP_PLATFORM_CLIENT, APP_PLATFORM_SERVER])
    ->label('sdk.method', 'updateDocument')
    ->label('sdk.description', '/docs/references/database/update-document.md')
    ->param('collectionId', null, function () { return new UID(); }, 'Collection unique ID. You can create a new collection with validation rules using the Database service [server integration](/docs/server/database#createCollection).')
    ->param('documentId', null, function () { return new UID(); }, 'Document unique ID.')
    ->param('data', [], function () { return new JSON(); }, 'Document data as JSON object.')
    ->param('read', [], function () { return new ArrayList(new Text(64)); }, 'An array of strings with read permissions. By default no user is granted with any read permissions. [learn more about permissions](/docs/permissions) and get a full list of available permissions.')
    ->param('write', [], function () { return new ArrayList(new Text(64)); }, 'An array of strings with write permissions. By default no user is granted with any write permissions. [learn more about permissions](/docs/permissions) and get a full list of available permissions.')
<<<<<<< HEAD
    ->action(function ($collectionId, $documentId, $data, $read, $write, $response, $projectDB, $webhooks, $audits) {
=======
    ->action(function ($collectionId, $documentId, $data, $read, $write, $response, $projectDB, $audits) {
>>>>>>> 76dfa753
        /** @var Appwrite\Utopia\Response $response */
        /** @var Appwrite\Database\Database $projectDB */
        /** @var Appwrite\Event\Event $audits */

        $collection = $projectDB->getDocument($collectionId, false);
        $document = $projectDB->getDocument($documentId, false);

        $data = (\is_string($data)) ? \json_decode($data, true) : $data; // Cast to JSON array

        if (!\is_array($data)) {
            throw new Exception('Data param should be a valid JSON object', 400);
        }

        if (\is_null($collection->getId()) || Database::SYSTEM_COLLECTION_COLLECTIONS != $collection->getCollection()) {
            throw new Exception('Collection not found', 404);
        }

        if (empty($document->getArrayCopy()) || $document->getCollection() != $collectionId) { // Check empty
            throw new Exception('No document found', 404);
        }

        //TODO check merge read write permissions

        if (!empty($read)) { // Overwrite permissions only when passed
            $data['$permissions']['read'] = $read;
        }

        if (!empty($write)) { // Overwrite permissions only when passed
            $data['$permissions']['write'] = $write;
        }

        $data = \array_merge($document->getArrayCopy(), $data);

        $data['$collection'] = $collection->getId(); // Make sure user don't switch collectionID
        $data['$id'] = $document->getId(); // Make sure user don't switch document unique ID

        if (empty($data)) {
            throw new Exception('Missing payload', 400);
        }

        try {
            $data = $projectDB->updateDocument($data);
        } catch (AuthorizationException $exception) {
            throw new Exception('Unauthorized permissions', 401);
        } catch (StructureException $exception) {
            throw new Exception('Bad structure. '.$exception->getMessage(), 400);
        } catch (\Exception $exception) {
            throw new Exception('Failed saving document to DB', 500);
        }

        $audits
            ->setParam('event', 'database.documents.update')
            ->setParam('resource', 'database/document/'.$data->getId())
            ->setParam('data', $data->getArrayCopy())
        ;

        $response->dynamic($data, Response::MODEL_ANY);
<<<<<<< HEAD
    }, ['response', 'projectDB', 'webhooks', 'audits']);
=======
    }, ['response', 'projectDB', 'audits']);
>>>>>>> 76dfa753

App::delete('/v1/database/collections/:collectionId/documents/:documentId')
    ->desc('Delete Document')
    ->groups(['api', 'database'])
    ->label('scope', 'documents.write')
    ->label('event', 'database.documents.delete')
    ->label('sdk.namespace', 'database')
    ->label('sdk.platform', [APP_PLATFORM_CLIENT, APP_PLATFORM_SERVER])
    ->label('sdk.method', 'deleteDocument')
    ->label('sdk.description', '/docs/references/database/delete-document.md')
    ->param('collectionId', null, function () { return new UID(); }, 'Collection unique ID. You can create a new collection with validation rules using the Database service [server integration](/docs/server/database#createCollection).')
    ->param('documentId', null, function () { return new UID(); }, 'Document unique ID.')
    ->action(function ($collectionId, $documentId, $response, $projectDB, $webhooks, $audits) {
        /** @var Appwrite\Utopia\Response $response */
        /** @var Appwrite\Database\Database $projectDB */
        /** @var Appwrite\Event\Event $webhooks */
        /** @var Appwrite\Event\Event $audits */

        $collection = $projectDB->getDocument($collectionId, false);
        $document = $projectDB->getDocument($documentId, false);

        if (empty($document->getArrayCopy()) || $document->getCollection() != $collectionId) { // Check empty
            throw new Exception('No document found', 404);
        }

        if (\is_null($collection->getId()) || Database::SYSTEM_COLLECTION_COLLECTIONS != $collection->getCollection()) {
            throw new Exception('Collection not found', 404);
        }

        try {
            $projectDB->deleteDocument($documentId);
        } catch (AuthorizationException $exception) {
            throw new Exception('Unauthorized permissions', 401);
        } catch (StructureException $exception) {
            throw new Exception('Bad structure. '.$exception->getMessage(), 400);
        } catch (\Exception $exception) {
            throw new Exception('Failed to remove document from DB', 500);
        }

        $webhooks
            ->setParam('payload', $response->output($document, Response::MODEL_ANY))
        ;
        
        $audits
            ->setParam('event', 'database.documents.delete')
            ->setParam('resource', 'database/document/'.$document->getId())
            ->setParam('data', $document->getArrayCopy()) // Audit document in case of malicious or disastrous action
        ;

        $response->noContent();
    }, ['response', 'projectDB', 'webhooks', 'audits']);<|MERGE_RESOLUTION|>--- conflicted
+++ resolved
@@ -34,11 +34,7 @@
     ->param('read', [], function () { return new ArrayList(new Text(64)); }, 'An array of strings with read permissions. By default no user is granted with any read permissions. [learn more about permissions](/docs/permissions) and get a full list of available permissions.')
     ->param('write', [], function () { return new ArrayList(new Text(64)); }, 'An array of strings with write permissions. By default no user is granted with any write permissions. [learn more about permissions](/docs/permissions) and get a full list of available permissions.')
     ->param('rules', [], function ($projectDB) { return new ArrayList(new Collection($projectDB, [Database::SYSTEM_COLLECTION_RULES], ['$collection' => Database::SYSTEM_COLLECTION_RULES, '$permissions' => ['read' => [], 'write' => []]])); }, 'Array of [rule objects](/docs/rules). Each rule define a collection field name, data type and validation.', false, ['projectDB'])
-<<<<<<< HEAD
-    ->action(function ($name, $read, $write, $rules, $response, $projectDB, $webhooks, $audits) {
-=======
     ->action(function ($name, $read, $write, $rules, $response, $projectDB, $audits) {
->>>>>>> 76dfa753
         /** @var Appwrite\Utopia\Response $response */
         /** @var Appwrite\Database\Database $projectDB */
         /** @var Appwrite\Event\Event $audits */
@@ -88,11 +84,7 @@
 
         $response->setStatusCode(Response::STATUS_CODE_CREATED);
         $response->dynamic($data, Response::MODEL_COLLECTION);
-<<<<<<< HEAD
-    }, ['response', 'projectDB', 'webhooks', 'audits']);
-=======
     }, ['response', 'projectDB', 'audits']);
->>>>>>> 76dfa753
 
 App::get('/v1/database/collections')
     ->desc('List Collections')
@@ -164,11 +156,7 @@
     ->param('read', [], function () { return new ArrayList(new Text(64)); }, 'An array of strings with read permissions. By default no user is granted with any read permissions. [learn more about permissions(/docs/permissions) and get a full list of available permissions.')
     ->param('write', [], function () { return new ArrayList(new Text(64)); }, 'An array of strings with write permissions. By default no user is granted with any write permissions. [learn more about permissions](/docs/permissions) and get a full list of available permissions.')
     ->param('rules', [], function ($projectDB) { return new ArrayList(new Collection($projectDB, [Database::SYSTEM_COLLECTION_RULES], ['$collection' => Database::SYSTEM_COLLECTION_RULES, '$permissions' => ['read' => [], 'write' => []]])); }, 'Array of [rule objects](/docs/rules). Each rule define a collection field name, data type and validation.', true, ['projectDB'])
-<<<<<<< HEAD
-    ->action(function ($collectionId, $name, $read, $write, $rules, $response, $projectDB, $webhooks, $audits) {
-=======
     ->action(function ($collectionId, $name, $read, $write, $rules, $response, $projectDB, $audits) {
->>>>>>> 76dfa753
         /** @var Appwrite\Utopia\Response $response */
         /** @var Appwrite\Database\Database $projectDB */
         /** @var Appwrite\Event\Event $audits */
@@ -221,11 +209,7 @@
         ;
 
         $response->dynamic($collection, Response::MODEL_COLLECTION);
-<<<<<<< HEAD
-    }, ['response', 'projectDB', 'webhooks', 'audits']);
-=======
     }, ['response', 'projectDB', 'audits']);
->>>>>>> 76dfa753
 
 App::delete('/v1/database/collections/:collectionId')
     ->desc('Delete Collection')
@@ -282,11 +266,7 @@
     ->param('parentDocument', '', function () { return new UID(); }, 'Parent document unique ID. Use when you want your new document to be a child of a parent document.', true)
     ->param('parentProperty', '', function () { return new Key(); }, 'Parent document property name. Use when you want your new document to be a child of a parent document.', true)
     ->param('parentPropertyType', Document::SET_TYPE_ASSIGN, function () { return new WhiteList([Document::SET_TYPE_ASSIGN, Document::SET_TYPE_APPEND, Document::SET_TYPE_PREPEND], true); }, 'Parent document property connection type. You can set this value to **assign**, **append** or **prepend**, default value is assign. Use when you want your new document to be a child of a parent document.', true)
-<<<<<<< HEAD
-    ->action(function ($collectionId, $data, $read, $write, $parentDocument, $parentProperty, $parentPropertyType, $response, $projectDB, $webhooks, $audits) {
-=======
     ->action(function ($collectionId, $data, $read, $write, $parentDocument, $parentProperty, $parentPropertyType, $response, $projectDB, $audits) {
->>>>>>> 76dfa753
         /** @var Appwrite\Utopia\Response $response */
         /** @var Appwrite\Database\Database $projectDB */
         /** @var Appwrite\Event\Event $audits */
@@ -383,11 +363,7 @@
         ;
 
         $response->dynamic($data, Response::MODEL_ANY);
-<<<<<<< HEAD
-    }, ['response', 'projectDB', 'webhooks', 'audits']);
-=======
     }, ['response', 'projectDB', 'audits']);
->>>>>>> 76dfa753
 
 App::get('/v1/database/collections/:collectionId/documents')
     ->desc('List Documents')
@@ -486,11 +462,7 @@
     ->param('data', [], function () { return new JSON(); }, 'Document data as JSON object.')
     ->param('read', [], function () { return new ArrayList(new Text(64)); }, 'An array of strings with read permissions. By default no user is granted with any read permissions. [learn more about permissions](/docs/permissions) and get a full list of available permissions.')
     ->param('write', [], function () { return new ArrayList(new Text(64)); }, 'An array of strings with write permissions. By default no user is granted with any write permissions. [learn more about permissions](/docs/permissions) and get a full list of available permissions.')
-<<<<<<< HEAD
-    ->action(function ($collectionId, $documentId, $data, $read, $write, $response, $projectDB, $webhooks, $audits) {
-=======
     ->action(function ($collectionId, $documentId, $data, $read, $write, $response, $projectDB, $audits) {
->>>>>>> 76dfa753
         /** @var Appwrite\Utopia\Response $response */
         /** @var Appwrite\Database\Database $projectDB */
         /** @var Appwrite\Event\Event $audits */
@@ -548,11 +520,7 @@
         ;
 
         $response->dynamic($data, Response::MODEL_ANY);
-<<<<<<< HEAD
-    }, ['response', 'projectDB', 'webhooks', 'audits']);
-=======
     }, ['response', 'projectDB', 'audits']);
->>>>>>> 76dfa753
 
 App::delete('/v1/database/collections/:collectionId/documents/:documentId')
     ->desc('Delete Document')
