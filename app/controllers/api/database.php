<?php

<<<<<<< HEAD
global $request, $response, $webhook, $audit, $projectDB;

=======
>>>>>>> f5af0e70
use Utopia\App;
use Utopia\Exception;
use Utopia\Response;
use Utopia\Validator\Range;
use Utopia\Validator\WhiteList;
use Utopia\Validator\Text;
use Utopia\Validator\ArrayList;
use Utopia\Validator\JSON;
// use Utopia\Locale\Locale;
// use Utopia\Audit\Audit;
// use Utopia\Audit\Adapters\MySQL as AuditAdapter;
use Appwrite\Database\Database;
use Appwrite\Database\Document;
use Appwrite\Database\Validator\UID;
use Appwrite\Database\Validator\Key;
use Appwrite\Database\Validator\Structure;
use Appwrite\Database\Validator\Collection;
use Appwrite\Database\Validator\Authorization;
use Appwrite\Database\Exception\Authorization as AuthorizationException;
use Appwrite\Database\Exception\Structure as StructureException;

<<<<<<< HEAD
// use DeviceDetector\DeviceDetector;
// use GeoIp2\Database\Reader;

=======
>>>>>>> f5af0e70
App::post('/v1/database/collections')
    ->desc('Create Collection')
    ->groups(['api', 'database'])
    ->label('webhook', 'database.collections.create')
    ->label('scope', 'collections.write')
    ->label('sdk.namespace', 'database')
    ->label('sdk.platform', [APP_PLATFORM_SERVER])
    ->label('sdk.method', 'createCollection')
    ->label('sdk.description', '/docs/references/database/create-collection.md')
    ->param('name', '', function () { return new Text(256); }, 'Collection name.')
    ->param('read', [], function () { return new ArrayList(new Text(64)); }, 'An array of strings with read permissions. By default no user is granted with any read permissions. [learn more about permissions](/docs/permissions) and get a full list of available permissions.')
    ->param('write', [], function () { return new ArrayList(new Text(64)); }, 'An array of strings with write permissions. By default no user is granted with any write permissions. [learn more about permissions](/docs/permissions) and get a full list of available permissions.')
    ->param('rules', [], function ($projectDB) { return new ArrayList(new Collection($projectDB, [Database::SYSTEM_COLLECTION_RULES], ['$collection' => Database::SYSTEM_COLLECTION_RULES, '$permissions' => ['read' => [], 'write' => []]])); }, 'Array of [rule objects](/docs/rules). Each rule define a collection field name, data type and validation.', false, ['projectDB'])
    ->action(function ($name, $read, $write, $rules, $response, $projectDB, $webhook, $audit) {
        /** @var Utopia\Response $response */
        /** @var Appwrite\Database\Database $projectDB */
        /** @var Appwrite\Event\Event $webhook */
        /** @var Appwrite\Event\Event $audit */

        $parsedRules = [];

        foreach ($rules as &$rule) {
            $parsedRules[] = \array_merge([
                '$collection' => Database::SYSTEM_COLLECTION_RULES,
                '$permissions' => [
                    'read' => $read,
                    'write' => $write,
                ],
            ], $rule);
        }

        try {
            $data = $projectDB->createDocument([
                '$collection' => Database::SYSTEM_COLLECTION_COLLECTIONS,
                'name' => $name,
                'dateCreated' => \time(),
                'dateUpdated' => \time(),
                'structure' => true,
                '$permissions' => [
                    'read' => $read,
                    'write' => $write,
                ],
                'rules' => $parsedRules,
            ]);
        } catch (AuthorizationException $exception) {
            throw new Exception('Unauthorized action', 401);
        } catch (StructureException $exception) {
            throw new Exception('Bad structure. '.$exception->getMessage(), 400);
        } catch (\Exception $exception) {
            throw new Exception('Failed saving document to DB', 500);
        }

        if (false === $data) {
            throw new Exception('Failed saving collection to DB', 500);
        }

        $data = $data->getArrayCopy();

        $webhook
            ->setParam('payload', $data)
        ;

        $audit
            ->setParam('event', 'database.collections.create')
            ->setParam('resource', 'database/collection/'.$data['$id'])
            ->setParam('data', $data)
        ;

<<<<<<< HEAD
=======
        /*
            * View
            */
        $response
            ->setStatusCode(Response::STATUS_CODE_CREATED)
            ->json($data)
        ;
    }, ['response', 'projectDB', 'webhook', 'audit']);

>>>>>>> f5af0e70
App::get('/v1/database/collections')
    ->desc('List Collections')
    ->groups(['api', 'database'])
    ->label('scope', 'collections.read')
    ->label('sdk.namespace', 'database')
    ->label('sdk.platform', [APP_PLATFORM_SERVER])
    ->label('sdk.method', 'listCollections')
    ->label('sdk.description', '/docs/references/database/list-collections.md')
    ->param('search', '', function () { return new Text(256); }, 'Search term to filter your list results.', true)
    ->param('limit', 25, function () { return new Range(0, 100); }, 'Results limit value. By default will return maximum 25 results. Maximum of 100 results allowed per request.', true)
    ->param('offset', 0, function () { return new Range(0, 40000); }, 'Results offset. The default value is 0. Use this param to manage pagination.', true)
    ->param('orderType', 'ASC', function () { return new WhiteList(['ASC', 'DESC']); }, 'Order result by ASC or DESC order.', true)
<<<<<<< HEAD
    ->action(
        function ($search, $limit, $offset, $orderType) use ($response, $projectDB) {
            $results = $projectDB->getCollection([
                'limit' => $limit,
                'offset' => $offset,
                'orderField' => 'name',
                'orderType' => $orderType,
                'orderCast' => 'string',
                'search' => $search,
                'filters' => [
                    '$collection='.Database::SYSTEM_COLLECTION_COLLECTIONS,
                ],
            ]);

            $response->json(['sum' => $projectDB->getSum(), 'collections' => $results]);
        }
    );
=======
    ->action(function ($search, $limit, $offset, $orderType, $response, $projectDB) {
        /** @var Utopia\Response $response */
        /** @var Appwrite\Database\Database $projectDB */

        $results = $projectDB->getCollection([
            'limit' => $limit,
            'offset' => $offset,
            'orderField' => 'name',
            'orderType' => $orderType,
            'orderCast' => 'string',
            'search' => $search,
            'filters' => [
                '$collection='.Database::SYSTEM_COLLECTION_COLLECTIONS,
            ],
        ]);

        $response->json(['sum' => $projectDB->getSum(), 'collections' => $results]);
    }, ['response', 'projectDB']);
>>>>>>> f5af0e70

App::get('/v1/database/collections/:collectionId')
    ->desc('Get Collection')
    ->groups(['api', 'database'])
    ->label('scope', 'collections.read')
    ->label('sdk.namespace', 'database')
    ->label('sdk.platform', [APP_PLATFORM_SERVER])
    ->label('sdk.method', 'getCollection')
    ->label('sdk.description', '/docs/references/database/get-collection.md')
    ->param('collectionId', '', function () { return new UID(); }, 'Collection unique ID.')
    ->action(function ($collectionId, $response, $projectDB) {
        /** @var Utopia\Response $response */
        /** @var Appwrite\Database\Database $projectDB */
        
        $collection = $projectDB->getDocument($collectionId, false);

        if (empty($collection->getId()) || Database::SYSTEM_COLLECTION_COLLECTIONS != $collection->getCollection()) {
            throw new Exception('Collection not found', 404);
        }

<<<<<<< HEAD
=======
        $response->json($collection->getArrayCopy());
    }, ['response', 'projectDB']);

>>>>>>> f5af0e70
// App::get('/v1/database/collections/:collectionId/logs')
//     ->desc('Get Collection Logs')
//     ->groups(['api', 'database'])
//     ->label('scope', 'collections.read')
//     ->label('sdk.platform', [APP_PLATFORM_SERVER])
//     ->label('sdk.namespace', 'database')
//     ->label('sdk.method', 'getCollectionLogs')
//     ->label('sdk.description', '/docs/references/database/get-collection-logs.md')
//     ->param('collectionId', '', function () { return new UID(); }, 'Collection unique ID.')
//     ->action(
//         function ($collectionId) use ($response, $register, $projectDB, $project) {
//             $collection = $projectDB->getDocument($collectionId, false);

//             if (empty($collection->getId()) || Database::SYSTEM_COLLECTION_COLLECTIONS != $collection->getCollection()) {
//                 throw new Exception('Collection not found', 404);
//             }

//             $adapter = new AuditAdapter($register->get('db'));
//             $adapter->setNamespace('app_'.$project->getId());

//             $audit = new Audit($adapter);
            
//             $countries = Locale::getText('countries');

//             $logs = $audit->getLogsByResource('database/collection/'.$collection->getId());

//             $reader = new Reader(__DIR__.'/../../db/DBIP/dbip-country-lite-2020-01.mmdb');
//             $output = [];

//             foreach ($logs as $i => &$log) {
//                 $log['userAgent'] = (!empty($log['userAgent'])) ? $log['userAgent'] : 'UNKNOWN';

//                 $dd = new DeviceDetector($log['userAgent']);

//                 $dd->skipBotDetection(); // OPTIONAL: If called, bot detection will completely be skipped (bots will be detected as regular devices then)

//                 $dd->parse();

//                 $output[$i] = [
//                     'event' => $log['event'],
//                     'ip' => $log['ip'],
//                     'time' => strtotime($log['time']),
//                     'OS' => $dd->getOs(),
//                     'client' => $dd->getClient(),
//                     'device' => $dd->getDevice(),
//                     'brand' => $dd->getBrand(),
//                     'model' => $dd->getModel(),
//                     'geo' => [],
//                 ];

//                 try {
//                     $record = $reader->country($log['ip']);
//                     $output[$i]['geo']['isoCode'] = strtolower($record->country->isoCode);
//                     $output[$i]['geo']['country'] = $record->country->name;
//                     $output[$i]['geo']['country'] = (isset($countries[$record->country->isoCode])) ? $countries[$record->country->isoCode] : Locale::getText('locale.country.unknown');
//                 } catch (\Exception $e) {
//                     $output[$i]['geo']['isoCode'] = '--';
//                     $output[$i]['geo']['country'] = Locale::getText('locale.country.unknown');
//                 }
//             }

//             $response->json($output);
//         }
//     );

App::put('/v1/database/collections/:collectionId')
    ->desc('Update Collection')
    ->groups(['api', 'database'])
    ->label('scope', 'collections.write')
    ->label('webhook', 'database.collections.update')
    ->label('sdk.namespace', 'database')
    ->label('sdk.platform', [APP_PLATFORM_SERVER])
    ->label('sdk.method', 'updateCollection')
    ->label('sdk.description', '/docs/references/database/update-collection.md')
    ->param('collectionId', '', function () { return new UID(); }, 'Collection unique ID.')
    ->param('name', null, function () { return new Text(256); }, 'Collection name.')
    ->param('read', [], function () { return new ArrayList(new Text(64)); }, 'An array of strings with read permissions. By default no user is granted with any read permissions. [learn more about permissions(/docs/permissions) and get a full list of available permissions.')
    ->param('write', [], function () { return new ArrayList(new Text(64)); }, 'An array of strings with write permissions. By default no user is granted with any write permissions. [learn more about permissions](/docs/permissions) and get a full list of available permissions.')
    ->param('rules', [], function ($projectDB) { return new ArrayList(new Collection($projectDB, [Database::SYSTEM_COLLECTION_RULES], ['$collection' => Database::SYSTEM_COLLECTION_RULES, '$permissions' => ['read' => [], 'write' => []]])); }, 'Array of [rule objects](/docs/rules). Each rule define a collection field name, data type and validation.', true, ['projectDB'])
    ->action(function ($collectionId, $name, $read, $write, $rules, $response, $projectDB, $webhook, $audit) {
        /** @var Utopia\Response $response */
        /** @var Appwrite\Database\Database $projectDB */
        /** @var Appwrite\Event\Event $webhook */
        /** @var Appwrite\Event\Event $audit */

        $collection = $projectDB->getDocument($collectionId, false);

        if (empty($collection->getId()) || Database::SYSTEM_COLLECTION_COLLECTIONS != $collection->getCollection()) {
            throw new Exception('Collection not found', 404);
        }

        $parsedRules = [];

        foreach ($rules as &$rule) {
            $parsedRules[] = \array_merge([
                '$collection' => Database::SYSTEM_COLLECTION_RULES,
                '$permissions' => [
                    'read' => $read,
                    'write' => $write,
                ],
            ], $rule);
        }

        try {
            $collection = $projectDB->updateDocument(\array_merge($collection->getArrayCopy(), [
                'name' => $name,
                'structure' => true,
                'dateUpdated' => \time(),
                '$permissions' => [
                    'read' => $read,
                    'write' => $write,
                ],
                'rules' => $parsedRules,
            ]));
        } catch (AuthorizationException $exception) {
            throw new Exception('Unauthorized action', 401);
        } catch (StructureException $exception) {
            throw new Exception('Bad structure. '.$exception->getMessage(), 400);
        } catch (\Exception $exception) {
            throw new Exception('Failed saving document to DB', 500);
        }

        if (false === $collection) {
            throw new Exception('Failed saving collection to DB', 500);
        }

        $data = $collection->getArrayCopy();

        $webhook
            ->setParam('payload', $data)
        ;

        $audit
            ->setParam('event', 'database.collections.update')
            ->setParam('resource', 'database/collections/'.$data['$id'])
            ->setParam('data', $data)
        ;

<<<<<<< HEAD
=======
        $response->json($collection->getArrayCopy());
    }, ['response', 'projectDB', 'webhook', 'audit']);

>>>>>>> f5af0e70
App::delete('/v1/database/collections/:collectionId')
    ->desc('Delete Collection')
    ->groups(['api', 'database'])
    ->label('scope', 'collections.write')
    ->label('webhook', 'database.collections.delete')
    ->label('sdk.namespace', 'database')
    ->label('sdk.platform', [APP_PLATFORM_SERVER])
    ->label('sdk.method', 'deleteCollection')
    ->label('sdk.description', '/docs/references/database/delete-collection.md')
    ->param('collectionId', '', function () { return new UID(); }, 'Collection unique ID.')
    ->action(function ($collectionId, $response, $projectDB, $webhook, $audit) {
        /** @var Utopia\Response $response */
        /** @var Appwrite\Database\Database $projectDB */
        /** @var Appwrite\Event\Event $webhook */
        /** @var Appwrite\Event\Event $audit */

        $collection = $projectDB->getDocument($collectionId, false);

        if (empty($collection->getId()) || Database::SYSTEM_COLLECTION_COLLECTIONS != $collection->getCollection()) {
            throw new Exception('Collection not found', 404);
        }

        if (!$projectDB->deleteDocument($collectionId)) {
            throw new Exception('Failed to remove collection from DB', 500);
        }
        
        $data = $collection->getArrayCopy();

        $webhook
            ->setParam('payload', $data)
        ;

        $audit
            ->setParam('event', 'database.collections.delete')
            ->setParam('resource', 'database/collections/'.$data['$id'])
            ->setParam('data', $data)
        ;

<<<<<<< HEAD
=======
        $response->noContent();
    }, ['response', 'projectDB', 'webhook', 'audit']);

>>>>>>> f5af0e70
App::post('/v1/database/collections/:collectionId/documents')
    ->desc('Create Document')
    ->groups(['api', 'database'])
    ->label('webhook', 'database.documents.create')
    ->label('scope', 'documents.write')
    ->label('sdk.namespace', 'database')
    ->label('sdk.platform', [APP_PLATFORM_CLIENT, APP_PLATFORM_SERVER])
    ->label('sdk.method', 'createDocument')
    ->label('sdk.description', '/docs/references/database/create-document.md')
    ->param('collectionId', null, function () { return new UID(); }, 'Collection unique ID. You can create a new collection with validation rules using the Database service [server integration](/docs/server/database#createCollection).')
    ->param('data', [], function () { return new JSON(); }, 'Document data as JSON object.')
    ->param('read', [], function () { return new ArrayList(new Text(64)); }, 'An array of strings with read permissions. By default no user is granted with any read permissions. [learn more about permissions](/docs/permissions) and get a full list of available permissions.')
    ->param('write', [], function () { return new ArrayList(new Text(64)); }, 'An array of strings with write permissions. By default no user is granted with any write permissions. [learn more about permissions](/docs/permissions) and get a full list of available permissions.')
    ->param('parentDocument', '', function () { return new UID(); }, 'Parent document unique ID. Use when you want your new document to be a child of a parent document.', true)
    ->param('parentProperty', '', function () { return new Key(); }, 'Parent document property name. Use when you want your new document to be a child of a parent document.', true)
<<<<<<< HEAD
    ->param('parentPropertyType', Document::SET_TYPE_ASSIGN, function () { return new WhiteList([Document::SET_TYPE_ASSIGN, Document::SET_TYPE_APPEND, Document::SET_TYPE_PREPEND]); }, 'Parent document property connection type. You can set this value to **assign**, **append** or **prepend**, default value is assign. **append** or **prepend** should be set when the parent property is array. Use when you want your new document to be a child of a parent document.', true)
    ->action(
        function ($collectionId, $data, $read, $write, $parentDocument, $parentProperty, $parentPropertyType) use ($response, $projectDB, $webhook, $audit) {
            $data = (\is_string($data)) ? \json_decode($data, true) : $data; // Cast to JSON array

            if (empty($data)) {
                throw new Exception('Missing payload', 400);
            }
=======
    ->param('parentPropertyType', Document::SET_TYPE_ASSIGN, function () { return new WhiteList([Document::SET_TYPE_ASSIGN, Document::SET_TYPE_APPEND, Document::SET_TYPE_PREPEND]); }, 'Parent document property connection type. You can set this value to **assign**, **append** or **prepend**, default value is assign. Use when you want your new document to be a child of a parent document.', true)
    ->action(function ($collectionId, $data, $read, $write, $parentDocument, $parentProperty, $parentPropertyType, $response, $projectDB, $webhook, $audit) {
        /** @var Utopia\Response $response */
        /** @var Appwrite\Database\Database $projectDB */
        /** @var Appwrite\Event\Event $webhook */
        /** @var Appwrite\Event\Event $audit */
    
        $data = (\is_string($data)) ? \json_decode($data, true) : $data; // Cast to JSON array

        if (empty($data)) {
            throw new Exception('Missing payload', 400);
        }
>>>>>>> f5af0e70

        if (isset($data['$id'])) {
            throw new Exception('$id is not allowed for creating new documents, try update instead', 400);
        }
        
        $collection = $projectDB->getDocument($collectionId, false);

        if (\is_null($collection->getId()) || Database::SYSTEM_COLLECTION_COLLECTIONS != $collection->getCollection()) {
            throw new Exception('Collection not found', 404);
        }

        $data['$collection'] = $collectionId; // Adding this param to make API easier for developers
        $data['$permissions'] = [
            'read' => $read,
            'write' => $write,
        ];

        // Read parent document + validate not 404 + validate read / write permission like patch method
        // Add payload to parent document property
        if ((!empty($parentDocument)) && (!empty($parentProperty))) {
            $parentDocument = $projectDB->getDocument($parentDocument, false);

            if (empty($parentDocument->getArrayCopy())) { // Check empty
                throw new Exception('No parent document found', 404);
            }

            /*
                * 1. Check child has valid structure,
                * 2. Check user have write permission for parent document
                * 3. Assign parent data (including child) to $data
                * 4. Validate the combined result has valid structure (inside $projectDB->createDocument method)
                */

            $new = new Document($data);

            $structure = new Structure($projectDB);

            if (!$structure->isValid($new)) {
                throw new Exception('Invalid data structure: '.$structure->getDescription(), 400);
            }

            $authorization = new Authorization($parentDocument, 'write');

            if (!$authorization->isValid($new->getPermissions())) {
                throw new Exception('Unauthorized action', 401);
            }

            $parentDocument
                ->setAttribute($parentProperty, $data, $parentPropertyType);

            $data = $parentDocument->getArrayCopy();
        }

        /**
         * Set default collection values
         */
        foreach ($collection->getAttribute('rules') as $key => $rule) {
            $key = (isset($rule['key'])) ? $rule['key'] : '';
            $default = (isset($rule['default'])) ? $rule['default'] : null;

            if (!isset($data[$key])) {
                $data[$key] = $default;
            }
        }

        try {
            $data = $projectDB->createDocument($data);
        } catch (AuthorizationException $exception) {
            throw new Exception('Unauthorized action', 401);
        } catch (StructureException $exception) {
            throw new Exception('Bad structure. '.$exception->getMessage(), 400);
        } catch (\Exception $exception) {
            throw new Exception('Failed saving document to DB'.$exception->getMessage(), 500);
        }

        $data = $data->getArrayCopy();

        $webhook
            ->setParam('payload', $data)
        ;

        $audit
            ->setParam('event', 'database.documents.create')
            ->setParam('resource', 'database/document/'.$data['$id'])
            ->setParam('data', $data)
        ;

        /*
            * View
            */
        $response
            ->setStatusCode(Response::STATUS_CODE_CREATED)
            ->json($data)
        ;
    }, ['response', 'projectDB', 'webhook', 'audit']);

App::get('/v1/database/collections/:collectionId/documents')
    ->desc('List Documents')
    ->groups(['api', 'database'])
    ->label('scope', 'documents.read')
    ->label('sdk.namespace', 'database')
    ->label('sdk.platform', [APP_PLATFORM_CLIENT, APP_PLATFORM_SERVER])
    ->label('sdk.method', 'listDocuments')
    ->label('sdk.description', '/docs/references/database/list-documents.md')
    ->param('collectionId', null, function () { return new UID(); }, 'Collection unique ID. You can create a new collection with validation rules using the Database service [server integration](/docs/server/database#createCollection).')
    ->param('filters', [], function () { return new ArrayList(new Text(128)); }, 'Array of filter strings. Each filter is constructed from a key name, comparison operator (=, !=, >, <, <=, >=) and a value. You can also use a dot (.) separator in attribute names to filter by child document attributes. Examples: \'name=John Doe\' or \'category.$id>=5bed2d152c362\'.', true)
    ->param('offset', 0, function () { return new Range(0, 900000000); }, 'Offset value. Use this value to manage pagination.', true)
    ->param('limit', 50, function () { return new Range(0, 1000); }, 'Maximum number of documents to return in response.  Use this value to manage pagination.', true)
    ->param('orderField', '$id', function () { return new Text(128); }, 'Document field that results will be sorted by.', true)
    ->param('orderType', 'ASC', function () { return new WhiteList(array('DESC', 'ASC')); }, 'Order direction. Possible values are DESC for descending order, or ASC for ascending order.', true)
    ->param('orderCast', 'string', function () { return new WhiteList(array('int', 'string', 'date', 'time', 'datetime')); }, 'Order field type casting. Possible values are int, string, date, time or datetime. The database will attempt to cast the order field to the value you pass here. The default value is a string.', true)
    ->param('search', '', function () { return new Text(256); }, 'Search query. Enter any free text search. The database will try to find a match against all document attributes and children.', true)
<<<<<<< HEAD
    ->action(
        function ($collectionId, $filters, $offset, $limit, $orderField, $orderType, $orderCast, $search) use ($response, $projectDB) {
            $collection = $projectDB->getDocument($collectionId, false);
=======
    ->action(function ($collectionId, $filters, $offset, $limit, $orderField, $orderType, $orderCast, $search, $response, $projectDB) {
        /** @var Utopia\Response $response */
        /** @var Appwrite\Database\Database $projectDB */
>>>>>>> f5af0e70

        $collection = $projectDB->getDocument($collectionId, false);

<<<<<<< HEAD
            if (App::isDevelopment()) {
                $collection
                    ->setAttribute('debug', $projectDB->getDebug())
                    ->setAttribute('limit', $limit)
                    ->setAttribute('offset', $offset)
                    ->setAttribute('orderField', $orderField)
                    ->setAttribute('orderType', $orderType)
                    ->setAttribute('orderCast', $orderCast)
                    ->setAttribute('filters', $filters)
                ;
            }
=======
        if (\is_null($collection->getId()) || Database::SYSTEM_COLLECTION_COLLECTIONS != $collection->getCollection()) {
            throw new Exception('Collection not found', 404);
        }
>>>>>>> f5af0e70

        $list = $projectDB->getCollection([
            'limit' => $limit,
            'offset' => $offset,
            'orderField' => $orderField,
            'orderType' => $orderType,
            'orderCast' => $orderCast,
            'search' => $search,
            'filters' => \array_merge($filters, [
                '$collection='.$collectionId,
            ]),
        ]);

        if (App::isDevelopment()) {
            $collection
                ->setAttribute('debug', $projectDB->getDebug())
                ->setAttribute('limit', $limit)
                ->setAttribute('offset', $offset)
                ->setAttribute('orderField', $orderField)
                ->setAttribute('orderType', $orderType)
                ->setAttribute('orderCast', $orderCast)
                ->setAttribute('filters', $filters)
            ;
        }

<<<<<<< HEAD
=======
        $collection
            ->setAttribute('sum', $projectDB->getSum())
            ->setAttribute('documents', $list)
        ;

        /*
         * View
         */
        $response->json($collection->getArrayCopy(/*['$id', '$collection', 'name', 'documents']*/[], ['rules']));
    }, ['response', 'projectDB']);

>>>>>>> f5af0e70
App::get('/v1/database/collections/:collectionId/documents/:documentId')
    ->desc('Get Document')
    ->groups(['api', 'database'])
    ->label('scope', 'documents.read')
    ->label('sdk.namespace', 'database')
    ->label('sdk.platform', [APP_PLATFORM_CLIENT, APP_PLATFORM_SERVER])
    ->label('sdk.method', 'getDocument')
    ->label('sdk.description', '/docs/references/database/get-document.md')
    ->param('collectionId', null, function () { return new UID(); }, 'Collection unique ID. You can create a new collection with validation rules using the Database service [server integration](/docs/server/database#createCollection).')
    ->param('documentId', null, function () { return new UID(); }, 'Document unique ID.')
    ->action(function ($collectionId, $documentId, $request, $response, $projectDB) {
        /** @var Utopia\Request $request */
        /** @var Utopia\Response $response */
        /** @var Appwrite\Database\Database $projectDB */

        $document = $projectDB->getDocument($documentId, false);
        $collection = $projectDB->getDocument($collectionId, false);

        if (empty($document->getArrayCopy()) || $document->getCollection() != $collection->getId()) { // Check empty
            throw new Exception('No document found', 404);
        }

        $output = $document->getArrayCopy();

        $paths = \explode('/', $request->getParam('q', ''));
        $paths = \array_slice($paths, 7, \count($paths));
        
        if (\count($paths) > 0) {
            if (\count($paths) % 2 == 1) {
                $output = $document->getAttribute(\implode('.', $paths));
            } else {
                $id = (int) \array_pop($paths);
                $output = $document->search('$id', $id, $document->getAttribute(\implode('.', $paths)));
            }

            $output = ($output instanceof Document) ? $output->getArrayCopy() : $output;

            if (!\is_array($output)) {
                throw new Exception('No document found', 404);
            }
        }

<<<<<<< HEAD
=======
        /*
         * View
         */
        $response->json($output);
    }, ['request', 'response', 'projectDB']);

>>>>>>> f5af0e70
App::patch('/v1/database/collections/:collectionId/documents/:documentId')
    ->desc('Update Document')
    ->groups(['api', 'database'])
    ->label('webhook', 'database.documents.update')
    ->label('scope', 'documents.write')
    ->label('sdk.namespace', 'database')
    ->label('sdk.platform', [APP_PLATFORM_CLIENT, APP_PLATFORM_SERVER])
    ->label('sdk.method', 'updateDocument')
    ->label('sdk.description', '/docs/references/database/update-document.md')
    ->param('collectionId', null, function () { return new UID(); }, 'Collection unique ID. You can create a new collection with validation rules using the Database service [server integration](/docs/server/database#createCollection).')
    ->param('documentId', null, function () { return new UID(); }, 'Document unique ID.')
    ->param('data', [], function () { return new JSON(); }, 'Document data as JSON object.')
    ->param('read', [], function () { return new ArrayList(new Text(64)); }, 'An array of strings with read permissions. By default no user is granted with any read permissions. [learn more about permissions](/docs/permissions) and get a full list of available permissions.')
    ->param('write', [], function () { return new ArrayList(new Text(64)); }, 'An array of strings with write permissions. By default no user is granted with any write permissions. [learn more about permissions](/docs/permissions) and get a full list of available permissions.')
    ->action(function ($collectionId, $documentId, $data, $read, $write, $response, $projectDB, $webhook, $audit) {
        /** @var Utopia\Response $response */
        /** @var Appwrite\Database\Database $projectDB */
        /** @var Appwrite\Event\Event $webhook */
        /** @var Appwrite\Event\Event $audit */

        $collection = $projectDB->getDocument($collectionId, false);
        $document = $projectDB->getDocument($documentId, false);

        $data = (\is_string($data)) ? \json_decode($data, true) : $data; // Cast to JSON array

        if (!\is_array($data)) {
            throw new Exception('Data param should be a valid JSON', 400);
        }

        if (\is_null($collection->getId()) || Database::SYSTEM_COLLECTION_COLLECTIONS != $collection->getCollection()) {
            throw new Exception('Collection not found', 404);
        }

        if (empty($document->getArrayCopy()) || $document->getCollection() != $collectionId) { // Check empty
            throw new Exception('No document found', 404);
        }

        //TODO check merge read write permissions

        if (!empty($read)) { // Overwrite permissions only when passed
            $data['$permissions']['read'] = $read;
        }

        if (!empty($write)) { // Overwrite permissions only when passed
            $data['$permissions']['write'] = $read;
        }

        $data = \array_merge($document->getArrayCopy(), $data);

        $data['$collection'] = $collection->getId(); // Make sure user don't switch collectionID
        $data['$id'] = $document->getId(); // Make sure user don't switch document unique ID

        if (empty($data)) {
            throw new Exception('Missing payload', 400);
        }
        try {
            $data = $projectDB->updateDocument($data);
        } catch (AuthorizationException $exception) {
            throw new Exception('Unauthorized action', 401);
        } catch (StructureException $exception) {
            throw new Exception('Bad structure. '.$exception->getMessage(), 400);
        } catch (\Exception $exception) {
            throw new Exception('Failed saving document to DB', 500);
        }

        $data = $data->getArrayCopy();

        $webhook
            ->setParam('payload', $data)
        ;

        $audit
            ->setParam('event', 'database.documents.update')
            ->setParam('resource', 'database/document/'.$data['$id'])
            ->setParam('data', $data)
        ;

        /*
            * View
            */
        $response->json($data);
    }, ['response', 'projectDB', 'webhook', 'audit']);

App::delete('/v1/database/collections/:collectionId/documents/:documentId')
    ->desc('Delete Document')
    ->groups(['api', 'database'])
    ->label('scope', 'documents.write')
    ->label('webhook', 'database.documents.delete')
    ->label('sdk.namespace', 'database')
    ->label('sdk.platform', [APP_PLATFORM_CLIENT, APP_PLATFORM_SERVER])
    ->label('sdk.method', 'deleteDocument')
    ->label('sdk.description', '/docs/references/database/delete-document.md')
    ->param('collectionId', null, function () { return new UID(); }, 'Collection unique ID. You can create a new collection with validation rules using the Database service [server integration](/docs/server/database#createCollection).')
    ->param('documentId', null, function () { return new UID(); }, 'Document unique ID.')
    ->action(function ($collectionId, $documentId, $response, $projectDB, $webhook, $audit) {
        /** @var Utopia\Response $response */
        /** @var Appwrite\Database\Database $projectDB */
        /** @var Appwrite\Event\Event $webhook */
        /** @var Appwrite\Event\Event $audit */

        $collection = $projectDB->getDocument($collectionId, false);
        $document = $projectDB->getDocument($documentId, false);

        if (empty($document->getArrayCopy()) || $document->getCollection() != $collectionId) { // Check empty
            throw new Exception('No document found', 404);
        }

        if (\is_null($collection->getId()) || Database::SYSTEM_COLLECTION_COLLECTIONS != $collection->getCollection()) {
            throw new Exception('Collection not found', 404);
        }

        try {
            $projectDB->deleteDocument($documentId);
        } catch (AuthorizationException $exception) {
            throw new Exception('Unauthorized action', 401);
        } catch (StructureException $exception) {
            throw new Exception('Bad structure. '.$exception->getMessage(), 400);
        } catch (\Exception $exception) {
            throw new Exception('Failed to remove document from DB', 500);
        }

        $data = $document->getArrayCopy();

        $webhook
            ->setParam('payload', $data)
        ;

        $audit
            ->setParam('event', 'database.documents.delete')
            ->setParam('resource', 'database/document/'.$data['$id'])
            ->setParam('data', $data) // Audit document in case of malicious or disastrous action
        ;

        $response->noContent();
    }, ['response', 'projectDB', 'webhook', 'audit']);<|MERGE_RESOLUTION|>--- conflicted
+++ resolved
@@ -1,10 +1,5 @@
 <?php
 
-<<<<<<< HEAD
-global $request, $response, $webhook, $audit, $projectDB;
-
-=======
->>>>>>> f5af0e70
 use Utopia\App;
 use Utopia\Exception;
 use Utopia\Response;
@@ -26,12 +21,6 @@
 use Appwrite\Database\Exception\Authorization as AuthorizationException;
 use Appwrite\Database\Exception\Structure as StructureException;
 
-<<<<<<< HEAD
-// use DeviceDetector\DeviceDetector;
-// use GeoIp2\Database\Reader;
-
-=======
->>>>>>> f5af0e70
 App::post('/v1/database/collections')
     ->desc('Create Collection')
     ->groups(['api', 'database'])
@@ -100,8 +89,6 @@
             ->setParam('data', $data)
         ;
 
-<<<<<<< HEAD
-=======
         /*
             * View
             */
@@ -111,7 +98,6 @@
         ;
     }, ['response', 'projectDB', 'webhook', 'audit']);
 
->>>>>>> f5af0e70
 App::get('/v1/database/collections')
     ->desc('List Collections')
     ->groups(['api', 'database'])
@@ -124,25 +110,6 @@
     ->param('limit', 25, function () { return new Range(0, 100); }, 'Results limit value. By default will return maximum 25 results. Maximum of 100 results allowed per request.', true)
     ->param('offset', 0, function () { return new Range(0, 40000); }, 'Results offset. The default value is 0. Use this param to manage pagination.', true)
     ->param('orderType', 'ASC', function () { return new WhiteList(['ASC', 'DESC']); }, 'Order result by ASC or DESC order.', true)
-<<<<<<< HEAD
-    ->action(
-        function ($search, $limit, $offset, $orderType) use ($response, $projectDB) {
-            $results = $projectDB->getCollection([
-                'limit' => $limit,
-                'offset' => $offset,
-                'orderField' => 'name',
-                'orderType' => $orderType,
-                'orderCast' => 'string',
-                'search' => $search,
-                'filters' => [
-                    '$collection='.Database::SYSTEM_COLLECTION_COLLECTIONS,
-                ],
-            ]);
-
-            $response->json(['sum' => $projectDB->getSum(), 'collections' => $results]);
-        }
-    );
-=======
     ->action(function ($search, $limit, $offset, $orderType, $response, $projectDB) {
         /** @var Utopia\Response $response */
         /** @var Appwrite\Database\Database $projectDB */
@@ -161,7 +128,6 @@
 
         $response->json(['sum' => $projectDB->getSum(), 'collections' => $results]);
     }, ['response', 'projectDB']);
->>>>>>> f5af0e70
 
 App::get('/v1/database/collections/:collectionId')
     ->desc('Get Collection')
@@ -182,12 +148,9 @@
             throw new Exception('Collection not found', 404);
         }
 
-<<<<<<< HEAD
-=======
         $response->json($collection->getArrayCopy());
     }, ['response', 'projectDB']);
 
->>>>>>> f5af0e70
 // App::get('/v1/database/collections/:collectionId/logs')
 //     ->desc('Get Collection Logs')
 //     ->groups(['api', 'database'])
@@ -326,12 +289,9 @@
             ->setParam('data', $data)
         ;
 
-<<<<<<< HEAD
-=======
         $response->json($collection->getArrayCopy());
     }, ['response', 'projectDB', 'webhook', 'audit']);
 
->>>>>>> f5af0e70
 App::delete('/v1/database/collections/:collectionId')
     ->desc('Delete Collection')
     ->groups(['api', 'database'])
@@ -370,12 +330,9 @@
             ->setParam('data', $data)
         ;
 
-<<<<<<< HEAD
-=======
         $response->noContent();
     }, ['response', 'projectDB', 'webhook', 'audit']);
 
->>>>>>> f5af0e70
 App::post('/v1/database/collections/:collectionId/documents')
     ->desc('Create Document')
     ->groups(['api', 'database'])
@@ -391,16 +348,6 @@
     ->param('write', [], function () { return new ArrayList(new Text(64)); }, 'An array of strings with write permissions. By default no user is granted with any write permissions. [learn more about permissions](/docs/permissions) and get a full list of available permissions.')
     ->param('parentDocument', '', function () { return new UID(); }, 'Parent document unique ID. Use when you want your new document to be a child of a parent document.', true)
     ->param('parentProperty', '', function () { return new Key(); }, 'Parent document property name. Use when you want your new document to be a child of a parent document.', true)
-<<<<<<< HEAD
-    ->param('parentPropertyType', Document::SET_TYPE_ASSIGN, function () { return new WhiteList([Document::SET_TYPE_ASSIGN, Document::SET_TYPE_APPEND, Document::SET_TYPE_PREPEND]); }, 'Parent document property connection type. You can set this value to **assign**, **append** or **prepend**, default value is assign. **append** or **prepend** should be set when the parent property is array. Use when you want your new document to be a child of a parent document.', true)
-    ->action(
-        function ($collectionId, $data, $read, $write, $parentDocument, $parentProperty, $parentPropertyType) use ($response, $projectDB, $webhook, $audit) {
-            $data = (\is_string($data)) ? \json_decode($data, true) : $data; // Cast to JSON array
-
-            if (empty($data)) {
-                throw new Exception('Missing payload', 400);
-            }
-=======
     ->param('parentPropertyType', Document::SET_TYPE_ASSIGN, function () { return new WhiteList([Document::SET_TYPE_ASSIGN, Document::SET_TYPE_APPEND, Document::SET_TYPE_PREPEND]); }, 'Parent document property connection type. You can set this value to **assign**, **append** or **prepend**, default value is assign. Use when you want your new document to be a child of a parent document.', true)
     ->action(function ($collectionId, $data, $read, $write, $parentDocument, $parentProperty, $parentPropertyType, $response, $projectDB, $webhook, $audit) {
         /** @var Utopia\Response $response */
@@ -413,7 +360,6 @@
         if (empty($data)) {
             throw new Exception('Missing payload', 400);
         }
->>>>>>> f5af0e70
 
         if (isset($data['$id'])) {
             throw new Exception('$id is not allowed for creating new documents, try update instead', 400);
@@ -526,35 +472,15 @@
     ->param('orderType', 'ASC', function () { return new WhiteList(array('DESC', 'ASC')); }, 'Order direction. Possible values are DESC for descending order, or ASC for ascending order.', true)
     ->param('orderCast', 'string', function () { return new WhiteList(array('int', 'string', 'date', 'time', 'datetime')); }, 'Order field type casting. Possible values are int, string, date, time or datetime. The database will attempt to cast the order field to the value you pass here. The default value is a string.', true)
     ->param('search', '', function () { return new Text(256); }, 'Search query. Enter any free text search. The database will try to find a match against all document attributes and children.', true)
-<<<<<<< HEAD
-    ->action(
-        function ($collectionId, $filters, $offset, $limit, $orderField, $orderType, $orderCast, $search) use ($response, $projectDB) {
-            $collection = $projectDB->getDocument($collectionId, false);
-=======
     ->action(function ($collectionId, $filters, $offset, $limit, $orderField, $orderType, $orderCast, $search, $response, $projectDB) {
         /** @var Utopia\Response $response */
         /** @var Appwrite\Database\Database $projectDB */
->>>>>>> f5af0e70
 
         $collection = $projectDB->getDocument($collectionId, false);
 
-<<<<<<< HEAD
-            if (App::isDevelopment()) {
-                $collection
-                    ->setAttribute('debug', $projectDB->getDebug())
-                    ->setAttribute('limit', $limit)
-                    ->setAttribute('offset', $offset)
-                    ->setAttribute('orderField', $orderField)
-                    ->setAttribute('orderType', $orderType)
-                    ->setAttribute('orderCast', $orderCast)
-                    ->setAttribute('filters', $filters)
-                ;
-            }
-=======
         if (\is_null($collection->getId()) || Database::SYSTEM_COLLECTION_COLLECTIONS != $collection->getCollection()) {
             throw new Exception('Collection not found', 404);
         }
->>>>>>> f5af0e70
 
         $list = $projectDB->getCollection([
             'limit' => $limit,
@@ -580,8 +506,6 @@
             ;
         }
 
-<<<<<<< HEAD
-=======
         $collection
             ->setAttribute('sum', $projectDB->getSum())
             ->setAttribute('documents', $list)
@@ -593,7 +517,6 @@
         $response->json($collection->getArrayCopy(/*['$id', '$collection', 'name', 'documents']*/[], ['rules']));
     }, ['response', 'projectDB']);
 
->>>>>>> f5af0e70
 App::get('/v1/database/collections/:collectionId/documents/:documentId')
     ->desc('Get Document')
     ->groups(['api', 'database'])
@@ -636,15 +559,12 @@
             }
         }
 
-<<<<<<< HEAD
-=======
         /*
          * View
          */
         $response->json($output);
     }, ['request', 'response', 'projectDB']);
 
->>>>>>> f5af0e70
 App::patch('/v1/database/collections/:collectionId/documents/:documentId')
     ->desc('Update Document')
     ->groups(['api', 'database'])
