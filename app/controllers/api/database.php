<?php

use Utopia\App;
use Utopia\Exception;
use Utopia\Validator\Boolean;
use Utopia\Validator\FloatValidator;
use Utopia\Validator\Integer;
use Utopia\Validator\Numeric;
use Utopia\Validator\Range;
use Utopia\Validator\WhiteList;
use Utopia\Validator\Text;
use Utopia\Validator\ArrayList;
use Utopia\Validator\JSON;
use Utopia\Database\Validator\Key;
use Utopia\Database\Validator\Permissions;
use Utopia\Database\Validator\QueryValidator;
use Utopia\Database\Validator\Queries as QueriesValidator;
use Utopia\Database\Validator\Structure;
use Utopia\Database\Validator\UID;
use Utopia\Database\Exception\Authorization as AuthorizationException;
use Utopia\Database\Exception\Structure as StructureException;
use Appwrite\Utopia\Response;
use Utopia\Database\Database;
use Utopia\Database\Document;
use Utopia\Database\Query;

$attributesCallback = function ($attribute, $response, $dbForExternal, $database, $audits) {
    /** @var Utopia\Database\Document $document*/
    /** @var Appwrite\Utopia\Response $response */
    /** @var Utopia\Database\Database $dbForExternal*/
    /** @var Appwrite\Event\Event $database */
    /** @var Appwrite\Event\Event $audits */

    $collectionId = $attribute->getCollection();
    $attributeId = $attribute->getId();
    $type = $attribute->getAttribute('type', '');
    $size = $attribute->getAttribute('size', 0);
    $required = $attribute->getAttribute('required', true);
    $default = $attribute->getAttribute('default', null);
    $min = $attribute->getAttribute('min', null);
    $max = $attribute->getAttribute('max', null);
    $signed = $attribute->getAttribute('signed', true); // integers are signed by default 
    $array = $attribute->getAttribute('array', false);
    $format = $attribute->getAttribute('format', null);
    $filters = $attribute->getAttribute('filters', []); // filters are hidden from the endpoint 

    $collection = $dbForExternal->getCollection($collectionId);

    if ($collection->isEmpty()) {
        throw new Exception('Collection not found', 404);
    }

    // TODO@kodumbeats how to depend on $size for Text validator length
    // Ensure attribute default is within required size
    if ($size > 0 && !\is_null($default)) {
        $validator = new Text($size);
        if (!$validator->isValid($default)) {
            throw new Exception('Length of default attribute exceeds attribute size', 400);
        }
    } 

    if (!\is_null($format)) {
        $name = \json_decode($format, true)['name'];
        if (!Structure::hasFormat($name, $type)) {
            throw new Exception("Format {$name} not available for {$type} attributes.", 400);
        }
    }

    if (!is_null($min) || !is_null($max)) { // Add range validator if either $min or $max is provided
        switch ($type) {
            case Database::VAR_INTEGER:
                $min = (is_null($min)) ? -INF : \intval($min);
                $max = (is_null($max)) ? INF : \intval($max);
                $format = 'int-range';
                break;
            case Database::VAR_FLOAT:
                $min = (is_null($min)) ? -INF : \floatval($min);
                $max = (is_null($max)) ? INF : \floatval($max);
                $format = 'float-range';
                break;
            default:
                throw new Exception("Format range not available for {$type} attributes.", 400);
        }
    }

    $success = $dbForExternal->addAttributeInQueue($collectionId, $attributeId, $type, $size, $required, $default, $signed, $array, $format, $filters);

    // Database->addAttributeInQueue() does not return a document
    // So we need to create one for the response
    //
    // TODO@kodumbeats should $signed and $filters be part of the response model?
    $attribute = new Document([
        '$collection' => $collectionId,
        '$id' => $attributeId,
        'type' => $type,
        'size' => $size,
        'required' => $required,
        'default' => $default,
        'min' => $min,
        'max' => $max,
        'signed' => $signed,
        'array' => $array,
        'format' => $format,
        'filters' => $filters,
    ]);

    $database
        ->setParam('type', CREATE_TYPE_ATTRIBUTE)
        ->setParam('document', $attribute)
    ;

    $audits
        ->setParam('event', 'database.attributes.create')
        ->setParam('resource', 'database/attributes/'.$attribute->getId())
        ->setParam('data', $attribute)
    ;

    $response->setStatusCode(Response::STATUS_CODE_CREATED);
    $response->dynamic($attribute, Response::MODEL_ATTRIBUTE);
};

App::post('/v1/database/collections')
    ->desc('Create Collection')
    ->groups(['api', 'database'])
    ->label('event', 'database.collections.create')
    ->label('scope', 'collections.write')
    ->label('sdk.auth', [APP_AUTH_TYPE_KEY])
    ->label('sdk.namespace', 'database')
    ->label('sdk.method', 'createCollection')
    ->label('sdk.description', '/docs/references/database/create-collection.md')
    ->label('sdk.response.code', Response::STATUS_CODE_CREATED)
    ->label('sdk.response.type', Response::CONTENT_TYPE_JSON)
    ->label('sdk.response.model', Response::MODEL_COLLECTION)
    ->param('name', '', new Text(128), 'Collection name. Max length: 128 chars.')
    ->param('read', null, new Permissions(), 'An array of strings with read permissions. By default no user is granted with any read permissions. [learn more about permissions](/docs/permissions) and get a full list of available permissions.')
    ->param('write', null, new Permissions(), 'An array of strings with write permissions. By default no user is granted with any write permissions. [learn more about permissions](/docs/permissions) and get a full list of available permissions.')
    ->inject('response')
    ->inject('dbForExternal')
    ->inject('audits')
    ->action(function ($name, $read, $write, $response, $dbForExternal, $audits) {
        /** @var Appwrite\Utopia\Response $response */
        /** @var Utopia\Database\Database $dbForExternal*/
        /** @var Appwrite\Event\Event $audits */

        $id = $dbForExternal->getId();

        $collection = $dbForExternal->createCollection($id);

        // TODO@kodumbeats what should the default permissions be?
        $read = (is_null($read)) ? ($collection->getRead() ?? []) : $read; // By default inherit read permissions
        $write = (is_null($write)) ? ($collection->getWrite() ?? []) : $write; // By default inherit write permissions

        $collection->setAttribute('name', $name);
        $collection->setAttribute('$read', $read);
        $collection->setAttribute('$write', $write);

        $dbForExternal->updateDocument(Database::COLLECTIONS, $id, $collection);

        $audits
            ->setParam('event', 'database.collections.create')
            ->setParam('resource', 'database/collection/'.$collection->getId())
            ->setParam('data', $collection->getArrayCopy())
        ;

        $response->setStatusCode(Response::STATUS_CODE_CREATED);
        $response->dynamic($collection, Response::MODEL_COLLECTION);
    });

App::get('/v1/database/collections')
    ->desc('List Collections')
    ->groups(['api', 'database'])
    ->label('scope', 'collections.read')
    ->label('sdk.auth', [APP_AUTH_TYPE_KEY])
    ->label('sdk.namespace', 'database')
    ->label('sdk.method', 'listCollections')
    ->label('sdk.description', '/docs/references/database/list-collections.md')
    ->label('sdk.response.code', Response::STATUS_CODE_OK)
    ->label('sdk.response.type', Response::CONTENT_TYPE_JSON)
    ->label('sdk.response.model', Response::MODEL_COLLECTION_LIST)
    ->param('search', '', new Text(256), 'Search term to filter your list results. Max length: 256 chars.', true)
    ->param('limit', 25, new Range(0, 100), 'Results limit value. By default will return maximum 25 results. Maximum of 100 results allowed per request.', true)
    ->param('offset', 0, new Range(0, 40000), 'Results offset. The default value is 0. Use this param to manage pagination.', true)
    ->param('orderType', 'ASC', new WhiteList(['ASC', 'DESC'], true), 'Order result by ASC or DESC order.', true)
    ->inject('response')
    ->inject('dbForExternal')
    ->action(function ($search, $limit, $offset, $orderType, $response, $dbForExternal) {
        /** @var Appwrite\Utopia\Response $response */
        /** @var Utopia\Database\Database $dbForExternal */

        $queries = ($search) ? [new Query('name', Query::TYPE_SEARCH, [$search])] : [];

        $response->dynamic(new Document([
            'collections' => $dbForExternal->find(Database::COLLECTIONS, $queries, $limit, $offset, ['_id'], [$orderType]),
            'sum' => $dbForExternal->count(Database::COLLECTIONS, $queries, APP_LIMIT_COUNT),
        ]), Response::MODEL_COLLECTION_LIST);
    });

App::get('/v1/database/collections/:collectionId')
    ->desc('Get Collection')
    ->groups(['api', 'database'])
    ->label('scope', 'collections.read')
    ->label('sdk.auth', [APP_AUTH_TYPE_KEY])
    ->label('sdk.namespace', 'database')
    ->label('sdk.method', 'getCollection')
    ->label('sdk.description', '/docs/references/database/get-collection.md')
    ->label('sdk.response.code', Response::STATUS_CODE_OK)
    ->label('sdk.response.type', Response::CONTENT_TYPE_JSON)
    ->label('sdk.response.model', Response::MODEL_COLLECTION)
    ->param('collectionId', '', new UID(), 'Collection unique ID.')
    ->inject('response')
    ->inject('dbForExternal')
    ->action(function ($collectionId, $response, $dbForExternal) {
        /** @var Appwrite\Utopia\Response $response */
        /** @var Utopia\Database\Database $dbForExternal */

        $collection = $dbForExternal->getCollection($collectionId);

        if ($collection->isEmpty()) {
            throw new Exception('Collection not found', 404);
        }

        $response->dynamic($collection, Response::MODEL_COLLECTION);
    });

App::put('/v1/database/collections/:collectionId')
    ->desc('Update Collection')
    ->groups(['api', 'database'])
    ->label('scope', 'collections.write')
    ->label('event', 'database.collections.update')
    ->label('sdk.auth', [APP_AUTH_TYPE_KEY])
    ->label('sdk.namespace', 'database')
    ->label('sdk.method', 'updateCollection')
    ->label('sdk.description', '/docs/references/database/update-collection.md')
    ->label('sdk.response.code', Response::STATUS_CODE_OK)
    ->label('sdk.response.type', Response::CONTENT_TYPE_JSON)
    ->label('sdk.response.model', Response::MODEL_COLLECTION)
    ->param('collectionId', '', new UID(), 'Collection unique ID.')
    ->param('name', null, new Text(128), 'Collection name. Max length: 128 chars.')
    ->param('read', null, new Permissions(), 'An array of strings with read permissions. By default inherits the existing read permissions. [learn more about permissions](/docs/permissions) and get a full list of available permissions.', true)
    ->param('write', null, new Permissions(), 'An array of strings with write permissions. By default inherits the existing write permissions. [learn more about permissions](/docs/permissions) and get a full list of available permissions.', true)
    ->inject('response')
    ->inject('dbForExternal')
    ->inject('audits')
    ->action(function ($collectionId, $name, $read, $write, $response, $dbForExternal, $audits) {
        /** @var Appwrite\Utopia\Response $response */
        /** @var Utopia\Database\Database $dbForExternal */
        /** @var Appwrite\Event\Event $audits */

        $collection = $dbForExternal->getCollection($collectionId);

        if ($collection->isEmpty()) {
            throw new Exception('Collection not found', 404);
        }

        $read = (is_null($read)) ? ($collection->getRead() ?? []) : $read; // By default inherit read permissions
        $write = (is_null($write)) ? ($collection->getWrite() ?? []) : $write; // By default inherit write permissions

        try {
            $collection = $dbForExternal->updateDocument(Database::COLLECTIONS, $collection->getId(), new Document(\array_merge($collection->getArrayCopy(), [
                'name' => $name,
                '$read' => $read,
                '$write' => $write
            ])));
        } catch (AuthorizationException $exception) {
            throw new Exception('Unauthorized permissions', 401);
        } catch (StructureException $exception) {
            throw new Exception('Bad structure. '.$exception->getMessage(), 400);
        } 

        $audits
            ->setParam('event', 'database.collections.update')
            ->setParam('resource', 'database/collections/'.$collection->getId())
            ->setParam('data', $collection->getArrayCopy())
        ;

        $response->dynamic($collection, Response::MODEL_COLLECTION);
    });

App::delete('/v1/database/collections/:collectionId')
    ->desc('Delete Collection')
    ->groups(['api', 'database'])
    ->label('scope', 'collections.write')
    ->label('event', 'database.collections.delete')
    ->label('sdk.auth', [APP_AUTH_TYPE_KEY])
    ->label('sdk.namespace', 'database')
    ->label('sdk.method', 'deleteCollection')
    ->label('sdk.description', '/docs/references/database/delete-collection.md')
    ->label('sdk.response.code', Response::STATUS_CODE_NOCONTENT)
    ->label('sdk.response.model', Response::MODEL_NONE)
    ->param('collectionId', '', new UID(), 'Collection unique ID.')
    ->inject('response')
    ->inject('dbForExternal')
    ->inject('events')
    ->inject('audits')
    ->inject('deletes')
    ->action(function ($collectionId, $response, $dbForExternal, $events, $audits, $deletes) {
        /** @var Appwrite\Utopia\Response $response */
        /** @var Utopia\Database\Database $dbForExternal */
        /** @var Appwrite\Event\Event $events */
        /** @var Appwrite\Event\Event $audits */

        $collection = $dbForExternal->getCollection($collectionId);

        if ($collection->isEmpty()) {
            throw new Exception('Collection not found', 404);
        }

        $dbForExternal->deleteCollection($collectionId);

        $events
            ->setParam('eventData', $response->output($collection, Response::MODEL_COLLECTION))
        ;

        $audits
            ->setParam('event', 'database.collections.delete')
            ->setParam('resource', 'database/collections/'.$collection->getId())
            ->setParam('data', $collection->getArrayCopy())
        ;

        $response->noContent();
    });

App::post('/v1/database/collections/:collectionId/attributes/string')
    ->desc('Create String Attribute')
    ->groups(['api', 'database'])
    ->label('event', 'database.attributes.create')
    ->label('scope', 'attributes.write')
    ->label('sdk.auth', [APP_AUTH_TYPE_KEY])
    ->label('sdk.namespace', 'database')
<<<<<<< HEAD
    ->label('sdk.platform', [APP_PLATFORM_SERVER])
    ->label('sdk.method', 'createStringAttribute')
    ->label('sdk.description', '/docs/references/database/create-attribute-string.md')
=======
    ->label('sdk.method', 'createAttribute')
    ->label('sdk.description', '/docs/references/database/create-attribute.md')
>>>>>>> da426cbb
    ->label('sdk.response.code', Response::STATUS_CODE_CREATED)
    ->label('sdk.response.type', Response::CONTENT_TYPE_JSON)
    ->label('sdk.response.model', Response::MODEL_ATTRIBUTE)
    ->param('collectionId', '', new UID(), 'Collection unique ID. You can create a new collection using the Database service [server integration](/docs/server/database#createCollection).')
    ->param('attributeId', '', new Key(), 'Attribute ID.')
    ->param('size', null, new Integer(), 'Attribute size for text attributes, in number of characters.')
    ->param('required', null, new Boolean(), 'Is attribute required?')
    ->param('default', null, new Text(0), 'Default value for attribute when not provided. Cannot be set when attribute is required.', true)
    ->param('array', false, new Boolean(), 'Is attribute an array?', true)
    ->inject('response')
    ->inject('dbForExternal')
    ->inject('database')
    ->inject('audits')
    ->action(function ($collectionId, $attributeId, $size, $required, $default, $array, $response, $dbForExternal, $database, $audits) use ($attributesCallback) {
        /** @var Appwrite\Utopia\Response $response */
        /** @var Utopia\Database\Database $dbForExternal*/
        /** @var Appwrite\Event\Event $database */
        /** @var Appwrite\Event\Event $audits */

        return $attributesCallback(new Document([
            '$collection' => $collectionId,
            '$id' => $attributeId,
            'type' => Database::VAR_STRING,
            'size' => $size,
            'required' => $required,
            'default' => $default,
            'array' => $array,
        ]), $response, $dbForExternal, $database, $audits);
    });

App::post('/v1/database/collections/:collectionId/attributes/email')
    ->desc('Create Email Attribute')
    ->groups(['api', 'database'])
    ->label('event', 'database.attributes.create')
    ->label('scope', 'attributes.write')
    ->label('sdk.namespace', 'database')
    ->label('sdk.platform', [APP_PLATFORM_SERVER])
    ->label('sdk.method', 'createEmailAttribute')
    ->label('sdk.description', '/docs/references/database/create-attribute-email.md')
    ->label('sdk.response.code', Response::STATUS_CODE_CREATED)
    ->label('sdk.response.type', Response::CONTENT_TYPE_JSON)
    ->label('sdk.response.model', Response::MODEL_ATTRIBUTE)
    ->param('collectionId', '', new UID(), 'Collection unique ID. You can create a new collection using the Database service [server integration](/docs/server/database#createCollection).')
    ->param('attributeId', '', new Key(), 'Attribute ID.')
    ->param('required', null, new Boolean(), 'Is attribute required?')
    ->param('default', null, new Text(0), 'Default value for attribute when not provided. Cannot be set when attribute is required.', true)
    ->param('array', false, new Boolean(), 'Is attribute an array?', true)
    ->inject('response')
    ->inject('dbForExternal')
    ->inject('database')
    ->inject('audits')
    ->action(function ($collectionId, $attributeId, $required, $default, $array, $response, $dbForExternal, $database, $audits) use ($attributesCallback) {
        /** @var Appwrite\Utopia\Response $response */
        /** @var Utopia\Database\Database $dbForExternal*/
        /** @var Appwrite\Event\Event $database */
        /** @var Appwrite\Event\Event $audits */

        return $attributesCallback(new Document([
            '$collection' => $collectionId,
            '$id' => $attributeId,
            'type' => Database::VAR_STRING,
            'size' => 254,
            'required' => $required,
            'default' => $default,
            'array' => $array,
            'format' => \json_encode(['name'=>'email']),
        ]), $response, $dbForExternal, $database, $audits);
    });

App::post('/v1/database/collections/:collectionId/attributes/ip')
    ->desc('Create IP Address Attribute')
    ->groups(['api', 'database'])
    ->label('event', 'database.attributes.create')
    ->label('scope', 'attributes.write')
    ->label('sdk.namespace', 'database')
    ->label('sdk.platform', [APP_PLATFORM_SERVER])
    ->label('sdk.method', 'createIpAttribute')
    ->label('sdk.description', '/docs/references/database/create-attribute-ip.md')
    ->label('sdk.response.code', Response::STATUS_CODE_CREATED)
    ->label('sdk.response.type', Response::CONTENT_TYPE_JSON)
    ->label('sdk.response.model', Response::MODEL_ATTRIBUTE)
    ->param('collectionId', '', new UID(), 'Collection unique ID. You can create a new collection using the Database service [server integration](/docs/server/database#createCollection).')
    ->param('attributeId', '', new Key(), 'Attribute ID.')
    ->param('required', null, new Boolean(), 'Is attribute required?')
    ->param('default', null, new Text(0), 'Default value for attribute when not provided. Cannot be set when attribute is required.', true)
    ->param('array', false, new Boolean(), 'Is attribute an array?', true)
    ->inject('response')
    ->inject('dbForExternal')
    ->inject('database')
    ->inject('audits')
    ->action(function ($collectionId, $attributeId, $required, $default, $array, $response, $dbForExternal, $database, $audits) use ($attributesCallback) {
        /** @var Appwrite\Utopia\Response $response */
        /** @var Utopia\Database\Database $dbForExternal*/
        /** @var Appwrite\Event\Event $database */
        /** @var Appwrite\Event\Event $audits */

        return $attributesCallback(new Document([
            '$collection' => $collectionId,
            '$id' => $attributeId,
            'type' => Database::VAR_STRING,
            'size' => 39,
            'required' => $required,
            'default' => $default,
            'array' => $array,
            'format' => \json_encode(['name'=>'ip']),
        ]), $response, $dbForExternal, $database, $audits);
    });

App::post('/v1/database/collections/:collectionId/attributes/url')
    ->desc('Create IP Address Attribute')
    ->groups(['api', 'database'])
    ->label('event', 'database.attributes.create')
    ->label('scope', 'attributes.write')
    ->label('sdk.namespace', 'database')
    ->label('sdk.platform', [APP_PLATFORM_SERVER])
    ->label('sdk.method', 'createUrlAttribute')
    ->label('sdk.description', '/docs/references/database/create-attribute-url.md')
    ->label('sdk.response.code', Response::STATUS_CODE_CREATED)
    ->label('sdk.response.type', Response::CONTENT_TYPE_JSON)
    ->label('sdk.response.model', Response::MODEL_ATTRIBUTE)
    ->param('collectionId', '', new UID(), 'Collection unique ID. You can create a new collection using the Database service [server integration](/docs/server/database#createCollection).')
    ->param('attributeId', '', new Key(), 'Attribute ID.')
    ->param('size', null, new Integer(), 'Attribute size for text attributes, in number of characters.')
    ->param('required', null, new Boolean(), 'Is attribute required?')
    ->param('default', null, new Text(0), 'Default value for attribute when not provided. Cannot be set when attribute is required.', true)
    ->param('array', false, new Boolean(), 'Is attribute an array?', true)
    ->inject('response')
    ->inject('dbForExternal')
    ->inject('database')
    ->inject('audits')
    ->action(function ($collectionId, $attributeId, $size, $required, $default, $array, $response, $dbForExternal, $database, $audits) use ($attributesCallback) {
        /** @var Appwrite\Utopia\Response $response */
        /** @var Utopia\Database\Database $dbForExternal*/
        /** @var Appwrite\Event\Event $database */
        /** @var Appwrite\Event\Event $audits */

        return $attributesCallback(new Document([
            '$collection' => $collectionId,
            '$id' => $attributeId,
            'type' => Database::VAR_STRING,
            'size' => $size,
            'required' => $required,
            'default' => $default,
            'array' => $array,
            'format' => \json_encode(['name'=>'url']),
        ]), $response, $dbForExternal, $database, $audits);
    });

App::post('/v1/database/collections/:collectionId/attributes/integer')
    ->desc('Create Integer Attribute')
    ->groups(['api', 'database'])
    ->label('event', 'database.attributes.create')
    ->label('scope', 'attributes.write')
    ->label('sdk.namespace', 'database')
    ->label('sdk.platform', [APP_PLATFORM_SERVER])
    ->label('sdk.method', 'createIntegerAttribute')
    ->label('sdk.description', '/docs/references/database/create-attribute-integer.md')
    ->label('sdk.response.code', Response::STATUS_CODE_CREATED)
    ->label('sdk.response.type', Response::CONTENT_TYPE_JSON)
    ->label('sdk.response.model', Response::MODEL_ATTRIBUTE)
    ->param('collectionId', '', new UID(), 'Collection unique ID. You can create a new collection using the Database service [server integration](/docs/server/database#createCollection).')
    ->param('attributeId', '', new Key(), 'Attribute ID.')
    ->param('required', null, new Boolean(), 'Is attribute required?')
    ->param('min', null, new Integer(), 'Minimum value to enforce on new documents', true)
    ->param('max', null, new Integer(), 'Maximum value to enforce on new documents', true)
    ->param('default', null, new Integer(), 'Default value for attribute when not provided. Cannot be set when attribute is required.', true)
    ->param('array', false, new Boolean(), 'Is attribute an array?', true)
    ->inject('response')
    ->inject('dbForExternal')
    ->inject('database')
    ->inject('audits')
    ->action(function ($collectionId, $attributeId, $required, $min, $max, $default, $array, $response, $dbForExternal, $database, $audits) use ($attributesCallback) {
        /** @var Appwrite\Utopia\Response $response */
        /** @var Utopia\Database\Database $dbForExternal*/
        /** @var Appwrite\Event\Event $database */
        /** @var Appwrite\Event\Event $audits */

        return $attributesCallback(new Document([
            '$collection' => $collectionId,
            '$id' => $attributeId,
            'type' => Database::VAR_INTEGER,
            'size' => 0,
            'required' => $required,
            'default' => $default,
            'array' => $array,
            'format' => \json_encode([
                'name'=>'int-range',
                'min' => $min,
                'max' => $max,
            ]),
        ]), $response, $dbForExternal, $database, $audits);
    });

App::post('/v1/database/collections/:collectionId/attributes/float')
    ->desc('Create Float Attribute')
    ->groups(['api', 'database'])
    ->label('event', 'database.attributes.create')
    ->label('scope', 'attributes.write')
    ->label('sdk.namespace', 'database')
    ->label('sdk.platform', [APP_PLATFORM_SERVER])
    ->label('sdk.method', 'createFloatAttribute')
    ->label('sdk.description', '/docs/references/database/create-attribute-float.md')
    ->label('sdk.response.code', Response::STATUS_CODE_CREATED)
    ->label('sdk.response.type', Response::CONTENT_TYPE_JSON)
    ->label('sdk.response.model', Response::MODEL_ATTRIBUTE)
    ->param('collectionId', '', new UID(), 'Collection unique ID. You can create a new collection using the Database service [server integration](/docs/server/database#createCollection).')
    ->param('attributeId', '', new Key(), 'Attribute ID.')
    ->param('required', null, new Boolean(), 'Is attribute required?')
    ->param('min', null, new FloatValidator(), 'Minimum value to enforce on new documents', true)
    ->param('max', null, new FloatValidator(), 'Maximum value to enforce on new documents', true)
    ->param('default', null, new FloatValidator(), 'Default value for attribute when not provided. Cannot be set when attribute is required.', true)
    ->param('array', false, new Boolean(), 'Is attribute an array?', true)
    ->inject('response')
    ->inject('dbForExternal')
    ->inject('database')
    ->inject('audits')
    ->action(function ($collectionId, $attributeId, $required, $min, $max, $default, $array, $response, $dbForExternal, $database, $audits) use ($attributesCallback) {
        /** @var Appwrite\Utopia\Response $response */
        /** @var Utopia\Database\Database $dbForExternal*/
        /** @var Appwrite\Event\Event $database */
        /** @var Appwrite\Event\Event $audits */

        return $attributesCallback(new Document([
            '$collection' => $collectionId,
            '$id' => $attributeId,
            'type' => Database::VAR_FLOAT,
            'required' => $required,
            'size' => 0,
            'default' => $default,
            'array' => $array,
            'format' => \json_encode([
                'name'=>'float-range',
                'min' => $min,
                'max' => $max,
            ]),
        ]), $response, $dbForExternal, $database, $audits);
    });

App::post('/v1/database/collections/:collectionId/attributes/boolean')
    ->desc('Create Boolean Attribute')
    ->groups(['api', 'database'])
    ->label('event', 'database.attributes.create')
    ->label('scope', 'attributes.write')
    ->label('sdk.namespace', 'database')
    ->label('sdk.platform', [APP_PLATFORM_SERVER])
    ->label('sdk.method', 'createBooleanAttribute')
    ->label('sdk.description', '/docs/references/database/create-attribute-boolean.md')
    ->label('sdk.response.code', Response::STATUS_CODE_CREATED)
    ->label('sdk.response.type', Response::CONTENT_TYPE_JSON)
    ->label('sdk.response.model', Response::MODEL_ATTRIBUTE)
    ->param('collectionId', '', new UID(), 'Collection unique ID. You can create a new collection using the Database service [server integration](/docs/server/database#createCollection).')
    ->param('attributeId', '', new Key(), 'Attribute ID.')
    ->param('required', null, new Boolean(), 'Is attribute required?')
    ->param('default', null, new Boolean(), 'Default value for attribute when not provided. Cannot be set when attribute is required.', true)
    ->param('array', false, new Boolean(), 'Is attribute an array?', true)
    ->inject('response')
    ->inject('dbForExternal')
    ->inject('database')
    ->inject('audits')
    ->action(function ($collectionId, $attributeId, $required, $default, $array, $response, $dbForExternal, $database, $audits) use ($attributesCallback) {
        /** @var Appwrite\Utopia\Response $response */
        /** @var Utopia\Database\Database $dbForExternal*/
        /** @var Appwrite\Event\Event $database */
        /** @var Appwrite\Event\Event $audits */

        return $attributesCallback(new Document([
            '$collection' => $collectionId,
            '$id' => $attributeId,
            'type' => Database::VAR_BOOLEAN,
            'size' => 0,
            'required' => $required,
            'default' => $default,
            'array' => $array,
        ]), $response, $dbForExternal, $database, $audits);
    });

App::get('/v1/database/collections/:collectionId/attributes')
    ->desc('List Attributes')
    ->groups(['api', 'database'])
    ->label('scope', 'attributes.read')
    ->label('sdk.auth', [APP_AUTH_TYPE_KEY])
    ->label('sdk.namespace', 'database')
    ->label('sdk.method', 'listAttributes')
    ->label('sdk.description', '/docs/references/database/list-attributes.md')
    ->label('sdk.response.code', Response::STATUS_CODE_OK)
    ->label('sdk.response.type', Response::CONTENT_TYPE_JSON)
    ->label('sdk.response.model', Response::MODEL_ATTRIBUTE_LIST)
    ->param('collectionId', '', new UID(), 'Collection unique ID. You can create a new collection using the Database service [server integration](/docs/server/database#createCollection).')
    ->inject('response')
    ->inject('dbForExternal')
    ->action(function ($collectionId, $response, $dbForExternal) {
        /** @var Appwrite\Utopia\Response $response */
        /** @var Utopia\Database\Database $dbForExternal */

        $collection = $dbForExternal->getCollection($collectionId);

        if ($collection->isEmpty()) {
            throw new Exception('Collection not found', 404);
        }

        $attributes = $collection->getAttributes();

        $attributes = array_map(function ($attribute) use ($collection) {
            return new Document([\array_merge($attribute, [
                'collectionId' => $collection->getId(),
            ])]);
        }, $attributes);

        $response->dynamic(new Document([
            'sum' => \count($attributes),
            'attributes' => $attributes
        ]), Response::MODEL_ATTRIBUTE_LIST);
    });

App::get('/v1/database/collections/:collectionId/attributes/:attributeId')
    ->desc('Get Attribute')
    ->groups(['api', 'database'])
    ->label('scope', 'attributes.read')
    ->label('sdk.auth', [APP_AUTH_TYPE_KEY])
    ->label('sdk.namespace', 'database')
    ->label('sdk.method', 'getAttribute')
    ->label('sdk.description', '/docs/references/database/get-attribute.md')
    ->label('sdk.response.code', Response::STATUS_CODE_OK)
    ->label('sdk.response.type', Response::CONTENT_TYPE_JSON)
    ->label('sdk.response.model', Response::MODEL_ATTRIBUTE)
    ->param('collectionId', '', new UID(), 'Collection unique ID. You can create a new collection using the Database service [server integration](/docs/server/database#createCollection).')
    ->param('attributeId', '', new Key(), 'Attribute ID.')
    ->inject('response')
    ->inject('dbForExternal')
    ->action(function ($collectionId, $attributeId, $response, $dbForExternal) {
        /** @var Appwrite\Utopia\Response $response */
        /** @var Utopia\Database\Database $dbForExternal */

        $collection = $dbForExternal->getCollection($collectionId);

        if (empty($collection)) {
            throw new Exception('Collection not found', 404);
        }

        $attributes = $collection->getAttributes();

        // Search for attribute
        $attributeIndex = array_search($attributeId, array_column($attributes, '$id'));

        if ($attributeIndex === false) {
            throw new Exception('Attribute not found', 404);
        }

        $attribute = new Document([\array_merge($attributes[$attributeIndex], [
            'collectionId' => $collectionId,
        ])]);
        
        $response->dynamic($attribute, Response::MODEL_ATTRIBUTE);
    });

App::delete('/v1/database/collections/:collectionId/attributes/:attributeId')
    ->desc('Delete Attribute')
    ->groups(['api', 'database'])
    ->label('scope', 'attributes.write')
    ->label('event', 'database.attributes.delete')
    ->label('sdk.auth', [APP_AUTH_TYPE_KEY])
    ->label('sdk.namespace', 'database')
    ->label('sdk.method', 'deleteAttribute')
    ->label('sdk.description', '/docs/references/database/delete-attribute.md')
    ->label('sdk.response.code', Response::STATUS_CODE_NOCONTENT)
    ->label('sdk.response.model', Response::MODEL_NONE)
    ->param('collectionId', '', new UID(), 'Collection unique ID. You can create a new collection using the Database service [server integration](/docs/server/database#createCollection).')
    ->param('attributeId', '', new Key(), 'Attribute ID.')
    ->inject('response')
    ->inject('dbForExternal')
    ->inject('database')
    ->inject('events')
    ->inject('audits')
    ->action(function ($collectionId, $attributeId, $response, $dbForExternal, $database, $events, $audits) {
        /** @var Appwrite\Utopia\Response $response */
        /** @var Utopia\Database\Database $dbForExternal */
        /** @var Appwrite\Event\Event $database */
        /** @var Appwrite\Event\Event $events */
        /** @var Appwrite\Event\Event $audits */

        $collection = $dbForExternal->getCollection($collectionId);

        if ($collection->isEmpty()) {
            throw new Exception('Collection not found', 404);
        }

        $attributes = $collection->getAttributes();

        // Search for attribute
        $attributeIndex = array_search($attributeId, array_column($attributes, '$id'));

        if ($attributeIndex === false) {
            throw new Exception('Attribute not found', 404);
        }

        $attribute = new Document([\array_merge($attributes[$attributeIndex], [
            'collectionId' => $collectionId,
        ])]);

        $type = $attribute->getAttribute('type', '');
        $format = $attribute->getAttribute('format', '');

        $database
            ->setParam('type', DELETE_TYPE_ATTRIBUTE)
            ->setParam('document', $attribute)
        ;

        $events
            ->setParam('payload', $response->output($attribute, Response::MODEL_ATTRIBUTE))
        ;

        $audits
            ->setParam('event', 'database.attributes.delete')
            ->setParam('resource', 'database/attributes/'.$attribute->getId())
            ->setParam('data', $attribute->getArrayCopy())
        ;

        $response->noContent();
    });

App::post('/v1/database/collections/:collectionId/indexes')
    ->desc('Create Index')
    ->groups(['api', 'database'])
    ->label('event', 'database.indexes.create')
    ->label('scope', 'indexes.write')
    ->label('sdk.auth', [APP_AUTH_TYPE_KEY])
    ->label('sdk.namespace', 'database')
    ->label('sdk.method', 'createIndex')
    ->label('sdk.description', '/docs/references/database/create-index.md')
    ->label('sdk.response.code', Response::STATUS_CODE_CREATED)
    ->label('sdk.response.type', Response::CONTENT_TYPE_JSON)
    ->label('sdk.response.model', Response::MODEL_INDEX)
    ->param('collectionId', '', new UID(), 'Collection unique ID. You can create a new collection using the Database service [server integration](/docs/server/database#createCollection).')
    ->param('id', null, new Key(), 'Index ID.')
    ->param('type', null, new WhiteList([Database::INDEX_KEY, Database::INDEX_FULLTEXT, Database::INDEX_UNIQUE, Database::INDEX_SPATIAL, Database::INDEX_ARRAY]), 'Index type.')
    ->param('attributes', null, new ArrayList(new Key()), 'Array of attributes to index.')
    ->param('orders', [], new ArrayList(new WhiteList(['ASC', 'DESC'], false, Database::VAR_STRING)), 'Array of index orders.', true)
    ->inject('response')
    ->inject('dbForExternal')
    ->inject('database')
    ->inject('audits')
    ->action(function ($collectionId, $id, $type, $attributes, $orders, $response, $dbForExternal, $database, $audits) {
        /** @var Appwrite\Utopia\Response $response */
        /** @var Utopia\Database\Database $dbForExternal */
        /** @var Appwrite\Event\Event $database */
        /** @var Appwrite\Event\Event $audits */

        $collection = $dbForExternal->getCollection($collectionId);

        if ($collection->isEmpty()) {
            throw new Exception('Collection not found', 404);
        }

        // Convert Document[] to array of attribute metadata
        $oldAttributes = \array_map(function ($a) {
            return $a->getArrayCopy();
        }, $collection->getAttribute('attributes'));

        // lengths hidden by default
        $lengths = [];

        // set attribute size as length for strings, null otherwise
        foreach ($attributes as $key => $attribute) {
            // find attribute metadata in collection document
            $attributeIndex = \array_search($attribute, array_column($oldAttributes, '$id'));

            if ($attributeIndex === false) {
                throw new Exception('Unknown attribute: ' . $attribute, 400);
            }

            $attributeType = $oldAttributes[$attributeIndex]['type'];
            $attributeSize = $oldAttributes[$attributeIndex]['size'];

            // Only set length for indexes on strings
            $lengths[$key] = ($attributeType === Database::VAR_STRING) ? $attributeSize : null;
        }

        $success = $dbForExternal->addIndexInQueue($collectionId, $id, $type, $attributes, $lengths, $orders);

        // Database->createIndex() does not return a document
        // So we need to create one for the response
        // 
        // TODO@kodumbeats should $lengths be a part of the response model?
        $index = new Document([
            '$collection' => $collectionId,
            '$id' => $id,
            'type' => $type,
            'attributes' => $attributes,
            'lengths' => $lengths,
            'orders' => $orders,
        ]);

        $database
            ->setParam('type', CREATE_TYPE_INDEX)
            ->setParam('document', $index)
        ;

        $audits
            ->setParam('event', 'database.indexes.create')
            ->setParam('resource', 'database/indexes/'.$index->getId())
            ->setParam('data', $index->getArrayCopy())
        ;

        $response->setStatusCode(Response::STATUS_CODE_CREATED);
        $response->dynamic($index, Response::MODEL_INDEX);
       
    });

App::get('/v1/database/collections/:collectionId/indexes')
    ->desc('List Indexes')
    ->groups(['api', 'database'])
    ->label('scope', 'indexes.read')
    ->label('sdk.auth', [APP_AUTH_TYPE_KEY])
    ->label('sdk.namespace', 'database')
    ->label('sdk.method', 'listIndexes')
    ->label('sdk.description', '/docs/references/database/list-indexes.md')
    ->label('sdk.response.code', Response::STATUS_CODE_OK)
    ->label('sdk.response.type', Response::CONTENT_TYPE_JSON)
    ->label('sdk.response.model', Response::MODEL_INDEX_LIST)
    ->param('collectionId', '', new UID(), 'Collection unique ID. You can create a new collection using the Database service [server integration](/docs/server/database#createCollection).')
    ->inject('response')
    ->inject('dbForExternal')
    ->action(function ($collectionId, $response, $dbForExternal) {
        /** @var Appwrite\Utopia\Response $response */
        /** @var Utopia\Database\Database $dbForExternal */

        $collection = $dbForExternal->getCollection($collectionId);

        if ($collection->isEmpty()) {
            throw new Exception('Collection not found', 404);
        }

        $indexes = $collection->getAttribute('indexes');

        $indexes = array_map(function ($index) use ($collection) {
            return new Document([\array_merge($index, [
                'collectionId' => $collection->getId(),
            ])]);
        }, $indexes);

        $response->dynamic(new Document([
            'sum' => \count($indexes),
            'attributes' => $indexes,
        ]), Response::MODEL_INDEX_LIST);
    });

App::get('/v1/database/collections/:collectionId/indexes/:indexId')
    ->desc('Get Index')
    ->groups(['api', 'database'])
    ->label('scope', 'indexes.read')
    ->label('sdk.auth', [APP_AUTH_TYPE_KEY])
    ->label('sdk.namespace', 'database')
    ->label('sdk.method', 'getIndex')
    ->label('sdk.description', '/docs/references/database/get-index.md')
    ->label('sdk.response.code', Response::STATUS_CODE_OK)
    ->label('sdk.response.type', Response::CONTENT_TYPE_JSON)
    ->label('sdk.response.model', Response::MODEL_INDEX)
    ->param('collectionId', '', new UID(), 'Collection unique ID. You can create a new collection using the Database service [server integration](/docs/server/database#createCollection).')
    ->param('indexId', null, new Key(), 'Index ID.')
    ->inject('response')
    ->inject('dbForExternal')
    ->action(function ($collectionId, $indexId, $response, $dbForExternal) {
        /** @var Appwrite\Utopia\Response $response */
        /** @var Utopia\Database\Database $dbForExternal */

        $collection = $dbForExternal->getCollection($collectionId);

        if ($collection->isEmpty()) {
            throw new Exception('Collection not found', 404);
        }

        $indexes = $collection->getAttribute('indexes');

        // // Search for index
        $indexIndex = array_search($indexId, array_column($indexes, '$id'));

        if ($indexIndex === false) {
            throw new Exception('Index not found', 404);
        }

        $index = new Document([\array_merge($indexes[$indexIndex], [
            'collectionId' => $collectionId,
        ])]);
        
        $response->dynamic($index, Response::MODEL_INDEX);
    });

App::delete('/v1/database/collections/:collectionId/indexes/:indexId')
    ->desc('Delete Index')
    ->groups(['api', 'database'])
    ->label('scope', 'indexes.write')
    ->label('event', 'database.indexes.delete')
    ->label('sdk.auth', [APP_AUTH_TYPE_KEY])
    ->label('sdk.namespace', 'database')
    ->label('sdk.method', 'deleteIndex')
    ->label('sdk.description', '/docs/references/database/delete-index.md')
    ->label('sdk.response.code', Response::STATUS_CODE_NOCONTENT)
    ->label('sdk.response.model', Response::MODEL_NONE)
    ->param('collectionId', null, new UID(), 'Collection unique ID. You can create a new collection using the Database service [server integration](/docs/server/database#createCollection).')
    ->param('indexId', '', new Key(), 'Index ID.')
    ->inject('response')
    ->inject('dbForExternal')
    ->inject('database')
    ->inject('events')
    ->inject('audits')
    ->action(function ($collectionId, $indexId, $response, $dbForExternal, $database, $events, $audits) {
        /** @var Appwrite\Utopia\Response $response */
        /** @var Utopia\Database\Database $dbForExternal */
        /** @var Appwrite\Event\Event $database */
        /** @var Appwrite\Event\Event $events */
        /** @var Appwrite\Event\Event $audits */

        $collection = $dbForExternal->getCollection($collectionId);

        if ($collection->isEmpty()) {
            throw new Exception('Collection not found', 404);
        }

        $indexes = $collection->getAttribute('indexes');

        // // Search for index
        $indexIndex = array_search($indexId, array_column($indexes, '$id'));

        if ($indexIndex === false) {
            throw new Exception('Index not found', 404);
        }

        $index = new Document([\array_merge($indexes[$indexIndex], [
            'collectionId' => $collectionId,
        ])]);

        $database
            ->setParam('type', DELETE_TYPE_INDEX)
            ->setParam('document', $index)
        ;

        $events
            ->setParam('payload', $response->output($index, Response::MODEL_INDEX))
        ;

        $audits
            ->setParam('event', 'database.indexes.delete')
            ->setParam('resource', 'database/indexes/'.$index->getId())
            ->setParam('data', $index->getArrayCopy())
        ;

        $response->noContent();
    });

App::post('/v1/database/collections/:collectionId/documents')
    ->desc('Create Document')
    ->groups(['api', 'database'])
    ->label('event', 'database.documents.create')
    ->label('scope', 'documents.write')
    ->label('sdk.auth', [APP_AUTH_TYPE_SESSION, APP_AUTH_TYPE_KEY, APP_AUTH_TYPE_JWT])
    ->label('sdk.namespace', 'database')
    ->label('sdk.method', 'createDocument')
    ->label('sdk.description', '/docs/references/database/create-document.md')
    ->label('sdk.response.code', Response::STATUS_CODE_CREATED)
    ->label('sdk.response.type', Response::CONTENT_TYPE_JSON)
    ->label('sdk.response.model', Response::MODEL_DOCUMENT)
    ->param('collectionId', null, new UID(), 'Collection unique ID. You can create a new collection with validation rules using the Database service [server integration](/docs/server/database#createCollection).')
    ->param('data', [], new JSON(), 'Document data as JSON object.')
    ->param('read', null, new Permissions(), 'An array of strings with read permissions. By default only the current user is granted with read permissions. [learn more about permissions](/docs/permissions) and get a full list of available permissions.', true)
    ->param('write', null, new Permissions(), 'An array of strings with write permissions. By default only the current user is granted with write permissions. [learn more about permissions](/docs/permissions) and get a full list of available permissions.', true)
    ->inject('response')
    ->inject('dbForExternal')
    ->inject('user')
    ->inject('audits')
    ->action(function ($collectionId, $data, $read, $write, $response, $dbForExternal, $user, $audits) {
        /** @var Appwrite\Utopia\Response $response */
        /** @var Utopia\Database\Database $dbForExternal */
        /** @var Utopia\Database\Document $user */
        /** @var Appwrite\Event\Event $audits */
    
        $data = (\is_string($data)) ? \json_decode($data, true) : $data; // Cast to JSON array

        if (empty($data)) {
            throw new Exception('Missing payload', 400);
        }

        if (isset($data['$id'])) {
            throw new Exception('$id is not allowed for creating new documents, try update instead', 400);
        }
        
        $collection = $dbForExternal->getCollection($collectionId);

        if ($collection->isEmpty()) {
            throw new Exception('Collection not found', 404);
        }

        $data['$collection'] = $collection->getId(); // Adding this param to make API easier for developers
        $data['$id'] = $dbForExternal->getId();
        $data['$read'] = (is_null($read) && !$user->isEmpty()) ? ['user:'.$user->getId()] : $read ?? []; //  By default set read permissions for user
        $data['$write'] = (is_null($write) && !$user->isEmpty()) ? ['user:'.$user->getId()] : $write ?? []; //  By default set write permissions for user

        try {
            $document = $dbForExternal->createDocument($collectionId, new Document($data));
        } catch (StructureException $exception) {
            throw new Exception($exception->getMessage(), 400);
        }

        $audits
            ->setParam('event', 'database.documents.create')
            ->setParam('resource', 'database/document/'.$document->getId())
            ->setParam('data', $document->getArrayCopy())
        ;

        $response->setStatusCode(Response::STATUS_CODE_CREATED);
        $response->dynamic($document, Response::MODEL_DOCUMENT);
    });

App::get('/v1/database/collections/:collectionId/documents')
    ->desc('List Documents')
    ->groups(['api', 'database'])
    ->label('scope', 'documents.read')
    ->label('sdk.auth', [APP_AUTH_TYPE_SESSION, APP_AUTH_TYPE_KEY, APP_AUTH_TYPE_JWT])
    ->label('sdk.namespace', 'database')
    ->label('sdk.method', 'listDocuments')
    ->label('sdk.description', '/docs/references/database/list-documents.md')
    ->label('sdk.response.code', Response::STATUS_CODE_OK)
    ->label('sdk.response.type', Response::CONTENT_TYPE_JSON)
    ->label('sdk.response.model', Response::MODEL_DOCUMENT_LIST)
    ->param('collectionId', '', new UID(), 'Collection unique ID. You can create a new collection using the Database service [server integration](/docs/server/database#createCollection).')
    ->param('queries', [], new ArrayList(new Text(128)), 'Array of query strings.', true)
    ->param('limit', 25, new Range(0, 100), 'Maximum number of documents to return in response.  Use this value to manage pagination. By default will return maximum 25 results. Maximum of 100 results allowed per request.', true)
    ->param('offset', 0, new Range(0, 900000000), 'Offset value. The default value is 0. Use this param to manage pagination.', true)
    // TODO@kodumbeats 'after' param for pagination
    ->param('orderAttributes', [], new ArrayList(new Text(128)), 'Array of attributes used to sort results.', true)
    ->param('orderTypes', [], new ArrayList(new WhiteList(['DESC', 'ASC'], true)), 'Array of order directions for sorting attribtues. Possible values are DESC for descending order, or ASC for ascending order.', true)
    ->inject('response')
    ->inject('dbForExternal')
    ->action(function ($collectionId, $queries, $limit, $offset, $orderAttributes, $orderTypes, $response, $dbForExternal) {
        /** @var Appwrite\Utopia\Response $response */
        /** @var Utopia\Database\Database $dbForExternal */

        $collection = $dbForExternal->getCollection($collectionId);

        if ($collection->isEmpty()) {
            throw new Exception('Collection not found', 404);
        }

        $queries = \array_map(function ($query) {
            return Query::parse($query);
        }, $queries);

        // TODO@kodumbeats find a more efficient alternative to this
        $schema = $collection->getArrayCopy()['attributes'];
        $indexes = $collection->getArrayCopy()['indexes'];
        $indexesInQueue = $collection->getArrayCopy()['indexesInQueue'];

        // TODO@kodumbeats use strict query validation
        $validator = new QueriesValidator(new QueryValidator($schema), $indexes, $indexesInQueue, false);

        if (!$validator->isValid($queries)) {
            throw new Exception($validator->getDescription(), 400);
        }

        $documents = $dbForExternal->find($collectionId, $queries, $limit, $offset, $orderAttributes, $orderTypes);

        $response->dynamic(new Document([
            'sum' => \count($documents),
            'documents' => $documents,
        ]), Response::MODEL_DOCUMENT_LIST);
    });

App::get('/v1/database/collections/:collectionId/documents/:documentId')
    ->desc('Get Document')
    ->groups(['api', 'database'])
    ->label('scope', 'documents.read')
    ->label('sdk.auth', [APP_AUTH_TYPE_SESSION, APP_AUTH_TYPE_KEY, APP_AUTH_TYPE_JWT])
    ->label('sdk.namespace', 'database')
    ->label('sdk.method', 'getDocument')
    ->label('sdk.description', '/docs/references/database/get-document.md')
    ->label('sdk.response.code', Response::STATUS_CODE_OK)
    ->label('sdk.response.type', Response::CONTENT_TYPE_JSON)
    ->label('sdk.response.model', Response::MODEL_DOCUMENT)
    ->param('collectionId', null, new UID(), 'Collection unique ID. You can create a new collection using the Database service [server integration](/docs/server/database#createCollection).')
    ->param('documentId', null, new UID(), 'Document unique ID.')
    ->inject('response')
    ->inject('dbForExternal')
    ->action(function ($collectionId, $documentId, $response, $dbForExternal) {
        /** @var Appwrite\Utopia\Response $response */
        /** @var Utopia\Database\Database $dbForExternal */

        $collection = $dbForExternal->getCollection($collectionId);

        if ($collection->isEmpty()) {
            throw new Exception('Collection not found', 404);
        }

        $document = $dbForExternal->getDocument($collectionId, $documentId);

        if ($document->isEmpty()) {
            throw new Exception('No document found', 404);
        }

        $response->dynamic($document, Response::MODEL_DOCUMENT);
    });

App::patch('/v1/database/collections/:collectionId/documents/:documentId')
    ->desc('Update Document')
    ->groups(['api', 'database'])
    ->label('event', 'database.documents.update')
    ->label('scope', 'documents.write')
    ->label('sdk.auth', [APP_AUTH_TYPE_SESSION, APP_AUTH_TYPE_KEY, APP_AUTH_TYPE_JWT])
    ->label('sdk.namespace', 'database')
    ->label('sdk.method', 'updateDocument')
    ->label('sdk.description', '/docs/references/database/update-document.md')
    ->label('sdk.response.code', Response::STATUS_CODE_OK)
    ->label('sdk.response.type', Response::CONTENT_TYPE_JSON)
    ->label('sdk.response.model', Response::MODEL_DOCUMENT)
    ->param('collectionId', null, new UID(), 'Collection unique ID. You can create a new collection with validation rules using the Database service [server integration](/docs/server/database#createCollection).')
    ->param('documentId', null, new UID(), 'Document unique ID.')
    ->param('data', [], new JSON(), 'Document data as JSON object.')
    ->param('read', null, new Permissions(), 'An array of strings with read permissions. By default inherits the existing read permissions. [learn more about permissions](/docs/permissions) and get a full list of available permissions.', true)
    ->param('write', null, new Permissions(), 'An array of strings with write permissions. By default inherits the existing write permissions. [learn more about permissions](/docs/permissions) and get a full list of available permissions.', true)
    ->inject('response')
    ->inject('dbForExternal')
    ->inject('audits')
    ->action(function ($collectionId, $documentId, $data, $read, $write, $response, $dbForExternal, $audits) {
        /** @var Appwrite\Utopia\Response $response */
        /** @var Utopia\Database\Database $dbForExternal */
        /** @var Appwrite\Event\Event $audits */

        $collection = $dbForExternal->getCollection($collectionId);

        if ($collection->isEmpty()) {
            throw new Exception('Collection not found', 404);
        }

        $document = $dbForExternal->getDocument($collectionId, $documentId);

        if ($document->isEmpty()) {
            throw new Exception('Document not found', 404);
        }

        $data = (\is_string($data)) ? \json_decode($data, true) : $data; // Cast to JSON array

        if (empty($data)) {
            throw new Exception('Missing payload', 400);
        }
 
        if (!\is_array($data)) {
            throw new Exception('Data param should be a valid JSON object', 400);
        }

        $data = \array_merge($document->getArrayCopy(), $data);

        $data['$collection'] = $collection->getId(); // Make sure user don't switch collectionID
        $data['$id'] = $document->getId(); // Make sure user don't switch document unique ID
        $data['$read'] = (is_null($read)) ? ($document->getRead() ?? []) : $read; // By default inherit read permissions
        $data['$write'] = (is_null($write)) ? ($document->getWrite() ?? []) : $write; // By default inherit write permissions

        try {
            $document = $dbForExternal->updateDocument($collection->getId(), $document->getId(), new Document($data));
        } catch (AuthorizationException $exception) {
            throw new Exception('Unauthorized permissions', 401);
        } catch (StructureException $exception) {
            throw new Exception('Bad structure. '.$exception->getMessage(), 400);
        } 

        $audits
            ->setParam('event', 'database.documents.update')
            ->setParam('resource', 'database/document/'.$document->getId())
            ->setParam('data', $document->getArrayCopy())
        ;

        $response->dynamic($document, Response::MODEL_DOCUMENT);
    });

App::delete('/v1/database/collections/:collectionId/documents/:documentId')
    ->desc('Delete Document')
    ->groups(['api', 'database'])
    ->label('scope', 'documents.write')
    ->label('event', 'database.documents.delete')
    ->label('sdk.auth', [APP_AUTH_TYPE_SESSION, APP_AUTH_TYPE_KEY, APP_AUTH_TYPE_JWT])
    ->label('sdk.namespace', 'database')
    ->label('sdk.method', 'deleteDocument')
    ->label('sdk.description', '/docs/references/database/delete-document.md')
    ->label('sdk.response.code', Response::STATUS_CODE_NOCONTENT)
    ->label('sdk.response.model', Response::MODEL_NONE)
    ->param('collectionId', null, new UID(), 'Collection unique ID. You can create a new collection using the Database service [server integration](/docs/server/database#createCollection).')
    ->param('documentId', null, new UID(), 'Document unique ID.')
    ->inject('response')
    ->inject('dbForExternal')
    ->inject('events')
    ->inject('audits')
    ->action(function ($collectionId, $documentId, $response, $dbForExternal, $events, $audits) {
        /** @var Appwrite\Utopia\Response $response */
        /** @var Utopia\Database\Database $dbForExternal */
        /** @var Appwrite\Event\Event $events */
        /** @var Appwrite\Event\Event $audits */

        $collection = $dbForExternal->getCollection($collectionId);

        if ($collection->isEmpty()) {
            throw new Exception('Collection not found', 404);
        }

        $document = $dbForExternal->getDocument($collectionId, $documentId);

        if ($document->isEmpty()) {
            throw new Exception('No document found', 404);
        }

        $success = $dbForExternal->deleteDocument($collectionId, $documentId);

        $events
            ->setParam('eventData', $response->output($document, Response::MODEL_DOCUMENT))
        ;

        $audits
            ->setParam('event', 'database.documents.delete')
            ->setParam('resource', 'database/document/'.$document->getId())
            ->setParam('data', $document->getArrayCopy()) // Audit document in case of malicious or disastrous action
        ;

        $response->noContent();
    });<|MERGE_RESOLUTION|>--- conflicted
+++ resolved
@@ -327,14 +327,9 @@
     ->label('scope', 'attributes.write')
     ->label('sdk.auth', [APP_AUTH_TYPE_KEY])
     ->label('sdk.namespace', 'database')
-<<<<<<< HEAD
     ->label('sdk.platform', [APP_PLATFORM_SERVER])
     ->label('sdk.method', 'createStringAttribute')
     ->label('sdk.description', '/docs/references/database/create-attribute-string.md')
-=======
-    ->label('sdk.method', 'createAttribute')
-    ->label('sdk.description', '/docs/references/database/create-attribute.md')
->>>>>>> da426cbb
     ->label('sdk.response.code', Response::STATUS_CODE_CREATED)
     ->label('sdk.response.type', Response::CONTENT_TYPE_JSON)
     ->label('sdk.response.model', Response::MODEL_ATTRIBUTE)
