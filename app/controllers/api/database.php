<?php

use Utopia\App;
use Appwrite\Extend\Exception;
use Utopia\Audit\Audit;
use Utopia\Validator\Boolean;
use Utopia\Validator\FloatValidator;
use Utopia\Validator\Integer;
use Utopia\Validator\Range;
use Utopia\Validator\WhiteList;
use Utopia\Validator\Text;
use Utopia\Validator\ArrayList;
use Utopia\Validator\JSON;
use Utopia\Database\Database;
use Utopia\Database\Document;
use Utopia\Database\Query;
use Utopia\Database\Adapter\MariaDB;
use Utopia\Database\Validator\Authorization;
use Utopia\Database\Validator\Key;
use Utopia\Database\Validator\Permissions;
use Utopia\Database\Validator\QueryValidator;
use Utopia\Database\Validator\Queries as QueriesValidator;
use Utopia\Database\Validator\Structure;
use Utopia\Database\Validator\UID;
use Utopia\Database\Exception\Authorization as AuthorizationException;
use Utopia\Database\Exception\Duplicate as DuplicateException;
use Utopia\Database\Exception\Limit as LimitException;
use Utopia\Database\Exception\Structure as StructureException;
use Appwrite\Auth\Auth;
use Appwrite\Network\Validator\Email;
use Appwrite\Network\Validator\IP;
use Appwrite\Network\Validator\URL;
use Appwrite\Utopia\Database\Validator\CustomId;
use Appwrite\Utopia\Response;
use Appwrite\Detector\Detector;
use Appwrite\Event\Event;
use Appwrite\Stats\Stats;

/**
 * Create attribute of varying type
 *
 * @param string $collectionId
 * @param Utopia\Database\Document $attribute
 * @param Appwrite\Utopia\Response $response
 * @param Utopia\Database\Database $dbForProject
 * @param Appwrite\Event\Event $database
 * @param Appwrite\Event\Event $audits
 * @param Appwrite\Stats\Stats $usage
 *
 * @return Document Newly created attribute document
 */
function createAttribute(string $collectionId, Document $attribute, Response $response, Database $dbForProject, Event $database, Event $audits, Stats $usage): Document
{
    $key = $attribute->getAttribute('key');
    $type = $attribute->getAttribute('type', '');
    $size = $attribute->getAttribute('size', 0);
    $required = $attribute->getAttribute('required', true);
    $signed = $attribute->getAttribute('signed', true); // integers are signed by default 
    $array = $attribute->getAttribute('array', false);
    $format = $attribute->getAttribute('format', '');
    $formatOptions = $attribute->getAttribute('formatOptions', []);
    $filters = $attribute->getAttribute('filters', []); // filters are hidden from the endpoint 
    $default = $attribute->getAttribute('default');

    $collection = $dbForProject->getDocument('collections', $collectionId);

    if ($collection->isEmpty()) {
        throw new Exception('Collection not found', 404, Exception::COLLECTION_NOT_FOUND);
    }

    if (!empty($format)) {
        if (!Structure::hasFormat($format, $type)) {
            throw new Exception("Format {$format} not available for {$type} attributes.", 400, Exception::ATTRIBUTE_FORMAT_UNSUPPORTED);
        }
    }

    // Must throw here since dbForProject->createAttribute is performed by db worker
    if ($required && $default) {
        throw new Exception('Cannot set default value for required attribute', 400, Exception::ATTRIBUTE_DEFAULT_UNSUPPORTED);
    }

    if ($array && $default) {
        throw new Exception('Cannot set default value for array attributes', 400, Exception::ATTRIBUTE_DEFAULT_UNSUPPORTED);
    }

    try {
        $attribute = new Document([
            '$id' => $collectionId.'_'.$key,
            'key' => $key,
            'collectionId' => $collectionId,
            'type' => $type,
            'status' => 'processing', // processing, available, failed, deleting, stuck
            'size' => $size,
            'required' => $required,
            'signed' => $signed,
            'default' => $default,
            'array' => $array,
            'format' => $format,
            'formatOptions' => $formatOptions,
            'filters' => $filters,
        ]);

        $dbForProject->checkAttribute($collection, $attribute);
        $attribute = $dbForProject->createDocument('attributes', $attribute);
    }
    catch (DuplicateException $exception) {
        throw new Exception('Attribute already exists', 409, Exception::ATTRIBUTE_ALREADY_EXISTS);
    }
    catch (LimitException $exception) {
        throw new Exception('Attribute limit exceeded', 400, Exception::ATTRIBUTE_LIMIT_EXCEEDED);
    }

    $dbForProject->deleteCachedDocument('collections', $collectionId);
    $dbForProject->deleteCachedCollection('collection_' . $collection->getInternalId());

    // Pass clone of $attribute object to workers
    // so we can later modify Document to fit response model
    $clone = clone $attribute;

    $database
        ->setParam('type', DATABASE_TYPE_CREATE_ATTRIBUTE)
        ->setParam('collection', $collection)
        ->setParam('document', $clone)
    ;

    $usage->setParam('database.collections.update', 1);

    $audits
        ->setParam('event', 'database.attributes.create')
        ->setParam('resource', 'collection/'.$collectionId)
        ->setParam('data', $clone)
    ;

    $response->setStatusCode(Response::STATUS_CODE_CREATED);

    return $attribute;
};

App::post('/v1/database/collections')
    ->desc('Create Collection')
    ->groups(['api', 'database'])
    ->label('event', 'database.collections.create')
    ->label('scope', 'collections.write')
    ->label('sdk.auth', [APP_AUTH_TYPE_KEY])
    ->label('sdk.namespace', 'database')
    ->label('sdk.method', 'createCollection')
    ->label('sdk.description', '/docs/references/database/create-collection.md')
    ->label('sdk.response.code', Response::STATUS_CODE_CREATED)
    ->label('sdk.response.type', Response::CONTENT_TYPE_JSON)
    ->label('sdk.response.model', Response::MODEL_COLLECTION)
    ->param('collectionId', '', new CustomId(), 'Unique Id. Choose your own unique ID or pass the string "unique()" to auto generate it. Valid chars are a-z, A-Z, 0-9, period, hyphen, and underscore. Can\'t start with a special char. Max length is 36 chars.')
    ->param('name', '', new Text(128), 'Collection name. Max length: 128 chars.')
    ->param('permission', null, new WhiteList(['document', 'collection']), 'Permissions type model to use for reading documents in this collection. You can use collection-level permission set once on the collection using the `read` and `write` params, or you can set document-level permission where each document read and write params will decide who has access to read and write to each document individually. [learn more about permissions](https://appwrite.io/docs/permissions) and get a full list of available permissions.')
    ->param('read', null, new Permissions(), 'An array of strings with read permissions. By default no user is granted with any read permissions. [learn more about permissions](https://appwrite.io/docs/permissions) and get a full list of available permissions.')
    ->param('write', null, new Permissions(), 'An array of strings with write permissions. By default no user is granted with any write permissions. [learn more about permissions](https://appwrite.io/docs/permissions) and get a full list of available permissions.')
    ->inject('response')
    ->inject('dbForProject')
    ->inject('audits')
    ->inject('usage')
    ->action(function ($collectionId, $name, $permission, $read, $write, $response, $dbForProject, $audits, $usage) {
        /** @var Appwrite\Utopia\Response $response */
        /** @var Utopia\Database\Database $dbForProject*/
        /** @var Appwrite\Event\Event $audits */
        /** @var Appwrite\Stats\Stats $usage */

        $collectionId = $collectionId == 'unique()' ? $dbForProject->getId() : $collectionId;

        try {
            $dbForProject->createDocument('collections', new Document([
                '$id' => $collectionId,
                '$read' => $read ?? [], // Collection permissions for collection documents (based on permission model)
                '$write' => $write ?? [], // Collection permissions for collection documents (based on permission model)
                'permission' => $permission, // Permissions model type (document vs collection)
                'dateCreated' => time(),
                'dateUpdated' => time(),
                'enabled' => true,
                'name' => $name,
                'search' => implode(' ', [$collectionId, $name]),
            ]));
            $collection = $dbForProject->getDocument('collections', $collectionId);

            $dbForProject->createCollection('collection_' . $collection->getInternalId());
        } catch (DuplicateException $th) {
            throw new Exception('Collection already exists', 409, Exception::COLLECTION_ALREADY_EXISTS);
        } catch (LimitException $th) {
            throw new Exception('Collection limit exceeded', 400, Exception::COLLECTION_LIMIT_EXCEEDED);
        }

        $audits
            ->setParam('event', 'database.collections.create')
            ->setParam('resource', 'collection/'.$collectionId)
            ->setParam('data', $collection->getArrayCopy())
        ;

        $usage->setParam('database.collections.create', 1);

        $response->setStatusCode(Response::STATUS_CODE_CREATED);
        $response->dynamic($collection, Response::MODEL_COLLECTION);
    });

App::get('/v1/database/collections')
    ->desc('List Collections')
    ->groups(['api', 'database'])
    ->label('scope', 'collections.read')
    ->label('sdk.auth', [APP_AUTH_TYPE_KEY])
    ->label('sdk.namespace', 'database')
    ->label('sdk.method', 'listCollections')
    ->label('sdk.description', '/docs/references/database/list-collections.md')
    ->label('sdk.response.code', Response::STATUS_CODE_OK)
    ->label('sdk.response.type', Response::CONTENT_TYPE_JSON)
    ->label('sdk.response.model', Response::MODEL_COLLECTION_LIST)
    ->param('search', '', new Text(256), 'Search term to filter your list results. Max length: 256 chars.', true)
    ->param('limit', 25, new Range(0, 100), 'Maximum number of collection to return in response. By default will return maximum 25 results. Maximum of 100 results allowed per request.', true)
    ->param('offset', 0, new Range(0, APP_LIMIT_COUNT), 'Offset value. The default value is 0. Use this param to manage pagination. [learn more about pagination](https://appwrite.io/docs/pagination)', true)
    ->param('cursor', '', new UID(), 'ID of the collection used as the starting point for the query, excluding the collection itself. Should be used for efficient pagination when working with large sets of data.', true)
    ->param('cursorDirection', Database::CURSOR_AFTER, new WhiteList([Database::CURSOR_AFTER, Database::CURSOR_BEFORE]), 'Direction of the cursor.', true)
    ->param('orderType', 'ASC', new WhiteList(['ASC', 'DESC'], true), 'Order result by ASC or DESC order.', true)
    ->inject('response')
    ->inject('dbForProject')
    ->inject('usage')
    ->action(function ($search, $limit, $offset, $cursor, $cursorDirection, $orderType, $response, $dbForProject, $usage) {
        /** @var Appwrite\Utopia\Response $response */
        /** @var Utopia\Database\Database $dbForProject */

        if (!empty($cursor)) {
            $cursorCollection = $dbForProject->getDocument('collections', $cursor);

            if ($cursorCollection->isEmpty()) {
                throw new Exception("Collection '{$cursor}' for the 'cursor' value not found.", 400, Exception::GENERAL_CURSOR_NOT_FOUND);
            }
        }

        $queries = [];

        if (!empty($search)) {
            $queries[] = new Query('search', Query::TYPE_SEARCH, [$search]);
        }

        $usage->setParam('database.collections.read', 1);

        $response->dynamic(new Document([
            'collections' => $dbForProject->find('collections', $queries, $limit, $offset, [], [$orderType], $cursorCollection ?? null, $cursorDirection),
            'total' => $dbForProject->count('collections', $queries, APP_LIMIT_COUNT),
        ]), Response::MODEL_COLLECTION_LIST);
    });

App::get('/v1/database/collections/:collectionId')
    ->desc('Get Collection')
    ->groups(['api', 'database'])
    ->label('scope', 'collections.read')
    ->label('sdk.auth', [APP_AUTH_TYPE_KEY])
    ->label('sdk.namespace', 'database')
    ->label('sdk.method', 'getCollection')
    ->label('sdk.description', '/docs/references/database/get-collection.md')
    ->label('sdk.response.code', Response::STATUS_CODE_OK)
    ->label('sdk.response.type', Response::CONTENT_TYPE_JSON)
    ->label('sdk.response.model', Response::MODEL_COLLECTION)
    ->param('collectionId', '', new UID(), 'Collection ID.')
    ->inject('response')
    ->inject('dbForProject')
    ->inject('usage')
    ->action(function ($collectionId, $response, $dbForProject, $usage) {
        /** @var Appwrite\Utopia\Response $response */
        /** @var Utopia\Database\Database $dbForProject */

        $collection = $dbForProject->getDocument('collections', $collectionId);

        if ($collection->isEmpty()) {
            throw new Exception('Collection not found', 404, Exception::COLLECTION_NOT_FOUND);
        }

        $usage->setParam('database.collections.read', 1);

        $response->dynamic($collection, Response::MODEL_COLLECTION);
    });

App::get('/v1/database/usage')
    ->desc('Get usage stats for the database')
    ->groups(['api', 'database'])
    ->label('scope', 'collections.read')
    ->label('sdk.auth', [APP_AUTH_TYPE_ADMIN])
    ->label('sdk.namespace', 'database')
    ->label('sdk.method', 'getUsage')
    ->label('sdk.response.code', Response::STATUS_CODE_OK)
    ->label('sdk.response.type', Response::CONTENT_TYPE_JSON)
    ->label('sdk.response.model', Response::MODEL_USAGE_DATABASE)
    ->param('range', '30d', new WhiteList(['24h', '7d', '30d', '90d'], true), 'Date range.', true)
    ->inject('response')
    ->inject('dbForProject')
    ->action(function ($range, $response, $dbForProject) {
        /** @var Appwrite\Utopia\Response $response */
        /** @var Utopia\Database\Database $dbForConsole */
        /** @var Utopia\Database\Database $dbForProject */
        /** @var Utopia\Registry\Registry $register */

        $usage = [];
        if (App::getEnv('_APP_USAGE_STATS', 'enabled') == 'enabled') {
            $periods = [
                '24h' => [
                    'period' => '30m',
                    'limit' => 48,
                ],
                '7d' => [
                    'period' => '1d',
                    'limit' => 7,
                ],
                '30d' => [
                    'period' => '1d',
                    'limit' => 30,
                ],
                '90d' => [
                    'period' => '1d',
                    'limit' => 90,
                ],
            ];

            $metrics = [
                'database.documents.count',
                'database.collections.count',
                'database.collections.create',
                'database.collections.read',
                'database.collections.update',
                'database.collections.delete',
                'database.documents.create',
                'database.documents.read',
                'database.documents.update',
                'database.documents.delete'
            ];

            $stats = [];

            Authorization::skip(function() use ($dbForProject, $periods, $range, $metrics, &$stats) {
                foreach ($metrics as $metric) {
                    $limit = $periods[$range]['limit'];
                    $period = $periods[$range]['period'];

                    $requestDocs = $dbForProject->find('stats', [
                        new Query('period', Query::TYPE_EQUAL, [$period]),
                        new Query('metric', Query::TYPE_EQUAL, [$metric]),
                    ], $limit, 0, ['time'], [Database::ORDER_DESC]);

                    $stats[$metric] = [];
                    foreach ($requestDocs as $requestDoc) {
                        $stats[$metric][] = [
                            'value' => $requestDoc->getAttribute('value'),
                            'date' => $requestDoc->getAttribute('time'),
                        ];
                    }

                    // backfill metrics with empty values for graphs
                    $backfill = $limit - \count($requestDocs);
                    while ($backfill > 0) {
                        $last = $limit - $backfill - 1; // array index of last added metric
                        $diff = match($period) { // convert period to seconds for unix timestamp math
                            '30m' => 1800,
                            '1d' => 86400,
                        };
                        $stats[$metric][] = [
                            'value' => 0,
                            'date' => ($stats[$metric][$last]['date'] ?? \time()) - $diff, // time of last metric minus period
                        ];
                        $backfill--;
                    }
                    // TODO@kodumbeats explore performance if query is ordered by time ASC
                    $stats[$metric] = array_reverse($stats[$metric]);
                }
            });

            $usage = new Document([
                'range' => $range,
                'documentsCount' => $stats["database.documents.count"],
                'collectionsCount' => $stats["database.collections.count"],
                'documentsCreate' =>  $stats["database.documents.create"],
                'documentsRead' =>  $stats["database.documents.read"],
                'documentsUpdate' => $stats["database.documents.update"],
                'documentsDelete' => $stats["database.documents.delete"],
                'collectionsCreate' => $stats["database.collections.create"],
                'collectionsRead' =>  $stats["database.collections.read"],
                'collectionsUpdate' => $stats["database.collections.update"],
                'collectionsDelete' => $stats["database.collections.delete"],
            ]);
        }

        $response->dynamic($usage, Response::MODEL_USAGE_DATABASE);
    });

App::get('/v1/database/:collectionId/usage')
    ->desc('Get usage stats for a collection')
    ->groups(['api', 'database'])
    ->label('scope', 'collections.read')
    ->label('sdk.auth', [APP_AUTH_TYPE_ADMIN])
    ->label('sdk.namespace', 'database')
    ->label('sdk.method', 'getCollectionUsage')
    ->label('sdk.response.code', Response::STATUS_CODE_OK)
    ->label('sdk.response.type', Response::CONTENT_TYPE_JSON)
    ->label('sdk.response.model', Response::MODEL_USAGE_COLLECTION)
    ->param('range', '30d', new WhiteList(['24h', '7d', '30d', '90d'], true), 'Date range.', true)
    ->param('collectionId', '', new UID(), 'Collection ID.')
    ->inject('response')
    ->inject('dbForProject')
    ->action(function ($range, $collectionId, $response, $dbForProject) {
        /** @var Appwrite\Utopia\Response $response */
        /** @var Utopia\Database\Database $dbForProject */
        /** @var Utopia\Registry\Registry $register */

        $collectionDocument = $dbForProject->getDocument('collections', $collectionId);
        $collection = $dbForProject->getCollection('collection_' . $collectionDocument->getInternalId());

        if ($collection->isEmpty()) {
            throw new Exception('Collection not found', 404, Exception::COLLECTION_NOT_FOUND);
        }

        $usage = [];
        if(App::getEnv('_APP_USAGE_STATS', 'enabled') == 'enabled') {
            $periods = [
                '24h' => [
                    'period' => '30m',
                    'limit' => 48,
                ],
                '7d' => [
                    'period' => '1d',
                    'limit' => 7,
                ],
                '30d' => [
                    'period' => '1d',
                    'limit' => 30,
                ],
                '90d' => [
                    'period' => '1d',
                    'limit' => 90,
                ],
            ];

            $metrics = [
                "database.collections.$collectionId.documents.count",
                "database.collections.$collectionId.documents.create",
                "database.collections.$collectionId.documents.read",
                "database.collections.$collectionId.documents.update",
                "database.collections.$collectionId.documents.delete",
            ];

            $stats = [];

            Authorization::skip(function() use ($dbForProject, $periods, $range, $metrics, &$stats) {
                foreach ($metrics as $metric) {
                    $limit = $periods[$range]['limit'];
                    $period = $periods[$range]['period'];

                    $requestDocs = $dbForProject->find('stats', [
                        new Query('period', Query::TYPE_EQUAL, [$period]),
                        new Query('metric', Query::TYPE_EQUAL, [$metric]),
                    ], $limit, 0, ['time'], [Database::ORDER_DESC]);

                    $stats[$metric] = [];
                    foreach ($requestDocs as $requestDoc) {
                        $stats[$metric][] = [
                            'value' => $requestDoc->getAttribute('value'),
                            'date' => $requestDoc->getAttribute('time'),
                        ];
                    }

                    // backfill metrics with empty values for graphs
                    $backfill = $limit - \count($requestDocs);
                    while ($backfill > 0) {
                        $last = $limit - $backfill - 1; // array index of last added metric
                        $diff = match($period) { // convert period to seconds for unix timestamp math
                            '30m' => 1800,
                            '1d' => 86400,
                        };
                        $stats[$metric][] = [
                            'value' => 0,
                            'date' => ($stats[$metric][$last]['date'] ?? \time()) - $diff, // time of last metric minus period
                        ];
                        $backfill--;
                    }
                    $stats[$metric] = array_reverse($stats[$metric]);
                }
            });

            $usage = new Document([
                'range' => $range,
                'documentsCount' => $stats["database.collections.$collectionId.documents.count"],
                'documentsCreate' => $stats["database.collections.$collectionId.documents.create"],
                'documentsRead' => $stats["database.collections.$collectionId.documents.read"],
                'documentsUpdate' =>  $stats["database.collections.$collectionId.documents.update"],
                'documentsDelete' =>  $stats["database.collections.$collectionId.documents.delete"]
            ]);
        }

        $response->dynamic($usage, Response::MODEL_USAGE_COLLECTION);
    });

App::get('/v1/database/collections/:collectionId/logs')
    ->desc('List Collection Logs')
    ->groups(['api', 'database'])
    ->label('scope', 'collections.read')
    ->label('sdk.auth', [APP_AUTH_TYPE_ADMIN])
    ->label('sdk.namespace', 'database')
    ->label('sdk.method', 'listCollectionLogs')
    ->label('sdk.description', '/docs/references/database/get-collection-logs.md')
    ->label('sdk.response.code', Response::STATUS_CODE_OK)
    ->label('sdk.response.type', Response::CONTENT_TYPE_JSON)
    ->label('sdk.response.model', Response::MODEL_LOG_LIST)
    ->param('collectionId', '', new UID(), 'Collection ID.')
    ->param('limit', 25, new Range(0, 100), 'Maximum number of logs to return in response. By default will return maximum 25 results. Maximum of 100 results allowed per request.', true)
    ->param('offset', 0, new Range(0, APP_LIMIT_COUNT), 'Offset value. The default value is 0. Use this value to manage pagination. [learn more about pagination](https://appwrite.io/docs/pagination)', true)
    ->inject('response')
    ->inject('dbForProject')
    ->inject('locale')
    ->inject('geodb')
    ->action(function ($collectionId, $limit, $offset, $response, $dbForProject, $locale, $geodb) {
        /** @var Appwrite\Utopia\Response $response */
        /** @var Utopia\Database\Document $project */
        /** @var Utopia\Database\Database $dbForProject */
        /** @var Utopia\Locale\Locale $locale */
        /** @var MaxMind\Db\Reader $geodb */

        $collectionDocument = $dbForProject->getDocument('collections', $collectionId);
        $collection = $dbForProject->getCollection('collection_' . $collectionDocument->getInternalId());

        if ($collection->isEmpty()) {
            throw new Exception('Collection not found', 404, Exception::COLLECTION_NOT_FOUND);
        }

        $audit = new Audit($dbForProject);
        $resource = 'collection/'.$collectionId;
        $logs = $audit->getLogsByResource($resource, $limit, $offset);

        $output = [];

        foreach ($logs as $i => &$log) {
            $log['userAgent'] = (!empty($log['userAgent'])) ? $log['userAgent'] : 'UNKNOWN';

            $detector = new Detector($log['userAgent']);
            $detector->skipBotDetection(); // OPTIONAL: If called, bot detection will completely be skipped (bots will be detected as regular devices then)

            $os = $detector->getOS();
            $client = $detector->getClient();
            $device = $detector->getDevice();

            $output[$i] = new Document([
                'event' => $log['event'],
                'userId' => $log['userId'],
                'userEmail' => $log['data']['userEmail'] ?? null,
                'userName' => $log['data']['userName'] ?? null,
                'mode' => $log['data']['mode'] ?? null,
                'ip' => $log['ip'],
                'time' => $log['time'],
                'osCode' => $os['osCode'],
                'osName' => $os['osName'],
                'osVersion' => $os['osVersion'],
                'clientType' => $client['clientType'],
                'clientCode' => $client['clientCode'],
                'clientName' => $client['clientName'],
                'clientVersion' => $client['clientVersion'],
                'clientEngine' => $client['clientEngine'],
                'clientEngineVersion' => $client['clientEngineVersion'],
                'deviceName' => $device['deviceName'],
                'deviceBrand' => $device['deviceBrand'],
                'deviceModel' => $device['deviceModel']
            ]);

            $record = $geodb->get($log['ip']);

            if ($record) {
                $output[$i]['countryCode'] = $locale->getText('countries.'.strtolower($record['country']['iso_code']), false) ? \strtolower($record['country']['iso_code']) : '--';
                $output[$i]['countryName'] = $locale->getText('countries.'.strtolower($record['country']['iso_code']), $locale->getText('locale.country.unknown'));
            } else {
                $output[$i]['countryCode'] = '--';
                $output[$i]['countryName'] = $locale->getText('locale.country.unknown');
            }
        }

        $response->dynamic(new Document([
            'total' => $audit->countLogsByResource($resource),
            'logs' => $output,
        ]), Response::MODEL_LOG_LIST);
    });

App::put('/v1/database/collections/:collectionId')
    ->desc('Update Collection')
    ->groups(['api', 'database'])
    ->label('scope', 'collections.write')
    ->label('event', 'database.collections.update')
    ->label('sdk.auth', [APP_AUTH_TYPE_KEY])
    ->label('sdk.namespace', 'database')
    ->label('sdk.method', 'updateCollection')
    ->label('sdk.description', '/docs/references/database/update-collection.md')
    ->label('sdk.response.code', Response::STATUS_CODE_OK)
    ->label('sdk.response.type', Response::CONTENT_TYPE_JSON)
    ->label('sdk.response.model', Response::MODEL_COLLECTION)
    ->param('collectionId', '', new UID(), 'Collection ID.')
    ->param('name', null, new Text(128), 'Collection name. Max length: 128 chars.')
    ->param('permission', null, new WhiteList(['document', 'collection']), 'Permissions type model to use for reading documents in this collection. You can use collection-level permission set once on the collection using the `read` and `write` params, or you can set document-level permission where each document read and write params will decide who has access to read and write to each document individually. [learn more about permissions](https://appwrite.io/docs/permissions) and get a full list of available permissions.')
    ->param('read', null, new Permissions(), 'An array of strings with read permissions. By default inherits the existing read permissions. [learn more about permissions](https://appwrite.io/docs/permissions) and get a full list of available permissions.', true)
    ->param('write', null, new Permissions(), 'An array of strings with write permissions. By default inherits the existing write permissions. [learn more about permissions](https://appwrite.io/docs/permissions) and get a full list of available permissions.', true)
    ->param('enabled', true, new Boolean(), 'Is collection enabled?', true)
    ->inject('response')
    ->inject('dbForProject')
    ->inject('audits')
    ->inject('usage')
    ->action(function ($collectionId, $name, $permission, $read, $write, $enabled, $response, $dbForProject, $audits, $usage) {
        /** @var Appwrite\Utopia\Response $response */
        /** @var Utopia\Database\Database $dbForProject */
        /** @var Appwrite\Event\Event $audits */
        /** @var Appwrite\Stats\Stats $usage */

        $collection = $dbForProject->getDocument('collections', $collectionId);

        if ($collection->isEmpty()) {
            throw new Exception('Collection not found', 404, Exception::COLLECTION_NOT_FOUND);
        }

        $read ??= $collection->getRead() ?? []; // By default inherit read permissions
        $write ??= $collection->getWrite() ?? []; // By default inherit write permissions
        $enabled ??= $collection->getAttribute('enabled', true);

        try {
            $collection = $dbForProject->updateDocument('collections', $collectionId, $collection
                ->setAttribute('$write', $write)
                ->setAttribute('$read', $read)
                ->setAttribute('name', $name)
                ->setAttribute('permission', $permission)
                ->setAttribute('dateUpdated', time())
                ->setAttribute('enabled', $enabled)
                ->setAttribute('search', implode(' ', [$collectionId, $name]))
            );
        }
        catch (AuthorizationException $exception) {
            throw new Exception('Unauthorized permissions', 401, Exception::USER_UNAUTHORIZED);
        }
        catch (StructureException $exception) {
            throw new Exception('Bad structure. '.$exception->getMessage(), 400, Exception::DOCUMENT_INVALID_STRUCTURE);
        }

        $usage->setParam('database.collections.update', 1);

        $audits
            ->setParam('event', 'database.collections.update')
            ->setParam('resource', 'collection/'.$collectionId)
            ->setParam('data', $collection->getArrayCopy())
        ;

        $response->dynamic($collection, Response::MODEL_COLLECTION);
    });

App::delete('/v1/database/collections/:collectionId')
    ->desc('Delete Collection')
    ->groups(['api', 'database'])
    ->label('scope', 'collections.write')
    ->label('event', 'database.collections.delete')
    ->label('sdk.auth', [APP_AUTH_TYPE_KEY])
    ->label('sdk.namespace', 'database')
    ->label('sdk.method', 'deleteCollection')
    ->label('sdk.description', '/docs/references/database/delete-collection.md')
    ->label('sdk.response.code', Response::STATUS_CODE_NOCONTENT)
    ->label('sdk.response.model', Response::MODEL_NONE)
    ->param('collectionId', '', new UID(), 'Collection ID.')
    ->inject('response')
    ->inject('dbForProject')
    ->inject('events')
    ->inject('audits')
    ->inject('deletes')
    ->inject('usage')
    ->action(function ($collectionId, $response, $dbForProject, $events, $audits, $deletes, $usage) {
        /** @var Appwrite\Utopia\Response $response */
        /** @var Utopia\Database\Database $dbForProject */
        /** @var Appwrite\Event\Event $events */
        /** @var Appwrite\Event\Event $audits */
        /** @var Appwrite\Stats\Stats $audits */

        $collection = $dbForProject->getDocument('collections', $collectionId);

        if ($collection->isEmpty()) {
            throw new Exception('Collection not found', 404, Exception::COLLECTION_NOT_FOUND);
        }

        if (!$dbForProject->deleteDocument('collections', $collectionId)) {
            throw new Exception('Failed to remove collection from DB', 500, Exception::GENERAL_SERVER_ERROR);
        }

        $dbForProject->deleteCachedCollection('collection_' . $collection->getInternalId());

        $deletes
            ->setParam('type', DELETE_TYPE_DOCUMENT)
            ->setParam('document', $collection)
        ;

        $usage->setParam('database.collections.delete', 1);

        $events
            ->setParam('eventData', $response->output($collection, Response::MODEL_COLLECTION))
        ;

        $audits
            ->setParam('event', 'database.collections.delete')
            ->setParam('resource', 'collection/'.$collectionId)
            ->setParam('data', $collection->getArrayCopy())
        ;

        $response->noContent();
    });

App::post('/v1/database/collections/:collectionId/attributes/string')
    ->desc('Create String Attribute')
    ->groups(['api', 'database'])
    ->label('event', 'database.attributes.create')
    ->label('scope', 'collections.write')
    ->label('sdk.auth', [APP_AUTH_TYPE_KEY])
    ->label('sdk.namespace', 'database')
    ->label('sdk.method', 'createStringAttribute')
    ->label('sdk.description', '/docs/references/database/create-string-attribute.md')
    ->label('sdk.response.code', Response::STATUS_CODE_CREATED)
    ->label('sdk.response.type', Response::CONTENT_TYPE_JSON)
    ->label('sdk.response.model', Response::MODEL_ATTRIBUTE_STRING)
    ->param('collectionId', '', new UID(), 'Collection ID. You can create a new collection using the Database service [server integration](https://appwrite.io/docs/server/database#createCollection).')
    ->param('key', '', new Key(), 'Attribute Key.')
    ->param('size', null, new Range(1, APP_DATABASE_ATTRIBUTE_STRING_MAX_LENGTH, Range::TYPE_INTEGER), 'Attribute size for text attributes, in number of characters.')
    ->param('required', null, new Boolean(), 'Is attribute required?')
    ->param('default', null, new Text(0), 'Default value for attribute when not provided. Cannot be set when attribute is required.', true)
    ->param('array', false, new Boolean(), 'Is attribute an array?', true)
    ->inject('response')
    ->inject('dbForProject')
    ->inject('database')
    ->inject('audits')
    ->inject('usage')
    ->action(function ($collectionId, $key, $size, $required, $default, $array, $response, $dbForProject, $database, $audits, $usage) {
        /** @var Appwrite\Utopia\Response $response */
        /** @var Utopia\Database\Database $dbForProject*/
        /** @var Appwrite\Event\Event $database */
        /** @var Appwrite\Event\Event $audits */
        /** @var Appwrite\Stats\Stats $usage */

        // Ensure attribute default is within required size
        $validator = new Text($size);
        if (!is_null($default) && !$validator->isValid($default)) {
            throw new Exception($validator->getDescription(), 400, Exception::ATTRIBUTE_VALUE_INVALID);
        }

        $attribute = createAttribute($collectionId, new Document([
            'key' => $key,
            'type' => Database::VAR_STRING,
            'size' => $size,
            'required' => $required,
            'default' => $default,
            'array' => $array,
        ]), $response, $dbForProject, $database, $audits, $usage);

        $response->dynamic($attribute, Response::MODEL_ATTRIBUTE_STRING);
    });

App::post('/v1/database/collections/:collectionId/attributes/email')
    ->desc('Create Email Attribute')
    ->groups(['api', 'database'])
    ->label('event', 'database.attributes.create')
    ->label('scope', 'collections.write')
    ->label('sdk.namespace', 'database')
    ->label('sdk.auth', [APP_AUTH_TYPE_KEY])
    ->label('sdk.method', 'createEmailAttribute')
    ->label('sdk.description', '/docs/references/database/create-email-attribute.md')
    ->label('sdk.response.code', Response::STATUS_CODE_CREATED)
    ->label('sdk.response.type', Response::CONTENT_TYPE_JSON)
    ->label('sdk.response.model', Response::MODEL_ATTRIBUTE_EMAIL)
    ->param('collectionId', '', new UID(), 'Collection ID. You can create a new collection using the Database service [server integration](https://appwrite.io/docs/server/database#createCollection).')
    ->param('key', '', new Key(), 'Attribute Key.')
    ->param('required', null, new Boolean(), 'Is attribute required?')
    ->param('default', null, new Email(), 'Default value for attribute when not provided. Cannot be set when attribute is required.', true)
    ->param('array', false, new Boolean(), 'Is attribute an array?', true)
    ->inject('response')
    ->inject('dbForProject')
    ->inject('database')
    ->inject('audits')
    ->inject('usage')
    ->action(function ($collectionId, $key, $required, $default, $array, $response, $dbForProject, $database, $audits, $usage) {
        /** @var Appwrite\Utopia\Response $response */
        /** @var Utopia\Database\Database $dbForProject*/
        /** @var Appwrite\Event\Event $database */
        /** @var Appwrite\Event\Event $audits */
        /** @var Appwrite\Stats\Stats $usage */

        $attribute = createAttribute($collectionId, new Document([
            'key' => $key,
            'type' => Database::VAR_STRING,
            'size' => 254,
            'required' => $required,
            'default' => $default,
            'array' => $array,
            'format' => APP_DATABASE_ATTRIBUTE_EMAIL,
        ]), $response, $dbForProject, $database, $audits, $usage);

        $response->dynamic($attribute, Response::MODEL_ATTRIBUTE_EMAIL);
    });

App::post('/v1/database/collections/:collectionId/attributes/enum')
    ->desc('Create Enum Attribute')
    ->groups(['api', 'database'])
    ->label('event', 'database.attributes.create')
    ->label('scope', 'collections.write')
    ->label('sdk.namespace', 'database')
    ->label('sdk.auth', [APP_AUTH_TYPE_KEY])
    ->label('sdk.method', 'createEnumAttribute')
    ->label('sdk.description', '/docs/references/database/create-attribute-enum.md')
    ->label('sdk.response.code', Response::STATUS_CODE_CREATED)
    ->label('sdk.response.type', Response::CONTENT_TYPE_JSON)
    ->label('sdk.response.model', Response::MODEL_ATTRIBUTE_ENUM)
    ->param('collectionId', '', new UID(), 'Collection ID. You can create a new collection using the Database service [server integration](https://appwrite.io/docs/server/database#createCollection).')
    ->param('key', '', new Key(), 'Attribute Key.')
    ->param('elements', [], new ArrayList(new Text(0)), 'Array of elements in enumerated type. Uses length of longest element to determine size.')
    ->param('required', null, new Boolean(), 'Is attribute required?')
    ->param('default', null, new Text(0), 'Default value for attribute when not provided. Cannot be set when attribute is required.', true)
    ->param('array', false, new Boolean(), 'Is attribute an array?', true)
    ->inject('response')
    ->inject('dbForProject')
    ->inject('database')
    ->inject('audits')
    ->inject('usage')
    ->action(function ($collectionId, $key, $elements, $required, $default, $array, $response, $dbForProject, $database, $audits, $usage) {
        /** @var Appwrite\Utopia\Response $response */
        /** @var Utopia\Database\Database $dbForProject*/
        /** @var Appwrite\Event\Event $database */
        /** @var Appwrite\Event\Event $audits */
        /** @var Appwrite\Stats\Stats $usage */

        // use length of longest string as attribute size
        $size = 0;
        foreach ($elements as $element) {
            $length = \strlen($element);
            if ($length === 0) {
                throw new Exception('Each enum element must not be empty', 400, Exception::ATTRIBUTE_VALUE_INVALID);

            }
            $size = ($length > $size) ? $length : $size;
        }

        if (!is_null($default) && !in_array($default, $elements)) {
            throw new Exception('Default value not found in elements', 400, Exception::ATTRIBUTE_VALUE_INVALID);
        }

        $attribute = createAttribute($collectionId, new Document([
            'key' => $key,
            'type' => Database::VAR_STRING,
            'size' => $size,
            'required' => $required,
            'default' => $default,
            'array' => $array,
            'format' => APP_DATABASE_ATTRIBUTE_ENUM,
            'formatOptions' => ['elements' => $elements],
        ]), $response, $dbForProject, $database, $audits, $usage);

        $response->dynamic($attribute, Response::MODEL_ATTRIBUTE_ENUM);
    });

App::post('/v1/database/collections/:collectionId/attributes/ip')
    ->desc('Create IP Address Attribute')
    ->groups(['api', 'database'])
    ->label('event', 'database.attributes.create')
    ->label('scope', 'collections.write')
    ->label('sdk.namespace', 'database')
    ->label('sdk.auth', [APP_AUTH_TYPE_KEY])
    ->label('sdk.method', 'createIpAttribute')
    ->label('sdk.description', '/docs/references/database/create-ip-attribute.md')
    ->label('sdk.response.code', Response::STATUS_CODE_CREATED)
    ->label('sdk.response.type', Response::CONTENT_TYPE_JSON)
    ->label('sdk.response.model', Response::MODEL_ATTRIBUTE_IP)
    ->param('collectionId', '', new UID(), 'Collection ID. You can create a new collection using the Database service [server integration](https://appwrite.io/docs/server/database#createCollection).')
    ->param('key', '', new Key(), 'Attribute Key.')
    ->param('required', null, new Boolean(), 'Is attribute required?')
    ->param('default', null, new IP(), 'Default value for attribute when not provided. Cannot be set when attribute is required.', true)
    ->param('array', false, new Boolean(), 'Is attribute an array?', true)
    ->inject('response')
    ->inject('dbForProject')
    ->inject('database')
    ->inject('audits')
    ->inject('usage')
    ->action(function ($collectionId, $key, $required, $default, $array, $response, $dbForProject, $database, $audits, $usage) {
        /** @var Appwrite\Utopia\Response $response */
        /** @var Utopia\Database\Database $dbForProject*/
        /** @var Appwrite\Event\Event $database */
        /** @var Appwrite\Event\Event $audits */
        /** @var Appwrite\Stats\Stats $usage */

        $attribute = createAttribute($collectionId, new Document([
            'key' => $key,
            'type' => Database::VAR_STRING,
            'size' => 39,
            'required' => $required,
            'default' => $default,
            'array' => $array,
            'format' => APP_DATABASE_ATTRIBUTE_IP,
        ]), $response, $dbForProject, $database, $audits, $usage);

        $response->dynamic($attribute, Response::MODEL_ATTRIBUTE_IP);
    });

App::post('/v1/database/collections/:collectionId/attributes/url')
    ->desc('Create URL Attribute')
    ->groups(['api', 'database'])
    ->label('event', 'database.attributes.create')
    ->label('scope', 'collections.write')
    ->label('sdk.namespace', 'database')
    ->label('sdk.auth', [APP_AUTH_TYPE_KEY])
    ->label('sdk.method', 'createUrlAttribute')
    ->label('sdk.description', '/docs/references/database/create-url-attribute.md')
    ->label('sdk.response.code', Response::STATUS_CODE_CREATED)
    ->label('sdk.response.type', Response::CONTENT_TYPE_JSON)
    ->label('sdk.response.model', Response::MODEL_ATTRIBUTE_URL)
    ->param('collectionId', '', new UID(), 'Collection ID. You can create a new collection using the Database service [server integration](https://appwrite.io/docs/server/database#createCollection).')
    ->param('key', '', new Key(), 'Attribute Key.')
    ->param('required', null, new Boolean(), 'Is attribute required?')
    ->param('default', null, new URL(), 'Default value for attribute when not provided. Cannot be set when attribute is required.', true)
    ->param('array', false, new Boolean(), 'Is attribute an array?', true)
    ->inject('response')
    ->inject('dbForProject')
    ->inject('database')
    ->inject('audits')
    ->inject('usage')
    ->action(function ($collectionId, $key, $required, $default, $array, $response, $dbForProject, $database, $audits, $usage) {
        /** @var Appwrite\Utopia\Response $response */
        /** @var Appwrite\Event\Event $database */
        /** @var Appwrite\Event\Event $audits */
        /** @var Appwrite\Stats\Stats $usage */

        $attribute = createAttribute($collectionId, new Document([
            'key' => $key,
            'type' => Database::VAR_STRING,
            'size' => 2000,
            'required' => $required,
            'default' => $default,
            'array' => $array,
            'format' => APP_DATABASE_ATTRIBUTE_URL,
        ]), $response, $dbForProject, $database, $audits, $usage);

        $response->dynamic($attribute, Response::MODEL_ATTRIBUTE_URL);
    });

App::post('/v1/database/collections/:collectionId/attributes/integer')
    ->desc('Create Integer Attribute')
    ->groups(['api', 'database'])
    ->label('event', 'database.attributes.create')
    ->label('scope', 'collections.write')
    ->label('sdk.namespace', 'database')
    ->label('sdk.auth', [APP_AUTH_TYPE_KEY])
    ->label('sdk.method', 'createIntegerAttribute')
    ->label('sdk.description', '/docs/references/database/create-integer-attribute.md')
    ->label('sdk.response.code', Response::STATUS_CODE_CREATED)
    ->label('sdk.response.type', Response::CONTENT_TYPE_JSON)
    ->label('sdk.response.model', Response::MODEL_ATTRIBUTE_INTEGER)
    ->param('collectionId', '', new UID(), 'Collection ID. You can create a new collection using the Database service [server integration](https://appwrite.io/docs/server/database#createCollection).')
    ->param('key', '', new Key(), 'Attribute Key.')
    ->param('required', null, new Boolean(), 'Is attribute required?')
    ->param('min', null, new Integer(), 'Minimum value to enforce on new documents', true)
    ->param('max', null, new Integer(), 'Maximum value to enforce on new documents', true)
    ->param('default', null, new Integer(), 'Default value for attribute when not provided. Cannot be set when attribute is required.', true)
    ->param('array', false, new Boolean(), 'Is attribute an array?', true)
    ->inject('response')
    ->inject('dbForProject')
    ->inject('database')
    ->inject('audits')
    ->inject('usage')
    ->action(function ($collectionId, $key, $required, $min, $max, $default, $array, $response, $dbForProject, $database, $audits, $usage) {
        /** @var Appwrite\Utopia\Response $response */
        /** @var Utopia\Database\Database $dbForProject*/
        /** @var Appwrite\Event\Event $database */
        /** @var Appwrite\Event\Event $audits */
        /** @var Appwrite\Stats\Stats $usage */

        // Ensure attribute default is within range
        $min = (is_null($min)) ? PHP_INT_MIN : \intval($min);
        $max = (is_null($max)) ? PHP_INT_MAX : \intval($max);

        if ($min > $max) {
            throw new Exception('Minimum value must be lesser than maximum value', 400, Exception::ATTRIBUTE_VALUE_INVALID);
        }

        $validator = new Range($min, $max, Database::VAR_INTEGER);

        if (!is_null($default) && !$validator->isValid($default)) {
            throw new Exception($validator->getDescription(), 400, Exception::ATTRIBUTE_VALUE_INVALID);
        }

        $size = $max > 2147483647 ? 8 : 4; // Automatically create BigInt depending on max value

        $attribute = createAttribute($collectionId, new Document([
            'key' => $key,
            'type' => Database::VAR_INTEGER,
            'size' => $size,
            'required' => $required,
            'default' => $default,
            'array' => $array,
            'format' => APP_DATABASE_ATTRIBUTE_INT_RANGE,
            'formatOptions' => [
                'min' => $min,
                'max' => $max,
            ],
        ]), $response, $dbForProject, $database, $audits, $usage);

        $formatOptions = $attribute->getAttribute('formatOptions', []);

        if (!empty($formatOptions)) {
            $attribute->setAttribute('min', \intval($formatOptions['min']));
            $attribute->setAttribute('max', \intval($formatOptions['max']));
        }

        $response->dynamic($attribute, Response::MODEL_ATTRIBUTE_INTEGER);
    });

App::post('/v1/database/collections/:collectionId/attributes/float')
    ->desc('Create Float Attribute')
    ->groups(['api', 'database'])
    ->label('event', 'database.attributes.create')
    ->label('scope', 'collections.write')
    ->label('sdk.namespace', 'database')
    ->label('sdk.auth', [APP_AUTH_TYPE_KEY])
    ->label('sdk.method', 'createFloatAttribute')
    ->label('sdk.description', '/docs/references/database/create-float-attribute.md')
    ->label('sdk.response.code', Response::STATUS_CODE_CREATED)
    ->label('sdk.response.type', Response::CONTENT_TYPE_JSON)
    ->label('sdk.response.model', Response::MODEL_ATTRIBUTE_FLOAT)
    ->param('collectionId', '', new UID(), 'Collection ID. You can create a new collection using the Database service [server integration](https://appwrite.io/docs/server/database#createCollection).')
    ->param('key', '', new Key(), 'Attribute Key.')
    ->param('required', null, new Boolean(), 'Is attribute required?')
    ->param('min', null, new FloatValidator(), 'Minimum value to enforce on new documents', true)
    ->param('max', null, new FloatValidator(), 'Maximum value to enforce on new documents', true)
    ->param('default', null, new FloatValidator(), 'Default value for attribute when not provided. Cannot be set when attribute is required.', true)
    ->param('array', false, new Boolean(), 'Is attribute an array?', true)
    ->inject('response')
    ->inject('dbForProject')
    ->inject('database')
    ->inject('audits')
    ->inject('usage')
    ->action(function ($collectionId, $key, $required, $min, $max, $default, $array, $response, $dbForProject, $database, $audits, $usage) {
        /** @var Appwrite\Utopia\Response $response */
        /** @var Utopia\Database\Database $dbForProject*/
        /** @var Appwrite\Event\Event $database */
        /** @var Appwrite\Event\Event $audits */
        /** @var Appwrite\Stats\Stats $usage */

        // Ensure attribute default is within range
        $min = (is_null($min)) ? -PHP_FLOAT_MAX : \floatval($min);
        $max = (is_null($max)) ? PHP_FLOAT_MAX : \floatval($max);

        if ($min > $max) {
            throw new Exception('Minimum value must be lesser than maximum value', 400, Exception::ATTRIBUTE_VALUE_INVALID);
        }

        // Ensure default value is a float
        if (!is_null($default)) {
            $default = \floatval($default);
        }

        $validator = new Range($min, $max, Database::VAR_FLOAT);

        if (!is_null($default) && !$validator->isValid($default)) {
            throw new Exception($validator->getDescription(), 400, Exception::ATTRIBUTE_VALUE_INVALID);
        }

        $attribute = createAttribute($collectionId, new Document([
            'key' => $key,
            'type' => Database::VAR_FLOAT,
            'required' => $required,
            'size' => 0,
            'default' => $default,
            'array' => $array,
            'format' => APP_DATABASE_ATTRIBUTE_FLOAT_RANGE,
            'formatOptions' => [
                'min' => $min,
                'max' => $max,
            ],
        ]), $response, $dbForProject, $database, $audits, $usage);

        $formatOptions = $attribute->getAttribute('formatOptions', []);

        if (!empty($formatOptions)) {
            $attribute->setAttribute('min', \floatval($formatOptions['min']));
            $attribute->setAttribute('max', \floatval($formatOptions['max']));
        }

        $response->dynamic($attribute, Response::MODEL_ATTRIBUTE_FLOAT);
    });

App::post('/v1/database/collections/:collectionId/attributes/boolean')
    ->desc('Create Boolean Attribute')
    ->groups(['api', 'database'])
    ->label('event', 'database.attributes.create')
    ->label('scope', 'collections.write')
    ->label('sdk.namespace', 'database')
    ->label('sdk.auth', [APP_AUTH_TYPE_KEY])
    ->label('sdk.method', 'createBooleanAttribute')
    ->label('sdk.description', '/docs/references/database/create-boolean-attribute.md')
    ->label('sdk.response.code', Response::STATUS_CODE_CREATED)
    ->label('sdk.response.type', Response::CONTENT_TYPE_JSON)
    ->label('sdk.response.model', Response::MODEL_ATTRIBUTE_BOOLEAN)
    ->param('collectionId', '', new UID(), 'Collection ID. You can create a new collection using the Database service [server integration](https://appwrite.io/docs/server/database#createCollection).')
    ->param('key', '', new Key(), 'Attribute Key.')
    ->param('required', null, new Boolean(), 'Is attribute required?')
    ->param('default', null, new Boolean(), 'Default value for attribute when not provided. Cannot be set when attribute is required.', true)
    ->param('array', false, new Boolean(), 'Is attribute an array?', true)
    ->inject('response')
    ->inject('dbForProject')
    ->inject('database')
    ->inject('audits')
    ->inject('usage')
    ->action(function ($collectionId, $key, $required, $default, $array, $response, $dbForProject, $database, $audits, $usage) {
        /** @var Appwrite\Utopia\Response $response */
        /** @var Utopia\Database\Database $dbForProject*/
        /** @var Appwrite\Event\Event $database */
        /** @var Appwrite\Event\Event $audits */
        /** @var Appwrite\Stats\Stats $usage */

        $attribute = createAttribute($collectionId, new Document([
            'key' => $key,
            'type' => Database::VAR_BOOLEAN,
            'size' => 0,
            'required' => $required,
            'default' => $default,
            'array' => $array,
        ]), $response, $dbForProject, $database, $audits, $usage);

        $response->dynamic($attribute, Response::MODEL_ATTRIBUTE_BOOLEAN);
    });

App::get('/v1/database/collections/:collectionId/attributes')
    ->desc('List Attributes')
    ->groups(['api', 'database'])
    ->label('scope', 'collections.read')
    ->label('sdk.auth', [APP_AUTH_TYPE_KEY])
    ->label('sdk.namespace', 'database')
    ->label('sdk.method', 'listAttributes')
    ->label('sdk.description', '/docs/references/database/list-attributes.md')
    ->label('sdk.response.code', Response::STATUS_CODE_OK)
    ->label('sdk.response.type', Response::CONTENT_TYPE_JSON)
    ->label('sdk.response.model', Response::MODEL_ATTRIBUTE_LIST)
    ->param('collectionId', '', new UID(), 'Collection ID. You can create a new collection using the Database service [server integration](https://appwrite.io/docs/server/database#createCollection).')
    ->inject('response')
    ->inject('dbForProject')
    ->inject('usage')
    ->action(function ($collectionId, $response, $dbForProject, $usage) {
        /** @var Appwrite\Utopia\Response $response */
        /** @var Utopia\Database\Database $dbForProject */

        $collection = $dbForProject->getDocument('collections', $collectionId);

        if ($collection->isEmpty()) {
            throw new Exception('Collection not found', 404, Exception::COLLECTION_NOT_FOUND);
        }

        $attributes = $collection->getAttribute('attributes');

        $usage->setParam('database.collections.read', 1);

        $response->dynamic(new Document([
            'total' => \count($attributes),
            'attributes' => $attributes
        ]), Response::MODEL_ATTRIBUTE_LIST);
    });

App::get('/v1/database/collections/:collectionId/attributes/:key')
    ->desc('Get Attribute')
    ->groups(['api', 'database'])
    ->label('scope', 'collections.read')
    ->label('sdk.auth', [APP_AUTH_TYPE_KEY])
    ->label('sdk.namespace', 'database')
    ->label('sdk.method', 'getAttribute')
    ->label('sdk.description', '/docs/references/database/get-attribute.md')
    ->label('sdk.response.code', Response::STATUS_CODE_OK)
    ->label('sdk.response.type', Response::CONTENT_TYPE_JSON)
    ->label('sdk.response.model', [
        Response::MODEL_ATTRIBUTE_BOOLEAN,
        Response::MODEL_ATTRIBUTE_INTEGER,
        Response::MODEL_ATTRIBUTE_FLOAT,
        Response::MODEL_ATTRIBUTE_EMAIL,
        Response::MODEL_ATTRIBUTE_ENUM,
        Response::MODEL_ATTRIBUTE_URL,
        Response::MODEL_ATTRIBUTE_IP,
        Response::MODEL_ATTRIBUTE_STRING,])// needs to be last, since its condition would dominate any other string attribute
    ->param('collectionId', '', new UID(), 'Collection ID. You can create a new collection using the Database service [server integration](https://appwrite.io/docs/server/database#createCollection).')
    ->param('key', '', new Key(), 'Attribute Key.')
    ->inject('response')
    ->inject('dbForProject')
    ->inject('usage')
    ->action(function ($collectionId, $key, $response, $dbForProject, $usage) {
        /** @var Appwrite\Utopia\Response $response */
        /** @var Utopia\Database\Database $dbForProject */

        $collection = $dbForProject->getDocument('collections', $collectionId);

        if ($collection->isEmpty()) {
            throw new Exception('Collection not found', 404, Exception::COLLECTION_NOT_FOUND);
        }

        $attribute = $dbForProject->getDocument('attributes', $collectionId.'_'.$key);

        if ($attribute->isEmpty()) {
            throw new Exception('Attribute not found', 404, Exception::ATTRIBUTE_NOT_FOUND);
        }

        // Select response model based on type and format
        $type = $attribute->getAttribute('type');
        $format = $attribute->getAttribute('format');

        $model = match($type) {
            Database::VAR_BOOLEAN => Response::MODEL_ATTRIBUTE_BOOLEAN,
            Database::VAR_INTEGER => Response::MODEL_ATTRIBUTE_INTEGER,
            Database::VAR_FLOAT => Response::MODEL_ATTRIBUTE_FLOAT,
            Database::VAR_STRING => match($format) {
                APP_DATABASE_ATTRIBUTE_EMAIL => Response::MODEL_ATTRIBUTE_EMAIL,
                APP_DATABASE_ATTRIBUTE_ENUM => Response::MODEL_ATTRIBUTE_ENUM,
                APP_DATABASE_ATTRIBUTE_IP => Response::MODEL_ATTRIBUTE_IP,
                APP_DATABASE_ATTRIBUTE_URL => Response::MODEL_ATTRIBUTE_URL,
                default => Response::MODEL_ATTRIBUTE_STRING,
            },
            default => Response::MODEL_ATTRIBUTE,
        };

        $usage->setParam('database.collections.read', 1);

        $response->dynamic($attribute, $model);
    });

App::delete('/v1/database/collections/:collectionId/attributes/:key')
    ->desc('Delete Attribute')
    ->groups(['api', 'database'])
    ->label('scope', 'collections.write')
    ->label('event', 'database.attributes.delete')
    ->label('sdk.auth', [APP_AUTH_TYPE_KEY])
    ->label('sdk.namespace', 'database')
    ->label('sdk.method', 'deleteAttribute')
    ->label('sdk.description', '/docs/references/database/delete-attribute.md')
    ->label('sdk.response.code', Response::STATUS_CODE_NOCONTENT)
    ->label('sdk.response.model', Response::MODEL_NONE)
    ->param('collectionId', '', new UID(), 'Collection ID. You can create a new collection using the Database service [server integration](https://appwrite.io/docs/server/database#createCollection).')
    ->param('key', '', new Key(), 'Attribute Key.')
    ->inject('response')
    ->inject('dbForProject')
    ->inject('database')
    ->inject('events')
    ->inject('audits')
    ->inject('usage')
    ->action(function ($collectionId, $key, $response, $dbForProject, $database, $events, $audits, $usage) {
        /** @var Appwrite\Utopia\Response $response */
        /** @var Utopia\Database\Database $dbForProject */
        /** @var Appwrite\Event\Event $database */
        /** @var Appwrite\Event\Event $events */
        /** @var Appwrite\Event\Event $audits */
        /** @var Appwrite\Stats\Stats $usage */

        $collection = $dbForProject->getDocument('collections', $collectionId);

        if ($collection->isEmpty()) {
            throw new Exception('Collection not found', 404, Exception::COLLECTION_NOT_FOUND);
        }

        $attribute = $dbForProject->getDocument('attributes', $collectionId.'_'.$key);

        if ($attribute->isEmpty()) {
            throw new Exception('Attribute not found', 404, Exception::ATTRIBUTE_NOT_FOUND);
        }

        // Only update status if removing available attribute
        if ($attribute->getAttribute('status' === 'available')) {
            $attribute = $dbForProject->updateDocument('attributes', $attribute->getId(), $attribute->setAttribute('status', 'deleting'));
        }

        $dbForProject->deleteCachedDocument('collections', $collectionId);
        $dbForProject->deleteCachedCollection('collection_' . $collection->getInternalId());

        $database
            ->setParam('type', DATABASE_TYPE_DELETE_ATTRIBUTE)
            ->setParam('collection', $collection)
            ->setParam('document', $attribute)
        ;

        $usage->setParam('database.collections.update', 1);

        // Select response model based on type and format
        $type = $attribute->getAttribute('type');
        $format = $attribute->getAttribute('format');

        $model = match($type) {
            Database::VAR_BOOLEAN => Response::MODEL_ATTRIBUTE_BOOLEAN,
            Database::VAR_INTEGER => Response::MODEL_ATTRIBUTE_INTEGER,
            Database::VAR_FLOAT => Response::MODEL_ATTRIBUTE_FLOAT,
            Database::VAR_STRING => match($format) {
                APP_DATABASE_ATTRIBUTE_EMAIL => Response::MODEL_ATTRIBUTE_EMAIL,
                APP_DATABASE_ATTRIBUTE_ENUM => Response::MODEL_ATTRIBUTE_ENUM,
                APP_DATABASE_ATTRIBUTE_IP => Response::MODEL_ATTRIBUTE_IP,
                APP_DATABASE_ATTRIBUTE_URL => Response::MODEL_ATTRIBUTE_URL,
                default => Response::MODEL_ATTRIBUTE_STRING,
            },
            default => Response::MODEL_ATTRIBUTE,
        };

        $events
            ->setParam('payload', $response->output($attribute, $model))
        ;

        $audits
            ->setParam('event', 'database.attributes.delete')
            ->setParam('resource', 'collection/'.$collectionId)
            ->setParam('data', $attribute->getArrayCopy())
        ;

        $response->noContent();
    });

App::post('/v1/database/collections/:collectionId/indexes')
    ->desc('Create Index')
    ->groups(['api', 'database'])
    ->label('event', 'database.indexes.create')
    ->label('scope', 'collections.write')
    ->label('sdk.auth', [APP_AUTH_TYPE_KEY])
    ->label('sdk.namespace', 'database')
    ->label('sdk.method', 'createIndex')
    ->label('sdk.description', '/docs/references/database/create-index.md')
    ->label('sdk.response.code', Response::STATUS_CODE_CREATED)
    ->label('sdk.response.type', Response::CONTENT_TYPE_JSON)
    ->label('sdk.response.model', Response::MODEL_INDEX)
    ->param('collectionId', '', new UID(), 'Collection ID. You can create a new collection using the Database service [server integration](https://appwrite.io/docs/server/database#createCollection).')
    ->param('key', null, new Key(), 'Index Key.')
    ->param('type', null, new WhiteList([Database::INDEX_KEY, Database::INDEX_FULLTEXT, Database::INDEX_UNIQUE, Database::INDEX_SPATIAL, Database::INDEX_ARRAY]), 'Index type.')
    ->param('attributes', null, new ArrayList(new Key()), 'Array of attributes to index.')
    ->param('orders', [], new ArrayList(new WhiteList(['ASC', 'DESC'], false, Database::VAR_STRING)), 'Array of index orders.', true)
    ->inject('response')
    ->inject('dbForProject')
    ->inject('database')
    ->inject('audits')
    ->inject('usage')
    ->action(function ($collectionId, $key, $type, $attributes, $orders, $response, $dbForProject, $database, $audits, $usage) {
        /** @var Appwrite\Utopia\Response $response */
        /** @var Utopia\Database\Database $dbForProject */
        /** @var Appwrite\Event\Event $database */
        /** @var Appwrite\Event\Event $audits */
        /** @var Appwrite\Stats\Stats $audits */

        $collection = $dbForProject->getDocument('collections', $collectionId);

        if ($collection->isEmpty()) {
            throw new Exception('Collection not found', 404, Exception::COLLECTION_NOT_FOUND);
        }

        $count = $dbForProject->count('indexes', [
            new Query('collectionId', Query::TYPE_EQUAL, [$collectionId])
        ], 61);

        $limit = 64 - MariaDB::getNumberOfDefaultIndexes();

        if ($count >= $limit) {
            throw new Exception('Index limit exceeded', 400, Exception::INDEX_LIMIT_EXCEEDED);
        }

        // Convert Document[] to array of attribute metadata
        $oldAttributes = \array_map(fn ($a) => $a->getArrayCopy(), $collection->getAttribute('attributes'));

        // lengths hidden by default
        $lengths = [];

        foreach ($attributes as $i => $attribute) {
            // find attribute metadata in collection document
            $attributeIndex = \array_search($attribute, array_column($oldAttributes, 'key'));

            if ($attributeIndex === false) {
                throw new Exception('Unknown attribute: ' . $attribute, 400, Exception::ATTRIBUTE_UNKNOWN);
            }

            $attributeStatus = $oldAttributes[$attributeIndex]['status'];
            $attributeType = $oldAttributes[$attributeIndex]['type'];
            $attributeSize = $oldAttributes[$attributeIndex]['size'];

            // ensure attribute is available
            if ($attributeStatus !== 'available') {
                throw new Exception ('Attribute not available: ' . $oldAttributes[$attributeIndex]['key'], 400, Exception::ATTRIBUTE_NOT_AVAILABLE);
            }

            // set attribute size as index length only for strings
            $lengths[$i] = ($attributeType === Database::VAR_STRING) ? $attributeSize : null;
        }

        try {
            $index = $dbForProject->createDocument('indexes', new Document([
                '$id' => $collectionId.'_'.$key,
                'key' => $key,
                'status' => 'processing', // processing, available, failed, deleting, stuck
                'collectionId' => $collectionId,
                'type' => $type,
                'attributes' => $attributes,
                'lengths' => $lengths,
                'orders' => $orders,
            ]));
        } catch (DuplicateException $th) {
            throw new Exception('Index already exists', 409, Exception::INDEX_ALREADY_EXISTS);
        }

        $dbForProject->deleteCachedDocument('collections', $collectionId);

        $database
            ->setParam('type', DATABASE_TYPE_CREATE_INDEX)
            ->setParam('collection', $collection)
            ->setParam('document', $index)
        ;

        $usage->setParam('database.collections.update', 1);

        $audits
            ->setParam('event', 'database.indexes.create')
            ->setParam('resource', 'collection/'.$collectionId)
            ->setParam('data', $index->getArrayCopy())
        ;

        $response->setStatusCode(Response::STATUS_CODE_CREATED);
        $response->dynamic($index, Response::MODEL_INDEX);
    });

App::get('/v1/database/collections/:collectionId/indexes')
    ->desc('List Indexes')
    ->groups(['api', 'database'])
    ->label('scope', 'collections.read')
    ->label('sdk.auth', [APP_AUTH_TYPE_KEY])
    ->label('sdk.namespace', 'database')
    ->label('sdk.method', 'listIndexes')
    ->label('sdk.description', '/docs/references/database/list-indexes.md')
    ->label('sdk.response.code', Response::STATUS_CODE_OK)
    ->label('sdk.response.type', Response::CONTENT_TYPE_JSON)
    ->label('sdk.response.model', Response::MODEL_INDEX_LIST)
    ->param('collectionId', '', new UID(), 'Collection ID. You can create a new collection using the Database service [server integration](https://appwrite.io/docs/server/database#createCollection).')
    ->inject('response')
    ->inject('dbForProject')
    ->inject('usage')
    ->action(function ($collectionId, $response, $dbForProject, $usage) {
        /** @var Appwrite\Utopia\Response $response */
        /** @var Utopia\Database\Database $dbForProject */

        $collection = $dbForProject->getDocument('collections', $collectionId);

        if ($collection->isEmpty()) {
            throw new Exception('Collection not found', 404, Exception::COLLECTION_NOT_FOUND);
        }

        $indexes = $collection->getAttribute('indexes');

        $usage->setParam('database.collections.read', 1);

        $response->dynamic(new Document([
            'total' => \count($indexes),
            'indexes' => $indexes,
        ]), Response::MODEL_INDEX_LIST);
    });

App::get('/v1/database/collections/:collectionId/indexes/:key')
    ->desc('Get Index')
    ->groups(['api', 'database'])
    ->label('scope', 'collections.read')
    ->label('sdk.auth', [APP_AUTH_TYPE_KEY])
    ->label('sdk.namespace', 'database')
    ->label('sdk.method', 'getIndex')
    ->label('sdk.description', '/docs/references/database/get-index.md')
    ->label('sdk.response.code', Response::STATUS_CODE_OK)
    ->label('sdk.response.type', Response::CONTENT_TYPE_JSON)
    ->label('sdk.response.model', Response::MODEL_INDEX)
    ->param('collectionId', '', new UID(), 'Collection ID. You can create a new collection using the Database service [server integration](https://appwrite.io/docs/server/database#createCollection).')
    ->param('key', null, new Key(), 'Index Key.')
    ->inject('response')
    ->inject('dbForProject')
    ->inject('usage')
    ->action(function ($collectionId, $key, $response, $dbForProject, $usage) {
        /** @var Appwrite\Utopia\Response $response */
        /** @var Utopia\Database\Database $dbForProject */

        $collection = $dbForProject->getDocument('collections', $collectionId);

        if ($collection->isEmpty()) {
            throw new Exception('Collection not found', 404, Exception::COLLECTION_NOT_FOUND);
        }

        $indexes = $collection->getAttribute('indexes');

        // Search for index
        $indexIndex = array_search($key, array_column($indexes, 'key'));

        if ($indexIndex === false) {
            throw new Exception('Index not found', 404, Exception::INDEX_NOT_FOUND);
        }

        $index = new Document([\array_merge($indexes[$indexIndex], [
            'collectionId' => $collectionId,
        ])]);

        $usage->setParam('database.collections.read', 1);

        $response->dynamic($index, Response::MODEL_INDEX);
    });

App::delete('/v1/database/collections/:collectionId/indexes/:key')
    ->desc('Delete Index')
    ->groups(['api', 'database'])
    ->label('scope', 'collections.write')
    ->label('event', 'database.indexes.delete')
    ->label('sdk.auth', [APP_AUTH_TYPE_KEY])
    ->label('sdk.namespace', 'database')
    ->label('sdk.method', 'deleteIndex')
    ->label('sdk.description', '/docs/references/database/delete-index.md')
    ->label('sdk.response.code', Response::STATUS_CODE_NOCONTENT)
    ->label('sdk.response.model', Response::MODEL_NONE)
    ->param('collectionId', null, new UID(), 'Collection ID. You can create a new collection using the Database service [server integration](https://appwrite.io/docs/server/database#createCollection).')
    ->param('key', '', new Key(), 'Index Key.')
    ->inject('response')
    ->inject('dbForProject')
    ->inject('database')
    ->inject('events')
    ->inject('audits')
    ->inject('usage')
    ->action(function ($collectionId, $key, $response, $dbForProject, $database, $events, $audits, $usage) {
        /** @var Appwrite\Utopia\Response $response */
        /** @var Utopia\Database\Database $dbForProject */
        /** @var Appwrite\Event\Event $database */
        /** @var Appwrite\Event\Event $events */
        /** @var Appwrite\Event\Event $audits */
        /** @var Appwrite\Stats\Stats $usage */

        $collection = $dbForProject->getDocument('collections', $collectionId);

        if ($collection->isEmpty()) {
            throw new Exception('Collection not found', 404, Exception::COLLECTION_NOT_FOUND);
        }

        $index = $dbForProject->getDocument('indexes', $collectionId.'_'.$key);

        if (empty($index->getId())) {
            throw new Exception('Index not found', 404, Exception::INDEX_NOT_FOUND);
        }

        // Only update status if removing available index
        if ($index->getAttribute('status') === 'available') {
            $index = $dbForProject->updateDocument('indexes', $index->getId(), $index->setAttribute('status', 'deleting'));
        }

        $dbForProject->deleteCachedDocument('collections', $collectionId);

        $database
            ->setParam('type', DATABASE_TYPE_DELETE_INDEX)
            ->setParam('collection', $collection)
            ->setParam('document', $index)
        ;

        $usage->setParam('database.collections.update', 1);

        $events
            ->setParam('payload', $response->output($index, Response::MODEL_INDEX))
        ;

        $audits
            ->setParam('event', 'database.indexes.delete')
            ->setParam('resource', 'collection/'.$collectionId)
            ->setParam('data', $index->getArrayCopy())
        ;

        $response->noContent();
    });

App::post('/v1/database/collections/:collectionId/documents')
    ->desc('Create Document')
    ->groups(['api', 'database'])
    ->label('event', 'database.documents.create')
    ->label('scope', 'documents.write')
    ->label('sdk.auth', [APP_AUTH_TYPE_SESSION, APP_AUTH_TYPE_KEY, APP_AUTH_TYPE_JWT])
    ->label('sdk.namespace', 'database')
    ->label('sdk.method', 'createDocument')
    ->label('sdk.description', '/docs/references/database/create-document.md')
    ->label('sdk.response.code', Response::STATUS_CODE_CREATED)
    ->label('sdk.response.type', Response::CONTENT_TYPE_JSON)
    ->label('sdk.response.model', Response::MODEL_DOCUMENT)
    ->param('documentId', '', new CustomId(), 'Document ID. Choose your own unique ID or pass the string "unique()" to auto generate it. Valid chars are a-z, A-Z, 0-9, period, hyphen, and underscore. Can\'t start with a special char. Max length is 36 chars.')
    ->param('collectionId', null, new UID(), 'Collection ID. You can create a new collection using the Database service [server integration](https://appwrite.io/docs/server/database#createCollection). Make sure to define attributes before creating documents.')
    ->param('data', [], new JSON(), 'Document data as JSON object.')
    ->param('read', null, new Permissions(), 'An array of strings with read permissions. By default only the current user is granted with read permissions. [learn more about permissions](https://appwrite.io/docs/permissions) and get a full list of available permissions.', true)
    ->param('write', null, new Permissions(), 'An array of strings with write permissions. By default only the current user is granted with write permissions. [learn more about permissions](https://appwrite.io/docs/permissions) and get a full list of available permissions.', true)
    ->inject('response')
    ->inject('dbForProject')
    ->inject('user')
    ->inject('audits')
    ->inject('usage')
    ->inject('events')
    ->inject('mode')
    ->action(function ($documentId, $collectionId, $data, $read, $write, $response, $dbForProject, $user, $audits, $usage, $events, $mode) {
        /** @var Appwrite\Utopia\Response $response */
        /** @var Utopia\Database\Database $dbForProject */
        /** @var Utopia\Database\Document $user */
        /** @var Appwrite\Event\Event $audits */
        /** @var Appwrite\Stats\Stats $usage */
        /** @var Appwrite\Event\Event $events */
        /** @var string $mode */

        $data = (\is_string($data)) ? \json_decode($data, true) : $data; // Cast to JSON array

        if (empty($data)) {
            throw new Exception('Missing payload', 400, Exception::DOCUMENT_MISSING_PAYLOAD);
        }

        if (isset($data['$id'])) {
            throw new Exception('$id is not allowed for creating new documents, try update instead', 400, Exception::DOCUMENT_INVALID_STRUCTURE);
        }

        /**
         * Skip Authorization to get the collection. Needed in case of empty permissions for document level permissions.
         * 
         * @var Document $collection
         */
        $collection = Authorization::skip(fn() => $dbForProject->getDocument('collections', $collectionId));

        if ($collection->isEmpty() || !$collection->getAttribute('enabled')) {
            if (!($mode === APP_MODE_ADMIN && Auth::isPrivilegedUser(Authorization::getRoles()))) {
                throw new Exception('Collection not found', 404, Exception::COLLECTION_NOT_FOUND);
            }
        }

        // Check collection permissions when enforced
        if ($collection->getAttribute('permission') === 'collection') {
            $validator = new Authorization('write');
            if (!$validator->isValid($collection->getWrite())) {
                throw new Exception('Unauthorized permissions', 401, Exception::USER_UNAUTHORIZED);
            }
        }

        $data['$collection'] = $collection->getId(); // Adding this param to make API easier for developers
        $data['$id'] = $documentId == 'unique()' ? $dbForProject->getId() : $documentId;
        $data['$read'] = (is_null($read) && !$user->isEmpty()) ? ['user:'.$user->getId()] : $read ?? []; //  By default set read permissions for user
        $data['$write'] = (is_null($write) && !$user->isEmpty()) ? ['user:'.$user->getId()] : $write ?? []; //  By default set write permissions for user

        // Users can only add their roles to documents, API keys and Admin users can add any
        $roles = Authorization::getRoles();

        if (!Auth::isAppUser($roles) && !Auth::isPrivilegedUser($roles)) {
            foreach ($data['$read'] as $read) {
                if (!Authorization::isRole($read)) {
                    // TODO: Isn't this a 401: Unauthorized Error ? 
                    throw new Exception('Read permissions must be one of: ('.\implode(', ', $roles).')', 400, Exception::USER_UNAUTHORIZED);
                }
            }
            foreach ($data['$write'] as $write) {
                if (!Authorization::isRole($write)) {
                    throw new Exception('Write permissions must be one of: ('.\implode(', ', $roles).')', 400, Exception::USER_UNAUTHORIZED);
                }
            }
        }

        try {
            if ($collection->getAttribute('permission') === 'collection') {
                /** @var Document $document */
                $document = Authorization::skip(fn() => $dbForProject->createDocument('collection_' . $collection->getInternalId(), new Document($data)));
            } else {
                $document = $dbForProject->createDocument('collection_' . $collection->getInternalId(), new Document($data));
            }
            $document->setAttribute('$collection', $collectionId);
        }
        catch (StructureException $exception) {
            throw new Exception($exception->getMessage(), 400, Exception::DOCUMENT_INVALID_STRUCTURE);
        }
        catch (DuplicateException $exception) {
            throw new Exception('Document already exists', 409, Exception::DOCUMENT_ALREADY_EXISTS);
        }

        $events->setParam('collection', $collection->getArrayCopy());

        $usage
            ->setParam('database.documents.create', 1)
            ->setParam('collectionId', $collectionId)
        ;

        $audits
            ->setParam('event', 'database.documents.create')
            ->setParam('resource', 'document/'.$document->getId())
            ->setParam('data', $document->getArrayCopy())
        ;

        $response->setStatusCode(Response::STATUS_CODE_CREATED);
        $response->dynamic($document, Response::MODEL_DOCUMENT);
    });

App::get('/v1/database/collections/:collectionId/documents')
    ->desc('List Documents')
    ->groups(['api', 'database'])
    ->label('scope', 'documents.read')
    ->label('sdk.auth', [APP_AUTH_TYPE_SESSION, APP_AUTH_TYPE_KEY, APP_AUTH_TYPE_JWT])
    ->label('sdk.namespace', 'database')
    ->label('sdk.method', 'listDocuments')
    ->label('sdk.description', '/docs/references/database/list-documents.md')
    ->label('sdk.response.code', Response::STATUS_CODE_OK)
    ->label('sdk.response.type', Response::CONTENT_TYPE_JSON)
    ->label('sdk.response.model', Response::MODEL_DOCUMENT_LIST)
    ->param('collectionId', '', new UID(), 'Collection ID. You can create a new collection using the Database service [server integration](https://appwrite.io/docs/server/database#createCollection).')
    ->param('queries', [], new ArrayList(new Text(0), 100), 'Array of query strings.', true) 
    ->param('limit', 25, new Range(0, 100), 'Maximum number of documents to return in response. By default will return maximum 25 results. Maximum of 100 results allowed per request.', true)
    ->param('offset', 0, new Range(0, APP_LIMIT_COUNT), 'Offset value. The default value is 0. Use this value to manage pagination. [learn more about pagination](https://appwrite.io/docs/pagination)', true)
    ->param('cursor', '', new UID(), 'ID of the document used as the starting point for the query, excluding the document itself. Should be used for efficient pagination when working with large sets of data. [learn more about pagination](https://appwrite.io/docs/pagination)', true)
    ->param('cursorDirection', Database::CURSOR_AFTER, new WhiteList([Database::CURSOR_AFTER, Database::CURSOR_BEFORE]), 'Direction of the cursor.', true)
    ->param('orderAttributes', [], new ArrayList(new Text(128)), 'Array of attributes used to sort results.', true)
    ->param('orderTypes', [], new ArrayList(new WhiteList(['DESC', 'ASC'], true)), 'Array of order directions for sorting attribtues. Possible values are DESC for descending order, or ASC for ascending order.', true)
    ->inject('response')
    ->inject('dbForProject')
    ->inject('usage')
    ->inject('mode')
    ->action(function ($collectionId, $queries, $limit, $offset, $cursor, $cursorDirection, $orderAttributes, $orderTypes, $response, $dbForProject, $usage, $mode) {
        /** @var Appwrite\Utopia\Response $response */
        /** @var Utopia\Database\Database $dbForProject */
        /** @var Appwrite\Stats\Stats $usage */
        /** @var string $mode */

        /**
         * Skip Authorization to get the collection. Needed in case of empty permissions for document level permissions.
         *
         * @var Utopia\Database\Document $collection
         */
        $collection = Authorization::skip(fn() => $dbForProject->getDocument('collections', $collectionId));

        if ($collection->isEmpty() || !$collection->getAttribute('enabled')) {
            if (!($mode === APP_MODE_ADMIN && Auth::isPrivilegedUser(Authorization::getRoles()))) {
                throw new Exception('Collection not found', 404, Exception::COLLECTION_NOT_FOUND);
            }
        }

        // Check collection permissions when enforced
        if ($collection->getAttribute('permission') === 'collection') {
            $validator = new Authorization('read');
            if (!$validator->isValid($collection->getRead())) {
                throw new Exception('Unauthorized permissions', 401, Exception::USER_UNAUTHORIZED);
            }
        }

        $queries = \array_map(function ($query) {
            $query = Query::parse($query);

            if (\count($query->getValues()) > 100) {
                throw new Exception("You cannot use more than 100 query values on attribute '{$query->getAttribute()}'", 400, Exception::GENERAL_QUERY_LIMIT_EXCEEDED);
            }

            return $query;
        }, $queries);

        if (!empty($queries)) {
            $validator = new QueriesValidator(new QueryValidator($collection->getAttribute('attributes', [])), $collection->getAttribute('indexes', []), true);
            if (!$validator->isValid($queries)) {
                throw new Exception($validator->getDescription(), 400, Exception::GENERAL_QUERY_INVALID);
            }
        }

        $cursorDocument = null;
        if (!empty($cursor)) {
            $cursorDocument = $collection->getAttribute('permission') === 'collection'
                ? Authorization::skip(fn () => $dbForProject->getDocument('collection_' . $collection->getInternalId(), $cursor))
                : $dbForProject->getDocument('collection_' . $collection->getInternalId(), $cursor);

            if ($cursorDocument->isEmpty()) {
                throw new Exception("Document '{$cursor}' for the 'cursor' value not found.", 400, Exception::GENERAL_CURSOR_NOT_FOUND);
            }
        }

        if ($collection->getAttribute('permission') === 'collection') {
            /** @var Document[] $documents */
<<<<<<< HEAD
            $documents = Authorization::skip(fn() => $dbForProject->find('collection_' . $collectionId, $queries, $limit, $offset, $orderAttributes, $orderTypes, $cursorDocument ?? null, $cursorDirection));
            $total = Authorization::skip(fn() => $dbForProject->count('collection_' . $collectionId, $queries, APP_LIMIT_COUNT));
        } else {
            $documents = $dbForProject->find('collection_' . $collectionId, $queries, $limit, $offset, $orderAttributes, $orderTypes, $cursorDocument ?? null, $cursorDirection);
            $total = $dbForProject->count('collection_' . $collectionId, $queries, APP_LIMIT_COUNT);
=======
            $documents = Authorization::skip(fn() => $dbForProject->find('collection_' . $collection->getInternalId(), $queries, $limit, $offset, $orderAttributes, $orderTypes, $cursorDocument ?? null, $cursorDirection));
            $sum = Authorization::skip(fn() => $dbForProject->count('collection_' . $collection->getInternalId(), $queries, APP_LIMIT_COUNT));
        } else {
            $documents = $dbForProject->find('collection_' . $collection->getInternalId(), $queries, $limit, $offset, $orderAttributes, $orderTypes, $cursorDocument ?? null, $cursorDirection);
            $sum = $dbForProject->count('collection_' . $collection->getInternalId(), $queries, APP_LIMIT_COUNT);
>>>>>>> baba4ac8
        }

        /**
         * Reset $collection attribute to remove prefix.
         */
        $documents = array_map(fn(Document $document) => $document->setAttribute('$collection', $collectionId), $documents);

        $usage
            ->setParam('database.documents.read', 1)
            ->setParam('collectionId', $collectionId)
        ;

        $response->dynamic(new Document([
            'total' => $total,
            'documents' => $documents,
        ]), Response::MODEL_DOCUMENT_LIST);
    });

App::get('/v1/database/collections/:collectionId/documents/:documentId')
    ->desc('Get Document')
    ->groups(['api', 'database'])
    ->label('scope', 'documents.read')
    ->label('sdk.auth', [APP_AUTH_TYPE_SESSION, APP_AUTH_TYPE_KEY, APP_AUTH_TYPE_JWT])
    ->label('sdk.namespace', 'database')
    ->label('sdk.method', 'getDocument')
    ->label('sdk.description', '/docs/references/database/get-document.md')
    ->label('sdk.response.code', Response::STATUS_CODE_OK)
    ->label('sdk.response.type', Response::CONTENT_TYPE_JSON)
    ->label('sdk.response.model', Response::MODEL_DOCUMENT)
    ->param('collectionId', null, new UID(), 'Collection ID. You can create a new collection using the Database service [server integration](https://appwrite.io/docs/server/database#createCollection).')
    ->param('documentId', null, new UID(), 'Document ID.')
    ->inject('response')
    ->inject('dbForProject')
    ->inject('usage')
    ->inject('mode')
    ->action(function ($collectionId, $documentId, $response, $dbForProject, $usage, $mode) {
        /** @var Appwrite\Utopia\Response $response */
        /** @var Utopia\Database\Database $dbForProject */
        /** @var string $mode */

        /**
         * Skip Authorization to get the collection. Needed in case of empty permissions for document level permissions.
         */
        $collection = Authorization::skip(fn() => $dbForProject->getDocument('collections', $collectionId));

        if ($collection->isEmpty() || !$collection->getAttribute('enabled')) {
            if (!($mode === APP_MODE_ADMIN && Auth::isPrivilegedUser(Authorization::getRoles()))) {
                throw new Exception('Collection not found', 404, Exception::COLLECTION_NOT_FOUND);
            }
        }

        // Check collection permissions when enforced
        if ($collection->getAttribute('permission') === 'collection') {
            $validator = new Authorization('read');
            if (!$validator->isValid($collection->getRead())) {
                throw new Exception('Unauthorized permissions', 401, Exception::USER_UNAUTHORIZED);
            }
        }

        if ($collection->getAttribute('permission') === 'collection') {
            /** @var Document $document */
            $document = Authorization::skip(fn() => $dbForProject->getDocument('collection_' . $collection->getInternalId(), $documentId));
        } else {
            $document = $dbForProject->getDocument('collection_' . $collection->getInternalId(), $documentId);
        }

        /**
         * Reset $collection attribute to remove prefix.
         */
        $document->setAttribute('$collection', $collectionId);

        if ($document->isEmpty()) {
            throw new Exception('No document found', 404, Exception::DOCUMENT_NOT_FOUND);
        }

        $usage
            ->setParam('database.documents.read', 1)
            ->setParam('collectionId', $collectionId)
        ;

        $response->dynamic($document, Response::MODEL_DOCUMENT);
    });

App::get('/v1/database/collections/:collectionId/documents/:documentId/logs')
    ->desc('List Document Logs')
    ->groups(['api', 'database'])
    ->label('scope', 'documents.read')
    ->label('sdk.auth', [APP_AUTH_TYPE_ADMIN])
    ->label('sdk.namespace', 'database')
    ->label('sdk.method', 'listDocumentLogs')
    ->label('sdk.description', '/docs/references/database/get-document-logs.md')
    ->label('sdk.response.code', Response::STATUS_CODE_OK)
    ->label('sdk.response.type', Response::CONTENT_TYPE_JSON)
    ->label('sdk.response.model', Response::MODEL_LOG_LIST)
    ->param('collectionId', '', new UID(), 'Collection ID.')
    ->param('documentId', null, new UID(), 'Document ID.')
    ->param('limit', 25, new Range(0, 100), 'Maximum number of logs to return in response. By default will return maximum 25 results. Maximum of 100 results allowed per request.', true)
    ->param('offset', 0, new Range(0, APP_LIMIT_COUNT), 'Offset value. The default value is 0. Use this value to manage pagination. [learn more about pagination](https://appwrite.io/docs/pagination)', true)
    ->inject('response')
    ->inject('dbForProject')
    ->inject('locale')
    ->inject('geodb')
    ->action(function ($collectionId, $documentId, $limit, $offset, $response, $dbForProject, $locale, $geodb) {
        /** @var Appwrite\Utopia\Response $response */
        /** @var Utopia\Database\Document $project */
        /** @var Utopia\Database\Database $dbForProject */
        /** @var Utopia\Locale\Locale $locale */
        /** @var MaxMind\Db\Reader $geodb */

        $collection = $dbForProject->getDocument('collections', $collectionId);

        if ($collection->isEmpty()) {
            throw new Exception('Collection not found', 404, Exception::COLLECTION_NOT_FOUND);
        }

        $document = $dbForProject->getDocument('collection_' . $collection->getInternalId(), $documentId);

        if ($document->isEmpty()) {
            throw new Exception('No document found', 404, Exception::DOCUMENT_NOT_FOUND);
        }

        $audit = new Audit($dbForProject);
        $resource = 'document/'.$document->getId();
        $logs = $audit->getLogsByResource($resource, $limit, $offset);

        $output = [];

        foreach ($logs as $i => &$log) {
            $log['userAgent'] = (!empty($log['userAgent'])) ? $log['userAgent'] : 'UNKNOWN';

            $detector = new Detector($log['userAgent']);
            $detector->skipBotDetection(); // OPTIONAL: If called, bot detection will completely be skipped (bots will be detected as regular devices then)

            $os = $detector->getOS();
            $client = $detector->getClient();
            $device = $detector->getDevice();

            $output[$i] = new Document([
                'event' => $log['event'],
                'userId' => $log['userId'],
                'userEmail' => $log['data']['userEmail'] ?? null,
                'userName' => $log['data']['userName'] ?? null,
                'mode' => $log['data']['mode'] ?? null,
                'ip' => $log['ip'],
                'time' => $log['time'],
                'osCode' => $os['osCode'],
                'osName' => $os['osName'],
                'osVersion' => $os['osVersion'],
                'clientType' => $client['clientType'],
                'clientCode' => $client['clientCode'],
                'clientName' => $client['clientName'],
                'clientVersion' => $client['clientVersion'],
                'clientEngine' => $client['clientEngine'],
                'clientEngineVersion' => $client['clientEngineVersion'],
                'deviceName' => $device['deviceName'],
                'deviceBrand' => $device['deviceBrand'],
                'deviceModel' => $device['deviceModel']
            ]);

            $record = $geodb->get($log['ip']);

            if ($record) {
                $output[$i]['countryCode'] = $locale->getText('countries.'.strtolower($record['country']['iso_code']), false) ? \strtolower($record['country']['iso_code']) : '--';
                $output[$i]['countryName'] = $locale->getText('countries.'.strtolower($record['country']['iso_code']), $locale->getText('locale.country.unknown'));
            } else {
                $output[$i]['countryCode'] = '--';
                $output[$i]['countryName'] = $locale->getText('locale.country.unknown');
            }
        }
        $response->dynamic(new Document([
            'total' => $audit->countLogsByResource($resource),
            'logs' => $output,
        ]), Response::MODEL_LOG_LIST);
    });

App::patch('/v1/database/collections/:collectionId/documents/:documentId')
    ->desc('Update Document')
    ->groups(['api', 'database'])
    ->label('event', 'database.documents.update')
    ->label('scope', 'documents.write')
    ->label('sdk.auth', [APP_AUTH_TYPE_SESSION, APP_AUTH_TYPE_KEY, APP_AUTH_TYPE_JWT])
    ->label('sdk.namespace', 'database')
    ->label('sdk.method', 'updateDocument')
    ->label('sdk.description', '/docs/references/database/update-document.md')
    ->label('sdk.response.code', Response::STATUS_CODE_OK)
    ->label('sdk.response.type', Response::CONTENT_TYPE_JSON)
    ->label('sdk.response.model', Response::MODEL_DOCUMENT)
    ->param('collectionId', null, new UID(), 'Collection ID.')
    ->param('documentId', null, new UID(), 'Document ID.')
    ->param('data', [], new JSON(), 'Document data as JSON object.')
    ->param('read', null, new Permissions(), 'An array of strings with read permissions. By default inherits the existing read permissions. [learn more about permissions](https://appwrite.io/docs/permissions) and get a full list of available permissions.', true)
    ->param('write', null, new Permissions(), 'An array of strings with write permissions. By default inherits the existing write permissions. [learn more about permissions](https://appwrite.io/docs/permissions) and get a full list of available permissions.', true)
    ->inject('response')
    ->inject('dbForProject')
    ->inject('audits')
    ->inject('usage')
    ->inject('events')
    ->inject('mode')
    ->action(function ($collectionId, $documentId, $data, $read, $write, $response, $dbForProject, $audits, $usage, $events, $mode) {
        /** @var Appwrite\Utopia\Response $response */
        /** @var Utopia\Database\Database $dbForProject */
        /** @var Appwrite\Event\Event $audits */
        /** @var Appwrite\Stats\Stats $usage */
        /** @var Appwrite\Event\Event $events */
        /** @var string $mode */

        /**
         * Skip Authorization to get the collection. Needed in case of empty permissions for document level permissions.
         */
        $collection = Authorization::skip(fn() => $dbForProject->getDocument('collections', $collectionId));

        if ($collection->isEmpty() || !$collection->getAttribute('enabled')) {
            if (!($mode === APP_MODE_ADMIN && Auth::isPrivilegedUser(Authorization::getRoles()))) {
                throw new Exception('Collection not found', 404, Exception::COLLECTION_NOT_FOUND);
            }
        }

        // Check collection permissions when enforced
        if ($collection->getAttribute('permission') === 'collection') {
            $validator = new Authorization('write');
            if (!$validator->isValid($collection->getWrite())) {
                throw new Exception('Unauthorized permissions', 401, Exception::USER_UNAUTHORIZED);
            }

            $document = Authorization::skip(fn() => $dbForProject->getDocument('collection_' . $collection->getInternalId(), $documentId));
        } else {
            $document = $dbForProject->getDocument('collection_' . $collection->getInternalId(), $documentId);
        }


        if ($document->isEmpty()) {
            throw new Exception('Document not found', 404, Exception::DOCUMENT_NOT_FOUND);
        }

        $data = (\is_string($data)) ? \json_decode($data, true) : $data; // Cast to JSON array

        if (empty($data)) {
            throw new Exception('Missing payload', 400, Exception::DOCUMENT_MISSING_PAYLOAD);
        }
 
        if (!\is_array($data)) {
            throw new Exception('Data param should be a valid JSON object', 400, Exception::DOCUMENT_INVALID_STRUCTURE);
        }

        $data = \array_merge($document->getArrayCopy(), $data);

        $data['$collection'] = $collection->getId(); // Make sure user don't switch collectionID
        $data['$id'] = $document->getId(); // Make sure user don't switch document unique ID
        $data['$read'] = (is_null($read)) ? ($document->getRead() ?? []) : $read; // By default inherit read permissions
        $data['$write'] = (is_null($write)) ? ($document->getWrite() ?? []) : $write; // By default inherit write permissions

        // Users can only add their roles to documents, API keys and Admin users can add any
        $roles = Authorization::getRoles();

        if (!Auth::isAppUser($roles) && !Auth::isPrivilegedUser($roles)) {
            if(!is_null($read)) {
                foreach ($data['$read'] as $read) {
                    if (!Authorization::isRole($read)) {
                        throw new Exception('Read permissions must be one of: ('.\implode(', ', $roles).')', 400, Exception::USER_UNAUTHORIZED);
                    }
                }
            }
            if(!is_null($write)) {
                foreach ($data['$write'] as $write) {
                    if (!Authorization::isRole($write)) {
                        throw new Exception('Write permissions must be one of: (' . \implode(', ', $roles) . ')', 400, Exception::USER_UNAUTHORIZED);
                    }
                }
            }
        }

        try {
            if ($collection->getAttribute('permission') === 'collection') {
                /** @var Document $document */
                $document = Authorization::skip(fn() => $dbForProject->updateDocument('collection_' . $collection->getInternalId(), $document->getId(), new Document($data)));
            } else {
                $document = $dbForProject->updateDocument('collection_' . $collection->getInternalId(), $document->getId(), new Document($data));
            }
            /**
             * Reset $collection attribute to remove prefix.
             */
            $document->setAttribute('$collection', $collectionId);
        }
        catch (AuthorizationException $exception) {
            throw new Exception('Unauthorized permissions', 401, Exception::USER_UNAUTHORIZED);
        }
        catch (DuplicateException $exception) {
            throw new Exception('Document already exists', 409, Exception::DOCUMENT_ALREADY_EXISTS);
        }
        catch (StructureException $exception) {
            throw new Exception($exception->getMessage(), 400, Exception::DOCUMENT_INVALID_STRUCTURE);
        }

        $events->setParam('collection', $collection->getArrayCopy());

        $usage
            ->setParam('database.documents.update', 1)
            ->setParam('collectionId', $collectionId)
            ;

        $audits
            ->setParam('event', 'database.documents.update')
            ->setParam('resource', 'document/'.$document->getId())
            ->setParam('data', $document->getArrayCopy())
        ;

        $response->dynamic($document, Response::MODEL_DOCUMENT);
    });

App::delete('/v1/database/collections/:collectionId/documents/:documentId')
    ->desc('Delete Document')
    ->groups(['api', 'database'])
    ->label('scope', 'documents.write')
    ->label('event', 'database.documents.delete')
    ->label('sdk.auth', [APP_AUTH_TYPE_SESSION, APP_AUTH_TYPE_KEY, APP_AUTH_TYPE_JWT])
    ->label('sdk.namespace', 'database')
    ->label('sdk.method', 'deleteDocument')
    ->label('sdk.description', '/docs/references/database/delete-document.md')
    ->label('sdk.response.code', Response::STATUS_CODE_NOCONTENT)
    ->label('sdk.response.model', Response::MODEL_NONE)
    ->param('collectionId', null, new UID(), 'Collection ID. You can create a new collection using the Database service [server integration](https://appwrite.io/docs/server/database#createCollection).')
    ->param('documentId', null, new UID(), 'Document ID.')
    ->inject('response')
    ->inject('dbForProject')
    ->inject('events')
    ->inject('audits')
    ->inject('deletes')
    ->inject('usage')
    ->inject('mode')
    ->action(function ($collectionId, $documentId, $response, $dbForProject, $events, $audits, $deletes, $usage, $mode) {
        /** @var Appwrite\Utopia\Response $response */
        /** @var Utopia\Database\Database $dbForProject */
        /** @var Appwrite\Event\Event $events */
        /** @var Appwrite\Event\Event $audits */
        /** @var Appwrite\Event\Event $deletes */
        /** @var Appwrite\Stats\Stats $usage */
        /** @var string $mode */

        /**
         * Skip Authorization to get the collection. Needed in case of empty permissions for document level permissions.
         */
        $collection = Authorization::skip(fn() => $dbForProject->getDocument('collections', $collectionId));

        if ($collection->isEmpty() || !$collection->getAttribute('enabled')) {
            if (!($mode === APP_MODE_ADMIN && Auth::isPrivilegedUser(Authorization::getRoles()))) {
                throw new Exception('Collection not found', 404, Exception::COLLECTION_NOT_FOUND);
            }
        }

        // Check collection permissions when enforced
        if ($collection->getAttribute('permission') === 'collection') {
            $validator = new Authorization('write');
            if (!$validator->isValid($collection->getWrite())) {
                throw new Exception('Unauthorized permissions', 401, Exception::USER_UNAUTHORIZED);
            }
        }

        if ($collection->getAttribute('permission') === 'collection') {
            /** @var Document $document */
            $document = Authorization::skip(fn() => $dbForProject->getDocument('collection_' . $collection->getInternalId(), $documentId));
        } else {
            $document = $dbForProject->getDocument('collection_' . $collection->getInternalId(), $documentId);
        }

        if ($document->isEmpty()) {
            throw new Exception('No document found', 404, Exception::DOCUMENT_NOT_FOUND);
        }

        if ($collection->getAttribute('permission') === 'collection') {
            Authorization::skip(fn() => $dbForProject->deleteDocument('collection_' . $collection->getInternalId(), $documentId));
        } else {
            $dbForProject->deleteDocument('collection_' . $collection->getInternalId(), $documentId);
        }

        $dbForProject->deleteCachedDocument('collection_' . $collection->getInternalId(), $documentId);

        /**
         * Reset $collection attribute to remove prefix.
         */
        $document->setAttribute('$collection', $collectionId);

        $deletes
            ->setParam('type', DELETE_TYPE_AUDIT)
            ->setParam('document', $document)
        ;

        $usage
            ->setParam('database.documents.delete', 1)
            ->setParam('collectionId', $collectionId)
            ;

        $events
            ->setParam('eventData', $response->output($document, Response::MODEL_DOCUMENT))
            ->setParam('collection', $collection->getArrayCopy());
        ;

        $audits
            ->setParam('event', 'database.documents.delete')
            ->setParam('resource', 'document/'.$document->getId())
            ->setParam('data', $document->getArrayCopy()) // Audit document in case of malicious or disastrous action
        ;

        $response->noContent();
    });<|MERGE_RESOLUTION|>--- conflicted
+++ resolved
@@ -1755,19 +1755,11 @@
 
         if ($collection->getAttribute('permission') === 'collection') {
             /** @var Document[] $documents */
-<<<<<<< HEAD
-            $documents = Authorization::skip(fn() => $dbForProject->find('collection_' . $collectionId, $queries, $limit, $offset, $orderAttributes, $orderTypes, $cursorDocument ?? null, $cursorDirection));
-            $total = Authorization::skip(fn() => $dbForProject->count('collection_' . $collectionId, $queries, APP_LIMIT_COUNT));
-        } else {
-            $documents = $dbForProject->find('collection_' . $collectionId, $queries, $limit, $offset, $orderAttributes, $orderTypes, $cursorDocument ?? null, $cursorDirection);
-            $total = $dbForProject->count('collection_' . $collectionId, $queries, APP_LIMIT_COUNT);
-=======
             $documents = Authorization::skip(fn() => $dbForProject->find('collection_' . $collection->getInternalId(), $queries, $limit, $offset, $orderAttributes, $orderTypes, $cursorDocument ?? null, $cursorDirection));
-            $sum = Authorization::skip(fn() => $dbForProject->count('collection_' . $collection->getInternalId(), $queries, APP_LIMIT_COUNT));
+            $total = Authorization::skip(fn() => $dbForProject->count('collection_' . $collection->getInternalId(), $queries, APP_LIMIT_COUNT));
         } else {
             $documents = $dbForProject->find('collection_' . $collection->getInternalId(), $queries, $limit, $offset, $orderAttributes, $orderTypes, $cursorDocument ?? null, $cursorDirection);
-            $sum = $dbForProject->count('collection_' . $collection->getInternalId(), $queries, APP_LIMIT_COUNT);
->>>>>>> baba4ac8
+            $total = $dbForProject->count('collection_' . $collection->getInternalId(), $queries, APP_LIMIT_COUNT);
         }
 
         /**
