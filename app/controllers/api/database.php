<?php

use Utopia\App;
use Utopia\Exception;
use Utopia\Validator\Range;
use Utopia\Validator\WhiteList;
use Utopia\Validator\Text;
use Utopia\Validator\ArrayList;
use Utopia\Validator\JSON;
use Appwrite\Database\Database;
use Appwrite\Database\Document;
use Appwrite\Database\Validator\UID;
use Appwrite\Database\Validator\Key;
use Appwrite\Database\Validator\Structure;
use Appwrite\Database\Validator\Collection;
use Appwrite\Database\Validator\Authorization;
use Appwrite\Database\Exception\Authorization as AuthorizationException;
use Appwrite\Database\Exception\Structure as StructureException;
use Appwrite\Utopia\Response;

App::post('/v1/database/collections')
    ->desc('Create Collection')
    ->groups(['api', 'database'])
    ->label('event', 'database.collections.create')
    ->label('scope', 'collections.write')
    ->label('sdk.namespace', 'database')
    ->label('sdk.platform', [APP_PLATFORM_SERVER])
    ->label('sdk.method', 'createCollection')
    ->label('sdk.description', '/docs/references/database/create-collection.md')
    ->label('sdk.response.code', Response::STATUS_CODE_CREATED)
    ->label('sdk.response.type', Response::CONTENT_TYPE_JSON)
    ->label('sdk.response.model', Response::MODEL_COLLECTION)
    ->param('name', '', new Text(128), 'Collection name. Max length: 128 chars.')
    ->param('read', [], new ArrayList(new Text(64)), 'An array of strings with read permissions. By default no user is granted with any read permissions. [learn more about permissions](/docs/permissions) and get a full list of available permissions.')
    ->param('write', [], new ArrayList(new Text(64)), 'An array of strings with write permissions. By default no user is granted with any write permissions. [learn more about permissions](/docs/permissions) and get a full list of available permissions.')
    ->param('rules', [], function ($projectDB) { return new ArrayList(new Collection($projectDB, [Database::SYSTEM_COLLECTION_RULES], ['$collection' => Database::SYSTEM_COLLECTION_RULES, '$permissions' => ['read' => [], 'write' => []]])); }, 'Array of [rule objects](/docs/rules). Each rule define a collection field name, data type and validation.', false, ['projectDB'])
    ->inject('response')
    ->inject('projectDB')
    ->inject('audits')
    ->action(function ($name, $read, $write, $rules, $response, $projectDB, $audits) {
        /** @var Appwrite\Utopia\Response $response */
        /** @var Appwrite\Database\Database $projectDB */
        /** @var Appwrite\Event\Event $audits */

        $parsedRules = [];

        foreach ($rules as &$rule) {
            $parsedRules[] = \array_merge([
                '$collection' => Database::SYSTEM_COLLECTION_RULES,
                '$permissions' => [
                    'read' => $read,
                    'write' => $write,
                ],
            ], $rule);
        }

        try {
            $data = $projectDB->createDocument([
                '$collection' => Database::SYSTEM_COLLECTION_COLLECTIONS,
                'name' => $name,
                'dateCreated' => \time(),
                'dateUpdated' => \time(),
                'structure' => true,
                '$permissions' => [
                    'read' => $read,
                    'write' => $write,
                ],
                'rules' => $parsedRules,
            ]);
        } catch (AuthorizationException $exception) {
            throw new Exception('Unauthorized permissions', 401);
        } catch (StructureException $exception) {
            throw new Exception('Bad structure. '.$exception->getMessage(), 400);
        } catch (\Exception $exception) {
            throw new Exception('Failed saving document to DB', 500);
        }

        if (false === $data) {
            throw new Exception('Failed saving collection to DB', 500);
        }

        $audits
            ->setParam('event', 'database.collections.create')
            ->setParam('resource', 'database/collection/'.$data->getId())
            ->setParam('data', $data->getArrayCopy())
        ;

        $response
            ->setStatusCode(Response::STATUS_CODE_CREATED)
            ->dynamic($data, Response::MODEL_COLLECTION)
        ;
    });

App::get('/v1/database/collections')
    ->desc('List Collections')
    ->groups(['api', 'database'])
    ->label('scope', 'collections.read')
    ->label('sdk.namespace', 'database')
    ->label('sdk.platform', [APP_PLATFORM_SERVER])
    ->label('sdk.method', 'listCollections')
    ->label('sdk.description', '/docs/references/database/list-collections.md')
    ->label('sdk.response.code', Response::STATUS_CODE_OK)
    ->label('sdk.response.type', Response::CONTENT_TYPE_JSON)
    ->label('sdk.response.model', Response::MODEL_COLLECTION_LIST)
    ->param('search', '', new Text(256), 'Search term to filter your list results. Max length: 256 chars.', true)
    ->param('limit', 25, new Range(0, 100), 'Results limit value. By default will return maximum 25 results. Maximum of 100 results allowed per request.', true)
    ->param('offset', 0, new Range(0, 40000), 'Results offset. The default value is 0. Use this param to manage pagination.', true)
    ->param('orderType', 'ASC', new WhiteList(['ASC', 'DESC'], true), 'Order result by ASC or DESC order.', true)
    ->inject('response')
    ->inject('projectDB')
    ->action(function ($search, $limit, $offset, $orderType, $response, $projectDB) {
        /** @var Appwrite\Utopia\Response $response */
        /** @var Appwrite\Database\Database $projectDB */

        $results = $projectDB->getCollection([
            'limit' => $limit,
            'offset' => $offset,
            'orderType' => $orderType,
            'search' => $search,
            'filters' => [
                '$collection='.Database::SYSTEM_COLLECTION_COLLECTIONS,
            ],
        ]);

        $response->dynamic(new Document([
            'sum' => $projectDB->getSum(),
            'collections' => $results
        ]), Response::MODEL_COLLECTION_LIST);
    });

App::get('/v1/database/collections/:collectionId')
    ->desc('Get Collection')
    ->groups(['api', 'database'])
    ->label('scope', 'collections.read')
    ->label('sdk.namespace', 'database')
    ->label('sdk.platform', [APP_PLATFORM_SERVER])
    ->label('sdk.method', 'getCollection')
    ->label('sdk.description', '/docs/references/database/get-collection.md')
    ->label('sdk.response.code', Response::STATUS_CODE_OK)
    ->label('sdk.response.type', Response::CONTENT_TYPE_JSON)
    ->label('sdk.response.model', Response::MODEL_COLLECTION)
    ->param('collectionId', '', new UID(), 'Collection unique ID.')
    ->inject('response')
    ->inject('projectDB')
    ->action(function ($collectionId, $response, $projectDB) {
        /** @var Appwrite\Utopia\Response $response */
        /** @var Appwrite\Database\Database $projectDB */
        
        $collection = $projectDB->getDocument($collectionId, false);

        if (empty($collection->getId()) || Database::SYSTEM_COLLECTION_COLLECTIONS != $collection->getCollection()) {
            throw new Exception('Collection not found', 404);
        }

        $response->dynamic($collection, Response::MODEL_COLLECTION);
    });

App::put('/v1/database/collections/:collectionId')
    ->desc('Update Collection')
    ->groups(['api', 'database'])
    ->label('scope', 'collections.write')
    ->label('event', 'database.collections.update')
    ->label('sdk.namespace', 'database')
    ->label('sdk.platform', [APP_PLATFORM_SERVER])
    ->label('sdk.method', 'updateCollection')
    ->label('sdk.description', '/docs/references/database/update-collection.md')
    ->label('sdk.response.code', Response::STATUS_CODE_OK)
    ->label('sdk.response.type', Response::CONTENT_TYPE_JSON)
    ->label('sdk.response.model', Response::MODEL_COLLECTION)
    ->param('collectionId', '', new UID(), 'Collection unique ID.')
    ->param('name', null, new Text(128), 'Collection name. Max length: 128 chars.')
    ->param('read', null, new ArrayList(new Text(64)), 'An array of strings with read permissions. By default inherits the existing read permissions. [learn more about permissions](/docs/permissions) and get a full list of available permissions.', true)
    ->param('write', null, new ArrayList(new Text(64)), 'An array of strings with write permissions. By default inherits the existing write permissions. [learn more about permissions](/docs/permissions) and get a full list of available permissions.', true)
    ->param('rules', [], function ($projectDB) { return new ArrayList(new Collection($projectDB, [Database::SYSTEM_COLLECTION_RULES], ['$collection' => Database::SYSTEM_COLLECTION_RULES, '$permissions' => ['read' => [], 'write' => []]])); }, 'Array of [rule objects](/docs/rules). Each rule define a collection field name, data type and validation.', true, ['projectDB'])
    ->inject('response')
    ->inject('projectDB')
    ->inject('audits')
    ->action(function ($collectionId, $name, $read, $write, $rules, $response, $projectDB, $audits) {
        /** @var Appwrite\Utopia\Response $response */
        /** @var Appwrite\Database\Database $projectDB */
        /** @var Appwrite\Event\Event $audits */

        $collection = $projectDB->getDocument($collectionId, false);

        if (empty($collection->getId()) || Database::SYSTEM_COLLECTION_COLLECTIONS != $collection->getCollection()) {
            throw new Exception('Collection not found', 404);
        }

        $parsedRules = [];
        $read = (is_null($read)) ? ($collection->getPermissions()['read'] ?? []) : $read; // By default inherit read permissions
        $write = (is_null($write)) ? ($collection->getPermissions()['write'] ?? []) : $write; // By default inherit write permissions

        foreach ($rules as &$rule) {
            $parsedRules[] = \array_merge([
                '$collection' => Database::SYSTEM_COLLECTION_RULES,
                '$permissions' => [
                    'read' => $read,
                    'write' => $write,
                ],
            ], $rule);
        }

        try {
            $collection = $projectDB->updateDocument(\array_merge($collection->getArrayCopy(), [
                'name' => $name,
                'structure' => true,
                'dateUpdated' => \time(),
                '$permissions' => [
                    'read' => $read,
                    'write' => $write,
                ],
                'rules' => $parsedRules,
            ]));
        } catch (AuthorizationException $exception) {
            throw new Exception('Unauthorized permissions', 401);
        } catch (StructureException $exception) {
            throw new Exception('Bad structure. '.$exception->getMessage(), 400);
        } catch (\Exception $exception) {
            throw new Exception('Failed saving document to DB', 500);
        }

        if (false === $collection) {
            throw new Exception('Failed saving collection to DB', 500);
        }

        $audits
            ->setParam('event', 'database.collections.update')
            ->setParam('resource', 'database/collections/'.$collection->getId())
            ->setParam('data', $collection->getArrayCopy())
        ;

        $response->dynamic($collection, Response::MODEL_COLLECTION);
    });

App::delete('/v1/database/collections/:collectionId')
    ->desc('Delete Collection')
    ->groups(['api', 'database'])
    ->label('scope', 'collections.write')
    ->label('event', 'database.collections.delete')
    ->label('sdk.namespace', 'database')
    ->label('sdk.platform', [APP_PLATFORM_SERVER])
    ->label('sdk.method', 'deleteCollection')
    ->label('sdk.description', '/docs/references/database/delete-collection.md')
    ->label('sdk.response.code', Response::STATUS_CODE_NOCONTENT)
    ->label('sdk.response.model', Response::MODEL_NONE)
    ->param('collectionId', '', new UID(), 'Collection unique ID.')
    ->inject('response')
    ->inject('projectDB')
    ->inject('events')
    ->inject('audits')
    ->inject('deletes')
    ->action(function ($collectionId, $response, $projectDB, $events, $audits, $deletes) {
        /** @var Appwrite\Utopia\Response $response */
        /** @var Appwrite\Database\Database $projectDB */
        /** @var Appwrite\Event\Event $events */
        /** @var Appwrite\Event\Event $audits */

        $collection = $projectDB->getDocument($collectionId, false);

        if (empty($collection->getId()) || Database::SYSTEM_COLLECTION_COLLECTIONS != $collection->getCollection()) {
            throw new Exception('Collection not found', 404);
        }

        if (!$projectDB->deleteDocument($collectionId)) {
            throw new Exception('Failed to remove collection from DB', 500);
        }

        $deletes
            ->setParam('type', DELETE_TYPE_DOCUMENT)
            ->setParam('document', $collection)
        ;

        $events
            ->setParam('eventData', $response->output($collection, Response::MODEL_COLLECTION))
        ;

        $audits
            ->setParam('event', 'database.collections.delete')
            ->setParam('resource', 'database/collections/'.$collection->getId())
            ->setParam('data', $collection->getArrayCopy())
        ;

        $response->noContent();
    });

App::post('/v1/database/collections/:collectionId/documents')
    ->desc('Create Document')
    ->groups(['api', 'database'])
    ->label('event', 'database.documents.create')
    ->label('scope', 'documents.write')
    ->label('sdk.namespace', 'database')
    ->label('sdk.platform', [APP_PLATFORM_CLIENT, APP_PLATFORM_SERVER])
    ->label('sdk.method', 'createDocument')
    ->label('sdk.description', '/docs/references/database/create-document.md')
    ->label('sdk.response.code', Response::STATUS_CODE_CREATED)
    ->label('sdk.response.type', Response::CONTENT_TYPE_JSON)
    ->label('sdk.response.model', Response::MODEL_DOCUMENT)
    ->param('collectionId', null, new UID(), 'Collection unique ID. You can create a new collection with validation rules using the Database service [server integration](/docs/server/database#createCollection).')
    ->param('data', [], new JSON(), 'Document data as JSON object.')
    ->param('read', null, new ArrayList(new Text(64)), 'An array of strings with read permissions. By default only the current user is granted with read permissions. [learn more about permissions](/docs/permissions) and get a full list of available permissions.', true)
    ->param('write', null, new ArrayList(new Text(64)), 'An array of strings with write permissions. By default only the current user is granted with write permissions. [learn more about permissions](/docs/permissions) and get a full list of available permissions.', true)
    ->param('parentDocument', '', new UID(), 'Parent document unique ID. Use when you want your new document to be a child of a parent document.', true)
    ->param('parentProperty', '', new Key(), 'Parent document property name. Use when you want your new document to be a child of a parent document.', true)
    ->param('parentPropertyType', Document::SET_TYPE_ASSIGN, new WhiteList([Document::SET_TYPE_ASSIGN, Document::SET_TYPE_APPEND, Document::SET_TYPE_PREPEND], true), 'Parent document property connection type. You can set this value to **assign**, **append** or **prepend**, default value is assign. Use when you want your new document to be a child of a parent document.', true)
    ->inject('response')
    ->inject('projectDB')
    ->inject('user')
    ->inject('audits')
    ->action(function ($collectionId, $data, $read, $write, $parentDocument, $parentProperty, $parentPropertyType, $response, $projectDB, $user, $audits) {
        /** @var Appwrite\Utopia\Response $response */
        /** @var Appwrite\Database\Database $projectDB */
        /** @var Appwrite\Database\Document $user */
        /** @var Appwrite\Event\Event $audits */
    
        $data = (\is_string($data)) ? \json_decode($data, true) : $data; // Cast to JSON array

        if (empty($data)) {
            throw new Exception('Missing payload', 400);
        }

        if (isset($data['$id'])) {
            throw new Exception('$id is not allowed for creating new documents, try update instead', 400);
        }
        
        $collection = $projectDB->getDocument($collectionId, false);

        if (\is_null($collection->getId()) || Database::SYSTEM_COLLECTION_COLLECTIONS != $collection->getCollection()) {
            throw new Exception('Collection not found', 404);
        }

        $data['$collection'] = $collectionId; // Adding this param to make API easier for developers
        $data['$permissions'] = [
            'read' => (is_null($read) && !$user->isEmpty()) ? ['user:'.$user->getId()] : $read ?? [], //  By default set read permissions for user
            'write' => (is_null($write) && !$user->isEmpty()) ? ['user:'.$user->getId()] : $write ?? [], //  By default set write permissions for user
        ];

        // Read parent document + validate not 404 + validate read / write permission like patch method
        // Add payload to parent document property
        if ((!empty($parentDocument)) && (!empty($parentProperty))) {
            $parentDocument = $projectDB->getDocument($parentDocument, false);

            if (empty($parentDocument->getArrayCopy())) { // Check empty
                throw new Exception('No parent document found', 404);
            }

            /*
             * 1. Check child has valid structure,
             * 2. Check user have write permission for parent document
             * 3. Assign parent data (including child) to $data
             * 4. Validate the combined result has valid structure (inside $projectDB->createDocument method)
             */

            $new = new Document($data);

            $structure = new Structure($projectDB);

            if (!$structure->isValid($new)) {
                throw new Exception('Invalid data structure: '.$structure->getDescription(), 400);
            }

            $authorization = new Authorization($parentDocument, 'write');

            if (!$authorization->isValid($new->getPermissions())) {
                throw new Exception('Unauthorized permissions', 401);
            }

            $parentDocument
                ->setAttribute($parentProperty, $data, $parentPropertyType);

            $data = $parentDocument->getArrayCopy();
            $collection = $projectDB->getDocument($parentDocument->getCollection(), false);
        }

        /**
         * Set default collection values
         */
        foreach ($collection->getAttribute('rules') as $key => $rule) {
            $key = $rule['key'] ?? '';
            $default = $rule['default'] ?? null;

            if (!isset($data[$key])) {
                $data[$key] = $default;
            }
        }

        try {
            $data = $projectDB->createDocument($data);
        } catch (AuthorizationException $exception) {
            throw new Exception('Unauthorized permissions', 401);
        } catch (StructureException $exception) {
            throw new Exception('Bad structure. '.$exception->getMessage(), 400);
        } catch (\Exception $exception) {
            throw new Exception('Failed saving document to DB'.$exception->getMessage(), 500);
        }

        $audits
            ->setParam('event', 'database.documents.create')
            ->setParam('resource', 'database/document/'.$data['$id'])
            ->setParam('data', $data->getArrayCopy())
        ;

        $response
            ->setStatusCode(Response::STATUS_CODE_CREATED)
            ->dynamic($data, Response::MODEL_DOCUMENT)
        ;
    });

App::get('/v1/database/collections/:collectionId/documents')
    ->desc('List Documents')
    ->groups(['api', 'database'])
    ->label('scope', 'documents.read')
    ->label('sdk.namespace', 'database')
    ->label('sdk.platform', [APP_PLATFORM_CLIENT, APP_PLATFORM_SERVER])
    ->label('sdk.method', 'listDocuments')
    ->label('sdk.description', '/docs/references/database/list-documents.md')
    ->label('sdk.response.code', Response::STATUS_CODE_OK)
    ->label('sdk.response.type', Response::CONTENT_TYPE_JSON)
    ->label('sdk.response.model', Response::MODEL_DOCUMENT_LIST)
    ->param('collectionId', null, new UID(), 'Collection unique ID. You can create a new collection with validation rules using the Database service [server integration](/docs/server/database#createCollection).')
    ->param('filters', [], new ArrayList(new Text(128)), 'Array of filter strings. Each filter is constructed from a key name, comparison operator (=, !=, >, <, <=, >=) and a value. You can also use a dot (.) separator in attribute names to filter by child document attributes. Examples: \'name=John Doe\' or \'category.$id>=5bed2d152c362\'.', true)
    ->param('limit', 25, new Range(0, 100), 'Maximum number of documents to return in response.  Use this value to manage pagination. By default will return maximum 25 results. Maximum of 100 results allowed per request.', true)
    ->param('offset', 0, new Range(0, 900000000), 'Offset value. The default value is 0. Use this param to manage pagination.', true)
    ->param('orderField', '', new Text(128), 'Document field that results will be sorted by.', true)
    ->param('orderType', 'ASC', new WhiteList(['DESC', 'ASC'], true), 'Order direction. Possible values are DESC for descending order, or ASC for ascending order.', true)
    ->param('orderCast', 'string', new WhiteList(['int', 'string', 'date', 'time', 'datetime'], true), 'Order field type casting. Possible values are int, string, date, time or datetime. The database will attempt to cast the order field to the value you pass here. The default value is a string.', true)
    ->param('search', '', new Text(256), 'Search query. Enter any free text search. The database will try to find a match against all document attributes and children. Max length: 256 chars.', true)
    ->inject('response')
    ->inject('projectDB')
    ->action(function ($collectionId, $filters, $limit, $offset, $orderField, $orderType, $orderCast, $search, $response, $projectDB) {
        /** @var Appwrite\Utopia\Response $response */
        /** @var Appwrite\Database\Database $projectDB */

        $collection = $projectDB->getDocument($collectionId, false);

        if (\is_null($collection->getId()) || Database::SYSTEM_COLLECTION_COLLECTIONS != $collection->getCollection()) {
            throw new Exception('Collection not found', 404);
        }

        $list = $projectDB->getCollection([
            'limit' => $limit,
            'offset' => $offset,
            'orderField' => $orderField,
            'orderType' => $orderType,
            'orderCast' => $orderCast,
            'search' => $search,
            'filters' => \array_merge($filters, [
                '$collection='.$collectionId,
            ]),
        ]);

        // if (App::isDevelopment()) {
        //     $collection
        //         ->setAttribute('debug', $projectDB->getDebug())
        //         ->setAttribute('limit', $limit)
        //         ->setAttribute('offset', $offset)
        //         ->setAttribute('orderField', $orderField)
        //         ->setAttribute('orderType', $orderType)
        //         ->setAttribute('orderCast', $orderCast)
        //         ->setAttribute('filters', $filters)
        //     ;
        // }

        $collection
            ->setAttribute('sum', $projectDB->getSum())
            ->setAttribute('documents', $list)
        ;

        $response->dynamic($collection, Response::MODEL_DOCUMENT_LIST);
    });

App::get('/v1/database/collections/:collectionId/documents/:documentId')
    ->desc('Get Document')
    ->groups(['api', 'database'])
    ->label('scope', 'documents.read')
    ->label('sdk.namespace', 'database')
    ->label('sdk.platform', [APP_PLATFORM_CLIENT, APP_PLATFORM_SERVER])
    ->label('sdk.method', 'getDocument')
    ->label('sdk.description', '/docs/references/database/get-document.md')
    ->label('sdk.response.code', Response::STATUS_CODE_OK)
    ->label('sdk.response.type', Response::CONTENT_TYPE_JSON)
    ->label('sdk.response.model', Response::MODEL_DOCUMENT)
    ->param('collectionId', null, new UID(), 'Collection unique ID. You can create a new collection with validation rules using the Database service [server integration](/docs/server/database#createCollection).')
    ->param('documentId', null, new UID(), 'Document unique ID.')
    ->inject('response')
    ->inject('projectDB')
    ->action(function ($collectionId, $documentId, $response, $projectDB) {
        /** @var Appwrite\Utopia\Response $response */
        /** @var Appwrite\Database\Database $projectDB */

        $document = $projectDB->getDocument($documentId, false);
        $collection = $projectDB->getDocument($collectionId, false);

        if (empty($document->getArrayCopy()) || $document->getCollection() != $collection->getId()) { // Check empty
            throw new Exception('No document found', 404);
        }

        $response->dynamic($document, Response::MODEL_DOCUMENT);
    });

App::patch('/v1/database/collections/:collectionId/documents/:documentId')
    ->desc('Update Document')
    ->groups(['api', 'database'])
    ->label('event', 'database.documents.update')
    ->label('scope', 'documents.write')
    ->label('sdk.namespace', 'database')
    ->label('sdk.platform', [APP_PLATFORM_CLIENT, APP_PLATFORM_SERVER])
    ->label('sdk.method', 'updateDocument')
    ->label('sdk.description', '/docs/references/database/update-document.md')
    ->label('sdk.response.code', Response::STATUS_CODE_OK)
    ->label('sdk.response.type', Response::CONTENT_TYPE_JSON)
    ->label('sdk.response.model', Response::MODEL_DOCUMENT)
    ->param('collectionId', null, new UID(), 'Collection unique ID. You can create a new collection with validation rules using the Database service [server integration](/docs/server/database#createCollection).')
    ->param('documentId', null, new UID(), 'Document unique ID.')
    ->param('data', [], new JSON(), 'Document data as JSON object.')
    ->param('read', null, new ArrayList(new Text(64)), 'An array of strings with read permissions. By default inherits the existing read permissions. [learn more about permissions](/docs/permissions) and get a full list of available permissions.', true)
    ->param('write', null, new ArrayList(new Text(64)), 'An array of strings with write permissions. By default inherits the existing write permissions. [learn more about permissions](/docs/permissions) and get a full list of available permissions.', true)
    ->inject('response')
    ->inject('projectDB')
    ->inject('audits')
    ->action(function ($collectionId, $documentId, $data, $read, $write, $response, $projectDB, $audits) {
        /** @var Appwrite\Utopia\Response $response */
        /** @var Appwrite\Database\Database $projectDB */
        /** @var Appwrite\Event\Event $audits */

        $collection = $projectDB->getDocument($collectionId, false);
        $document = $projectDB->getDocument($documentId, false);

        $data = (\is_string($data)) ? \json_decode($data, true) : $data; // Cast to JSON array
 
        if (!\is_array($data)) {
            throw new Exception('Data param should be a valid JSON object', 400);
        }

        if (\is_null($collection->getId()) || Database::SYSTEM_COLLECTION_COLLECTIONS != $collection->getCollection()) {
            throw new Exception('Collection not found', 404);
        }

        if (empty($document->getArrayCopy()) || $document->getCollection() != $collectionId) { // Check empty
            throw new Exception('No document found', 404);
        }

        $data = \array_merge($document->getArrayCopy(), $data);

        $data['$collection'] = $collection->getId(); // Make sure user don't switch collectionID
        $data['$id'] = $document->getId(); // Make sure user don't switch document unique ID
        $data['$permissions']['read'] = (is_null($read)) ? ($document->getPermissions()['read'] ?? []) : $read; // By default inherit read permissions
        $data['$permissions']['write'] = (is_null($write)) ? ($document->getPermissions()['write'] ?? []) : $write; // By default inherit write permissions

        if (empty($data)) {
            throw new Exception('Missing payload', 400);
        }

        try {
            $data = $projectDB->updateDocument($data);
        } catch (AuthorizationException $exception) {
            throw new Exception('Unauthorized permissions', 401);
        } catch (StructureException $exception) {
            throw new Exception('Bad structure. '.$exception->getMessage(), 400);
        } catch (\Exception $exception) {
            throw new Exception('Failed saving document to DB', 500);
        }

        $audits
            ->setParam('event', 'database.documents.update')
            ->setParam('resource', 'database/document/'.$data->getId())
            ->setParam('data', $data->getArrayCopy())
        ;

        $response->dynamic($data, Response::MODEL_DOCUMENT);
    });

App::delete('/v1/database/collections/:collectionId/documents/:documentId')
    ->desc('Delete Document')
    ->groups(['api', 'database'])
    ->label('scope', 'documents.write')
    ->label('event', 'database.documents.delete')
    ->label('sdk.namespace', 'database')
    ->label('sdk.platform', [APP_PLATFORM_CLIENT, APP_PLATFORM_SERVER])
    ->label('sdk.method', 'deleteDocument')
    ->label('sdk.description', '/docs/references/database/delete-document.md')
    ->label('sdk.response.code', Response::STATUS_CODE_NOCONTENT)
    ->label('sdk.response.model', Response::MODEL_NONE)
    ->param('collectionId', null, new UID(), 'Collection unique ID. You can create a new collection with validation rules using the Database service [server integration](/docs/server/database#createCollection).')
    ->param('documentId', null, new UID(), 'Document unique ID.')
    ->inject('response')
    ->inject('projectDB')
    ->inject('events')
    ->inject('audits')
    ->action(function ($collectionId, $documentId, $response, $projectDB, $events, $audits) {
        /** @var Appwrite\Utopia\Response $response */
        /** @var Appwrite\Database\Database $projectDB */
        /** @var Appwrite\Event\Event $events */
        /** @var Appwrite\Event\Event $audits */

        $collection = $projectDB->getDocument($collectionId, false);
        $document = $projectDB->getDocument($documentId, false);

        if (empty($document->getArrayCopy()) || $document->getCollection() != $collectionId) { // Check empty
            throw new Exception('No document found', 404);
        }

        if (\is_null($collection->getId()) || Database::SYSTEM_COLLECTION_COLLECTIONS != $collection->getCollection()) {
            throw new Exception('Collection not found', 404);
        }

        try {
            $projectDB->deleteDocument($documentId);
        } catch (AuthorizationException $exception) {
            throw new Exception('Unauthorized permissions', 401);
        } catch (StructureException $exception) {
            throw new Exception('Bad structure. '.$exception->getMessage(), 400);
        } catch (\Exception $exception) {
            throw new Exception('Failed to remove document from DB', 500);
        }

        $events
<<<<<<< HEAD
            ->setParam('eventData', $response->output($document, Response::MODEL_ANY))
=======
            ->setParam('payload', $response->output($document, Response::MODEL_DOCUMENT))
>>>>>>> 3a60e421
        ;
        
        $audits
            ->setParam('event', 'database.documents.delete')
            ->setParam('resource', 'database/document/'.$document->getId())
            ->setParam('data', $document->getArrayCopy()) // Audit document in case of malicious or disastrous action
        ;

        $response->noContent();
    });<|MERGE_RESOLUTION|>--- conflicted
+++ resolved
@@ -614,13 +614,9 @@
         }
 
         $events
-<<<<<<< HEAD
-            ->setParam('eventData', $response->output($document, Response::MODEL_ANY))
-=======
-            ->setParam('payload', $response->output($document, Response::MODEL_DOCUMENT))
->>>>>>> 3a60e421
-        ;
-        
+            ->setParam('eventData', $response->output($document, Response::MODEL_DOCUMENT))
+        ;
+
         $audits
             ->setParam('event', 'database.documents.delete')
             ->setParam('resource', 'database/document/'.$document->getId())
