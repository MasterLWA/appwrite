<?php

global $utopia, $register, $request, $response, $webhook, $audit, $projectDB;

use Utopia\App;
use Utopia\Exception;
use Utopia\Response;
use Utopia\Validator\Range;
use Utopia\Validator\WhiteList;
use Utopia\Validator\Text;
use Utopia\Validator\ArrayList;
use Utopia\Validator\JSON;
use Utopia\Locale\Locale;
use Utopia\Audit\Audit;
use Utopia\Audit\Adapters\MySQL as AuditAdapter;
use Appwrite\Database\Database;
use Appwrite\Database\Document;
use Appwrite\Database\Validator\UID;
use Appwrite\Database\Validator\Key;
use Appwrite\Database\Validator\Structure;
use Appwrite\Database\Validator\Collection;
use Appwrite\Database\Validator\Authorization;
use Appwrite\Database\Exception\Authorization as AuthorizationException;
use Appwrite\Database\Exception\Structure as StructureException;
use DeviceDetector\DeviceDetector;
use GeoIp2\Database\Reader;

include_once __DIR__ . '/../shared/api.php';

$isDev = (App::MODE_TYPE_PRODUCTION !== $utopia->getMode());

$utopia->post('/v1/database/collections')
    ->desc('Create Collection')
    ->label('webhook', 'database.collections.create')
    ->label('scope', 'collections.write')
    ->label('sdk.namespace', 'database')
    ->label('sdk.platform', [APP_PLATFORM_SERVER])
    ->label('sdk.method', 'createCollection')
    ->label('sdk.description', '/docs/references/database/create-collection.md')
    ->param('name', '', function () { return new Text(256); }, 'Collection name.')
    ->param('read', [], function () { return new ArrayList(new Text(64)); }, 'An array of strings with read permissions. By default no user is granted with any read permissions. [learn more about permissions](/docs/permissions) and get a full list of available permissions.')
    ->param('write', [], function () { return new ArrayList(new Text(64)); }, 'An array of strings with write permissions. By default no user is granted with any write permissions. [learn more about permissions](/docs/permissions) and get a full list of available permissions.')
    ->param('rules', [], function () use ($projectDB) { return new ArrayList(new Collection($projectDB, [Database::SYSTEM_COLLECTION_RULES], ['$collection' => Database::SYSTEM_COLLECTION_RULES, '$permissions' => ['read' => [], 'write' => []]])); }, 'Array of [rule objects](/docs/rules). Each rule define a collection field name, data type and validation.')
    ->action(
        function ($name, $read, $write, $rules) use ($response, $projectDB, $webhook, $audit) {
            $parsedRules = [];

            foreach ($rules as &$rule) {
                $parsedRules[] = array_merge([
                    '$collection' => Database::SYSTEM_COLLECTION_RULES,
                    '$permissions' => [
                        'read' => $read,
                        'write' => $write,
                    ],
                ], $rule);
            }

            try {
                $data = $projectDB->createDocument([
                    '$collection' => Database::SYSTEM_COLLECTION_COLLECTIONS,
                    'name' => $name,
                    'dateCreated' => time(),
                    'dateUpdated' => time(),
                    'structure' => true,
                    '$permissions' => [
                        'read' => $read,
                        'write' => $write,
                    ],
                    'rules' => $parsedRules,
                ]);
            } catch (AuthorizationException $exception) {
                throw new Exception('Unauthorized action', 401);
            } catch (StructureException $exception) {
                throw new Exception('Bad structure. '.$exception->getMessage(), 400);
            } catch (\Exception $exception) {
                throw new Exception('Failed saving document to DB', 500);
            }

            if (false === $data) {
                throw new Exception('Failed saving collection to DB', 500);
            }

            $data = $data->getArrayCopy();

            $webhook
                ->setParam('payload', $data)
            ;

            $audit
                ->setParam('event', 'database.collections.create')
                ->setParam('resource', 'database/collection/'.$data['$id'])
                ->setParam('data', $data)
            ;

            /*
             * View
             */
            $response
                ->setStatusCode(Response::STATUS_CODE_CREATED)
                ->json($data)
            ;
        }
    );

$utopia->get('/v1/database/collections')
    ->desc('List Collections')
    ->label('scope', 'collections.read')
    ->label('sdk.namespace', 'database')
    ->label('sdk.platform', [APP_PLATFORM_SERVER])
    ->label('sdk.method', 'listCollections')
    ->label('sdk.description', '/docs/references/database/list-collections.md')
    ->param('search', '', function () { return new Text(256); }, 'Search term to filter your list results.', true)
    ->param('limit', 25, function () { return new Range(0, 100); }, 'Results limit value. By default will return maximum 25 results. Maximum of 100 results allowed per request.', true)
    ->param('offset', 0, function () { return new Range(0, 40000); }, 'Results offset. The default value is 0. Use this param to manage pagination.', true)
    ->param('orderType', 'ASC', function () { return new WhiteList(['ASC', 'DESC']); }, 'Order result by ASC or DESC order.', true)
    ->action(
        function ($search, $limit, $offset, $orderType) use ($response, $projectDB) {
            /*$vl = new Structure($projectDB);

            var_dump($vl->isValid(new Document([
                '$collection' => Database::SYSTEM_COLLECTION_RULES,
                '$permissions' => [
                    'read' => ['*'],
                    'write' => ['*'],
                ],
                'label' => 'Platforms',
                'key' => 'platforms',
                'type' => 'document',
                'default' => [],
                'required' => false,
                'array' => true,
                'options' => [Database::SYSTEM_COLLECTION_PLATFORMS],
            ])));

            var_dump($vl->getDescription());*/

            $results = $projectDB->getCollection([
                'limit' => $limit,
                'offset' => $offset,
                'orderField' => 'name',
                'orderType' => $orderType,
                'orderCast' => 'string',
                'search' => $search,
                'filters' => [
                    '$collection='.Database::SYSTEM_COLLECTION_COLLECTIONS,
                ],
            ]);

            $response->json(['sum' => $projectDB->getSum(), 'collections' => $results]);
        }
    );

$utopia->get('/v1/database/collections/:collectionId')
    ->desc('Get Collection')
    ->label('scope', 'collections.read')
    ->label('sdk.namespace', 'database')
    ->label('sdk.platform', [APP_PLATFORM_SERVER])
    ->label('sdk.method', 'getCollection')
    ->label('sdk.description', '/docs/references/database/get-collection.md')
    ->param('collectionId', '', function () { return new UID(); }, 'Collection unique ID.')
    ->action(
        function ($collectionId) use ($response, $projectDB) {
            $collection = $projectDB->getDocument($collectionId, false);

            if (empty($collection->getId()) || Database::SYSTEM_COLLECTION_COLLECTIONS != $collection->getCollection()) {
                throw new Exception('Collection not found', 404);
            }

            $response->json($collection->getArrayCopy());
        }
    );

// $utopia->get('/v1/database/collections/:collectionId/logs')
//     ->desc('Get Collection Logs')
//     ->label('scope', 'collections.read')
//     ->label('sdk.platform', [APP_PLATFORM_SERVER])
//     ->label('sdk.namespace', 'database')
//     ->label('sdk.method', 'getCollectionLogs')
//     ->label('sdk.description', '/docs/references/database/get-collection-logs.md')
//     ->param('collectionId', '', function () { return new UID(); }, 'Collection unique ID.')
//     ->action(
//         function ($collectionId) use ($response, $register, $projectDB, $project) {
//             $collection = $projectDB->getDocument($collectionId);

//             if (empty($collection->getId()) || Database::SYSTEM_COLLECTION_COLLECTIONS != $collection->getCollection()) {
//                 throw new Exception('Collection not found', 404);
//             }

//             $adapter = new AuditAdapter($register->get('db'));
//             $adapter->setNamespace('app_'.$project->getId());

//             $audit = new Audit($adapter);
            
//             $countries = Locale::getText('countries');

//             $logs = $audit->getLogsByResource('database/collection/'.$collection->getId());

//             $reader = new Reader(__DIR__.'/../../db/DBIP/dbip-country-lite-2020-01.mmdb');
//             $output = [];

//             foreach ($logs as $i => &$log) {
//                 $log['userAgent'] = (!empty($log['userAgent'])) ? $log['userAgent'] : 'UNKNOWN';

//                 $dd = new DeviceDetector($log['userAgent']);

//                 $dd->skipBotDetection(); // OPTIONAL: If called, bot detection will completely be skipped (bots will be detected as regular devices then)

//                 $dd->parse();

//                 $output[$i] = [
//                     'event' => $log['event'],
//                     'ip' => $log['ip'],
//                     'time' => strtotime($log['time']),
//                     'OS' => $dd->getOs(),
//                     'client' => $dd->getClient(),
//                     'device' => $dd->getDevice(),
//                     'brand' => $dd->getBrand(),
//                     'model' => $dd->getModel(),
//                     'geo' => [],
//                 ];

//                 try {
//                     $record = $reader->country($log['ip']);
//                     $output[$i]['geo']['isoCode'] = strtolower($record->country->isoCode);
//                     $output[$i]['geo']['country'] = $record->country->name;
//                     $output[$i]['geo']['country'] = (isset($countries[$record->country->isoCode])) ? $countries[$record->country->isoCode] : Locale::getText('locale.country.unknown');
//                 } catch (\Exception $e) {
//                     $output[$i]['geo']['isoCode'] = '--';
//                     $output[$i]['geo']['country'] = Locale::getText('locale.country.unknown');
//                 }
//             }

//             $response->json($output);
//         }
//     );

$utopia->put('/v1/database/collections/:collectionId')
    ->desc('Update Collection')
    ->label('scope', 'collections.write')
    ->label('webhook', 'database.collections.update')
    ->label('sdk.namespace', 'database')
    ->label('sdk.platform', [APP_PLATFORM_SERVER])
    ->label('sdk.method', 'updateCollection')
    ->label('sdk.description', '/docs/references/database/update-collection.md')
    ->param('collectionId', '', function () { return new UID(); }, 'Collection unique ID.')
    ->param('name', null, function () { return new Text(256); }, 'Collection name.')
    ->param('read', [], function () { return new ArrayList(new Text(64)); }, 'An array of strings with read permissions. By default no user is granted with any read permissions. [learn more about permissions(/docs/permissions) and get a full list of available permissions.')
    ->param('write', [], function () { return new ArrayList(new Text(64)); }, 'An array of strings with write permissions. By default no user is granted with any write permissions. [learn more about permissions](/docs/permissions) and get a full list of available permissions.')
    ->param('rules', [], function () use ($projectDB) { return new ArrayList(new Collection($projectDB, [Database::SYSTEM_COLLECTION_RULES], ['$collection' => Database::SYSTEM_COLLECTION_RULES, '$permissions' => ['read' => [], 'write' => []]])); }, 'Array of [rule objects](/docs/rules). Each rule define a collection field name, data type and validation.', true)
    ->action(
        function ($collectionId, $name, $read, $write, $rules) use ($response, $projectDB, $webhook, $audit) {
            $collection = $projectDB->getDocument($collectionId, false);

            if (empty($collection->getId()) || Database::SYSTEM_COLLECTION_COLLECTIONS != $collection->getCollection()) {
                throw new Exception('Collection not found', 404);
            }

            $parsedRules = [];

            foreach ($rules as &$rule) {
                $parsedRules[] = array_merge([
                    '$collection' => Database::SYSTEM_COLLECTION_RULES,
                    '$permissions' => [
                        'read' => $read,
                        'write' => $write,
                    ],
                ], $rule);
            }

            try {
                $collection = $projectDB->updateDocument(array_merge($collection->getArrayCopy(), [
                    'name' => $name,
                    'structure' => true,
                    'dateUpdated' => time(),
                    '$permissions' => [
                        'read' => $read,
                        'write' => $write,
                    ],
                    'rules' => $parsedRules,
                ]));
            } catch (AuthorizationException $exception) {
                throw new Exception('Unauthorized action', 401);
            } catch (StructureException $exception) {
                throw new Exception('Bad structure. '.$exception->getMessage(), 400);
            } catch (\Exception $exception) {
                throw new Exception('Failed saving document to DB', 500);
            }

            if (false === $collection) {
                throw new Exception('Failed saving collection to DB', 500);
            }

            $data = $collection->getArrayCopy();

            $webhook
                ->setParam('payload', $data)
            ;

            $audit
                ->setParam('event', 'database.collections.update')
                ->setParam('resource', 'database/collections/'.$data['$id'])
                ->setParam('data', $data)
            ;

            $response->json($collection->getArrayCopy());
        }
    );

$utopia->delete('/v1/database/collections/:collectionId')
    ->desc('Delete Collection')
    ->label('scope', 'collections.write')
    ->label('webhook', 'database.collections.delete')
    ->label('sdk.namespace', 'database')
    ->label('sdk.platform', [APP_PLATFORM_SERVER])
    ->label('sdk.method', 'deleteCollection')
    ->label('sdk.description', '/docs/references/database/delete-collection.md')
    ->param('collectionId', '', function () { return new UID(); }, 'Collection unique ID.')
    ->action(
        function ($collectionId) use ($response, $projectDB, $webhook, $audit) {
            $collection = $projectDB->getDocument($collectionId, false);

            if (empty($collection->getId()) || Database::SYSTEM_COLLECTION_COLLECTIONS != $collection->getCollection()) {
                throw new Exception('Collection not found', 404);
            }

            if (!$projectDB->deleteDocument($collectionId)) {
                throw new Exception('Failed to remove collection from DB', 500);
            }
            
            $data = $collection->getArrayCopy();

            $webhook
                ->setParam('payload', $data)
            ;

            $audit
                ->setParam('event', 'database.collections.delete')
                ->setParam('resource', 'database/collections/'.$data['$id'])
                ->setParam('data', $data)
            ;

            $response->noContent();
        }
    );

$utopia->post('/v1/database/collections/:collectionId/documents')
    ->desc('Create Document')
    ->label('webhook', 'database.documents.create')
    ->label('scope', 'documents.write')
    ->label('sdk.namespace', 'database')
    ->label('sdk.platform', [APP_PLATFORM_CLIENT, APP_PLATFORM_SERVER])
    ->label('sdk.method', 'createDocument')
    ->label('sdk.description', '/docs/references/database/create-document.md')
<<<<<<< HEAD
    ->param('collectionId', null, function () { return new UID(); }, 'Collection unique ID. You can create a new collection with validation rules using the Database service [server integration](/docs/database?platform=server#createCollection).')
    ->param('data', [], function () { return new JSON(); }, 'Document data as JSON object.')
=======
    ->param('collectionId', null, function () { return new UID(); }, 'Collection unique ID. You can create a new collection with validation rules using the Database service [server integration](/docs/server/database#createCollection).')
    ->param('data', [], function () { return new \Utopia\Validator\Mock(); }, 'Document data as JSON object.')
>>>>>>> 74950973
    ->param('read', [], function () { return new ArrayList(new Text(64)); }, 'An array of strings with read permissions. By default no user is granted with any read permissions. [learn more about permissions](/docs/permissions) and get a full list of available permissions.')
    ->param('write', [], function () { return new ArrayList(new Text(64)); }, 'An array of strings with write permissions. By default no user is granted with any write permissions. [learn more about permissions](/docs/permissions) and get a full list of available permissions.')
    ->param('parentDocument', '', function () { return new UID(); }, 'Parent document unique ID. Use when you want your new document to be a child of a parent document.', true)
    ->param('parentProperty', '', function () { return new Key(); }, 'Parent document property name. Use when you want your new document to be a child of a parent document.', true)
    ->param('parentPropertyType', Document::SET_TYPE_ASSIGN, function () { return new WhiteList([Document::SET_TYPE_ASSIGN, Document::SET_TYPE_APPEND, Document::SET_TYPE_PREPEND]); }, 'Parent document property connection type. You can set this value to **assign**, **append** or **prepend**, default value is assign. Use when you want your new document to be a child of a parent document.', true)
    ->action(
        function ($collectionId, $data, $read, $write, $parentDocument, $parentProperty, $parentPropertyType) use ($response, $projectDB, $webhook, $audit) {
            $data = (is_string($data)) ? json_decode($data, true) : $data; // Cast to JSON array

            if (empty($data)) {
                throw new Exception('Missing payload', 400);
            }

            if (isset($data['$id'])) {
                throw new Exception('$id is not allowed for creating new documents, try update instead', 400);
            }
            
            $collection = $projectDB->getDocument($collectionId/*, $isDev*/);

            if (is_null($collection->getId()) || Database::SYSTEM_COLLECTION_COLLECTIONS != $collection->getCollection()) {
                throw new Exception('Collection not found', 404);
            }

            $data['$collection'] = $collectionId; // Adding this param to make API easier for developers
            $data['$permissions'] = [
                'read' => $read,
                'write' => $write,
            ];

            // Read parent document + validate not 404 + validate read / write permission like patch method
            // Add payload to parent document property
            if ((!empty($parentDocument)) && (!empty($parentProperty))) {
                $parentDocument = $projectDB->getDocument($parentDocument);

                if (empty($parentDocument->getArrayCopy())) { // Check empty
                    throw new Exception('No parent document found', 404);
                }

                /*
                 * 1. Check child has valid structure,
                 * 2. Check user have write permission for parent document
                 * 3. Assign parent data (including child) to $data
                 * 4. Validate the combined result has valid structure (inside $projectDB->createDocument method)
                 */

                $new = new Document($data);

                $structure = new Structure($projectDB);

                if (!$structure->isValid($new)) {
                    throw new Exception('Invalid data structure: '.$structure->getDescription(), 400);
                }

                $authorization = new Authorization($parentDocument, 'write');

                if (!$authorization->isValid($new->getPermissions())) {
                    throw new Exception('Unauthorized action', 401);
                }

                $parentDocument
                    ->setAttribute($parentProperty, $data, $parentPropertyType);

                $data = $parentDocument->getArrayCopy();
            }

            /**
             * Set default collection values
             */
            foreach ($collection->getAttribute('rules') as $key => $rule) {
                $key = (isset($rule['key'])) ? $rule['key'] : '';
                $default = (isset($rule['default'])) ? $rule['default'] : null;

                if(!isset($data[$key])) {
                    $data[$key] = $default;
                }
            }

            try {
                $data = $projectDB->createDocument($data);
            } catch (AuthorizationException $exception) {
                throw new Exception('Unauthorized action', 401);
            } catch (StructureException $exception) {
                throw new Exception('Bad structure. '.$exception->getMessage(), 400);
            } catch (\Exception $exception) {
                throw new Exception('Failed saving document to DB'.$exception->getMessage(), 500);
            }

            $data = $data->getArrayCopy();

            $webhook
                ->setParam('payload', $data)
            ;

            $audit
                ->setParam('event', 'database.documents.create')
                ->setParam('resource', 'database/document/'.$data['$id'])
                ->setParam('data', $data)
            ;

            /*
             * View
             */
            $response
                ->setStatusCode(Response::STATUS_CODE_CREATED)
                ->json($data)
            ;
        }
    );

$utopia->get('/v1/database/collections/:collectionId/documents')
    ->desc('List Documents')
    ->label('scope', 'documents.read')
    ->label('sdk.namespace', 'database')
    ->label('sdk.platform', [APP_PLATFORM_CLIENT, APP_PLATFORM_SERVER])
    ->label('sdk.method', 'listDocuments')
    ->label('sdk.description', '/docs/references/database/list-documents.md')
    ->param('collectionId', null, function () { return new UID(); }, 'Collection unique ID. You can create a new collection with validation rules using the Database service [server integration](/docs/server/database#createCollection).')
    ->param('filters', [], function () { return new ArrayList(new Text(128)); }, 'Array of filter strings. Each filter is constructed from a key name, comparison operator (=, !=, >, <, <=, >=) and a value. You can also use a dot (.) separator in attribute names to filter by child document attributes. Examples: \'name=John Doe\' or \'category.$id>=5bed2d152c362\'.', true)
    ->param('offset', 0, function () { return new Range(0, 900000000); }, 'Offset value. Use this value to manage pagination.', true)
    ->param('limit', 50, function () { return new Range(0, 1000); }, 'Maximum number of documents to return in response.  Use this value to manage pagination.', true)
    ->param('orderField', '$id', function () { return new Text(128); }, 'Document field that results will be sorted by.', true)
    ->param('orderType', 'ASC', function () { return new WhiteList(array('DESC', 'ASC')); }, 'Order direction. Possible values are DESC for descending order, or ASC for ascending order.', true)
    ->param('orderCast', 'string', function () { return new WhiteList(array('int', 'string', 'date', 'time', 'datetime')); }, 'Order field type casting. Possible values are int, string, date, time or datetime. The database will attempt to cast the order field to the value you pass here. The default value is a string.', true)
    ->param('search', '', function () { return new Text(256); }, 'Search query. Enter any free text search. The database will try to find a match against all document attributes and children.', true)
    ->param('first', 0, function () { return new Range(0, 1); }, 'Return only the first document. Pass 1 for true or 0 for false. The default value is 0.', true)
    ->param('last', 0, function () { return new Range(0, 1); }, 'Return only the last document. Pass 1 for true or 0 for false. The default value is 0.', true)
    ->action(
        function ($collectionId, $filters, $offset, $limit, $orderField, $orderType, $orderCast, $search, $first, $last) use ($response, $projectDB, $isDev) {
            $collection = $projectDB->getDocument($collectionId, $isDev);

            if (is_null($collection->getId()) || Database::SYSTEM_COLLECTION_COLLECTIONS != $collection->getCollection()) {
                throw new Exception('Collection not found', 404);
            }

            $list = $projectDB->getCollection([
                'limit' => $limit,
                'offset' => $offset,
                'orderField' => $orderField,
                'orderType' => $orderType,
                'orderCast' => $orderCast,
                'search' => $search,
                'first' => (bool) $first,
                'last' => (bool) $last,
                'filters' => array_merge($filters, [
                    '$collection='.$collectionId,
                ]),
            ]);

            if ($first || $last) {
                $response->json((!empty($list) ? $list->getArrayCopy() : []));
            } else {
                if ($isDev) {
                    $collection
                        ->setAttribute('debug', $projectDB->getDebug())
                        ->setAttribute('limit', $limit)
                        ->setAttribute('offset', $offset)
                        ->setAttribute('orderField', $orderField)
                        ->setAttribute('orderType', $orderType)
                        ->setAttribute('orderCast', $orderCast)
                        ->setAttribute('filters', $filters)
                    ;
                }

                $collection
                    ->setAttribute('sum', $projectDB->getSum())
                    ->setAttribute('documents', $list)
                ;

                /*
                 * View
                 */
                $response->json($collection->getArrayCopy(/*['$id', '$collection', 'name', 'documents']*/[], ['rules']));
            }
        }
    );

$utopia->get('/v1/database/collections/:collectionId/documents/:documentId')
    ->desc('Get Document')
    ->label('scope', 'documents.read')
    ->label('sdk.namespace', 'database')
    ->label('sdk.platform', [APP_PLATFORM_CLIENT, APP_PLATFORM_SERVER])
    ->label('sdk.method', 'getDocument')
    ->label('sdk.description', '/docs/references/database/get-document.md')
    ->param('collectionId', null, function () { return new UID(); }, 'Collection unique ID. You can create a new collection with validation rules using the Database service [server integration](/docs/server/database#createCollection).')
    ->param('documentId', null, function () { return new UID(); }, 'Document unique ID.')
    ->action(
        function ($collectionId, $documentId) use ($response, $request, $projectDB, $isDev) {
            $document = $projectDB->getDocument($documentId, $isDev);
            $collection = $projectDB->getDocument($collectionId, $isDev);

            if (empty($document->getArrayCopy()) || $document->getCollection() != $collection->getId()) { // Check empty
                throw new Exception('No document found', 404);
            }

            $output = $document->getArrayCopy();

            $paths = explode('/', $request->getParam('q', ''));
            $paths = array_slice($paths, 7, count($paths));
            
            if (count($paths) > 0) {
                if (count($paths) % 2 == 1) {
                    $output = $document->getAttribute(implode('.', $paths));
                } else {
                    $id = (int) array_pop($paths);
                    $output = $document->search('$id', $id, $document->getAttribute(implode('.', $paths)));
                }

                $output = ($output instanceof Document) ? $output->getArrayCopy() : $output;

                if (!is_array($output)) {
                    throw new Exception('No document found', 404);
                }
            }

            /*
             * View
             */
            $response->json($output);
        }
    );

$utopia->patch('/v1/database/collections/:collectionId/documents/:documentId')
    ->desc('Update Document')
    ->label('webhook', 'database.documents.update')
    ->label('scope', 'documents.write')
    ->label('sdk.namespace', 'database')
    ->label('sdk.platform', [APP_PLATFORM_CLIENT, APP_PLATFORM_SERVER])
    ->label('sdk.method', 'updateDocument')
    ->label('sdk.description', '/docs/references/database/update-document.md')
    ->param('collectionId', null, function () { return new UID(); }, 'Collection unique ID. You can create a new collection with validation rules using the Database service [server integration](/docs/server/database#createCollection).')
    ->param('documentId', null, function () { return new UID(); }, 'Document unique ID.')
    ->param('data', [], function () { return new JSON(); }, 'Document data as JSON object.')
    ->param('read', [], function () { return new ArrayList(new Text(64)); }, 'An array of strings with read permissions. By default no user is granted with any read permissions. [learn more about permissions](/docs/permissions) and get a full list of available permissions.')
    ->param('write', [], function () { return new ArrayList(new Text(64)); }, 'An array of strings with write permissions. By default no user is granted with any write permissions. [learn more about permissions](/docs/permissions) and get a full list of available permissions.')
    ->action(
        function ($collectionId, $documentId, $data, $read, $write) use ($response, $projectDB, &$output, $webhook, $audit, $isDev) {
            $collection = $projectDB->getDocument($collectionId/*, $isDev*/);
            $document = $projectDB->getDocument($documentId, $isDev);

            $data = (is_string($data)) ? json_decode($data, true) : $data; // Cast to JSON array

            if (!is_array($data)) {
                throw new Exception('Data param should be a valid JSON', 400);
            }

            if (is_null($collection->getId()) || Database::SYSTEM_COLLECTION_COLLECTIONS != $collection->getCollection()) {
                throw new Exception('Collection not found', 404);
            }

            if (empty($document->getArrayCopy()) || $document->getCollection() != $collectionId) { // Check empty
                throw new Exception('No document found', 404);
            }

            //TODO check merge read write permissions

            if (!empty($read)) { // Overwrite permissions only when passed
                $data['$permissions']['read'] = $read;
            }

            if (!empty($write)) { // Overwrite permissions only when passed
                $data['$permissions']['write'] = $read;
            }

            $data = array_merge($document->getArrayCopy(), $data);

            $data['$collection'] = $collection->getId(); // Make sure user don't switch collectionID
            $data['$id'] = $document->getId(); // Make sure user don't switch document unique ID

            if (empty($data)) {
                throw new Exception('Missing payload', 400);
            }
            try {
                $data = $projectDB->updateDocument($data);
            } catch (AuthorizationException $exception) {
                throw new Exception('Unauthorized action', 401);
            } catch (StructureException $exception) {
                throw new Exception('Bad structure. '.$exception->getMessage(), 400);
            } catch (\Exception $exception) {
                throw new Exception('Failed saving document to DB', 500);
            }

            $data = $data->getArrayCopy();

            $webhook
                ->setParam('payload', $data)
            ;

            $audit
                ->setParam('event', 'database.documents.update')
                ->setParam('resource', 'database/document/'.$data['$id'])
                ->setParam('data', $data)
            ;

            /*
             * View
             */
            $response->json($data);
        }
    );

$utopia->delete('/v1/database/collections/:collectionId/documents/:documentId')
    ->desc('Delete Document')
    ->label('scope', 'documents.write')
    ->label('webhook', 'database.documents.delete')
    ->label('sdk.namespace', 'database')
    ->label('sdk.platform', [APP_PLATFORM_CLIENT, APP_PLATFORM_SERVER])
    ->label('sdk.method', 'deleteDocument')
    ->label('sdk.description', '/docs/references/database/delete-document.md')
    ->param('collectionId', null, function () { return new UID(); }, 'Collection unique ID. You can create a new collection with validation rules using the Database service [server integration](/docs/server/database#createCollection).')
    ->param('documentId', null, function () { return new UID(); }, 'Document unique ID.')
    ->action(
        function ($collectionId, $documentId) use ($response, $projectDB, $audit, $webhook, $isDev) {
            $collection = $projectDB->getDocument($collectionId, $isDev);
            $document = $projectDB->getDocument($documentId, $isDev);

            if (empty($document->getArrayCopy()) || $document->getCollection() != $collectionId) { // Check empty
                throw new Exception('No document found', 404);
            }

            if (is_null($collection->getId()) || Database::SYSTEM_COLLECTION_COLLECTIONS != $collection->getCollection()) {
                throw new Exception('Collection not found', 404);
            }

            try {
                $projectDB->deleteDocument($documentId);
            } catch (AuthorizationException $exception) {
                throw new Exception('Unauthorized action', 401);
            } catch (StructureException $exception) {
                throw new Exception('Bad structure. '.$exception->getMessage(), 400);
            } catch (\Exception $exception) {
                throw new Exception('Failed to remove document from DB', 500);
            }

            $data = $document->getArrayCopy();

            $webhook
                ->setParam('payload', $data)
            ;

            $audit
                ->setParam('event', 'database.documents.delete')
                ->setParam('resource', 'database/document/'.$data['$id'])
                ->setParam('data', $data) // Audit document in case of malicious or disastrous action
            ;

            $response->noContent();
        }
    );<|MERGE_RESOLUTION|>--- conflicted
+++ resolved
@@ -351,13 +351,8 @@
     ->label('sdk.platform', [APP_PLATFORM_CLIENT, APP_PLATFORM_SERVER])
     ->label('sdk.method', 'createDocument')
     ->label('sdk.description', '/docs/references/database/create-document.md')
-<<<<<<< HEAD
-    ->param('collectionId', null, function () { return new UID(); }, 'Collection unique ID. You can create a new collection with validation rules using the Database service [server integration](/docs/database?platform=server#createCollection).')
+    ->param('collectionId', null, function () { return new UID(); }, 'Collection unique ID. You can create a new collection with validation rules using the Database service [server integration](/docs/server/database#createCollection).')
     ->param('data', [], function () { return new JSON(); }, 'Document data as JSON object.')
-=======
-    ->param('collectionId', null, function () { return new UID(); }, 'Collection unique ID. You can create a new collection with validation rules using the Database service [server integration](/docs/server/database#createCollection).')
-    ->param('data', [], function () { return new \Utopia\Validator\Mock(); }, 'Document data as JSON object.')
->>>>>>> 74950973
     ->param('read', [], function () { return new ArrayList(new Text(64)); }, 'An array of strings with read permissions. By default no user is granted with any read permissions. [learn more about permissions](/docs/permissions) and get a full list of available permissions.')
     ->param('write', [], function () { return new ArrayList(new Text(64)); }, 'An array of strings with write permissions. By default no user is granted with any write permissions. [learn more about permissions](/docs/permissions) and get a full list of available permissions.')
     ->param('parentDocument', '', function () { return new UID(); }, 'Parent document unique ID. Use when you want your new document to be a child of a parent document.', true)
