<?php

use Appwrite\Auth\Auth;
use Appwrite\ClamAV\Network;
use Appwrite\Event\Delete;
use Appwrite\Event\Event;
use Appwrite\Utopia\Database\Validator\CustomId;
use Appwrite\OpenSSL\OpenSSL;
use Appwrite\Utopia\Response;
use Utopia\App;
use Utopia\Config\Config;
use Utopia\Database\Database;
use Utopia\Database\Document;
use Utopia\Database\DateTime;
use Utopia\Database\Exception\Duplicate;
use Utopia\Database\Exception\Authorization as AuthorizationException;
use Utopia\Database\Exception\Duplicate as DuplicateException;
use Utopia\Database\Exception\Structure as StructureException;
use Utopia\Database\Helpers\ID;
use Utopia\Database\Helpers\Permission;
use Utopia\Database\Query;
use Utopia\Database\Helpers\Role;
use Utopia\Database\Validator\Authorization;
use Utopia\Database\Validator\Permissions;
use Utopia\Database\Validator\UID;
use Appwrite\Extend\Exception;
use Appwrite\Utopia\Database\Validator\Queries\Buckets;
use Appwrite\Utopia\Database\Validator\Queries\Files;
use Utopia\Image\Image;
use Utopia\Storage\Compression\Algorithms\GZIP;
use Utopia\Storage\Compression\Algorithms\Zstd;
use Utopia\Storage\Device;
use Utopia\Storage\Storage;
use Utopia\Storage\Validator\File;
use Utopia\Storage\Validator\FileExt;
use Utopia\Storage\Validator\FileSize;
use Utopia\Storage\Validator\Upload;
use Utopia\Validator\ArrayList;
use Utopia\Validator\Boolean;
use Utopia\Validator\HexColor;
use Utopia\Validator\Range;
use Utopia\Validator\Text;
use Utopia\Validator\WhiteList;
use Utopia\Swoole\Request;

App::post('/v1/storage/buckets')
    ->desc('Create bucket')
    ->groups(['api', 'storage'])
    ->label('scope', 'buckets.write')
    ->label('event', 'buckets.[bucketId].create')
    ->label('audits.event', 'bucket.create')
    ->label('audits.resource', 'bucket/{response.$id}')
    ->label('usage.metric', 'buckets.{scope}.requests.create')
    ->label('sdk.auth', [APP_AUTH_TYPE_KEY])
    ->label('sdk.namespace', 'storage')
    ->label('sdk.method', 'createBucket')
    ->label('sdk.description', '/docs/references/storage/create-bucket.md')
    ->label('sdk.response.code', Response::STATUS_CODE_CREATED)
    ->label('sdk.response.type', Response::CONTENT_TYPE_JSON)
    ->label('sdk.response.model', Response::MODEL_BUCKET)
    ->param('bucketId', '', new CustomId(), 'Unique Id. Choose a custom ID or generate a random ID with `ID.unique()`. Valid chars are a-z, A-Z, 0-9, period, hyphen, and underscore. Can\'t start with a special char. Max length is 36 chars.')
    ->param('name', '', new Text(128), 'Bucket name')
    ->param('permissions', null, new Permissions(APP_LIMIT_ARRAY_PARAMS_SIZE), 'An array of permission strings. By default, no user is granted with any permissions. [Learn more about permissions](/docs/permissions).', true)
    ->param('fileSecurity', false, new Boolean(true), 'Enables configuring permissions for individual file. A user needs one of file or bucket level permissions to access a file. [Learn more about permissions](/docs/permissions).', true)
    ->param('enabled', true, new Boolean(true), 'Is bucket enabled?', true)
    ->param('maximumFileSize', (int) App::getEnv('_APP_STORAGE_LIMIT', 0), new Range(1, (int) App::getEnv('_APP_STORAGE_LIMIT', 0)), 'Maximum file size allowed in bytes. Maximum allowed value is ' . Storage::human(App::getEnv('_APP_STORAGE_LIMIT', 0), 0) . '. For self-hosted setups you can change the max limit by changing the `_APP_STORAGE_LIMIT` environment variable. [Learn more about storage environment variables](/docs/environment-variables#storage)', true)
    ->param('allowedFileExtensions', [], new ArrayList(new Text(64), APP_LIMIT_ARRAY_PARAMS_SIZE), 'Allowed file extensions. Maximum of ' . APP_LIMIT_ARRAY_PARAMS_SIZE . ' extensions are allowed, each 64 characters long.', true)
    ->param('compression', COMPRESSION_TYPE_NONE, new WhiteList([COMPRESSION_TYPE_NONE, COMPRESSION_TYPE_GZIP, COMPRESSION_TYPE_ZSTD]), 'Compression algorithm choosen for compression. Can be one of ' . COMPRESSION_TYPE_NONE . ',  [' . COMPRESSION_TYPE_GZIP . '](https://en.wikipedia.org/wiki/Gzip), or [' . COMPRESSION_TYPE_ZSTD . '](https://en.wikipedia.org/wiki/Zstd), For file size above ' . Storage::human(APP_STORAGE_READ_BUFFER, 0) . ' compression is skipped even if it\'s enabled', true)
    ->param('encryption', true, new Boolean(true), 'Is encryption enabled? For file size above ' . Storage::human(APP_STORAGE_READ_BUFFER, 0) . ' encryption is skipped even if it\'s enabled', true)
    ->param('antivirus', true, new Boolean(true), 'Is virus scanning enabled? For file size above ' . Storage::human(APP_LIMIT_ANTIVIRUS, 0) . ' AntiVirus scanning is skipped even if it\'s enabled', true)
    ->inject('response')
    ->inject('dbForProject')
    ->inject('events')
    ->action(function (string $bucketId, string $name, ?array $permissions, bool $fileSecurity, bool $enabled, int $maximumFileSize, array $allowedFileExtensions, string $compression, bool $encryption, bool $antivirus, Response $response, Database $dbForProject, Event $events) {

        $bucketId = $bucketId === 'unique()' ? ID::unique() : $bucketId;

        // Map aggregate permissions into the multiple permissions they represent.
        $permissions = Permission::aggregate($permissions);

        try {
            $files = Config::getParam('collections', [])['files'] ?? [];
            if (empty($files)) {
                throw new Exception(Exception::GENERAL_SERVER_ERROR, 'Files collection is not configured.');
            }

            $attributes = [];
            $indexes = [];

            foreach ($files['attributes'] as $attribute) {
                $attributes[] = new Document([
                    '$id' => $attribute['$id'],
                    'type' => $attribute['type'],
                    'size' => $attribute['size'],
                    'required' => $attribute['required'],
                    'signed' => $attribute['signed'],
                    'array' => $attribute['array'],
                    'filters' => $attribute['filters'],
                    'default' => $attribute['default'] ?? null,
                    'format' => $attribute['format'] ?? ''
                ]);
            }

            foreach ($files['indexes'] as $index) {
                $indexes[] = new Document([
                    '$id' => $index['$id'],
                    'type' => $index['type'],
                    'attributes' => $index['attributes'],
                    'lengths' => $index['lengths'],
                    'orders' => $index['orders'],
                ]);
            }

            $dbForProject->createDocument('buckets', new Document([
                '$id' => $bucketId,
                '$collection' => 'buckets',
                '$permissions' => $permissions,
                'name' => $name,
                'maximumFileSize' => $maximumFileSize,
                'allowedFileExtensions' => $allowedFileExtensions,
                'fileSecurity' => $fileSecurity,
                'enabled' => $enabled,
                'compression' => $compression,
                'encryption' => $encryption,
                'antivirus' => $antivirus,
                'search' => implode(' ', [$bucketId, $name]),
            ]));

            $bucket = $dbForProject->getDocument('buckets', $bucketId);

            $dbForProject->createCollection('bucket_' . $bucket->getInternalId(), $attributes, $indexes, permissions: $permissions ?? [], documentSecurity: $fileSecurity);
        } catch (Duplicate) {
            throw new Exception(Exception::STORAGE_BUCKET_ALREADY_EXISTS);
        }

        $events
            ->setParam('bucketId', $bucket->getId())
        ;

        $response
            ->setStatusCode(Response::STATUS_CODE_CREATED)
            ->dynamic($bucket, Response::MODEL_BUCKET);
    });

App::get('/v1/storage/buckets')
    ->desc('List buckets')
    ->groups(['api', 'storage'])
    ->label('scope', 'buckets.read')
    ->label('usage.metric', 'buckets.{scope}.requests.read')
    ->label('sdk.auth', [APP_AUTH_TYPE_KEY])
    ->label('sdk.namespace', 'storage')
    ->label('sdk.method', 'listBuckets')
    ->label('sdk.description', '/docs/references/storage/list-buckets.md')
    ->label('sdk.response.code', Response::STATUS_CODE_OK)
    ->label('sdk.response.type', Response::CONTENT_TYPE_JSON)
    ->label('sdk.response.model', Response::MODEL_BUCKET_LIST)
    ->param('queries', [], new Buckets(), 'Array of query strings generated using the Query class provided by the SDK. [Learn more about queries](https://appwrite.io/docs/queries). Maximum of ' . APP_LIMIT_ARRAY_PARAMS_SIZE . ' queries are allowed, each ' . APP_LIMIT_ARRAY_ELEMENT_SIZE . ' characters long. You may filter on the following attributes: ' . implode(', ', Buckets::ALLOWED_ATTRIBUTES), true)
    ->param('search', '', new Text(256), 'Search term to filter your list results. Max length: 256 chars.', true)
    ->inject('response')
    ->inject('dbForProject')
    ->action(function (array $queries, string $search, Response $response, Database $dbForProject) {

        $queries = Query::parseQueries($queries);

        if (!empty($search)) {
            $queries[] = Query::search('search', $search);
        }

        // Get cursor document if there was a cursor query
        $cursor = Query::getByType($queries, Query::TYPE_CURSORAFTER, Query::TYPE_CURSORBEFORE);
        $cursor = reset($cursor);
        if ($cursor) {
            /** @var Query $cursor */
            $bucketId = $cursor->getValue();
            $cursorDocument = $dbForProject->getDocument('buckets', $bucketId);

            if ($cursorDocument->isEmpty()) {
                throw new Exception(Exception::GENERAL_CURSOR_NOT_FOUND, "Bucket '{$bucketId}' for the 'cursor' value not found.");
            }

            $cursor->setValue($cursorDocument);
        }

        $filterQueries = Query::groupByType($queries)['filters'];

        $response->dynamic(new Document([
            'buckets' => $dbForProject->find('buckets', $queries),
            'total' => $dbForProject->count('buckets', $filterQueries, APP_LIMIT_COUNT),
        ]), Response::MODEL_BUCKET_LIST);
    });

App::get('/v1/storage/buckets/:bucketId')
    ->desc('Get Bucket')
    ->groups(['api', 'storage'])
    ->label('scope', 'buckets.read')
    ->label('usage.metric', 'buckets.{scope}.requests.read')
    ->label('sdk.auth', [APP_AUTH_TYPE_KEY])
    ->label('sdk.namespace', 'storage')
    ->label('sdk.method', 'getBucket')
    ->label('sdk.description', '/docs/references/storage/get-bucket.md')
    ->label('sdk.response.code', Response::STATUS_CODE_OK)
    ->label('sdk.response.type', Response::CONTENT_TYPE_JSON)
    ->label('sdk.response.model', Response::MODEL_BUCKET)
    ->param('bucketId', '', new UID(), 'Bucket unique ID.')
    ->inject('response')
    ->inject('dbForProject')
    ->action(function (string $bucketId, Response $response, Database $dbForProject) {

        $bucket = $dbForProject->getDocument('buckets', $bucketId);

        if ($bucket->isEmpty()) {
            throw new Exception(Exception::STORAGE_BUCKET_NOT_FOUND);
        }

        $response->dynamic($bucket, Response::MODEL_BUCKET);
    });

App::put('/v1/storage/buckets/:bucketId')
    ->desc('Update Bucket')
    ->groups(['api', 'storage'])
    ->label('scope', 'buckets.write')
    ->label('event', 'buckets.[bucketId].update')
    ->label('audits.event', 'bucket.update')
    ->label('audits.resource', 'bucket/{response.$id}')
    ->label('usage.metric', 'buckets.{scope}.requests.update')
    ->label('sdk.auth', [APP_AUTH_TYPE_KEY])
    ->label('sdk.namespace', 'storage')
    ->label('sdk.method', 'updateBucket')
    ->label('sdk.description', '/docs/references/storage/update-bucket.md')
    ->label('sdk.response.code', Response::STATUS_CODE_OK)
    ->label('sdk.response.type', Response::CONTENT_TYPE_JSON)
    ->label('sdk.response.model', Response::MODEL_BUCKET)
    ->param('bucketId', '', new UID(), 'Bucket unique ID.')
    ->param('name', null, new Text(128), 'Bucket name', false)
    ->param('permissions', null, new Permissions(APP_LIMIT_ARRAY_PARAMS_SIZE), 'An array of permission strings. By default, the current permissions are inherited. [Learn more about permissions](/docs/permissions).', true)
    ->param('fileSecurity', false, new Boolean(true), 'Enables configuring permissions for individual file. A user needs one of file or bucket level permissions to access a file. [Learn more about permissions](/docs/permissions).', true)
    ->param('enabled', true, new Boolean(true), 'Is bucket enabled?', true)
    ->param('maximumFileSize', null, new Range(1, (int) App::getEnv('_APP_STORAGE_LIMIT', 0)), 'Maximum file size allowed in bytes. Maximum allowed value is ' . Storage::human((int)App::getEnv('_APP_STORAGE_LIMIT', 0), 0) . '. For self hosted version you can change the limit by changing _APP_STORAGE_LIMIT environment variable. [Learn more about storage environment variables](/docs/environment-variables#storage)', true)
    ->param('allowedFileExtensions', [], new ArrayList(new Text(64), APP_LIMIT_ARRAY_PARAMS_SIZE), 'Allowed file extensions. Maximum of ' . APP_LIMIT_ARRAY_PARAMS_SIZE . ' extensions are allowed, each 64 characters long.', true)
    ->param('compression', COMPRESSION_TYPE_NONE, new WhiteList([COMPRESSION_TYPE_NONE, COMPRESSION_TYPE_GZIP, COMPRESSION_TYPE_ZSTD]), 'Compression algorithm choosen for compression. Can be one of ' . COMPRESSION_TYPE_NONE . ', [' . COMPRESSION_TYPE_GZIP . '](https://en.wikipedia.org/wiki/Gzip), or [' . COMPRESSION_TYPE_ZSTD . '](https://en.wikipedia.org/wiki/Zstd), For file size above ' . Storage::human(APP_STORAGE_READ_BUFFER, 0) . ' compression is skipped even if it\'s enabled', true)
    ->param('encryption', true, new Boolean(true), 'Is encryption enabled? For file size above ' . Storage::human(APP_STORAGE_READ_BUFFER, 0) . ' encryption is skipped even if it\'s enabled', true)
    ->param('antivirus', true, new Boolean(true), 'Is virus scanning enabled? For file size above ' . Storage::human(APP_LIMIT_ANTIVIRUS, 0) . ' AntiVirus scanning is skipped even if it\'s enabled', true)
    ->inject('response')
    ->inject('dbForProject')
    ->inject('events')
    ->action(function (string $bucketId, string $name, ?array $permissions, bool $fileSecurity, bool $enabled, ?int $maximumFileSize, array $allowedFileExtensions, string $compression, bool $encryption, bool $antivirus, Response $response, Database $dbForProject, Event $events) {
        $bucket = $dbForProject->getDocument('buckets', $bucketId);

        if ($bucket->isEmpty()) {
            throw new Exception(Exception::STORAGE_BUCKET_NOT_FOUND);
        }

        $permissions ??= $bucket->getPermissions();
        $maximumFileSize ??= $bucket->getAttribute('maximumFileSize', (int) App::getEnv('_APP_STORAGE_LIMIT', 0));
        $allowedFileExtensions ??= $bucket->getAttribute('allowedFileExtensions', []);
        $enabled ??= $bucket->getAttribute('enabled', true);
        $encryption ??= $bucket->getAttribute('encryption', true);
        $antivirus ??= $bucket->getAttribute('antivirus', true);

        /**
         * Map aggregate permissions into the multiple permissions they represent,
         * accounting for the resource type given that some types not allowed specific permissions.
         */
        // Map aggregate permissions into the multiple permissions they represent.
        $permissions = Permission::aggregate($permissions);

        $bucket = $dbForProject->updateDocument('buckets', $bucket->getId(), $bucket
                ->setAttribute('name', $name)
                ->setAttribute('$permissions', $permissions)
                ->setAttribute('maximumFileSize', $maximumFileSize)
                ->setAttribute('allowedFileExtensions', $allowedFileExtensions)
                ->setAttribute('fileSecurity', $fileSecurity)
                ->setAttribute('enabled', $enabled)
                ->setAttribute('encryption', $encryption)
                ->setAttribute('compression', $compression)
                ->setAttribute('antivirus', $antivirus));
        $dbForProject->updateCollection('bucket_' . $bucket->getInternalId(), $permissions, $fileSecurity);

        $events
            ->setParam('bucketId', $bucket->getId())
        ;

        $response->dynamic($bucket, Response::MODEL_BUCKET);
    });

App::delete('/v1/storage/buckets/:bucketId')
    ->desc('Delete Bucket')
    ->groups(['api', 'storage'])
    ->label('scope', 'buckets.write')
    ->label('audits.event', 'bucket.delete')
    ->label('event', 'buckets.[bucketId].delete')
    ->label('audits.resource', 'bucket/{request.bucketId}')
    ->label('usage.metric', 'buckets.{scope}.requests.delete')
    ->label('sdk.auth', [APP_AUTH_TYPE_KEY])
    ->label('sdk.namespace', 'storage')
    ->label('sdk.method', 'deleteBucket')
    ->label('sdk.description', '/docs/references/storage/delete-bucket.md')
    ->label('sdk.response.code', Response::STATUS_CODE_NOCONTENT)
    ->label('sdk.response.model', Response::MODEL_NONE)
    ->param('bucketId', '', new UID(), 'Bucket unique ID.')
    ->inject('response')
    ->inject('dbForProject')
    ->inject('deletes')
    ->inject('events')
    ->action(function (string $bucketId, Response $response, Database $dbForProject, Delete $deletes, Event $events) {
        $bucket = $dbForProject->getDocument('buckets', $bucketId);

        if ($bucket->isEmpty()) {
            throw new Exception(Exception::STORAGE_BUCKET_NOT_FOUND);
        }

        if (!$dbForProject->deleteDocument('buckets', $bucketId)) {
            throw new Exception(Exception::GENERAL_SERVER_ERROR, 'Failed to remove bucket from DB');
        }

        $deletes
            ->setType(DELETE_TYPE_DOCUMENT)
            ->setDocument($bucket);

        $events
            ->setParam('bucketId', $bucket->getId())
            ->setPayload($response->output($bucket, Response::MODEL_BUCKET))
        ;

        $response->noContent();
    });

App::post('/v1/storage/buckets/:bucketId/files')
    ->alias('/v1/storage/files', ['bucketId' => 'default'])
    ->desc('Create File')
    ->groups(['api', 'storage'])
    ->label('scope', 'files.write')
    ->label('audits.event', 'file.create')
    ->label('event', 'buckets.[bucketId].files.[fileId].create')
    ->label('audits.resource', 'file/{response.$id}')
    ->label('usage.metric', 'files.{scope}.requests.create')
    ->label('usage.params', ['bucketId:{request.bucketId}'])
    ->label('abuse-key', 'ip:{ip},method:{method},url:{url},userId:{userId}')
    ->label('abuse-limit', APP_LIMIT_WRITE_RATE_DEFAULT)
    ->label('abuse-time', APP_LIMIT_WRITE_RATE_PERIOD_DEFAULT)
    ->label('sdk.auth', [APP_AUTH_TYPE_SESSION, APP_AUTH_TYPE_KEY, APP_AUTH_TYPE_JWT])
    ->label('sdk.namespace', 'storage')
    ->label('sdk.method', 'createFile')
    ->label('sdk.description', '/docs/references/storage/create-file.md')
    ->label('sdk.request.type', 'multipart/form-data')
    ->label('sdk.methodType', 'upload')
    ->label('sdk.response.code', Response::STATUS_CODE_CREATED)
    ->label('sdk.response.type', Response::CONTENT_TYPE_JSON)
    ->label('sdk.response.model', Response::MODEL_FILE)
    ->param('bucketId', '', new UID(), 'Storage bucket unique ID. You can create a new storage bucket using the Storage service [server integration](/docs/server/storage#createBucket).')
    ->param('fileId', '', new CustomId(), 'File ID. Choose a custom ID or generate a random ID with `ID.unique()`. Valid chars are a-z, A-Z, 0-9, period, hyphen, and underscore. Can\'t start with a special char. Max length is 36 chars.')
    ->param('file', [], new File(), 'Binary file. Appwrite SDKs provide helpers to handle file input. [Learn about file input](/docs/storage#file-input).', skipValidation: true)
    ->param('permissions', null, new Permissions(APP_LIMIT_ARRAY_PARAMS_SIZE, [Database::PERMISSION_READ, Database::PERMISSION_UPDATE, Database::PERMISSION_DELETE, Database::PERMISSION_WRITE]), 'An array of permission strings. By default, only the current user is granted all permissions. [Learn more about permissions](/docs/permissions).', true)
    ->inject('request')
    ->inject('response')
    ->inject('dbForProject')
    ->inject('user')
    ->inject('events')
    ->inject('mode')
    ->inject('deviceFiles')
    ->inject('deviceLocal')
    ->inject('deletes')
    ->action(function (string $bucketId, string $fileId, mixed $file, ?array $permissions, Request $request, Response $response, Database $dbForProject, Document $user, Event $events, string $mode, Device $deviceFiles, Device $deviceLocal, Delete $deletes) {

        $bucket = Authorization::skip(fn () => $dbForProject->getDocument('buckets', $bucketId));

        if ($bucket->isEmpty() || (!$bucket->getAttribute('enabled') && $mode !== APP_MODE_ADMIN)) {
            throw new Exception(Exception::STORAGE_BUCKET_NOT_FOUND);
        }

        $validator = new Authorization(Database::PERMISSION_CREATE);
        if (!$validator->isValid($bucket->getCreate())) {
            throw new Exception(Exception::USER_UNAUTHORIZED);
        }

        $allowedPermissions = [
            Database::PERMISSION_READ,
            Database::PERMISSION_UPDATE,
            Database::PERMISSION_DELETE,
        ];

        // Map aggregate permissions to into the set of individual permissions they represent.
        $permissions = Permission::aggregate($permissions, $allowedPermissions);

        // Add permissions for current the user if none were provided.
        if (\is_null($permissions)) {
            $permissions = [];
            if (!empty($user->getId())) {
                foreach ($allowedPermissions as $permission) {
                    $permissions[] = (new Permission($permission, 'user', $user->getId()))->toString();
                }
            }
        }

        // Users can only manage their own roles, API keys and Admin users can manage any
        $roles = Authorization::getRoles();
        if (!Auth::isAppUser($roles) && !Auth::isPrivilegedUser($roles)) {
            foreach (Database::PERMISSIONS as $type) {
                foreach ($permissions as $permission) {
                    $permission = Permission::parse($permission);
                    if ($permission->getPermission() != $type) {
                        continue;
                    }
                    $role = (new Role(
                        $permission->getRole(),
                        $permission->getIdentifier(),
                        $permission->getDimension()
                    ))->toString();
                    if (!Authorization::isRole($role)) {
                        throw new Exception(Exception::USER_UNAUTHORIZED, 'Permissions must be one of: (' . \implode(', ', $roles) . ')');
                    }
                }
            }
        }

        $maximumFileSize = $bucket->getAttribute('maximumFileSize', 0);
        if ($maximumFileSize > (int) App::getEnv('_APP_STORAGE_LIMIT', 0)) {
            throw new Exception(Exception::GENERAL_SERVER_ERROR, 'Maximum bucket file size is larger than _APP_STORAGE_LIMIT');
        }


        $file = $request->getFiles('file');

        // GraphQL multipart spec adds files with index keys
        if (empty($file)) {
            $file = $request->getFiles(0);
        }

        if (empty($file)) {
            throw new Exception(Exception::STORAGE_FILE_EMPTY);
        }

        // Make sure we handle a single file and multiple files the same way
        $fileName = (\is_array($file['name']) && isset($file['name'][0])) ? $file['name'][0] : $file['name'];
        $fileTmpName = (\is_array($file['tmp_name']) && isset($file['tmp_name'][0])) ? $file['tmp_name'][0] : $file['tmp_name'];
        $fileSize = (\is_array($file['size']) && isset($file['size'][0])) ? $file['size'][0] : $file['size'];

        $contentRange = $request->getHeader('content-range');
        $fileId = $fileId === 'unique()' ? ID::unique() : $fileId;
        $chunk = 1;
        $chunks = 1;

        if (!empty($contentRange)) {
            $start = $request->getContentRangeStart();
            $end = $request->getContentRangeEnd();
            $fileSize = $request->getContentRangeSize();
            $fileId = $request->getHeader('x-appwrite-id', $fileId);
            // TODO make `end >= $fileSize` in next breaking version
            if (is_null($start) || is_null($end) || is_null($fileSize) || $end > $fileSize) {
                throw new Exception(Exception::STORAGE_INVALID_CONTENT_RANGE);
            }

<<<<<<< HEAD
            $idValidator = new UID();
            if (!$idValidator->isValid($request->getHeader('x-appwrite-id'))) {
                throw new Exception(Exception::STORAGE_INVALID_APPWRITE_ID);
            }

            if ($end === $fileSize) {
=======
            // TODO remove the condition that checks `$end === $fileSize` in next breaking version
            if ($end === $fileSize - 1 || $end === $fileSize) {
>>>>>>> 06570a08
                //if it's a last chunks the chunk size might differ, so we set the $chunks and $chunk to -1 notify it's last chunk
                $chunks = $chunk = -1;
            } else {
                // Calculate total number of chunks based on the chunk size i.e ($rangeEnd - $rangeStart)
                $chunks = (int) ceil($fileSize / ($end + 1 - $start));
                $chunk = (int) ($start / ($end + 1 - $start)) + 1;
            }
        }

        /**
         * Validators
         */
        // Check if file type is allowed
        $allowedFileExtensions = $bucket->getAttribute('allowedFileExtensions', []);
        $fileExt = new FileExt($allowedFileExtensions);
        if (!empty($allowedFileExtensions) && !$fileExt->isValid($fileName)) {
            throw new Exception(Exception::STORAGE_FILE_TYPE_UNSUPPORTED, 'File extension not allowed');
        }

        // Check if file size is exceeding allowed limit
        $fileSizeValidator = new FileSize($maximumFileSize);
        if (!$fileSizeValidator->isValid($fileSize)) {
            throw new Exception(Exception::STORAGE_INVALID_FILE_SIZE, 'File size not allowed');
        }

        $upload = new Upload();
        if (!$upload->isValid($fileTmpName)) {
            throw new Exception(Exception::STORAGE_INVALID_FILE);
        }

        // Save to storage
        $fileSize ??= $deviceLocal->getFileSize($fileTmpName);
        $path = $deviceFiles->getPath($fileId . '.' . \pathinfo($fileName, PATHINFO_EXTENSION));
        $path = str_ireplace($deviceFiles->getRoot(), $deviceFiles->getRoot() . DIRECTORY_SEPARATOR . $bucket->getId(), $path); // Add bucket id to path after root

        $file = $dbForProject->getDocument('bucket_' . $bucket->getInternalId(), $fileId);

        $metadata = ['content_type' => $deviceLocal->getFileMimeType($fileTmpName)];
        if (!$file->isEmpty()) {
            $chunks = $file->getAttribute('chunksTotal', 1);
            $metadata = $file->getAttribute('metadata', []);
            if ($chunk === -1) {
                $chunk = $chunks;
            }
        }

        $chunksUploaded = $deviceFiles->upload($fileTmpName, $path, $chunk, $chunks, $metadata);
        if (empty($chunksUploaded)) {
            throw new Exception(Exception::GENERAL_SERVER_ERROR, 'Failed uploading file');
        }

        if ($chunksUploaded === $chunks) {
            if (App::getEnv('_APP_STORAGE_ANTIVIRUS') === 'enabled' && $bucket->getAttribute('antivirus', true) && $fileSize <= APP_LIMIT_ANTIVIRUS && strtolower(App::getEnv('_APP_STORAGE_DEVICE', Storage::DEVICE_LOCAL)) === Storage::DEVICE_LOCAL) {
                $antivirus = new Network(
                    App::getEnv('_APP_STORAGE_ANTIVIRUS_HOST', 'clamav'),
                    (int) App::getEnv('_APP_STORAGE_ANTIVIRUS_PORT', 3310)
                );

                if (!$antivirus->fileScan($path)) {
                    $deviceFiles->delete($path);
                    throw new Exception(Exception::STORAGE_INVALID_FILE);
                }
            }

            $mimeType = $deviceFiles->getFileMimeType($path); // Get mime-type before compression and encryption
            $fileHash = $deviceFiles->getFileHash($path); // Get file hash before compression and encryption
            $data = '';
            // Compression
            $algorithm = $bucket->getAttribute('compression', COMPRESSION_TYPE_NONE);
            if ($fileSize <= APP_STORAGE_READ_BUFFER && $algorithm != COMPRESSION_TYPE_NONE) {
                $data = $deviceFiles->read($path);
                switch ($algorithm) {
                    case COMPRESSION_TYPE_ZSTD:
                        $compressor = new Zstd();
                        break;
                    case COMPRESSION_TYPE_GZIP:
                    default:
                        $compressor = new GZIP();
                        break;
                }
                $data = $compressor->compress($data);
            }

            if ($bucket->getAttribute('encryption', true) && $fileSize <= APP_STORAGE_READ_BUFFER) {
                if (empty($data)) {
                    $data = $deviceFiles->read($path);
                }
                $key = App::getEnv('_APP_OPENSSL_KEY_V1');
                $iv = OpenSSL::randomPseudoBytes(OpenSSL::cipherIVLength(OpenSSL::CIPHER_AES_128_GCM));
                $data = OpenSSL::encrypt($data, OpenSSL::CIPHER_AES_128_GCM, $key, 0, $iv, $tag);
            }

            if (!empty($data)) {
                if (!$deviceFiles->write($path, $data, $mimeType)) {
                    throw new Exception(Exception::GENERAL_SERVER_ERROR, 'Failed to save file');
                }
            }

            $sizeActual = $deviceFiles->getFileSize($path);

            $openSSLVersion = null;
            $openSSLCipher = null;
            $openSSLTag = null;
            $openSSLIV = null;

            if ($bucket->getAttribute('encryption', true) && $fileSize <= APP_STORAGE_READ_BUFFER) {
                $openSSLVersion = '1';
                $openSSLCipher = OpenSSL::CIPHER_AES_128_GCM;
                $openSSLTag = \bin2hex($tag);
                $openSSLIV = \bin2hex($iv);
            }

            try {
                if ($file->isEmpty()) {
                    $doc = new Document([
                        '$id' => $fileId,
                        '$permissions' => $permissions,
                        'bucketId' => $bucket->getId(),
                        'name' => $fileName,
                        'path' => $path,
                        'signature' => $fileHash,
                        'mimeType' => $mimeType,
                        'sizeOriginal' => $fileSize,
                        'sizeActual' => $sizeActual,
                        'algorithm' => $algorithm,
                        'comment' => '',
                        'chunksTotal' => $chunks,
                        'chunksUploaded' => $chunksUploaded,
                        'openSSLVersion' => $openSSLVersion,
                        'openSSLCipher' => $openSSLCipher,
                        'openSSLTag' => $openSSLTag,
                        'openSSLIV' => $openSSLIV,
                        'search' => implode(' ', [$fileId, $fileName]),
                        'metadata' => $metadata,
                    ]);

                    $file = $dbForProject->createDocument('bucket_' . $bucket->getInternalId(), $doc);
                } else {
                    $file = $file
                        ->setAttribute('$permissions', $permissions)
                        ->setAttribute('signature', $fileHash)
                        ->setAttribute('mimeType', $mimeType)
                        ->setAttribute('sizeActual', $sizeActual)
                        ->setAttribute('algorithm', $algorithm)
                        ->setAttribute('openSSLVersion', $openSSLVersion)
                        ->setAttribute('openSSLCipher', $openSSLCipher)
                        ->setAttribute('openSSLTag', $openSSLTag)
                        ->setAttribute('openSSLIV', $openSSLIV)
                        ->setAttribute('metadata', $metadata)
                        ->setAttribute('chunksUploaded', $chunksUploaded);

                    $file = $dbForProject->updateDocument('bucket_' . $bucket->getInternalId(), $fileId, $file);
                }
            } catch (AuthorizationException) {
                throw new Exception(Exception::USER_UNAUTHORIZED);
            } catch (StructureException $exception) {
                throw new Exception(Exception::DOCUMENT_INVALID_STRUCTURE, $exception->getMessage());
            } catch (DuplicateException) {
                throw new Exception(Exception::DOCUMENT_ALREADY_EXISTS);
            }
        } else {
            try {
                if ($file->isEmpty()) {
                    $doc = new Document([
                        '$id' => ID::custom($fileId),
                        '$permissions' => $permissions,
                        'bucketId' => $bucket->getId(),
                        'name' => $fileName,
                        'path' => $path,
                        'signature' => '',
                        'mimeType' => '',
                        'sizeOriginal' => $fileSize,
                        'sizeActual' => 0,
                        'algorithm' => '',
                        'comment' => '',
                        'chunksTotal' => $chunks,
                        'chunksUploaded' => $chunksUploaded,
                        'search' => implode(' ', [$fileId, $fileName]),
                        'metadata' => $metadata,
                    ]);

                    $file = $dbForProject->createDocument('bucket_' . $bucket->getInternalId(), $doc);
                } else {
                    $file = $file
                        ->setAttribute('chunksUploaded', $chunksUploaded)
                        ->setAttribute('metadata', $metadata);

                    $file = $dbForProject->updateDocument('bucket_' . $bucket->getInternalId(), $fileId, $file);
                }
            } catch (AuthorizationException) {
                throw new Exception(Exception::USER_UNAUTHORIZED);
            } catch (StructureException $exception) {
                throw new Exception(Exception::DOCUMENT_INVALID_STRUCTURE, $exception->getMessage());
            } catch (DuplicateException) {
                throw new Exception(Exception::DOCUMENT_ALREADY_EXISTS);
            }
        }

        $events
            ->setParam('bucketId', $bucket->getId())
            ->setParam('fileId', $file->getId())
            ->setContext('bucket', $bucket)
        ;

        $deletes
            ->setType(DELETE_TYPE_CACHE_BY_RESOURCE)
            ->setResource('file/' . $file->getId())
        ;

        $metadata = null; // was causing leaks as it was passed by reference

        $response
            ->setStatusCode(Response::STATUS_CODE_CREATED)
            ->dynamic($file, Response::MODEL_FILE);
    });

App::get('/v1/storage/buckets/:bucketId/files')
    ->alias('/v1/storage/files', ['bucketId' => 'default'])
    ->desc('List Files')
    ->groups(['api', 'storage'])
    ->label('scope', 'files.read')
    ->label('sdk.auth', [APP_AUTH_TYPE_SESSION, APP_AUTH_TYPE_KEY, APP_AUTH_TYPE_JWT])
    ->label('usage.metric', 'files.{scope}.requests.read')
    ->label('usage.params', ['bucketId:{request.bucketId}'])
    ->label('sdk.namespace', 'storage')
    ->label('sdk.method', 'listFiles')
    ->label('sdk.description', '/docs/references/storage/list-files.md')
    ->label('sdk.response.code', Response::STATUS_CODE_OK)
    ->label('sdk.response.type', Response::CONTENT_TYPE_JSON)
    ->label('sdk.response.model', Response::MODEL_FILE_LIST)
    ->param('bucketId', '', new UID(), 'Storage bucket unique ID. You can create a new storage bucket using the Storage service [server integration](/docs/server/storage#createBucket).')
    ->param('queries', [], new Files(), 'Array of query strings generated using the Query class provided by the SDK. [Learn more about queries](https://appwrite.io/docs/queries). Maximum of ' . APP_LIMIT_ARRAY_PARAMS_SIZE . ' queries are allowed, each ' . APP_LIMIT_ARRAY_ELEMENT_SIZE . ' characters long. You may filter on the following attributes: ' . implode(', ', Files::ALLOWED_ATTRIBUTES), true)
    ->param('search', '', new Text(256), 'Search term to filter your list results. Max length: 256 chars.', true)
    ->inject('response')
    ->inject('dbForProject')
    ->inject('mode')
    ->action(function (string $bucketId, array $queries, string $search, Response $response, Database $dbForProject, string $mode) {

        $bucket = Authorization::skip(fn () => $dbForProject->getDocument('buckets', $bucketId));

        if ($bucket->isEmpty() || (!$bucket->getAttribute('enabled') && $mode !== APP_MODE_ADMIN)) {
            throw new Exception(Exception::STORAGE_BUCKET_NOT_FOUND);
        }

        $fileSecurity = $bucket->getAttribute('fileSecurity', false);
        $validator = new Authorization(Database::PERMISSION_READ);
        $valid = $validator->isValid($bucket->getRead());
        if (!$fileSecurity && !$valid) {
            throw new Exception(Exception::USER_UNAUTHORIZED);
        }

        $queries = Query::parseQueries($queries);

        if (!empty($search)) {
            $queries[] = Query::search('search', $search);
        }

        // Get cursor document if there was a cursor query
        $cursor = Query::getByType($queries, Query::TYPE_CURSORAFTER, Query::TYPE_CURSORBEFORE);
        $cursor = reset($cursor);
        if ($cursor) {
            /** @var Query $cursor */
            $fileId = $cursor->getValue();

            if ($fileSecurity && !$valid) {
                $cursorDocument = $dbForProject->getDocument('bucket_' . $bucket->getInternalId(), $fileId);
            } else {
                $cursorDocument = Authorization::skip(fn() => $dbForProject->getDocument('bucket_' . $bucket->getInternalId(), $fileId));
            }

            if ($cursorDocument->isEmpty()) {
                throw new Exception(Exception::GENERAL_CURSOR_NOT_FOUND, "File '{$fileId}' for the 'cursor' value not found.");
            }

            $cursor->setValue($cursorDocument);
        }

        $filterQueries = Query::groupByType($queries)['filters'];

        if ($fileSecurity && !$valid) {
            $files = $dbForProject->find('bucket_' . $bucket->getInternalId(), $queries);
            $total = $dbForProject->count('bucket_' . $bucket->getInternalId(), $filterQueries, APP_LIMIT_COUNT);
        } else {
            $files = Authorization::skip(fn () => $dbForProject->find('bucket_' . $bucket->getInternalId(), $queries));
            $total = Authorization::skip(fn () => $dbForProject->count('bucket_' . $bucket->getInternalId(), $filterQueries, APP_LIMIT_COUNT));
        }

        $response->dynamic(new Document([
            'files' => $files,
            'total' => $total,
        ]), Response::MODEL_FILE_LIST);
    });

App::get('/v1/storage/buckets/:bucketId/files/:fileId')
    ->alias('/v1/storage/files/:fileId', ['bucketId' => 'default'])
    ->desc('Get File')
    ->groups(['api', 'storage'])
    ->label('scope', 'files.read')
    ->label('sdk.auth', [APP_AUTH_TYPE_SESSION, APP_AUTH_TYPE_KEY, APP_AUTH_TYPE_JWT])
    ->label('usage.metric', 'files.{scope}.requests.read')
    ->label('usage.params', ['bucketId:{request.bucketId}'])
    ->label('sdk.namespace', 'storage')
    ->label('sdk.method', 'getFile')
    ->label('sdk.description', '/docs/references/storage/get-file.md')
    ->label('sdk.response.code', Response::STATUS_CODE_OK)
    ->label('sdk.response.type', Response::CONTENT_TYPE_JSON)
    ->label('sdk.response.model', Response::MODEL_FILE)
    ->param('bucketId', '', new UID(), 'Storage bucket unique ID. You can create a new storage bucket using the Storage service [server integration](/docs/server/storage#createBucket).')
    ->param('fileId', '', new UID(), 'File ID.')
    ->inject('response')
    ->inject('dbForProject')
    ->inject('mode')
    ->action(function (string $bucketId, string $fileId, Response $response, Database $dbForProject, string $mode) {

        $bucket = Authorization::skip(fn () => $dbForProject->getDocument('buckets', $bucketId));

        if ($bucket->isEmpty() || (!$bucket->getAttribute('enabled') && $mode !== APP_MODE_ADMIN)) {
            throw new Exception(Exception::STORAGE_BUCKET_NOT_FOUND);
        }

        $fileSecurity = $bucket->getAttribute('fileSecurity', false);
        $validator = new Authorization(Database::PERMISSION_READ);
        $valid = $validator->isValid($bucket->getRead());
        if (!$fileSecurity && !$valid) {
            throw new Exception(Exception::USER_UNAUTHORIZED);
        }

        if ($fileSecurity && !$valid) {
            $file = $dbForProject->getDocument('bucket_' . $bucket->getInternalId(), $fileId);
        } else {
            $file = Authorization::skip(fn() => $dbForProject->getDocument('bucket_' . $bucket->getInternalId(), $fileId));
        }

        if ($file->isEmpty()) {
            throw new Exception(Exception::STORAGE_FILE_NOT_FOUND);
        }

        $response->dynamic($file, Response::MODEL_FILE);
    });

App::get('/v1/storage/buckets/:bucketId/files/:fileId/preview')
    ->alias('/v1/storage/files/:fileId/preview', ['bucketId' => 'default'])
    ->desc('Get File Preview')
    ->groups(['api', 'storage'])
    ->label('scope', 'files.read')
    ->label('cache', true)
    ->label('cache.resourceType', 'bucket/{request.bucketId}')
    ->label('cache.resource', 'file/{request.fileId}')
    ->label('usage.metric', 'files.{scope}.requests.read')
    ->label('usage.params', ['bucketId:{request.bucketId}'])
    ->label('sdk.auth', [APP_AUTH_TYPE_SESSION, APP_AUTH_TYPE_KEY, APP_AUTH_TYPE_JWT])
    ->label('sdk.namespace', 'storage')
    ->label('sdk.method', 'getFilePreview')
    ->label('sdk.description', '/docs/references/storage/get-file-preview.md')
    ->label('sdk.response.code', Response::STATUS_CODE_OK)
    ->label('sdk.response.type', Response::CONTENT_TYPE_IMAGE)
    ->label('sdk.methodType', 'location')
    ->param('bucketId', '', new UID(), 'Storage bucket unique ID. You can create a new storage bucket using the Storage service [server integration](/docs/server/storage#createBucket).')
    ->param('fileId', '', new UID(), 'File ID')
    ->param('width', 0, new Range(0, 4000), 'Resize preview image width, Pass an integer between 0 to 4000.', true)
    ->param('height', 0, new Range(0, 4000), 'Resize preview image height, Pass an integer between 0 to 4000.', true)
    ->param('gravity', Image::GRAVITY_CENTER, new WhiteList(Image::getGravityTypes()), 'Image crop gravity. Can be one of ' . implode(",", Image::getGravityTypes()), true)
    ->param('quality', 100, new Range(0, 100), 'Preview image quality. Pass an integer between 0 to 100. Defaults to 100.', true)
    ->param('borderWidth', 0, new Range(0, 100), 'Preview image border in pixels. Pass an integer between 0 to 100. Defaults to 0.', true)
    ->param('borderColor', '', new HexColor(), 'Preview image border color. Use a valid HEX color, no # is needed for prefix.', true)
    ->param('borderRadius', 0, new Range(0, 4000), 'Preview image border radius in pixels. Pass an integer between 0 to 4000.', true)
    ->param('opacity', 1, new Range(0, 1, Range::TYPE_FLOAT), 'Preview image opacity. Only works with images having an alpha channel (like png). Pass a number between 0 to 1.', true)
    ->param('rotation', 0, new Range(-360, 360), 'Preview image rotation in degrees. Pass an integer between -360 and 360.', true)
    ->param('background', '', new HexColor(), 'Preview image background color. Only works with transparent images (png). Use a valid HEX color, no # is needed for prefix.', true)
    ->param('output', '', new WhiteList(\array_keys(Config::getParam('storage-outputs')), true), 'Output format type (jpeg, jpg, png, gif and webp).', true)
    ->inject('request')
    ->inject('response')
    ->inject('project')
    ->inject('dbForProject')
    ->inject('mode')
    ->inject('deviceFiles')
    ->inject('deviceLocal')
    ->action(function (string $bucketId, string $fileId, int $width, int $height, string $gravity, int $quality, int $borderWidth, string $borderColor, int $borderRadius, float $opacity, int $rotation, string $background, string $output, Request $request, Response $response, Document $project, Database $dbForProject, string $mode, Device $deviceFiles, Device $deviceLocal) {

        if (!\extension_loaded('imagick')) {
            throw new Exception(Exception::GENERAL_SERVER_ERROR, 'Imagick extension is missing');
        }

        $bucket = Authorization::skip(fn () => $dbForProject->getDocument('buckets', $bucketId));

        if ($bucket->isEmpty() || (!$bucket->getAttribute('enabled') && $mode !== APP_MODE_ADMIN)) {
            throw new Exception(Exception::STORAGE_BUCKET_NOT_FOUND);
        }

        $fileSecurity = $bucket->getAttribute('fileSecurity', false);
        $validator = new Authorization(Database::PERMISSION_READ);
        $valid = $validator->isValid($bucket->getRead());
        if (!$fileSecurity && !$valid) {
            throw new Exception(Exception::USER_UNAUTHORIZED);
        }

        if ((\strpos($request->getAccept(), 'image/webp') === false) && ('webp' === $output)) { // Fallback webp to jpeg when no browser support
            $output = 'jpg';
        }

        $inputs = Config::getParam('storage-inputs');
        $outputs = Config::getParam('storage-outputs');
        $fileLogos = Config::getParam('storage-logos');

        if ($fileSecurity && !$valid) {
            $file = $dbForProject->getDocument('bucket_' . $bucket->getInternalId(), $fileId);
        } else {
            $file = Authorization::skip(fn() => $dbForProject->getDocument('bucket_' . $bucket->getInternalId(), $fileId));
        }

        if ($file->isEmpty()) {
            throw new Exception(Exception::STORAGE_FILE_NOT_FOUND);
        }

        $path = $file->getAttribute('path');
        $type = \strtolower(\pathinfo($path, PATHINFO_EXTENSION));
        $algorithm = $file->getAttribute('algorithm', 'none');
        $cipher = $file->getAttribute('openSSLCipher');
        $mime = $file->getAttribute('mimeType');
        if (!\in_array($mime, $inputs) || $file->getAttribute('sizeActual') > (int) App::getEnv('_APP_STORAGE_PREVIEW_LIMIT', 20000000)) {
            if (!\in_array($mime, $inputs)) {
                $path = (\array_key_exists($mime, $fileLogos)) ? $fileLogos[$mime] : $fileLogos['default'];
            } else {
                // it was an image but the file size exceeded the limit
                $path = $fileLogos['default_image'];
            }

            $algorithm = 'none';
            $cipher = null;
            $background = (empty($background)) ? 'eceff1' : $background;
            $type = \strtolower(\pathinfo($path, PATHINFO_EXTENSION));
            $deviceFiles = $deviceLocal;
        }

        if (!$deviceFiles->exists($path)) {
            throw new Exception(Exception::STORAGE_FILE_NOT_FOUND);
        }

        if (empty($output)) {
            // when file extension is not provided and the mime type is not one of our supported outputs
            // we fallback to `jpg` output format
            $output = empty($type) ? (array_search($mime, $outputs) ?? 'jpg') : $type;
        }


        $source = $deviceFiles->read($path);

        if (!empty($cipher)) { // Decrypt
            $source = OpenSSL::decrypt(
                $source,
                $file->getAttribute('openSSLCipher'),
                App::getEnv('_APP_OPENSSL_KEY_V' . $file->getAttribute('openSSLVersion')),
                0,
                \hex2bin($file->getAttribute('openSSLIV')),
                \hex2bin($file->getAttribute('openSSLTag'))
            );
        }

        switch ($algorithm) {
            case 'zstd':
                $compressor = new Zstd();
                $source = $compressor->decompress($source);
                break;
            case 'gzip':
                $compressor = new GZIP();
                $source = $compressor->decompress($source);
                break;
        }

        $image = new Image($source);

        $image->crop((int) $width, (int) $height, $gravity);

        if (!empty($opacity) || $opacity === 0) {
            $image->setOpacity($opacity);
        }

        if (!empty($background)) {
            $image->setBackground('#' . $background);
        }

        if (!empty($borderWidth)) {
            $image->setBorder($borderWidth, '#' . $borderColor);
        }

        if (!empty($borderRadius)) {
            $image->setBorderRadius($borderRadius);
        }

        if (!empty($rotation)) {
            $image->setRotation(($rotation + 360) % 360);
        }

        $data = $image->output($output, $quality);

        $contentType = (\array_key_exists($output, $outputs)) ? $outputs[$output] : $outputs['jpg'];

        $response
            ->addHeader('Expires', \date('D, d M Y H:i:s', \time() + 60 * 60 * 24 * 30) . ' GMT')
            ->setContentType($contentType)
            ->file($data)
        ;

        unset($image);
    });

App::get('/v1/storage/buckets/:bucketId/files/:fileId/download')
    ->alias('/v1/storage/files/:fileId/download', ['bucketId' => 'default'])
    ->desc('Get File for Download')
    ->groups(['api', 'storage'])
    ->label('scope', 'files.read')
    ->label('usage.metric', 'files.{scope}.requests.read')
    ->label('usage.params', ['bucketId:{request.bucketId}'])
    ->label('sdk.auth', [APP_AUTH_TYPE_SESSION, APP_AUTH_TYPE_KEY, APP_AUTH_TYPE_JWT])
    ->label('sdk.namespace', 'storage')
    ->label('sdk.method', 'getFileDownload')
    ->label('sdk.description', '/docs/references/storage/get-file-download.md')
    ->label('sdk.response.code', Response::STATUS_CODE_OK)
    ->label('sdk.response.type', '*/*')
    ->label('sdk.methodType', 'location')
    ->param('bucketId', '', new UID(), 'Storage bucket ID. You can create a new storage bucket using the Storage service [server integration](/docs/server/storage#createBucket).')
    ->param('fileId', '', new UID(), 'File ID.')
    ->inject('request')
    ->inject('response')
    ->inject('dbForProject')
    ->inject('mode')
    ->inject('deviceFiles')
    ->action(function (string $bucketId, string $fileId, Request $request, Response $response, Database $dbForProject, string $mode, Device $deviceFiles) {

        $bucket = Authorization::skip(fn () => $dbForProject->getDocument('buckets', $bucketId));

        if ($bucket->isEmpty() || (!$bucket->getAttribute('enabled') && $mode !== APP_MODE_ADMIN)) {
            throw new Exception(Exception::STORAGE_BUCKET_NOT_FOUND);
        }

        $fileSecurity = $bucket->getAttribute('fileSecurity', false);
        $validator = new Authorization(Database::PERMISSION_READ);
        $valid = $validator->isValid($bucket->getRead());
        if (!$fileSecurity && !$valid) {
            throw new Exception(Exception::USER_UNAUTHORIZED);
        }

        if ($fileSecurity && !$valid) {
            $file = $dbForProject->getDocument('bucket_' . $bucket->getInternalId(), $fileId);
        } else {
            $file = Authorization::skip(fn() => $dbForProject->getDocument('bucket_' . $bucket->getInternalId(), $fileId));
        }

        if ($file->isEmpty()) {
            throw new Exception(Exception::STORAGE_FILE_NOT_FOUND);
        }

        $path = $file->getAttribute('path', '');

        if (!$deviceFiles->exists($path)) {
            throw new Exception(Exception::STORAGE_FILE_NOT_FOUND, 'File not found in ' . $path);
        }

        $response
            ->setContentType($file->getAttribute('mimeType'))
            ->addHeader('Expires', \date('D, d M Y H:i:s', \time() + (60 * 60 * 24 * 45)) . ' GMT') // 45 days cache
            ->addHeader('X-Peak', \memory_get_peak_usage())
            ->addHeader('Content-Disposition', 'attachment; filename="' . $file->getAttribute('name', '') . '"')
        ;

        $size = $file->getAttribute('sizeOriginal', 0);

        $rangeHeader = $request->getHeader('range');
        if (!empty($rangeHeader)) {
            $start = $request->getRangeStart();
            $end = $request->getRangeEnd();
            $unit = $request->getRangeUnit();

            if ($end === null) {
                $end = min(($start + MAX_OUTPUT_CHUNK_SIZE - 1), ($size - 1));
            }

            if ($unit !== 'bytes' || $start >= $end || $end >= $size) {
                throw new Exception(Exception::STORAGE_INVALID_RANGE);
            }

            $response
                ->addHeader('Accept-Ranges', 'bytes')
                ->addHeader('Content-Range', 'bytes ' . $start . '-' . $end . '/' . $size)
                ->addHeader('Content-Length', $end - $start + 1)
                ->setStatusCode(Response::STATUS_CODE_PARTIALCONTENT);
        }

        $source = '';
        if (!empty($file->getAttribute('openSSLCipher'))) { // Decrypt
            $source = $deviceFiles->read($path);
            $source = OpenSSL::decrypt(
                $source,
                $file->getAttribute('openSSLCipher'),
                App::getEnv('_APP_OPENSSL_KEY_V' . $file->getAttribute('openSSLVersion')),
                0,
                \hex2bin($file->getAttribute('openSSLIV')),
                \hex2bin($file->getAttribute('openSSLTag'))
            );
        }

        switch ($file->getAttribute('algorithm', 'none')) {
            case 'zstd':
                if (empty($source)) {
                    $source = $deviceFiles->read($path);
                }
                $compressor = new Zstd();
                $source = $compressor->decompress($source);
                break;
            case 'gzip':
                if (empty($source)) {
                    $source = $deviceFiles->read($path);
                }
                $compressor = new GZIP();
                $source = $compressor->decompress($source);
                break;
        }

        if (!empty($source)) {
            if (!empty($rangeHeader)) {
                $response->send(substr($source, $start, ($end - $start + 1)));
            }
            $response->send($source);
        }

        if (!empty($rangeHeader)) {
            $response->send($deviceFiles->read($path, $start, ($end - $start + 1)));
        }

        if ($size > APP_STORAGE_READ_BUFFER) {
            $response->addHeader('Content-Length', $deviceFiles->getFileSize($path));
            for ($i = 0; $i < ceil($size / MAX_OUTPUT_CHUNK_SIZE); $i++) {
                $response->chunk(
                    $deviceFiles->read(
                        $path,
                        ($i * MAX_OUTPUT_CHUNK_SIZE),
                        min(MAX_OUTPUT_CHUNK_SIZE, $size - ($i * MAX_OUTPUT_CHUNK_SIZE))
                    ),
                    (($i + 1) * MAX_OUTPUT_CHUNK_SIZE) >= $size
                );
            }
        } else {
            $response->send($deviceFiles->read($path));
        }
    });

App::get('/v1/storage/buckets/:bucketId/files/:fileId/view')
    ->alias('/v1/storage/files/:fileId/view', ['bucketId' => 'default'])
    ->desc('Get File for View')
    ->groups(['api', 'storage'])
    ->label('scope', 'files.read')
    ->label('usage.metric', 'files.{scope}.requests.read')
    ->label('usage.params', ['bucketId:{request.bucketId}'])
    ->label('sdk.auth', [APP_AUTH_TYPE_SESSION, APP_AUTH_TYPE_KEY, APP_AUTH_TYPE_JWT])
    ->label('sdk.namespace', 'storage')
    ->label('sdk.method', 'getFileView')
    ->label('sdk.description', '/docs/references/storage/get-file-view.md')
    ->label('sdk.response.code', Response::STATUS_CODE_OK)
    ->label('sdk.response.type', '*/*')
    ->label('sdk.methodType', 'location')
    ->param('bucketId', '', new UID(), 'Storage bucket unique ID. You can create a new storage bucket using the Storage service [server integration](/docs/server/storage#createBucket).')
    ->param('fileId', '', new UID(), 'File ID.')
    ->inject('response')
    ->inject('request')
    ->inject('dbForProject')
    ->inject('mode')
    ->inject('deviceFiles')
    ->action(function (string $bucketId, string $fileId, Response $response, Request $request, Database $dbForProject, string $mode, Device $deviceFiles) {

        $bucket = Authorization::skip(fn () => $dbForProject->getDocument('buckets', $bucketId));

        if ($bucket->isEmpty() || (!$bucket->getAttribute('enabled') && $mode !== APP_MODE_ADMIN)) {
            throw new Exception(Exception::STORAGE_BUCKET_NOT_FOUND);
        }

        $fileSecurity = $bucket->getAttribute('fileSecurity', false);
        $validator = new Authorization(Database::PERMISSION_READ);
        $valid = $validator->isValid($bucket->getRead());
        if (!$fileSecurity && !$valid) {
            throw new Exception(Exception::USER_UNAUTHORIZED);
        }

        if ($fileSecurity && !$valid) {
            $file = $dbForProject->getDocument('bucket_' . $bucket->getInternalId(), $fileId);
        } else {
            $file = Authorization::skip(fn() => $dbForProject->getDocument('bucket_' . $bucket->getInternalId(), $fileId));
        }

        if ($file->isEmpty()) {
            throw new Exception(Exception::STORAGE_FILE_NOT_FOUND);
        }

        $mimes = Config::getParam('storage-mimes');

        $path = $file->getAttribute('path', '');

        if (!$deviceFiles->exists($path)) {
            throw new Exception(Exception::STORAGE_FILE_NOT_FOUND, 'File not found in ' . $path);
        }

        $contentType = 'text/plain';

        if (\in_array($file->getAttribute('mimeType'), $mimes)) {
            $contentType = $file->getAttribute('mimeType');
        }

        $response
            ->setContentType($contentType)
            ->addHeader('Content-Security-Policy', 'script-src none;')
            ->addHeader('X-Content-Type-Options', 'nosniff')
            ->addHeader('Content-Disposition', 'inline; filename="' . $file->getAttribute('name', '') . '"')
            ->addHeader('Expires', \date('D, d M Y H:i:s', \time() + (60 * 60 * 24 * 45)) . ' GMT') // 45 days cache
            ->addHeader('X-Peak', \memory_get_peak_usage())
        ;

        $size = $file->getAttribute('sizeOriginal', 0);

        $rangeHeader = $request->getHeader('range');
        if (!empty($rangeHeader)) {
            $start = $request->getRangeStart();
            $end = $request->getRangeEnd();
            $unit = $request->getRangeUnit();

            if ($end === null) {
                $end = min(($start + 2000000 - 1), ($size - 1));
            }

            if ($unit != 'bytes' || $start >= $end || $end >= $size) {
                throw new Exception(Exception::STORAGE_INVALID_RANGE);
            }

            $response
                ->addHeader('Accept-Ranges', 'bytes')
                ->addHeader('Content-Range', "bytes $start-$end/$size")
                ->addHeader('Content-Length', $end - $start + 1)
                ->setStatusCode(Response::STATUS_CODE_PARTIALCONTENT);
        }

        $source = '';
        if (!empty($file->getAttribute('openSSLCipher'))) { // Decrypt
            $source = $deviceFiles->read($path);
            $source = OpenSSL::decrypt(
                $source,
                $file->getAttribute('openSSLCipher'),
                App::getEnv('_APP_OPENSSL_KEY_V' . $file->getAttribute('openSSLVersion')),
                0,
                \hex2bin($file->getAttribute('openSSLIV')),
                \hex2bin($file->getAttribute('openSSLTag'))
            );
        }

        switch ($file->getAttribute('algorithm', 'none')) {
            case 'zstd':
                if (empty($source)) {
                    $source = $deviceFiles->read($path);
                }
                $compressor = new Zstd();
                $source = $compressor->decompress($source);
                break;
            case 'gzip':
                if (empty($source)) {
                    $source = $deviceFiles->read($path);
                }
                $compressor = new GZIP();
                $source = $compressor->decompress($source);
                break;
        }

        if (!empty($source)) {
            if (!empty($rangeHeader)) {
                $response->send(substr($source, $start, ($end - $start + 1)));
            }
            $response->send($source);
        }

        if (!empty($rangeHeader)) {
            $response->send($deviceFiles->read($path, $start, ($end - $start + 1)));
        }

        $size = $deviceFiles->getFileSize($path);
        if ($size > APP_STORAGE_READ_BUFFER) {
            $response->addHeader('Content-Length', $deviceFiles->getFileSize($path));
            for ($i = 0; $i < ceil($size / MAX_OUTPUT_CHUNK_SIZE); $i++) {
                $response->chunk(
                    $deviceFiles->read(
                        $path,
                        ($i * MAX_OUTPUT_CHUNK_SIZE),
                        min(MAX_OUTPUT_CHUNK_SIZE, $size - ($i * MAX_OUTPUT_CHUNK_SIZE))
                    ),
                    (($i + 1) * MAX_OUTPUT_CHUNK_SIZE) >= $size
                );
            }
        } else {
            $response->send($deviceFiles->read($path));
        }
    });

App::put('/v1/storage/buckets/:bucketId/files/:fileId')
    ->alias('/v1/storage/files/:fileId', ['bucketId' => 'default'])
    ->desc('Update File')
    ->groups(['api', 'storage'])
    ->label('scope', 'files.write')
    ->label('event', 'buckets.[bucketId].files.[fileId].update')
    ->label('audits.event', 'file.update')
    ->label('audits.resource', 'file/{response.$id}')
    ->label('usage.metric', 'files.{scope}.requests.update')
    ->label('usage.params', ['bucketId:{request.bucketId}'])
    ->label('abuse-key', 'ip:{ip},method:{method},url:{url},userId:{userId}')
    ->label('abuse-limit', APP_LIMIT_WRITE_RATE_DEFAULT)
    ->label('abuse-time', APP_LIMIT_WRITE_RATE_PERIOD_DEFAULT)
    ->label('sdk.auth', [APP_AUTH_TYPE_SESSION, APP_AUTH_TYPE_KEY, APP_AUTH_TYPE_JWT])
    ->label('sdk.namespace', 'storage')
    ->label('sdk.method', 'updateFile')
    ->label('sdk.description', '/docs/references/storage/update-file.md')
    ->label('sdk.response.code', Response::STATUS_CODE_OK)
    ->label('sdk.response.type', Response::CONTENT_TYPE_JSON)
    ->label('sdk.response.model', Response::MODEL_FILE)
    ->param('bucketId', '', new UID(), 'Storage bucket unique ID. You can create a new storage bucket using the Storage service [server integration](/docs/server/storage#createBucket).')
    ->param('fileId', '', new UID(), 'File unique ID.')
    ->param('permissions', null, new Permissions(APP_LIMIT_ARRAY_PARAMS_SIZE, [Database::PERMISSION_READ, Database::PERMISSION_UPDATE, Database::PERMISSION_DELETE, Database::PERMISSION_WRITE]), 'An array of permission string. By default, the current permissions are inherited. [Learn more about permissions](/docs/permissions).', true)
    ->inject('response')
    ->inject('dbForProject')
    ->inject('user')
    ->inject('mode')
    ->inject('events')
    ->action(function (string $bucketId, string $fileId, ?array $permissions, Response $response, Database $dbForProject, Document $user, string $mode, Event $events) {

        $bucket = Authorization::skip(fn () => $dbForProject->getDocument('buckets', $bucketId));

        if ($bucket->isEmpty() || (!$bucket->getAttribute('enabled') && $mode !== APP_MODE_ADMIN)) {
            throw new Exception(Exception::STORAGE_BUCKET_NOT_FOUND);
        }

        $fileSecurity = $bucket->getAttributes('fileSecurity', false);
        $validator = new Authorization(Database::PERMISSION_UPDATE);
        $valid = $validator->isValid($bucket->getUpdate());
        if (!$fileSecurity && !$valid) {
            throw new Exception(Exception::USER_UNAUTHORIZED);
        }

        // Read permission should not be required for update
        $file = Authorization::skip(fn() => $dbForProject->getDocument('bucket_' . $bucket->getInternalId(), $fileId));

        if ($file->isEmpty()) {
            throw new Exception(Exception::STORAGE_FILE_NOT_FOUND);
        }

        // Map aggregate permissions into the multiple permissions they represent.
        $permissions = Permission::aggregate($permissions, [
            Database::PERMISSION_READ,
            Database::PERMISSION_UPDATE,
            Database::PERMISSION_DELETE,
        ]);

        // Users can only manage their own roles, API keys and Admin users can manage any
        $roles = Authorization::getRoles();
        if (!Auth::isAppUser($roles) && !Auth::isPrivilegedUser($roles) && !\is_null($permissions)) {
            foreach (Database::PERMISSIONS as $type) {
                foreach ($permissions as $permission) {
                    $permission = Permission::parse($permission);
                    if ($permission->getPermission() != $type) {
                        continue;
                    }
                    $role = (new Role(
                        $permission->getRole(),
                        $permission->getIdentifier(),
                        $permission->getDimension()
                    ))->toString();
                    if (!Authorization::isRole($role)) {
                        throw new Exception(Exception::USER_UNAUTHORIZED, 'Permissions must be one of: (' . \implode(', ', $roles) . ')');
                    }
                }
            }
        }

        if (\is_null($permissions)) {
            $permissions = $file->getPermissions() ?? [];
        }

        $file->setAttribute('$permissions', $permissions);

        if ($fileSecurity && !$valid) {
            try {
                $file = $dbForProject->updateDocument('bucket_' . $bucket->getInternalId(), $fileId, $file);
            } catch (AuthorizationException) {
                throw new Exception(Exception::USER_UNAUTHORIZED);
            }
        } else {
            $file = Authorization::skip(fn() => $dbForProject->updateDocument('bucket_' . $bucket->getInternalId(), $fileId, $file));
        }

        $events
            ->setParam('bucketId', $bucket->getId())
            ->setParam('fileId', $file->getId())
            ->setContext('bucket', $bucket)
        ;

        $response->dynamic($file, Response::MODEL_FILE);
    });

App::delete('/v1/storage/buckets/:bucketId/files/:fileId')
    ->alias('/v1/storage/files/:fileId', ['bucketId' => 'default'])
    ->desc('Delete File')
    ->groups(['api', 'storage'])
    ->label('scope', 'files.write')
    ->label('event', 'buckets.[bucketId].files.[fileId].delete')
    ->label('audits.event', 'file.delete')
    ->label('audits.resource', 'file/{request.fileId}')
    ->label('usage.metric', 'files.{scope}.requests.delete')
    ->label('usage.params', ['bucketId:{request.bucketId}'])
    ->label('abuse-key', 'ip:{ip},method:{method},url:{url},userId:{userId}')
    ->label('abuse-limit', APP_LIMIT_WRITE_RATE_DEFAULT)
    ->label('abuse-time', APP_LIMIT_WRITE_RATE_PERIOD_DEFAULT)
    ->label('sdk.auth', [APP_AUTH_TYPE_SESSION, APP_AUTH_TYPE_KEY, APP_AUTH_TYPE_JWT])
    ->label('sdk.namespace', 'storage')
    ->label('sdk.method', 'deleteFile')
    ->label('sdk.description', '/docs/references/storage/delete-file.md')
    ->label('sdk.response.code', Response::STATUS_CODE_NOCONTENT)
    ->label('sdk.response.model', Response::MODEL_NONE)
    ->param('bucketId', '', new UID(), 'Storage bucket unique ID. You can create a new storage bucket using the Storage service [server integration](/docs/server/storage#createBucket).')
    ->param('fileId', '', new UID(), 'File ID.')
    ->inject('response')
    ->inject('dbForProject')
    ->inject('events')
    ->inject('mode')
    ->inject('deviceFiles')
    ->inject('deletes')
    ->action(function (string $bucketId, string $fileId, Response $response, Database $dbForProject, Event $events, string $mode, Device $deviceFiles, Delete $deletes) {
        $bucket = Authorization::skip(fn () => $dbForProject->getDocument('buckets', $bucketId));

        if ($bucket->isEmpty() || (!$bucket->getAttribute('enabled') && $mode !== APP_MODE_ADMIN)) {
            throw new Exception(Exception::STORAGE_BUCKET_NOT_FOUND);
        }

        $fileSecurity = $bucket->getAttributes('fileSecurity', false);
        $validator = new Authorization(Database::PERMISSION_DELETE);
        $valid = $validator->isValid($bucket->getDelete());
        if (!$fileSecurity && !$valid) {
            throw new Exception(Exception::USER_UNAUTHORIZED);
        }

        // Read permission should not be required for delete
        $file = Authorization::skip(fn() => $dbForProject->getDocument('bucket_' . $bucket->getInternalId(), $fileId));

        if ($file->isEmpty()) {
            throw new Exception(Exception::STORAGE_FILE_NOT_FOUND);
        }

        // Make sure we don't delete the file before the document permission check occurs
        if ($fileSecurity && !$valid && !$validator->isValid($file->getDelete())) {
            throw new Exception(Exception::USER_UNAUTHORIZED);
        }

        $deviceDeleted = false;
        if ($file->getAttribute('chunksTotal') !== $file->getAttribute('chunksUploaded')) {
            $deviceDeleted = $deviceFiles->abort(
                $file->getAttribute('path'),
                ($file->getAttribute('metadata', [])['uploadId'] ?? '')
            );
        } else {
            $deviceDeleted = $deviceFiles->delete($file->getAttribute('path'));
        }

        if ($deviceDeleted) {
            $deletes
                ->setType(DELETE_TYPE_CACHE_BY_RESOURCE)
                ->setResource('file/' . $fileId)
            ;

            if ($fileSecurity && !$valid) {
                try {
                    $deleted = $dbForProject->deleteDocument('bucket_' . $bucket->getInternalId(), $fileId);
                } catch (AuthorizationException) {
                    throw new Exception(Exception::USER_UNAUTHORIZED);
                }
            } else {
                $deleted = Authorization::skip(fn() => $dbForProject->deleteDocument('bucket_' . $bucket->getInternalId(), $fileId));
            }

            if (!$deleted) {
                throw new Exception(Exception::GENERAL_SERVER_ERROR, 'Failed to remove file from DB');
            }
        } else {
            throw new Exception(Exception::GENERAL_SERVER_ERROR, 'Failed to delete file from device');
        }

        $events
            ->setParam('bucketId', $bucket->getId())
            ->setParam('fileId', $file->getId())
            ->setContext('bucket', $bucket)
            ->setPayload($response->output($file, Response::MODEL_FILE))
        ;

        $response->noContent();
    });

App::get('/v1/storage/usage')
    ->desc('Get usage stats for storage')
    ->groups(['api', 'storage', 'usage'])
    ->label('scope', 'files.read')
    ->label('sdk.auth', [APP_AUTH_TYPE_ADMIN])
    ->label('sdk.namespace', 'storage')
    ->label('sdk.method', 'getUsage')
    ->label('sdk.response.code', Response::STATUS_CODE_OK)
    ->label('sdk.response.type', Response::CONTENT_TYPE_JSON)
    ->label('sdk.response.model', Response::MODEL_USAGE_STORAGE)
    ->param('range', '30d', new WhiteList(['24h', '7d', '30d', '90d'], true), 'Date range.', true)
    ->inject('response')
    ->inject('dbForProject')
    ->action(function (string $range, Response $response, Database $dbForProject) {

        $usage = [];
        if (App::getEnv('_APP_USAGE_STATS', 'enabled') === 'enabled') {
            $periods = [
                '24h' => [
                    'period' => '1h',
                    'limit' => 24,
                ],
                '7d' => [
                    'period' => '1d',
                    'limit' => 7,
                ],
                '30d' => [
                    'period' => '1d',
                    'limit' => 30,
                ],
                '90d' => [
                    'period' => '1d',
                    'limit' => 90,
                ],
            ];

            $metrics = [
                'project.$all.storage.size',
                'buckets.$all.count.total',
                'buckets.$all.requests.create',
                'buckets.$all.requests.read',
                'buckets.$all.requests.update',
                'buckets.$all.requests.delete',
                'files.$all.storage.size',
                'files.$all.count.total',
                'files.$all.requests.create',
                'files.$all.requests.read',
                'files.$all.requests.update',
                'files.$all.requests.delete',
            ];

            $stats = [];

            Authorization::skip(function () use ($dbForProject, $periods, $range, $metrics, &$stats) {
                foreach ($metrics as $metric) {
                    $limit = $periods[$range]['limit'];
                    $period = $periods[$range]['period'];

                    $requestDocs = $dbForProject->find('stats', [
                        Query::equal('period', [$period]),
                        Query::equal('metric', [$metric]),
                        Query::limit($limit),
                        Query::orderDesc('time'),
                    ]);

                    $stats[$metric] = [];
                    foreach ($requestDocs as $requestDoc) {
                        $stats[$metric][] = [
                            'value' => $requestDoc->getAttribute('value'),
                            'date' => $requestDoc->getAttribute('time'),
                        ];
                    }

                    // backfill metrics with empty values for graphs
                    $backfill = $limit - \count($requestDocs);
                    while ($backfill > 0) {
                        $last = $limit - $backfill - 1; // array index of last added metric
                        $diff = match ($period) { // convert period to seconds for unix timestamp math
                            '1h' => 3600,
                            '1d' => 86400,
                        };
                        $stats[$metric][] = [
                            'value' => 0,
                            'date' => DateTime::formatTz(DateTime::addSeconds(new \DateTime($stats[$metric][$last]['date'] ?? null), -1 * $diff)),
                        ];
                        $backfill--;
                    }
                    $stats[$metric] = array_reverse($stats[$metric]);
                }
            });

            $usage = new Document([
                'range' => $range,
                'bucketsCount' => $stats['buckets.$all.count.total'],
                'bucketsCreate' => $stats['buckets.$all.requests.create'],
                'bucketsRead' => $stats['buckets.$all.requests.read'],
                'bucketsUpdate' => $stats['buckets.$all.requests.update'],
                'bucketsDelete' => $stats['buckets.$all.requests.delete'],
                'storage' => $stats['project.$all.storage.size'],
                'filesCount' => $stats['files.$all.count.total'],
                'filesCreate' => $stats['files.$all.requests.create'],
                'filesRead' => $stats['files.$all.requests.read'],
                'filesUpdate' => $stats['files.$all.requests.update'],
                'filesDelete' => $stats['files.$all.requests.delete'],
            ]);
        }

        $response->dynamic($usage, Response::MODEL_USAGE_STORAGE);
    });

App::get('/v1/storage/:bucketId/usage')
    ->desc('Get usage stats for a storage bucket')
    ->groups(['api', 'storage', 'usage'])
    ->label('scope', 'files.read')
    ->label('sdk.auth', [APP_AUTH_TYPE_ADMIN])
    ->label('sdk.namespace', 'storage')
    ->label('sdk.method', 'getBucketUsage')
    ->label('sdk.response.code', Response::STATUS_CODE_OK)
    ->label('sdk.response.type', Response::CONTENT_TYPE_JSON)
    ->label('sdk.response.model', Response::MODEL_USAGE_BUCKETS)
    ->param('bucketId', '', new UID(), 'Bucket ID.')
    ->param('range', '30d', new WhiteList(['24h', '7d', '30d', '90d'], true), 'Date range.', true)
    ->inject('response')
    ->inject('dbForProject')
    ->action(function (string $bucketId, string $range, Response $response, Database $dbForProject) {

        $bucket = $dbForProject->getDocument('buckets', $bucketId);

        if ($bucket->isEmpty()) {
            throw new Exception(Exception::STORAGE_BUCKET_NOT_FOUND);
        }

        $usage = [];
        if (App::getEnv('_APP_USAGE_STATS', 'enabled') === 'enabled') {
            $periods = [
                '24h' => [
                    'period' => '1h',
                    'limit' => 24,
                ],
                '7d' => [
                    'period' => '1d',
                    'limit' => 7,
                ],
                '30d' => [
                    'period' => '1d',
                    'limit' => 30,
                ],
                '90d' => [
                    'period' => '1d',
                    'limit' => 90,
                ],
            ];

            $metrics = [
                "files.{$bucketId}.count.total",
                "files.{$bucketId}.storage.size",
                "files.{$bucketId}.requests.create",
                "files.{$bucketId}.requests.read",
                "files.{$bucketId}.requests.update",
                "files.{$bucketId}.requests.delete",
            ];

            $stats = [];

            Authorization::skip(function () use ($dbForProject, $periods, $range, $metrics, &$stats) {
                foreach ($metrics as $metric) {
                    $limit = $periods[$range]['limit'];
                    $period = $periods[$range]['period'];

                    $requestDocs = $dbForProject->find('stats', [
                        Query::equal('period', [$period]),
                        Query::equal('metric', [$metric]),
                        Query::limit($limit),
                        Query::orderDesc('time'),
                    ]);

                    $stats[$metric] = [];
                    foreach ($requestDocs as $requestDoc) {
                        $stats[$metric][] = [
                            'value' => $requestDoc->getAttribute('value'),
                            'date' => $requestDoc->getAttribute('time'),
                        ];
                    }

                    // backfill metrics with empty values for graphs
                    $backfill = $limit - \count($requestDocs);
                    while ($backfill > 0) {
                        $last = $limit - $backfill - 1; // array index of last added metric
                        $diff = match ($period) { // convert period to seconds for unix timestamp math
                            '1h' => 3600,
                            '1d' => 86400,
                        };
                        $stats[$metric][] = [
                            'value' => 0,
                            'date' => DateTime::formatTz(DateTime::addSeconds(new \DateTime($stats[$metric][$last]['date'] ?? null), -1 * $diff)),
                        ];
                        $backfill--;
                    }
                    $stats[$metric] = array_reverse($stats[$metric]);
                }
            });

            $usage = new Document([
                'range' => $range,
                'filesCount' => $stats[$metrics[0]],
                'filesStorage' => $stats[$metrics[1]],
                'filesCreate' => $stats[$metrics[2]],
                'filesRead' => $stats[$metrics[3]],
                'filesUpdate' => $stats[$metrics[4]],
                'filesDelete' => $stats[$metrics[5]],
            ]);
        }

        $response->dynamic($usage, Response::MODEL_USAGE_BUCKETS);
    });<|MERGE_RESOLUTION|>--- conflicted
+++ resolved
@@ -450,17 +450,13 @@
                 throw new Exception(Exception::STORAGE_INVALID_CONTENT_RANGE);
             }
 
-<<<<<<< HEAD
             $idValidator = new UID();
             if (!$idValidator->isValid($request->getHeader('x-appwrite-id'))) {
                 throw new Exception(Exception::STORAGE_INVALID_APPWRITE_ID);
             }
 
-            if ($end === $fileSize) {
-=======
             // TODO remove the condition that checks `$end === $fileSize` in next breaking version
             if ($end === $fileSize - 1 || $end === $fileSize) {
->>>>>>> 06570a08
                 //if it's a last chunks the chunk size might differ, so we set the $chunks and $chunk to -1 notify it's last chunk
                 $chunks = $chunk = -1;
             } else {
