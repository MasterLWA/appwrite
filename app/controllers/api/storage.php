<?php

use Appwrite\Auth\Auth;
use Utopia\App;
use Utopia\Exception;
use Utopia\Validator\ArrayList;
use Utopia\Validator\WhiteList;
use Utopia\Validator\Range;
use Utopia\Validator\Text;
use Utopia\Validator\Boolean;
use Utopia\Validator\HexColor;
use Utopia\Cache\Cache;
use Utopia\Cache\Adapter\Filesystem;
use Appwrite\ClamAV\Network;
use Utopia\Database\Validator\Authorization;
use Appwrite\Database\Validator\CustomId;
use Utopia\Database\Document;
use Utopia\Database\Validator\UID;
use Utopia\Storage\Storage;
use Utopia\Storage\Validator\File;
use Utopia\Storage\Validator\FileSize;
use Utopia\Storage\Validator\Upload;
use Utopia\Storage\Compression\Algorithms\GZIP;
use Utopia\Image\Image;
use Appwrite\OpenSSL\OpenSSL;
use Appwrite\Utopia\Response;
use Utopia\Config\Config;
use Utopia\Database\Database;
use Utopia\Database\Exception\Duplicate;
use Utopia\Validator\Integer;
use Utopia\Database\Query;
use Utopia\Database\Validator\Permissions;
use Utopia\Storage\Validator\FileExt;
use Utopia\Database\Exception\Duplicate as DuplicateException;
use Utopia\Database\Exception\Structure as StructureException;

App::post('/v1/storage/buckets')
    ->desc('Create storage bucket')
    ->groups(['api', 'storage'])
    ->label('scope', 'buckets.write')
    ->label('event', 'storage.buckets.create')
    ->label('sdk.auth', [APP_AUTH_TYPE_KEY])
    ->label('sdk.namespace', 'storage')
    ->label('sdk.method', 'createBucket')
    ->label('sdk.description', '/docs/references/storage/create-bucket.md')
    ->label('sdk.response.code', Response::STATUS_CODE_CREATED)
    ->label('sdk.response.type', Response::CONTENT_TYPE_JSON)
    ->label('sdk.response.model', Response::MODEL_BUCKET)
    ->param('bucketId', '', new CustomId(), 'Unique Id. Choose your own unique ID or pass the string `unique()` to auto generate it. Valid chars are a-z, A-Z, 0-9, period, hyphen, and underscore. Can\'t start with a special char. Max length is 36 chars.')
    ->param('name', '', new Text(128), 'Bucket name', false)
    ->param('permission', null, new WhiteList(['file', 'bucket']), 'Permissions type model to use for reading files in this bucket. You can use bucket-level permission set once on the bucket using the `read` and `write` params, or you can set file-level permission where each file read and write params will decide who has access to read and write to each file individually. [learn more about permissions](/docs/permissions) and get a full list of available permissions.')
    ->param('read', null, new Permissions(), 'An array of strings with read permissions. By default no user is granted with any read permissions. [learn more about permissions](/docs/permissions) and get a full list of available permissions.', true)
    ->param('write', null, new Permissions(), 'An array of strings with write permissions. By default no user is granted with any write permissions. [learn more about permissions](/docs/permissions) and get a full list of available permissions.', true)
    ->param('maximumFileSize', (int) App::getEnv('_APP_STORAGE_LIMIT', 0) , new Integer(), 'Maximum file size allowed in bytes. Maximum allowed value is ' . App::getEnv('_APP_STORAGE_LIMIT', 0) . '. For self-hosted setups you can change the max limit by changing the `_APP_STORAGE_LIMIT` environment variable. [Learn more about storage environment variables](docs/environment-variables#storage)', true)
    ->param('allowedFileExtensions', [], new ArrayList(new Text(64)), 'Allowed file extensions', true)
    ->param('enabled', true, new Boolean(), 'Is bucket enabled?', true)
    ->param('adapter', 'local', new WhiteList(['local']), 'Storage adapter.', true)
    ->param('encryption', true, new Boolean(), 'Is encryption enabled? For file size above ' . Storage::human(APP_LIMIT_ENCRYPTION) . ' encryption is skipped even if it\'s enabled', true)
    ->param('antiVirus', true, new Boolean(), 'Is virus scanning enabled? For file size above ' . Storage::human(APP_LIMIT_ANTIVIRUS) . ' AntiVirus scanning is skipped even if it\'s enabled', true)
    ->inject('response')
    ->inject('dbForInternal')
    ->inject('dbForExternal')
    ->inject('audits')
    ->inject('usage')
    ->action(function ($bucketId, $name, $permission, $read, $write, $maximumFileSize, $allowedFileExtensions, $enabled, $adapter, $encryption, $antiVirus, $response, $dbForInternal, $dbForExternal, $audits, $usage) {
        /** @var Appwrite\Utopia\Response $response */
        /** @var Utopia\Database\Database $dbForInternal */
        /** @var Utopia\Database\Database $dbForExternal */
        /** @var Appwrite\Event\Event $audits */
        /** @var Appwrite\Stats\Stats $usage */

        $bucketId = $bucketId === 'unique()' ? $dbForInternal->getId() : $bucketId;
        try {
            $dbForExternal->createCollection('bucket_' . $bucketId, [
                new Document([
                    '$id' => 'dateCreated',
                    'type' => Database::VAR_INTEGER,
                    'format' => '',
                    'size' => 0,
                    'signed' => true,
                    'required' => false,
                    'default' => null,
                    'array' => false,
                    'filters' => [],
                ]),
                new Document([
                    'array' => false,
                    '$id' => 'bucketId',
                    'type' => Database::VAR_STRING,
                    'format' => '',
                    'size' => Database::LENGTH_KEY,
                    'signed' => true,
                    'required' => false,
                    'default' => null,
                    'array' => false,
                    'filters' => [],
                ]),
                new Document([
                    '$id' => 'name',
                    'type' => Database::VAR_STRING,
                    'format' => '',
                    'size' => 2048,
                    'signed' => true,
                    'required' => false,
                    'default' => null,
                    'array' => false,
                    'filters' => [],
                ]),
                new Document([
                    '$id' => 'path',
                    'type' => Database::VAR_STRING,
                    'format' => '',
                    'size' => 2048,
                    'signed' => true,
                    'required' => false,
                    'default' => null,
                    'array' => false,
                    'filters' => [],
                ]),
                new Document([
                    '$id' => 'signature',
                    'type' => Database::VAR_STRING,
                    'format' => '',
                    'size' => 2048,
                    'signed' => true,
                    'required' => false,
                    'default' => null,
                    'array' => false,
                    'filters' => [],
                ]),
                new Document([
                    '$id' => 'mimeType',
                    'type' => Database::VAR_STRING,
                    'format' => '',
                    'size' => 127, // https://tools.ietf.org/html/rfc4288#section-4.2
                    'signed' => true,
                    'required' => false,
                    'default' => null,
                    'array' => false,
                    'filters' => [],
                ]),
                new Document([
                    '$id' => 'sizeOriginal',
                    'type' => Database::VAR_INTEGER,
                    'format' => '',
                    'size' => 0,
                    'signed' => true,
                    'required' => false,
                    'default' => null,
                    'array' => false,
                    'filters' => [],
                ]),
                new Document([
                    '$id' => 'sizeActual',
                    'type' => Database::VAR_INTEGER,
                    'format' => '',
                    'size' => 0,
                    'signed' => true,
                    'required' => false,
                    'default' => null,
                    'array' => false,
                    'filters' => [],
                ]),
                new Document([
                    '$id' => 'algorithm',
                    'type' => Database::VAR_STRING,
                    'format' => '',
                    'size' => 255,
                    'signed' => true,
                    'required' => false,
                    'default' => null,
                    'array' => false,
                    'filters' => [],
                ]),
                new Document([
                    '$id' => 'comment',
                    'type' => Database::VAR_STRING,
                    'format' => '',
                    'size' => 2048,
                    'signed' => true,
                    'required' => false,
                    'default' => null,
                    'array' => false,
                    'filters' => [],
                ]),
                new Document([
                    '$id' => 'openSSLVersion',
                    'type' => Database::VAR_STRING,
                    'format' => '',
                    'size' => 64,
                    'signed' => true,
                    'required' => false,
                    'default' => null,
                    'array' => false,
                    'filters' => [],
                ]),
                new Document([
                    '$id' => 'openSSLCipher',
                    'type' => Database::VAR_STRING,
                    'format' => '',
                    'size' => 64,
                    'signed' => true,
                    'required' => false,
                    'default' => null,
                    'array' => false,
                    'filters' => [],
                ]),
                new Document([
                    '$id' => 'openSSLTag',
                    'type' => Database::VAR_STRING,
                    'format' => '',
                    'size' => 2048,
                    'signed' => true,
                    'required' => false,
                    'default' => null,
                    'array' => false,
                    'filters' => [],
                ]),
                new Document([
                    '$id' => 'openSSLIV',
                    'type' => Database::VAR_STRING,
                    'format' => '',
                    'size' => 2048,
                    'signed' => true,
                    'required' => false,
                    'default' => null,
                    'array' => false,
                    'filters' => [],
                ]),
                new Document([
                    '$id' => 'search',
                    'type' => Database::VAR_STRING,
                    'format' => '',
                    'size' => 16384,
                    'signed' => true,
                    'required' => false,
                    'default' => null,
                    'array' => false,
                    'filters' => [],
                ]),
            ], [
                new Document([
                    '$id' => '_key_bucket',
                    'type' => Database::INDEX_KEY,
                    'attributes' => ['bucketId'],
                    'lengths' => [Database::LENGTH_KEY],
                    'orders' => [Database::ORDER_ASC],
                ]),
                new Document([
                    '$id' => '_key_search',
                    'type' => Database::INDEX_FULLTEXT,
                    'attributes' => ['search'],
                    'lengths' => [2048],
                    'orders' => [Database::ORDER_ASC],
                ]),
            ]);

            $bucket = $dbForInternal->createDocument('buckets', new Document([
                '$id' => $bucketId,
                '$collection' => 'buckets',
                'dateCreated' => \time(),
                'dateUpdated' => \time(),
                'name' => $name,
                'permission' => $permission,
                'maximumFileSize' => $maximumFileSize,
                'allowedFileExtensions' => $allowedFileExtensions,
                'enabled' => $enabled,
                'adapter' => $adapter,
                'encryption' => $encryption,
                'antiVirus' => $antiVirus,
                '$read' => $read ?? [],
                '$write' => $write ?? [],
                'search' => implode(' ', [$bucketId, $name]),
            ]));
        } catch (Duplicate $th) {
            throw new Exception('Bucket already exists', 409);
        }

        $audits
            ->setParam('event', 'storage.buckets.create')
            ->setParam('resource', 'storage/buckets/' . $bucket->getId())
            ->setParam('data', $bucket->getArrayCopy())
        ;

        $usage->setParam('storage.buckets.create', 1);

        $response->setStatusCode(Response::STATUS_CODE_CREATED);
        $response->dynamic($bucket, Response::MODEL_BUCKET);
    });

App::get('/v1/storage/buckets')
    ->desc('List buckets')
    ->groups(['api', 'storage'])
    ->label('scope', 'buckets.read')
    ->label('sdk.auth', [APP_AUTH_TYPE_KEY])
    ->label('sdk.namespace', 'storage')
    ->label('sdk.method', 'listBuckets')
    ->label('sdk.description', '/docs/references/storage/list-buckets.md')
    ->label('sdk.response.code', Response::STATUS_CODE_OK)
    ->label('sdk.response.type', Response::CONTENT_TYPE_JSON)
    ->label('sdk.response.model', Response::MODEL_BUCKET_LIST)
    ->param('search', '', new Text(256), 'Search term to filter your list results. Max length: 256 chars.', true)
    ->param('limit', 25, new Range(0, 100), 'Results limit value. By default will return maximum 25 results. Maximum of 100 results allowed per request.', true)
    ->param('offset', 0, new Range(0, 2000), 'Results offset. The default value is 0. Use this param to manage pagination.', true)
    ->param('cursor', '', new UID(), 'ID of the bucket used as the starting point for the query, excluding the bucket itself. Should be used for efficient pagination when working with large sets of data.', true)
    ->param('cursorDirection', Database::CURSOR_AFTER, new WhiteList([Database::CURSOR_AFTER, Database::CURSOR_BEFORE]), 'Direction of the cursor.', true)
    ->param('orderType', 'ASC', new WhiteList(['ASC', 'DESC'], true), 'Order result by ASC or DESC order.', true)
    ->inject('response')
    ->inject('dbForInternal')
    ->inject('usage')
    ->action(function ($search, $limit, $offset, $cursor, $cursorDirection, $orderType, $response, $dbForInternal, $usage) {
        /** @var Appwrite\Utopia\Response $response */
        /** @var Utopia\Database\Database $dbForInternal */
        /** @var Appwrite\Stats\Stats $usage */

        $queries = ($search) ? [new Query('name', Query::TYPE_SEARCH, $search)] : [];
        
        if (!empty($cursor)) {
            $cursorBucket = $dbForInternal->getDocument('buckets', $cursor);

            if ($cursorBucket->isEmpty()) {
                throw new Exception("Bucket '{$cursor}' for the 'cursor' value not found.", 400);
            }
        }

        $usage->setParam('storage.buckets.read', 1);

        $response->dynamic(new Document([
            'buckets' => $dbForInternal->find('buckets', $queries, $limit, $offset, [], [$orderType], $cursorBucket ?? null, $cursorDirection),
            'sum' => $dbForInternal->count('buckets', $queries, APP_LIMIT_COUNT),
        ]), Response::MODEL_BUCKET_LIST);
    });

App::get('/v1/storage/buckets/:bucketId')
    ->desc('Get Bucket')
    ->groups(['api', 'storage'])
    ->label('scope', 'buckets.read')
    ->label('sdk.auth', [APP_AUTH_TYPE_KEY])
    ->label('sdk.namespace', 'storage')
    ->label('sdk.method', 'getBucket')
    ->label('sdk.description', '/docs/references/storage/get-bucket.md')
    ->label('sdk.response.code', Response::STATUS_CODE_OK)
    ->label('sdk.response.type', Response::CONTENT_TYPE_JSON)
    ->label('sdk.response.model', Response::MODEL_BUCKET)
    ->param('bucketId', '', new UID(), 'Bucket unique ID.')
    ->inject('response')
    ->inject('dbForInternal')
    ->inject('usage')
    ->action(function ($bucketId, $response, $dbForInternal, $usage) {
        /** @var Appwrite\Utopia\Response $response */
        /** @var Utopia\Database\Database $dbForInternal */
        /** @var Appwrite\Stats\Stats $usage */

        $bucket = $dbForInternal->getDocument('buckets', $bucketId);

        if ($bucket->isEmpty()) {
            throw new Exception('Bucket not found', 404);
        }

        $usage->setParam('storage.buckets.read', 1);

        $response->dynamic($bucket, Response::MODEL_BUCKET);
    });

App::put('/v1/storage/buckets/:bucketId')
    ->desc('Update Bucket')
    ->groups(['api', 'storage'])
    ->label('scope', 'buckets.write')
    ->label('event', 'storage.buckets.update')
    ->label('sdk.auth', [APP_AUTH_TYPE_KEY])
    ->label('sdk.namespace', 'storage')
    ->label('sdk.method', 'updateBucket')
    ->label('sdk.description', '/docs/references/storage/update-bucket.md')
    ->label('sdk.response.code', Response::STATUS_CODE_OK)
    ->label('sdk.response.type', Response::CONTENT_TYPE_JSON)
    ->label('sdk.response.model', Response::MODEL_BUCKET)
    ->param('bucketId', '', new UID(), 'Bucket unique ID.')
    ->param('name', null, new Text(128), 'Bucket name', false)
    ->param('read', null, new Permissions(), 'An array of strings with read permissions. By default inherits the existing read permissions. [learn more about permissions](/docs/permissions) and get a full list of available permissions.', true)
    ->param('write', null, new Permissions(), 'An array of strings with write permissions. By default inherits the existing write permissions. [learn more about permissions](/docs/permissions) and get a full list of available permissions.', true)
    ->param('maximumFileSize', null, new Integer(), 'Maximum file size allowed in bytes. Maximum allowed value is ' . App::getEnv('_APP_STORAGE_LIMIT', 0) . '. For self hosted version you can change the limit by changing _APP_STORAGE_LIMIT environment variable. [Learn more about storage environment variables](docs/environment-variables#storage)', true)
    ->param('allowedFileExtensions', [], new ArrayList(new Text(64)), 'Allowed file extensions', true)
    ->param('enabled', true, new Boolean(), 'Is bucket enabled?', true)
    ->param('encryption', true, new Boolean(), 'Is encryption enabled? For file size above ' . Storage::human(APP_LIMIT_ENCRYPTION) . ' encryption is skipped even if it\'s enabled', true)
    ->param('antiVirus', true, new Boolean(), 'Is virus scanning enabled? For file size above ' . Storage::human(APP_LIMIT_ANTIVIRUS) . ' AntiVirus scanning is skipped even if it\'s enabled', true)
    ->inject('response')
    ->inject('dbForInternal')
    ->inject('audits')
    ->inject('usage')
    ->action(function ($bucketId, $name, $read, $write, $maximumFileSize, $allowedFileExtensions, $enabled, $encryption, $antiVirus, $response, $dbForInternal, $audits, $usage) {
        /** @var Appwrite\Utopia\Response $response */
        /** @var Utopia\Database\Database $dbForInternal */
        /** @var Appwrite\Event\Event $audits */
        /** @var Appwrite\Stats\Stats $usage */

        $bucket = $dbForInternal->getDocument('buckets', $bucketId);

        if ($bucket->isEmpty()) {
            throw new Exception('Bucket not found', 404);
        }

        $read ??= $bucket->getAttribute('$read', []); // By default inherit read permissions
        $write ??= $bucket->getAttribute('$write',[]); // By default inherit write permissions
        $maximumFileSize ??= $bucket->getAttribute('maximumFileSize', (int)App::getEnv('_APP_STORAGE_LIMIT', 0));
        $allowedFileExtensions ??= $bucket->getAttribute('allowedFileExtensions', []);
        $enabled ??= $bucket->getAttribute('enabled', true);
        $encryption ??= $bucket->getAttribute('encryption', true);
        $antiVirus ??= $bucket->getAttribute('antiVirus', true);

        $bucket = $dbForInternal->updateDocument('buckets', $bucket->getId(), $bucket
                ->setAttribute('name',$name)
                ->setAttribute('$read',$read)
                ->setAttribute('$write',$write)
                ->setAttribute('maximumFileSize',$maximumFileSize)
                ->setAttribute('allowedFileExtensions',$allowedFileExtensions)
                ->setAttribute('enabled',$enabled)
                ->setAttribute('encryption',$encryption)
                ->setAttribute('antiVirus',$antiVirus)
        );

        $audits
            ->setParam('event', 'storage.buckets.update')
            ->setParam('resource', 'storage/buckets/' . $bucket->getId())
            ->setParam('data', $bucket->getArrayCopy())
        ;

        $usage->setParam('storage.buckets.update', 1);

        $response->dynamic($bucket, Response::MODEL_BUCKET);
    });

App::delete('/v1/storage/buckets/:bucketId')
    ->desc('Delete Bucket')
    ->groups(['api', 'storage'])
    ->label('scope', 'buckets.write')
    ->label('event', 'storage.buckets.delete')
    ->label('sdk.auth', [APP_AUTH_TYPE_KEY])
    ->label('sdk.namespace', 'storage')
    ->label('sdk.method', 'deleteBucket')
    ->label('sdk.description', '/docs/references/storage/delete-bucket.md')
    ->label('sdk.response.code', Response::STATUS_CODE_NOCONTENT)
    ->label('sdk.response.model', Response::MODEL_NONE)
    ->param('bucketId', '', new UID(), 'Bucket unique ID.')
    ->inject('response')
    ->inject('dbForInternal')
    ->inject('audits')
    ->inject('deletes')
    ->inject('events')
    ->inject('usage')
    ->action(function ($bucketId, $response, $dbForInternal, $audits, $deletes, $events, $usage) {
        /** @var Appwrite\Utopia\Response $response */
        /** @var Utopia\Database\Database $dbForInternal */
        /** @var Appwrite\Event\Event $audits */
        /** @var Appwrite\Event\Event $deletes */
        /** @var Appwrite\Event\Event $events */
        /** @var Appwrite\Stats\Stats $usage */

        $bucket = $dbForInternal->getDocument('buckets', $bucketId);

        if ($bucket->isEmpty()) {
            throw new Exception('Bucket not found', 404);
        }

        if(!$dbForInternal->deleteDocument('buckets', $bucketId)) {
            throw new Exception('Failed to remove project from DB', 500);
        }
        
        $deletes
            ->setParam('type', DELETE_TYPE_DOCUMENT)
            ->setParam('document', $bucket)
        ;

        $events
            ->setParam('eventData', $response->output($bucket, Response::MODEL_BUCKET))
        ;

        $audits
            ->setParam('event', 'storage.buckets.delete')
            ->setParam('resource', 'storage/buckets/' . $bucket->getId())
            ->setParam('data', $bucket->getArrayCopy())
        ;

        $usage->setParam('storage.buckets.delete', 1);

        $response->noContent();
    });

App::post('/v1/storage/buckets/:bucketId/files')
    ->alias('/v1/storage/files',['bucketId' => 'default'])
    ->desc('Create File')
    ->groups(['api', 'storage'])
    ->label('scope', 'files.write')
    ->label('event', 'storage.files.create')
    ->label('sdk.auth', [APP_AUTH_TYPE_SESSION, APP_AUTH_TYPE_KEY, APP_AUTH_TYPE_JWT])
    ->label('sdk.namespace', 'storage')
    ->label('sdk.method', 'createFile')
    ->label('sdk.description', '/docs/references/storage/create-file.md')
    ->label('sdk.request.type', 'multipart/form-data')
    ->label('sdk.methodType', 'upload')
    ->label('sdk.response.code', Response::STATUS_CODE_CREATED)
    ->label('sdk.response.type', Response::CONTENT_TYPE_JSON)
    ->label('sdk.response.model', Response::MODEL_FILE)
    ->param('bucketId', null, new UID(), 'Storage bucket unique ID. You can create a new storage bucket using the Storage service [server integration](/docs/server/storage#createBucket).')
    ->param('fileId', '', new CustomId(), 'Unique Id. Choose your own unique ID or pass the string `unique()` to auto generate it. Valid chars are a-z, A-Z, 0-9, period, hyphen, and underscore. Can\'t start with a special char. Max length is 36 chars.')
    ->param('file', [], new File(), 'Binary file.', false)
    ->param('read', null, new Permissions(), 'An array of strings with read permissions. By default only the current user is granted with read permissions. [learn more about permissions](/docs/permissions) and get a full list of available permissions.', true)
    ->param('write', null, new Permissions(), 'An array of strings with write permissions. By default only the current user is granted with write permissions. [learn more about permissions](/docs/permissions) and get a full list of available permissions.', true)
    ->inject('request')
    ->inject('response')
    ->inject('dbForInternal')
    ->inject('dbForExternal')
    ->inject('user')
    ->inject('audits')
    ->inject('usage')
    ->inject('mode')
    ->action(function ($bucketId, $fileId, $file, $read, $write, $request, $response, $dbForInternal, $dbForExternal, $user, $audits, $usage, $mode) {
        /** @var Utopia\Swoole\Request $request */
        /** @var Appwrite\Utopia\Response $response */
        /** @var Utopia\Database\Database $dbForInternal */
        /** @var Utopia\Database\Database $dbForExternal */
        /** @var Utopia\Database\Document $user */
        /** @var Appwrite\Event\Event $audits */
        /** @var Appwrite\Stats\Stats $usage */
        /** @var string $mode */

        $bucket = $dbForInternal->getDocument('buckets', $bucketId);

        if($bucket->isEmpty() 
            || (!$bucket->getAttribute('enabled') && $mode !== APP_MODE_ADMIN )) {
            throw new Exception('Bucket not found', 404);
        }

        // Check bucket permissions when enforced
        if ($bucket->getAttribute('permission') === 'bucket') {
            $validator = new Authorization('write');
            if (!$validator->isValid($bucket->getWrite())) {
                throw new Exception('Unauthorized permissions', 401);
            }
        }

        $read = (is_null($read) && !$user->isEmpty()) ? ['user:'.$user->getId()] : $read ?? []; // By default set read permissions for user
        $write = (is_null($write) && !$user->isEmpty()) ? ['user:'.$user->getId()] : $write ?? []; 

        // Users can only add their roles to files, API keys and Admin users can add any
        $roles = Authorization::getRoles();

        if (!Auth::isAppUser($roles) && !Auth::isPrivilegedUser($roles)) {
            foreach ($read as $role) {
                if (!Authorization::isRole($role)) {
                    throw new Exception('Read permissions must be one of: ('.\implode(', ', $roles).')', 400);
                }
            }
            foreach ($write as $role) {
                if (!Authorization::isRole($role)) {
                    throw new Exception('Write permissions must be one of: ('.\implode(', ', $roles).')', 400);
                }
            }
        }

        $file = $request->getFiles('file');

        /*
         * Validators
         */
        $allowedFileExtensions = $bucket->getAttribute('allowedFileExtensions', []);
        $fileExt = new FileExt($allowedFileExtensions);

        $maximumFileSize = $bucket->getAttribute('maximumFileSize', 0);
        if($maximumFileSize > (int) App::getEnv('_APP_STORAGE_LIMIT',0)) {
            throw new Exception('Error bucket maximum file size is larger than _APP_STORAGE_LIMIT', 500);
        }

        $fileSize = new FileSize($maximumFileSize);
        $upload = new Upload();

        if (empty($file)) {
            throw new Exception('No file sent', 400);
        }

        // Make sure we handle a single file and multiple files the same way
        $file['name'] = (\is_array($file['name']) && isset($file['name'][0])) ? $file['name'][0] : $file['name'];
        $file['tmp_name'] = (\is_array($file['tmp_name']) && isset($file['tmp_name'][0])) ? $file['tmp_name'][0] : $file['tmp_name'];
        $file['size'] = (\is_array($file['size']) && isset($file['size'][0])) ? $file['size'][0] : $file['size'];

        // Check if file type is allowed (feature for project settings?)
        if (!empty($allowedFileExtensions) && !$fileExt->isValid($file['name'])) {
            throw new Exception('File extension not allowed', 400);
        }

        if (!$fileSize->isValid($file['size'])) { // Check if file size is exceeding allowed limit
            throw new Exception('File size not allowed', 400);
        }

        $device = Storage::getDevice('files');

        if (!$upload->isValid($file['tmp_name'])) {
            throw new Exception('Invalid file', 403);
        }

        // Save to storage
        $size = $device->getFileSize($file['tmp_name']);
        $path = $device->getPath(\uniqid().'.'.\pathinfo($file['name'], PATHINFO_EXTENSION));
        $path = $bucket->getId() . '/' . $path;
        
        if (!$device->upload($file['tmp_name'], $path)) { // TODO deprecate 'upload' and replace with 'move'
            throw new Exception('Failed moving file', 500);
        }

        $mimeType = $device->getFileMimeType($path); // Get mime-type before compression and encryption

        if (App::getEnv('_APP_STORAGE_ANTIVIRUS') === 'enabled' && $bucket->getAttribute('antiVirus', true) && $size <= APP_LIMIT_ANTIVIRUS) {
            $antiVirus = new Network(App::getEnv('_APP_STORAGE_ANTIVIRUS_HOST', 'clamav'),
                (int) App::getEnv('_APP_STORAGE_ANTIVIRUS_PORT', 3310));

            if (!$antiVirus->fileScan($path)) {
                $device->delete($path);
                throw new Exception('Invalid file', 403);
            }
        }

        // Compression
        $data = $device->read($path);
        if($size <= APP_LIMIT_COMPRESSION) {
            $compressor = new GZIP();
            $data = $compressor->compress($data);
        }
        
        if($bucket->getAttribute('encryption', true) && $size <= APP_LIMIT_ENCRYPTION) {
            $key = App::getEnv('_APP_OPENSSL_KEY_V1');
            $iv = OpenSSL::randomPseudoBytes(OpenSSL::cipherIVLength(OpenSSL::CIPHER_AES_128_GCM));
            $data = OpenSSL::encrypt($data, OpenSSL::CIPHER_AES_128_GCM, $key, 0, $iv, $tag);
        }

        if (!$device->write($path, $data, $mimeType)) {
            throw new Exception('Failed to save file', 500);
        }

        $sizeActual = $device->getFileSize($path);
        
        $data = [
            '$id' => $fileId === 'unique()' ? $dbForInternal->getId() : $fileId,
            '$read' => (is_null($read) && !$user->isEmpty()) ? ['user:'.$user->getId()] : $read ?? [], // By default set read permissions for user
            '$write' => (is_null($write) && !$user->isEmpty()) ? ['user:'.$user->getId()] : $write ?? [], // By default set write permissions for user
            'dateCreated' => \time(),
            'bucketId' => $bucket->getId(),
            'name' => $file['name'],
            'path' => $path,
            'signature' => $device->getFileHash($path),
            'mimeType' => $mimeType,
            'sizeOriginal' => $size,
            'sizeActual' => $sizeActual,
            'algorithm' => empty($compressor) ? '' : $compressor->getName(),
            'comment' => '',
            'search' => implode(' ', [$fileId, $file['name'] ?? '',]),
        ];

        if($bucket->getAttribute('encryption', true) && $size <= APP_LIMIT_ENCRYPTION) {
            $data['openSSLVersion'] = '1';
            $data['openSSLCipher'] = OpenSSL::CIPHER_AES_128_GCM;
            $data['openSSLTag'] = \bin2hex($tag);
            $data['openSSLIV'] = \bin2hex($iv);
        }

        try {
            if($bucket->getAttribute('permission') === 'bucket') {
                $file = Authorization::skip(function() use ($dbForExternal, $bucket, $data) {
                    return $dbForExternal->createDocument('bucket_' . $bucket->getId(), new Document($data));
                });
            } else {
                $file = $dbForExternal->createDocument('bucket_' . $bucket->getId(), new Document($data));
            }

        }
        catch (StructureException $exception) {
            throw new Exception($exception->getMessage(), 400);
        }
        catch (DuplicateException $exception) {
            throw new Exception('Document already exists', 409);
        }


        $audits
            ->setParam('event', 'storage.files.create')
            ->setParam('resource', 'file/'.$file->getId())
        ;

        $usage
            ->setParam('storage', $sizeActual)
            ->setParam('storage.files.create', 1)
            ->setParam('bucketId', $bucketId)
        ;

        $response->setStatusCode(Response::STATUS_CODE_CREATED);
        $response->dynamic($file, Response::MODEL_FILE);
        ;
    });

App::get('/v1/storage/buckets/:bucketId/files')
    ->alias('/v1/storage/files', ['bucketId' => 'default'])
    ->desc('List Files')
    ->groups(['api', 'storage'])
    ->label('scope', 'files.read')
    ->label('sdk.auth', [APP_AUTH_TYPE_SESSION, APP_AUTH_TYPE_KEY, APP_AUTH_TYPE_JWT])
    ->label('sdk.namespace', 'storage')
    ->label('sdk.method', 'listFiles')
    ->label('sdk.description', '/docs/references/storage/list-files.md')
    ->label('sdk.response.code', Response::STATUS_CODE_OK)
    ->label('sdk.response.type', Response::CONTENT_TYPE_JSON)
    ->label('sdk.response.model', Response::MODEL_FILE_LIST)
    ->param('bucketId', null, new UID(), 'Storage bucket unique ID. You can create a new storage bucket using the Storage service [server integration](/docs/server/storage#createBucket).')
    ->param('search', '', new Text(256), 'Search term to filter your list results. Max length: 256 chars.', true)
    ->param('limit', 25, new Range(0, 100), 'Results limit value. By default will return maximum 25 results. Maximum of 100 results allowed per request.', true)
    ->param('offset', 0, new Range(0, APP_LIMIT_COUNT), 'Results offset. The default value is 0. Use this param to manage pagination.', true)
    ->param('cursor', '', new UID(), 'ID of the file used as the starting point for the query, excluding the file itself. Should be used for efficient pagination when working with large sets of data.', true)
    ->param('cursorDirection', Database::CURSOR_AFTER, new WhiteList([Database::CURSOR_AFTER, Database::CURSOR_BEFORE]), 'Direction of the cursor.', true)
    ->param('orderType', 'ASC', new WhiteList(['ASC', 'DESC'], true), 'Order result by ASC or DESC order.', true)
    ->inject('response')
    ->inject('dbForInternal')
    ->inject('dbForExternal')
    ->inject('usage')
    ->inject('mode')
    ->action(function ($bucketId, $search, $limit, $offset, $cursor, $cursorDirection, $orderType, $response, $dbForInternal, $dbForExternal, $usage, $mode) {
        /** @var Appwrite\Utopia\Response $response */
        /** @var Utopia\Database\Database $dbForInternal */
        /** @var Utopia\Database\Database $dbForExternal */
        /** @var Appwrite\Stats\Stats $usage */
        /** @var string $mode */

        $bucket = $dbForInternal->getDocument('buckets', $bucketId);

        if($bucket->isEmpty() 
            || (!$bucket->getAttribute('enabled') && $mode !== APP_MODE_ADMIN )) {
            throw new Exception('Bucket not found', 404);
        }

        // Check bucket permissions when enforced
        if ($bucket->getAttribute('permission') === 'bucket') {
            $validator = new Authorization('read');
            if (!$validator->isValid($bucket->getRead())) {
                throw new Exception('Unauthorized permissions', 401);
            }
        }

        $queries = [new Query('bucketId', Query::TYPE_EQUAL, [$bucketId])];

        if($search) {
            $queries[] = [new Query('name', Query::TYPE_SEARCH, [$search])];
        }

        if (!empty($cursor)) {
            if($bucket->getAttribute('permission') ==='bucket') {
                $cursorFile = Authorization::skip(function() use ($dbForExternal, $bucket, $cursor) {
                    return $dbForExternal->getDocument('bucket_' . $bucket->getId(), $cursor);
                });
            } else {
                $cursorFile = $dbForExternal->getDocument('bucket_' . $bucket->getId(), $cursor);
            }

            if ($cursorFile->isEmpty()) {
                throw new Exception("File '{$cursor}' for the 'cursor' value not found.", 400);
            }
        }

        $queries = [];

        if (!empty($search)) {
            $queries[] = new Query('search', Query::TYPE_SEARCH, [$search]);
        }

        if($bucket->getAttribute('permission') === 'bucket') {
            $files = Authorization::skip(function() use ($dbForExternal, $bucketId, $queries, $limit, $offset, $cursor, $cursorDirection, $orderType) {
                return $dbForExternal->find('bucket_' . $bucketId, $queries, $limit, $offset, [], [$orderType], $cursorFile ?? null, $cursorDirection);
            });
        } else {
            $files = $dbForExternal->find('bucket_' . $bucketId, $queries, $limit, $offset, [], [$orderType], $cursorFile ?? null, $cursorDirection);
        }

        $usage
            ->setParam('storage.files.read', 1)
            ->setParam('bucketId', $bucketId)
        ;

        $response->dynamic(new Document([
            'files' => $files,
            'sum' => $dbForExternal->count('bucket_' . $bucketId, $queries, APP_LIMIT_COUNT),
        ]), Response::MODEL_FILE_LIST);
    });

App::get('/v1/storage/buckets/:bucketId/files/:fileId')
    ->alias('/v1/storage/files/:fileId', ['bucketId' => 'default'])
    ->desc('Get File')
    ->groups(['api', 'storage'])
    ->label('scope', 'files.read')
    ->label('sdk.auth', [APP_AUTH_TYPE_SESSION, APP_AUTH_TYPE_KEY, APP_AUTH_TYPE_JWT])
    ->label('sdk.namespace', 'storage')
    ->label('sdk.method', 'getFile')
    ->label('sdk.description', '/docs/references/storage/get-file.md')
    ->label('sdk.response.code', Response::STATUS_CODE_OK)
    ->label('sdk.response.type', Response::CONTENT_TYPE_JSON)
    ->label('sdk.response.model', Response::MODEL_FILE)
    ->param('bucketId', null, new UID(), 'Storage bucket unique ID. You can create a new storage bucket using the Storage service [server integration](/docs/server/storage#createBucket).')
    ->param('fileId', '', new UID(), 'File unique ID.')
    ->inject('response')
    ->inject('dbForInternal')
    ->inject('dbForExternal')
    ->inject('usage')
    ->inject('mode')
    ->action(function ($bucketId, $fileId, $response, $dbForInternal, $dbForExternal, $usage, $mode) {
        /** @var Appwrite\Utopia\Response $response */
        /** @var Utopia\Database\Database $dbForInternal */
        /** @var Utopia\Database\Database $dbForExternal */
        /** @var Appwrite\Stats\Stats $usage */
        /** @var string $mode */

        $bucket = $dbForInternal->getDocument('buckets', $bucketId);

        if($bucket->isEmpty() 
            || (!$bucket->getAttribute('enabled') && $mode !== APP_MODE_ADMIN )) {
            throw new Exception('Bucket not found', 404);
        }

        // Check bucket permissions when enforced
        if ($bucket->getAttribute('permission') === 'bucket') {
            $validator = new Authorization('read');
            if (!$validator->isValid($bucket->getRead())) {
                throw new Exception('Unauthorized permissions', 401);
            }
        }

        if($bucket->getAttribute('permission') === 'bucket') {
            $file = Authorization::skip(function() use ($dbForExternal, $bucketId, $fileId) {
                return $dbForExternal->getDocument('bucket_' . $bucketId, $fileId);
            });
        } else {
            $file = $dbForExternal->getDocument('bucket_' . $bucketId, $fileId);
        }

        if ($file->isEmpty() || $file->getAttribute('bucketId') !== $bucketId)  {
            throw new Exception('File not found', 404);
        }
        $usage
            ->setParam('storage.files.read', 1)
            ->setParam('bucketId', $bucketId)
        ;
        $response->dynamic($file, Response::MODEL_FILE);
    });

App::get('/v1/storage/buckets/:bucketId/files/:fileId/preview')
    ->alias('/v1/storage/files/:fileId/preview', ['bucketId' => 'default'])
    ->desc('Get File Preview')
    ->groups(['api', 'storage'])
    ->label('scope', 'files.read')
    ->label('sdk.auth', [APP_AUTH_TYPE_SESSION, APP_AUTH_TYPE_KEY, APP_AUTH_TYPE_JWT])
    ->label('sdk.namespace', 'storage')
    ->label('sdk.method', 'getFilePreview')
    ->label('sdk.description', '/docs/references/storage/get-file-preview.md')
    ->label('sdk.response.code', Response::STATUS_CODE_OK)
    ->label('sdk.response.type', Response::CONTENT_TYPE_IMAGE)
    ->label('sdk.methodType', 'location')
    ->param('bucketId', null, new UID(), 'Storage bucket unique ID. You can create a new storage bucket using the Storage service [server integration](/docs/server/storage#createBucket).')
    ->param('fileId', '', new UID(), 'File unique ID')
    ->param('width', 0, new Range(0, 4000), 'Resize preview image width, Pass an integer between 0 to 4000.', true)
    ->param('height', 0, new Range(0, 4000), 'Resize preview image height, Pass an integer between 0 to 4000.', true)
    ->param('gravity', Image::GRAVITY_CENTER, new WhiteList(Image::getGravityTypes()), 'Image crop gravity. Can be one of ' . implode(",", Image::getGravityTypes()), true)
    ->param('quality', 100, new Range(0, 100), 'Preview image quality. Pass an integer between 0 to 100. Defaults to 100.', true)
    ->param('borderWidth', 0, new Range(0, 100), 'Preview image border in pixels. Pass an integer between 0 to 100. Defaults to 0.', true)
    ->param('borderColor', '', new HexColor(), 'Preview image border color. Use a valid HEX color, no # is needed for prefix.', true)
    ->param('borderRadius', 0, new Range(0, 4000), 'Preview image border radius in pixels. Pass an integer between 0 to 4000.', true)
    ->param('opacity', 1, new Range(0,1, Range::TYPE_FLOAT), 'Preview image opacity. Only works with images having an alpha channel (like png). Pass a number between 0 to 1.', true)
    ->param('rotation', 0, new Range(-360,360), 'Preview image rotation in degrees. Pass an integer between -360 and 360.', true)
    ->param('background', '', new HexColor(), 'Preview image background color. Only works with transparent images (png). Use a valid HEX color, no # is needed for prefix.', true)
    ->param('output', '', new WhiteList(\array_keys(Config::getParam('storage-outputs')), true), 'Output format type (jpeg, jpg, png, gif and webp).', true)
    ->inject('request')
    ->inject('response')
    ->inject('project')
    ->inject('dbForInternal')
    ->inject('dbForExternal')
    ->inject('usage')
    ->inject('mode')
    ->action(function ($bucketId, $fileId, $width, $height, $gravity, $quality, $borderWidth, $borderColor, $borderRadius, $opacity, $rotation, $background, $output, $request, $response, $project, $dbForInternal, $dbForExternal, $usage, $mode) {
        /** @var Utopia\Swoole\Request $request */
        /** @var Appwrite\Utopia\Response $response */
        /** @var Utopia\Database\Document $project */
        /** @var Utopia\Database\Database $dbForInternal */
        /** @var Utopia\Database\Database $dbForExternal */
        /** @var Appwrite\Stats\Stats $usage */
        /** @var string $mode */

        $storage = 'files';

        if (!\extension_loaded('imagick')) {
            throw new Exception('Imagick extension is missing', 500);
        }

        if (!Storage::exists($storage)) {
            throw new Exception('No such storage device', 400);
        }
        $bucket = $dbForInternal->getDocument('buckets', $bucketId);

        if($bucket->isEmpty() 
            || (!$bucket->getAttribute('enabled') && $mode !== APP_MODE_ADMIN )) {
            throw new Exception('Bucket not found', 404);
        }

        // Check bucket permissions when enforced
        if ($bucket->getAttribute('permission') === 'bucket') {
            $validator = new Authorization('read');
            if (!$validator->isValid($bucket->getRead())) {
                throw new Exception('Unauthorized permissions', 401);
            }
        }

        if ((\strpos($request->getAccept(), 'image/webp') === false) && ('webp' === $output)) { // Fallback webp to jpeg when no browser support
            $output = 'jpg';
        }

        $inputs = Config::getParam('storage-inputs');
        $outputs = Config::getParam('storage-outputs');
        $fileLogos = Config::getParam('storage-logos');

        $date = \date('D, d M Y H:i:s', \time() + (60 * 60 * 24 * 45)).' GMT';  // 45 days cache
        $key = \md5($fileId.$width.$height.$gravity.$quality.$borderWidth.$borderColor.$borderRadius.$opacity.$rotation.$background.$storage.$output);

        if($bucket->getAttribute('permission')==='bucket') {
            // skip authorization
            $file = Authorization::skip(function () use ($dbForExternal, $bucketId, $fileId) {
                return $dbForExternal->getDocument('bucket_' . $bucketId, $fileId);
            });
        } else {
            $file = $dbForExternal->getDocument('bucket_' . $bucketId, $fileId);
        }

        if ($file->isEmpty() || $file->getAttribute('bucketId') !== $bucketId) {
            throw new Exception('File not found', 404);
        }

        $path = $file->getAttribute('path');
        $type = \strtolower(\pathinfo($path, PATHINFO_EXTENSION));
        $algorithm = $file->getAttribute('algorithm');
        $cipher = $file->getAttribute('openSSLCipher');
        $mime = $file->getAttribute('mimeType');

        if (!\in_array($mime, $inputs)) {
            $path = (\array_key_exists($mime, $fileLogos)) ? $fileLogos[$mime] : $fileLogos['default'];
            $algorithm = null;
            $cipher = null;
            $background = (empty($background)) ? 'eceff1' : $background;
            $type = \strtolower(\pathinfo($path, PATHINFO_EXTENSION));
            $key = \md5($path.$width.$height.$gravity.$quality.$borderWidth.$borderColor.$borderRadius.$opacity.$rotation.$background.$storage.$output);
        }

        $compressor = new GZIP();
        $device = Storage::getDevice('files');

        if (!\file_exists($path)) {
            throw new Exception('File not found', 404);
        }

        $cache = new Cache(new Filesystem(APP_STORAGE_CACHE.'/app-'.$project->getId())); // Limit file number or size
        $data = $cache->load($key, 60 * 60 * 24 * 30 * 3 /* 3 months */);

        if ($data) {
            $output = (empty($output)) ? $type : $output;

            return $response
                ->setContentType((\array_key_exists($output, $outputs)) ? $outputs[$output] : $outputs['jpg'])
                ->addHeader('Expires', $date)
                ->addHeader('X-Appwrite-Cache', 'hit')
                ->send($data)
            ;
        }

        $source = $device->read($path);

        if (!empty($cipher)) { // Decrypt
            $source = OpenSSL::decrypt(
                $source,
                $file->getAttribute('openSSLCipher'),
                App::getEnv('_APP_OPENSSL_KEY_V'.$file->getAttribute('openSSLVersion')),
                0,
                \hex2bin($file->getAttribute('openSSLIV')),
                \hex2bin($file->getAttribute('openSSLTag'))
            );
        }

        if (!empty($algorithm)) {
            $source = $compressor->decompress($source);
        }

        $image = new Image($source);

        $image->crop((int) $width, (int) $height, $gravity);
        
        if (!empty($opacity) || $opacity===0) {
            $image->setOpacity($opacity);
        }

        if (!empty($background)) {
            $image->setBackground('#'.$background);
        }
        
        if (!empty($borderWidth) ) {
            $image->setBorder($borderWidth, '#'.$borderColor);
        }

        if (!empty($borderRadius)) {
            $image->setBorderRadius($borderRadius);
        }

        if (!empty($rotation)) {
            $image->setRotation(($rotation + 360) % 360);
        }

        $output = (empty($output)) ? $type : $output;

        $data = $image->output($output, $quality);

        $cache->save($key, $data);

        $usage
            ->setParam('storage.files.read', 1)
            ->setParam('bucketId', $bucketId)
        ;

        $response
            ->setContentType($outputs[$output])
            ->addHeader('Expires', $date)
            ->addHeader('X-Appwrite-Cache', 'miss')
            ->send($data)
        ;

        unset($image);
    });

App::get('/v1/storage/buckets/:bucketId/files/:fileId/download')
    ->alias('/v1/storage/files/:fileId/download', ['bucketId' => 'default'])
    ->desc('Get File for Download')
    ->groups(['api', 'storage'])
    ->label('scope', 'files.read')
    ->label('sdk.auth', [APP_AUTH_TYPE_SESSION, APP_AUTH_TYPE_KEY, APP_AUTH_TYPE_JWT])
    ->label('sdk.namespace', 'storage')
    ->label('sdk.method', 'getFileDownload')
    ->label('sdk.description', '/docs/references/storage/get-file-download.md')
    ->label('sdk.response.code', Response::STATUS_CODE_OK)
    ->label('sdk.response.type', '*/*')
    ->label('sdk.methodType', 'location')
    ->param('bucketId', null, new UID(), 'Storage bucket unique ID. You can create a new storage bucket using the Storage service [server integration](/docs/server/storage#createBucket).')
    ->param('fileId', '', new UID(), 'File unique ID.')
    ->inject('response')
    ->inject('dbForInternal')
    ->inject('dbForExternal')
    ->inject('usage')
    ->inject('mode')
    ->action(function ($bucketId, $fileId, $response, $dbForInternal, $dbForExternal, $usage, $mode) {
        /** @var Appwrite\Utopia\Response $response */
        /** @var Utopia\Database\Database $dbForInternal */
        /** @var Utopia\Database\Database $dbForExternal */
        /** @var Appwrite\Stats\Stats $usage */
        /** @var string $mode */

        $bucket = $dbForInternal->getDocument('buckets', $bucketId);

        if($bucket->isEmpty() 
            || (!$bucket->getAttribute('enabled') && $mode !== APP_MODE_ADMIN )) {
            throw new Exception('Bucket not found', 404);
        }

        // Check bucket permissions when enforced
        if ($bucket->getAttribute('permission') === 'bucket') {
            $validator = new Authorization('read');
            if (!$validator->isValid($bucket->getRead())) {
                throw new Exception('Unauthorized permissions', 401);
            }
        }

        if($bucket->getAttribute('permission') === 'bucket') {
            $file = Authorization::skip(function() use ($dbForExternal, $fileId, $bucketId) {
                return $dbForExternal->getDocument('bucket_' . $bucketId, $fileId);
            });
        } else {
            $file = $dbForExternal->getDocument('bucket_' . $bucketId, $fileId);
        }

        if ($file->isEmpty() || $file->getAttribute('bucketId') !== $bucketId) {
            throw new Exception('File not found', 404);
        }

        $path = $file->getAttribute('path', '');

        if (!\file_exists($path)) {
            throw new Exception('File not found in '.$path, 404);
        }

        $device = Storage::getDevice('files');

        $source = $device->read($path);
        if (!empty($file->getAttribute('openSSLCipher'))) { // Decrypt
            $source = OpenSSL::decrypt(
                $source,
                $file->getAttribute('openSSLCipher'),
                App::getEnv('_APP_OPENSSL_KEY_V'.$file->getAttribute('openSSLVersion')),
                0,
                \hex2bin($file->getAttribute('openSSLIV')),
                \hex2bin($file->getAttribute('openSSLTag'))
            );
        }
        if(!empty($file->getAttribute('algorithm', ''))) {
            $compressor = new GZIP();
            $source = $compressor->decompress($source);
        }

        $usage
            ->setParam('storage.files.read', 1)
            ->setParam('bucketId', $bucketId)
        ;

        // Response
        $response
            ->setContentType($file->getAttribute('mimeType'))
            ->addHeader('Content-Disposition', 'attachment; filename="'.$file->getAttribute('name', '').'"')
            ->addHeader('Expires', \date('D, d M Y H:i:s', \time() + (60 * 60 * 24 * 45)).' GMT') // 45 days cache
            ->addHeader('X-Peak', \memory_get_peak_usage())
            ->send($source)
        ;
    });

App::get('/v1/storage/buckets/:bucketId/files/:fileId/view')
    ->alias('/v1/storage/files/:fileId/view', ['bucketId' => 'default'])
    ->desc('Get File for View')
    ->groups(['api', 'storage'])
    ->label('scope', 'files.read')
    ->label('sdk.auth', [APP_AUTH_TYPE_SESSION, APP_AUTH_TYPE_KEY, APP_AUTH_TYPE_JWT])
    ->label('sdk.namespace', 'storage')
    ->label('sdk.method', 'getFileView')
    ->label('sdk.description', '/docs/references/storage/get-file-view.md')
    ->label('sdk.response.code', Response::STATUS_CODE_OK)
    ->label('sdk.response.type', '*/*')
    ->label('sdk.methodType', 'location')
    ->param('bucketId', null, new UID(), 'Storage bucket unique ID. You can create a new storage bucket using the Storage service [server integration](/docs/server/storage#createBucket).')
    ->param('fileId', '', new UID(), 'File unique ID.')
    ->inject('response')
    ->inject('dbForInternal')
    ->inject('dbForExternal')
    ->inject('usage')
    ->inject('mode')
    ->action(function ($bucketId, $fileId, $response, $dbForInternal, $dbForExternal, $usage, $mode) {
        /** @var Appwrite\Utopia\Response $response */
        /** @var Utopia\Database\Database $dbForInternal */
        /** @var Appwrite\Stats\Stats $usage */
        /** @var string $mode */

        $bucket = $dbForInternal->getDocument('buckets', $bucketId);

        if($bucket->isEmpty() 
            || (!$bucket->getAttribute('enabled') && $mode !== APP_MODE_ADMIN )) {
            throw new Exception('Bucket not found', 404);
        }

        // Check bucket permissions when enforced
        if ($bucket->getAttribute('permission') === 'bucket') {
            $validator = new Authorization('read');
            if (!$validator->isValid($bucket->getRead())) {
                throw new Exception('Unauthorized permissions', 401);
            }
        }

        if($bucket->getAttribute('permission') === 'bucket') {
            $file = Authorization::skip(function() use ($dbForExternal, $fileId, $bucketId) {
                return $dbForExternal->getDocument('bucket_' . $bucketId, $fileId);
            });
        } else {
            $file = $dbForExternal->getDocument('bucket_' . $bucketId, $fileId);
        }

        $mimes = Config::getParam('storage-mimes');

        if ($file->isEmpty() || $file->getAttribute('bucketId') !== $bucketId) {
            throw new Exception('File not found', 404);
        }

        $path = $file->getAttribute('path', '');

        if (!\file_exists($path)) {
            throw new Exception('File not found in '.$path, 404);
        }

        $compressor = new GZIP();
        $device = Storage::getDevice('files');

        $contentType = 'text/plain';

        if (\in_array($file->getAttribute('mimeType'), $mimes)) {
            $contentType = $file->getAttribute('mimeType');
        }

        $source = $device->read($path);

        if (!empty($file->getAttribute('openSSLCipher'))) { // Decrypt
            $source = OpenSSL::decrypt(
                $source,
                $file->getAttribute('openSSLCipher'),
                App::getEnv('_APP_OPENSSL_KEY_V'.$file->getAttribute('openSSLVersion')),
                0,
                \hex2bin($file->getAttribute('openSSLIV')),
                \hex2bin($file->getAttribute('openSSLTag'))
            );
        }

        $output = $compressor->decompress($source);
        $fileName = $file->getAttribute('name', '');

        $usage
            ->setParam('storage.files.read', 1)
            ->setParam('bucketId', $bucketId)
        ;

        $response
            ->setContentType($contentType)
            ->addHeader('Content-Security-Policy', 'script-src none;')
            ->addHeader('X-Content-Type-Options', 'nosniff')
            ->addHeader('Content-Disposition', 'inline; filename="'.$fileName.'"')
            ->addHeader('Expires', \date('D, d M Y H:i:s', \time() + (60 * 60 * 24 * 45)).' GMT') // 45 days cache
            ->addHeader('X-Peak', \memory_get_peak_usage())
            ->send($output)
        ;
    });

App::put('/v1/storage/buckets/:bucketId/files/:fileId')
    ->alias('/v1/storage/files/:fileId', ['bucketId' => 'default'])
    ->desc('Update File')
    ->groups(['api', 'storage'])
    ->label('scope', 'files.write')
    ->label('event', 'storage.files.update')
    ->label('sdk.auth', [APP_AUTH_TYPE_SESSION, APP_AUTH_TYPE_KEY, APP_AUTH_TYPE_JWT])
    ->label('sdk.namespace', 'storage')
    ->label('sdk.method', 'updateFile')
    ->label('sdk.description', '/docs/references/storage/update-file.md')
    ->label('sdk.response.code', Response::STATUS_CODE_OK)
    ->label('sdk.response.type', Response::CONTENT_TYPE_JSON)
    ->label('sdk.response.model', Response::MODEL_FILE)
    ->param('bucketId', null, new UID(), 'Storage bucket unique ID. You can create a new storage bucket using the Storage service [server integration](/docs/server/storage#createBucket).')
    ->param('fileId', '', new UID(), 'File unique ID.')
    ->param('read', null, new Permissions(), 'An array of strings with read permissions. By default no user is granted with any read permissions. [learn more about permissions](/docs/permissions) and get a full list of available permissions.')
    ->param('write', null, new Permissions(), 'An array of strings with write permissions. By default no user is granted with any write permissions. [learn more about permissions](/docs/permissions) and get a full list of available permissions.')
    ->inject('response')
    ->inject('dbForInternal')
<<<<<<< HEAD
    ->inject('dbForExternal')
    ->inject('audits')
    ->inject('usage')
    ->inject('mode')
    ->action(function ($bucketId, $fileId, $read, $write, $response, $dbForInternal, $dbForExternal, $audits, $usage, $mode) {
=======
    ->inject('user')
    ->inject('audits')
    ->inject('usage')
    ->action(function ($fileId, $read, $write, $response, $dbForInternal, $user, $audits, $usage) {
>>>>>>> a10eccbd
        /** @var Appwrite\Utopia\Response $response */
        /** @var Utopia\Database\Database $dbForInternal */
        /** @var Utopia\Database\Document $user */
        /** @var Appwrite\Event\Event $audits */
        /** @var Appwrite\Stats\Stats $usage */
        /** @var string $mode */

        $bucket = $dbForInternal->getDocument('buckets', $bucketId);

        if($bucket->isEmpty() 
            || (!$bucket->getAttribute('enabled') && $mode !== APP_MODE_ADMIN )) {
            throw new Exception('Bucket not found', 404);
        }

<<<<<<< HEAD
        // Check bucket permissions when enforced
        if ($bucket->getAttribute('permission') === 'bucket') {
            $validator = new Authorization('write');
            if (!$validator->isValid($bucket->getWrite())) {
                throw new Exception('Unauthorized permissions', 401);
            }
        }
=======
        $read = (is_null($read) && !$user->isEmpty()) ? ['user:'.$user->getId()] : $read ?? []; // By default set read permissions for user
        $write = (is_null($write) && !$user->isEmpty()) ? ['user:'.$user->getId()] : $write ?? []; 

        // Users can only add their roles to files, API keys and Admin users can add any
        $roles = Authorization::getRoles();

        if (!Auth::isAppUser($roles) && !Auth::isPrivilegedUser($roles)) {
            foreach ($read as $role) {
                if (!Authorization::isRole($role)) {
                    throw new Exception('Read permissions must be one of: ('.\implode(', ', $roles).')', 400);
                }
            }
            foreach ($write as $role) {
                if (!Authorization::isRole($role)) {
                    throw new Exception('Write permissions must be one of: ('.\implode(', ', $roles).')', 400);
                }
            }
        }

        $file = $dbForInternal->getDocument('files', $fileId);
>>>>>>> a10eccbd

        if($bucket->getAttribute('permission') === 'bucket') {
            $file = Authorization::skip(function() use ($dbForExternal, $fileId, $bucketId) {
                return $dbForExternal->getDocument('bucket_' . $bucketId, $fileId);
            });
        } else {
            $file = $dbForExternal->getDocument('bucket_' . $bucketId, $fileId);
        }

        if ($file->isEmpty() || $file->getAttribute('bucketId') !== $bucketId) {
            throw new Exception('File not found', 404);
        }

        if($bucket->getAttribute('permission') === 'bucket') {
            $file = Authorization::skip(function() use ($dbForExternal, $fileId, $bucketId, $file, $read, $write) {
                return $dbForExternal->updateDocument('bucket_' . $bucketId, $fileId, $file
                    ->setAttribute('$read', $read)
                    ->setAttribute('$write', $write)
                );
            });
        } else {
            $file = $dbForExternal->updateDocument('bucket_' . $bucketId, $fileId, $file
                ->setAttribute('$read', $read)
                ->setAttribute('$write', $write)
            );
        }

        $audits
            ->setParam('event', 'storage.files.update')
            ->setParam('resource', 'file/'.$file->getId())
        ;

        $usage
            ->setParam('storage.files.update', 1)
            ->setParam('bucketId', $bucketId)
        ;

        $response->dynamic($file, Response::MODEL_FILE);
    });

App::delete('/v1/storage/buckets/:bucketId/files/:fileId')
    ->alias('/v1/storage/files/:fileId', ['bucketId' => 'default'])
    ->desc('Delete File')
    ->groups(['api', 'storage'])
    ->label('scope', 'files.write')
    ->label('event', 'storage.files.delete')
    ->label('sdk.auth', [APP_AUTH_TYPE_SESSION, APP_AUTH_TYPE_KEY, APP_AUTH_TYPE_JWT])
    ->label('sdk.namespace', 'storage')
    ->label('sdk.method', 'deleteFile')
    ->label('sdk.description', '/docs/references/storage/delete-file.md')
    ->label('sdk.response.code', Response::STATUS_CODE_NOCONTENT)
    ->label('sdk.response.model', Response::MODEL_NONE)
    ->param('bucketId', null, new UID(), 'Storage bucket unique ID. You can create a new storage bucket using the Storage service [server integration](/docs/server/storage#createBucket).')
    ->param('fileId', '', new UID(), 'File unique ID.')
    ->inject('response')
    ->inject('dbForInternal')
    ->inject('dbForExternal')
    ->inject('events')
    ->inject('audits')
    ->inject('usage')
    ->inject('mode')
    ->action(function ($bucketId, $fileId, $response, $dbForInternal, $dbForExternal, $events, $audits, $usage, $mode) {
        /** @var Appwrite\Utopia\Response $response */
        /** @var Utopia\Database\Database $dbForInternal */
        /** @var Utopia\Database\Database $dbForExternal */
        /** @var Appwrite\Event\Event $events */
        /** @var Appwrite\Event\Event $audits */
        /** @var Appwrite\Stats\Stats $usage */
        /** @var string $mode */
        
        $bucket = $dbForInternal->getDocument('buckets', $bucketId);

        if($bucket->isEmpty() 
            || (!$bucket->getAttribute('enabled') && $mode !== APP_MODE_ADMIN )) {
            throw new Exception('Bucket not found', 404);
        }

        // Check bucket permissions when enforced
        if ($bucket->getAttribute('permission') === 'bucket') {
            $validator = new Authorization('write');
            if (!$validator->isValid($bucket->getWrite())) {
                throw new Exception('Unauthorized permissions', 401);
            }
        }

        if($bucket->getAttribute('permission') === 'bucket') {
            $file = Authorization::skip(function() use ($dbForExternal, $fileId, $bucketId) {
                return $dbForExternal->getDocument('bucket_' . $bucketId, $fileId);
            });
        } else {
            $file = $dbForExternal->getDocument('bucket_' . $bucketId, $fileId);
        }

        if ($file->isEmpty() || $file->getAttribute('bucketId') !== $bucketId) {
            throw new Exception('File not found', 404);
        }

        $device = Storage::getDevice('files');

        if ($device->delete($file->getAttribute('path', ''))) {
            if($bucket->getAttribute('permission') === 'bucket') {
                $deleted = Authorization::skip(function() use ($dbForExternal, $fileId, $bucketId) {
                    return $dbForExternal->deleteDocument('bucket_' . $bucketId, $fileId);
                });
            } else {
                $deleted = $dbForExternal->deleteDocument('bucket_' . $bucketId, $fileId);
            }
            if (!$deleted) {
                throw new Exception('Failed to remove file from DB', 500);
            }
        }
        
        $audits
            ->setParam('event', 'storage.files.delete')
            ->setParam('resource', 'file/'.$file->getId())
        ;

        $usage
            ->setParam('storage', $file->getAttribute('size', 0) * -1)
            ->setParam('storage.files.delete', 1)
            ->setParam('bucketId', $bucketId)
        ;

        $events
            ->setParam('eventData', $response->output($file, Response::MODEL_FILE))
        ;

        $response->noContent();
    });

App::get('/v1/storage/usage')
    ->desc('Get usage stats for storage')
    ->groups(['api', 'storage'])
    ->label('scope', 'files.read')
    ->label('sdk.auth', [APP_AUTH_TYPE_ADMIN])
    ->label('sdk.namespace', 'storage')
    ->label('sdk.method', 'getUsage')
    ->label('sdk.response.code', Response::STATUS_CODE_OK)
    ->label('sdk.response.type', Response::CONTENT_TYPE_JSON)
    ->label('sdk.response.model', Response::MODEL_USAGE_STORAGE)
    ->param('range', '30d', new WhiteList(['24h', '7d', '30d', '90d'], true), 'Date range.', true)
    ->inject('response')
    ->inject('dbForInternal')
    ->action(function ($range, $response, $dbForInternal) {
        /** @var Appwrite\Utopia\Response $response */
        /** @var Utopia\Database\Database $dbForInternal */

        $usage = [];
        if (App::getEnv('_APP_USAGE_STATS', 'enabled') === 'enabled') {
            $periods = [
                '24h' => [
                    'period' => '30m',
                    'limit' => 48,
                ],
                '7d' => [
                    'period' => '1d',
                    'limit' => 7,
                ],
                '30d' => [
                    'period' => '1d',
                    'limit' => 30,
                ],
                '90d' => [
                    'period' => '1d',
                    'limit' => 90,
                ],
            ];

            $metrics = [
                "storage.tags.total",
                "storage.files.total",
                "storage.files.count",
                "storage.buckets.count",
                "storage.buckets.create",
                "storage.buckets.read",
                "storage.buckets.update",
                "storage.buckets.delete",
                "storage.files.create",
                "storage.files.read",
                "storage.files.update",
                "storage.files.delete",
            ];

            $stats = [];

            Authorization::skip(function() use ($dbForInternal, $periods, $range, $metrics, &$stats) {
                foreach ($metrics as $metric) {
                    $limit = $periods[$range]['limit'];
                    $period = $periods[$range]['period'];

                    $requestDocs = $dbForInternal->find('stats', [
                        new Query('period', Query::TYPE_EQUAL, [$period]),
                        new Query('metric', Query::TYPE_EQUAL, [$metric]),
                    ], $limit, 0, ['time'], [Database::ORDER_DESC]);
    
                    $stats[$metric] = [];
                    foreach ($requestDocs as $requestDoc) {
                        $stats[$metric][] = [
                            'value' => $requestDoc->getAttribute('value'),
                            'date' => $requestDoc->getAttribute('time'),
                        ];
                    }

                    // backfill metrics with empty values for graphs
                    $backfill = $limit - \count($requestDocs);
                    while ($backfill > 0) {
                        $last = $limit - $backfill - 1; // array index of last added metric
                        $diff = match($period) { // convert period to seconds for unix timestamp math
                            '30m' => 1800,
                            '1d' => 86400,
                        };
                        $stats[$metric][] = [
                            'value' => 0,
                            'date' => ($stats[$metric][$last]['date'] ?? \time()) - $diff, // time of last metric minus period
                        ];
                        $backfill--;
                    }
                    $stats[$metric] = array_reverse($stats[$metric]);
                }
            });

            $usage = new Document([
                'range' => $range,
                'filesStorage' => $stats['storage.files.total'],
                'tagsStorage' => $stats['storage.tags.total'],
                'filesCount' => $stats['storage.files.count'],
                'bucketsCount' => $stats['storage.buckets.count'],
                'bucketsCreate' => $stats['storage.buckets.create'],
                'bucketsRead' => $stats['storage.buckets.read'],
                'bucketsUpdate' => $stats['storage.buckets.update'],
                'bucketsDelete' => $stats['storage.buckets.delete'],
                'filesCreate' => $stats['storage.files.create'],
                'filesRead' => $stats['storage.files.read'],
                'filesUpdate' => $stats['storage.files.update'],
                'filesDelete' => $stats['storage.files.delete'],
            ]);
        }

        $response->dynamic($usage, Response::MODEL_USAGE_STORAGE);
    });

App::get('/v1/storage/:bucketId/usage')
    ->desc('Get usage stats for a storage bucket')
    ->groups(['api', 'storage'])
    ->label('scope', 'files.read')
    ->label('sdk.auth', [APP_AUTH_TYPE_ADMIN])
    ->label('sdk.namespace', 'storage')
    ->label('sdk.method', 'getBucketUsage')
    ->label('sdk.response.code', Response::STATUS_CODE_OK)
    ->label('sdk.response.type', Response::CONTENT_TYPE_JSON)
    ->label('sdk.response.model', Response::MODEL_USAGE_BUCKETS)
    ->param('bucketId', '', new UID(), 'Bucket unique ID.')
    ->param('range', '30d', new WhiteList(['24h', '7d', '30d', '90d'], true), 'Date range.', true)
    ->inject('response')
    ->inject('dbForInternal')
    ->action(function ($bucketId, $range, $response, $dbForInternal) {
        /** @var Appwrite\Utopia\Response $response */
        /** @var Utopia\Database\Database $dbForInternal */

        $bucket = $dbForInternal->getDocument('buckets', $bucketId);

        if($bucket->isEmpty()) {
            throw new Exception('Bucket not found', 404);
        } 
        
        $usage = [];
        if (App::getEnv('_APP_USAGE_STATS', 'enabled') === 'enabled') {
            $periods = [
                '24h' => [
                    'period' => '30m',
                    'limit' => 48,
                ],
                '7d' => [
                    'period' => '1d',
                    'limit' => 7,
                ],
                '30d' => [
                    'period' => '1d',
                    'limit' => 30,
                ],
                '90d' => [
                    'period' => '1d',
                    'limit' => 90,
                ],
            ];

            $metrics = [
                "storage.buckets.$bucketId.files.count",
                "storage.buckets.$bucketId.files.total",
                "storage.buckets.$bucketId.files.create",
                "storage.buckets.$bucketId.files.read",
                "storage.buckets.$bucketId.files.update",
                "storage.buckets.$bucketId.files.delete"
            ];

            $stats = [];

            Authorization::skip(function() use ($dbForInternal, $periods, $range, $metrics, &$stats) {
                foreach ($metrics as $metric) {
                    $limit = $periods[$range]['limit'];
                    $period = $periods[$range]['period'];
                    $requestDocs = $dbForInternal->find('stats', [
                        new Query('period', Query::TYPE_EQUAL, [$period]),
                        new Query('metric', Query::TYPE_EQUAL, [$metric]),
                    ], $limit, 0, ['time'], [Database::ORDER_DESC]);
    
                    $stats[$metric] = [];
                    foreach ($requestDocs as $requestDoc) {
                        $stats[$metric][] = [
                            'value' => $requestDoc->getAttribute('value'),
                            'date' => $requestDoc->getAttribute('time'),
                        ];
                    }

                    // backfill metrics with empty values for graphs
                    $backfill = $limit - \count($requestDocs);
                    while ($backfill > 0) {
                        $last = $limit - $backfill - 1; // array index of last added metric
                        $diff = match($period) { // convert period to seconds for unix timestamp math
                            '30m' => 1800,
                            '1d' => 86400,
                        };
                        $stats[$metric][] = [
                            'value' => 0,
                            'date' => ($stats[$metric][$last]['date'] ?? \time()) - $diff, // time of last metric minus period
                        ];
                        $backfill--;
                    }
                    $stats[$metric] = array_reverse($stats[$metric]);
                }
            });

            $usage = new Document([
                'range' => $range,
                'filesStorage' => $stats["storage.buckets.$bucketId.files.total"],
                'filesCount' => $stats["storage.buckets.$bucketId.files.count"],
                'filesCreate' => $stats["storage.buckets.$bucketId.files.create"],
                'filesRead' => $stats["storage.buckets.$bucketId.files.read"],
                'filesUpdate' => $stats["storage.buckets.$bucketId.files.update"],
                'filesDelete' => $stats["storage.buckets.$bucketId.files.delete"]
            ]);
        }

        $response->dynamic($usage, Response::MODEL_USAGE_BUCKETS);
    });<|MERGE_RESOLUTION|>--- conflicted
+++ resolved
@@ -1244,18 +1244,12 @@
     ->param('write', null, new Permissions(), 'An array of strings with write permissions. By default no user is granted with any write permissions. [learn more about permissions](/docs/permissions) and get a full list of available permissions.')
     ->inject('response')
     ->inject('dbForInternal')
-<<<<<<< HEAD
     ->inject('dbForExternal')
     ->inject('audits')
+    ->inject('user')
     ->inject('usage')
     ->inject('mode')
-    ->action(function ($bucketId, $fileId, $read, $write, $response, $dbForInternal, $dbForExternal, $audits, $usage, $mode) {
-=======
-    ->inject('user')
-    ->inject('audits')
-    ->inject('usage')
-    ->action(function ($fileId, $read, $write, $response, $dbForInternal, $user, $audits, $usage) {
->>>>>>> a10eccbd
+    ->action(function ($bucketId, $fileId, $read, $write, $response, $dbForInternal, $dbForExternal, $user, $audits, $usage, $mode) {
         /** @var Appwrite\Utopia\Response $response */
         /** @var Utopia\Database\Database $dbForInternal */
         /** @var Utopia\Database\Document $user */
@@ -1264,13 +1258,30 @@
         /** @var string $mode */
 
         $bucket = $dbForInternal->getDocument('buckets', $bucketId);
+        $read = (is_null($read) && !$user->isEmpty()) ? ['user:'.$user->getId()] : $read ?? []; // By default set read permissions for user
+        $write = (is_null($write) && !$user->isEmpty()) ? ['user:'.$user->getId()] : $write ?? []; 
+
+        // Users can only add their roles to files, API keys and Admin users can add any
+        $roles = Authorization::getRoles();
+
+        if (!Auth::isAppUser($roles) && !Auth::isPrivilegedUser($roles)) {
+            foreach ($read as $role) {
+                if (!Authorization::isRole($role)) {
+                    throw new Exception('Read permissions must be one of: ('.\implode(', ', $roles).')', 400);
+                }
+            }
+            foreach ($write as $role) {
+                if (!Authorization::isRole($role)) {
+                    throw new Exception('Write permissions must be one of: ('.\implode(', ', $roles).')', 400);
+                }
+            }
+        }
 
         if($bucket->isEmpty() 
             || (!$bucket->getAttribute('enabled') && $mode !== APP_MODE_ADMIN )) {
             throw new Exception('Bucket not found', 404);
         }
 
-<<<<<<< HEAD
         // Check bucket permissions when enforced
         if ($bucket->getAttribute('permission') === 'bucket') {
             $validator = new Authorization('write');
@@ -1278,28 +1289,6 @@
                 throw new Exception('Unauthorized permissions', 401);
             }
         }
-=======
-        $read = (is_null($read) && !$user->isEmpty()) ? ['user:'.$user->getId()] : $read ?? []; // By default set read permissions for user
-        $write = (is_null($write) && !$user->isEmpty()) ? ['user:'.$user->getId()] : $write ?? []; 
-
-        // Users can only add their roles to files, API keys and Admin users can add any
-        $roles = Authorization::getRoles();
-
-        if (!Auth::isAppUser($roles) && !Auth::isPrivilegedUser($roles)) {
-            foreach ($read as $role) {
-                if (!Authorization::isRole($role)) {
-                    throw new Exception('Read permissions must be one of: ('.\implode(', ', $roles).')', 400);
-                }
-            }
-            foreach ($write as $role) {
-                if (!Authorization::isRole($role)) {
-                    throw new Exception('Write permissions must be one of: ('.\implode(', ', $roles).')', 400);
-                }
-            }
-        }
-
-        $file = $dbForInternal->getDocument('files', $fileId);
->>>>>>> a10eccbd
 
         if($bucket->getAttribute('permission') === 'bucket') {
             $file = Authorization::skip(function() use ($dbForExternal, $fileId, $bucketId) {
