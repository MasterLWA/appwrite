<?php

use Utopia\App;
use Utopia\Exception;
use Utopia\Validator\ArrayList;
use Utopia\Validator\WhiteList;
use Utopia\Validator\Range;
use Utopia\Validator\Text;
use Utopia\Validator\HexColor;
use Utopia\Cache\Cache;
use Utopia\Cache\Adapter\Filesystem;
use Appwrite\ClamAV\Network;
use Utopia\Database\Validator\Authorization;
use Appwrite\Database\Validator\CustomId;
use Utopia\Database\Document;
use Utopia\Database\Validator\UID;
use Utopia\Storage\Storage;
use Utopia\Storage\Validator\File;
use Utopia\Storage\Validator\FileSize;
use Utopia\Storage\Validator\Upload;
use Utopia\Storage\Compression\Algorithms\GZIP;
use Utopia\Image\Image;
use Appwrite\OpenSSL\OpenSSL;
use Appwrite\Utopia\Response;
use Utopia\Config\Config;
use Utopia\Database\Database;
use Utopia\Database\Query;

App::post('/v1/storage/files')
    ->desc('Create File')
    ->groups(['api', 'storage'])
    ->label('scope', 'files.write')
    ->label('event', 'storage.files.create')
    ->label('sdk.auth', [APP_AUTH_TYPE_SESSION, APP_AUTH_TYPE_KEY, APP_AUTH_TYPE_JWT])
    ->label('sdk.namespace', 'storage')
    ->label('sdk.method', 'createFile')
    ->label('sdk.description', '/docs/references/storage/create-file.md')
    ->label('sdk.request.type', 'multipart/form-data')
    ->label('sdk.methodType', 'upload')
    ->label('sdk.response.code', Response::STATUS_CODE_CREATED)
    ->label('sdk.response.type', Response::CONTENT_TYPE_JSON)
    ->label('sdk.response.model', Response::MODEL_FILE)
    ->param('fileId', '', new CustomId(), 'Unique Id. Choose your own unique ID or pass the string `unique()` to auto generate it. Valid chars are a-z, A-Z, 0-9, period, hyphen, and underscore. Can\'t start with a special char. Max length is 36 chars.')
    ->param('file', [], new File(), 'Binary file.', false)
    ->param('read', null, new ArrayList(new Text(64)), 'An array of strings with read permissions. By default only the current user is granted with read permissions. [learn more about permissions](/docs/permissions) and get a full list of available permissions.', true)
    ->param('write', null, new ArrayList(new Text(64)), 'An array of strings with write permissions. By default only the current user is granted with write permissions. [learn more about permissions](/docs/permissions) and get a full list of available permissions.', true)
    ->inject('request')
    ->inject('response')
    ->inject('dbForInternal')
    ->inject('user')
    ->inject('audits')
    ->inject('usage')
    ->action(function ($fileId, $file, $read, $write, $request, $response, $dbForInternal, $user, $audits, $usage) {
        /** @var Utopia\Swoole\Request $request */
        /** @var Appwrite\Utopia\Response $response */
        /** @var Utopia\Database\Database $dbForInternal */
        /** @var Utopia\Database\Document $user */
        /** @var Appwrite\Event\Event $audits */
        /** @var Appwrite\Stats\Stats $usage */

        $file = $request->getFiles('file');

        /*
         * Validators
         */
        //$fileType = new FileType(array(FileType::FILE_TYPE_PNG, FileType::FILE_TYPE_GIF, FileType::FILE_TYPE_JPEG));
        $fileSize = new FileSize(App::getEnv('_APP_STORAGE_LIMIT', 0));
        $upload = new Upload();

        if (empty($file)) {
            throw new Exception('No file sent', 400);
        }

        // Make sure we handle a single file and multiple files the same way
        $file['name'] = (\is_array($file['name']) && isset($file['name'][0])) ? $file['name'][0] : $file['name'];
        $file['tmp_name'] = (\is_array($file['tmp_name']) && isset($file['tmp_name'][0])) ? $file['tmp_name'][0] : $file['tmp_name'];
        $file['size'] = (\is_array($file['size']) && isset($file['size'][0])) ? $file['size'][0] : $file['size'];

        // Check if file type is allowed (feature for project settings?)
        //if (!$fileType->isValid($file['tmp_name'])) {
        //throw new Exception('File type not allowed', 400);
        //}

        if (!$fileSize->isValid($file['size'])) { // Check if file size is exceeding allowed limit
            throw new Exception('File size not allowed', 400);
        }

        $device = Storage::getDevice('files');

        if (!$upload->isValid($file['tmp_name'])) {
            throw new Exception('Invalid file', 403);
        }

        // Save to storage
        $size = $device->getFileSize($file['tmp_name']);
        $path = $device->getPath(\uniqid().'.'.\pathinfo($file['name'], PATHINFO_EXTENSION));
        
        if (!$device->upload($file['tmp_name'], $path)) { // TODO deprecate 'upload' and replace with 'move'
            throw new Exception('Failed moving file', 500);
        }

        $mimeType = $device->getFileMimeType($path); // Get mime-type before compression and encryption

        if (App::getEnv('_APP_STORAGE_ANTIVIRUS') === 'enabled') { // Check if scans are enabled
            $antiVirus = new Network(App::getEnv('_APP_STORAGE_ANTIVIRUS_HOST', 'clamav'),
                (int) App::getEnv('_APP_STORAGE_ANTIVIRUS_PORT', 3310));

            if (!$antiVirus->fileScan($path)) {
                $device->delete($path);
                throw new Exception('Invalid file', 403);
            }
        }

        // Compression
        $compressor = new GZIP();
        $data = $device->read($path);
        $data = $compressor->compress($data);
        $key = App::getEnv('_APP_OPENSSL_KEY_V1');
        $iv = OpenSSL::randomPseudoBytes(OpenSSL::cipherIVLength(OpenSSL::CIPHER_AES_128_GCM));
        $data = OpenSSL::encrypt($data, OpenSSL::CIPHER_AES_128_GCM, $key, 0, $iv, $tag);

        if (!$device->write($path, $data, $mimeType)) {
            throw new Exception('Failed to save file', 500);
        }

        $sizeActual = $device->getFileSize($path);
        
        $fileId = ($fileId == 'unique()') ? $dbForInternal->getId() : $fileId;
        $file = $dbForInternal->createDocument('files', new Document([
            '$id' => $fileId,
            '$read' => (is_null($read) && !$user->isEmpty()) ? ['user:'.$user->getId()] : $read ?? [], // By default set read permissions for user
            '$write' => (is_null($write) && !$user->isEmpty()) ? ['user:'.$user->getId()] : $write ?? [], // By default set write permissions for user
            'dateCreated' => \time(),
            'bucketId' => '',
            'name' => $file['name'] ?? '',
            'path' => $path,
            'signature' => $device->getFileHash($path),
            'mimeType' => $mimeType,
            'sizeOriginal' => $size,
            'sizeActual' => $sizeActual,
            'algorithm' => $compressor->getName(),
            'comment' => '',
            'openSSLVersion' => '1',
            'openSSLCipher' => OpenSSL::CIPHER_AES_128_GCM,
            'openSSLTag' => \bin2hex($tag),
            'openSSLIV' => \bin2hex($iv),
            'search' => implode(' ', [$fileId, $file['name'] ?? '',]),
        ]));

        $audits
            ->setParam('event', 'storage.files.create')
            ->setParam('resource', 'file/'.$file->getId())
        ;

        $usage
            ->setParam('storage', $sizeActual)
            ->setParam('storage.files.create', 1)
            ->setParam('bucketId', 'default')
        ;

        $response->setStatusCode(Response::STATUS_CODE_CREATED);
        $response->dynamic($file, Response::MODEL_FILE);
        ;
    });

App::get('/v1/storage/files')
    ->desc('List Files')
    ->groups(['api', 'storage'])
    ->label('scope', 'files.read')
    ->label('sdk.auth', [APP_AUTH_TYPE_SESSION, APP_AUTH_TYPE_KEY, APP_AUTH_TYPE_JWT])
    ->label('sdk.namespace', 'storage')
    ->label('sdk.method', 'listFiles')
    ->label('sdk.description', '/docs/references/storage/list-files.md')
    ->label('sdk.response.code', Response::STATUS_CODE_OK)
    ->label('sdk.response.type', Response::CONTENT_TYPE_JSON)
    ->label('sdk.response.model', Response::MODEL_FILE_LIST)
    ->param('search', '', new Text(256), 'Search term to filter your list results. Max length: 256 chars.', true)
    ->param('limit', 25, new Range(0, 100), 'Results limit value. By default will return maximum 25 results. Maximum of 100 results allowed per request.', true)
    ->param('offset', 0, new Range(0, 2000), 'Results offset. The default value is 0. Use this param to manage pagination.', true)
    ->param('cursor', '', new UID(), 'ID of the file used as the starting point for the query, excluding the file itself. Should be used for efficient pagination when working with large sets of data.', true)
    ->param('cursorDirection', Database::CURSOR_AFTER, new WhiteList([Database::CURSOR_AFTER, Database::CURSOR_BEFORE]), 'Direction of the cursor.', true)
    ->param('orderType', 'ASC', new WhiteList(['ASC', 'DESC'], true), 'Order result by ASC or DESC order.', true)
    ->inject('response')
    ->inject('dbForInternal')
    ->inject('usage')
    ->action(function ($search, $limit, $offset, $cursor, $cursorDirection, $orderType, $response, $dbForInternal, $usage) {
        /** @var Appwrite\Utopia\Response $response */
        /** @var Utopia\Database\Database $dbForInternal */
        /** @var Appwrite\Stats\Stats $usage */

<<<<<<< HEAD
        $queries = ($search) ? [new Query('name', Query::TYPE_SEARCH, $search)] : [];

        if (!empty($cursor)) {
            $cursorFile = $dbForInternal->getDocument('files', $cursor);
=======
        if (!empty($after)) {
            $afterFile = $dbForInternal->getDocument('files', $after);
>>>>>>> 5a203409

            if ($cursorFile->isEmpty()) {
                throw new Exception("File '{$cursor}' for the 'cursor' value not found.", 400);
            }
        }

        $queries = [];

        if (!empty($search)) {
            $queries[] = new Query('search', Query::TYPE_SEARCH, [$search]);
        }

        $usage
            ->setParam('storage.files.read', 1)
            ->setParam('bucketId', 'default')
        ;

        $response->dynamic(new Document([
            'files' => $dbForInternal->find('files', $queries, $limit, $offset, [], [$orderType], $cursorFile ?? null, $cursorDirection),
            'sum' => $dbForInternal->count('files', $queries, APP_LIMIT_COUNT),
        ]), Response::MODEL_FILE_LIST);
    });

App::get('/v1/storage/files/:fileId')
    ->desc('Get File')
    ->groups(['api', 'storage'])
    ->label('scope', 'files.read')
    ->label('sdk.auth', [APP_AUTH_TYPE_SESSION, APP_AUTH_TYPE_KEY, APP_AUTH_TYPE_JWT])
    ->label('sdk.namespace', 'storage')
    ->label('sdk.method', 'getFile')
    ->label('sdk.description', '/docs/references/storage/get-file.md')
    ->label('sdk.response.code', Response::STATUS_CODE_OK)
    ->label('sdk.response.type', Response::CONTENT_TYPE_JSON)
    ->label('sdk.response.model', Response::MODEL_FILE)
    ->param('fileId', '', new UID(), 'File unique ID.')
    ->inject('response')
    ->inject('dbForInternal')
    ->inject('usage')
    ->action(function ($fileId, $response, $dbForInternal, $usage) {
        /** @var Appwrite\Utopia\Response $response */
        /** @var Utopia\Database\Database $dbForInternal */
        /** @var Appwrite\Stats\Stats $usage */

        $file = $dbForInternal->getDocument('files', $fileId);

        if (empty($file->getId())) {
            throw new Exception('File not found', 404);
        }
        $usage
            ->setParam('storage.files.read', 1)
            ->setParam('bucketId', 'default')
        ;
        $response->dynamic($file, Response::MODEL_FILE);
    });

App::get('/v1/storage/files/:fileId/preview')
    ->desc('Get File Preview')
    ->groups(['api', 'storage'])
    ->label('scope', 'files.read')
    ->label('sdk.auth', [APP_AUTH_TYPE_SESSION, APP_AUTH_TYPE_KEY, APP_AUTH_TYPE_JWT])
    ->label('sdk.namespace', 'storage')
    ->label('sdk.method', 'getFilePreview')
    ->label('sdk.description', '/docs/references/storage/get-file-preview.md')
    ->label('sdk.response.code', Response::STATUS_CODE_OK)
    ->label('sdk.response.type', Response::CONTENT_TYPE_IMAGE)
    ->label('sdk.methodType', 'location')
    ->param('fileId', '', new UID(), 'File unique ID')
    ->param('width', 0, new Range(0, 4000), 'Resize preview image width, Pass an integer between 0 to 4000.', true)
    ->param('height', 0, new Range(0, 4000), 'Resize preview image height, Pass an integer between 0 to 4000.', true)
    ->param('gravity', Image::GRAVITY_CENTER, new WhiteList(Image::getGravityTypes()), 'Image crop gravity. Can be one of ' . implode(",", Image::getGravityTypes()), true)
    ->param('quality', 100, new Range(0, 100), 'Preview image quality. Pass an integer between 0 to 100. Defaults to 100.', true)
    ->param('borderWidth', 0, new Range(0, 100), 'Preview image border in pixels. Pass an integer between 0 to 100. Defaults to 0.', true)
    ->param('borderColor', '', new HexColor(), 'Preview image border color. Use a valid HEX color, no # is needed for prefix.', true)
    ->param('borderRadius', 0, new Range(0, 4000), 'Preview image border radius in pixels. Pass an integer between 0 to 4000.', true)
    ->param('opacity', 1, new Range(0,1, Range::TYPE_FLOAT), 'Preview image opacity. Only works with images having an alpha channel (like png). Pass a number between 0 to 1.', true)
    ->param('rotation', 0, new Range(0,360), 'Preview image rotation in degrees. Pass an integer between 0 and 360.', true)
    ->param('background', '', new HexColor(), 'Preview image background color. Only works with transparent images (png). Use a valid HEX color, no # is needed for prefix.', true)
    ->param('output', '', new WhiteList(\array_keys(Config::getParam('storage-outputs')), true), 'Output format type (jpeg, jpg, png, gif and webp).', true)
    ->inject('request')
    ->inject('response')
    ->inject('project')
    ->inject('dbForInternal')
    ->inject('usage')
    ->action(function ($fileId, $width, $height, $gravity, $quality, $borderWidth, $borderColor, $borderRadius, $opacity, $rotation, $background, $output, $request, $response, $project, $dbForInternal, $usage) {
        /** @var Utopia\Swoole\Request $request */
        /** @var Appwrite\Utopia\Response $response */
        /** @var Utopia\Database\Document $project */
        /** @var Utopia\Database\Database $dbForInternal */
        /** @var Appwrite\Stats\Stats $stats */

        $storage = 'files';

        if (!\extension_loaded('imagick')) {
            throw new Exception('Imagick extension is missing', 500);
        }

        if (!Storage::exists($storage)) {
            throw new Exception('No such storage device', 400);
        }

        if ((\strpos($request->getAccept(), 'image/webp') === false) && ('webp' == $output)) { // Fallback webp to jpeg when no browser support
            $output = 'jpg';
        }

        $inputs = Config::getParam('storage-inputs');
        $outputs = Config::getParam('storage-outputs');
        $fileLogos = Config::getParam('storage-logos');

        $date = \date('D, d M Y H:i:s', \time() + (60 * 60 * 24 * 45)).' GMT';  // 45 days cache
        $key = \md5($fileId.$width.$height.$gravity.$quality.$borderWidth.$borderColor.$borderRadius.$opacity.$rotation.$background.$storage.$output);

        $file = $dbForInternal->getDocument('files', $fileId);

        if (empty($file->getId())) {
            throw new Exception('File not found', 404);
        }

        $path = $file->getAttribute('path');
        $type = \strtolower(\pathinfo($path, PATHINFO_EXTENSION));
        $algorithm = $file->getAttribute('algorithm');
        $cipher = $file->getAttribute('openSSLCipher');
        $mime = $file->getAttribute('mimeType');

        if (!\in_array($mime, $inputs)) {
            $path = (\array_key_exists($mime, $fileLogos)) ? $fileLogos[$mime] : $fileLogos['default'];
            $algorithm = null;
            $cipher = null;
            $background = (empty($background)) ? 'eceff1' : $background;
            $type = \strtolower(\pathinfo($path, PATHINFO_EXTENSION));
            $key = \md5($path.$width.$height.$gravity.$quality.$borderWidth.$borderColor.$borderRadius.$opacity.$rotation.$background.$storage.$output);
        }

        $compressor = new GZIP();
        $device = Storage::getDevice('files');

        if (!\file_exists($path)) {
            throw new Exception('File not found', 404);
        }

        $cache = new Cache(new Filesystem(APP_STORAGE_CACHE.'/app-'.$project->getId())); // Limit file number or size
        $data = $cache->load($key, 60 * 60 * 24 * 30 * 3 /* 3 months */);

        if ($data) {
            $output = (empty($output)) ? $type : $output;

            return $response
                ->setContentType((\array_key_exists($output, $outputs)) ? $outputs[$output] : $outputs['jpg'])
                ->addHeader('Expires', $date)
                ->addHeader('X-Appwrite-Cache', 'hit')
                ->send($data)
            ;
        }

        $source = $device->read($path);

        if (!empty($cipher)) { // Decrypt
            $source = OpenSSL::decrypt(
                $source,
                $file->getAttribute('openSSLCipher'),
                App::getEnv('_APP_OPENSSL_KEY_V'.$file->getAttribute('openSSLVersion')),
                0,
                \hex2bin($file->getAttribute('openSSLIV')),
                \hex2bin($file->getAttribute('openSSLTag'))
            );
        }

        if (!empty($algorithm)) {
            $source = $compressor->decompress($source);
        }

        $image = new Image($source);

        $image->crop((int) $width, (int) $height, $gravity);
        
        if (!empty($opacity) || $opacity==0) {
            $image->setOpacity($opacity);
        }

        if (!empty($background)) {
            $image->setBackground('#'.$background);
        }

        
        if (!empty($borderWidth) ) {
            $image->setBorder($borderWidth, '#'.$borderColor);
        }

        if (!empty($borderRadius)) {
            $image->setBorderRadius($borderRadius);
        }

        if (!empty($rotation)) {
            $image->setRotation($rotation);
        }

        $output = (empty($output)) ? $type : $output;

        $data = $image->output($output, $quality);

        $cache->save($key, $data);

        $usage
            ->setParam('storage.files.read', 1)
            ->setParam('bucketId', 'default')
        ;

        $response
            ->setContentType($outputs[$output])
            ->addHeader('Expires', $date)
            ->addHeader('X-Appwrite-Cache', 'miss')
            ->send($data)
        ;

        unset($image);
    });

App::get('/v1/storage/files/:fileId/download')
    ->desc('Get File for Download')
    ->groups(['api', 'storage'])
    ->label('scope', 'files.read')
    ->label('sdk.auth', [APP_AUTH_TYPE_SESSION, APP_AUTH_TYPE_KEY, APP_AUTH_TYPE_JWT])
    ->label('sdk.namespace', 'storage')
    ->label('sdk.method', 'getFileDownload')
    ->label('sdk.description', '/docs/references/storage/get-file-download.md')
    ->label('sdk.response.code', Response::STATUS_CODE_OK)
    ->label('sdk.response.type', '*/*')
    ->label('sdk.methodType', 'location')
    ->param('fileId', '', new UID(), 'File unique ID.')
    ->inject('response')
    ->inject('dbForInternal')
    ->inject('usage')
    ->action(function ($fileId, $response, $dbForInternal, $usage) {
        /** @var Appwrite\Utopia\Response $response */
        /** @var Utopia\Database\Database $dbForInternal */
        /** @var Appwrite\Stats\Stats $usage */

        $file = $dbForInternal->getDocument('files', $fileId);

        if (empty($file->getId())) {
            throw new Exception('File not found', 404);
        }

        $path = $file->getAttribute('path', '');

        if (!\file_exists($path)) {
            throw new Exception('File not found in '.$path, 404);
        }

        $compressor = new GZIP();
        $device = Storage::getDevice('files');

        $source = $device->read($path);

        if (!empty($file->getAttribute('openSSLCipher'))) { // Decrypt
            $source = OpenSSL::decrypt(
                $source,
                $file->getAttribute('openSSLCipher'),
                App::getEnv('_APP_OPENSSL_KEY_V'.$file->getAttribute('openSSLVersion')),
                0,
                \hex2bin($file->getAttribute('openSSLIV')),
                \hex2bin($file->getAttribute('openSSLTag'))
            );
        }

        $source = $compressor->decompress($source);

        $usage
            ->setParam('storage.files.read', 1)
            ->setParam('bucketId', 'default')
        ;

        // Response
        $response
            ->setContentType($file->getAttribute('mimeType'))
            ->addHeader('Content-Disposition', 'attachment; filename="'.$file->getAttribute('name', '').'"')
            ->addHeader('Expires', \date('D, d M Y H:i:s', \time() + (60 * 60 * 24 * 45)).' GMT') // 45 days cache
            ->addHeader('X-Peak', \memory_get_peak_usage())
            ->send($source)
        ;
    });

App::get('/v1/storage/files/:fileId/view')
    ->desc('Get File for View')
    ->groups(['api', 'storage'])
    ->label('scope', 'files.read')
    ->label('sdk.auth', [APP_AUTH_TYPE_SESSION, APP_AUTH_TYPE_KEY, APP_AUTH_TYPE_JWT])
    ->label('sdk.namespace', 'storage')
    ->label('sdk.method', 'getFileView')
    ->label('sdk.description', '/docs/references/storage/get-file-view.md')
    ->label('sdk.response.code', Response::STATUS_CODE_OK)
    ->label('sdk.response.type', '*/*')
    ->label('sdk.methodType', 'location')
    ->param('fileId', '', new UID(), 'File unique ID.')
    ->inject('response')
    ->inject('dbForInternal')
    ->inject('usage')
    ->action(function ($fileId, $response, $dbForInternal, $usage) {
        /** @var Appwrite\Utopia\Response $response */
        /** @var Utopia\Database\Database $dbForInternal */
        /** @var Appwrite\Stats\Stats $usage */

        $file  = $dbForInternal->getDocument('files', $fileId);
        $mimes = Config::getParam('storage-mimes');

        if (empty($file->getId())) {
            throw new Exception('File not found', 404);
        }

        $path = $file->getAttribute('path', '');

        if (!\file_exists($path)) {
            throw new Exception('File not found in '.$path, 404);
        }

        $compressor = new GZIP();
        $device = Storage::getDevice('files');

        $contentType = 'text/plain';

        if (\in_array($file->getAttribute('mimeType'), $mimes)) {
            $contentType = $file->getAttribute('mimeType');
        }

        $source = $device->read($path);

        if (!empty($file->getAttribute('openSSLCipher'))) { // Decrypt
            $source = OpenSSL::decrypt(
                $source,
                $file->getAttribute('openSSLCipher'),
                App::getEnv('_APP_OPENSSL_KEY_V'.$file->getAttribute('openSSLVersion')),
                0,
                \hex2bin($file->getAttribute('openSSLIV')),
                \hex2bin($file->getAttribute('openSSLTag'))
            );
        }

        $output = $compressor->decompress($source);
        $fileName = $file->getAttribute('name', '');

        $usage
            ->setParam('storage.files.read', 1)
            ->setParam('bucketId', 'default')
        ;

        // Response
        $response
            ->setContentType($contentType)
            ->addHeader('Content-Security-Policy', 'script-src none;')
            ->addHeader('X-Content-Type-Options', 'nosniff')
            ->addHeader('Content-Disposition', 'inline; filename="'.$fileName.'"')
            ->addHeader('Expires', \date('D, d M Y H:i:s', \time() + (60 * 60 * 24 * 45)).' GMT') // 45 days cache
            ->addHeader('X-Peak', \memory_get_peak_usage())
            ->send($output)
        ;
    });

App::put('/v1/storage/files/:fileId')
    ->desc('Update File')
    ->groups(['api', 'storage'])
    ->label('scope', 'files.write')
    ->label('event', 'storage.files.update')
    ->label('sdk.auth', [APP_AUTH_TYPE_SESSION, APP_AUTH_TYPE_KEY, APP_AUTH_TYPE_JWT])
    ->label('sdk.namespace', 'storage')
    ->label('sdk.method', 'updateFile')
    ->label('sdk.description', '/docs/references/storage/update-file.md')
    ->label('sdk.response.code', Response::STATUS_CODE_OK)
    ->label('sdk.response.type', Response::CONTENT_TYPE_JSON)
    ->label('sdk.response.model', Response::MODEL_FILE)
    ->param('fileId', '', new UID(), 'File unique ID.')
    ->param('read', [], new ArrayList(new Text(64)), 'An array of strings with read permissions. By default no user is granted with any read permissions. [learn more about permissions](/docs/permissions) and get a full list of available permissions.')
    ->param('write', [], new ArrayList(new Text(64)), 'An array of strings with write permissions. By default no user is granted with any write permissions. [learn more about permissions](/docs/permissions) and get a full list of available permissions.')
    ->inject('response')
    ->inject('dbForInternal')
    ->inject('audits')
    ->inject('usage')
    ->action(function ($fileId, $read, $write, $response, $dbForInternal, $audits, $usage) {
        /** @var Appwrite\Utopia\Response $response */
        /** @var Utopia\Database\Database $dbForInternal */
        /** @var Appwrite\Event\Event $audits */

        $file = $dbForInternal->getDocument('files', $fileId);

        if (empty($file->getId())) {
            throw new Exception('File not found', 404);
        }

        $file = $dbForInternal->updateDocument('files', $fileId, new Document(\array_merge($file->getArrayCopy(), [
            '$read' => $read,
            '$write' => $write,
            'bucketId' => '',
        ])));

        $audits
            ->setParam('event', 'storage.files.update')
            ->setParam('resource', 'file/'.$file->getId())
        ;

        $usage
            ->setParam('storage.files.update', 1)
            ->setParam('bucketId', 'default')
        ;

        $response->dynamic($file, Response::MODEL_FILE);
    });

App::delete('/v1/storage/files/:fileId')
    ->desc('Delete File')
    ->groups(['api', 'storage'])
    ->label('scope', 'files.write')
    ->label('event', 'storage.files.delete')
    ->label('sdk.auth', [APP_AUTH_TYPE_SESSION, APP_AUTH_TYPE_KEY, APP_AUTH_TYPE_JWT])
    ->label('sdk.namespace', 'storage')
    ->label('sdk.method', 'deleteFile')
    ->label('sdk.description', '/docs/references/storage/delete-file.md')
    ->label('sdk.response.code', Response::STATUS_CODE_NOCONTENT)
    ->label('sdk.response.model', Response::MODEL_NONE)
    ->param('fileId', '', new UID(), 'File unique ID.')
    ->inject('response')
    ->inject('dbForInternal')
    ->inject('events')
    ->inject('audits')
    ->inject('usage')
    ->action(function ($fileId, $response, $dbForInternal, $events, $audits, $usage) {
        /** @var Appwrite\Utopia\Response $response */
        /** @var Utopia\Database\Database $dbForInternal */
        /** @var Appwrite\Event\Event $events */
        /** @var Appwrite\Event\Event $audits */
        /** @var Appwrite\Stats\Stats $usage */
        
        $file = $dbForInternal->getDocument('files', $fileId);

        if (empty($file->getId())) {
            throw new Exception('File not found', 404);
        }

        $device = Storage::getDevice('files');

        if ($device->delete($file->getAttribute('path', ''))) {
            if (!$dbForInternal->deleteDocument('files', $fileId)) {
                throw new Exception('Failed to remove file from DB', 500);
            }
        }
        
        $audits
            ->setParam('event', 'storage.files.delete')
            ->setParam('resource', 'file/'.$file->getId())
        ;

        $usage
            ->setParam('storage', $file->getAttribute('size', 0) * -1)
            ->setParam('storage.files.delete', 1)
            ->setParam('bucketId', 'default')
        ;

        $events
            ->setParam('eventData', $response->output($file, Response::MODEL_FILE))
        ;

        $response->noContent();
    });

App::get('/v1/storage/usage')
    ->desc('Get usage stats for storage')
    ->groups(['api', 'storage'])
    ->label('scope', 'files.read')
    ->label('sdk.auth', [APP_AUTH_TYPE_ADMIN])
    ->label('sdk.namespace', 'storage')
    ->label('sdk.method', 'getUsage')
    ->label('sdk.response.code', Response::STATUS_CODE_OK)
    ->label('sdk.response.type', Response::CONTENT_TYPE_JSON)
    ->label('sdk.response.model', Response::MODEL_USAGE_STORAGE)
    ->param('range', '30d', new WhiteList(['24h', '7d', '30d', '90d'], true), 'Date range.', true)
    ->inject('response')
    ->inject('dbForInternal')
    ->action(function ($range, $response, $dbForInternal) {
        /** @var Appwrite\Utopia\Response $response */
        /** @var Utopia\Database\Database $dbForInternal */

        $usage = [];
        if (App::getEnv('_APP_USAGE_STATS', 'enabled') == 'enabled') {
            $period = [
                '24h' => [
                    'period' => '30m',
                    'limit' => 48,
                ],
                '7d' => [
                    'period' => '1d',
                    'limit' => 7,
                ],
                '30d' => [
                    'period' => '1d',
                    'limit' => 30,
                ],
                '90d' => [
                    'period' => '1d',
                    'limit' => 90,
                ],
            ];

            $metrics = [
                "storage.total",
                "storage.files.count"
            ];

            $stats = [];

            Authorization::skip(function() use ($dbForInternal, $period, $range, $metrics, &$stats) {
                foreach ($metrics as $metric) {
                    $requestDocs = $dbForInternal->find('stats', [
                        new Query('period', Query::TYPE_EQUAL, [$period[$range]['period']]),
                        new Query('metric', Query::TYPE_EQUAL, [$metric]),
                    ], $period[$range]['limit'], 0, ['time'], [Database::ORDER_DESC]);
    
                    $stats[$metric] = [];
                    foreach ($requestDocs as $requestDoc) {
                        $stats[$metric][] = [
                            'value' => $requestDoc->getAttribute('value'),
                            'date' => $requestDoc->getAttribute('time'),
                        ];
                    }
                    $stats[$metric] = array_reverse($stats[$metric]);
                }    
            });

            $usage = new Document([
                'range' => $range,
                'storage' => $stats['storage.total'],
                'files' => $stats['storage.files.count']
            ]);
        }

        $response->dynamic($usage, Response::MODEL_USAGE_STORAGE);
    });

App::get('/v1/storage/:bucketId/usage')
    ->desc('Get usage stats for a storage bucket')
    ->groups(['api', 'storage'])
    ->label('scope', 'files.read')
    ->label('sdk.auth', [APP_AUTH_TYPE_ADMIN])
    ->label('sdk.namespace', 'storage')
    ->label('sdk.method', 'getBucketUsage')
    ->label('sdk.response.code', Response::STATUS_CODE_OK)
    ->label('sdk.response.type', Response::CONTENT_TYPE_JSON)
    ->label('sdk.response.model', Response::MODEL_USAGE_BUCKETS)
    ->param('bucketId', '', new UID(), 'Bucket unique ID.')
    ->param('range', '30d', new WhiteList(['24h', '7d', '30d', '90d'], true), 'Date range.', true)
    ->inject('response')
    ->inject('dbForInternal')
    ->action(function ($bucketId, $range, $response, $dbForInternal) {
        /** @var Appwrite\Utopia\Response $response */
        /** @var Utopia\Database\Database $dbForInternal */

        // TODO: Check if the storage bucket exists else throw 404 
        
        $usage = [];
        if (App::getEnv('_APP_USAGE_STATS', 'enabled') == 'enabled') {
            $period = [
                '24h' => [
                    'period' => '30m',
                    'limit' => 48,
                ],
                '7d' => [
                    'period' => '1d',
                    'limit' => 7,
                ],
                '30d' => [
                    'period' => '1d',
                    'limit' => 30,
                ],
                '90d' => [
                    'period' => '1d',
                    'limit' => 90,
                ],
            ];

            $metrics = [
                "storage.buckets.$bucketId.files.count",
                "storage.buckets.$bucketId.files.create",
                "storage.buckets.$bucketId.files.read",
                "storage.buckets.$bucketId.files.update",
                "storage.buckets.$bucketId.files.delete"
            ];

            $stats = [];

            Authorization::skip(function() use ($dbForInternal, $period, $range, $metrics, &$stats) {
                foreach ($metrics as $metric) {
                    $requestDocs = $dbForInternal->find('stats', [
                        new Query('period', Query::TYPE_EQUAL, [$period[$range]['period']]),
                        new Query('metric', Query::TYPE_EQUAL, [$metric]),
                    ], $period[$range]['limit'], 0, ['time'], [Database::ORDER_DESC]);
    
                    $stats[$metric] = [];
                    foreach ($requestDocs as $requestDoc) {
                        $stats[$metric][] = [
                            'value' => $requestDoc->getAttribute('value'),
                            'date' => $requestDoc->getAttribute('time'),
                        ];
                    }
                    $stats[$metric] = array_reverse($stats[$metric]);
                }    
            });

            $usage = new Document([
                'range' => $range,
                'files.count' => $stats["storage.buckets.$bucketId.files.count"],
                'files.create' => $stats["storage.buckets.$bucketId.files.create"],
                'files.read' => $stats["storage.buckets.$bucketId.files.read"],
                'files.update' => $stats["storage.buckets.$bucketId.files.update"],
                'files.delete' => $stats["storage.buckets.$bucketId.files.delete"]
            ]);
        }

        $response->dynamic($usage, Response::MODEL_USAGE_BUCKETS);
    });<|MERGE_RESOLUTION|>--- conflicted
+++ resolved
@@ -188,15 +188,8 @@
         /** @var Utopia\Database\Database $dbForInternal */
         /** @var Appwrite\Stats\Stats $usage */
 
-<<<<<<< HEAD
-        $queries = ($search) ? [new Query('name', Query::TYPE_SEARCH, $search)] : [];
-
         if (!empty($cursor)) {
             $cursorFile = $dbForInternal->getDocument('files', $cursor);
-=======
-        if (!empty($after)) {
-            $afterFile = $dbForInternal->getDocument('files', $after);
->>>>>>> 5a203409
 
             if ($cursorFile->isEmpty()) {
                 throw new Exception("File '{$cursor}' for the 'cursor' value not found.", 400);
