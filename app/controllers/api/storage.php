--- conflicted
+++ resolved
@@ -475,19 +475,9 @@
         }
 
         // Save to storage
-<<<<<<< HEAD
         $fileSize??=$deviceLocal->getFileSize($fileTmpName);
         $path = $deviceFiles->getPath($fileId . '.' . \pathinfo($fileName, PATHINFO_EXTENSION));
         $path = str_ireplace($deviceFiles->getRoot(), $deviceFiles->getRoot() . DIRECTORY_SEPARATOR . $bucket->getId(), $path); // Add bucket id to path after root
-=======
-        $size = $device->getFileSize($file['tmp_name']);
-        $path = $device->getPath(\uniqid().'.'.\pathinfo($file['name'], PATHINFO_EXTENSION));
-        $path = $bucket->getId() . DIRECTORY_SEPARATOR . $path;
-        
-        if (!$device->upload($file['tmp_name'], $path)) { // TODO deprecate 'upload' and replace with 'move'
-            throw new Exception('Failed moving file', 500);
-        }
->>>>>>> f1c31051
 
         if ($permissionBucket) {
             $file = Authorization::skip(function () use ($dbForProject, $bucketId, $fileId) {
