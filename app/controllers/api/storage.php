--- conflicted
+++ resolved
@@ -343,12 +343,6 @@
 
         $image = new Image($source);
 
-<<<<<<< HEAD
-        $image->crop((int) $width, (int) $height);
-
-        if (!empty($background)) {
-            $image->setBackground('#'.$background);
-=======
         $image->crop((int) $width, (int) $height, $gravity);
         
         if (!empty($opacity) || $opacity==0) {
@@ -370,7 +364,6 @@
 
         if (!empty($rotation)) {
             $image->setRotation($rotation);
->>>>>>> 9346b564
         }
 
         $output = (empty($output)) ? $type : $output;
