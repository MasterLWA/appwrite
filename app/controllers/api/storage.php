--- conflicted
+++ resolved
@@ -131,13 +131,8 @@
             $bucket = $dbForProject->getDocument('buckets', $bucketId);
 
             $dbForProject->createCollection('bucket_' . $bucket->getInternalId(), $attributes, $indexes);
-<<<<<<< HEAD
         } catch (Duplicate) {
-            throw new Exception('Bucket already exists', 409, Exception::STORAGE_BUCKET_ALREADY_EXISTS);
-=======
-        } catch (Duplicate $th) {
             throw new Exception(Exception::STORAGE_BUCKET_ALREADY_EXISTS);
->>>>>>> fd76332a
         }
 
         $audits
@@ -384,30 +379,13 @@
 
         $bucket = Authorization::skip(fn () => $dbForProject->getDocument('buckets', $bucketId));
 
-<<<<<<< HEAD
         if ($bucket->isEmpty() || (!$bucket->getAttribute('enabled') && $mode !== APP_MODE_ADMIN)) {
-            throw new Exception('Bucket not found', 404, Exception::STORAGE_BUCKET_NOT_FOUND);
+            throw new Exception(Exception::STORAGE_BUCKET_NOT_FOUND);
         }
 
         $validator = new Authorization('create');
         if (!$validator->isValid($bucket->getCreate())) {
-            throw new Exception('Unauthorized permissions', 401, Exception::USER_UNAUTHORIZED);
-=======
-        if (
-            $bucket->isEmpty()
-            || (!$bucket->getAttribute('enabled') && $mode !== APP_MODE_ADMIN)
-        ) {
-            throw new Exception(Exception::STORAGE_BUCKET_NOT_FOUND);
-        }
-
-        // Check bucket permissions when enforced
-        $permissionBucket = $bucket->getAttribute('permission') === 'bucket';
-        if ($permissionBucket) {
-            $validator = new Authorization('write');
-            if (!$validator->isValid($bucket->getWrite())) {
-                throw new Exception(Exception::USER_UNAUTHORIZED);
-            }
->>>>>>> fd76332a
+            throw new Exception(Exception::USER_UNAUTHORIZED);
         }
 
         /**
@@ -416,7 +394,6 @@
          */
         $permissions = PermissionsProcessor::aggregate($permissions, 'file');
 
-<<<<<<< HEAD
         /**
          * Add permissions for current the user for any missing types
          * from the allowed permissions for this resource type.
@@ -451,19 +428,8 @@
                     }
                     $role = \str_replace([$type, '(', ')', '"', ' '], '', $permission);
                     if (!Authorization::isRole($role)) {
-                        throw new Exception('Permissions must be one of: (' . \implode(', ', Authorization::getRoles()) . ')', 400, Exception::USER_UNAUTHORIZED);
+                        throw new Exception(Exception::USER_UNAUTHORIZED, 'Permissions must be one of: (' . \implode(', ', Authorization::getRoles()) . ')');
                     }
-=======
-        if (!Auth::isAppUser($roles) && !Auth::isPrivilegedUser($roles)) {
-            foreach ($read as $role) {
-                if (!Authorization::isRole($role)) {
-                    throw new Exception(Exception::USER_UNAUTHORIZED, 'Read permissions must be one of: (' . \implode(', ', $roles) . ')', 400);
-                }
-            }
-            foreach ($write as $role) {
-                if (!Authorization::isRole($role)) {
-                    throw new Exception(Exception::USER_UNAUTHORIZED, 'Write permissions must be one of: (' . \implode(', ', $roles) . ')', 400);
->>>>>>> fd76332a
                 }
             }
         }
@@ -648,15 +614,9 @@
                     $file = $dbForProject->updateDocument('bucket_' . $bucket->getInternalId(), $fileId, $file);
                 }
             } catch (StructureException $exception) {
-<<<<<<< HEAD
-                throw new Exception($exception->getMessage(), 400, Exception::DOCUMENT_INVALID_STRUCTURE);
+                throw new Exception(Exception::DOCUMENT_INVALID_STRUCTURE, $exception->getMessage());
             } catch (DuplicateException) {
-                throw new Exception('Document already exists', 409, Exception::DOCUMENT_ALREADY_EXISTS);
-=======
-                throw new Exception(Exception::DOCUMENT_INVALID_STRUCTURE, $exception->getMessage());
-            } catch (DuplicateException $exception) {
                 throw new Exception(Exception::DOCUMENT_ALREADY_EXISTS);
->>>>>>> fd76332a
             }
 
             $audits
@@ -698,15 +658,9 @@
                     $file = $dbForProject->updateDocument('bucket_' . $bucket->getInternalId(), $fileId, $file);
                 }
             } catch (StructureException $exception) {
-<<<<<<< HEAD
-                throw new Exception($exception->getMessage(), 400, Exception::DOCUMENT_INVALID_STRUCTURE);
+                throw new Exception(Exception::DOCUMENT_INVALID_STRUCTURE, $exception->getMessage());
             } catch (DuplicateException) {
-                throw new Exception('Document already exists', 409, Exception::DOCUMENT_ALREADY_EXISTS);
-=======
-                throw new Exception(Exception::DOCUMENT_INVALID_STRUCTURE, $exception->getMessage());
-            } catch (DuplicateException $exception) {
                 throw new Exception(Exception::DOCUMENT_ALREADY_EXISTS);
->>>>>>> fd76332a
             }
         }
 
@@ -749,29 +703,13 @@
 
         $bucket = Authorization::skip(fn () => $dbForProject->getDocument('buckets', $bucketId));
 
-<<<<<<< HEAD
         if ($bucket->isEmpty() || (!$bucket->getAttribute('enabled') && $mode !== APP_MODE_ADMIN)) {
-            throw new Exception('Bucket not found', 404, Exception::STORAGE_BUCKET_NOT_FOUND);
+            throw new Exception(Exception::STORAGE_BUCKET_NOT_FOUND);
         }
 
         $validator = new Authorization('read');
         if (!$validator->isValid($bucket->getRead())) {
-            throw new Exception('Unauthorized permissions', 401, Exception::USER_UNAUTHORIZED);
-=======
-        if (
-            $bucket->isEmpty()
-            || (!$bucket->getAttribute('enabled') && $mode !== APP_MODE_ADMIN)
-        ) {
-            throw new Exception(Exception::STORAGE_BUCKET_NOT_FOUND);
-        }
-
-        // Check bucket permissions when enforced
-        if ($bucket->getAttribute('permission') === 'bucket') {
-            $validator = new Authorization('read');
-            if (!$validator->isValid($bucket->getRead())) {
-                throw new Exception(Exception::USER_UNAUTHORIZED);
-            }
->>>>>>> fd76332a
+            throw new Exception(Exception::USER_UNAUTHORIZED);
         }
 
         $filterQueries = [];
@@ -835,31 +773,15 @@
 
         $bucket = Authorization::skip(fn () => $dbForProject->getDocument('buckets', $bucketId));
 
-<<<<<<< HEAD
         if ($bucket->isEmpty() || (!$bucket->getAttribute('enabled') && $mode !== APP_MODE_ADMIN)) {
-            throw new Exception('Bucket not found', 404, Exception::STORAGE_BUCKET_NOT_FOUND);
+            throw new Exception(Exception::STORAGE_BUCKET_NOT_FOUND);
         }
 
         $fileSecurity = $bucket->getAttribute('fileSecurity', false);
         $validator = new Authorization('read');
         $valid = $validator->isValid($bucket->getRead());
         if (!$valid && !$fileSecurity) {
-            throw new Exception('Unauthorized permissions', 401, Exception::USER_UNAUTHORIZED);
-=======
-        if (
-            $bucket->isEmpty()
-            || (!$bucket->getAttribute('enabled') && $mode !== APP_MODE_ADMIN)
-        ) {
-            throw new Exception(Exception::STORAGE_BUCKET_NOT_FOUND);
-        }
-
-        // Check bucket permissions when enforced
-        if ($bucket->getAttribute('permission') === 'bucket') {
-            $validator = new Authorization('read');
-            if (!$validator->isValid($bucket->getRead())) {
-                throw new Exception(Exception::USER_UNAUTHORIZED);
-            }
->>>>>>> fd76332a
+            throw new Exception(Exception::USER_UNAUTHORIZED);
         }
 
         $file = $dbForProject->getDocument('bucket_' . $bucket->getInternalId(), $fileId);
@@ -924,31 +846,15 @@
 
         $bucket = Authorization::skip(fn () => $dbForProject->getDocument('buckets', $bucketId));
 
-<<<<<<< HEAD
         if ($bucket->isEmpty() || (!$bucket->getAttribute('enabled') && $mode !== APP_MODE_ADMIN)) {
-            throw new Exception('Bucket not found', 404, Exception::STORAGE_BUCKET_NOT_FOUND);
+            throw new Exception(Exception::STORAGE_BUCKET_NOT_FOUND);
         }
 
         $fileSecurity = $bucket->getAttribute('fileSecurity', false);
         $validator = new Authorization('read');
         $valid = $validator->isValid($bucket->getRead());
         if (!$valid && !$fileSecurity) {
-            throw new Exception('Unauthorized permissions', 401, Exception::USER_UNAUTHORIZED);
-=======
-        if (
-            $bucket->isEmpty()
-            || (!$bucket->getAttribute('enabled') && $mode !== APP_MODE_ADMIN)
-        ) {
-            throw new Exception(Exception::STORAGE_BUCKET_NOT_FOUND);
-        }
-
-        // Check bucket permissions when enforced
-        if ($bucket->getAttribute('permission') === 'bucket') {
-            $validator = new Authorization('read');
-            if (!$validator->isValid($bucket->getRead())) {
-                throw new Exception(Exception::STORAGE_BUCKET_NOT_FOUND, 'Unauthorized permissions');
-            }
->>>>>>> fd76332a
+            throw new Exception(Exception::USER_UNAUTHORIZED);
         }
 
         if ((\strpos($request->getAccept(), 'image/webp') === false) && ('webp' === $output)) { // Fallback webp to jpeg when no browser support
@@ -1106,31 +1012,15 @@
 
         $bucket = Authorization::skip(fn () => $dbForProject->getDocument('buckets', $bucketId));
 
-<<<<<<< HEAD
         if ($bucket->isEmpty() || (!$bucket->getAttribute('enabled') && $mode !== APP_MODE_ADMIN)) {
-            throw new Exception('Bucket not found', 404, Exception::STORAGE_BUCKET_NOT_FOUND);
+            throw new Exception(Exception::STORAGE_BUCKET_NOT_FOUND);
         }
 
         $fileSecurity = $bucket->getAttribute('fileSecurity', false);
         $validator = new Authorization('read');
         $valid = $validator->isValid($bucket->getRead());
         if (!$valid && !$fileSecurity) {
-            throw new Exception('Unauthorized permissions', 401, Exception::USER_UNAUTHORIZED);
-=======
-        if (
-            $bucket->isEmpty()
-            || (!$bucket->getAttribute('enabled') && $mode !== APP_MODE_ADMIN)
-        ) {
-            throw new Exception(Exception::STORAGE_BUCKET_NOT_FOUND);
-        }
-
-        // Check bucket permissions when enforced
-        if ($bucket->getAttribute('permission') === 'bucket') {
-            $validator = new Authorization('read');
-            if (!$validator->isValid($bucket->getRead())) {
-                throw new Exception(Exception::USER_UNAUTHORIZED);
-            }
->>>>>>> fd76332a
+            throw new Exception(Exception::USER_UNAUTHORIZED);
         }
 
         $file = $dbForProject->getDocument('bucket_' . $bucket->getInternalId(), $fileId);
@@ -1260,37 +1150,15 @@
 
         $bucket = Authorization::skip(fn () => $dbForProject->getDocument('buckets', $bucketId));
 
-<<<<<<< HEAD
         if ($bucket->isEmpty() || (!$bucket->getAttribute('enabled') && $mode !== APP_MODE_ADMIN)) {
-            throw new Exception('Bucket not found', 404, Exception::STORAGE_BUCKET_NOT_FOUND);
+            throw new Exception(Exception::STORAGE_BUCKET_NOT_FOUND);
         }
 
         $fileSecurity = $bucket->getAttribute('fileSecurity', false);
         $validator = new Authorization('read');
         $valid = $validator->isValid($bucket->getRead());
         if (!$valid && !$fileSecurity) {
-            throw new Exception('Unauthorized permissions', 401, Exception::USER_UNAUTHORIZED);
-=======
-        if (
-            $bucket->isEmpty()
-            || (!$bucket->getAttribute('enabled') && $mode !== APP_MODE_ADMIN)
-        ) {
-            throw new Exception(Exception::STORAGE_BUCKET_NOT_FOUND);
-        }
-
-        // Check bucket permissions when enforced
-        if ($bucket->getAttribute('permission') === 'bucket') {
-            $validator = new Authorization('read');
-            if (!$validator->isValid($bucket->getRead())) {
-                throw new Exception(Exception::USER_UNAUTHORIZED);
-            }
-        }
-
-        if ($bucket->getAttribute('permission') === 'bucket') {
-            $file = Authorization::skip(fn () => $dbForProject->getDocument('bucket_' . $bucket->getInternalId(), $fileId));
-        } else {
-            $file = $dbForProject->getDocument('bucket_' . $bucket->getInternalId(), $fileId);
->>>>>>> fd76332a
+            throw new Exception(Exception::USER_UNAUTHORIZED);
         }
 
         $file = $dbForProject->getDocument('bucket_' . $bucket->getInternalId(), $fileId);
@@ -1432,49 +1300,17 @@
     ->inject('events')
     ->action(function (string $bucketId, string $fileId, ?array $permissions, Response $response, Database $dbForProject, Document $user, Audit $audits, Stats $usage, string $mode, Event $events) {
 
-<<<<<<< HEAD
         $bucket = Authorization::skip(fn () => $dbForProject->getDocument('buckets', $bucketId));
 
         if ($bucket->isEmpty() || (!$bucket->getAttribute('enabled') && $mode !== APP_MODE_ADMIN)) {
-            throw new Exception('Bucket not found', 404, Exception::STORAGE_BUCKET_NOT_FOUND);
+            throw new Exception(Exception::STORAGE_BUCKET_NOT_FOUND);
         }
 
         $fileSecurity = $bucket->getAttributes('fileSecurity', false);
         $validator = new Authorization('update');
         $valid = $validator->isValid($bucket->getUpdate());
         if (!$valid && !$fileSecurity) {
-            throw new Exception('Unauthorized permissions', 401, Exception::USER_UNAUTHORIZED);
-=======
-        // Users can only add their roles to files, API keys and Admin users can add any
-        $roles = Authorization::getRoles();
-
-        if (!Auth::isAppUser($roles) && !Auth::isPrivilegedUser($roles)) {
-            foreach ($read as $role) {
-                if (!Authorization::isRole($role)) {
-                    throw new Exception(Exception::USER_UNAUTHORIZED, 'Read permissions must be one of: (' . \implode(', ', $roles) . ')', 400);
-                }
-            }
-            foreach ($write as $role) {
-                if (!Authorization::isRole($role)) {
-                    throw new Exception(Exception::USER_UNAUTHORIZED, 'Write permissions must be one of: (' . \implode(', ', $roles) . ')', 400);
-                }
-            }
-        }
-
-        if (
-            $bucket->isEmpty()
-            || (!$bucket->getAttribute('enabled') && $mode !== APP_MODE_ADMIN)
-        ) {
-            throw new Exception(Exception::STORAGE_BUCKET_NOT_FOUND);
-        }
-
-        // Check bucket permissions when enforced
-        if ($bucket->getAttribute('permission') === 'bucket') {
-            $validator = new Authorization('write');
-            if (!$validator->isValid($bucket->getWrite())) {
-                throw new Exception(Exception::USER_UNAUTHORIZED);
-            }
->>>>>>> fd76332a
+            throw new Exception(Exception::USER_UNAUTHORIZED);
         }
 
         $file = $dbForProject->getDocument('bucket_' . $bucket->getInternalId(), $fileId);
@@ -1557,31 +1393,15 @@
     ->action(function (string $bucketId, string $fileId, Response $response, Database $dbForProject, Event $events, Audit $audits, Stats $usage, string $mode, Device $deviceFiles, Document $project) {
         $bucket = Authorization::skip(fn () => $dbForProject->getDocument('buckets', $bucketId));
 
-<<<<<<< HEAD
         if ($bucket->isEmpty() || (!$bucket->getAttribute('enabled') && $mode !== APP_MODE_ADMIN)) {
-            throw new Exception('Bucket not found', 404, Exception::STORAGE_BUCKET_NOT_FOUND);
+            throw new Exception(Exception::STORAGE_BUCKET_NOT_FOUND);
         }
 
         $fileSecurity = $bucket->getAttributes('fileSecurity', false);
         $validator = new Authorization('delete');
         $valid = $validator->isValid($bucket->getDelete());
         if (!$valid && !$fileSecurity) {
-            throw new Exception('Unauthorized permissions', 401, Exception::USER_UNAUTHORIZED);
-=======
-        if (
-            $bucket->isEmpty()
-            || (!$bucket->getAttribute('enabled') && $mode !== APP_MODE_ADMIN)
-        ) {
-            throw new Exception(Exception::STORAGE_BUCKET_NOT_FOUND);
-        }
-
-        // Check bucket permissions when enforced
-        if ($bucket->getAttribute('permission') === 'bucket') {
-            $validator = new Authorization('write');
-            if (!$validator->isValid($bucket->getWrite())) {
-                throw new Exception(Exception::USER_UNAUTHORIZED);
-            }
->>>>>>> fd76332a
+            throw new Exception(Exception::USER_UNAUTHORIZED);
         }
 
         $file = $dbForProject->getDocument('bucket_' . $bucket->getInternalId(), $fileId);
