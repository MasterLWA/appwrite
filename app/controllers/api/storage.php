--- conflicted
+++ resolved
@@ -237,13 +237,8 @@
     ->inject('request')
     ->inject('response')
     ->inject('project')
-<<<<<<< HEAD
-    ->inject('dbForInternal')
-    ->action(function ($fileId, $width, $height, $quality, $borderWidth, $borderColor, $borderRadius, $opacity, $rotation, $background, $output, $request, $response, $project, $dbForInternal) {
-=======
-    ->inject('projectDB')
-    ->action(function ($fileId, $width, $height, $gravity, $quality, $borderWidth, $borderColor, $borderRadius, $opacity, $rotation, $background, $output, $request, $response, $project, $projectDB) {
->>>>>>> 4df8f8aa
+    ->inject('dbForInternal')
+    ->action(function ($fileId, $width, $height, $gravity, $quality, $borderWidth, $borderColor, $borderRadius, $opacity, $rotation, $background, $output, $request, $response, $project, $dbForInternal) {
         /** @var Utopia\Swoole\Request $request */
         /** @var Appwrite\Utopia\Response $response */
         /** @var Utopia\Database\Document $project */
