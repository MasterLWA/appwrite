<?php

use Utopia\App;
use Utopia\Cache\Adapter\Filesystem;
use Appwrite\ClamAV\Network;
use Utopia\Database\Validator\Authorization;
use Appwrite\Database\Validator\CustomId;
use Utopia\Database\Document;
use Utopia\Database\Query;
use Utopia\Exception;
use Utopia\Database\Validator\UID;
use Utopia\Storage\Storage;
use Utopia\Storage\Validator\File;
use Utopia\Storage\Validator\FileExt;
use Utopia\Storage\Validator\FileSize;
use Utopia\Storage\Validator\Upload;
use Utopia\Storage\Compression\Algorithms\GZIP;
use Utopia\Image\Image;
use Appwrite\OpenSSL\OpenSSL;
use Appwrite\Utopia\Response;
use Utopia\Cache\Cache;
use Utopia\Config\Config;
use Utopia\Database\Database;
use Utopia\Database\Exception\Duplicate;
use Utopia\Validator\ArrayList;
use Utopia\Validator\Boolean;
use Utopia\Validator\HexColor;
use Utopia\Validator\Integer;
use Utopia\Validator\Text;
use Utopia\Validator\WhiteList;
use Utopia\Validator\Range;
use Utopia\Database\Validator\Permissions;

App::post('/v1/storage/buckets')
    ->desc('Create storage bucket')
    ->groups(['api', 'storage'])
    ->label('scope', 'buckets.write')
    ->label('event', 'storage.buckets.create')
    ->label('sdk.auth', [APP_AUTH_TYPE_KEY])
    ->label('sdk.namespace', 'storage')
    ->label('sdk.method', 'createBucket')
    ->label('sdk.description', '/docs/references/storage/create-bucket.md')
    ->label('sdk.response.code', Response::STATUS_CODE_CREATED)
    ->label('sdk.response.type', Response::CONTENT_TYPE_JSON)
    ->label('sdk.response.model', Response::MODEL_BUCKET)
    ->param('bucketId', '', new CustomId(), 'Unique Id. Choose your own unique ID or pass the string `unique()` to auto generate it. Valid chars are a-z, A-Z, 0-9, period, hyphen, and underscore. Can\'t start with a special char. Max length is 36 chars.')
    ->param('name', '', new Text(128), 'Bucket name', false)
    ->param('permission', null, new WhiteList(['file', 'bucket']), 'Permissions type model to use for reading files in this bucket. You can use bucket-level permission set once on the bucket using the `read` and `write` params, or you can set file-level permission where each file read and write params will decide who has access to read and write to each file individually. [learn more about permissions](/docs/permissions) and get a full list of available permissions.')
    ->param('read', null, new Permissions(), 'An array of strings with read permissions. By default no user is granted with any read permissions. [learn more about permissions](/docs/permissions) and get a full list of available permissions.', true)
    ->param('write', null, new Permissions(), 'An array of strings with write permissions. By default no user is granted with any write permissions. [learn more about permissions](/docs/permissions) and get a full list of available permissions.', true)
    ->param('maximumFileSize', (int) App::getEnv('_APP_STORAGE_LIMIT', 0) , new Integer(), 'Maximum file size allowed in bytes. Maximum allowed value is ' . App::getEnv('_APP_STORAGE_LIMIT', 0) . '. For self-hosted setups you can change the max limit by changing the `_APP_STORAGE_LIMIT` environment variable. [Learn more about storage environment variables](docs/environment-variables#storage)', true)
    ->param('allowedFileExtensions', [], new ArrayList(new Text(64)), 'Allowed file extensions', true)
    ->param('enabled', true, new Boolean(), 'Is bucket enabled?', true)
    ->param('adapter', 'local', new WhiteList(['local']), 'Storage adapter.', true)
    ->param('encryption', true, new Boolean(), 'Is encryption enabled? For file size above ' . Storage::human(APP_STORAGE_READ_BUFFER) . ' encryption is skipped even if it\'s enabled', true)
    ->param('antiVirus', true, new Boolean(), 'Is virus scanning enabled? For file size above ' . Storage::human(APP_LIMIT_ANTIVIRUS) . ' AntiVirus scanning is skipped even if it\'s enabled', true)
    ->inject('response')
    ->inject('dbForInternal')
    ->inject('audits')
    ->inject('usage')
    ->action(function ($bucketId, $name, $permission, $read, $write, $maximumFileSize, $allowedFileExtensions, $enabled, $adapter, $encryption, $antiVirus, $response, $dbForInternal, $audits, $usage) {
        /** @var Appwrite\Utopia\Response $response */
        /** @var Utopia\Database\Database $dbForInternal */
        /** @var Appwrite\Event\Event $audits */
        /** @var Appwrite\Stats\Stats $usage */

        $bucketId = $bucketId == 'unique()' ? $dbForInternal->getId() : $bucketId;
        try {
            $dbForInternal->createCollection('bucket_' . $bucketId, [
                new Document([
                    '$id' => 'dateCreated',
                    'type' => Database::VAR_INTEGER,
                    'format' => '',
                    'size' => 0,
                    'signed' => true,
                    'required' => false,
                    'default' => null,
                    'array' => false,
                    'filters' => [],
                ]),
                new Document([
                    'array' => false,
                    '$id' => 'bucketId',
                    'type' => Database::VAR_STRING,
                    'format' => '',
                    'size' => Database::LENGTH_KEY,
                    'signed' => true,
                    'required' => false,
                    'default' => null,
                    'array' => false,
                    'filters' => [],
                ]),
                new Document([
                    '$id' => 'name',
                    'type' => Database::VAR_STRING,
                    'format' => '',
                    'size' => 2048,
                    'signed' => true,
                    'required' => false,
                    'default' => null,
                    'array' => false,
                    'filters' => [],
                ]),
                new Document([
                    '$id' => 'path',
                    'type' => Database::VAR_STRING,
                    'format' => '',
                    'size' => 2048,
                    'signed' => true,
                    'required' => false,
                    'default' => null,
                    'array' => false,
                    'filters' => [],
                ]),
                new Document([
                    '$id' => 'signature',
                    'type' => Database::VAR_STRING,
                    'format' => '',
                    'size' => 2048,
                    'signed' => true,
                    'required' => false,
                    'default' => null,
                    'array' => false,
                    'filters' => [],
                ]),
                new Document([
                    '$id' => 'mimeType',
                    'type' => Database::VAR_STRING,
                    'format' => '',
                    'size' => 127, // https://tools.ietf.org/html/rfc4288#section-4.2
                    'signed' => true,
                    'required' => false,
                    'default' => null,
                    'array' => false,
                    'filters' => [],
                ]),
                new Document([
                    '$id' => 'sizeOriginal',
                    'type' => Database::VAR_INTEGER,
                    'format' => '',
                    'size' => 0,
                    'signed' => true,
                    'required' => false,
                    'default' => null,
                    'array' => false,
                    'filters' => [],
                ]),
                new Document([
                    '$id' => 'sizeActual',
                    'type' => Database::VAR_INTEGER,
                    'format' => '',
                    'size' => 0,
                    'signed' => true,
                    'required' => false,
                    'default' => null,
                    'array' => false,
                    'filters' => [],
                ]),
                new Document([
                    '$id' => 'algorithm',
                    'type' => Database::VAR_STRING,
                    'format' => '',
                    'size' => 255,
                    'signed' => true,
                    'required' => false,
                    'default' => null,
                    'array' => false,
                    'filters' => [],
                ]),
                new Document([
                    '$id' => 'comment',
                    'type' => Database::VAR_STRING,
                    'format' => '',
                    'size' => 2048,
                    'signed' => true,
                    'required' => false,
                    'default' => null,
                    'array' => false,
                    'filters' => [],
                ]),
                new Document([
                    '$id' => 'openSSLVersion',
                    'type' => Database::VAR_STRING,
                    'format' => '',
                    'size' => 64,
                    'signed' => true,
                    'required' => false,
                    'default' => null,
                    'array' => false,
                    'filters' => [],
                ]),
                new Document([
                    '$id' => 'openSSLCipher',
                    'type' => Database::VAR_STRING,
                    'format' => '',
                    'size' => 64,
                    'signed' => true,
                    'required' => false,
                    'default' => null,
                    'array' => false,
                    'filters' => [],
                ]),
                new Document([
                    '$id' => 'openSSLTag',
                    'type' => Database::VAR_STRING,
                    'format' => '',
                    'size' => 2048,
                    'signed' => true,
                    'required' => false,
                    'default' => null,
                    'array' => false,
                    'filters' => [],
                ]),
                new Document([
                    '$id' => 'openSSLIV',
                    'type' => Database::VAR_STRING,
                    'format' => '',
                    'size' => 2048,
                    'signed' => true,
                    'required' => false,
                    'default' => null,
                    'array' => false,
                    'filters' => [],
                ]),
                new Document([
<<<<<<< HEAD
                    '$id' => 'chunksTotal',
                    'type' => Database::VAR_INTEGER,
                    'format' => '',
                    'size' => 0,
                    'signed' => false,
=======
                    '$id' => 'search',
                    'type' => Database::VAR_STRING,
                    'format' => '',
                    'size' => 16384,
                    'signed' => true,
>>>>>>> cecc8637
                    'required' => false,
                    'default' => null,
                    'array' => false,
                    'filters' => [],
                ]),
<<<<<<< HEAD
                new Document([
                    '$id' => 'chunksUploaded',
                    'type' => Database::VAR_INTEGER,
                    'format' => '',
                    'size' => 0,
                    'signed' => false,
                    'required' => false,
                    'default' => null,
                    'array' => false,
                    'filters' => [],
                ]),
                new Document([
                    [
                        '$id' => 'search',
                        'type' => Database::VAR_STRING,
                        'format' => '',
                        'size' => 16384,
                        'signed' => true,
                        'required' => false,
                        'default' => null,
                        'array' => false,
                        'filters' => [],
                    ],
                ]),
=======
>>>>>>> cecc8637
            ], [
                new Document([
                    '$id' => '_key_search',
                    'type' => Database::INDEX_FULLTEXT,
                    'attributes' => ['search'],
                    'lengths' => [2048],
                    'orders' => [Database::ORDER_ASC],
                ]),
                new Document([
                    '$id' => '_key_bucket',
                    'type' => Database::INDEX_KEY,
                    'attributes' => ['bucketId'],
                    'lengths' => [Database::LENGTH_KEY],
                    'orders' => [Database::ORDER_ASC],
                ]),
<<<<<<< HEAD
=======
                new Document([
                    '$id' => '_key_search',
                    'type' => Database::INDEX_FULLTEXT,
                    'attributes' => ['search'],
                    'lengths' => [2048],
                    'orders' => [Database::ORDER_ASC],
                ],),
>>>>>>> cecc8637
            ]);

            $bucket = $dbForInternal->createDocument('buckets', new Document([
                '$id' => $bucketId,
                '$collection' => 'buckets',
                'dateCreated' => \time(),
                'dateUpdated' => \time(),
            'name' => $name,
                'permission' => $permission,
                'maximumFileSize' => $maximumFileSize,
                'allowedFileExtensions' => $allowedFileExtensions,
                'enabled' => $enabled,
                'adapter' => $adapter,
                'encryption' => $encryption,
                'antiVirus' => $antiVirus,
                '$read' => $read ?? [],
                '$write' => $write ?? [],
                'search' => implode(' ', [$bucketId, $name]),
            ]));
        } catch (Duplicate $th) {
            throw new Exception('Bucket already exists', 409);
        }

        $audits
            ->setParam('event', 'storage.buckets.create')
            ->setParam('resource', 'storage/buckets/' . $bucket->getId())
            ->setParam('data', $bucket->getArrayCopy())
        ;

        $usage->setParam('storage.buckets.create', 1);

        $response->setStatusCode(Response::STATUS_CODE_CREATED);
        $response->dynamic($bucket, Response::MODEL_BUCKET);
    });

App::get('/v1/storage/buckets')
    ->desc('List buckets')
    ->groups(['api', 'storage'])
    ->label('scope', 'buckets.read')
    ->label('sdk.auth', [APP_AUTH_TYPE_KEY])
    ->label('sdk.namespace', 'storage')
    ->label('sdk.method', 'listBuckets')
    ->label('sdk.description', '/docs/references/storage/list-buckets.md')
    ->label('sdk.response.code', Response::STATUS_CODE_OK)
    ->label('sdk.response.type', Response::CONTENT_TYPE_JSON)
    ->label('sdk.response.model', Response::MODEL_BUCKET_LIST)
    ->param('search', '', new Text(256), 'Search term to filter your list results. Max length: 256 chars.', true)
    ->param('limit', 25, new Range(0, 100), 'Results limit value. By default will return maximum 25 results. Maximum of 100 results allowed per request.', true)
    ->param('offset', 0, new Range(0, 2000), 'Results offset. The default value is 0. Use this param to manage pagination.', true)
    ->param('cursor', '', new UID(), 'ID of the bucket used as the starting point for the query, excluding the bucket itself. Should be used for efficient pagination when working with large sets of data.', true)
    ->param('cursorDirection', Database::CURSOR_AFTER, new WhiteList([Database::CURSOR_AFTER, Database::CURSOR_BEFORE]), 'Direction of the cursor.', true)
    ->param('orderType', 'ASC', new WhiteList(['ASC', 'DESC'], true), 'Order result by ASC or DESC order.', true)
    ->inject('response')
    ->inject('dbForInternal')
    ->inject('usage')
    ->action(function ($search, $limit, $offset, $cursor, $cursorDirection, $orderType, $response, $dbForInternal, $usage) {
        /** @var Appwrite\Utopia\Response $response */
        /** @var Utopia\Database\Database $dbForInternal */
        /** @var Appwrite\Stats\Stats $usage */

        $queries = ($search) ? [new Query('name', Query::TYPE_SEARCH, $search)] : [];
        
        if (!empty($cursor)) {
            $cursorBucket = $dbForInternal->getDocument('buckets', $cursor);

            if ($cursorBucket->isEmpty()) {
                throw new Exception("Bucket '{$cursor}' for the 'cursor' value not found.", 400);
            }
        }

        $usage->setParam('storage.buckets.read', 1);

        $response->dynamic(new Document([
            'buckets' => $dbForInternal->find('buckets', $queries, $limit, $offset, [], [$orderType], $cursorBucket ?? null, $cursorDirection),
            'sum' => $dbForInternal->count('buckets', $queries, APP_LIMIT_COUNT),
        ]), Response::MODEL_BUCKET_LIST);
    });

App::get('/v1/storage/buckets/:bucketId')
    ->desc('Get Bucket')
    ->groups(['api', 'storage'])
    ->label('scope', 'buckets.read')
    ->label('sdk.auth', [APP_AUTH_TYPE_KEY])
    ->label('sdk.namespace', 'storage')
    ->label('sdk.method', 'getBucket')
    ->label('sdk.description', '/docs/references/storage/get-bucket.md')
    ->label('sdk.response.code', Response::STATUS_CODE_OK)
    ->label('sdk.response.type', Response::CONTENT_TYPE_JSON)
    ->label('sdk.response.model', Response::MODEL_BUCKET)
    ->param('bucketId', '', new UID(), 'Bucket unique ID.')
    ->inject('response')
    ->inject('dbForInternal')
    ->inject('usage')
    ->action(function ($bucketId, $response, $dbForInternal, $usage) {
        /** @var Appwrite\Utopia\Response $response */
        /** @var Utopia\Database\Database $dbForInternal */
        /** @var Appwrite\Stats\Stats $usage */

        $bucket = $dbForInternal->getDocument('buckets', $bucketId);

        if ($bucket->isEmpty()) {
            throw new Exception('Bucket not found', 404);
        }

        $usage->setParam('storage.buckets.read', 1);

        $response->dynamic($bucket, Response::MODEL_BUCKET);
    });

App::put('/v1/storage/buckets/:bucketId')
    ->desc('Update Bucket')
    ->groups(['api', 'storage'])
    ->label('scope', 'buckets.write')
    ->label('event', 'storage.buckets.update')
    ->label('sdk.auth', [APP_AUTH_TYPE_KEY])
    ->label('sdk.namespace', 'storage')
    ->label('sdk.method', 'updateBucket')
    ->label('sdk.description', '/docs/references/storage/update-bucket.md')
    ->label('sdk.response.code', Response::STATUS_CODE_OK)
    ->label('sdk.response.type', Response::CONTENT_TYPE_JSON)
    ->label('sdk.response.model', Response::MODEL_BUCKET)
    ->param('bucketId', '', new UID(), 'Bucket unique ID.')
    ->param('name', null, new Text(128), 'Bucket name', false)
    ->param('read', null, new Permissions(), 'An array of strings with read permissions. By default inherits the existing read permissions. [learn more about permissions](/docs/permissions) and get a full list of available permissions.', true)
    ->param('write', null, new Permissions(), 'An array of strings with write permissions. By default inherits the existing write permissions. [learn more about permissions](/docs/permissions) and get a full list of available permissions.', true)
    ->param('maximumFileSize', null, new Integer(), 'Maximum file size allowed in bytes. Maximum allowed value is ' . App::getEnv('_APP_STORAGE_LIMIT', 0) . '. For self hosted version you can change the limit by changing _APP_STORAGE_LIMIT environment variable. [Learn more about storage environment variables](docs/environment-variables#storage)', true)
    ->param('allowedFileExtensions', [], new ArrayList(new Text(64)), 'Allowed file extensions', true)
    ->param('enabled', true, new Boolean(), 'Is bucket enabled?', true)
    ->param('encryption', true, new Boolean(), 'Is encryption enabled? For file size above ' . Storage::human(APP_STORAGE_READ_BUFFER) . ' encryption is skipped even if it\'s enabled', true)
    ->param('antiVirus', true, new Boolean(), 'Is virus scanning enabled? For file size above ' . Storage::human(APP_LIMIT_ANTIVIRUS) . ' AntiVirus scanning is skipped even if it\'s enabled', true)
    ->inject('response')
    ->inject('dbForInternal')
    ->inject('audits')
    ->inject('usage')
    ->action(function ($bucketId, $name, $read, $write, $maximumFileSize, $allowedFileExtensions, $enabled, $encryption, $antiVirus, $response, $dbForInternal, $audits, $usage) {
        /** @var Appwrite\Utopia\Response $response */
        /** @var Utopia\Database\Database $dbForInternal */
        /** @var Appwrite\Event\Event $audits */
        /** @var Appwrite\Stats\Stats $usage */

        $bucket = $dbForInternal->getDocument('buckets', $bucketId);

        if ($bucket->isEmpty()) {
            throw new Exception('Bucket not found', 404);
        }

        $read ??= $bucket->getAttribute('$read', []); // By default inherit read permissions
        $write ??= $bucket->getAttribute('$write', []); // By default inherit write permissions
        $maximumFileSize ??= $bucket->getAttribute('maximumFileSize', (int)App::getEnv('_APP_STORAGE_LIMIT', 0));
        $allowedFileExtensions ??= $bucket->getAttribute('allowedFileExtensions', []);
        $enabled ??= $bucket->getAttribute('enabled', true);
        $encryption ??= $bucket->getAttribute('encryption', true);
        $antiVirus ??= $bucket->getAttribute('antiVirus', true);

        $bucket = $dbForInternal->updateDocument('buckets', $bucket->getId(), $bucket
                ->setAttribute('name', $name)
                ->setAttribute('$read', $read)
                ->setAttribute('$write', $write)
                ->setAttribute('maximumFileSize', $maximumFileSize)
                ->setAttribute('allowedFileExtensions', $allowedFileExtensions)
                ->setAttribute('enabled', $enabled)
                ->setAttribute('encryption', $encryption)
                ->setAttribute('antiVirus', $antiVirus)
        );

        $audits
            ->setParam('event', 'storage.buckets.update')
            ->setParam('resource', 'storage/buckets/' . $bucket->getId())
            ->setParam('data', $bucket->getArrayCopy())
        ;

        $usage->setParam('storage.buckets.update', 1);

        $response->dynamic($bucket, Response::MODEL_BUCKET);
    });

App::delete('/v1/storage/buckets/:bucketId')
    ->desc('Delete Bucket')
    ->groups(['api', 'storage'])
    ->label('scope', 'buckets.write')
    ->label('event', 'storage.buckets.delete')
    ->label('sdk.auth', [APP_AUTH_TYPE_KEY])
    ->label('sdk.namespace', 'storage')
    ->label('sdk.method', 'deleteBucket')
    ->label('sdk.description', '/docs/references/storage/delete-bucket.md')
    ->label('sdk.response.code', Response::STATUS_CODE_NOCONTENT)
    ->label('sdk.response.model', Response::MODEL_NONE)
    ->param('bucketId', '', new UID(), 'Bucket unique ID.')
    ->inject('response')
    ->inject('dbForInternal')
    ->inject('audits')
    ->inject('deletes')
    ->inject('events')
    ->inject('usage')
    ->action(function ($bucketId, $response, $dbForInternal, $audits, $deletes, $events, $usage) {
        /** @var Appwrite\Utopia\Response $response */
        /** @var Utopia\Database\Database $dbForInternal */
        /** @var Appwrite\Event\Event $audits */
        /** @var Appwrite\Event\Event $deletes */
        /** @var Appwrite\Event\Event $events */
        /** @var Appwrite\Stats\Stats $usage */

        $bucket = $dbForInternal->getDocument('buckets', $bucketId);

        if ($bucket->isEmpty()) {
            throw new Exception('Bucket not found', 404);
        }

        if(!$dbForInternal->deleteDocument('buckets', $bucketId)) {
            throw new Exception('Failed to remove project from DB', 500);
        }
        
        $deletes
            ->setParam('type', DELETE_TYPE_DOCUMENT)
            ->setParam('document', $bucket)
        ;

        $events
            ->setParam('eventData', $response->output($bucket, Response::MODEL_BUCKET))
        ;

        $audits
            ->setParam('event', 'storage.buckets.delete')
            ->setParam('resource', 'storage/buckets/' . $bucket->getId())
            ->setParam('data', $bucket->getArrayCopy())
        ;

        $usage->setParam('storage.buckets.delete', 1);

        $response->noContent();
    });

App::post('/v1/storage/buckets/:bucketId/files')
    ->alias('/v1/storage/files', ['bucketId' => 'default'])
    ->desc('Create File')
    ->groups(['api', 'storage'])
    ->label('scope', 'files.write')
    ->label('event', 'storage.files.create')
    ->label('sdk.auth', [APP_AUTH_TYPE_SESSION, APP_AUTH_TYPE_KEY, APP_AUTH_TYPE_JWT])
    ->label('sdk.namespace', 'storage')
    ->label('sdk.method', 'createFile')
    ->label('sdk.description', '/docs/references/storage/create-file.md')
    ->label('sdk.request.type', 'multipart/form-data')
    ->label('sdk.methodType', 'upload')
    ->label('sdk.response.code', Response::STATUS_CODE_CREATED)
    ->label('sdk.response.type', Response::CONTENT_TYPE_JSON)
    ->label('sdk.response.model', Response::MODEL_FILE)
    ->param('bucketId', null, new UID(), 'Storage bucket unique ID. You can create a new storage bucket using the Storage service [server integration](/docs/server/storage#createBucket).')
    ->param('fileId', '', new CustomId(), 'Unique Id. Choose your own unique ID or pass the string `unique()` to auto generate it. Valid chars are a-z, A-Z, 0-9, period, hyphen, and underscore. Can\'t start with a special char. Max length is 36 chars.')
    ->param('file', [], new File(), 'Binary file.', false)
    ->param('read', null, new Permissions(), 'An array of strings with read permissions. By default only the current user is granted with read permissions. [learn more about permissions](/docs/permissions) and get a full list of available permissions.', true)
    ->param('write', null, new Permissions(), 'An array of strings with write permissions. By default only the current user is granted with write permissions. [learn more about permissions](/docs/permissions) and get a full list of available permissions.', true)
    ->inject('request')
    ->inject('response')
    ->inject('dbForInternal')
    ->inject('user')
    ->inject('audits')
    ->inject('usage')
    ->action(function ($bucketId, $fileId, $file, $read, $write, $request, $response, $dbForInternal, $user, $audits, $usage) {
        /** @var Utopia\Swoole\Request $request */
        /** @var Appwrite\Utopia\Response $response */
        /** @var Utopia\Database\Database $dbForInternal */
        /** @var Utopia\Database\Document $user */
        /** @var Appwrite\Event\Event $audits */
        /** @var Appwrite\Stats\Stats $usage */

        $bucket = $dbForInternal->getDocument('buckets', $bucketId);

        if ($bucket->isEmpty()) {
            throw new Exception('Bucket not found', 404);
        }

        $file = $request->getFiles('file');

        /**
         * Validators
         */
        $allowedFileExtensions = $bucket->getAttribute('allowedFileExtensions', []);
        $fileExt = new FileExt($allowedFileExtensions);

        $maximumFileSize = $bucket->getAttribute('maximumFileSize', 0);
        if ($maximumFileSize > (int) App::getEnv('_APP_STORAGE_LIMIT', 0)) {
            throw new Exception('Error bucket maximum file size is larger than _APP_STORAGE_LIMIT', 500);
        }

        $fileSize = new FileSize($maximumFileSize);
        $upload = new Upload();

        if (empty($file)) {
            throw new Exception('No file sent', 400);
        }

        // Make sure we handle a single file and multiple files the same way
        $fileName = (\is_array($file['name']) && isset($file['name'][0])) ? $file['name'][0] : $file['name'];
        $fileTmpName = (\is_array($file['tmp_name']) && isset($file['tmp_name'][0])) ? $file['tmp_name'][0] : $file['tmp_name'];
        $size = (\is_array($file['size']) && isset($file['size'][0])) ? $file['size'][0] : $file['size'];

        $contentRange = $request->getHeader('content-range');
        $fileId = $fileId == 'unique()' ? $dbForInternal->getId() : $fileId;
        $chunk = 1;
        $chunks = 1;

        if (!empty($contentRange)) {
            $start = $request->getContentRangeStart();
            $end = $request->getContentRangeEnd();
            $size = $request->getContentRangeSize();
            $fileId = $request->getHeader('x-appwrite-id', $fileId);
            if(is_null($start) || is_null($end) || is_null($size)) {
                throw new Exception('Invalid content-range header', 400);
            }

            if ($end == $size) {
                //if it's a last chunks the chunk size might differ, so we set the $chunks and $chunk to notify it's last chunk
                $chunks = $chunk = -1;
            } else {
                // Calculate total number of chunks based on the chunk size i.e ($rangeEnd - $rangeStart)
                $chunks = (int) ceil($size / ($end + 1 - $start));
                $chunk = (int) ($start / ($end + 1 - $start));
            }
        }

        // Check if file type is allowed (feature for project settings?)
        if (!empty($allowedFileExtensions) && !$fileExt->isValid($fileName)) {
            throw new Exception('File extension not allowed', 400);
        }

        if (!$fileSize->isValid($size)) { // Check if file size is exceeding allowed limit
            throw new Exception('File size not allowed', 400);
        }

        $device = Storage::getDevice('files');

        if (!$upload->isValid($fileTmpName)) {
            throw new Exception('Invalid file', 403);
        }

        // Save to storage
        $size ??= $device->getFileSize($fileTmpName);
        $path = $device->getPath($fileId . '.' . \pathinfo($fileName, PATHINFO_EXTENSION));
        $path = str_ireplace($device->getRoot(), $device->getRoot() . DIRECTORY_SEPARATOR . $bucket->getId(), $path);

        $file = $dbForInternal->getDocument('bucket_' . $bucketId, $fileId);

        if (!$file->isEmpty()) {
            $chunks = $file->getAttribute('chunksTotal', 1);
            if ($chunk == -1) {
                $chunk = $chunks - 1;
            }
        }

        $chunksUploaded = $device->upload($fileTmpName, $path, $chunk, $chunks);
        if (empty($chunksUploaded)) {
            throw new Exception('Failed uploading file', 500);
        }

        $read = (is_null($read) && !$user->isEmpty()) ? ['user:' . $user->getId()] : $read ?? [];
        $write = (is_null($write) && !$user->isEmpty()) ? ['user:' . $user->getId()] : $write ?? [];
        if ($chunksUploaded == $chunks) {
            if (App::getEnv('_APP_STORAGE_ANTIVIRUS') === 'enabled' && $bucket->getAttribute('antiVirus', true) && $size <= APP_LIMIT_ANTIVIRUS) {
                $antiVirus = new Network(App::getEnv('_APP_STORAGE_ANTIVIRUS_HOST', 'clamav'),
                (int) App::getEnv('_APP_STORAGE_ANTIVIRUS_PORT', 3310));
                
                if (!$antiVirus->fileScan($path)) {
                    $device->delete($path);
                    throw new Exception('Invalid file', 403);
                }
            }

            $mimeType = $device->getFileMimeType($path); // Get mime-type before compression and encryption
            $data = '';
            // Compression
            if ($size <= APP_STORAGE_READ_BUFFER) {
                $data = $device->read($path);
                $compressor = new GZIP();
                $data = $compressor->compress($data);
            }

            if ($bucket->getAttribute('encryption', true) && $size <= APP_STORAGE_READ_BUFFER) {
                if(empty($data)) {
                    $data = $device->read($path);
                }
                $key = App::getEnv('_APP_OPENSSL_KEY_V1');
                $iv = OpenSSL::randomPseudoBytes(OpenSSL::cipherIVLength(OpenSSL::CIPHER_AES_128_GCM));
                $data = OpenSSL::encrypt($data, OpenSSL::CIPHER_AES_128_GCM, $key, 0, $iv, $tag);
            }

            if(!empty($data)) {
                if (!$device->write($path, $data, $mimeType)) {
                    throw new Exception('Failed to save file', 500);
                }
            }

            $sizeActual = $device->getFileSize($path);

            $algorithm = empty($compressor) ? '' : $compressor->getName();
            $fileHash = $device->getFileHash($path);

            if ($bucket->getAttribute('encryption', true) && $size <= APP_STORAGE_READ_BUFFER) {
                $openSSLVersion = '1';
                $openSSLCipher = OpenSSL::CIPHER_AES_128_GCM;
                $openSSLTag = \bin2hex($tag);
                $openSSLIV = \bin2hex($iv);
            }

            if ($file->isEmpty()) {
                $file = $dbForInternal->createDocument('bucket_' . $bucketId, new Document([
                    '$id' => $fileId,
                    '$read' => $read,
                    '$write' => $write,
                    'dateCreated' => \time(),
                    'bucketId' => $bucket->getId(),
                    'name' => $fileName,
                    'path' => $path,
                    'signature' => $fileHash,
                    'mimeType' => $mimeType,
                    'sizeOriginal' => $size,
                    'sizeActual' => $sizeActual,
                    'algorithm' => $algorithm,
                    'comment' => '',
                    'chunksTotal' => $chunks,
                    'chunksUploaded' => $chunksUploaded,
                    'openSSLVersion' => $openSSLVersion,
                    'openSSLCipher' => $openSSLCipher,
                    'openSSLTag' => $openSSLTag,
                    'openSSLIV' => $openSSLIV,
                    'search' => implode(' ', [$fileId, $fileName,]),
                ]));
            } else {
                $file = $dbForInternal->updateDocument('bucket_' . $bucketId, $fileId, $file
                        ->setAttribute('$read', $read)
                        ->setAttribute('$write', $write)
                        ->setAttribute('signature', $fileHash)
                        ->setAttribute('mimeType', $mimeType)
                        ->setAttribute('sizeActual', $sizeActual)
                        ->setAttribute('algorithm', $algorithm)
                        ->setAttribute('openSSLVersion', $openSSLVersion)
                        ->setAttribute('openSSLCipher', $openSSLCipher)
                        ->setAttribute('openSSLTag', $openSSLTag)
                        ->setAttribute('openSSLIV', $openSSLIV)
                );
            }
        } else {
            if ($file->isEmpty()) {
                $file = $dbForInternal->createDocument('bucket_' . $bucketId, new Document([
                    '$id' => $fileId,
                    '$read' => $read,
                    '$write' => $write,
                    'dateCreated' => \time(),
                    'bucketId' => $bucket->getId(),
                    'name' => $fileName,
                    'path' => $path,
                    'signature' => '',
                    'mimeType' => '',
                    'sizeOriginal' => $size,
                    'sizeActual' => 0,
                    'algorithm' => '',
                    'comment' => '',
                    'chunksTotal' => $chunks,
                    'chunksUploaded' => $chunksUploaded,
                    'search' => implode(' ', [$fileId, $fileName,]),
                ]));
            } else {
                $file = $dbForInternal->updateDocument('bucket_' . $bucketId, $fileId, $file
                        ->setAttribute('chunksUploaded', $chunksUploaded)
                );
            }
        }

        $audits
            ->setParam('event', 'storage.files.create')
            ->setParam('resource', 'storage/files/' . $file->getId())
        ;

        $usage
            ->setParam('storage', $sizeActual ?? 0)
            ->setParam('storage.files.create', 1)
            ->setParam('bucketId', $bucketId)
        ;

        $response->setStatusCode(Response::STATUS_CODE_CREATED);
        $response->dynamic($file, Response::MODEL_FILE);
        ;
    });

App::get('/v1/storage/buckets/:bucketId/files')
    ->alias('/v1/storage/files', ['bucketId' => 'default'])
    ->desc('List Files')
    ->groups(['api', 'storage'])
    ->label('scope', 'files.read')
    ->label('sdk.auth', [APP_AUTH_TYPE_SESSION, APP_AUTH_TYPE_KEY, APP_AUTH_TYPE_JWT])
    ->label('sdk.namespace', 'storage')
    ->label('sdk.method', 'listFiles')
    ->label('sdk.description', '/docs/references/storage/list-files.md')
    ->label('sdk.response.code', Response::STATUS_CODE_OK)
    ->label('sdk.response.type', Response::CONTENT_TYPE_JSON)
    ->label('sdk.response.model', Response::MODEL_FILE_LIST)
    ->param('bucketId', null, new UID(), 'Storage bucket unique ID. You can create a new storage bucket using the Storage service [server integration](/docs/server/storage#createBucket).')
    ->param('search', '', new Text(256), 'Search term to filter your list results. Max length: 256 chars.', true)
    ->param('limit', 25, new Range(0, 100), 'Results limit value. By default will return maximum 25 results. Maximum of 100 results allowed per request.', true)
    ->param('offset', 0, new Range(0, 2000), 'Results offset. The default value is 0. Use this param to manage pagination.', true)
    ->param('cursor', '', new UID(), 'ID of the file used as the starting point for the query, excluding the file itself. Should be used for efficient pagination when working with large sets of data.', true)
    ->param('cursorDirection', Database::CURSOR_AFTER, new WhiteList([Database::CURSOR_AFTER, Database::CURSOR_BEFORE]), 'Direction of the cursor.', true)
    ->param('orderType', 'ASC', new WhiteList(['ASC', 'DESC'], true), 'Order result by ASC or DESC order.', true)
    ->inject('response')
    ->inject('dbForInternal')
    ->inject('usage')
    ->action(function ($bucketId, $search, $limit, $offset, $cursor, $cursorDirection, $orderType, $response, $dbForInternal, $usage) {
        /** @var Appwrite\Utopia\Response $response */
        /** @var Utopia\Database\Database $dbForInternal */
        /** @var Appwrite\Stats\Stats $usage */

        $bucket = $dbForInternal->getDocument('buckets', $bucketId);

        if ($bucket->isEmpty()) {
            throw new Exception('Bucket not found', 404);
        }

        $queries = [new Query('bucketId', Query::TYPE_EQUAL, [$bucketId])];

        if ($search) {
            $queries[] = [new Query('name', Query::TYPE_SEARCH, [$search])];
        }

        if (!empty($cursor)) {
            $cursorFile = $dbForInternal->getDocument('bucket_' . $bucketId, $cursor);

            if ($cursorFile->isEmpty()) {
                throw new Exception("File '{$cursor}' for the 'cursor' value not found.", 400);
            }
        }

        $queries = [];

        if (!empty($search)) {
            $queries[] = new Query('search', Query::TYPE_SEARCH, [$search]);
        }

        $usage
            ->setParam('storage.files.read', 1)
            ->setParam('bucketId', $bucketId)
        ;

        $response->dynamic(new Document([
            'files' => $dbForInternal->find('bucket_' . $bucketId, $queries, $limit, $offset, [], [$orderType], $cursorFile ?? null, $cursorDirection),
            'sum' => $dbForInternal->count('bucket_' . $bucketId, $queries, APP_LIMIT_COUNT),
        ]), Response::MODEL_FILE_LIST);
    });

App::get('/v1/storage/buckets/:bucketId/files/:fileId')
    ->alias('/v1/storage/files/:fileId', ['bucketId' => 'default'])
    ->desc('Get File')
    ->groups(['api', 'storage'])
    ->label('scope', 'files.read')
    ->label('sdk.auth', [APP_AUTH_TYPE_SESSION, APP_AUTH_TYPE_KEY, APP_AUTH_TYPE_JWT])
    ->label('sdk.namespace', 'storage')
    ->label('sdk.method', 'getFile')
    ->label('sdk.description', '/docs/references/storage/get-file.md')
    ->label('sdk.response.code', Response::STATUS_CODE_OK)
    ->label('sdk.response.type', Response::CONTENT_TYPE_JSON)
    ->label('sdk.response.model', Response::MODEL_FILE)
    ->param('bucketId', null, new UID(), 'Storage bucket unique ID. You can create a new storage bucket using the Storage service [server integration](/docs/server/storage#createBucket).')
    ->param('fileId', '', new UID(), 'File unique ID.')
    ->inject('response')
    ->inject('dbForInternal')
    ->inject('usage')
    ->action(function ($bucketId, $fileId, $response, $dbForInternal, $usage) {
        /** @var Appwrite\Utopia\Response $response */
        /** @var Utopia\Database\Database $dbForInternal */
        /** @var Appwrite\Stats\Stats $usage */

        $bucket = $dbForInternal->getDocument('buckets', $bucketId);

        if ($bucket->isEmpty()) {
            throw new Exception('Bucket not found', 404);
        }

        $file = $dbForInternal->getDocument('bucket_' . $bucketId, $fileId);

        if ($file->isEmpty() || $file->getAttribute('bucketId') != $bucketId) {
            throw new Exception('File not found', 404);
        }
        $usage
            ->setParam('storage.files.read', 1)
            ->setParam('bucketId', $bucketId)
        ;
        $response->dynamic($file, Response::MODEL_FILE);
    });

App::get('/v1/storage/buckets/:bucketId/files/:fileId/preview')
    ->alias('/v1/storage/files/:fileId/preview', ['bucketId' => 'default'])
    ->desc('Get File Preview')
    ->groups(['api', 'storage'])
    ->label('scope', 'files.read')
    ->label('sdk.auth', [APP_AUTH_TYPE_SESSION, APP_AUTH_TYPE_KEY, APP_AUTH_TYPE_JWT])
    ->label('sdk.namespace', 'storage')
    ->label('sdk.method', 'getFilePreview')
    ->label('sdk.description', '/docs/references/storage/get-file-preview.md')
    ->label('sdk.response.code', Response::STATUS_CODE_OK)
    ->label('sdk.response.type', Response::CONTENT_TYPE_IMAGE)
    ->label('sdk.methodType', 'location')
    ->param('bucketId', null, new UID(), 'Storage bucket unique ID. You can create a new storage bucket using the Storage service [server integration](/docs/server/storage#createBucket).')
    ->param('fileId', '', new UID(), 'File unique ID')
    ->param('width', 0, new Range(0, 4000), 'Resize preview image width, Pass an integer between 0 to 4000.', true)
    ->param('height', 0, new Range(0, 4000), 'Resize preview image height, Pass an integer between 0 to 4000.', true)
    ->param('gravity', Image::GRAVITY_CENTER, new WhiteList(Image::getGravityTypes()), 'Image crop gravity. Can be one of ' . implode(",", Image::getGravityTypes()), true)
    ->param('quality', 100, new Range(0, 100), 'Preview image quality. Pass an integer between 0 to 100. Defaults to 100.', true)
    ->param('borderWidth', 0, new Range(0, 100), 'Preview image border in pixels. Pass an integer between 0 to 100. Defaults to 0.', true)
    ->param('borderColor', '', new HexColor(), 'Preview image border color. Use a valid HEX color, no # is needed for prefix.', true)
    ->param('borderRadius', 0, new Range(0, 4000), 'Preview image border radius in pixels. Pass an integer between 0 to 4000.', true)
    ->param('opacity', 1, new Range(0, 1, Range::TYPE_FLOAT), 'Preview image opacity. Only works with images having an alpha channel (like png). Pass a number between 0 to 1.', true)
    ->param('rotation', 0, new Range(0, 360), 'Preview image rotation in degrees. Pass an integer between 0 and 360.', true)
    ->param('background', '', new HexColor(), 'Preview image background color. Only works with transparent images (png). Use a valid HEX color, no # is needed for prefix.', true)
    ->param('output', '', new WhiteList(\array_keys(Config::getParam('storage-outputs')), true), 'Output format type (jpeg, jpg, png, gif and webp).', true)
    ->inject('request')
    ->inject('response')
    ->inject('project')
    ->inject('dbForInternal')
    ->inject('usage')
    ->action(function ($bucketId, $fileId, $width, $height, $gravity, $quality, $borderWidth, $borderColor, $borderRadius, $opacity, $rotation, $background, $output, $request, $response, $project, $dbForInternal, $usage) {
        /** @var Utopia\Swoole\Request $request */
        /** @var Appwrite\Utopia\Response $response */
        /** @var Utopia\Database\Document $project */
        /** @var Utopia\Database\Database $dbForInternal */
        /** @var Appwrite\Stats\Stats $usage */

        $storage = 'files';

        if (!\extension_loaded('imagick')) {
            throw new Exception('Imagick extension is missing', 500);
        }

        if (!Storage::exists($storage)) {
            throw new Exception('No such storage device', 400);
        }
        $bucket = $dbForInternal->getDocument('buckets', $bucketId);

        if ($bucket->isEmpty()) {
            throw new Exception('Bucket not found', 404);
        }

        if ((\strpos($request->getAccept(), 'image/webp') === false) && ('webp' == $output)) { // Fallback webp to jpeg when no browser support
            $output = 'jpg';
        }

        $inputs = Config::getParam('storage-inputs');
        $outputs = Config::getParam('storage-outputs');
        $fileLogos = Config::getParam('storage-logos');

        $date = \date('D, d M Y H:i:s', \time() + (60 * 60 * 24 * 45)) . ' GMT'; // 45 days cache
        $key = \md5($fileId . $width . $height . $quality . $borderWidth . $borderColor . $borderRadius . $opacity . $rotation . $background . $storage . $output);

        $file = $dbForInternal->getDocument('bucket_' . $bucketId, $fileId);

        if ($file->isEmpty() || $file->getAttribute('bucketId') != $bucketId) {
            throw new Exception('File not found', 404);
        }

        $path = $file->getAttribute('path');
        $type = \strtolower(\pathinfo($path, PATHINFO_EXTENSION));
        $algorithm = $file->getAttribute('algorithm');
        $cipher = $file->getAttribute('openSSLCipher');
        $mime = $file->getAttribute('mimeType');

        if (!\in_array($mime, $inputs)) {
            $path = (\array_key_exists($mime, $fileLogos)) ? $fileLogos[$mime] : $fileLogos['default'];
            $algorithm = null;
            $cipher = null;
            $background = (empty($background)) ? 'eceff1' : $background;
            $type = \strtolower(\pathinfo($path, PATHINFO_EXTENSION));
            $key = \md5($path . $width . $height . $quality . $borderWidth . $borderColor . $borderRadius . $opacity . $rotation . $background . $storage . $output);
        }

        $compressor = new GZIP();
        $device = Storage::getDevice('files');

        if (!\file_exists($path)) {
            throw new Exception('File not found', 404);
        }

        $cache = new Cache(new Filesystem(APP_STORAGE_CACHE . '/app-' . $project->getId())); // Limit file number or size
        $data = $cache->load($key, 60 * 60 * 24 * 30 * 3/* 3 months */);

        if ($data) {
            $output = (empty($output)) ? $type : $output;

            return $response
                ->setContentType((\array_key_exists($output, $outputs)) ? $outputs[$output] : $outputs['jpg'])
                ->addHeader('Expires', $date)
                ->addHeader('X-Appwrite-Cache', 'hit')
                ->send($data)
            ;
        }

        $source = $device->read($path);

        if (!empty($cipher)) { // Decrypt
            $source = OpenSSL::decrypt(
                $source,
                $file->getAttribute('openSSLCipher'),
                App::getEnv('_APP_OPENSSL_KEY_V' . $file->getAttribute('openSSLVersion')),
                0,
                \hex2bin($file->getAttribute('openSSLIV')),
                \hex2bin($file->getAttribute('openSSLTag'))
            );
        }

        if (!empty($algorithm)) {
            $source = $compressor->decompress($source);
        }

        $image = new Image($source);

        $image->crop((int) $width, (int) $height, $gravity);

        if (!empty($opacity) || $opacity == 0) {
            $image->setOpacity($opacity);
        }

        if (!empty($background)) {
            $image->setBackground('#' . $background);
        }

        if (!empty($borderWidth)) {
            $image->setBorder($borderWidth, '#' . $borderColor);
        }

        if (!empty($borderRadius)) {
            $image->setBorderRadius($borderRadius);
        }

        if (!empty($rotation)) {
            $image->setRotation($rotation);
        }

        $output = (empty($output)) ? $type : $output;

        $data = $image->output($output, $quality);

        $cache->save($key, $data);

        $usage
            ->setParam('storage.files.read', 1)
            ->setParam('bucketId', $bucketId)
        ;

        $response
            ->setContentType($outputs[$output])
            ->addHeader('Expires', $date)
            ->addHeader('X-Appwrite-Cache', 'miss')
            ->send($data)
        ;

        unset($image);
    });

App::get('/v1/storage/buckets/:bucketId/files/:fileId/download')
    ->alias('/v1/storage/files/:fileId/download', ['bucketId' => 'default'])
    ->desc('Get File for Download')
    ->groups(['api', 'storage'])
    ->label('scope', 'files.read')
    ->label('sdk.auth', [APP_AUTH_TYPE_SESSION, APP_AUTH_TYPE_KEY, APP_AUTH_TYPE_JWT])
    ->label('sdk.namespace', 'storage')
    ->label('sdk.method', 'getFileDownload')
    ->label('sdk.description', '/docs/references/storage/get-file-download.md')
    ->label('sdk.response.code', Response::STATUS_CODE_OK)
    ->label('sdk.response.type', '*/*')
    ->label('sdk.methodType', 'location')
    ->param('bucketId', null, new UID(), 'Storage bucket unique ID. You can create a new storage bucket using the Storage service [server integration](/docs/server/storage#createBucket).')
    ->param('fileId', '', new UID(), 'File unique ID.')
    ->inject('request')
    ->inject('response')
    ->inject('dbForInternal')
    ->inject('usage')
    ->action(function ($bucketId, $fileId, $request, $response, $dbForInternal, $usage) {
        /** @var Utopia\Swoole\Request $request */
        /** @var Appwrite\Utopia\Response $response */
        /** @var Utopia\Database\Database $dbForInternal */
        /** @var Appwrite\Stats\Stats $usage */

        $bucket = $dbForInternal->getDocument('buckets', $bucketId);

        if ($bucket->isEmpty()) {
            throw new Exception('Bucket not found', 404);
        }

        $file = $dbForInternal->getDocument('bucket_' . $bucketId, $fileId);

        if ($file->isEmpty() || $file->getAttribute('bucketId') != $bucketId) {
            throw new Exception('File not found', 404);
        }

        $path = $file->getAttribute('path', '');

        $device = Storage::getDevice('files');
        
        if (!$device->exists($path)) {
            throw new Exception('File not found in ' . $path, 404);
        }

        $usage
            ->setParam('storage.files.read', 1)
            ->setParam('bucketId', $bucketId)
        ;

        $response
            ->setContentType($file->getAttribute('mimeType'))
            ->addHeader('Expires', \date('D, d M Y H:i:s', \time() + (60 * 60 * 24 * 45)) . ' GMT') // 45 days cache
            ->addHeader('X-Peak', \memory_get_peak_usage())
            ->addHeader('Content-Disposition', 'attachment; filename="' . $file->getAttribute('name', '') . '"')
        ;

        $size = $file->getAttribute('sizeOriginal', 0);

        $rangeHeader = $request->getHeader('range');
        if(!empty($rangeHeader)) { 
            $start = $request->getRangeStart();
            $end = $request->getRangeEnd();
            $unit = $request->getRangeUnit();

            if($end == null) {
                $end =  min(($start + 2000000-1), ($size - 1));
            }

            if($unit != 'bytes' || $start >= $end || $end >= $size) {
                throw new Exception('Invalid range', 416);
            }

            $response
                ->addHeader('Accept-Ranges', 'bytes')
                ->addHeader('Content-Range', 'bytes ' . $start . '-' . $end . '/' . $size)
                ->addHeader('Content-Length', $end - $start + 1)
                ->setStatusCode(Response::STATUS_CODE_PARTIALCONTENT);
        }

        $source = '';
        if (!empty($file->getAttribute('openSSLCipher'))) { // Decrypt
            $source = $device->read($path);
            $source = OpenSSL::decrypt(
                $source,
                $file->getAttribute('openSSLCipher'),
                App::getEnv('_APP_OPENSSL_KEY_V' . $file->getAttribute('openSSLVersion')),
                0,
                \hex2bin($file->getAttribute('openSSLIV')),
                \hex2bin($file->getAttribute('openSSLTag'))
            );
        }

        if (!empty($file->getAttribute('algorithm', ''))) {
            if(empty($source)) {
                $source = $device->read($path);
            }
            $compressor = new GZIP();
            $source = $compressor->decompress($source);
        }

        if(!empty($source)) {
            if(!empty($rangeHeader)) {
                $response->send(substr($source, $start, ($end - $start + 1)));
            }
            $response->send($source);
        }

        if(!empty($rangeHeader)) {
            $response->send($device->read($path, $start, ($end - $start + 1)));
        }

        if ($size > APP_STORAGE_READ_BUFFER) {          
            $response->addHeader('Content-Length', $device->getFileSize($path));
            for ($i=0; $i < ceil($size / MAX_OUTPUT_CHUNK_SIZE); $i++) {
                $response->chunk($device->read($path, ($i * MAX_OUTPUT_CHUNK_SIZE), min(MAX_OUTPUT_CHUNK_SIZE, $size - ($i * MAX_OUTPUT_CHUNK_SIZE))), (($i + 1) * MAX_OUTPUT_CHUNK_SIZE) >= $size);
            }
        } else {
            $response->send($device->read($path));
        }
    });

App::get('/v1/storage/buckets/:bucketId/files/:fileId/view')
    ->alias('/v1/storage/files/:fileId/view', ['bucketId' => 'default'])
    ->desc('Get File for View')
    ->groups(['api', 'storage'])
    ->label('scope', 'files.read')
    ->label('sdk.auth', [APP_AUTH_TYPE_SESSION, APP_AUTH_TYPE_KEY, APP_AUTH_TYPE_JWT])
    ->label('sdk.namespace', 'storage')
    ->label('sdk.method', 'getFileView')
    ->label('sdk.description', '/docs/references/storage/get-file-view.md')
    ->label('sdk.response.code', Response::STATUS_CODE_OK)
    ->label('sdk.response.type', '*/*')
    ->label('sdk.methodType', 'location')
    ->param('bucketId', null, new UID(), 'Storage bucket unique ID. You can create a new storage bucket using the Storage service [server integration](/docs/server/storage#createBucket).')
    ->param('fileId', '', new UID(), 'File unique ID.')
    ->inject('response')
    ->inject('request')
    ->inject('dbForInternal')
    ->inject('usage')
    ->action(function ($bucketId, $fileId, $response, $request, $dbForInternal, $usage) {
        /** @var Appwrite\Utopia\Response $response */
        /** @var Utopia\Swoole\Request $request */
        /** @var Utopia\Database\Database $dbForInternal */
        /** @var Appwrite\Stats\Stats $usage */

        $bucket = $dbForInternal->getDocument('buckets', $bucketId);

        if ($bucket->isEmpty()) {
            throw new Exception('Bucket not found', 404);
        }

        $file  = $dbForInternal->getDocument('bucket_' . $bucketId, $fileId);
        $mimes = Config::getParam('storage-mimes');

        if ($file->isEmpty() || $file->getAttribute('bucketId') != $bucketId) {
            throw new Exception('File not found', 404);
        }

        $path = $file->getAttribute('path', '');

        if (!\file_exists($path)) {
            throw new Exception('File not found in ' . $path, 404);
        }

        $compressor = new GZIP();
        $device = Storage::getDevice('files');

        $contentType = 'text/plain';

        if (\in_array($file->getAttribute('mimeType'), $mimes)) {
            $contentType = $file->getAttribute('mimeType');
        }

        $response
            ->setContentType($contentType)
            ->addHeader('Content-Security-Policy', 'script-src none;')
            ->addHeader('X-Content-Type-Options', 'nosniff')
            ->addHeader('Content-Disposition', 'inline; filename="' . $file->getAttribute('name', '') . '"')
            ->addHeader('Expires', \date('D, d M Y H:i:s', \time() + (60 * 60 * 24 * 45)) . ' GMT') // 45 days cache
            ->addHeader('X-Peak', \memory_get_peak_usage())
        ;

        $size = $file->getAttribute('sizeOriginal', 0);

        $rangeHeader = $request->getHeader('range');
        if(!empty($rangeHeader)) { 
            $start = $request->getRangeStart();
            $end = $request->getRangeEnd();
            $unit = $request->getRangeUnit();

            if($end == null) {
                $end =  min(($start + 2000000-1), ($size - 1));
            }

            if($unit != 'bytes' || $start >= $end || $end >= $size) {
                throw new Exception('Invalid range', 416);
            }

            $response
                ->addHeader('Accept-Ranges', 'bytes')
                ->addHeader('Content-Range', 'bytes ' . $start . '-' . $end . '/' . $size)
                ->addHeader('Content-Length', $end - $start + 1)
                ->setStatusCode(Response::STATUS_CODE_PARTIALCONTENT);
        }

        $source = '';
        if (!empty($file->getAttribute('openSSLCipher'))) { // Decrypt
            $source = $device->read($path);
            $source = OpenSSL::decrypt(
                $source,
                $file->getAttribute('openSSLCipher'),
                App::getEnv('_APP_OPENSSL_KEY_V' . $file->getAttribute('openSSLVersion')),
                0,
                \hex2bin($file->getAttribute('openSSLIV')),
                \hex2bin($file->getAttribute('openSSLTag'))
            );
        }

        if (!empty($file->getAttribute('algorithm', ''))) {
            if(empty($source)) {
                $source = $device->read($path);
            }
            $compressor = new GZIP();
            $source = $compressor->decompress($source);
        }

        $usage
            ->setParam('storage.files.read', 1)
            ->setParam('bucketId', $bucketId)
        ;

        if(!empty($source)) {
            if(!empty($rangeHeader)) {
                $response->send(substr($source, $start, ($end - $start + 1)));
            }
            $response->send($source);
        }

        if(!empty($rangeHeader)) {
            $response->send($device->read($path, $start, ($end - $start + 1)));
        }

        $size = $device->getFileSize($path);
        if ($size > APP_STORAGE_READ_BUFFER) {          
            $response->addHeader('Content-Length', $device->getFileSize($path));
            $chunk = 2000000; // Max chunk of 2 mb
            for ($i=0; $i < ceil($size / $chunk); $i++) {
                $response->chunk($device->read($path, ($i * $chunk), min($chunk, $size - ($i * $chunk))), (($i + 1) * $chunk) >= $size);
            }
        } else {
            $response->send($device->read($path));
        }
    });

App::put('/v1/storage/buckets/:bucketId/files/:fileId')
    ->alias('/v1/storage/files/:fileId', ['bucketId' => 'default'])
    ->desc('Update File')
    ->groups(['api', 'storage'])
    ->label('scope', 'files.write')
    ->label('event', 'storage.files.update')
    ->label('sdk.auth', [APP_AUTH_TYPE_SESSION, APP_AUTH_TYPE_KEY, APP_AUTH_TYPE_JWT])
    ->label('sdk.namespace', 'storage')
    ->label('sdk.method', 'updateFile')
    ->label('sdk.description', '/docs/references/storage/update-file.md')
    ->label('sdk.response.code', Response::STATUS_CODE_OK)
    ->label('sdk.response.type', Response::CONTENT_TYPE_JSON)
    ->label('sdk.response.model', Response::MODEL_FILE)
    ->param('bucketId', null, new UID(), 'Storage bucket unique ID. You can create a new storage bucket using the Storage service [server integration](/docs/server/storage#createBucket).')
    ->param('fileId', '', new UID(), 'File unique ID.')
    ->param('read', null, new Permissions(), 'An array of strings with read permissions. By default no user is granted with any read permissions. [learn more about permissions](/docs/permissions) and get a full list of available permissions.')
    ->param('write', null, new Permissions(), 'An array of strings with write permissions. By default no user is granted with any write permissions. [learn more about permissions](/docs/permissions) and get a full list of available permissions.')
    ->inject('response')
    ->inject('dbForInternal')
    ->inject('audits')
    ->inject('usage')
    ->action(function ($bucketId, $fileId, $read, $write, $response, $dbForInternal, $audits, $usage) {
        /** @var Appwrite\Utopia\Response $response */
        /** @var Utopia\Database\Database $dbForInternal */
        /** @var Appwrite\Event\Event $audits */
        /** @var Appwrite\Stats\Stats $usage */

        $bucket = $dbForInternal->getDocument('buckets', $bucketId);

        if ($bucket->isEmpty()) {
            throw new Exception('Bucket not found', 404);
        }

        $file = $dbForInternal->getDocument('bucket_' . $bucketId, $fileId);

        if ($file->isEmpty() || $file->getAttribute('bucketId') != $bucketId) {
            throw new Exception('File not found', 404);
        }

        $file = $dbForInternal->updateDocument('bucket_' . $bucketId, $fileId, $file
                ->setAttribute('$read', $read)
                ->setAttribute('$write', $write)
        );

        $audits
            ->setParam('event', 'storage.files.update')
            ->setParam('resource', 'file/'.$file->getId())
        ;

        $usage
            ->setParam('storage.files.update', 1)
            ->setParam('bucketId', $bucketId)
        ;

        $response->dynamic($file, Response::MODEL_FILE);
    });

App::delete('/v1/storage/buckets/:bucketId/files/:fileId')
    ->alias('/v1/storage/files/:fileId', ['bucketId' => 'default'])
    ->desc('Delete File')
    ->groups(['api', 'storage'])
    ->label('scope', 'files.write')
    ->label('event', 'storage.files.delete')
    ->label('sdk.auth', [APP_AUTH_TYPE_SESSION, APP_AUTH_TYPE_KEY, APP_AUTH_TYPE_JWT])
    ->label('sdk.namespace', 'storage')
    ->label('sdk.method', 'deleteFile')
    ->label('sdk.description', '/docs/references/storage/delete-file.md')
    ->label('sdk.response.code', Response::STATUS_CODE_NOCONTENT)
    ->label('sdk.response.model', Response::MODEL_NONE)
    ->param('bucketId', null, new UID(), 'Storage bucket unique ID. You can create a new storage bucket using the Storage service [server integration](/docs/server/storage#createBucket).')
    ->param('fileId', '', new UID(), 'File unique ID.')
    ->inject('response')
    ->inject('dbForInternal')
    ->inject('events')
    ->inject('audits')
    ->inject('usage')
    ->action(function ($bucketId, $fileId, $response, $dbForInternal, $events, $audits, $usage) {
        /** @var Appwrite\Utopia\Response $response */
        /** @var Utopia\Database\Database $dbForInternal */
        /** @var Appwrite\Event\Event $events */
        /** @var Appwrite\Event\Event $audits */
        /** @var Appwrite\Stats\Stats $usage */
        
        $bucket = $dbForInternal->getDocument('buckets', $bucketId);

        if ($bucket->isEmpty()) {
            throw new Exception('Bucket not found', 404);
        }

        $file = $dbForInternal->getDocument('bucket_' . $bucketId, $fileId);

        if ($file->isEmpty() || $file->getAttribute('bucketId') != $bucketId) {
            throw new Exception('File not found', 404);
        }

        $device = Storage::getDevice('files');

        if ($device->delete($file->getAttribute('path', ''))) {
            if (!$dbForInternal->deleteDocument('bucket_' . $bucketId, $fileId)) {
                throw new Exception('Failed to remove file from DB', 500);
            }
        } else {
            throw new Exception('Failed to delete file from device', 500);
        }

        $audits
            ->setParam('event', 'storage.files.delete')
            ->setParam('resource', 'file/'.$file->getId())
        ;

        $usage
            ->setParam('storage', $file->getAttribute('size', 0) * -1)
            ->setParam('storage.files.delete', 1)
            ->setParam('bucketId', $bucketId)
        ;

        $events
            ->setParam('eventData', $response->output($file, Response::MODEL_FILE))
        ;

        $response->noContent();
    });

App::get('/v1/storage/usage')
    ->desc('Get usage stats for storage')
    ->groups(['api', 'storage'])
    ->label('scope', 'files.read')
    ->label('sdk.auth', [APP_AUTH_TYPE_ADMIN])
    ->label('sdk.namespace', 'storage')
    ->label('sdk.method', 'getUsage')
    ->label('sdk.response.code', Response::STATUS_CODE_OK)
    ->label('sdk.response.type', Response::CONTENT_TYPE_JSON)
    ->label('sdk.response.model', Response::MODEL_USAGE_STORAGE)
    ->param('range', '30d', new WhiteList(['24h', '7d', '30d', '90d'], true), 'Date range.', true)
    ->inject('response')
    ->inject('dbForInternal')
    ->action(function ($range, $response, $dbForInternal) {
        /** @var Appwrite\Utopia\Response $response */
        /** @var Utopia\Database\Database $dbForInternal */

        $usage = [];
        if (App::getEnv('_APP_USAGE_STATS', 'enabled') == 'enabled') {
            $period = [
                '24h' => [
                    'period' => '30m',
                    'limit' => 48,
                ],
                '7d' => [
                    'period' => '1d',
                    'limit' => 7,
                ],
                '30d' => [
                    'period' => '1d',
                    'limit' => 30,
                ],
                '90d' => [
                    'period' => '1d',
                    'limit' => 90,
                ],
            ];

            $metrics = [
                "storage.total",
                "storage.files.count"
            ];

            $stats = [];

            Authorization::skip(function() use ($dbForInternal, $period, $range, $metrics, &$stats) {
                foreach ($metrics as $metric) {
                    $requestDocs = $dbForInternal->find('stats', [
                        new Query('period', Query::TYPE_EQUAL, [$period[$range]['period']]),
                        new Query('metric', Query::TYPE_EQUAL, [$metric]),
                    ], $period[$range]['limit'], 0, ['time'], [Database::ORDER_DESC]);
    
                    $stats[$metric] = [];
                    foreach ($requestDocs as $requestDoc) {
                        $stats[$metric][] = [
                            'value' => $requestDoc->getAttribute('value'),
                            'date' => $requestDoc->getAttribute('time'),
                        ];
                    }
                    $stats[$metric] = array_reverse($stats[$metric]);
                }    
            });

            $usage = new Document([
                'range' => $range,
                'storage' => $stats['storage.total'],
                'files' => $stats['storage.files.count']
            ]);
        }

        $response->dynamic($usage, Response::MODEL_USAGE_STORAGE);
    });

App::get('/v1/storage/:bucketId/usage')
    ->desc('Get usage stats for a storage bucket')
    ->groups(['api', 'storage'])
    ->label('scope', 'files.read')
    ->label('sdk.auth', [APP_AUTH_TYPE_ADMIN])
    ->label('sdk.namespace', 'storage')
    ->label('sdk.method', 'getBucketUsage')
    ->label('sdk.response.code', Response::STATUS_CODE_OK)
    ->label('sdk.response.type', Response::CONTENT_TYPE_JSON)
    ->label('sdk.response.model', Response::MODEL_USAGE_BUCKETS)
    ->param('bucketId', '', new UID(), 'Bucket unique ID.')
    ->param('range', '30d', new WhiteList(['24h', '7d', '30d', '90d'], true), 'Date range.', true)
    ->inject('response')
    ->inject('dbForInternal')
    ->action(function ($bucketId, $range, $response, $dbForInternal) {
        /** @var Appwrite\Utopia\Response $response */
        /** @var Utopia\Database\Database $dbForInternal */

        $bucket = $dbForInternal->getDocument('buckets', $bucketId);

        if($bucket->isEmpty()) {
            throw new Exception('Bucket not found', 404);
        } 
        
        $usage = [];
        if (App::getEnv('_APP_USAGE_STATS', 'enabled') == 'enabled') {
            $period = [
                '24h' => [
                    'period' => '30m',
                    'limit' => 48,
                ],
                '7d' => [
                    'period' => '1d',
                    'limit' => 7,
                ],
                '30d' => [
                    'period' => '1d',
                    'limit' => 30,
                ],
                '90d' => [
                    'period' => '1d',
                    'limit' => 90,
                ],
            ];

            $metrics = [
                "storage.buckets.$bucketId.files.count",
                "storage.buckets.$bucketId.files.create",
                "storage.buckets.$bucketId.files.read",
                "storage.buckets.$bucketId.files.update",
                "storage.buckets.$bucketId.files.delete"
            ];

            $stats = [];

            Authorization::skip(function() use ($dbForInternal, $period, $range, $metrics, &$stats) {
                foreach ($metrics as $metric) {
                    $requestDocs = $dbForInternal->find('stats', [
                        new Query('period', Query::TYPE_EQUAL, [$period[$range]['period']]),
                        new Query('metric', Query::TYPE_EQUAL, [$metric]),
                    ], $period[$range]['limit'], 0, ['time'], [Database::ORDER_DESC]);
    
                    $stats[$metric] = [];
                    foreach ($requestDocs as $requestDoc) {
                        $stats[$metric][] = [
                            'value' => $requestDoc->getAttribute('value'),
                            'date' => $requestDoc->getAttribute('time'),
                        ];
                    }
                    $stats[$metric] = array_reverse($stats[$metric]);
                }    
            });

            $usage = new Document([
                'range' => $range,
                'files.count' => $stats["storage.buckets.$bucketId.files.count"],
                'files.create' => $stats["storage.buckets.$bucketId.files.create"],
                'files.read' => $stats["storage.buckets.$bucketId.files.read"],
                'files.update' => $stats["storage.buckets.$bucketId.files.update"],
                'files.delete' => $stats["storage.buckets.$bucketId.files.delete"]
            ]);
        }

        $response->dynamic($usage, Response::MODEL_USAGE_BUCKETS);
    });<|MERGE_RESOLUTION|>--- conflicted
+++ resolved
@@ -223,25 +223,16 @@
                     'filters' => [],
                 ]),
                 new Document([
-<<<<<<< HEAD
                     '$id' => 'chunksTotal',
                     'type' => Database::VAR_INTEGER,
                     'format' => '',
                     'size' => 0,
                     'signed' => false,
-=======
-                    '$id' => 'search',
-                    'type' => Database::VAR_STRING,
-                    'format' => '',
-                    'size' => 16384,
-                    'signed' => true,
->>>>>>> cecc8637
                     'required' => false,
                     'default' => null,
                     'array' => false,
                     'filters' => [],
                 ]),
-<<<<<<< HEAD
                 new Document([
                     '$id' => 'chunksUploaded',
                     'type' => Database::VAR_INTEGER,
@@ -266,8 +257,6 @@
                         'filters' => [],
                     ],
                 ]),
-=======
->>>>>>> cecc8637
             ], [
                 new Document([
                     '$id' => '_key_search',
@@ -283,16 +272,6 @@
                     'lengths' => [Database::LENGTH_KEY],
                     'orders' => [Database::ORDER_ASC],
                 ]),
-<<<<<<< HEAD
-=======
-                new Document([
-                    '$id' => '_key_search',
-                    'type' => Database::INDEX_FULLTEXT,
-                    'attributes' => ['search'],
-                    'lengths' => [2048],
-                    'orders' => [Database::ORDER_ASC],
-                ],),
->>>>>>> cecc8637
             ]);
 
             $bucket = $dbForInternal->createDocument('buckets', new Document([
