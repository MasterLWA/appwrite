<?php

global $request, $response, $user, $audit, $usage, $project, $projectDB;

use Utopia\App;
use Utopia\Exception;
use Utopia\Response;
use Utopia\Validator\ArrayList;
use Utopia\Validator\WhiteList;
use Utopia\Validator\Range;
use Utopia\Validator\Text;
use Utopia\Validator\HexColor;
use Utopia\Cache\Cache;
use Utopia\Cache\Adapter\Filesystem;
use Appwrite\ClamAV\Network;
use Appwrite\Database\Database;
use Appwrite\Database\Validator\UID;
use Appwrite\Storage\Storage;
use Appwrite\Storage\Device\Local;
use Appwrite\Storage\Validator\File;
use Appwrite\Storage\Validator\FileSize;
use Appwrite\Storage\Validator\Upload;
use Appwrite\Storage\Compression\Algorithms\GZIP;
use Appwrite\Resize\Resize;
use Appwrite\OpenSSL\OpenSSL;

$fileLogos = [ // Based on this list @see http://stackoverflow.com/a/4212908/2299554
    'default' => __DIR__.'/../../config/files/none.png',
    
    // Video Files
    'video/mp4' => __DIR__.'/../../config/files/video.png',
    'video/x-flv' => __DIR__.'/../../config/files/video.png',
    'application/x-mpegURL' => __DIR__.'/../../config/files/video.png',
    'video/MP2T' => __DIR__.'/../../config/files/video.png',
    'video/3gpp' => __DIR__.'/../../config/files/video.png',
    'video/quicktime' => __DIR__.'/../../config/files/video.png',
    'video/x-msvideo' => __DIR__.'/../../config/files/video.png',
    'video/x-ms-wmv' => __DIR__.'/../../config/files/video.png',

    // // Microsoft Word
    'application/msword' =>  __DIR__.'/../../config/files/word.png',
    'application/vnd.openxmlformats-officedocument.wordprocessingml.document' =>  __DIR__.'/../../config/files/word.png',
    'application/vnd.openxmlformats-officedocument.wordprocessingml.template' =>  __DIR__.'/../../config/files/word.png',
    'application/vnd.ms-word.document.macroEnabled.12' =>  __DIR__.'/../../config/files/word.png',

    // // Microsoft Excel
    'application/vnd.ms-excel' =>  __DIR__.'/../../config/files/excel.png',
    'application/vnd.openxmlformats-officedocument.spreadsheetml.sheet' =>  __DIR__.'/../../config/files/excel.png',
    'application/vnd.openxmlformats-officedocument.spreadsheetml.template' =>  __DIR__.'/../../config/files/excel.png',
    'application/vnd.ms-excel.sheet.macroEnabled.12' =>  __DIR__.'/../../config/files/excel.png',
    'application/vnd.ms-excel.template.macroEnabled.12' =>  __DIR__.'/../../config/files/excel.png',
    'application/vnd.ms-excel.addin.macroEnabled.12' =>  __DIR__.'/../../config/files/excel.png',
    'application/vnd.ms-excel.sheet.binary.macroEnabled.12' =>  __DIR__.'/../../config/files/excel.png',

    // // Microsoft Power Point
    'application/vnd.ms-powerpoint' =>  __DIR__.'/../../config/files/ppt.png',
    'application/vnd.openxmlformats-officedocument.presentationml.presentation' =>  __DIR__.'/../../config/files/ppt.png',
    'application/vnd.openxmlformats-officedocument.presentationml.template' =>  __DIR__.'/../../config/files/ppt.png',
    'application/vnd.openxmlformats-officedocument.presentationml.slideshow' =>  __DIR__.'/../../config/files/ppt.png',
    'application/vnd.ms-powerpoint.addin.macroEnabled.12' =>  __DIR__.'/../../config/files/ppt.png',
    'application/vnd.ms-powerpoint.presentation.macroEnabled.12' =>  __DIR__.'/../../config/files/ppt.png',
    'application/vnd.ms-powerpoint.template.macroEnabled.12' =>  __DIR__.'/../../config/files/ppt.png',
    'application/vnd.ms-powerpoint.slideshow.macroEnabled.12' =>  __DIR__.'/../../config/files/ppt.png',

    // Adobe PDF
    'application/pdf' =>  __DIR__.'/../../config/files/pdf.png',
];

$inputs = [
    'jpg' => 'image/jpeg',
    'jpeg' => 'image/jpeg',
    'gif' => 'image/gif',
    'png' => 'image/png',
];

$outputs = [
    'jpg' => 'image/jpeg',
    'jpeg' => 'image/jpeg',
    'gif' => 'image/gif',
    'png' => 'image/png',
    'webp' => 'image/webp',
];

$mimes = [
    'image/jpeg',
    'image/jpeg',
    'image/gif',
    'image/png',
    'image/webp',

    // Video Files
    'video/mp4',
    'video/x-flv',
    'application/x-mpegURL',
    'video/MP2T',
    'video/3gpp',
    'video/quicktime',
    'video/x-msvideo',
    'video/x-ms-wmv',
    
    // Microsoft Word
    'application/msword',
    'application/vnd.openxmlformats-officedocument.wordprocessingml.document',
    'application/vnd.openxmlformats-officedocument.wordprocessingml.template',
    'application/vnd.ms-word.document.macroEnabled.12',

    // Microsoft Excel
    'application/vnd.ms-excel',
    'application/vnd.openxmlformats-officedocument.spreadsheetml.sheet',
    'application/vnd.openxmlformats-officedocument.spreadsheetml.template',
    'application/vnd.ms-excel.sheet.macroEnabled.12',
    'application/vnd.ms-excel.template.macroEnabled.12',
    'application/vnd.ms-excel.addin.macroEnabled.12',
    'application/vnd.ms-excel.sheet.binary.macroEnabled.12',

    // Microsoft Power Point
    'application/vnd.ms-powerpoint',
    'application/vnd.openxmlformats-officedocument.presentationml.presentation',
    'application/vnd.openxmlformats-officedocument.presentationml.template',
    'application/vnd.openxmlformats-officedocument.presentationml.slideshow',
    'application/vnd.ms-powerpoint.addin.macroEnabled.12',
    'application/vnd.ms-powerpoint.presentation.macroEnabled.12',
    'application/vnd.ms-powerpoint.template.macroEnabled.12',
    'application/vnd.ms-powerpoint.slideshow.macroEnabled.12',

    // Microsoft Access
    'application/vnd.ms-access',

    // Adobe PDF
    'application/pdf',
];

<<<<<<< HEAD
$utopia->init(function () use ($project) {
    Storage::addDevice('local', new Local(APP_STORAGE_UPLOADS.'/app-'.$project->getId()));
}, 'storage');

$utopia->post('/v1/storage/files')
=======
App::init(function () use ($project) {
    Storage::addDevice('local', new Local(APP_STORAGE_UPLOADS.'/app-'.$project->getId()));
}, 'storage');

App::post('/v1/storage/files')
>>>>>>> 2de01c3e
    ->desc('Create File')
    ->groups(['api', 'storage'])
    ->label('scope', 'files.write')
    ->label('webhook', 'storage.files.create')
    ->label('sdk.platform', [APP_PLATFORM_CLIENT, APP_PLATFORM_SERVER])
    ->label('sdk.namespace', 'storage')
    ->label('sdk.method', 'createFile')
    ->label('sdk.description', '/docs/references/storage/create-file.md')
    ->label('sdk.consumes', 'multipart/form-data')
    ->label('sdk.methodType', 'upload')
    ->param('file', [], function () { return new File(); }, 'Binary File.', false)
    ->param('read', [], function () { return new ArrayList(new Text(64)); }, 'An array of strings with read permissions. By default no user is granted with any read permissions. [learn more about permissions](/docs/permissions) and get a full list of available permissions.')
    ->param('write', [], function () { return new ArrayList(new Text(64)); }, 'An array of strings with write permissions. By default no user is granted with any write permissions. [learn more about permissions](/docs/permissions) and get a full list of available permissions.')
    // ->param('folderId', '', function () { return new UID(); }, 'Folder to associate files with.', true)
    ->action(
        function ($file, $read, $write, $folderId = '') use ($request, $response, $user, $projectDB, $webhook, $audit, $usage) {
            $file = $request->getFiles('file');
            $read = (empty($read)) ? ['user:'.$user->getId()] : $read;
            $write = (empty($write)) ? ['user:'.$user->getId()] : $write;

            /*
             * Validators
             */
            //$fileType = new FileType(array(FileType::FILE_TYPE_PNG, FileType::FILE_TYPE_GIF, FileType::FILE_TYPE_JPEG));
            $fileSize = new FileSize(App::getEnv('_APP_STORAGE_LIMIT', 0));
            $upload = new Upload();

            if (empty($file)) {
                throw new Exception('No file sent', 400);
            }

            // Make sure we handle a single file and multiple files the same way
            $file['name'] = (\is_array($file['name']) && isset($file['name'][0])) ? $file['name'][0] : $file['name'];
            $file['tmp_name'] = (\is_array($file['tmp_name']) && isset($file['tmp_name'][0])) ? $file['tmp_name'][0] : $file['tmp_name'];
            $file['size'] = (\is_array($file['size']) && isset($file['size'][0])) ? $file['size'][0] : $file['size'];

            // Check if file type is allowed (feature for project settings?)
            //if (!$fileType->isValid($file['tmp_name'])) {
            //throw new Exception('File type not allowed', 400);
            //}

            // Check if file size is exceeding allowed limit
            if (!$fileSize->isValid($file['size'])) {
                throw new Exception('File size not allowed', 400);
            }

            /*
             * Models
             */
            $device = Storage::getDevice('local');

            if (!$upload->isValid($file['tmp_name'])) {
                throw new Exception('Invalid file', 403);
            }

            // Save to storage
            $size = $device->getFileSize($file['tmp_name']);
            $path = $device->getPath(\uniqid().'.'.\pathinfo($file['name'], PATHINFO_EXTENSION));
            
            if (!$device->upload($file['tmp_name'], $path)) { // TODO deprecate 'upload' and replace with 'move'
                throw new Exception('Failed moving file', 500);
            }

            $mimeType = $device->getFileMimeType($path); // Get mime-type before compression and encryption

            if (App::getEnv('_APP_STORAGE_ANTIVIRUS') === 'enabled') { // Check if scans are enabled
                $antiVirus = new Network('clamav', 3310);
    
                // Check if file size is exceeding allowed limit
                if (!$antiVirus->fileScan($path)) {
                    $device->delete($path);
                    throw new Exception('Invalid file', 403);
                }
            }

            // Compression
            $compressor = new GZIP();
            $data = $device->read($path);
            $data = $compressor->compress($data);
            $key = App::getEnv('_APP_OPENSSL_KEY_V1');
            $iv = OpenSSL::randomPseudoBytes(OpenSSL::cipherIVLength(OpenSSL::CIPHER_AES_128_GCM));
            $data = OpenSSL::encrypt($data, OpenSSL::CIPHER_AES_128_GCM, $key, 0, $iv, $tag);

            if (!$device->write($path, $data)) {
                throw new Exception('Failed to save file', 500);
            }

            $sizeActual = $device->getFileSize($path);
            
            $file = $projectDB->createDocument([
                '$collection' => Database::SYSTEM_COLLECTION_FILES,
                '$permissions' => [
                    'read' => $read,
                    'write' => $write,
                ],
                'dateCreated' => \time(),
                'folderId' => $folderId,
                'name' => $file['name'],
                'path' => $path,
                'signature' => $device->getFileHash($path),
                'mimeType' => $mimeType,
                'sizeOriginal' => $size,
                'sizeActual' => $sizeActual,
                'algorithm' => $compressor->getName(),
                'token' => \bin2hex(\random_bytes(64)),
                'comment' => '',
                'fileOpenSSLVersion' => '1',
                'fileOpenSSLCipher' => OpenSSL::CIPHER_AES_128_GCM,
                'fileOpenSSLTag' => \bin2hex($tag),
                'fileOpenSSLIV' => \bin2hex($iv),
            ]);

            if (false === $file) {
                throw new Exception('Failed saving file to DB', 500);
            }

            $webhook
                ->setParam('payload', $file->getArrayCopy())
            ;

            $audit
                ->setParam('event', 'storage.files.create')
                ->setParam('resource', 'storage/files/'.$file->getId())
            ;

            $usage
                ->setParam('storage', $sizeActual)
            ;

            $response
                ->setStatusCode(Response::STATUS_CODE_CREATED)
                ->json($file->getArrayCopy())
            ;
        }
    );

App::get('/v1/storage/files')
    ->desc('List Files')
    ->groups(['api', 'storage'])
    ->label('scope', 'files.read')
    ->label('sdk.platform', [APP_PLATFORM_CLIENT, APP_PLATFORM_SERVER])
    ->label('sdk.namespace', 'storage')
    ->label('sdk.method', 'listFiles')
    ->label('sdk.description', '/docs/references/storage/list-files.md')
    ->param('search', '', function () { return new Text(256); }, 'Search term to filter your list results.', true)
    ->param('limit', 25, function () { return new Range(0, 100); }, 'Results limit value. By default will return maximum 25 results. Maximum of 100 results allowed per request.', true)
    ->param('offset', 0, function () { return new Range(0, 2000); }, 'Results offset. The default value is 0. Use this param to manage pagination.', true)
    ->param('orderType', 'ASC', function () { return new WhiteList(['ASC', 'DESC']); }, 'Order result by ASC or DESC order.', true)
    ->action(
        function ($search, $limit, $offset, $orderType) use ($response, $projectDB) {
            $results = $projectDB->getCollection([
                'limit' => $limit,
                'offset' => $offset,
                'orderField' => 'dateCreated',
                'orderType' => $orderType,
                'orderCast' => 'int',
                'search' => $search,
                'filters' => [
                    '$collection='.Database::SYSTEM_COLLECTION_FILES,
                ],
            ]);

            $results = \array_map(function ($value) { /* @var $value \Database\Document */
                return $value->getArrayCopy(['$id', '$permissions', 'name', 'dateCreated', 'signature', 'mimeType', 'sizeOriginal']);
            }, $results);

            $response->json(['sum' => $projectDB->getSum(), 'files' => $results]);
        }
    );

App::get('/v1/storage/files/:fileId')
    ->desc('Get File')
    ->groups(['api', 'storage'])
    ->label('scope', 'files.read')
    ->label('sdk.platform', [APP_PLATFORM_CLIENT, APP_PLATFORM_SERVER])
    ->label('sdk.namespace', 'storage')
    ->label('sdk.method', 'getFile')
    ->label('sdk.description', '/docs/references/storage/get-file.md')
    ->param('fileId', '', function () { return new UID(); }, 'File unique ID.')
    ->action(
        function ($fileId) use ($response, $projectDB) {
            $file = $projectDB->getDocument($fileId);

            if (empty($file->getId()) || Database::SYSTEM_COLLECTION_FILES != $file->getCollection()) {
                throw new Exception('File not found', 404);
            }

            $response->json($file->getArrayCopy(['$id', '$permissions', 'name', 'dateCreated', 'signature', 'mimeType', 'sizeOriginal']));
        }
    );

App::get('/v1/storage/files/:fileId/preview')
    ->desc('Get File Preview')
    ->groups(['api', 'storage'])
    ->label('scope', 'files.read')
    ->label('sdk.platform', [APP_PLATFORM_CLIENT, APP_PLATFORM_SERVER])
    ->label('sdk.namespace', 'storage')
    ->label('sdk.method', 'getFilePreview')
    ->label('sdk.description', '/docs/references/storage/get-file-preview.md')
    ->label('sdk.response.type', 'image/*')
    ->label('sdk.methodType', 'location')
    ->param('fileId', '', function () { return new UID(); }, 'File unique ID')
    ->param('width', 0, function () { return new Range(0, 4000); }, 'Resize preview image width, Pass an integer between 0 to 4000.', true)
    ->param('height', 0, function () { return new Range(0, 4000); }, 'Resize preview image height, Pass an integer between 0 to 4000.', true)
    ->param('quality', 100, function () { return new Range(0, 100); }, 'Preview image quality. Pass an integer between 0 to 100. Defaults to 100.', true)
    ->param('background', '', function () { return new HexColor(); }, 'Preview image background color. Only works with transparent images (png). Use a valid HEX color, no # is needed for prefix.', true)
    ->param('output', null, function () use ($outputs) { return new WhiteList(\array_merge(\array_keys($outputs), [null])); }, 'Output format type (jpeg, jpg, png, gif and webp).', true)
    ->action(
        function ($fileId, $width, $height, $quality, $background, $output) use ($request, $response, $projectDB, $project, $inputs, $outputs, $fileLogos) {
            $storage = 'local';

            if (!\extension_loaded('imagick')) {
                throw new Exception('Imagick extension is missing', 500);
            }

            if (!Storage::exists($storage)) {
                throw new Exception('No such storage device', 400);
            }

            if ((\strpos($request->getServer('HTTP_ACCEPT'), 'image/webp') === false) && ('webp' == $output)) { // Fallback webp to jpeg when no browser support
                $output = 'jpg';
            }

            $date = \date('D, d M Y H:i:s', \time() + (60 * 60 * 24 * 45)).' GMT';  // 45 days cache
            $key = \md5($fileId.$width.$height.$quality.$background.$storage.$output);

            $file = $projectDB->getDocument($fileId);

            if (empty($file->getId()) || Database::SYSTEM_COLLECTION_FILES != $file->getCollection()) {
                throw new Exception('File not found', 404);
            }

            $path = $file->getAttribute('path');
            $type = \strtolower(\pathinfo($path, PATHINFO_EXTENSION));
            $algorithm = $file->getAttribute('algorithm');
            $cipher = $file->getAttribute('fileOpenSSLCipher');
            $mime = $file->getAttribute('mimeType');

            if (!\in_array($mime, $inputs)) {
                $path = (\array_key_exists($mime, $fileLogos)) ? $fileLogos[$mime] : $fileLogos['default'];
                $algorithm = null;
                $cipher = null;
                $background = (empty($background)) ? 'eceff1' : $background;
                $type = \strtolower(\pathinfo($path, PATHINFO_EXTENSION));
                $key = \md5($path.$width.$height.$quality.$background.$storage.$output);
            }

            $compressor = new GZIP();
            $device = Storage::getDevice('local');

            if (!\file_exists($path)) {
                throw new Exception('File not found', 404);
            }

            $cache = new Cache(new Filesystem(APP_STORAGE_CACHE.'/app-'.$project->getId())); // Limit file number or size
            $data = $cache->load($key, 60 * 60 * 24 * 30 * 3 /* 3 months */);

            if ($data) {
                $output = (empty($output)) ? $type : $output;

                $response
                    ->setContentType((\in_array($output, $outputs)) ? $outputs[$output] : $outputs['jpg'])
                    ->addHeader('Expires', $date)
                    ->addHeader('X-Appwrite-Cache', 'hit')
                    ->send($data)
                ;

                return;
            }

            $source = $device->read($path);

            if (!empty($cipher)) { // Decrypt
                $source = OpenSSL::decrypt(
                    $source,
                    $file->getAttribute('fileOpenSSLCipher'),
                    App::getEnv('_APP_OPENSSL_KEY_V'.$file->getAttribute('fileOpenSSLVersion')),
                    0,
                    \hex2bin($file->getAttribute('fileOpenSSLIV')),
                    \hex2bin($file->getAttribute('fileOpenSSLTag'))
                );
            }

            if (!empty($algorithm)) {
                $source = $compressor->decompress($source);
            }

            $resize = new Resize($source);

            $resize->crop((int) $width, (int) $height);

            if (!empty($background)) {
                $resize->setBackground('#'.$background);
            }

            $output = (empty($output)) ? $type : $output;

            $response
                ->setContentType($outputs[$output])
                ->addHeader('Expires', $date)
                ->addHeader('X-Appwrite-Cache', 'miss')
                ->send('')
            ;

            $data = $resize->output($output, $quality);

            $cache->save($key, $data);

            echo $data;

            unset($resize);
        }
    );

App::get('/v1/storage/files/:fileId/download')
    ->desc('Get File for Download')
    ->groups(['api', 'storage'])
    ->label('scope', 'files.read')
    ->label('sdk.platform', [APP_PLATFORM_CLIENT, APP_PLATFORM_SERVER])
    ->label('sdk.namespace', 'storage')
    ->label('sdk.method', 'getFileDownload')
    ->label('sdk.description', '/docs/references/storage/get-file-download.md')
    ->label('sdk.response.type', '*')
    ->label('sdk.methodType', 'location')
    ->param('fileId', '', function () { return new UID(); }, 'File unique ID.')
    ->action(
        function ($fileId) use ($response, $projectDB) {
            $file = $projectDB->getDocument($fileId);

            if (empty($file->getId()) || Database::SYSTEM_COLLECTION_FILES != $file->getCollection()) {
                throw new Exception('File not found', 404);
            }

            $path = $file->getAttribute('path', '');

            if (!\file_exists($path)) {
                throw new Exception('File not found in '.$path, 404);
            }

            $compressor = new GZIP();
            $device = Storage::getDevice('local');

            $source = $device->read($path);

            if (!empty($file->getAttribute('fileOpenSSLCipher'))) { // Decrypt
                $source = OpenSSL::decrypt(
                    $source,
                    $file->getAttribute('fileOpenSSLCipher'),
                    App::getEnv('_APP_OPENSSL_KEY_V'.$file->getAttribute('fileOpenSSLVersion')),
                    0,
                    \hex2bin($file->getAttribute('fileOpenSSLIV')),
                    \hex2bin($file->getAttribute('fileOpenSSLTag'))
                );
            }

            $source = $compressor->decompress($source);

            // Response
            $response
                ->setContentType($file->getAttribute('mimeType'))
                ->addHeader('Content-Disposition', 'attachment; filename="'.$file->getAttribute('name', '').'"')
                ->addHeader('Expires', \date('D, d M Y H:i:s', \time() + (60 * 60 * 24 * 45)).' GMT') // 45 days cache
                ->addHeader('X-Peak', \memory_get_peak_usage())
                ->send($source)
            ;
        }
    );

App::get('/v1/storage/files/:fileId/view')
    ->desc('Get File for View')
    ->groups(['api', 'storage'])
    ->label('scope', 'files.read')
    ->label('sdk.platform', [APP_PLATFORM_CLIENT, APP_PLATFORM_SERVER])
    ->label('sdk.namespace', 'storage')
    ->label('sdk.method', 'getFileView')
    ->label('sdk.description', '/docs/references/storage/get-file-view.md')
    ->label('sdk.response.type', '*')
    ->label('sdk.methodType', 'location')
    ->param('fileId', '', function () { return new UID(); }, 'File unique ID.')
    ->param('as', '', function () { return new WhiteList(['pdf', /*'html',*/ 'text']); }, 'Choose a file format to convert your file to. Currently you can only convert word and pdf files to pdf or txt. This option is currently experimental only, use at your own risk.', true)
    ->action(
        function ($fileId, $as) use ($response, $projectDB, $mimes) {
            $file = $projectDB->getDocument($fileId);

            if (empty($file->getId()) || Database::SYSTEM_COLLECTION_FILES != $file->getCollection()) {
                throw new Exception('File not found', 404);
            }

            $path = $file->getAttribute('path', '');

            if (!\file_exists($path)) {
                throw new Exception('File not found in '.$path, 404);
            }

            $compressor = new GZIP();
            $device = Storage::getDevice('local');

            $contentType = 'text/plain';

            if (\in_array($file->getAttribute('mimeType'), $mimes)) {
                $contentType = $file->getAttribute('mimeType');
            }

            $source = $device->read($path);

            if (!empty($file->getAttribute('fileOpenSSLCipher'))) { // Decrypt
                $source = OpenSSL::decrypt(
                    $source,
                    $file->getAttribute('fileOpenSSLCipher'),
                    App::getEnv('_APP_OPENSSL_KEY_V'.$file->getAttribute('fileOpenSSLVersion')),
                    0,
                    \hex2bin($file->getAttribute('fileOpenSSLIV')),
                    \hex2bin($file->getAttribute('fileOpenSSLTag'))
                );
            }

            $output = $compressor->decompress($source);
            $fileName = $file->getAttribute('name', '');

            $contentTypes = [
                'pdf' => 'application/pdf',
                'text' => 'text/plain',
            ];

            $contentType = (\array_key_exists($as, $contentTypes)) ? $contentTypes[$as] : $contentType;

            // Response
            $response
                ->setContentType($contentType)
                ->addHeader('Content-Security-Policy', 'script-src none;')
                ->addHeader('X-Content-Type-Options', 'nosniff')
                ->addHeader('Content-Disposition', 'inline; filename="'.$fileName.'"')
                ->addHeader('Expires', \date('D, d M Y H:i:s', \time() + (60 * 60 * 24 * 45)).' GMT') // 45 days cache
                ->addHeader('X-Peak', \memory_get_peak_usage())
                ->send($output)
            ;
        }
    );

App::put('/v1/storage/files/:fileId')
    ->desc('Update File')
    ->groups(['api', 'storage'])
    ->label('scope', 'files.write')
    ->label('webhook', 'storage.files.update')
    ->label('sdk.platform', [APP_PLATFORM_CLIENT, APP_PLATFORM_SERVER])
    ->label('sdk.namespace', 'storage')
    ->label('sdk.method', 'updateFile')
    ->label('sdk.description', '/docs/references/storage/update-file.md')
    ->param('fileId', '', function () { return new UID(); }, 'File unique ID.')
    ->param('read', [], function () { return new ArrayList(new Text(64)); }, 'An array of strings with read permissions. By default no user is granted with any read permissions. [learn more about permissions](/docs/permissions) and get a full list of available permissions.')
    ->param('write', [], function () { return new ArrayList(new Text(64)); }, 'An array of strings with write permissions. By default no user is granted with any write permissions. [learn more about permissions](/docs/permissions) and get a full list of available permissions.')
    //->param('folderId', '', function () { return new UID(); }, 'Folder to associate files with.', true)
    ->action(
        function ($fileId, $read, $write, $folderId = '') use ($response, $projectDB, $audit, $webhook) {
            $file = $projectDB->getDocument($fileId);

            if (empty($file->getId()) || Database::SYSTEM_COLLECTION_FILES != $file->getCollection()) {
                throw new Exception('File not found', 404);
            }

            $file = $projectDB->updateDocument(\array_merge($file->getArrayCopy(), [
                '$permissions' => [
                    'read' => $read,
                    'write' => $write,
                ],
                'folderId' => $folderId,
            ]));

            if (false === $file) {
                throw new Exception('Failed saving file to DB', 500);
            }

            $webhook
                ->setParam('payload', $file->getArrayCopy())
            ;

            $audit
                ->setParam('event', 'storage.files.update')
                ->setParam('resource', 'storage/files/'.$file->getId())
            ;

            $response->json($file->getArrayCopy());
        }
    );

App::delete('/v1/storage/files/:fileId')
    ->desc('Delete File')
    ->groups(['api', 'storage'])
    ->label('scope', 'files.write')
    ->label('webhook', 'storage.files.delete')
    ->label('sdk.platform', [APP_PLATFORM_CLIENT, APP_PLATFORM_SERVER])
    ->label('sdk.namespace', 'storage')
    ->label('sdk.method', 'deleteFile')
    ->label('sdk.description', '/docs/references/storage/delete-file.md')
    ->param('fileId', '', function () { return new UID(); }, 'File unique ID.')
    ->action(
        function ($fileId) use ($response, $projectDB, $webhook, $audit, $usage) {
            $file = $projectDB->getDocument($fileId);

            if (empty($file->getId()) || Database::SYSTEM_COLLECTION_FILES != $file->getCollection()) {
                throw new Exception('File not found', 404);
            }

            $device = Storage::getDevice('local');

            if ($device->delete($file->getAttribute('path', ''))) {
                if (!$projectDB->deleteDocument($fileId)) {
                    throw new Exception('Failed to remove file from DB', 500);
                }
            }

            $webhook
                ->setParam('payload', $file->getArrayCopy())
            ;

            $audit
                ->setParam('event', 'storage.files.delete')
                ->setParam('resource', 'storage/files/'.$file->getId())
            ;

            $usage
                ->setParam('storage', $file->getAttribute('size', 0) * -1)
            ;

            $response->noContent();
        }
    );

// App::get('/v1/storage/files/:fileId/scan')
//     ->desc('Scan Storage')
//     ->groups(['api', 'storage'])
//     ->label('scope', 'god')
//     ->label('sdk.platform', [APP_PLATFORM_CLIENT, APP_PLATFORM_SERVER])
//     ->label('sdk.namespace', 'storage')
//     ->label('sdk.method', 'getFileScan')
//     ->label('sdk.hide', true)
//     ->param('fileId', '', function () { return new UID(); }, 'File unique ID.')
//     ->param('storage', 'local', function () { return new WhiteList(['local']);})
//     ->action(
//         function ($fileId, $storage) use ($response, $request, $projectDB) {
//             $file = $projectDB->getDocument($fileId);

//             if (empty($file->getId()) || Database::SYSTEM_COLLECTION_FILES != $file->getCollection()) {
//                 throw new Exception('File not found', 404);
//             }

//             $path = $file->getAttribute('path', '');

//             if (!file_exists($path)) {
//                 throw new Exception('File not found in '.$path, 404);
//             }

//             $compressor = new GZIP();
//             $device = Storage::getDevice($storage);

//             $source = $device->read($path);

//             if (!empty($file->getAttribute('fileOpenSSLCipher'))) { // Decrypt
//                 $source = OpenSSL::decrypt(
//                     $source,
//                     $file->getAttribute('fileOpenSSLCipher'),
//                     App::getEnv('_APP_OPENSSL_KEY_V'.$file->getAttribute('fileOpenSSLVersion')),
//                     0,
//                     hex2bin($file->getAttribute('fileOpenSSLIV')),
//                     hex2bin($file->getAttribute('fileOpenSSLTag'))
//                 );
//             }

//             $source = $compressor->decompress($source);

//             $antiVirus = new Network('clamav', 3310);

//             //var_dump($antiVirus->ping());
//             //var_dump($antiVirus->version());
//             //var_dump($antiVirus->fileScan('/storage/uploads/app-1/5/9/f/e/59fecaed49645.pdf'));

//             //$response->json($antiVirus->continueScan($device->getRoot()));
//         }
//     );<|MERGE_RESOLUTION|>--- conflicted
+++ resolved
@@ -130,19 +130,11 @@
     'application/pdf',
 ];
 
-<<<<<<< HEAD
-$utopia->init(function () use ($project) {
-    Storage::addDevice('local', new Local(APP_STORAGE_UPLOADS.'/app-'.$project->getId()));
-}, 'storage');
-
-$utopia->post('/v1/storage/files')
-=======
 App::init(function () use ($project) {
     Storage::addDevice('local', new Local(APP_STORAGE_UPLOADS.'/app-'.$project->getId()));
 }, 'storage');
 
 App::post('/v1/storage/files')
->>>>>>> 2de01c3e
     ->desc('Create File')
     ->groups(['api', 'storage'])
     ->label('scope', 'files.write')
