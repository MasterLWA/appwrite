--- conflicted
+++ resolved
@@ -269,11 +269,8 @@
     ->label('sdk.response.code', Response::STATUS_CODE_CREATED)
     ->label('sdk.response.type', Response::CONTENT_TYPE_JSON)
     ->label('sdk.response.model', Response::MODEL_FILE)
-<<<<<<< HEAD
     ->param('bucketId', null, new UID(), 'Storage bucket unique ID. You can create a new storage bucket using the Storage service [server integration](/docs/server/storage#createBucket).')
-=======
     ->param('fileId', '', new CustomId(), 'Unique Id. Choose your own unique ID or pass the string `unique()` to auto generate it. Valid chars are a-z, A-Z, 0-9, period, hyphen, and underscore. Can\'t start with a special char. Max length is 36 chars.')
->>>>>>> ec858cd7
     ->param('file', [], new File(), 'Binary file.', false)
     ->param('read', null, new ArrayList(new Text(64)), 'An array of strings with read permissions. By default only the current user is granted with read permissions. [learn more about permissions](/docs/permissions) and get a full list of available permissions.', true)
     ->param('write', null, new ArrayList(new Text(64)), 'An array of strings with write permissions. By default only the current user is granted with write permissions. [learn more about permissions](/docs/permissions) and get a full list of available permissions.', true)
@@ -283,11 +280,7 @@
     ->inject('user')
     ->inject('audits')
     ->inject('usage')
-<<<<<<< HEAD
-    ->action(function ($bucketId, $file, $read, $write, $request, $response, $dbForInternal, $user, $audits, $usage) {
-=======
-    ->action(function ($fileId, $file, $read, $write, $request, $response, $dbForInternal, $user, $audits, $usage) {
->>>>>>> ec858cd7
+    ->action(function ($bucketId, $fileId, $file, $read, $write, $request, $response, $dbForInternal, $user, $audits, $usage) {
         /** @var Utopia\Swoole\Request $request */
         /** @var Appwrite\Utopia\Response $response */
         /** @var Utopia\Database\Database $dbForInternal */
@@ -381,12 +374,8 @@
 
         $sizeActual = $device->getFileSize($path);
         
-<<<<<<< HEAD
         $data = [
-=======
-        $file = $dbForInternal->createDocument('files', new Document([
             '$id' => $fileId == 'unique()' ? $dbForInternal->getId() : $fileId,
->>>>>>> ec858cd7
             '$read' => (is_null($read) && !$user->isEmpty()) ? ['user:'.$user->getId()] : $read ?? [], // By default set read permissions for user
             '$write' => (is_null($write) && !$user->isEmpty()) ? ['user:'.$user->getId()] : $write ?? [], // By default set write permissions for user
             'dateCreated' => \time(),
@@ -444,11 +433,7 @@
     ->param('orderType', 'ASC', new WhiteList(['ASC', 'DESC'], true), 'Order result by ASC or DESC order.', true)
     ->inject('response')
     ->inject('dbForInternal')
-<<<<<<< HEAD
-    ->action(function ($bucketId, $search, $limit, $offset, $orderType, $response, $dbForInternal) {
-=======
-    ->action(function ($search, $limit, $offset, $after, $orderType, $response, $dbForInternal) {
->>>>>>> ec858cd7
+    ->action(function ($bucketId, $search, $limit, $offset, $after, $orderType, $response, $dbForInternal) {
         /** @var Appwrite\Utopia\Response $response */
         /** @var Utopia\Database\Database $dbForInternal */
 
