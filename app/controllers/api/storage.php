--- conflicted
+++ resolved
@@ -59,13 +59,8 @@
     ->param('read', null, new Permissions(), 'An array of strings with read permissions. By default no user is granted with any read permissions. [learn more about permissions](/docs/permissions) and get a full list of available permissions.', true)
     ->param('write', null, new Permissions(), 'An array of strings with write permissions. By default no user is granted with any write permissions. [learn more about permissions](/docs/permissions) and get a full list of available permissions.', true)
     ->param('enabled', true, new Boolean(true), 'Is bucket enabled?', true)
-<<<<<<< HEAD
     ->param('maximumFileSize', (int) App::getEnv('_APP_STORAGE_LIMIT', 0), new Range(1, (int) App::getEnv('_APP_STORAGE_LIMIT', 0)), 'Maximum file size allowed in bytes. Maximum allowed value is ' . Storage::human(App::getEnv('_APP_STORAGE_LIMIT', 0), 0) . '. For self-hosted setups you can change the max limit by changing the `_APP_STORAGE_LIMIT` environment variable. [Learn more about storage environment variables](docs/environment-variables#storage)', true)
-    ->param('allowedFileExtensions', [], new ArrayList(new Text(64)), 'Allowed file extensions', true)
-=======
-    ->param('maximumFileSize', (int) App::getEnv('_APP_STORAGE_LIMIT', 0), new Integer(), 'Maximum file size allowed in bytes. Maximum allowed value is ' . Storage::human(App::getEnv('_APP_STORAGE_LIMIT', 0), 0) . '. For self-hosted setups you can change the max limit by changing the `_APP_STORAGE_LIMIT` environment variable. [Learn more about storage environment variables](docs/environment-variables#storage)', true)
     ->param('allowedFileExtensions', [], new ArrayList(new Text(64), APP_LIMIT_ARRAY_PARAMS_SIZE), 'Allowed file extensions. Maximum of ' . APP_LIMIT_ARRAY_PARAMS_SIZE . ' extensions are allowed, each 64 characters long.', true)
->>>>>>> 5a28b71a
     ->param('encryption', true, new Boolean(true), 'Is encryption enabled? For file size above ' . Storage::human(APP_STORAGE_READ_BUFFER, 0) . ' encryption is skipped even if it\'s enabled', true)
     ->param('antivirus', true, new Boolean(true), 'Is virus scanning enabled? For file size above ' . Storage::human(APP_LIMIT_ANTIVIRUS, 0) . ' AntiVirus scanning is skipped even if it\'s enabled', true)
     ->inject('response')
@@ -73,7 +68,7 @@
     ->inject('audits')
     ->inject('usage')
     ->inject('events')
-    ->action(function (string $bucketId, string $name, string $permission, ?array $read, ?array $write, bool $enabled, int $maximumFileSize, array $allowedFileExtensions, bool $encryption, bool $antivirus, Response $response, Database $dbForProject, Event $audits, Stats $usage, Event $events) {
+    ->action(function (string $bucketId, string $name, string $permission, ?array $read, ?array $write, bool $enabled, int $maximumFileSize, array $allowedFileExtensions, bool $encryption, bool $antivirus, Response $response, Database $dbForProject, Audit $audits, Stats $usage, Event $events) {
 
         $bucketId = $bucketId === 'unique()' ? $dbForProject->getId() : $bucketId;
         try {
@@ -234,13 +229,8 @@
     ->param('read', null, new Permissions(), 'An array of strings with read permissions. By default inherits the existing read permissions. [learn more about permissions](/docs/permissions) and get a full list of available permissions.', true)
     ->param('write', null, new Permissions(), 'An array of strings with write permissions. By default inherits the existing write permissions. [learn more about permissions](/docs/permissions) and get a full list of available permissions.', true)
     ->param('enabled', true, new Boolean(true), 'Is bucket enabled?', true)
-<<<<<<< HEAD
     ->param('maximumFileSize', null, new Range(1, (int) App::getEnv('_APP_STORAGE_LIMIT', 0)), 'Maximum file size allowed in bytes. Maximum allowed value is ' . Storage::human((int)App::getEnv('_APP_STORAGE_LIMIT', 0), 0) . '. For self hosted version you can change the limit by changing _APP_STORAGE_LIMIT environment variable. [Learn more about storage environment variables](docs/environment-variables#storage)', true)
-    ->param('allowedFileExtensions', [], new ArrayList(new Text(64)), 'Allowed file extensions', true)
-=======
-    ->param('maximumFileSize', null, new Integer(), 'Maximum file size allowed in bytes. Maximum allowed value is ' . Storage::human((int)App::getEnv('_APP_STORAGE_LIMIT', 0), 0) . '. For self hosted version you can change the limit by changing _APP_STORAGE_LIMIT environment variable. [Learn more about storage environment variables](docs/environment-variables#storage)', true)
     ->param('allowedFileExtensions', [], new ArrayList(new Text(64), APP_LIMIT_ARRAY_PARAMS_SIZE), 'Allowed file extensions. Maximum of ' . APP_LIMIT_ARRAY_PARAMS_SIZE . ' extensions are allowed, each 64 characters long.', true)
->>>>>>> 5a28b71a
     ->param('encryption', true, new Boolean(true), 'Is encryption enabled? For file size above ' . Storage::human(APP_STORAGE_READ_BUFFER, 0) . ' encryption is skipped even if it\'s enabled', true)
     ->param('antivirus', true, new Boolean(true), 'Is virus scanning enabled? For file size above ' . Storage::human(APP_LIMIT_ANTIVIRUS, 0) . ' AntiVirus scanning is skipped even if it\'s enabled', true)
     ->inject('response')
