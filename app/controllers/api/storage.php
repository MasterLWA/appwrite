--- conflicted
+++ resolved
@@ -22,10 +22,11 @@
 use Appwrite\OpenSSL\OpenSSL;
 use Appwrite\Utopia\Response;
 use Utopia\Config\Config;
-<<<<<<< HEAD
 use Utopia\Validator\Integer;
 use Appwrite\Database\Exception\Authorization as AuthorizationException;
 use Appwrite\Database\Exception\Structure as StructureException;
+use Utopia\Database\Query;
+use Utopia\Validator\Numeric;
 
 App::post('/v1/storage/buckets')
     ->desc('Create storage bucket')
@@ -96,10 +97,6 @@
         ;
 
     });
-=======
-use Utopia\Database\Query;
-use Utopia\Validator\Numeric;
->>>>>>> fbf1f376
 
 App::post('/v1/storage/files')
     ->desc('Create File')
