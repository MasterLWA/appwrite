--- conflicted
+++ resolved
@@ -24,7 +24,6 @@
 use Utopia\Config\Config;
 use Utopia\Validator\Integer;
 use Utopia\Database\Query;
-<<<<<<< HEAD
 use Utopia\Storage\Validator\FileExt;
 
 App::post('/v1/storage/buckets')
@@ -884,8 +883,6 @@
 
         $response->noContent();
     });
-=======
->>>>>>> 0152e3b6
 
 App::post('/v1/storage/files')
     ->desc('Create File')
