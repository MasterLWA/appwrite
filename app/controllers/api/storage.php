<?php

use Utopia\App;
use Utopia\Cache\Adapter\Filesystem;
use Appwrite\ClamAV\Network;
use Utopia\Database\Validator\Authorization;
use Appwrite\Database\Validator\CustomId;
use Utopia\Database\Document;
use Utopia\Database\Query;
use Utopia\Exception;
use Utopia\Database\Validator\UID;
use Utopia\Storage\Storage;
use Utopia\Storage\Validator\File;
use Utopia\Storage\Validator\FileExt;
use Utopia\Storage\Validator\FileSize;
use Utopia\Storage\Validator\Upload;
use Utopia\Storage\Compression\Algorithms\GZIP;
use Utopia\Image\Image;
use Appwrite\OpenSSL\OpenSSL;
use Appwrite\Utopia\Response;
use Utopia\Cache\Cache;
use Utopia\Config\Config;
use Utopia\Database\Database;
use Utopia\Database\Exception\Duplicate;
use Utopia\Validator\ArrayList;
use Utopia\Validator\Boolean;
use Utopia\Validator\HexColor;
use Utopia\Validator\Integer;
<<<<<<< HEAD
use Utopia\Validator\Range;
use Utopia\Validator\Text;
use Utopia\Validator\WhiteList;

use function PHPUnit\Framework\isNull;
=======
use Utopia\Database\Query;
use Utopia\Database\Validator\Permissions;
use Utopia\Storage\Validator\FileExt;
>>>>>>> 96749afe

App::post('/v1/storage/buckets')
    ->desc('Create storage bucket')
    ->groups(['api', 'storage'])
    ->label('scope', 'buckets.write')
    ->label('event', 'storage.buckets.create')
    ->label('sdk.auth', [APP_AUTH_TYPE_KEY])
    ->label('sdk.namespace', 'storage')
    ->label('sdk.method', 'createBucket')
    ->label('sdk.description', '/docs/references/storage/create-bucket.md')
    ->label('sdk.response.code', Response::STATUS_CODE_CREATED)
    ->label('sdk.response.type', Response::CONTENT_TYPE_JSON)
    ->label('sdk.response.model', Response::MODEL_BUCKET)
    ->param('bucketId', '', new CustomId(), 'Unique Id. Choose your own unique ID or pass the string `unique()` to auto generate it. Valid chars are a-z, A-Z, 0-9, period, hyphen, and underscore. Can\'t start with a special char. Max length is 36 chars.')
    ->param('name', '', new Text(128), 'Bucket name', false)
<<<<<<< HEAD
    ->param('read', [], new ArrayList(new Text(64)), 'An array of strings with read permissions. By default no user is granted with any read permissions. [learn more about permissions](/docs/permissions) and get a full list of available permissions.', true)
    ->param('write', [], new ArrayList(new Text(64)), 'An array of strings with write permissions. By default no user is granted with any write permissions. [learn more about permissions](/docs/permissions) and get a full list of available permissions.', true)
    ->param('maximumFileSize', (int) App::getEnv('_APP_STORAGE_LIMIT', 0), new Integer(), 'Maximum file size allowed in bytes. Maximum allowed value is ' . App::getEnv('_APP_STORAGE_LIMIT', 0) . '. For self-hosted setups you can change the max limit by changing the `_APP_STORAGE_LIMIT` environment variable. [Learn more about storage environment variables](docs/environment-variables#storage)', true)
=======
    ->param('read', null, new Permissions(), 'An array of strings with read permissions. By default no user is granted with any read permissions. [learn more about permissions](/docs/permissions) and get a full list of available permissions.', true)
    ->param('write', null, new Permissions(), 'An array of strings with write permissions. By default no user is granted with any write permissions. [learn more about permissions](/docs/permissions) and get a full list of available permissions.', true)
    ->param('maximumFileSize', (int) App::getEnv('_APP_STORAGE_LIMIT', 0) , new Integer(), 'Maximum file size allowed in bytes. Maximum allowed value is ' . App::getEnv('_APP_STORAGE_LIMIT', 0) . '. For self-hosted setups you can change the max limit by changing the `_APP_STORAGE_LIMIT` environment variable. [Learn more about storage environment variables](docs/environment-variables#storage)', true)
>>>>>>> 96749afe
    ->param('allowedFileExtensions', [], new ArrayList(new Text(64)), 'Allowed file extensions', true)
    ->param('enabled', true, new Boolean(), 'Is bucket enabled?', true)
    ->param('adapter', 'local', new WhiteList(['local']), 'Storage adapter.', true)
    ->param('encryption', true, new Boolean(), 'Is encryption enabled? For file size above ' . Storage::human(APP_STORAGE_READ_BUFFER) . ' encryption is skipped even if it\'s enabled', true)
    ->param('antiVirus', true, new Boolean(), 'Is virus scanning enabled? For file size above ' . Storage::human(APP_LIMIT_ANTIVIRUS) . ' AntiVirus scanning is skipped even if it\'s enabled', true)
    ->inject('response')
    ->inject('dbForInternal')
    ->inject('audits')
    ->inject('usage')
    ->action(function ($bucketId, $name, $read, $write, $maximumFileSize, $allowedFileExtensions, $enabled, $adapter, $encryption, $antiVirus, $response, $dbForInternal, $audits, $usage) {
        /** @var Appwrite\Utopia\Response $response */
        /** @var Utopia\Database\Database $dbForInternal */
        /** @var Appwrite\Event\Event $audits */
        /** @var Appwrite\Stats\Stats $usage */

        $bucketId = $bucketId == 'unique()' ? $dbForInternal->getId() : $bucketId;
        try {
            $dbForInternal->createCollection('bucket_' . $bucketId, [
                new Document([
                    '$id' => 'dateCreated',
                    'type' => Database::VAR_INTEGER,
                    'format' => '',
                    'size' => 0,
                    'signed' => true,
                    'required' => false,
                    'default' => null,
                    'array' => false,
                    'filters' => [],
                ]),
                new Document([
                    'array' => false,
                    '$id' => 'bucketId',
                    'type' => Database::VAR_STRING,
                    'format' => '',
                    'size' => Database::LENGTH_KEY,
                    'signed' => true,
                    'required' => false,
                    'default' => null,
                    'array' => false,
                    'filters' => [],
                ]),
                new Document([
                    '$id' => 'name',
                    'type' => Database::VAR_STRING,
                    'format' => '',
                    'size' => 2048,
                    'signed' => true,
                    'required' => false,
                    'default' => null,
                    'array' => false,
                    'filters' => [],
                ]),
                new Document([
                    '$id' => 'path',
                    'type' => Database::VAR_STRING,
                    'format' => '',
                    'size' => 2048,
                    'signed' => true,
                    'required' => false,
                    'default' => null,
                    'array' => false,
                    'filters' => [],
                ]),
                new Document([
                    '$id' => 'signature',
                    'type' => Database::VAR_STRING,
                    'format' => '',
                    'size' => 2048,
                    'signed' => true,
                    'required' => false,
                    'default' => null,
                    'array' => false,
                    'filters' => [],
                ]),
                new Document([
                    '$id' => 'mimeType',
                    'type' => Database::VAR_STRING,
                    'format' => '',
                    'size' => 127, // https://tools.ietf.org/html/rfc4288#section-4.2
                    'signed' => true,
                    'required' => false,
                    'default' => null,
                    'array' => false,
                    'filters' => [],
                ]),
                new Document([
                    '$id' => 'sizeOriginal',
                    'type' => Database::VAR_INTEGER,
                    'format' => '',
                    'size' => 0,
                    'signed' => true,
                    'required' => false,
                    'default' => null,
                    'array' => false,
                    'filters' => [],
                ]),
                new Document([
                    '$id' => 'sizeActual',
                    'type' => Database::VAR_INTEGER,
                    'format' => '',
                    'size' => 0,
                    'signed' => true,
                    'required' => false,
                    'default' => null,
                    'array' => false,
                    'filters' => [],
                ]),
                new Document([
                    '$id' => 'algorithm',
                    'type' => Database::VAR_STRING,
                    'format' => '',
                    'size' => 255,
                    'signed' => true,
                    'required' => false,
                    'default' => null,
                    'array' => false,
                    'filters' => [],
                ]),
                new Document([
                    '$id' => 'comment',
                    'type' => Database::VAR_STRING,
                    'format' => '',
                    'size' => 2048,
                    'signed' => true,
                    'required' => false,
                    'default' => null,
                    'array' => false,
                    'filters' => [],
                ]),
                new Document([
                    '$id' => 'openSSLVersion',
                    'type' => Database::VAR_STRING,
                    'format' => '',
                    'size' => 64,
                    'signed' => true,
                    'required' => false,
                    'default' => null,
                    'array' => false,
                    'filters' => [],
                ]),
                new Document([
                    '$id' => 'openSSLCipher',
                    'type' => Database::VAR_STRING,
                    'format' => '',
                    'size' => 64,
                    'signed' => true,
                    'required' => false,
                    'default' => null,
                    'array' => false,
                    'filters' => [],
                ]),
                new Document([
                    '$id' => 'openSSLTag',
                    'type' => Database::VAR_STRING,
                    'format' => '',
                    'size' => 2048,
                    'signed' => true,
                    'required' => false,
                    'default' => null,
                    'array' => false,
                    'filters' => [],
                ]),
                new Document([
                    '$id' => 'openSSLIV',
                    'type' => Database::VAR_STRING,
                    'format' => '',
                    'size' => 2048,
                    'signed' => true,
                    'required' => false,
                    'default' => null,
                    'array' => false,
                    'filters' => [],
                ]),
                new Document([
                    '$id' => 'chunksTotal',
                    'type' => Database::VAR_INTEGER,
                    'format' => '',
                    'size' => 0,
                    'signed' => false,
                    'required' => false,
                    'default' => null,
                    'array' => false,
                    'filters' => [],
                ]),
                new Document([
                    '$id' => 'chunksUploaded',
                    'type' => Database::VAR_INTEGER,
                    'format' => '',
                    'size' => 0,
                    'signed' => false,
                    'required' => false,
                    'default' => null,
                    'array' => false,
                    'filters' => [],
                ]),
            ], [
                new Document([
                    '$id' => '_key_bucket',
                    'type' => Database::INDEX_KEY,
                    'attributes' => ['bucketId'],
                    'lengths' => [Database::LENGTH_KEY],
                    'orders' => [Database::ORDER_ASC],
                ]),
                new Document([
                    '$id' => '_fulltext_name',
                    'type' => Database::INDEX_FULLTEXT,
                    'attributes' => ['name'],
                    'lengths' => [1024],
                    'orders' => [Database::ORDER_ASC],
                ]),
            ]);

            $bucket = $dbForInternal->createDocument('buckets', new Document([
                '$id' => $bucketId,
                '$collection' => 'buckets',
                'dateCreated' => \time(),
                'dateUpdated' => \time(),
                'name' => $name,
                'maximumFileSize' => $maximumFileSize,
                'allowedFileExtensions' => $allowedFileExtensions,
                'enabled' => $enabled,
                'adapter' => $adapter,
                'encryption' => $encryption,
                'antiVirus' => $antiVirus,
                '$read' => $read,
                '$write' => $write,
            ]));
        } catch (Duplicate $th) {
            throw new Exception('Bucket already exists', 409);
        }

        $audits
            ->setParam('event', 'storage.buckets.create')
            ->setParam('resource', 'storage/buckets/' . $bucket->getId())
            ->setParam('data', $bucket->getArrayCopy())
        ;

        $usage->setParam('storage.buckets.create', 1);

        $response->setStatusCode(Response::STATUS_CODE_CREATED);
        $response->dynamic($bucket, Response::MODEL_BUCKET);
    });

App::get('/v1/storage/buckets')
    ->desc('List buckets')
    ->groups(['api', 'storage'])
    ->label('scope', 'buckets.read')
    ->label('sdk.auth', [APP_AUTH_TYPE_KEY])
    ->label('sdk.namespace', 'storage')
    ->label('sdk.method', 'listBuckets')
    ->label('sdk.description', '/docs/references/storage/list-buckets.md')
    ->label('sdk.response.code', Response::STATUS_CODE_OK)
    ->label('sdk.response.type', Response::CONTENT_TYPE_JSON)
    ->label('sdk.response.model', Response::MODEL_BUCKET_LIST)
    ->param('search', '', new Text(256), 'Search term to filter your list results. Max length: 256 chars.', true)
    ->param('limit', 25, new Range(0, 100), 'Results limit value. By default will return maximum 25 results. Maximum of 100 results allowed per request.', true)
    ->param('offset', 0, new Range(0, 2000), 'Results offset. The default value is 0. Use this param to manage pagination.', true)
    ->param('after', '', new UID(), 'ID of the bucket used as the starting point for the query, excluding the bucket itself. Should be used for efficient pagination when working with large sets of data.', true)
    ->param('orderType', 'ASC', new WhiteList(['ASC', 'DESC'], true), 'Order result by ASC or DESC order.', true)
    ->inject('response')
    ->inject('dbForInternal')
    ->inject('usage')
    ->action(function ($search, $limit, $offset, $after, $orderType, $response, $dbForInternal, $usage) {
        /** @var Appwrite\Utopia\Response $response */
        /** @var Utopia\Database\Database $dbForInternal */
        /** @var Appwrite\Stats\Stats $usage */

        $queries = ($search) ? [new Query('name', Query::TYPE_SEARCH, $search)] : [];
        
        if (!empty($after)) {
            $afterBucket = $dbForInternal->getDocument('buckets', $after);

            if ($afterBucket->isEmpty()) {
                throw new Exception("Bucket '{$after}' for the 'after' value not found.", 400);
            }
        }

        $usage->setParam('storage.buckets.read', 1);

        $response->dynamic(new Document([
            'buckets' => $dbForInternal->find('buckets', $queries, $limit, $offset, [], [$orderType], $afterBucket ?? null),
            'sum' => $dbForInternal->count('buckets', $queries, APP_LIMIT_COUNT),
        ]), Response::MODEL_BUCKET_LIST);
    });

App::get('/v1/storage/buckets/:bucketId')
    ->desc('Get Bucket')
    ->groups(['api', 'storage'])
    ->label('scope', 'buckets.read')
    ->label('sdk.auth', [APP_AUTH_TYPE_KEY])
    ->label('sdk.namespace', 'storage')
    ->label('sdk.method', 'getBucket')
    ->label('sdk.description', '/docs/references/storage/get-bucket.md')
    ->label('sdk.response.code', Response::STATUS_CODE_OK)
    ->label('sdk.response.type', Response::CONTENT_TYPE_JSON)
    ->label('sdk.response.model', Response::MODEL_BUCKET)
    ->param('bucketId', '', new UID(), 'Bucket unique ID.')
    ->inject('response')
    ->inject('dbForInternal')
    ->inject('usage')
    ->action(function ($bucketId, $response, $dbForInternal, $usage) {
        /** @var Appwrite\Utopia\Response $response */
        /** @var Utopia\Database\Database $dbForInternal */
        /** @var Appwrite\Stats\Stats $usage */

        $bucket = $dbForInternal->getDocument('buckets', $bucketId);

        if ($bucket->isEmpty()) {
            throw new Exception('Bucket not found', 404);
        }

        $usage->setParam('storage.buckets.read', 1);

        $response->dynamic($bucket, Response::MODEL_BUCKET);
    });

App::put('/v1/storage/buckets/:bucketId')
    ->desc('Update Bucket')
    ->groups(['api', 'storage'])
    ->label('scope', 'buckets.write')
    ->label('event', 'storage.buckets.update')
    ->label('sdk.auth', [APP_AUTH_TYPE_KEY])
    ->label('sdk.namespace', 'storage')
    ->label('sdk.method', 'updateBucket')
    ->label('sdk.description', '/docs/references/storage/update-bucket.md')
    ->label('sdk.response.code', Response::STATUS_CODE_OK)
    ->label('sdk.response.type', Response::CONTENT_TYPE_JSON)
    ->label('sdk.response.model', Response::MODEL_BUCKET)
    ->param('bucketId', '', new UID(), 'Bucket unique ID.')
    ->param('name', null, new Text(128), 'Bucket name', false)
    ->param('read', null, new Permissions(), 'An array of strings with read permissions. By default inherits the existing read permissions. [learn more about permissions](/docs/permissions) and get a full list of available permissions.', true)
    ->param('write', null, new Permissions(), 'An array of strings with write permissions. By default inherits the existing write permissions. [learn more about permissions](/docs/permissions) and get a full list of available permissions.', true)
    ->param('maximumFileSize', null, new Integer(), 'Maximum file size allowed in bytes. Maximum allowed value is ' . App::getEnv('_APP_STORAGE_LIMIT', 0) . '. For self hosted version you can change the limit by changing _APP_STORAGE_LIMIT environment variable. [Learn more about storage environment variables](docs/environment-variables#storage)', true)
    ->param('allowedFileExtensions', [], new ArrayList(new Text(64)), 'Allowed file extensions', true)
    ->param('enabled', true, new Boolean(), 'Is bucket enabled?', true)
    ->param('encryption', true, new Boolean(), 'Is encryption enabled? For file size above ' . Storage::human(APP_STORAGE_READ_BUFFER) . ' encryption is skipped even if it\'s enabled', true)
    ->param('antiVirus', true, new Boolean(), 'Is virus scanning enabled? For file size above ' . Storage::human(APP_LIMIT_ANTIVIRUS) . ' AntiVirus scanning is skipped even if it\'s enabled', true)
    ->inject('response')
    ->inject('dbForInternal')
    ->inject('audits')
    ->inject('usage')
    ->action(function ($bucketId, $name, $read, $write, $maximumFileSize, $allowedFileExtensions, $enabled, $encryption, $antiVirus, $response, $dbForInternal, $audits, $usage) {
        /** @var Appwrite\Utopia\Response $response */
        /** @var Utopia\Database\Database $dbForInternal */
        /** @var Appwrite\Event\Event $audits */
        /** @var Appwrite\Stats\Stats $usage */

        $bucket = $dbForInternal->getDocument('buckets', $bucketId);

        if ($bucket->isEmpty()) {
            throw new Exception('Bucket not found', 404);
        }

        $read ??= $bucket->getAttribute('$read', []); // By default inherit read permissions
        $write??=$bucket->getAttribute('$write', []); // By default inherit write permissions
        $read ??= $bucket->getAttribute('$read', []); // By default inherit read permissions
        $write ??= $bucket->getAttribute('$write',[]); // By default inherit write permissions
        $read ??= $bucket->getAttribute('$read', []); // By default inherit read permissions
        $write ??= $bucket->getAttribute('$write', []); // By default inherit write permissions
        $maximumFileSize ??= $bucket->getAttribute('maximumFileSize', (int)App::getEnv('_APP_STORAGE_LIMIT', 0));
        $allowedFileExtensions ??= $bucket->getAttribute('allowedFileExtensions', []);
        $enabled ??= $bucket->getAttribute('enabled', true);
        $encryption ??= $bucket->getAttribute('encryption', true);
        $antiVirus ??= $bucket->getAttribute('antiVirus', true);

        $bucket = $dbForInternal->updateDocument('buckets', $bucket->getId(), $bucket
                ->setAttribute('name', $name)
                ->setAttribute('$read', $read)
                ->setAttribute('$write', $write)
                ->setAttribute('maximumFileSize', $maximumFileSize)
                ->setAttribute('allowedFileExtensions', $allowedFileExtensions)
                ->setAttribute('enabled', $enabled)
                ->setAttribute('encryption', $encryption)
                ->setAttribute('antiVirus', $antiVirus)
        );

        $audits
            ->setParam('event', 'storage.buckets.update')
            ->setParam('resource', 'storage/buckets/' . $bucket->getId())
            ->setParam('data', $bucket->getArrayCopy())
        ;

        $usage->setParam('storage.buckets.update', 1);

        $response->dynamic($bucket, Response::MODEL_BUCKET);
    });

App::delete('/v1/storage/buckets/:bucketId')
    ->desc('Delete Bucket')
    ->groups(['api', 'storage'])
    ->label('scope', 'buckets.write')
    ->label('event', 'storage.buckets.delete')
    ->label('sdk.auth', [APP_AUTH_TYPE_KEY])
    ->label('sdk.namespace', 'storage')
    ->label('sdk.method', 'deleteBucket')
    ->label('sdk.description', '/docs/references/storage/delete-bucket.md')
    ->label('sdk.response.code', Response::STATUS_CODE_NOCONTENT)
    ->label('sdk.response.model', Response::MODEL_NONE)
    ->param('bucketId', '', new UID(), 'Bucket unique ID.')
    ->inject('response')
    ->inject('dbForInternal')
    ->inject('audits')
    ->inject('deletes')
    ->inject('events')
    ->inject('usage')
    ->action(function ($bucketId, $response, $dbForInternal, $audits, $deletes, $events, $usage) {
        /** @var Appwrite\Utopia\Response $response */
        /** @var Utopia\Database\Database $dbForInternal */
        /** @var Appwrite\Event\Event $audits */
        /** @var Appwrite\Event\Event $deletes */
        /** @var Appwrite\Event\Event $events */
        /** @var Appwrite\Stats\Stats $usage */

        $bucket = $dbForInternal->getDocument('buckets', $bucketId);

        if ($bucket->isEmpty()) {
            throw new Exception('Bucket not found', 404);
        }

        if(!$dbForInternal->deleteDocument('buckets', $bucketId)) {
            throw new Exception('Failed to remove project from DB', 500);
        }
        
        $deletes
            ->setParam('type', DELETE_TYPE_DOCUMENT)
            ->setParam('document', $bucket)
        ;

        $events
            ->setParam('eventData', $response->output($bucket, Response::MODEL_BUCKET))
        ;

        $audits
            ->setParam('event', 'storage.buckets.delete')
            ->setParam('resource', 'storage/buckets/' . $bucket->getId())
            ->setParam('data', $bucket->getArrayCopy())
        ;

        $usage->setParam('storage.buckets.delete', 1);

        $response->noContent();
    });

App::post('/v1/storage/buckets/:bucketId/files')
    ->alias('/v1/storage/files', ['bucketId' => 'default'])
    ->desc('Create File')
    ->groups(['api', 'storage'])
    ->label('scope', 'files.write')
    ->label('event', 'storage.files.create')
    ->label('sdk.auth', [APP_AUTH_TYPE_SESSION, APP_AUTH_TYPE_KEY, APP_AUTH_TYPE_JWT])
    ->label('sdk.namespace', 'storage')
    ->label('sdk.method', 'createFile')
    ->label('sdk.description', '/docs/references/storage/create-file.md')
    ->label('sdk.request.type', 'multipart/form-data')
    ->label('sdk.methodType', 'upload')
    ->label('sdk.response.code', Response::STATUS_CODE_CREATED)
    ->label('sdk.response.type', Response::CONTENT_TYPE_JSON)
    ->label('sdk.response.model', Response::MODEL_FILE)
    ->param('bucketId', null, new UID(), 'Storage bucket unique ID. You can create a new storage bucket using the Storage service [server integration](/docs/server/storage#createBucket).')
    ->param('fileId', '', new CustomId(), 'Unique Id. Choose your own unique ID or pass the string `unique()` to auto generate it. Valid chars are a-z, A-Z, 0-9, period, hyphen, and underscore. Can\'t start with a special char. Max length is 36 chars.')
    ->param('file', [], new File(), 'Binary file.', false)
    ->param('read', null, new Permissions(), 'An array of strings with read permissions. By default only the current user is granted with read permissions. [learn more about permissions](/docs/permissions) and get a full list of available permissions.', true)
    ->param('write', null, new Permissions(), 'An array of strings with write permissions. By default only the current user is granted with write permissions. [learn more about permissions](/docs/permissions) and get a full list of available permissions.', true)
    ->inject('request')
    ->inject('response')
    ->inject('dbForInternal')
    ->inject('user')
    ->inject('audits')
    ->inject('usage')
    ->action(function ($bucketId, $fileId, $file, $read, $write, $request, $response, $dbForInternal, $user, $audits, $usage) {
        /** @var Utopia\Swoole\Request $request */
        /** @var Appwrite\Utopia\Response $response */
        /** @var Utopia\Database\Database $dbForInternal */
        /** @var Utopia\Database\Document $user */
        /** @var Appwrite\Event\Event $audits */
        /** @var Appwrite\Stats\Stats $usage */

        $bucket = $dbForInternal->getDocument('buckets', $bucketId);

        if ($bucket->isEmpty()) {
            throw new Exception('Bucket not found', 404);
        }

        $file = $request->getFiles('file');

        /**
         * Validators
         */
        $allowedFileExtensions = $bucket->getAttribute('allowedFileExtensions', []);
        $fileExt = new FileExt($allowedFileExtensions);

        $maximumFileSize = $bucket->getAttribute('maximumFileSize', 0);
        if ($maximumFileSize > (int) App::getEnv('_APP_STORAGE_LIMIT', 0)) {
            throw new Exception('Error bucket maximum file size is larger than _APP_STORAGE_LIMIT', 500);
        }

        $fileSize = new FileSize($maximumFileSize);
        $upload = new Upload();

        if (empty($file)) {
            throw new Exception('No file sent', 400);
        }

        // Make sure we handle a single file and multiple files the same way
        $fileName = (\is_array($file['name']) && isset($file['name'][0])) ? $file['name'][0] : $file['name'];
        $fileTmpName = (\is_array($file['tmp_name']) && isset($file['tmp_name'][0])) ? $file['tmp_name'][0] : $file['tmp_name'];
        $size = (\is_array($file['size']) && isset($file['size'][0])) ? $file['size'][0] : $file['size'];

        $contentRange = $request->getHeader('content-range');
        $fileId = $fileId == 'unique()' ? $dbForInternal->getId() : $fileId;
        $chunk = 1;
        $chunks = 1;

        if (!empty($contentRange)) {
            $start = $request->getContentRangeStart();
            $end = $request->getContentRangeEnd();
            $size = $request->getContentRangeSize();
            $fileId = $request->getHeader('x-appwrite-id', $fileId);
            if(is_null($start) || is_null($end) || is_null($size)) {
                throw new Exception('Invalid content-range header', 400);
            }

            if ($end == $size) {
                //if it's a last chunks the chunk size might differ, so we set the $chunks and $chunk to notify it's last chunk
                $chunks = $chunk = -1;
            } else {
                // Calculate total number of chunks based on the chunk size i.e ($rangeEnd - $rangeStart)
                $chunks = (int) ceil($size / ($end + 1 - $start));
                $chunk = (int) ($start / ($end + 1 - $start));
            }
        }

        // Check if file type is allowed (feature for project settings?)
        if (!empty($allowedFileExtensions) && !$fileExt->isValid($fileName)) {
            throw new Exception('File extension not allowed', 400);
        }

        if (!$fileSize->isValid($size)) { // Check if file size is exceeding allowed limit
            throw new Exception('File size not allowed', 400);
        }

        $device = Storage::getDevice('files');

        if (!$upload->isValid($fileTmpName)) {
            throw new Exception('Invalid file', 403);
        }

        // Save to storage
        $size ??= $device->getFileSize($fileTmpName);
        $path = $device->getPath($fileId . '.' . \pathinfo($fileName, PATHINFO_EXTENSION));
        $path = str_ireplace($device->getRoot(), $device->getRoot() . DIRECTORY_SEPARATOR . $bucket->getId(), $path);

        $file = $dbForInternal->getDocument('bucket_' . $bucketId, $fileId);

        if (!$file->isEmpty()) {
            $chunks = $file->getAttribute('chunksTotal', 1);
            if ($chunk == -1) {
                $chunk = $chunks - 1;
            }
        }

        $chunksUploaded = $device->upload($fileTmpName, $path, $chunk, $chunks);
        if (empty($chunksUploaded)) {
            throw new Exception('Failed uploading file', 500);
        }

        $read = (is_null($read) && !$user->isEmpty()) ? ['user:' . $user->getId()] : $read ?? [];
        $write = (is_null($write) && !$user->isEmpty()) ? ['user:' . $user->getId()] : $write ?? [];
        if ($chunksUploaded == $chunks) {
            if (App::getEnv('_APP_STORAGE_ANTIVIRUS') === 'enabled' && $bucket->getAttribute('antiVirus', true) && $size <= APP_LIMIT_ANTIVIRUS) {
                $antiVirus = new Network(App::getEnv('_APP_STORAGE_ANTIVIRUS_HOST', 'clamav'),
                (int) App::getEnv('_APP_STORAGE_ANTIVIRUS_PORT', 3310));
                
                if (!$antiVirus->fileScan($path)) {
                    $device->delete($path);
                    throw new Exception('Invalid file', 403);
                }
            }

            $mimeType = $device->getFileMimeType($path); // Get mime-type before compression and encryption
            $data = '';
            // Compression
            if ($size <= APP_STORAGE_READ_BUFFER) {
                $data = $device->read($path);
                $compressor = new GZIP();
                $data = $compressor->compress($data);
            }

            if ($bucket->getAttribute('encryption', true) && $size <= APP_STORAGE_READ_BUFFER) {
                if(empty($data)) {
                    $data = $device->read($path);
                }
                $key = App::getEnv('_APP_OPENSSL_KEY_V1');
                $iv = OpenSSL::randomPseudoBytes(OpenSSL::cipherIVLength(OpenSSL::CIPHER_AES_128_GCM));
                $data = OpenSSL::encrypt($data, OpenSSL::CIPHER_AES_128_GCM, $key, 0, $iv, $tag);
            }

            if(!empty($data)) {
                if (!$device->write($path, $data, $mimeType)) {
                    throw new Exception('Failed to save file', 500);
                }
            }

            $sizeActual = $device->getFileSize($path);

            $algorithm = empty($compressor) ? '' : $compressor->getName();
            $fileHash = $device->getFileHash($path);

            if ($bucket->getAttribute('encryption', true) && $size <= APP_STORAGE_READ_BUFFER) {
                $openSSLVersion = '1';
                $openSSLCipher = OpenSSL::CIPHER_AES_128_GCM;
                $openSSLTag = \bin2hex($tag);
                $openSSLIV = \bin2hex($iv);
            }

            if ($file->isEmpty()) {
                $file = $dbForInternal->createDocument('bucket_' . $bucketId, new Document([
                    '$id' => $fileId,
                    '$read' => $read,
                    '$write' => $write,
                    'dateCreated' => \time(),
                    'bucketId' => $bucket->getId(),
                    'name' => $fileName,
                    'path' => $path,
                    'signature' => $fileHash,
                    'mimeType' => $mimeType,
                    'sizeOriginal' => $size,
                    'sizeActual' => $sizeActual,
                    'algorithm' => $algorithm,
                    'comment' => '',
                    'chunksTotal' => $chunks,
                    'chunksUploaded' => $chunksUploaded,
                    'openSSLVersion' => $openSSLVersion,
                    'openSSLCipher' => $openSSLCipher,
                    'openSSLTag' => $openSSLTag,
                    'openSSLIV' => $openSSLIV,
                ]));
            } else {
                $file = $dbForInternal->updateDocument('bucket_' . $bucketId, $fileId, $file
                        ->setAttribute('$read', $read)
                        ->setAttribute('$write', $write)
                        ->setAttribute('signature', $fileHash)
                        ->setAttribute('mimeType', $mimeType)
                        ->setAttribute('sizeActual', $sizeActual)
                        ->setAttribute('algorithm', $algorithm)
                        ->setAttribute('openSSLVersion', $openSSLVersion)
                        ->setAttribute('openSSLCipher', $openSSLCipher)
                        ->setAttribute('openSSLTag', $openSSLTag)
                        ->setAttribute('openSSLIV', $openSSLIV)
                );
            }
        } else {
            if ($file->isEmpty()) {
                $file = $dbForInternal->createDocument('bucket_' . $bucketId, new Document([
                    '$id' => $fileId,
                    '$read' => $read,
                    '$write' => $write,
                    'dateCreated' => \time(),
                    'bucketId' => $bucket->getId(),
                    'name' => $fileName,
                    'path' => $path,
                    'signature' => '',
                    'mimeType' => '',
                    'sizeOriginal' => $size,
                    'sizeActual' => 0,
                    'algorithm' => '',
                    'comment' => '',
                    'chunksTotal' => $chunks,
                    'chunksUploaded' => $chunksUploaded,
                ]));
            } else {
                $file = $dbForInternal->updateDocument('bucket_' . $bucketId, $fileId, $file
                        ->setAttribute('chunksUploaded', $chunksUploaded)
                );
            }
        }

        $audits
            ->setParam('event', 'storage.files.create')
            ->setParam('resource', 'storage/files/' . $file->getId())
        ;

        $usage
            ->setParam('storage', $sizeActual ?? 0)
            ->setParam('storage.files.create', 1)
            ->setParam('bucketId', $bucketId)
        ;

        $response->setStatusCode(Response::STATUS_CODE_CREATED);
        $response->dynamic($file, Response::MODEL_FILE);
        ;
    });

App::get('/v1/storage/buckets/:bucketId/files')
    ->alias('/v1/storage/files', ['bucketId' => 'default'])
    ->desc('List Files')
    ->groups(['api', 'storage'])
    ->label('scope', 'files.read')
    ->label('sdk.auth', [APP_AUTH_TYPE_SESSION, APP_AUTH_TYPE_KEY, APP_AUTH_TYPE_JWT])
    ->label('sdk.namespace', 'storage')
    ->label('sdk.method', 'listFiles')
    ->label('sdk.description', '/docs/references/storage/list-files.md')
    ->label('sdk.response.code', Response::STATUS_CODE_OK)
    ->label('sdk.response.type', Response::CONTENT_TYPE_JSON)
    ->label('sdk.response.model', Response::MODEL_FILE_LIST)
    ->param('bucketId', null, new UID(), 'Storage bucket unique ID. You can create a new storage bucket using the Storage service [server integration](/docs/server/storage#createBucket).')
    ->param('search', '', new Text(256), 'Search term to filter your list results. Max length: 256 chars.', true)
    ->param('limit', 25, new Range(0, 100), 'Results limit value. By default will return maximum 25 results. Maximum of 100 results allowed per request.', true)
    ->param('offset', 0, new Range(0, 2000), 'Results offset. The default value is 0. Use this param to manage pagination.', true)
    ->param('after', '', new UID(), 'ID of the file used as the starting point for the query, excluding the file itself. Should be used for efficient pagination when working with large sets of data.', true)
    ->param('orderType', 'ASC', new WhiteList(['ASC', 'DESC'], true), 'Order result by ASC or DESC order.', true)
    ->inject('response')
    ->inject('dbForInternal')
    ->inject('usage')
    ->action(function ($bucketId, $search, $limit, $offset, $after, $orderType, $response, $dbForInternal, $usage) {
        /** @var Appwrite\Utopia\Response $response */
        /** @var Utopia\Database\Database $dbForInternal */
        /** @var Appwrite\Stats\Stats $usage */

        $bucket = $dbForInternal->getDocument('buckets', $bucketId);

        if ($bucket->isEmpty()) {
            throw new Exception('Bucket not found', 404);
        }

        $queries = [new Query('bucketId', Query::TYPE_EQUAL, [$bucketId])];

        if ($search) {
            $queries[] = [new Query('name', Query::TYPE_SEARCH, [$search])];
        }

        if (!empty($after)) {
            $afterFile = $dbForInternal->getDocument('bucket_' . $bucketId, $after);

            if ($afterFile->isEmpty()) {
                throw new Exception("File '{$after}' for the 'after' value not found.", 400);
            }
        }

        $usage
            ->setParam('storage.files.read', 1)
            ->setParam('bucketId', $bucketId)
        ;

        $response->dynamic(new Document([
            'files' => $dbForInternal->find('bucket_' . $bucketId, $queries, $limit, $offset, [], [$orderType], $afterFile ?? null),
            'sum' => $dbForInternal->count('bucket_' . $bucketId, $queries, APP_LIMIT_COUNT),
        ]), Response::MODEL_FILE_LIST);
    });

App::get('/v1/storage/buckets/:bucketId/files/:fileId')
    ->alias('/v1/storage/files/:fileId', ['bucketId' => 'default'])
    ->desc('Get File')
    ->groups(['api', 'storage'])
    ->label('scope', 'files.read')
    ->label('sdk.auth', [APP_AUTH_TYPE_SESSION, APP_AUTH_TYPE_KEY, APP_AUTH_TYPE_JWT])
    ->label('sdk.namespace', 'storage')
    ->label('sdk.method', 'getFile')
    ->label('sdk.description', '/docs/references/storage/get-file.md')
    ->label('sdk.response.code', Response::STATUS_CODE_OK)
    ->label('sdk.response.type', Response::CONTENT_TYPE_JSON)
    ->label('sdk.response.model', Response::MODEL_FILE)
    ->param('bucketId', null, new UID(), 'Storage bucket unique ID. You can create a new storage bucket using the Storage service [server integration](/docs/server/storage#createBucket).')
    ->param('fileId', '', new UID(), 'File unique ID.')
    ->inject('response')
    ->inject('dbForInternal')
    ->inject('usage')
    ->action(function ($bucketId, $fileId, $response, $dbForInternal, $usage) {
        /** @var Appwrite\Utopia\Response $response */
        /** @var Utopia\Database\Database $dbForInternal */
        /** @var Appwrite\Stats\Stats $usage */

        $bucket = $dbForInternal->getDocument('buckets', $bucketId);

        if ($bucket->isEmpty()) {
            throw new Exception('Bucket not found', 404);
        }

        $file = $dbForInternal->getDocument('bucket_' . $bucketId, $fileId);

        if ($file->isEmpty() || $file->getAttribute('bucketId') != $bucketId) {
            throw new Exception('File not found', 404);
        }
        $usage
            ->setParam('storage.files.read', 1)
            ->setParam('bucketId', $bucketId)
        ;
        $response->dynamic($file, Response::MODEL_FILE);
    });

App::get('/v1/storage/buckets/:bucketId/files/:fileId/preview')
    ->alias('/v1/storage/files/:fileId/preview', ['bucketId' => 'default'])
    ->desc('Get File Preview')
    ->groups(['api', 'storage'])
    ->label('scope', 'files.read')
    ->label('sdk.auth', [APP_AUTH_TYPE_SESSION, APP_AUTH_TYPE_KEY, APP_AUTH_TYPE_JWT])
    ->label('sdk.namespace', 'storage')
    ->label('sdk.method', 'getFilePreview')
    ->label('sdk.description', '/docs/references/storage/get-file-preview.md')
    ->label('sdk.response.code', Response::STATUS_CODE_OK)
    ->label('sdk.response.type', Response::CONTENT_TYPE_IMAGE)
    ->label('sdk.methodType', 'location')
    ->param('bucketId', null, new UID(), 'Storage bucket unique ID. You can create a new storage bucket using the Storage service [server integration](/docs/server/storage#createBucket).')
    ->param('fileId', '', new UID(), 'File unique ID')
    ->param('width', 0, new Range(0, 4000), 'Resize preview image width, Pass an integer between 0 to 4000.', true)
    ->param('height', 0, new Range(0, 4000), 'Resize preview image height, Pass an integer between 0 to 4000.', true)
    ->param('gravity', Image::GRAVITY_CENTER, new WhiteList(Image::getGravityTypes()), 'Image crop gravity. Can be one of ' . implode(",", Image::getGravityTypes()), true)
    ->param('quality', 100, new Range(0, 100), 'Preview image quality. Pass an integer between 0 to 100. Defaults to 100.', true)
    ->param('borderWidth', 0, new Range(0, 100), 'Preview image border in pixels. Pass an integer between 0 to 100. Defaults to 0.', true)
    ->param('borderColor', '', new HexColor(), 'Preview image border color. Use a valid HEX color, no # is needed for prefix.', true)
    ->param('borderRadius', 0, new Range(0, 4000), 'Preview image border radius in pixels. Pass an integer between 0 to 4000.', true)
    ->param('opacity', 1, new Range(0, 1, Range::TYPE_FLOAT), 'Preview image opacity. Only works with images having an alpha channel (like png). Pass a number between 0 to 1.', true)
    ->param('rotation', 0, new Range(0, 360), 'Preview image rotation in degrees. Pass an integer between 0 and 360.', true)
    ->param('background', '', new HexColor(), 'Preview image background color. Only works with transparent images (png). Use a valid HEX color, no # is needed for prefix.', true)
    ->param('output', '', new WhiteList(\array_keys(Config::getParam('storage-outputs')), true), 'Output format type (jpeg, jpg, png, gif and webp).', true)
    ->inject('request')
    ->inject('response')
    ->inject('project')
    ->inject('dbForInternal')
    ->inject('usage')
    ->action(function ($bucketId, $fileId, $width, $height, $gravity, $quality, $borderWidth, $borderColor, $borderRadius, $opacity, $rotation, $background, $output, $request, $response, $project, $dbForInternal, $usage) {
        /** @var Utopia\Swoole\Request $request */
        /** @var Appwrite\Utopia\Response $response */
        /** @var Utopia\Database\Document $project */
        /** @var Utopia\Database\Database $dbForInternal */
        /** @var Appwrite\Stats\Stats $usage */

        $storage = 'files';

        if (!\extension_loaded('imagick')) {
            throw new Exception('Imagick extension is missing', 500);
        }

        if (!Storage::exists($storage)) {
            throw new Exception('No such storage device', 400);
        }
        $bucket = $dbForInternal->getDocument('buckets', $bucketId);

        if ($bucket->isEmpty()) {
            throw new Exception('Bucket not found', 404);
        }

        if ((\strpos($request->getAccept(), 'image/webp') === false) && ('webp' == $output)) { // Fallback webp to jpeg when no browser support
            $output = 'jpg';
        }

        $inputs = Config::getParam('storage-inputs');
        $outputs = Config::getParam('storage-outputs');
        $fileLogos = Config::getParam('storage-logos');

        $date = \date('D, d M Y H:i:s', \time() + (60 * 60 * 24 * 45)) . ' GMT'; // 45 days cache
        $key = \md5($fileId . $width . $height . $quality . $borderWidth . $borderColor . $borderRadius . $opacity . $rotation . $background . $storage . $output);

        $file = $dbForInternal->getDocument('bucket_' . $bucketId, $fileId);

        if ($file->isEmpty() || $file->getAttribute('bucketId') != $bucketId) {
            throw new Exception('File not found', 404);
        }

        $path = $file->getAttribute('path');
        $type = \strtolower(\pathinfo($path, PATHINFO_EXTENSION));
        $algorithm = $file->getAttribute('algorithm');
        $cipher = $file->getAttribute('openSSLCipher');
        $mime = $file->getAttribute('mimeType');

        if (!\in_array($mime, $inputs)) {
            $path = (\array_key_exists($mime, $fileLogos)) ? $fileLogos[$mime] : $fileLogos['default'];
            $algorithm = null;
            $cipher = null;
            $background = (empty($background)) ? 'eceff1' : $background;
            $type = \strtolower(\pathinfo($path, PATHINFO_EXTENSION));
            $key = \md5($path . $width . $height . $quality . $borderWidth . $borderColor . $borderRadius . $opacity . $rotation . $background . $storage . $output);
        }

        $compressor = new GZIP();
        $device = Storage::getDevice('files');

        if (!\file_exists($path)) {
            throw new Exception('File not found', 404);
        }

        $cache = new Cache(new Filesystem(APP_STORAGE_CACHE . '/app-' . $project->getId())); // Limit file number or size
        $data = $cache->load($key, 60 * 60 * 24 * 30 * 3/* 3 months */);

        if ($data) {
            $output = (empty($output)) ? $type : $output;

            return $response
                ->setContentType((\array_key_exists($output, $outputs)) ? $outputs[$output] : $outputs['jpg'])
                ->addHeader('Expires', $date)
                ->addHeader('X-Appwrite-Cache', 'hit')
                ->send($data)
            ;
        }

        $source = $device->read($path);

        if (!empty($cipher)) { // Decrypt
            $source = OpenSSL::decrypt(
                $source,
                $file->getAttribute('openSSLCipher'),
                App::getEnv('_APP_OPENSSL_KEY_V' . $file->getAttribute('openSSLVersion')),
                0,
                \hex2bin($file->getAttribute('openSSLIV')),
                \hex2bin($file->getAttribute('openSSLTag'))
            );
        }

        if (!empty($algorithm)) {
            $source = $compressor->decompress($source);
        }

        $image = new Image($source);

        $image->crop((int) $width, (int) $height, $gravity);

        if (!empty($opacity) || $opacity == 0) {
            $image->setOpacity($opacity);
        }

        if (!empty($background)) {
            $image->setBackground('#' . $background);
        }

        if (!empty($borderWidth)) {
            $image->setBorder($borderWidth, '#' . $borderColor);
        }

        if (!empty($borderRadius)) {
            $image->setBorderRadius($borderRadius);
        }

        if (!empty($rotation)) {
            $image->setRotation($rotation);
        }

        $output = (empty($output)) ? $type : $output;

        $data = $image->output($output, $quality);

        $cache->save($key, $data);

        $usage
            ->setParam('storage.files.read', 1)
            ->setParam('bucketId', $bucketId)
        ;

        $response
            ->setContentType($outputs[$output])
            ->addHeader('Expires', $date)
            ->addHeader('X-Appwrite-Cache', 'miss')
            ->send($data)
        ;

        unset($image);
    });

App::get('/v1/storage/buckets/:bucketId/files/:fileId/download')
    ->alias('/v1/storage/files/:fileId/download', ['bucketId' => 'default'])
    ->desc('Get File for Download')
    ->groups(['api', 'storage'])
    ->label('scope', 'files.read')
    ->label('sdk.auth', [APP_AUTH_TYPE_SESSION, APP_AUTH_TYPE_KEY, APP_AUTH_TYPE_JWT])
    ->label('sdk.namespace', 'storage')
    ->label('sdk.method', 'getFileDownload')
    ->label('sdk.description', '/docs/references/storage/get-file-download.md')
    ->label('sdk.response.code', Response::STATUS_CODE_OK)
    ->label('sdk.response.type', '*/*')
    ->label('sdk.methodType', 'location')
    ->param('bucketId', null, new UID(), 'Storage bucket unique ID. You can create a new storage bucket using the Storage service [server integration](/docs/server/storage#createBucket).')
    ->param('fileId', '', new UID(), 'File unique ID.')
    ->inject('request')
    ->inject('response')
    ->inject('dbForInternal')
    ->inject('usage')
    ->action(function ($bucketId, $fileId, $request, $response, $dbForInternal, $usage) {
        /** @var Utopia\Swoole\Request $request */
        /** @var Appwrite\Utopia\Response $response */
        /** @var Utopia\Database\Database $dbForInternal */
        /** @var Appwrite\Stats\Stats $usage */

        $bucket = $dbForInternal->getDocument('buckets', $bucketId);

        if ($bucket->isEmpty()) {
            throw new Exception('Bucket not found', 404);
        }

        $file = $dbForInternal->getDocument('bucket_' . $bucketId, $fileId);

        if ($file->isEmpty() || $file->getAttribute('bucketId') != $bucketId) {
            throw new Exception('File not found', 404);
        }

        $path = $file->getAttribute('path', '');

        $device = Storage::getDevice('files');
        
        if (!$device->exists($path)) {
            throw new Exception('File not found in ' . $path, 404);
        }

        $usage
            ->setParam('storage.files.read', 1)
            ->setParam('bucketId', $bucketId)
        ;

        $response
            ->setContentType($file->getAttribute('mimeType'))
            ->addHeader('Expires', \date('D, d M Y H:i:s', \time() + (60 * 60 * 24 * 45)) . ' GMT') // 45 days cache
            ->addHeader('X-Peak', \memory_get_peak_usage())
            ->addHeader('Content-Disposition', 'attachment; filename="' . $file->getAttribute('name', '') . '"')
        ;

        $size = $file->getAttribute('sizeOriginal', 0);

        $rangeHeader = $request->getHeader('range');
        if(!empty($rangeHeader)) {  
            list($unit, $range) = explode('=', $rangeHeader);
            if($unit == 'bytes' && !empty($range)) {
                list($rangeStart, $rangeEnd) = explode('-', $range);
                if(strlen($rangeStart) == 0 || strstr($range, '-') === false) {
                    throw new Exception('Invalid range', 416);
                }
                $rangeStart = (int) $rangeStart;
                if(strlen($rangeEnd) == 0) {
                    $rangeEnd =  min(($rangeStart + 2000000-1), ($size - 1));
                } else {
                    $rangeEnd = (int) $rangeEnd;
                }
                if(($rangeStart >= $rangeEnd) || $rangeEnd >= $size) {
                    throw new Exception('Invalid range', 416);
                }
                
                $response
                    ->addHeader('Accept-Ranges', 'bytes')
                    ->addHeader('Content-Range', 'bytes ' . $rangeStart . '-' . $rangeEnd . '/' . $size)
                    ->addHeader('Content-Length', $rangeEnd - $rangeStart + 1)
                    ->setStatusCode(Response::STATUS_CODE_PARTIALCONTENT);
            } else {
                throw new Exception('Invalid range', 416);
            }
        }

        $source = '';
        if (!empty($file->getAttribute('openSSLCipher'))) { // Decrypt
            $source = $device->read($path);
            $source = OpenSSL::decrypt(
                $source,
                $file->getAttribute('openSSLCipher'),
                App::getEnv('_APP_OPENSSL_KEY_V' . $file->getAttribute('openSSLVersion')),
                0,
                \hex2bin($file->getAttribute('openSSLIV')),
                \hex2bin($file->getAttribute('openSSLTag'))
            );
        }

        if (!empty($file->getAttribute('algorithm', ''))) {
            if(empty($source)) {
                $source = $device->read($path);
            }
            $compressor = new GZIP();
            $source = $compressor->decompress($source);
        }

        if(!empty($source)) {
            if(!empty($rangeHeader)) {
                $response->send(substr($source, $rangeStart, ($rangeEnd - $rangeStart + 1)));
            }
            $response->send($source);
        }

        if(!empty($rangeHeader)) {
            $response->send($device->read($path, $rangeStart, ($rangeEnd - $rangeStart + 1)));
        }

        if ($size > APP_STORAGE_READ_BUFFER) {          
            $response->addHeader('Content-Length', $device->getFileSize($path));
            $chunk = 2000000; // Max chunk of 2 mb
            for ($i=0; $i < ceil($size / $chunk); $i++) {
                $response->chunk($device->read($path, ($i * $chunk), min($chunk, $size - ($i * $chunk))), (($i + 1) * $chunk) >= $size);
            }
        } else {
            $response->send($device->read($path));
        }
    });

App::get('/v1/storage/buckets/:bucketId/files/:fileId/view')
    ->alias('/v1/storage/files/:fileId/view', ['bucketId' => 'default'])
    ->desc('Get File for View')
    ->groups(['api', 'storage'])
    ->label('scope', 'files.read')
    ->label('sdk.auth', [APP_AUTH_TYPE_SESSION, APP_AUTH_TYPE_KEY, APP_AUTH_TYPE_JWT])
    ->label('sdk.namespace', 'storage')
    ->label('sdk.method', 'getFileView')
    ->label('sdk.description', '/docs/references/storage/get-file-view.md')
    ->label('sdk.response.code', Response::STATUS_CODE_OK)
    ->label('sdk.response.type', '*/*')
    ->label('sdk.methodType', 'location')
    ->param('bucketId', null, new UID(), 'Storage bucket unique ID. You can create a new storage bucket using the Storage service [server integration](/docs/server/storage#createBucket).')
    ->param('fileId', '', new UID(), 'File unique ID.')
    ->inject('response')
    ->inject('request')
    ->inject('dbForInternal')
    ->inject('usage')
    ->action(function ($bucketId, $fileId, $response, $request, $dbForInternal, $usage) {
        /** @var Appwrite\Utopia\Response $response */
        /** @var Utopia\Swoole\Request $request */
        /** @var Utopia\Database\Database $dbForInternal */
        /** @var Appwrite\Stats\Stats $usage */

        $bucket = $dbForInternal->getDocument('buckets', $bucketId);

        if ($bucket->isEmpty()) {
            throw new Exception('Bucket not found', 404);
        }

        $file  = $dbForInternal->getDocument('bucket_' . $bucketId, $fileId);
        $mimes = Config::getParam('storage-mimes');

        if ($file->isEmpty() || $file->getAttribute('bucketId') != $bucketId) {
            throw new Exception('File not found', 404);
        }

        $path = $file->getAttribute('path', '');

        if (!\file_exists($path)) {
            throw new Exception('File not found in ' . $path, 404);
        }

        $compressor = new GZIP();
        $device = Storage::getDevice('files');

        $contentType = 'text/plain';

        if (\in_array($file->getAttribute('mimeType'), $mimes)) {
            $contentType = $file->getAttribute('mimeType');
        }

        $response
            ->setContentType($contentType)
            ->addHeader('Content-Security-Policy', 'script-src none;')
            ->addHeader('X-Content-Type-Options', 'nosniff')
            ->addHeader('Content-Disposition', 'inline; filename="' . $file->getAttribute('name', '') . '"')
            ->addHeader('Expires', \date('D, d M Y H:i:s', \time() + (60 * 60 * 24 * 45)) . ' GMT') // 45 days cache
            ->addHeader('X-Peak', \memory_get_peak_usage())
        ;

        $size = $file->getAttribute('sizeOriginal', 0);

        $rangeHeader = $request->getHeader('range');
        if(!empty($rangeHeader)) {  
            list($unit, $range) = explode('=', $rangeHeader);
            if($unit == 'bytes' && !empty($range)) {
                list($rangeStart, $rangeEnd) = explode('-', $range);
                if(strlen($rangeStart) == 0 || strstr($range, '-') === false) {
                    throw new Exception('Invalid range', 416);
                }
                $rangeStart = (int) $rangeStart;
                if(strlen($rangeEnd) == 0) {
                    $rangeEnd =  min(($rangeStart + 2000000-1), ($size - 1));
                } else {
                    $rangeEnd = (int) $rangeEnd;
                }
                if(($rangeStart >= $rangeEnd) || $rangeEnd >= $size) {
                    throw new Exception('Invalid range', 416);
                }
                
                $response
                    ->addHeader('Accept-Ranges', 'bytes')
                    ->addHeader('Content-Range', 'bytes ' . $rangeStart . '-' . $rangeEnd . '/' . $size)
                    ->addHeader('Content-Length', $rangeEnd - $rangeStart + 1)
                    ->setStatusCode(Response::STATUS_CODE_PARTIALCONTENT);
            } else {
                throw new Exception('Invalid range', 416);
            }
        }

        $source = '';
        if (!empty($file->getAttribute('openSSLCipher'))) { // Decrypt
            $source = $device->read($path);
            $source = OpenSSL::decrypt(
                $source,
                $file->getAttribute('openSSLCipher'),
                App::getEnv('_APP_OPENSSL_KEY_V' . $file->getAttribute('openSSLVersion')),
                0,
                \hex2bin($file->getAttribute('openSSLIV')),
                \hex2bin($file->getAttribute('openSSLTag'))
            );
        }

        if (!empty($file->getAttribute('algorithm', ''))) {
            if(empty($source)) {
                $source = $device->read($path);
            }
            $compressor = new GZIP();
            $source = $compressor->decompress($source);
        }

        $usage
            ->setParam('storage.files.read', 1)
            ->setParam('bucketId', $bucketId)
        ;

        if(!empty($source)) {
            if(!empty($rangeHeader)) {
                $response->send(substr($source, $rangeStart, ($rangeEnd - $rangeStart + 1)));
            }
            $response->send($source);
        }

        if(!empty($rangeHeader)) {
            $response->send($device->read($path, $rangeStart, ($rangeEnd - $rangeStart + 1)));
        }

        $size = $device->getFileSize($path);
        if ($size > APP_STORAGE_READ_BUFFER) {          
            $response->addHeader('Content-Length', $device->getFileSize($path));
            $chunk = 2000000; // Max chunk of 2 mb
            for ($i=0; $i < ceil($size / $chunk); $i++) {
                $response->chunk($device->read($path, ($i * $chunk), min($chunk, $size - ($i * $chunk))), (($i + 1) * $chunk) >= $size);
            }
        } else {
            $response->send($device->read($path));
        }
    });

App::put('/v1/storage/buckets/:bucketId/files/:fileId')
    ->alias('/v1/storage/files/:fileId', ['bucketId' => 'default'])
    ->desc('Update File')
    ->groups(['api', 'storage'])
    ->label('scope', 'files.write')
    ->label('event', 'storage.files.update')
    ->label('sdk.auth', [APP_AUTH_TYPE_SESSION, APP_AUTH_TYPE_KEY, APP_AUTH_TYPE_JWT])
    ->label('sdk.namespace', 'storage')
    ->label('sdk.method', 'updateFile')
    ->label('sdk.description', '/docs/references/storage/update-file.md')
    ->label('sdk.response.code', Response::STATUS_CODE_OK)
    ->label('sdk.response.type', Response::CONTENT_TYPE_JSON)
    ->label('sdk.response.model', Response::MODEL_FILE)
    ->param('bucketId', null, new UID(), 'Storage bucket unique ID. You can create a new storage bucket using the Storage service [server integration](/docs/server/storage#createBucket).')
    ->param('fileId', '', new UID(), 'File unique ID.')
    ->param('read', null, new Permissions(), 'An array of strings with read permissions. By default no user is granted with any read permissions. [learn more about permissions](/docs/permissions) and get a full list of available permissions.')
    ->param('write', null, new Permissions(), 'An array of strings with write permissions. By default no user is granted with any write permissions. [learn more about permissions](/docs/permissions) and get a full list of available permissions.')
    ->inject('response')
    ->inject('dbForInternal')
    ->inject('audits')
    ->inject('usage')
    ->action(function ($bucketId, $fileId, $read, $write, $response, $dbForInternal, $audits, $usage) {
        /** @var Appwrite\Utopia\Response $response */
        /** @var Utopia\Database\Database $dbForInternal */
        /** @var Appwrite\Event\Event $audits */
        /** @var Appwrite\Stats\Stats $usage */

        $bucket = $dbForInternal->getDocument('buckets', $bucketId);

        if ($bucket->isEmpty()) {
            throw new Exception('Bucket not found', 404);
        }

        $file = $dbForInternal->getDocument('bucket_' . $bucketId, $fileId);

        if ($file->isEmpty() || $file->getAttribute('bucketId') != $bucketId) {
            throw new Exception('File not found', 404);
        }

        $file = $dbForInternal->updateDocument('bucket_' . $bucketId, $fileId, $file
                ->setAttribute('$read', $read)
                ->setAttribute('$write', $write)
        );

        $audits
            ->setParam('event', 'storage.files.update')
            ->setParam('resource', 'file/'.$file->getId())
        ;

        $usage
            ->setParam('storage.files.update', 1)
            ->setParam('bucketId', $bucketId)
        ;

        $response->dynamic($file, Response::MODEL_FILE);
    });

App::delete('/v1/storage/buckets/:bucketId/files/:fileId')
    ->alias('/v1/storage/files/:fileId', ['bucketId' => 'default'])
    ->desc('Delete File')
    ->groups(['api', 'storage'])
    ->label('scope', 'files.write')
    ->label('event', 'storage.files.delete')
    ->label('sdk.auth', [APP_AUTH_TYPE_SESSION, APP_AUTH_TYPE_KEY, APP_AUTH_TYPE_JWT])
    ->label('sdk.namespace', 'storage')
    ->label('sdk.method', 'deleteFile')
    ->label('sdk.description', '/docs/references/storage/delete-file.md')
    ->label('sdk.response.code', Response::STATUS_CODE_NOCONTENT)
    ->label('sdk.response.model', Response::MODEL_NONE)
    ->param('bucketId', null, new UID(), 'Storage bucket unique ID. You can create a new storage bucket using the Storage service [server integration](/docs/server/storage#createBucket).')
    ->param('fileId', '', new UID(), 'File unique ID.')
    ->inject('response')
    ->inject('dbForInternal')
    ->inject('events')
    ->inject('audits')
    ->inject('usage')
    ->action(function ($bucketId, $fileId, $response, $dbForInternal, $events, $audits, $usage) {
        /** @var Appwrite\Utopia\Response $response */
        /** @var Utopia\Database\Database $dbForInternal */
        /** @var Appwrite\Event\Event $events */
        /** @var Appwrite\Event\Event $audits */
        /** @var Appwrite\Stats\Stats $usage */
        
        $bucket = $dbForInternal->getDocument('buckets', $bucketId);

        if ($bucket->isEmpty()) {
            throw new Exception('Bucket not found', 404);
        }

        $file = $dbForInternal->getDocument('bucket_' . $bucketId, $fileId);

        if ($file->isEmpty() || $file->getAttribute('bucketId') != $bucketId) {
            throw new Exception('File not found', 404);
        }

        $device = Storage::getDevice('files');

        if ($device->delete($file->getAttribute('path', ''))) {
            if (!$dbForInternal->deleteDocument('bucket_' . $bucketId, $fileId)) {
                throw new Exception('Failed to remove file from DB', 500);
            }
        } else {
            throw new Exception('Failed to delete file from device', 500);
        }

        $audits
            ->setParam('event', 'storage.files.delete')
            ->setParam('resource', 'file/'.$file->getId())
        ;

        $usage
            ->setParam('storage', $file->getAttribute('size', 0) * -1)
            ->setParam('storage.files.delete', 1)
            ->setParam('bucketId', $bucketId)
        ;

        $events
            ->setParam('eventData', $response->output($file, Response::MODEL_FILE))
        ;

        $response->noContent();
    });

App::get('/v1/storage/usage')
    ->desc('Get usage stats for storage')
    ->groups(['api', 'storage'])
    ->label('scope', 'files.read')
    ->label('sdk.auth', [APP_AUTH_TYPE_ADMIN])
    ->label('sdk.namespace', 'storage')
    ->label('sdk.method', 'getUsage')
    ->label('sdk.response.code', Response::STATUS_CODE_OK)
    ->label('sdk.response.type', Response::CONTENT_TYPE_JSON)
    ->label('sdk.response.model', Response::MODEL_USAGE_STORAGE)
    ->param('range', '30d', new WhiteList(['24h', '7d', '30d', '90d'], true), 'Date range.', true)
    ->inject('response')
    ->inject('dbForInternal')
    ->action(function ($range, $response, $dbForInternal) {
        /** @var Appwrite\Utopia\Response $response */
        /** @var Utopia\Database\Database $dbForInternal */

        $usage = [];
        if (App::getEnv('_APP_USAGE_STATS', 'enabled') == 'enabled') {
            $period = [
                '24h' => [
                    'period' => '30m',
                    'limit' => 48,
                ],
                '7d' => [
                    'period' => '1d',
                    'limit' => 7,
                ],
                '30d' => [
                    'period' => '1d',
                    'limit' => 30,
                ],
                '90d' => [
                    'period' => '1d',
                    'limit' => 90,
                ],
            ];

            $metrics = [
                "storage.total",
                "storage.files.count"
            ];

            $stats = [];

            Authorization::skip(function() use ($dbForInternal, $period, $range, $metrics, &$stats) {
                foreach ($metrics as $metric) {
                    $requestDocs = $dbForInternal->find('stats', [
                        new Query('period', Query::TYPE_EQUAL, [$period[$range]['period']]),
                        new Query('metric', Query::TYPE_EQUAL, [$metric]),
                    ], $period[$range]['limit'], 0, ['time'], [Database::ORDER_DESC]);
    
                    $stats[$metric] = [];
                    foreach ($requestDocs as $requestDoc) {
                        $stats[$metric][] = [
                            'value' => $requestDoc->getAttribute('value'),
                            'date' => $requestDoc->getAttribute('time'),
                        ];
                    }
                    $stats[$metric] = array_reverse($stats[$metric]);
                }    
            });

            $usage = new Document([
                'range' => $range,
                'storage' => $stats['storage.total'],
                'files' => $stats['storage.files.count']
            ]);
        }

        $response->dynamic($usage, Response::MODEL_USAGE_STORAGE);
    });

App::get('/v1/storage/:bucketId/usage')
    ->desc('Get usage stats for a storage bucket')
    ->groups(['api', 'storage'])
    ->label('scope', 'files.read')
    ->label('sdk.auth', [APP_AUTH_TYPE_ADMIN])
    ->label('sdk.namespace', 'storage')
    ->label('sdk.method', 'getBucketUsage')
    ->label('sdk.response.code', Response::STATUS_CODE_OK)
    ->label('sdk.response.type', Response::CONTENT_TYPE_JSON)
    ->label('sdk.response.model', Response::MODEL_USAGE_BUCKETS)
    ->param('bucketId', '', new UID(), 'Bucket unique ID.')
    ->param('range', '30d', new WhiteList(['24h', '7d', '30d', '90d'], true), 'Date range.', true)
    ->inject('response')
    ->inject('dbForInternal')
    ->action(function ($bucketId, $range, $response, $dbForInternal) {
        /** @var Appwrite\Utopia\Response $response */
        /** @var Utopia\Database\Database $dbForInternal */

        $bucket = $dbForInternal->getDocument('buckets', $bucketId);

        if($bucket->isEmpty()) {
            throw new Exception('Bucket not found', 404);
        } 
        
        $usage = [];
        if (App::getEnv('_APP_USAGE_STATS', 'enabled') == 'enabled') {
            $period = [
                '24h' => [
                    'period' => '30m',
                    'limit' => 48,
                ],
                '7d' => [
                    'period' => '1d',
                    'limit' => 7,
                ],
                '30d' => [
                    'period' => '1d',
                    'limit' => 30,
                ],
                '90d' => [
                    'period' => '1d',
                    'limit' => 90,
                ],
            ];

            $metrics = [
                "storage.buckets.$bucketId.files.count",
                "storage.buckets.$bucketId.files.create",
                "storage.buckets.$bucketId.files.read",
                "storage.buckets.$bucketId.files.update",
                "storage.buckets.$bucketId.files.delete"
            ];

            $stats = [];

            Authorization::skip(function() use ($dbForInternal, $period, $range, $metrics, &$stats) {
                foreach ($metrics as $metric) {
                    $requestDocs = $dbForInternal->find('stats', [
                        new Query('period', Query::TYPE_EQUAL, [$period[$range]['period']]),
                        new Query('metric', Query::TYPE_EQUAL, [$metric]),
                    ], $period[$range]['limit'], 0, ['time'], [Database::ORDER_DESC]);
    
                    $stats[$metric] = [];
                    foreach ($requestDocs as $requestDoc) {
                        $stats[$metric][] = [
                            'value' => $requestDoc->getAttribute('value'),
                            'date' => $requestDoc->getAttribute('time'),
                        ];
                    }
                    $stats[$metric] = array_reverse($stats[$metric]);
                }    
            });

            $usage = new Document([
                'range' => $range,
                'files.count' => $stats["storage.buckets.$bucketId.files.count"],
                'files.create' => $stats["storage.buckets.$bucketId.files.create"],
                'files.read' => $stats["storage.buckets.$bucketId.files.read"],
                'files.update' => $stats["storage.buckets.$bucketId.files.update"],
                'files.delete' => $stats["storage.buckets.$bucketId.files.delete"]
            ]);
        }

        $response->dynamic($usage, Response::MODEL_USAGE_BUCKETS);
    });<|MERGE_RESOLUTION|>--- conflicted
+++ resolved
@@ -26,17 +26,10 @@
 use Utopia\Validator\Boolean;
 use Utopia\Validator\HexColor;
 use Utopia\Validator\Integer;
-<<<<<<< HEAD
-use Utopia\Validator\Range;
 use Utopia\Validator\Text;
 use Utopia\Validator\WhiteList;
-
-use function PHPUnit\Framework\isNull;
-=======
-use Utopia\Database\Query;
+use Utopia\Validator\Range;
 use Utopia\Database\Validator\Permissions;
-use Utopia\Storage\Validator\FileExt;
->>>>>>> 96749afe
 
 App::post('/v1/storage/buckets')
     ->desc('Create storage bucket')
@@ -52,15 +45,9 @@
     ->label('sdk.response.model', Response::MODEL_BUCKET)
     ->param('bucketId', '', new CustomId(), 'Unique Id. Choose your own unique ID or pass the string `unique()` to auto generate it. Valid chars are a-z, A-Z, 0-9, period, hyphen, and underscore. Can\'t start with a special char. Max length is 36 chars.')
     ->param('name', '', new Text(128), 'Bucket name', false)
-<<<<<<< HEAD
-    ->param('read', [], new ArrayList(new Text(64)), 'An array of strings with read permissions. By default no user is granted with any read permissions. [learn more about permissions](/docs/permissions) and get a full list of available permissions.', true)
-    ->param('write', [], new ArrayList(new Text(64)), 'An array of strings with write permissions. By default no user is granted with any write permissions. [learn more about permissions](/docs/permissions) and get a full list of available permissions.', true)
-    ->param('maximumFileSize', (int) App::getEnv('_APP_STORAGE_LIMIT', 0), new Integer(), 'Maximum file size allowed in bytes. Maximum allowed value is ' . App::getEnv('_APP_STORAGE_LIMIT', 0) . '. For self-hosted setups you can change the max limit by changing the `_APP_STORAGE_LIMIT` environment variable. [Learn more about storage environment variables](docs/environment-variables#storage)', true)
-=======
     ->param('read', null, new Permissions(), 'An array of strings with read permissions. By default no user is granted with any read permissions. [learn more about permissions](/docs/permissions) and get a full list of available permissions.', true)
     ->param('write', null, new Permissions(), 'An array of strings with write permissions. By default no user is granted with any write permissions. [learn more about permissions](/docs/permissions) and get a full list of available permissions.', true)
     ->param('maximumFileSize', (int) App::getEnv('_APP_STORAGE_LIMIT', 0) , new Integer(), 'Maximum file size allowed in bytes. Maximum allowed value is ' . App::getEnv('_APP_STORAGE_LIMIT', 0) . '. For self-hosted setups you can change the max limit by changing the `_APP_STORAGE_LIMIT` environment variable. [Learn more about storage environment variables](docs/environment-variables#storage)', true)
->>>>>>> 96749afe
     ->param('allowedFileExtensions', [], new ArrayList(new Text(64)), 'Allowed file extensions', true)
     ->param('enabled', true, new Boolean(), 'Is bucket enabled?', true)
     ->param('adapter', 'local', new WhiteList(['local']), 'Storage adapter.', true)
