--- conflicted
+++ resolved
@@ -693,58 +693,6 @@
         $response->noContent();
     });
 
-<<<<<<< HEAD
-// App::get('/v1/storage/files/:fileId/scan')
-//     ->desc('Scan Storage')
-//     ->groups(['api', 'storage'])
-//     ->label('scope', 'root')
-//     ->label('sdk.auth', [APP_AUTH_TYPE_SESSION, APP_AUTH_TYPE_KEY, APP_AUTH_TYPE_JWT])
-//     ->label('sdk.namespace', 'storage')
-//     ->label('sdk.method', 'getFileScan')
-//     ->label('sdk.hide', true)
-//     ->param('fileId', '', new UID(), 'File unique ID.')
-//     ->param('storage', 'files', new WhiteList(['files']);})
-//     ->action(
-//         function ($fileId, $storage) use ($response, $request, $projectDB) {
-//             $file = $projectDB->getDocument($fileId);
-
-//             if (empty($file->getId()) || Database::SYSTEM_COLLECTION_FILES != $file->getCollection()) {
-//                 throw new Exception('File not found', 404);
-//             }
-
-//             $path = $file->getAttribute('path', '');
-
-//             if (!file_exists($path)) {
-//                 throw new Exception('File not found in '.$path, 404);
-//             }
-
-//             $compressor = new GZIP();
-//             $device = Storage::getDevice($storage);
-
-//             $source = $device->read($path);
-
-//             if (!empty($file->getAttribute('fileOpenSSLCipher'))) { // Decrypt
-//                 $source = OpenSSL::decrypt(
-//                     $source,
-//                     $file->getAttribute('fileOpenSSLCipher'),
-//                     App::getEnv('_APP_OPENSSL_KEY_V'.$file->getAttribute('fileOpenSSLVersion')),
-//                     0,
-//                     hex2bin($file->getAttribute('fileOpenSSLIV')),
-//                     hex2bin($file->getAttribute('fileOpenSSLTag'))
-//                 );
-//             }
-
-//             $source = $compressor->decompress($source);
-
-//             $antivirus = new Network('clamav', 3310);
-
-//             //var_dump($antivirus->ping());
-//             //var_dump($antivirus->version());
-//             //var_dump($antivirus->fileScan('/storage/uploads/app-1/5/9/f/e/59fecaed49645.pdf'));
-
-//         }
-//     );
-=======
 App::get('/v1/storage/usage')
     ->desc('Get usage stats for storage')
     ->groups(['api', 'storage'])
@@ -934,5 +882,4 @@
         }
 
         $response->dynamic($usage, Response::MODEL_USAGE_BUCKETS);
-    });
->>>>>>> c068088f
+    });