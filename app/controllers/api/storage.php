<?php

use Appwrite\ClamAV\Network;
use Swoole\HTTP\Response as SwooleResponse;
use Utopia\App;
use Utopia\Cache\Adapter\Filesystem;
<<<<<<< HEAD
=======
use Appwrite\ClamAV\Network;
use Utopia\Database\Validator\Authorization;
>>>>>>> 6d3a78f7
use Appwrite\Database\Validator\CustomId;
use Utopia\Database\Document;
use Utopia\Database\Query;
use Utopia\Exception;
use Utopia\Database\Validator\UID;
use Utopia\Storage\Storage;
use Utopia\Storage\Validator\File;
use Utopia\Storage\Validator\FileExt;
use Utopia\Storage\Validator\FileSize;
use Utopia\Storage\Validator\Upload;
use Utopia\Storage\Compression\Algorithms\GZIP;
use Utopia\Image\Image;
use Appwrite\OpenSSL\OpenSSL;
use Appwrite\Utopia\Response;
use Utopia\Cache\Cache;
use Utopia\Config\Config;
use Utopia\Database\Database;
use Utopia\Database\Exception\Duplicate;
use Utopia\Validator\ArrayList;
use Utopia\Validator\Boolean;
use Utopia\Validator\HexColor;
use Utopia\Validator\Integer;
use Utopia\Validator\Range;
use Utopia\Validator\Text;
use Utopia\Validator\WhiteList;

App::post('/v1/storage/buckets')
    ->desc('Create storage bucket')
    ->groups(['api', 'storage'])
    ->label('scope', 'buckets.write')
    ->label('event', 'storage.buckets.create')
    ->label('sdk.auth', [APP_AUTH_TYPE_KEY])
    ->label('sdk.namespace', 'storage')
    ->label('sdk.method', 'createBucket')
    ->label('sdk.description', '/docs/references/storage/create-bucket.md')
    ->label('sdk.response.code', Response::STATUS_CODE_CREATED)
    ->label('sdk.response.type', Response::CONTENT_TYPE_JSON)
    ->label('sdk.response.model', Response::MODEL_BUCKET)
    ->param('bucketId', '', new CustomId(), 'Unique Id. Choose your own unique ID or pass the string `unique()` to auto generate it. Valid chars are a-z, A-Z, 0-9, period, hyphen, and underscore. Can\'t start with a special char. Max length is 36 chars.')
    ->param('name', '', new Text(128), 'Bucket name', false)
    ->param('read', [], new ArrayList(new Text(64)), 'An array of strings with read permissions. By default no user is granted with any read permissions. [learn more about permissions](/docs/permissions) and get a full list of available permissions.', true)
    ->param('write', [], new ArrayList(new Text(64)), 'An array of strings with write permissions. By default no user is granted with any write permissions. [learn more about permissions](/docs/permissions) and get a full list of available permissions.', true)
    ->param('maximumFileSize', (int) App::getEnv('_APP_STORAGE_LIMIT', 0), new Integer(), 'Maximum file size allowed in bytes. Maximum allowed value is ' . App::getEnv('_APP_STORAGE_LIMIT', 0) . '. For self-hosted setups you can change the max limit by changing the `_APP_STORAGE_LIMIT` environment variable. [Learn more about storage environment variables](docs/environment-variables#storage)', true)
    ->param('allowedFileExtensions', [], new ArrayList(new Text(64)), 'Allowed file extensions', true)
    ->param('enabled', true, new Boolean(), 'Is bucket enabled?', true)
    ->param('adapter', 'local', new WhiteList(['local']), 'Storage adapter.', true)
    ->param('encryption', true, new Boolean(), 'Is encryption enabled? For file size above ' . Storage::human(APP_STORAGE_READ_BUFFER) . ' encryption is skipped even if it\'s enabled', true)
    ->param('antiVirus', true, new Boolean(), 'Is virus scanning enabled? For file size above ' . Storage::human(APP_LIMIT_ANTIVIRUS) . ' AntiVirus scanning is skipped even if it\'s enabled', true)
    ->inject('response')
    ->inject('dbForInternal')
    ->inject('audits')
    ->inject('usage')
    ->action(function ($bucketId, $name, $read, $write, $maximumFileSize, $allowedFileExtensions, $enabled, $adapter, $encryption, $antiVirus, $response, $dbForInternal, $audits, $usage) {
        /** @var Appwrite\Utopia\Response $response */
        /** @var Utopia\Database\Database $dbForInternal */
        /** @var Appwrite\Event\Event $audits */
        /** @var Appwrite\Stats\Stats $usage */

        $bucketId = $bucketId == 'unique()' ? $dbForInternal->getId() : $bucketId;
        try {
            $dbForInternal->createCollection('bucket_' . $bucketId, [
                new Document([
                    '$id' => 'dateCreated',
                    'type' => Database::VAR_INTEGER,
                    'format' => '',
                    'size' => 0,
                    'signed' => true,
                    'required' => false,
                    'default' => null,
                    'array' => false,
                    'filters' => [],
                ]),
                new Document([
                    'array' => false,
                    '$id' => 'bucketId',
                    'type' => Database::VAR_STRING,
                    'format' => '',
                    'size' => Database::LENGTH_KEY,
                    'signed' => true,
                    'required' => false,
                    'default' => null,
                    'array' => false,
                    'filters' => [],
                ]),
                new Document([
                    '$id' => 'name',
                    'type' => Database::VAR_STRING,
                    'format' => '',
                    'size' => 2048,
                    'signed' => true,
                    'required' => false,
                    'default' => null,
                    'array' => false,
                    'filters' => [],
                ]),
                new Document([
                    '$id' => 'path',
                    'type' => Database::VAR_STRING,
                    'format' => '',
                    'size' => 2048,
                    'signed' => true,
                    'required' => false,
                    'default' => null,
                    'array' => false,
                    'filters' => [],
                ]),
                new Document([
                    '$id' => 'signature',
                    'type' => Database::VAR_STRING,
                    'format' => '',
                    'size' => 2048,
                    'signed' => true,
                    'required' => false,
                    'default' => null,
                    'array' => false,
                    'filters' => [],
                ]),
                new Document([
                    '$id' => 'mimeType',
                    'type' => Database::VAR_STRING,
                    'format' => '',
                    'size' => 127, // https://tools.ietf.org/html/rfc4288#section-4.2
                    'signed' => true,
                    'required' => false,
                    'default' => null,
                    'array' => false,
                    'filters' => [],
                ]),
                new Document([
                    '$id' => 'sizeOriginal',
                    'type' => Database::VAR_INTEGER,
                    'format' => '',
                    'size' => 0,
                    'signed' => true,
                    'required' => false,
                    'default' => null,
                    'array' => false,
                    'filters' => [],
                ]),
                new Document([
                    '$id' => 'sizeActual',
                    'type' => Database::VAR_INTEGER,
                    'format' => '',
                    'size' => 0,
                    'signed' => true,
                    'required' => false,
                    'default' => null,
                    'array' => false,
                    'filters' => [],
                ]),
                new Document([
                    '$id' => 'algorithm',
                    'type' => Database::VAR_STRING,
                    'format' => '',
                    'size' => 255,
                    'signed' => true,
                    'required' => false,
                    'default' => null,
                    'array' => false,
                    'filters' => [],
                ]),
                new Document([
                    '$id' => 'comment',
                    'type' => Database::VAR_STRING,
                    'format' => '',
                    'size' => 2048,
                    'signed' => true,
                    'required' => false,
                    'default' => null,
                    'array' => false,
                    'filters' => [],
                ]),
                new Document([
                    '$id' => 'openSSLVersion',
                    'type' => Database::VAR_STRING,
                    'format' => '',
                    'size' => 64,
                    'signed' => true,
                    'required' => false,
                    'default' => null,
                    'array' => false,
                    'filters' => [],
                ]),
                new Document([
                    '$id' => 'openSSLCipher',
                    'type' => Database::VAR_STRING,
                    'format' => '',
                    'size' => 64,
                    'signed' => true,
                    'required' => false,
                    'default' => null,
                    'array' => false,
                    'filters' => [],
                ]),
                new Document([
                    '$id' => 'openSSLTag',
                    'type' => Database::VAR_STRING,
                    'format' => '',
                    'size' => 2048,
                    'signed' => true,
                    'required' => false,
                    'default' => null,
                    'array' => false,
                    'filters' => [],
                ]),
                new Document([
                    '$id' => 'openSSLIV',
                    'type' => Database::VAR_STRING,
                    'format' => '',
                    'size' => 2048,
                    'signed' => true,
                    'required' => false,
                    'default' => null,
                    'array' => false,
                    'filters' => [],
                ]),
                new Document([
                    '$id' => 'chunksTotal',
                    'type' => Database::VAR_INTEGER,
                    'format' => '',
                    'size' => 0,
                    'signed' => false,
                    'required' => false,
                    'default' => null,
                    'array' => false,
                    'filters' => [],
                ]),
                new Document([
                    '$id' => 'chunksUploaded',
                    'type' => Database::VAR_INTEGER,
                    'format' => '',
                    'size' => 0,
                    'signed' => false,
                    'required' => false,
                    'default' => null,
                    'array' => false,
                    'filters' => [],
                ]),
            ], [
                new Document([
                    '$id' => '_key_bucket',
                    'type' => Database::INDEX_KEY,
                    'attributes' => ['bucketId'],
                    'lengths' => [Database::LENGTH_KEY],
                    'orders' => [Database::ORDER_ASC],
                ]),
                new Document([
                    '$id' => '_fulltext_name',
                    'type' => Database::INDEX_FULLTEXT,
                    'attributes' => ['name'],
                    'lengths' => [1024],
                    'orders' => [Database::ORDER_ASC],
                ]),
            ]);

            $bucket = $dbForInternal->createDocument('buckets', new Document([
                '$id' => $bucketId,
                '$collection' => 'buckets',
                'dateCreated' => \time(),
                'dateUpdated' => \time(),
                'name' => $name,
                'maximumFileSize' => $maximumFileSize,
                'allowedFileExtensions' => $allowedFileExtensions,
                'enabled' => $enabled,
                'adapter' => $adapter,
                'encryption' => $encryption,
                'antiVirus' => $antiVirus,
                '$read' => $read,
                '$write' => $write,
            ]));
        } catch (Duplicate $th) {
            throw new Exception('Bucket already exists', 409);
        }

        $audits
            ->setParam('event', 'storage.buckets.create')
            ->setParam('resource', 'storage/buckets/' . $bucket->getId())
            ->setParam('data', $bucket->getArrayCopy())
        ;

        $usage->setParam('storage.buckets.create', 1);

        $response->setStatusCode(Response::STATUS_CODE_CREATED);
        $response->dynamic($bucket, Response::MODEL_BUCKET);
    });

App::get('/v1/storage/buckets')
    ->desc('List buckets')
    ->groups(['api', 'storage'])
    ->label('scope', 'buckets.read')
    ->label('sdk.auth', [APP_AUTH_TYPE_KEY])
    ->label('sdk.namespace', 'storage')
    ->label('sdk.method', 'listBuckets')
    ->label('sdk.description', '/docs/references/storage/list-buckets.md')
    ->label('sdk.response.code', Response::STATUS_CODE_OK)
    ->label('sdk.response.type', Response::CONTENT_TYPE_JSON)
    ->label('sdk.response.model', Response::MODEL_BUCKET_LIST)
    ->param('search', '', new Text(256), 'Search term to filter your list results. Max length: 256 chars.', true)
    ->param('limit', 25, new Range(0, 100), 'Results limit value. By default will return maximum 25 results. Maximum of 100 results allowed per request.', true)
    ->param('offset', 0, new Range(0, 2000), 'Results offset. The default value is 0. Use this param to manage pagination.', true)
    ->param('after', '', new UID(), 'ID of the bucket used as the starting point for the query, excluding the bucket itself. Should be used for efficient pagination when working with large sets of data.', true)
    ->param('orderType', 'ASC', new WhiteList(['ASC', 'DESC'], true), 'Order result by ASC or DESC order.', true)
    ->inject('response')
    ->inject('dbForInternal')
    ->inject('usage')
    ->action(function ($search, $limit, $offset, $after, $orderType, $response, $dbForInternal, $usage) {
        /** @var Appwrite\Utopia\Response $response */
        /** @var Utopia\Database\Database $dbForInternal */
        /** @var Appwrite\Stats\Stats $usage */

        $queries = ($search) ? [new Query('name', Query::TYPE_SEARCH, $search)] : [];
        
        if (!empty($after)) {
            $afterBucket = $dbForInternal->getDocument('buckets', $after);

            if ($afterBucket->isEmpty()) {
                throw new Exception("Bucket '{$after}' for the 'after' value not found.", 400);
            }
        }

        $usage->setParam('storage.buckets.read', 1);

        $response->dynamic(new Document([
            'buckets' => $dbForInternal->find('buckets', $queries, $limit, $offset, [], [$orderType], $afterBucket ?? null),
            'sum' => $dbForInternal->count('buckets', $queries, APP_LIMIT_COUNT),
        ]), Response::MODEL_BUCKET_LIST);
    });

App::get('/v1/storage/buckets/:bucketId')
    ->desc('Get Bucket')
    ->groups(['api', 'storage'])
    ->label('scope', 'buckets.read')
    ->label('sdk.auth', [APP_AUTH_TYPE_KEY])
    ->label('sdk.namespace', 'storage')
    ->label('sdk.method', 'getBucket')
    ->label('sdk.description', '/docs/references/storage/get-bucket.md')
    ->label('sdk.response.code', Response::STATUS_CODE_OK)
    ->label('sdk.response.type', Response::CONTENT_TYPE_JSON)
    ->label('sdk.response.model', Response::MODEL_BUCKET)
    ->param('bucketId', '', new UID(), 'Bucket unique ID.')
    ->inject('response')
    ->inject('dbForInternal')
    ->inject('usage')
    ->action(function ($bucketId, $response, $dbForInternal, $usage) {
        /** @var Appwrite\Utopia\Response $response */
        /** @var Utopia\Database\Database $dbForInternal */
        /** @var Appwrite\Stats\Stats $usage */

        $bucket = $dbForInternal->getDocument('buckets', $bucketId);

        if ($bucket->isEmpty()) {
            throw new Exception('Bucket not found', 404);
        }

        $usage->setParam('storage.buckets.read', 1);

        $response->dynamic($bucket, Response::MODEL_BUCKET);
    });

App::put('/v1/storage/buckets/:bucketId')
    ->desc('Update Bucket')
    ->groups(['api', 'storage'])
    ->label('scope', 'buckets.write')
    ->label('event', 'storage.buckets.update')
    ->label('sdk.auth', [APP_AUTH_TYPE_KEY])
    ->label('sdk.namespace', 'storage')
    ->label('sdk.method', 'updateBucket')
    ->label('sdk.description', '/docs/references/storage/update-bucket.md')
    ->label('sdk.response.code', Response::STATUS_CODE_OK)
    ->label('sdk.response.type', Response::CONTENT_TYPE_JSON)
    ->label('sdk.response.model', Response::MODEL_BUCKET)
    ->param('bucketId', '', new UID(), 'Bucket unique ID.')
    ->param('name', null, new Text(128), 'Bucket name', false)
    ->param('read', null, new ArrayList(new Text(64)), 'An array of strings with read permissions. By default inherits the existing read permissions. [learn more about permissions](/docs/permissions) and get a full list of available permissions.', true)
    ->param('write', null, new ArrayList(new Text(64)), 'An array of strings with write permissions. By default inherits the existing write permissions. [learn more about permissions](/docs/permissions) and get a full list of available permissions.', true)
    ->param('maximumFileSize', null, new Integer(), 'Maximum file size allowed in bytes. Maximum allowed value is ' . App::getEnv('_APP_STORAGE_LIMIT', 0) . '. For self hosted version you can change the limit by changing _APP_STORAGE_LIMIT environment variable. [Learn more about storage environment variables](docs/environment-variables#storage)', true)
    ->param('allowedFileExtensions', [], new ArrayList(new Text(64)), 'Allowed file extensions', true)
    ->param('enabled', true, new Boolean(), 'Is bucket enabled?', true)
    ->param('encryption', true, new Boolean(), 'Is encryption enabled? For file size above ' . Storage::human(APP_STORAGE_READ_BUFFER) . ' encryption is skipped even if it\'s enabled', true)
    ->param('antiVirus', true, new Boolean(), 'Is virus scanning enabled? For file size above ' . Storage::human(APP_LIMIT_ANTIVIRUS) . ' AntiVirus scanning is skipped even if it\'s enabled', true)
    ->inject('response')
    ->inject('dbForInternal')
    ->inject('audits')
    ->inject('usage')
    ->action(function ($bucketId, $name, $read, $write, $maximumFileSize, $allowedFileExtensions, $enabled, $encryption, $antiVirus, $response, $dbForInternal, $audits, $usage) {
        /** @var Appwrite\Utopia\Response $response */
        /** @var Utopia\Database\Database $dbForInternal */
        /** @var Appwrite\Event\Event $audits */
        /** @var Appwrite\Stats\Stats $usage */

        $bucket = $dbForInternal->getDocument('buckets', $bucketId);

        if ($bucket->isEmpty()) {
            throw new Exception('Bucket not found', 404);
        }

        $read??=$bucket->getAttribute('$read', []); // By default inherit read permissions
        $write??=$bucket->getAttribute('$write', []); // By default inherit write permissions
        $read ??= $bucket->getAttribute('$read', []); // By default inherit read permissions
        $write ??= $bucket->getAttribute('$write',[]); // By default inherit write permissions
        $read??=$bucket->getAttribute('$read', []); // By default inherit read permissions
        $write??=$bucket->getAttribute('$write', []); // By default inherit write permissions
        $maximumFileSize??=$bucket->getAttribute('maximumFileSize', (int)App::getEnv('_APP_STORAGE_LIMIT', 0));
        $allowedFileExtensions??=$bucket->getAttribute('allowedFileExtensions', []);
        $enabled??=$bucket->getAttribute('enabled', true);
        $encryption??=$bucket->getAttribute('encryption', true);
        $antiVirus??=$bucket->getAttribute('antiVirus', true);

        $bucket = $dbForInternal->updateDocument('buckets', $bucket->getId(), $bucket
                ->setAttribute('name', $name)
                ->setAttribute('$read', $read)
                ->setAttribute('$write', $write)
                ->setAttribute('maximumFileSize', $maximumFileSize)
                ->setAttribute('allowedFileExtensions', $allowedFileExtensions)
                ->setAttribute('enabled', $enabled)
                ->setAttribute('encryption', $encryption)
                ->setAttribute('antiVirus', $antiVirus)
        );

        $audits
            ->setParam('event', 'storage.buckets.update')
            ->setParam('resource', 'storage/buckets/' . $bucket->getId())
            ->setParam('data', $bucket->getArrayCopy())
        ;

        $usage->setParam('storage.buckets.update', 1);

        $response->dynamic($bucket, Response::MODEL_BUCKET);
    });

App::delete('/v1/storage/buckets/:bucketId')
    ->desc('Delete Bucket')
    ->groups(['api', 'storage'])
    ->label('scope', 'buckets.write')
    ->label('event', 'storage.buckets.delete')
    ->label('sdk.auth', [APP_AUTH_TYPE_KEY])
    ->label('sdk.namespace', 'storage')
    ->label('sdk.method', 'deleteBucket')
    ->label('sdk.description', '/docs/references/storage/delete-bucket.md')
    ->label('sdk.response.code', Response::STATUS_CODE_NOCONTENT)
    ->label('sdk.response.model', Response::MODEL_NONE)
    ->param('bucketId', '', new UID(), 'Bucket unique ID.')
    ->inject('response')
    ->inject('dbForInternal')
    ->inject('audits')
    ->inject('deletes')
    ->inject('events')
    ->inject('usage')
    ->action(function ($bucketId, $response, $dbForInternal, $audits, $deletes, $events, $usage) {
        /** @var Appwrite\Utopia\Response $response */
        /** @var Utopia\Database\Database $dbForInternal */
        /** @var Appwrite\Event\Event $audits */
        /** @var Appwrite\Event\Event $deletes */
        /** @var Appwrite\Event\Event $events */
        /** @var Appwrite\Stats\Stats $usage */

        $bucket = $dbForInternal->getDocument('buckets', $bucketId);

        if ($bucket->isEmpty()) {
            throw new Exception('Bucket not found', 404);
        }

        $deletes
            ->setParam('type', DELETE_TYPE_DOCUMENT)
            ->setParam('document', $bucket)
        ;

        if (!$dbForInternal->deleteDocument('buckets', $bucketId)) {
            throw new Exception('Failed to remove project from DB', 500);
        }

        $events
            ->setParam('eventData', $response->output($bucket, Response::MODEL_BUCKET))
        ;

        $audits
            ->setParam('event', 'storage.buckets.delete')
            ->setParam('resource', 'storage/buckets/' . $bucket->getId())
            ->setParam('data', $bucket->getArrayCopy())
        ;

        $usage->setParam('storage.buckets.delete', 1);

        $response->noContent();
    });

App::post('/v1/storage/buckets/:bucketId/files')
    ->alias('/v1/storage/files', ['bucketId' => 'default'])
    ->desc('Create File')
    ->groups(['api', 'storage'])
    ->label('scope', 'files.write')
    ->label('event', 'storage.files.create')
    ->label('sdk.auth', [APP_AUTH_TYPE_SESSION, APP_AUTH_TYPE_KEY, APP_AUTH_TYPE_JWT])
    ->label('sdk.namespace', 'storage')
    ->label('sdk.method', 'createFile')
    ->label('sdk.description', '/docs/references/storage/create-file.md')
    ->label('sdk.request.type', 'multipart/form-data')
    ->label('sdk.methodType', 'upload')
    ->label('sdk.response.code', Response::STATUS_CODE_CREATED)
    ->label('sdk.response.type', Response::CONTENT_TYPE_JSON)
    ->label('sdk.response.model', Response::MODEL_FILE)
    ->param('bucketId', null, new UID(), 'Storage bucket unique ID. You can create a new storage bucket using the Storage service [server integration](/docs/server/storage#createBucket).')
    ->param('fileId', '', new CustomId(), 'Unique Id. Choose your own unique ID or pass the string `unique()` to auto generate it. Valid chars are a-z, A-Z, 0-9, period, hyphen, and underscore. Can\'t start with a special char. Max length is 36 chars.')
    ->param('file', [], new File(), 'Binary file.', false)
    ->param('read', null, new ArrayList(new Text(64)), 'An array of strings with read permissions. By default only the current user is granted with read permissions. [learn more about permissions](/docs/permissions) and get a full list of available permissions.', true)
    ->param('write', null, new ArrayList(new Text(64)), 'An array of strings with write permissions. By default only the current user is granted with write permissions. [learn more about permissions](/docs/permissions) and get a full list of available permissions.', true)
    ->inject('request')
    ->inject('response')
    ->inject('dbForInternal')
    ->inject('user')
    ->inject('audits')
    ->inject('usage')
    ->action(function ($bucketId, $fileId, $file, $read, $write, $request, $response, $dbForInternal, $user, $audits, $usage) {
        /** @var Utopia\Swoole\Request $request */
        /** @var Appwrite\Utopia\Response $response */
        /** @var Utopia\Database\Database $dbForInternal */
        /** @var Utopia\Database\Document $user */
        /** @var Appwrite\Event\Event $audits */
        /** @var Appwrite\Stats\Stats $usage */

        $bucket = $dbForInternal->getDocument('buckets', $bucketId);

        if ($bucket->isEmpty()) {
            throw new Exception('Bucket not found', 404);
        }

        $file = $request->getFiles('file');

        /**
         * Validators
         */
        $allowedFileExtensions = $bucket->getAttribute('allowedFileExtensions', []);
        $fileExt = new FileExt($allowedFileExtensions);

        $maximumFileSize = $bucket->getAttribute('maximumFileSize', 0);
        if ($maximumFileSize > (int) App::getEnv('_APP_STORAGE_LIMIT', 0)) {
            throw new Exception('Error bucket maximum file size is larger than _APP_STORAGE_LIMIT', 500);
        }

        $fileSize = new FileSize($maximumFileSize);
        $upload = new Upload();

        if (empty($file)) {
            throw new Exception('No file sent', 400);
        }

        // Make sure we handle a single file and multiple files the same way
        $fileName = (\is_array($file['name']) && isset($file['name'][0])) ? $file['name'][0] : $file['name'];
        $fileTmpName = (\is_array($file['tmp_name']) && isset($file['tmp_name'][0])) ? $file['tmp_name'][0] : $file['tmp_name'];
        $size = (\is_array($file['size']) && isset($file['size'][0])) ? $file['size'][0] : $file['size'];

        $contentRange = $request->getHeader('content-range');
        $fileId = $fileId == 'unique()' ? $dbForInternal->getId() : $fileId;
        $chunk = 1;
        $chunks = 1;

        if (!empty($contentRange)) {
            $start = $request->getContentRangeStart();
            $end = $request->getContentRangeEnd();
            $size = $request->getContentRangeSize();

            if(is_null($start) || is_null($end) || is_null($size)) {
                throw new Exception('Invalid content-range header', 400);
            }

            if ($end == $size) {
                //if it's a last chunks the chunk size might differ, so we set the $chunks and $chunk to notify it's last chunk
                $chunks = $chunk = -1;
            } else {
                // Calculate total number of chunks based on the chunk size i.e ($rangeEnd - $rangeStart)
                $chunks = (int) ceil($size / ($end + 1 - $start));
                $chunk = (int) ($start / ($end + 1 - $start));
            }
        }

        // Check if file type is allowed (feature for project settings?)
        if (!empty($allowedFileExtensions) && !$fileExt->isValid($fileName)) {
            throw new Exception('File extension not allowed', 400);
        }

        if (!$fileSize->isValid($size)) { // Check if file size is exceeding allowed limit
            throw new Exception('File size not allowed', 400);
        }

        $device = Storage::getDevice('files');

        if (!$upload->isValid($fileTmpName)) {
            throw new Exception('Invalid file', 403);
        }

        // Save to storage
        $size = $size ?? $device->getFileSize($fileTmpName);
        $path = $device->getPath($fileId . '.' . \pathinfo($fileName, PATHINFO_EXTENSION));
        $path = str_ireplace($device->getRoot(), $device->getRoot() . DIRECTORY_SEPARATOR . $bucket->getId(), $path);

        $file = $dbForInternal->getDocument('bucket_' . $bucketId, $fileId);

        if (!$file->isEmpty()) {
            $chunks = $file->getAttribute('chunksTotal', 1);
            if ($chunk == -1) {
                $chunk = $chunks - 1;
            }
        }

        $chunksUploaded = $device->upload($fileTmpName, $path, $chunk, $chunks);
        if (empty($chunksUploaded)) {
            throw new Exception('Failed uploading file', 500);
        }

        $read = (is_null($read) && !$user->isEmpty()) ? ['user:' . $user->getId()] : $read ?? [];
        $write = (is_null($write) && !$user->isEmpty()) ? ['user:' . $user->getId()] : $write ?? [];
        if ($chunksUploaded == $chunks) {
            if (App::getEnv('_APP_STORAGE_ANTIVIRUS') === 'enabled' && $bucket->getAttribute('antiVirus', true) && $size <= APP_LIMIT_ANTIVIRUS) {
                $antiVirus = new Network(App::getEnv('_APP_STORAGE_ANTIVIRUS_HOST', 'clamav'),
                (int) App::getEnv('_APP_STORAGE_ANTIVIRUS_PORT', 3310));
                
                if (!$antiVirus->fileScan($path)) {
                    $device->delete($path);
                    throw new Exception('Invalid file', 403);
                }
            }

            $mimeType = $device->getFileMimeType($path); // Get mime-type before compression and encryption
            $data = '';
            // Compression
            if ($size <= APP_STORAGE_READ_BUFFER) {
                $data = $device->read($path);
                $compressor = new GZIP();
                $data = $compressor->compress($data);
            }

            if ($bucket->getAttribute('encryption', true) && $size <= APP_STORAGE_READ_BUFFER) {
                if(empty($data)) {
                    $data = $device->read($path);
                }
                $key = App::getEnv('_APP_OPENSSL_KEY_V1');
                $iv = OpenSSL::randomPseudoBytes(OpenSSL::cipherIVLength(OpenSSL::CIPHER_AES_128_GCM));
                $data = OpenSSL::encrypt($data, OpenSSL::CIPHER_AES_128_GCM, $key, 0, $iv, $tag);
            }

            if(!empty($data)) {
                if (!$device->write($path, $data, $mimeType)) {
                    throw new Exception('Failed to save file', 500);
                }
            }

            $sizeActual = $device->getFileSize($path);

            $algorithm = empty($compressor) ? '' : $compressor->getName();
            $fileHash = $device->getFileHash($path);

            if ($bucket->getAttribute('encryption', true) && $size <= APP_STORAGE_READ_BUFFER) {
                $openSSLVersion = '1';
                $openSSLCipher = OpenSSL::CIPHER_AES_128_GCM;
                $openSSLTag = \bin2hex($tag);
                $openSSLIV = \bin2hex($iv);
            }

            if ($file->isEmpty()) {
                $file = $dbForInternal->createDocument('bucket_' . $bucketId, new Document([
                    '$read' => $read,
                    '$write' => $write,
                    'dateCreated' => \time(),
                    'bucketId' => $bucket->getId(),
                    'name' => $fileName,
                    'path' => $path,
                    'signature' => $fileHash,
                    'mimeType' => $mimeType,
                    'sizeOriginal' => $size,
                    'sizeActual' => $sizeActual,
                    'algorithm' => $algorithm,
                    'comment' => '',
                    'chunksTotal' => $chunks,
                    'chunksUploaded' => $chunksUploaded,
                    'openSSLVersion' => $openSSLVersion,
                    'openSSLCipher' => $openSSLCipher,
                    'openSSLTag' => $openSSLTag,
                    'openSSLIV' => $openSSLIV,
                ]));
            } else {
                $file = $dbForInternal->updateDocument('bucket_' . $bucketId, $fileId, $file
                        ->setAttribute('$read', $read)
                        ->setAttribute('$write', $write)
                        ->setAttribute('signature', $fileHash)
                        ->setAttribute('mimeType', $mimeType)
                        ->setAttribute('sizeActual', $sizeActual)
                        ->setAttribute('algorithm', $algorithm)
                        ->setAttribute('openSSLVersion', $openSSLVersion)
                        ->setAttribute('openSSLCipher', $openSSLCipher)
                        ->setAttribute('openSSLTag', $openSSLTag)
                        ->setAttribute('openSSLIV', $openSSLIV)
                );
            }
        } else {
            if ($file->isEmpty()) {
                $file = $dbForInternal->createDocument('bucket_' . $bucketId, new Document([
                    '$id' => $fileId,
                    '$read' => $read,
                    '$write' => $write,
                    'dateCreated' => \time(),
                    'bucketId' => $bucket->getId(),
                    'name' => $fileName,
                    'path' => $path,
                    'signature' => '',
                    'mimeType' => '',
                    'sizeOriginal' => $size,
                    'sizeActual' => 0,
                    'algorithm' => '',
                    'comment' => '',
                    'chunksTotal' => $chunks,
                    'chunksUploaded' => $chunksUploaded,
                ]));
            } else {
                $file = $dbForInternal->updateDocument('bucket_' . $bucketId, $fileId, $file
                        ->setAttribute('chunksUploaded', $chunksUploaded)
                );
            }
        }

        $audits
            ->setParam('event', 'storage.files.create')
            ->setParam('resource', 'storage/files/' . $file->getId())
        ;

<<<<<<< HEAD
        if (!empty($sizeActual)) {
            $usage
                ->setParam('storage', $sizeActual)
            ;
        }
=======
        $usage
            ->setParam('storage', $sizeActual)
            ->setParam('storage.files.create', 1)
            ->setParam('bucketId', $bucketId)
        ;
>>>>>>> 6d3a78f7

        $response->setStatusCode(Response::STATUS_CODE_CREATED);
        $response->dynamic($file, Response::MODEL_FILE);
        ;
    });

App::get('/v1/storage/buckets/:bucketId/files')
    ->alias('/v1/storage/files', ['bucketId' => 'default'])
    ->desc('List Files')
    ->groups(['api', 'storage'])
    ->label('scope', 'files.read')
    ->label('sdk.auth', [APP_AUTH_TYPE_SESSION, APP_AUTH_TYPE_KEY, APP_AUTH_TYPE_JWT])
    ->label('sdk.namespace', 'storage')
    ->label('sdk.method', 'listFiles')
    ->label('sdk.description', '/docs/references/storage/list-files.md')
    ->label('sdk.response.code', Response::STATUS_CODE_OK)
    ->label('sdk.response.type', Response::CONTENT_TYPE_JSON)
    ->label('sdk.response.model', Response::MODEL_FILE_LIST)
    ->param('bucketId', null, new UID(), 'Storage bucket unique ID. You can create a new storage bucket using the Storage service [server integration](/docs/server/storage#createBucket).')
    ->param('search', '', new Text(256), 'Search term to filter your list results. Max length: 256 chars.', true)
    ->param('limit', 25, new Range(0, 100), 'Results limit value. By default will return maximum 25 results. Maximum of 100 results allowed per request.', true)
    ->param('offset', 0, new Range(0, 2000), 'Results offset. The default value is 0. Use this param to manage pagination.', true)
    ->param('after', '', new UID(), 'ID of the file used as the starting point for the query, excluding the file itself. Should be used for efficient pagination when working with large sets of data.', true)
    ->param('orderType', 'ASC', new WhiteList(['ASC', 'DESC'], true), 'Order result by ASC or DESC order.', true)
    ->inject('response')
    ->inject('dbForInternal')
    ->inject('usage')
    ->action(function ($bucketId, $search, $limit, $offset, $after, $orderType, $response, $dbForInternal, $usage) {
        /** @var Appwrite\Utopia\Response $response */
        /** @var Utopia\Database\Database $dbForInternal */
        /** @var Appwrite\Stats\Stats $usage */

        $bucket = $dbForInternal->getDocument('buckets', $bucketId);

        if ($bucket->isEmpty()) {
            throw new Exception('Bucket not found', 404);
        }

        $queries = [new Query('bucketId', Query::TYPE_EQUAL, [$bucketId])];

        if ($search) {
            $queries[] = [new Query('name', Query::TYPE_SEARCH, [$search])];
        }

        if (!empty($after)) {
            $afterFile = $dbForInternal->getDocument('bucket_' . $bucketId, $after);

            if ($afterFile->isEmpty()) {
                throw new Exception("File '{$after}' for the 'after' value not found.", 400);
            }
        }

        $usage
            ->setParam('storage.files.read', 1)
            ->setParam('bucketId', $bucketId)
        ;

        $response->dynamic(new Document([
            'files' => $dbForInternal->find('bucket_' . $bucketId, $queries, $limit, $offset, [], [$orderType], $afterFile ?? null),
            'sum' => $dbForInternal->count('bucket_' . $bucketId, $queries, APP_LIMIT_COUNT),
        ]), Response::MODEL_FILE_LIST);
    });

App::get('/v1/storage/buckets/:bucketId/files/:fileId')
    ->alias('/v1/storage/files/:fileId', ['bucketId' => 'default'])
    ->desc('Get File')
    ->groups(['api', 'storage'])
    ->label('scope', 'files.read')
    ->label('sdk.auth', [APP_AUTH_TYPE_SESSION, APP_AUTH_TYPE_KEY, APP_AUTH_TYPE_JWT])
    ->label('sdk.namespace', 'storage')
    ->label('sdk.method', 'getFile')
    ->label('sdk.description', '/docs/references/storage/get-file.md')
    ->label('sdk.response.code', Response::STATUS_CODE_OK)
    ->label('sdk.response.type', Response::CONTENT_TYPE_JSON)
    ->label('sdk.response.model', Response::MODEL_FILE)
    ->param('bucketId', null, new UID(), 'Storage bucket unique ID. You can create a new storage bucket using the Storage service [server integration](/docs/server/storage#createBucket).')
    ->param('fileId', '', new UID(), 'File unique ID.')
    ->inject('response')
    ->inject('dbForInternal')
    ->inject('usage')
    ->action(function ($bucketId, $fileId, $response, $dbForInternal, $usage) {
        /** @var Appwrite\Utopia\Response $response */
        /** @var Utopia\Database\Database $dbForInternal */
        /** @var Appwrite\Stats\Stats $usage */

        $bucket = $dbForInternal->getDocument('buckets', $bucketId);

        if ($bucket->isEmpty()) {
            throw new Exception('Bucket not found', 404);
        }

        $file = $dbForInternal->getDocument('bucket_' . $bucketId, $fileId);

        if ($file->isEmpty() || $file->getAttribute('bucketId') != $bucketId) {
            throw new Exception('File not found', 404);
        }
        $usage
            ->setParam('storage.files.read', 1)
            ->setParam('bucketId', $bucketId)
        ;
        $response->dynamic($file, Response::MODEL_FILE);
    });

App::get('/v1/storage/buckets/:bucketId/files/:fileId/preview')
    ->alias('/v1/storage/files/:fileId/preview', ['bucketId' => 'default'])
    ->desc('Get File Preview')
    ->groups(['api', 'storage'])
    ->label('scope', 'files.read')
    ->label('sdk.auth', [APP_AUTH_TYPE_SESSION, APP_AUTH_TYPE_KEY, APP_AUTH_TYPE_JWT])
    ->label('sdk.namespace', 'storage')
    ->label('sdk.method', 'getFilePreview')
    ->label('sdk.description', '/docs/references/storage/get-file-preview.md')
    ->label('sdk.response.code', Response::STATUS_CODE_OK)
    ->label('sdk.response.type', Response::CONTENT_TYPE_IMAGE)
    ->label('sdk.methodType', 'location')
    ->param('bucketId', null, new UID(), 'Storage bucket unique ID. You can create a new storage bucket using the Storage service [server integration](/docs/server/storage#createBucket).')
    ->param('fileId', '', new UID(), 'File unique ID')
    ->param('width', 0, new Range(0, 4000), 'Resize preview image width, Pass an integer between 0 to 4000.', true)
    ->param('height', 0, new Range(0, 4000), 'Resize preview image height, Pass an integer between 0 to 4000.', true)
    ->param('gravity', Image::GRAVITY_CENTER, new WhiteList(Image::getGravityTypes()), 'Image crop gravity. Can be one of ' . implode(",", Image::getGravityTypes()), true)
    ->param('quality', 100, new Range(0, 100), 'Preview image quality. Pass an integer between 0 to 100. Defaults to 100.', true)
    ->param('borderWidth', 0, new Range(0, 100), 'Preview image border in pixels. Pass an integer between 0 to 100. Defaults to 0.', true)
    ->param('borderColor', '', new HexColor(), 'Preview image border color. Use a valid HEX color, no # is needed for prefix.', true)
    ->param('borderRadius', 0, new Range(0, 4000), 'Preview image border radius in pixels. Pass an integer between 0 to 4000.', true)
    ->param('opacity', 1, new Range(0, 1, Range::TYPE_FLOAT), 'Preview image opacity. Only works with images having an alpha channel (like png). Pass a number between 0 to 1.', true)
    ->param('rotation', 0, new Range(0, 360), 'Preview image rotation in degrees. Pass an integer between 0 and 360.', true)
    ->param('background', '', new HexColor(), 'Preview image background color. Only works with transparent images (png). Use a valid HEX color, no # is needed for prefix.', true)
    ->param('output', '', new WhiteList(\array_keys(Config::getParam('storage-outputs')), true), 'Output format type (jpeg, jpg, png, gif and webp).', true)
    ->inject('request')
    ->inject('response')
    ->inject('project')
    ->inject('dbForInternal')
    ->inject('usage')
    ->action(function ($bucketId, $fileId, $width, $height, $gravity, $quality, $borderWidth, $borderColor, $borderRadius, $opacity, $rotation, $background, $output, $request, $response, $project, $dbForInternal, $usage) {
        /** @var Utopia\Swoole\Request $request */
        /** @var Appwrite\Utopia\Response $response */
        /** @var Utopia\Database\Document $project */
        /** @var Utopia\Database\Database $dbForInternal */
        /** @var Appwrite\Stats\Stats $usage */

        $storage = 'files';

        if (!\extension_loaded('imagick')) {
            throw new Exception('Imagick extension is missing', 500);
        }

        if (!Storage::exists($storage)) {
            throw new Exception('No such storage device', 400);
        }
        $bucket = $dbForInternal->getDocument('buckets', $bucketId);

        if ($bucket->isEmpty()) {
            throw new Exception('Bucket not found', 404);
        }

        if ((\strpos($request->getAccept(), 'image/webp') === false) && ('webp' == $output)) { // Fallback webp to jpeg when no browser support
            $output = 'jpg';
        }

        $inputs = Config::getParam('storage-inputs');
        $outputs = Config::getParam('storage-outputs');
        $fileLogos = Config::getParam('storage-logos');

        $date = \date('D, d M Y H:i:s', \time() + (60 * 60 * 24 * 45)) . ' GMT'; // 45 days cache
        $key = \md5($fileId . $width . $height . $quality . $borderWidth . $borderColor . $borderRadius . $opacity . $rotation . $background . $storage . $output);

        $file = $dbForInternal->getDocument('bucket_' . $bucketId, $fileId);

        if ($file->isEmpty() || $file->getAttribute('bucketId') != $bucketId) {
            throw new Exception('File not found', 404);
        }

        $path = $file->getAttribute('path');
        $type = \strtolower(\pathinfo($path, PATHINFO_EXTENSION));
        $algorithm = $file->getAttribute('algorithm');
        $cipher = $file->getAttribute('openSSLCipher');
        $mime = $file->getAttribute('mimeType');

        if (!\in_array($mime, $inputs)) {
            $path = (\array_key_exists($mime, $fileLogos)) ? $fileLogos[$mime] : $fileLogos['default'];
            $algorithm = null;
            $cipher = null;
            $background = (empty($background)) ? 'eceff1' : $background;
            $type = \strtolower(\pathinfo($path, PATHINFO_EXTENSION));
            $key = \md5($path . $width . $height . $quality . $borderWidth . $borderColor . $borderRadius . $opacity . $rotation . $background . $storage . $output);
        }

        $compressor = new GZIP();
        $device = Storage::getDevice('files');

        if (!\file_exists($path)) {
            throw new Exception('File not found', 404);
        }

        $cache = new Cache(new Filesystem(APP_STORAGE_CACHE . '/app-' . $project->getId())); // Limit file number or size
        $data = $cache->load($key, 60 * 60 * 24 * 30 * 3/* 3 months */);

        if ($data) {
            $output = (empty($output)) ? $type : $output;

            return $response
                ->setContentType((\array_key_exists($output, $outputs)) ? $outputs[$output] : $outputs['jpg'])
                ->addHeader('Expires', $date)
                ->addHeader('X-Appwrite-Cache', 'hit')
                ->send($data)
            ;
        }

        $source = $device->read($path);

        if (!empty($cipher)) { // Decrypt
            $source = OpenSSL::decrypt(
                $source,
                $file->getAttribute('openSSLCipher'),
                App::getEnv('_APP_OPENSSL_KEY_V' . $file->getAttribute('openSSLVersion')),
                0,
                \hex2bin($file->getAttribute('openSSLIV')),
                \hex2bin($file->getAttribute('openSSLTag'))
            );
        }

        if (!empty($algorithm)) {
            $source = $compressor->decompress($source);
        }

        $image = new Image($source);

        $image->crop((int) $width, (int) $height, $gravity);

        if (!empty($opacity) || $opacity == 0) {
            $image->setOpacity($opacity);
        }

        if (!empty($background)) {
            $image->setBackground('#' . $background);
        }

        if (!empty($borderWidth)) {
            $image->setBorder($borderWidth, '#' . $borderColor);
        }

        if (!empty($borderRadius)) {
            $image->setBorderRadius($borderRadius);
        }

        if (!empty($rotation)) {
            $image->setRotation($rotation);
        }

        $output = (empty($output)) ? $type : $output;

        $data = $image->output($output, $quality);

        $cache->save($key, $data);

        $usage
            ->setParam('storage.files.read', 1)
            ->setParam('bucketId', $bucketId)
        ;

        $response
            ->setContentType($outputs[$output])
            ->addHeader('Expires', $date)
            ->addHeader('X-Appwrite-Cache', 'miss')
            ->send($data)
        ;

        unset($image);
    });

App::get('/v1/storage/buckets/:bucketId/files/:fileId/download')
    ->alias('/v1/storage/files/:fileId/download', ['bucketId' => 'default'])
    ->desc('Get File for Download')
    ->groups(['api', 'storage'])
    ->label('scope', 'files.read')
    ->label('sdk.auth', [APP_AUTH_TYPE_SESSION, APP_AUTH_TYPE_KEY, APP_AUTH_TYPE_JWT])
    ->label('sdk.namespace', 'storage')
    ->label('sdk.method', 'getFileDownload')
    ->label('sdk.description', '/docs/references/storage/get-file-download.md')
    ->label('sdk.response.code', Response::STATUS_CODE_OK)
    ->label('sdk.response.type', '*/*')
    ->label('sdk.methodType', 'location')
    ->param('bucketId', null, new UID(), 'Storage bucket unique ID. You can create a new storage bucket using the Storage service [server integration](/docs/server/storage#createBucket).')
    ->param('fileId', '', new UID(), 'File unique ID.')
    ->inject('response')
    ->inject('dbForInternal')
<<<<<<< HEAD
    ->action(function ($bucketId, $fileId, $response, $dbForInternal) {
        /** @var Utopia\Swoole\Request $response */
=======
    ->inject('usage')
    ->action(function ($bucketId, $fileId, $response, $dbForInternal, $usage) {
>>>>>>> 6d3a78f7
        /** @var Appwrite\Utopia\Response $response */
        /** @var Utopia\Database\Database $dbForInternal */
        /** @var Appwrite\Stats\Stats $usage */

        $bucket = $dbForInternal->getDocument('buckets', $bucketId);

        if ($bucket->isEmpty()) {
            throw new Exception('Bucket not found', 404);
        }

        $file = $dbForInternal->getDocument('bucket_' . $bucketId, $fileId);

        if ($file->isEmpty() || $file->getAttribute('bucketId') != $bucketId) {
            throw new Exception('File not found', 404);
        }

        $path = $file->getAttribute('path', '');

        $device = Storage::getDevice('files');
        
        if (!$device->exists($path)) {
            throw new Exception('File not found in ' . $path, 404);
        }

        $response
            ->setContentType($file->getAttribute('mimeType'))
            ->addHeader('Expires', \date('D, d M Y H:i:s', \time() + (60 * 60 * 24 * 45)) . ' GMT') // 45 days cache
            ->addHeader('X-Peak', \memory_get_peak_usage())
            ->addHeader('Content-Disposition', 'attachment; filename="' . $file->getAttribute('name', '') . '"')
        ;

        $source = '';
        if (!empty($file->getAttribute('openSSLCipher'))) { // Decrypt
            $source = $device->read($path);
            $source = OpenSSL::decrypt(
                $source,
                $file->getAttribute('openSSLCipher'),
                App::getEnv('_APP_OPENSSL_KEY_V' . $file->getAttribute('openSSLVersion')),
                0,
                \hex2bin($file->getAttribute('openSSLIV')),
                \hex2bin($file->getAttribute('openSSLTag'))
            );
        }

        if (!empty($file->getAttribute('algorithm', ''))) {
            if(empty($source)) {
                $source = $device->read($path);
            }
            $compressor = new GZIP();
            $source = $compressor->decompress($source);
        }

<<<<<<< HEAD
        if(!empty($source)) {
            $response->send($source);
        }

        $size = $device->getFileSize($path);
        if ($size > APP_STORAGE_READ_BUFFER) {          
            $response->addHeader('Content-Length', $device->getFileSize($path));
            $chunk = 2000000; // Max chunk of 2 mb
            for ($i=0; $i < ceil($size / $chunk); $i++) {
                $response->chunk($device->read($path, ($i * $chunk), min($chunk, $size - ($i * $chunk))), (($i + 1) * $chunk) >= $size);
            }
        } else {
            $response->send($device->read($path));
        }
=======
        $usage
            ->setParam('storage.files.read', 1)
            ->setParam('bucketId', $bucketId)
        ;

        // Response
        $response
            ->setContentType($file->getAttribute('mimeType'))
            ->addHeader('Content-Disposition', 'attachment; filename="'.$file->getAttribute('name', '').'"')
            ->addHeader('Expires', \date('D, d M Y H:i:s', \time() + (60 * 60 * 24 * 45)).' GMT') // 45 days cache
            ->addHeader('X-Peak', \memory_get_peak_usage())
            ->send($source)
        ;
>>>>>>> 6d3a78f7
    });

App::get('/v1/storage/buckets/:bucketId/files/:fileId/view')
    ->alias('/v1/storage/files/:fileId/view', ['bucketId' => 'default'])
    ->desc('Get File for View')
    ->groups(['api', 'storage'])
    ->label('scope', 'files.read')
    ->label('sdk.auth', [APP_AUTH_TYPE_SESSION, APP_AUTH_TYPE_KEY, APP_AUTH_TYPE_JWT])
    ->label('sdk.namespace', 'storage')
    ->label('sdk.method', 'getFileView')
    ->label('sdk.description', '/docs/references/storage/get-file-view.md')
    ->label('sdk.response.code', Response::STATUS_CODE_OK)
    ->label('sdk.response.type', '*/*')
    ->label('sdk.methodType', 'location')
    ->param('bucketId', null, new UID(), 'Storage bucket unique ID. You can create a new storage bucket using the Storage service [server integration](/docs/server/storage#createBucket).')
    ->param('fileId', '', new UID(), 'File unique ID.')
    ->inject('response')
    ->inject('dbForInternal')
    ->inject('usage')
    ->action(function ($bucketId, $fileId, $response, $dbForInternal, $usage) {
        /** @var Appwrite\Utopia\Response $response */
        /** @var Utopia\Database\Database $dbForInternal */
        /** @var Appwrite\Stats\Stats $usage */

        $bucket = $dbForInternal->getDocument('buckets', $bucketId);

        if ($bucket->isEmpty()) {
            throw new Exception('Bucket not found', 404);
        }

        $file  = $dbForInternal->getDocument('bucket_' . $bucketId, $fileId);
        $mimes = Config::getParam('storage-mimes');

        if ($file->isEmpty() || $file->getAttribute('bucketId') != $bucketId) {
            throw new Exception('File not found', 404);
        }

        $path = $file->getAttribute('path', '');

        if (!\file_exists($path)) {
            throw new Exception('File not found in ' . $path, 404);
        }

        $compressor = new GZIP();
        $device = Storage::getDevice('files');

        $contentType = 'text/plain';

        if (\in_array($file->getAttribute('mimeType'), $mimes)) {
            $contentType = $file->getAttribute('mimeType');
        }

        $response
            ->setContentType($contentType)
            ->addHeader('Content-Security-Policy', 'script-src none;')
            ->addHeader('X-Content-Type-Options', 'nosniff')
            ->addHeader('Content-Disposition', 'inline; filename="' . $file->getAttribute('name', '') . '"')
            ->addHeader('Expires', \date('D, d M Y H:i:s', \time() + (60 * 60 * 24 * 45)) . ' GMT') // 45 days cache
            ->addHeader('X-Peak', \memory_get_peak_usage())
        ;

        $source = '';
        if (!empty($file->getAttribute('openSSLCipher'))) { // Decrypt
            $source = $device->read($path);
            $source = OpenSSL::decrypt(
                $source,
                $file->getAttribute('openSSLCipher'),
                App::getEnv('_APP_OPENSSL_KEY_V' . $file->getAttribute('openSSLVersion')),
                0,
                \hex2bin($file->getAttribute('openSSLIV')),
                \hex2bin($file->getAttribute('openSSLTag'))
            );
        }

        if (!empty($file->getAttribute('algorithm', ''))) {
            if(empty($source)) {
                $source = $device->read($path);
            }
            $compressor = new GZIP();
            $source = $compressor->decompress($source);
        }

<<<<<<< HEAD
        if(!empty($source)) {
            $response->send($source);
        }

        $size = $device->getFileSize($path);
        if ($size > APP_STORAGE_READ_BUFFER) {          
            $response->addHeader('Content-Length', $device->getFileSize($path));
            $chunk = 2000000; // Max chunk of 2 mb
            for ($i=0; $i < ceil($size / $chunk); $i++) {
                $response->chunk($device->read($path, ($i * $chunk), min($chunk, $size - ($i * $chunk))), (($i + 1) * $chunk) >= $size);
            }
        } else {
            $response->send($device->read($path));
        }
=======
        $usage
            ->setParam('storage.files.read', 1)
            ->setParam('bucketId', $bucketId)
        ;

        // Response
        $response
            ->setContentType($contentType)
            ->addHeader('Content-Security-Policy', 'script-src none;')
            ->addHeader('X-Content-Type-Options', 'nosniff')
            ->addHeader('Content-Disposition', 'inline; filename="'.$fileName.'"')
            ->addHeader('Expires', \date('D, d M Y H:i:s', \time() + (60 * 60 * 24 * 45)).' GMT') // 45 days cache
            ->addHeader('X-Peak', \memory_get_peak_usage())
            ->send($output)
        ;
>>>>>>> 6d3a78f7
    });

App::put('/v1/storage/buckets/:bucketId/files/:fileId')
    ->alias('/v1/storage/files/:fileId', ['bucketId' => 'default'])
    ->desc('Update File')
    ->groups(['api', 'storage'])
    ->label('scope', 'files.write')
    ->label('event', 'storage.files.update')
    ->label('sdk.auth', [APP_AUTH_TYPE_SESSION, APP_AUTH_TYPE_KEY, APP_AUTH_TYPE_JWT])
    ->label('sdk.namespace', 'storage')
    ->label('sdk.method', 'updateFile')
    ->label('sdk.description', '/docs/references/storage/update-file.md')
    ->label('sdk.response.code', Response::STATUS_CODE_OK)
    ->label('sdk.response.type', Response::CONTENT_TYPE_JSON)
    ->label('sdk.response.model', Response::MODEL_FILE)
    ->param('bucketId', null, new UID(), 'Storage bucket unique ID. You can create a new storage bucket using the Storage service [server integration](/docs/server/storage#createBucket).')
    ->param('fileId', '', new UID(), 'File unique ID.')
    ->param('read', [], new ArrayList(new Text(64)), 'An array of strings with read permissions. By default no user is granted with any read permissions. [learn more about permissions](/docs/permissions) and get a full list of available permissions.')
    ->param('write', [], new ArrayList(new Text(64)), 'An array of strings with write permissions. By default no user is granted with any write permissions. [learn more about permissions](/docs/permissions) and get a full list of available permissions.')
    ->inject('response')
    ->inject('dbForInternal')
    ->inject('audits')
    ->inject('usage')
    ->action(function ($bucketId, $fileId, $read, $write, $response, $dbForInternal, $audits, $usage) {
        /** @var Appwrite\Utopia\Response $response */
        /** @var Utopia\Database\Database $dbForInternal */
        /** @var Appwrite\Event\Event $audits */
        /** @var Appwrite\Stats\Stats $usage */

        $bucket = $dbForInternal->getDocument('buckets', $bucketId);

        if ($bucket->isEmpty()) {
            throw new Exception('Bucket not found', 404);
        }

        $file = $dbForInternal->getDocument('bucket_' . $bucketId, $fileId);

        if ($file->isEmpty() || $file->getAttribute('bucketId') != $bucketId) {
            throw new Exception('File not found', 404);
        }

        $file = $dbForInternal->updateDocument('bucket_' . $bucketId, $fileId, $file
                ->setAttribute('$read', $read)
                ->setAttribute('$write', $write)
        );

        $audits
            ->setParam('event', 'storage.files.update')
            ->setParam('resource', 'file/'.$file->getId())
        ;

        $usage
            ->setParam('storage.files.update', 1)
            ->setParam('bucketId', $bucketId)
        ;

        $response->dynamic($file, Response::MODEL_FILE);
    });

App::delete('/v1/storage/buckets/:bucketId/files/:fileId')
    ->alias('/v1/storage/files/:fileId', ['bucketId' => 'default'])
    ->desc('Delete File')
    ->groups(['api', 'storage'])
    ->label('scope', 'files.write')
    ->label('event', 'storage.files.delete')
    ->label('sdk.auth', [APP_AUTH_TYPE_SESSION, APP_AUTH_TYPE_KEY, APP_AUTH_TYPE_JWT])
    ->label('sdk.namespace', 'storage')
    ->label('sdk.method', 'deleteFile')
    ->label('sdk.description', '/docs/references/storage/delete-file.md')
    ->label('sdk.response.code', Response::STATUS_CODE_NOCONTENT)
    ->label('sdk.response.model', Response::MODEL_NONE)
    ->param('bucketId', null, new UID(), 'Storage bucket unique ID. You can create a new storage bucket using the Storage service [server integration](/docs/server/storage#createBucket).')
    ->param('fileId', '', new UID(), 'File unique ID.')
    ->inject('response')
    ->inject('dbForInternal')
    ->inject('events')
    ->inject('audits')
    ->inject('usage')
    ->action(function ($bucketId, $fileId, $response, $dbForInternal, $events, $audits, $usage) {
        /** @var Appwrite\Utopia\Response $response */
        /** @var Utopia\Database\Database $dbForInternal */
        /** @var Appwrite\Event\Event $events */
        /** @var Appwrite\Event\Event $audits */
<<<<<<< HEAD
        /** @var Appwrite\Event\Event $usage */

=======
        /** @var Appwrite\Stats\Stats $usage */
        
>>>>>>> 6d3a78f7
        $bucket = $dbForInternal->getDocument('buckets', $bucketId);

        if ($bucket->isEmpty()) {
            throw new Exception('Bucket not found', 404);
        }

        $file = $dbForInternal->getDocument('bucket_' . $bucketId, $fileId);

        if ($file->isEmpty() || $file->getAttribute('bucketId') != $bucketId) {
            throw new Exception('File not found', 404);
        }

        $device = Storage::getDevice('files');

        if ($device->delete($file->getAttribute('path', ''))) {
            if (!$dbForInternal->deleteDocument('bucket_' . $bucketId, $fileId)) {
                throw new Exception('Failed to remove file from DB', 500);
            }
        } else {
            throw new Exception('Failed to delete file from device', 500);
        }

        $audits
            ->setParam('event', 'storage.files.delete')
            ->setParam('resource', 'file/'.$file->getId())
        ;

        $usage
            ->setParam('storage', $file->getAttribute('size', 0) * -1)
            ->setParam('storage.files.delete', 1)
            ->setParam('bucketId', $bucketId)
        ;

        $events
            ->setParam('eventData', $response->output($file, Response::MODEL_FILE))
        ;

        $response->noContent();
    });

App::get('/v1/storage/usage')
    ->desc('Get usage stats for storage')
    ->groups(['api', 'storage'])
    ->label('scope', 'files.read')
    ->label('sdk.auth', [APP_AUTH_TYPE_ADMIN])
    ->label('sdk.namespace', 'storage')
    ->label('sdk.method', 'getUsage')
    ->label('sdk.response.code', Response::STATUS_CODE_OK)
    ->label('sdk.response.type', Response::CONTENT_TYPE_JSON)
    ->label('sdk.response.model', Response::MODEL_USAGE_STORAGE)
    ->param('range', '30d', new WhiteList(['24h', '7d', '30d', '90d'], true), 'Date range.', true)
    ->inject('response')
    ->inject('dbForInternal')
    ->action(function ($range, $response, $dbForInternal) {
        /** @var Appwrite\Utopia\Response $response */
        /** @var Utopia\Database\Database $dbForInternal */

        $usage = [];
        if (App::getEnv('_APP_USAGE_STATS', 'enabled') == 'enabled') {
            $period = [
                '24h' => [
                    'period' => '30m',
                    'limit' => 48,
                ],
                '7d' => [
                    'period' => '1d',
                    'limit' => 7,
                ],
                '30d' => [
                    'period' => '1d',
                    'limit' => 30,
                ],
                '90d' => [
                    'period' => '1d',
                    'limit' => 90,
                ],
            ];

            $metrics = [
                "storage.total",
                "storage.files.count"
            ];

            $stats = [];

            Authorization::skip(function() use ($dbForInternal, $period, $range, $metrics, &$stats) {
                foreach ($metrics as $metric) {
                    $requestDocs = $dbForInternal->find('stats', [
                        new Query('period', Query::TYPE_EQUAL, [$period[$range]['period']]),
                        new Query('metric', Query::TYPE_EQUAL, [$metric]),
                    ], $period[$range]['limit'], 0, ['time'], [Database::ORDER_DESC]);
    
                    $stats[$metric] = [];
                    foreach ($requestDocs as $requestDoc) {
                        $stats[$metric][] = [
                            'value' => $requestDoc->getAttribute('value'),
                            'date' => $requestDoc->getAttribute('time'),
                        ];
                    }
                    $stats[$metric] = array_reverse($stats[$metric]);
                }    
            });

            $usage = new Document([
                'range' => $range,
                'storage' => $stats['storage.total'],
                'files' => $stats['storage.files.count']
            ]);
        }

        $response->dynamic($usage, Response::MODEL_USAGE_STORAGE);
    });

App::get('/v1/storage/:bucketId/usage')
    ->desc('Get usage stats for a storage bucket')
    ->groups(['api', 'storage'])
    ->label('scope', 'files.read')
    ->label('sdk.auth', [APP_AUTH_TYPE_ADMIN])
    ->label('sdk.namespace', 'storage')
    ->label('sdk.method', 'getBucketUsage')
    ->label('sdk.response.code', Response::STATUS_CODE_OK)
    ->label('sdk.response.type', Response::CONTENT_TYPE_JSON)
    ->label('sdk.response.model', Response::MODEL_USAGE_BUCKETS)
    ->param('bucketId', '', new UID(), 'Bucket unique ID.')
    ->param('range', '30d', new WhiteList(['24h', '7d', '30d', '90d'], true), 'Date range.', true)
    ->inject('response')
    ->inject('dbForInternal')
    ->action(function ($bucketId, $range, $response, $dbForInternal) {
        /** @var Appwrite\Utopia\Response $response */
        /** @var Utopia\Database\Database $dbForInternal */

        $bucket = $dbForInternal->getDocument('buckets', $bucketId);

        if($bucket->isEmpty()) {
            throw new Exception('Bucket not found', 404);
        } 
        
        $usage = [];
        if (App::getEnv('_APP_USAGE_STATS', 'enabled') == 'enabled') {
            $period = [
                '24h' => [
                    'period' => '30m',
                    'limit' => 48,
                ],
                '7d' => [
                    'period' => '1d',
                    'limit' => 7,
                ],
                '30d' => [
                    'period' => '1d',
                    'limit' => 30,
                ],
                '90d' => [
                    'period' => '1d',
                    'limit' => 90,
                ],
            ];

            $metrics = [
                "storage.buckets.$bucketId.files.count",
                "storage.buckets.$bucketId.files.create",
                "storage.buckets.$bucketId.files.read",
                "storage.buckets.$bucketId.files.update",
                "storage.buckets.$bucketId.files.delete"
            ];

            $stats = [];

            Authorization::skip(function() use ($dbForInternal, $period, $range, $metrics, &$stats) {
                foreach ($metrics as $metric) {
                    $requestDocs = $dbForInternal->find('stats', [
                        new Query('period', Query::TYPE_EQUAL, [$period[$range]['period']]),
                        new Query('metric', Query::TYPE_EQUAL, [$metric]),
                    ], $period[$range]['limit'], 0, ['time'], [Database::ORDER_DESC]);
    
                    $stats[$metric] = [];
                    foreach ($requestDocs as $requestDoc) {
                        $stats[$metric][] = [
                            'value' => $requestDoc->getAttribute('value'),
                            'date' => $requestDoc->getAttribute('time'),
                        ];
                    }
                    $stats[$metric] = array_reverse($stats[$metric]);
                }    
            });

            $usage = new Document([
                'range' => $range,
                'files.count' => $stats["storage.buckets.$bucketId.files.count"],
                'files.create' => $stats["storage.buckets.$bucketId.files.create"],
                'files.read' => $stats["storage.buckets.$bucketId.files.read"],
                'files.update' => $stats["storage.buckets.$bucketId.files.update"],
                'files.delete' => $stats["storage.buckets.$bucketId.files.delete"]
            ]);
        }

        $response->dynamic($usage, Response::MODEL_USAGE_BUCKETS);
    });<|MERGE_RESOLUTION|>--- conflicted
+++ resolved
@@ -4,11 +4,8 @@
 use Swoole\HTTP\Response as SwooleResponse;
 use Utopia\App;
 use Utopia\Cache\Adapter\Filesystem;
-<<<<<<< HEAD
-=======
 use Appwrite\ClamAV\Network;
 use Utopia\Database\Validator\Authorization;
->>>>>>> 6d3a78f7
 use Appwrite\Database\Validator\CustomId;
 use Utopia\Database\Document;
 use Utopia\Database\Query;
@@ -733,19 +730,11 @@
             ->setParam('resource', 'storage/files/' . $file->getId())
         ;
 
-<<<<<<< HEAD
-        if (!empty($sizeActual)) {
-            $usage
-                ->setParam('storage', $sizeActual)
-            ;
-        }
-=======
         $usage
             ->setParam('storage', $sizeActual)
             ->setParam('storage.files.create', 1)
             ->setParam('bucketId', $bucketId)
         ;
->>>>>>> 6d3a78f7
 
         $response->setStatusCode(Response::STATUS_CODE_CREATED);
         $response->dynamic($file, Response::MODEL_FILE);
@@ -1032,13 +1021,8 @@
     ->param('fileId', '', new UID(), 'File unique ID.')
     ->inject('response')
     ->inject('dbForInternal')
-<<<<<<< HEAD
-    ->action(function ($bucketId, $fileId, $response, $dbForInternal) {
-        /** @var Utopia\Swoole\Request $response */
-=======
     ->inject('usage')
     ->action(function ($bucketId, $fileId, $response, $dbForInternal, $usage) {
->>>>>>> 6d3a78f7
         /** @var Appwrite\Utopia\Response $response */
         /** @var Utopia\Database\Database $dbForInternal */
         /** @var Appwrite\Stats\Stats $usage */
@@ -1091,7 +1075,11 @@
             $source = $compressor->decompress($source);
         }
 
-<<<<<<< HEAD
+        $usage
+            ->setParam('storage.files.read', 1)
+            ->setParam('bucketId', $bucketId)
+        ;
+
         if(!empty($source)) {
             $response->send($source);
         }
@@ -1106,21 +1094,6 @@
         } else {
             $response->send($device->read($path));
         }
-=======
-        $usage
-            ->setParam('storage.files.read', 1)
-            ->setParam('bucketId', $bucketId)
-        ;
-
-        // Response
-        $response
-            ->setContentType($file->getAttribute('mimeType'))
-            ->addHeader('Content-Disposition', 'attachment; filename="'.$file->getAttribute('name', '').'"')
-            ->addHeader('Expires', \date('D, d M Y H:i:s', \time() + (60 * 60 * 24 * 45)).' GMT') // 45 days cache
-            ->addHeader('X-Peak', \memory_get_peak_usage())
-            ->send($source)
-        ;
->>>>>>> 6d3a78f7
     });
 
 App::get('/v1/storage/buckets/:bucketId/files/:fileId/view')
@@ -1203,7 +1176,11 @@
             $source = $compressor->decompress($source);
         }
 
-<<<<<<< HEAD
+        $usage
+            ->setParam('storage.files.read', 1)
+            ->setParam('bucketId', $bucketId)
+        ;
+
         if(!empty($source)) {
             $response->send($source);
         }
@@ -1218,23 +1195,6 @@
         } else {
             $response->send($device->read($path));
         }
-=======
-        $usage
-            ->setParam('storage.files.read', 1)
-            ->setParam('bucketId', $bucketId)
-        ;
-
-        // Response
-        $response
-            ->setContentType($contentType)
-            ->addHeader('Content-Security-Policy', 'script-src none;')
-            ->addHeader('X-Content-Type-Options', 'nosniff')
-            ->addHeader('Content-Disposition', 'inline; filename="'.$fileName.'"')
-            ->addHeader('Expires', \date('D, d M Y H:i:s', \time() + (60 * 60 * 24 * 45)).' GMT') // 45 days cache
-            ->addHeader('X-Peak', \memory_get_peak_usage())
-            ->send($output)
-        ;
->>>>>>> 6d3a78f7
     });
 
 App::put('/v1/storage/buckets/:bucketId/files/:fileId')
@@ -1318,13 +1278,8 @@
         /** @var Utopia\Database\Database $dbForInternal */
         /** @var Appwrite\Event\Event $events */
         /** @var Appwrite\Event\Event $audits */
-<<<<<<< HEAD
-        /** @var Appwrite\Event\Event $usage */
-
-=======
         /** @var Appwrite\Stats\Stats $usage */
         
->>>>>>> 6d3a78f7
         $bucket = $dbForInternal->getDocument('buckets', $bucketId);
 
         if ($bucket->isEmpty()) {
