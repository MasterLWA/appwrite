<?php

use Utopia\App;
use Utopia\Exception;
use Utopia\Validator\ArrayList;
use Utopia\Validator\WhiteList;
use Utopia\Validator\Range;
use Utopia\Validator\Text;
use Utopia\Validator\Boolean;
use Utopia\Validator\HexColor;
use Utopia\Cache\Cache;
use Utopia\Cache\Adapter\Filesystem;
use Appwrite\ClamAV\Network;
use Utopia\Database\Document;
use Appwrite\Database\Validator\UID;
use Utopia\Storage\Storage;
use Utopia\Storage\Validator\File;
use Utopia\Storage\Validator\FileSize;
use Utopia\Storage\Validator\Upload;
use Utopia\Storage\Compression\Algorithms\GZIP;
use Utopia\Image\Image;
use Appwrite\OpenSSL\OpenSSL;
use Appwrite\Utopia\Response;
use Utopia\Config\Config;
use Utopia\Validator\Integer;
use Utopia\Database\Query;
use Utopia\Storage\Validator\FileExt;

App::post('/v1/storage/buckets')
    ->desc('Create storage bucket')
    ->groups(['api', 'storage'])
    ->label('scope', 'buckets.write')
    ->label('event', 'storage.buckets.create')
    ->label('sdk.auth', [APP_AUTH_TYPE_KEY])
    ->label('sdk.namespace', 'storage')
    ->label('sdk.method', 'createBucket')
    ->label('sdk.description', '/docs/references/storage/create-bucket.md')
    ->label('sdk.response.code', Response::STATUS_CODE_CREATED)
    ->label('sdk.response.type', Response::CONTENT_TYPE_JSON)
    ->label('sdk.response.model', Response::MODEL_BUCKET)
    ->param('name', '', new Text(128), 'Bucket name', false)
    ->param('read', [], new ArrayList(new Text(64)), 'An array of strings with read permissions. By default no user is granted with any read permissions. [learn more about permissions](/docs/permissions) and get a full list of available permissions.', true)
    ->param('write', [], new ArrayList(new Text(64)), 'An array of strings with write permissions. By default no user is granted with any write permissions. [learn more about permissions](/docs/permissions) and get a full list of available permissions.', true)
    ->param('maximumFileSize', (int) App::getEnv('_APP_STORAGE_LIMIT', 0) , new Integer(), 'Maximum file size allowed in bytes. Maximum allowed value is ' . App::getEnv('_APP_STORAGE_LIMIT', 0) . '. For self-hosted setups you can change the max limit by changing the `_APP_STORAGE_LIMIT` environment variable. [Learn more about storage environment variables](docs/environment-variables#storage)', true)
    ->param('allowedFileExtensions', [], new ArrayList(new Text(64)), 'Allowed file extensions', true)
    ->param('enabled', true, new Boolean(), 'Is bucket enabled?', true)
    ->param('adapter', 'local', new WhiteList(['local']), 'Storage adapter.', true)
    ->param('encryption', true, new Boolean(), 'Is encryption enabled? For file size above ' . Storage::human(APP_LIMIT_ENCRYPTION) . ' encryption is skipped even if it\'s enabled', true)
    ->param('antiVirus', true, new Boolean(), 'Is virus scanning enabled? For file size above ' . Storage::human(APP_LIMIT_ANTIVIRUS) . ' AntiVirus scanning is skipped even if it\'s enabled', true)
    ->inject('response')
    ->inject('dbForInternal')
    ->inject('audits')
    ->action(function ($name, $read, $write, $maximumFileSize, $allowedFileExtensions, $enabled, $adapter, $encryption, $antiVirus, $response, $dbForInternal, $audits) {
        /** @var Appwrite\Utopia\Response $response */
        /** @var Utopia\Database\Database $dbForInternal */
        /** @var Appwrite\Event\Event $audits */

        $data = $dbForInternal->createDocument('buckets', new Document([
            '$collection' => 'buckets',
            'dateCreated' => \time(),
            'dateUpdated' => \time(),
            'name' => $name,
            'maximumFileSize' => $maximumFileSize,
            'allowedFileExtensions' => $allowedFileExtensions,
            'enabled' => $enabled,
            'adapter' => $adapter,
            'encryption' => $encryption,
            'antiVirus' => $antiVirus,
            '$read' => $read,
            '$write' => $write,
        ]));

        $audits
            ->setParam('event', 'storage.buckets.create')
            ->setParam('resource', 'storage/buckets/' . $data->getId())
            ->setParam('data', $data->getArrayCopy())
        ;

        $response->setStatusCode(Response::STATUS_CODE_CREATED);
        $response->dynamic2($data, Response::MODEL_BUCKET);
    });

App::get('/v1/storage/buckets')
    ->desc('List buckets')
    ->groups(['api', 'storage'])
    ->label('scope', 'buckets.read')
    ->label('sdk.auth', [APP_AUTH_TYPE_KEY])
    ->label('sdk.namespace', 'storage')
    ->label('sdk.method', 'listBuckets')
    ->label('sdk.description', '/docs/references/storage/list-buckets.md')
    ->label('sdk.response.code', Response::STATUS_CODE_OK)
    ->label('sdk.response.type', Response::CONTENT_TYPE_JSON)
    ->label('sdk.response.model', Response::MODEL_BUCKET_LIST)
    ->param('search', '', new Text(256), 'Search term to filter your list results. Max length: 256 chars.', true)
    ->param('limit', 25, new Range(0, 100), 'Results limit value. By default will return maximum 25 results. Maximum of 100 results allowed per request.', true)
    ->param('offset', 0, new Range(0, 2000), 'Results offset. The default value is 0. Use this param to manage pagination.', true)
    ->param('orderType', 'ASC', new WhiteList(['ASC', 'DESC'], true), 'Order result by ASC or DESC order.', true)
    ->inject('response')
    ->inject('dbForInternal')
    ->action(function ($search, $limit, $offset, $orderType, $response, $dbForInternal) {
        /** @var Appwrite\Utopia\Response $response */
        /** @var Utopia\Database\Database $dbForInternal */

        $queries = ($search) ? [new Query('name', Query::TYPE_SEARCH, $search)] : [];

        $response->dynamic2(new Document([
            'buckets' => $dbForInternal->find('buckets', $queries, $limit, $offset, ['_id'], [$orderType]),
            'sum' => $dbForInternal->count('buckets', $queries, APP_LIMIT_COUNT),
        ]), Response::MODEL_BUCKET_LIST);
    });

App::get('/v1/storage/buckets/:bucketId')
    ->desc('Get Bucket')
    ->groups(['api', 'storage'])
    ->label('scope', 'buckets.read')
    ->label('sdk.auth', [APP_AUTH_TYPE_KEY])
    ->label('sdk.namespace', 'storage')
    ->label('sdk.method', 'getBucket')
    ->label('sdk.description', '/docs/references/storage/get-bucket.md')
    ->label('sdk.response.code', Response::STATUS_CODE_OK)
    ->label('sdk.response.type', Response::CONTENT_TYPE_JSON)
    ->label('sdk.response.model', Response::MODEL_BUCKET)
    ->param('bucketId', '', new UID(), 'Bucket unique ID.')
    ->inject('response')
    ->inject('dbForInternal')
    ->action(function ($bucketId, $response, $dbForInternal) {
        /** @var Appwrite\Utopia\Response $response */
        /** @var Utopia\Database\Database $dbForInternal */

        $bucket = $dbForInternal->getDocument('buckets', $bucketId);

        if ($bucket->isEmpty()) {
            throw new Exception('Bucket not found', 404);
        }

        $response->dynamic2($bucket, Response::MODEL_BUCKET);
    });

App::put('/v1/storage/buckets/:bucketId')
    ->desc('Update Bucket')
    ->groups(['api', 'storage'])
    ->label('scope', 'buckets.write')
    ->label('event', 'storage.buckets.update')
    ->label('sdk.auth', [APP_AUTH_TYPE_KEY])
    ->label('sdk.namespace', 'storage')
    ->label('sdk.method', 'updateBucket')
    ->label('sdk.description', '/docs/references/storage/update-bucket.md')
    ->label('sdk.response.code', Response::STATUS_CODE_OK)
    ->label('sdk.response.type', Response::CONTENT_TYPE_JSON)
    ->label('sdk.response.model', Response::MODEL_BUCKET)
    ->param('bucketId', '', new UID(), 'Bucket unique ID.')
    ->param('name', null, new Text(128), 'Bucket name', false)
    ->param('read', null, new ArrayList(new Text(64)), 'An array of strings with read permissions. By default inherits the existing read permissions. [learn more about permissions](/docs/permissions) and get a full list of available permissions.', true)
    ->param('write', null, new ArrayList(new Text(64)), 'An array of strings with write permissions. By default inherits the existing write permissions. [learn more about permissions](/docs/permissions) and get a full list of available permissions.', true)
    ->param('maximumFileSize', null, new Integer(), 'Maximum file size allowed in bytes. Maximum allowed value is ' . App::getEnv('_APP_STORAGE_LIMIT', 0) . '. For self hosted version you can change the limit by changing _APP_STORAGE_LIMIT environment variable. [Learn more about storage environment variables](docs/environment-variables#storage)', true)
    ->param('allowedFileExtensions', [], new ArrayList(new Text(64)), 'Allowed file extensions', true)
    ->param('enabled', true, new Boolean(), 'Is bucket enabled?', true)
    ->param('encryption', true, new Boolean(), 'Is encryption enabled? For file size above ' . Storage::human(APP_LIMIT_ENCRYPTION) . ' encryption is skipped even if it\'s enabled', true)
    ->param('antiVirus', true, new Boolean(), 'Is virus scanning enabled? For file size above ' . Storage::human(APP_LIMIT_ANTIVIRUS) . ' AntiVirus scanning is skipped even if it\'s enabled', true)
    ->inject('response')
    ->inject('dbForInternal')
    ->inject('audits')
    ->action(function ($bucketId, $name, $read, $write, $maximumFileSize, $allowedFileExtensions, $enabled, $encryption, $antiVirus, $response, $dbForInternal, $audits) {
        /** @var Appwrite\Utopia\Response $response */
        /** @var Utopia\Database\Database $dbForInternal */
        /** @var Appwrite\Event\Event $audits */

        $bucket = $dbForInternal->getDocument('buckets', $bucketId);

        if ($bucket->isEmpty()) {
            throw new Exception('Bucket not found', 404);
        }

        $read ??= $bucket->getAttribute('$read', []); // By default inherit read permissions
        $write ??= $bucket->getAttribute('$write',[]); // By default inherit write permissions

        $bucket = $dbForInternal->updateDocument('buckets', $bucket->getId(), $bucket
                ->setAttribute('name',$name)
                ->setAttribute('$read',$read)
                ->setAttribute('$write',$write)
                ->setAttribute('maximumFileSize',$maximumFileSize)
                ->setAttribute('allowedFileExtensions',$allowedFileExtensions)
                ->setAttribute('enabled',$enabled)
                ->setAttribute('encryption',$encryption)
                ->setAttribute('antiVirus',$antiVirus)
        );

        $audits
            ->setParam('event', 'storage.buckets.update')
            ->setParam('resource', 'storage/buckets/' . $bucket->getId())
            ->setParam('data', $bucket->getArrayCopy())
        ;

        $response->dynamic2($bucket, Response::MODEL_BUCKET);
    });

App::delete('/v1/storage/buckets/:bucketId')
    ->desc('Delete Bucket')
    ->groups(['api', 'storage'])
    ->label('scope', 'buckets.write')
    ->label('event', 'storage.buckets.delete')
    ->label('sdk.auth', [APP_AUTH_TYPE_KEY])
    ->label('sdk.namespace', 'storage')
    ->label('sdk.method', 'deleteBucket')
    ->label('sdk.description', '/docs/references/storage/delete-bucket.md')
    ->label('sdk.response.code', Response::STATUS_CODE_NOCONTENT)
    ->label('sdk.response.model', Response::MODEL_NONE)
    ->param('bucketId', '', new UID(), 'Bucket unique ID.')
    ->inject('response')
    ->inject('dbForInternal')
    ->inject('audits')
    ->inject('deletes')
    ->inject('events')
    ->action(function ($bucketId, $response, $dbForInternal, $audits, $deletes, $events) {
        /** @var Appwrite\Utopia\Response $response */
        /** @var Utopia\Database\Database $dbForInternal */
        /** @var Appwrite\Event\Event $audits */
        /** @var Appwrite\Event\Event $deletes */
        /** @var Appwrite\Event\Event $events */

        $bucket = $dbForInternal->getDocument('buckets', $bucketId);

        if ($bucket->isEmpty()) {
            throw new Exception('Bucket not found', 404);
        }

        $deletes
            ->setParam('type', DELETE_TYPE_DOCUMENT)
            ->setParam('document', $bucket)
        ;

        if(!$dbForInternal->deleteDocument('buckets', $bucketId)) {
            throw new Exception('Failed to remove project from DB', 500);
        }

        $events
            ->setParam('eventData', $response->output2($bucket, Response::MODEL_BUCKET))
        ;

        $audits
            ->setParam('event', 'storage.buckets.delete')
            ->setParam('resource', 'storage/buckets/' . $bucket->getId())
            ->setParam('data', $bucket->getArrayCopy())
        ;

        $response->noContent();
    });

App::post('/v1/storage/buckets/:bucketId/files')
    ->desc('Create File')
    ->groups(['api', 'storage'])
    ->label('scope', 'files.write')
    ->label('event', 'storage.files.create')
    ->label('sdk.auth', [APP_AUTH_TYPE_SESSION, APP_AUTH_TYPE_KEY, APP_AUTH_TYPE_JWT])
    ->label('sdk.namespace', 'storage')
    ->label('sdk.method', 'createFile')
    ->label('sdk.description', '/docs/references/storage/create-file.md')
    ->label('sdk.request.type', 'multipart/form-data')
    ->label('sdk.methodType', 'upload')
    ->label('sdk.response.code', Response::STATUS_CODE_CREATED)
    ->label('sdk.response.type', Response::CONTENT_TYPE_JSON)
    ->label('sdk.response.model', Response::MODEL_FILE)
    ->param('bucketId', null, new UID(), 'Storage bucket unique ID. You can create a new storage bucket using the Storage service [server integration](/docs/server/storage#createBucket).')
    ->param('file', [], new File(), 'Binary file.', false)
    ->param('read', null, new ArrayList(new Text(64)), 'An array of strings with read permissions. By default only the current user is granted with read permissions. [learn more about permissions](/docs/permissions) and get a full list of available permissions.', true)
    ->param('write', null, new ArrayList(new Text(64)), 'An array of strings with write permissions. By default only the current user is granted with write permissions. [learn more about permissions](/docs/permissions) and get a full list of available permissions.', true)
    ->inject('request')
    ->inject('response')
    ->inject('dbForInternal')
    ->inject('user')
    ->inject('audits')
    ->inject('usage')
    ->action(function ($bucketId, $file, $read, $write, $request, $response, $dbForInternal, $user, $audits, $usage) {
        /** @var Utopia\Swoole\Request $request */
        /** @var Appwrite\Utopia\Response $response */
        /** @var Utopia\Database\Database $dbForInternal */
        /** @var Appwrite\Database\Document $user */
        /** @var Appwrite\Event\Event $audits */
        /** @var Appwrite\Event\Event $usage */

        $bucket = $dbForInternal->getDocument('buckets', $bucketId);

        if($bucket->isEmpty()) {
            throw new Exception('Bucket not found', 404);
        }

        $file = $request->getFiles('file');

        /*
         * Validators
         */
        $allowedFileExtensions = $bucket->getAttribute('allowedFileExtensions', []);
        $fileExt = new FileExt($allowedFileExtensions);

        $maximumFileSize = $bucket->getAttribute('maximumFileSize', 0);
        if($maximumFileSize > (int) App::getEnv('_APP_STORAGE_LIMIT',0)) {
            throw new Exception('Error bucket maximum file size is larger than _APP_STORAGE_LIMIT', 500);
        }

        $fileSize = new FileSize($maximumFileSize);
        $upload = new Upload();

        if (empty($file)) {
            throw new Exception('No file sent', 400);
        }

        // Make sure we handle a single file and multiple files the same way
        $file['name'] = (\is_array($file['name']) && isset($file['name'][0])) ? $file['name'][0] : $file['name'];
        $file['tmp_name'] = (\is_array($file['tmp_name']) && isset($file['tmp_name'][0])) ? $file['tmp_name'][0] : $file['tmp_name'];
        $file['size'] = (\is_array($file['size']) && isset($file['size'][0])) ? $file['size'][0] : $file['size'];

        // Check if file type is allowed (feature for project settings?)
        if (!empty($allowedFileExtensions) && !$fileExt->isValid($file['name'])) {
            throw new Exception('File extension not allowed', 400);
        }

        if (!$fileSize->isValid($file['size'])) { // Check if file size is exceeding allowed limit
            throw new Exception('File size not allowed', 400);
        }

        $device = Storage::getDevice('files');

        if (!$upload->isValid($file['tmp_name'])) {
            throw new Exception('Invalid file', 403);
        }

        // Save to storage
        $size = $device->getFileSize($file['tmp_name']);
        $path = $device->getPath(\uniqid().'.'.\pathinfo($file['name'], PATHINFO_EXTENSION));
        $path = $bucket->getId() . '/' . $path;
        
        if (!$device->upload($file['tmp_name'], $path)) { // TODO deprecate 'upload' and replace with 'move'
            throw new Exception('Failed moving file', 500);
        }

        $mimeType = $device->getFileMimeType($path); // Get mime-type before compression and encryption

        if (App::getEnv('_APP_STORAGE_ANTIVIRUS') === 'enabled' && $bucket->getAttribute('antiVirus', true) && $size <= APP_LIMIT_ANTIVIRUS) {
            $antiVirus = new Network(App::getEnv('_APP_STORAGE_ANTIVIRUS_HOST', 'clamav'),
                (int) App::getEnv('_APP_STORAGE_ANTIVIRUS_PORT', 3310));

            if (!$antiVirus->fileScan($path)) {
                $device->delete($path);
                throw new Exception('Invalid file', 403);
            }
        }

        // Compression
        $data = $device->read($path);
        if($size <= APP_LIMIT_COMPRESSION) {
            $compressor = new GZIP();
            $data = $compressor->compress($data);
        }
        
        if($bucket->getAttribute('encryption', true) && $size <= APP_LIMIT_ENCRYPTION) {
            $key = App::getEnv('_APP_OPENSSL_KEY_V1');
            $iv = OpenSSL::randomPseudoBytes(OpenSSL::cipherIVLength(OpenSSL::CIPHER_AES_128_GCM));
            $data = OpenSSL::encrypt($data, OpenSSL::CIPHER_AES_128_GCM, $key, 0, $iv, $tag);
        }

        if (!$device->write($path, $data, $mimeType)) {
            throw new Exception('Failed to save file', 500);
        }

        $sizeActual = $device->getFileSize($path);
        
        $data = [
            '$read' => (is_null($read) && !$user->isEmpty()) ? ['user:'.$user->getId()] : $read ?? [], // By default set read permissions for user
            '$write' => (is_null($write) && !$user->isEmpty()) ? ['user:'.$user->getId()] : $write ?? [], // By default set write permissions for user
            'dateCreated' => \time(),
            'bucketId' => $bucket->getId(),
            'name' => $file['name'],
            'path' => $path,
            'signature' => $device->getFileHash($path),
            'mimeType' => $mimeType,
            'sizeOriginal' => $size,
            'sizeActual' => $sizeActual,
            'algorithm' => empty($compressor) ? '' : $compressor->getName(),
            'comment' => '',
        ];

        if($bucket->getAttribute('encryption', true) && $size <= APP_LIMIT_ENCRYPTION) {
            $data['openSSLVersion'] = '1';
            $data['openSSLCipher'] = OpenSSL::CIPHER_AES_128_GCM;
            $data['openSSLTag'] = \bin2hex($tag);
            $data['openSSLIV'] = \bin2hex($iv);
        }

        $file = $dbForInternal->createDocument('files', new Document($data));

        $audits
            ->setParam('event', 'storage.files.create')
            ->setParam('resource', 'storage/files/'.$file->getId())
        ;

        $usage
            ->setParam('storage', $sizeActual)
        ;

        $response->setStatusCode(Response::STATUS_CODE_CREATED);
        $response->dynamic2($file, Response::MODEL_FILE);
    });

App::get('/v1/storage/buckets/:bucketId/files')
    ->desc('List Files')
    ->groups(['api', 'storage'])
    ->label('scope', 'files.read')
    ->label('sdk.auth', [APP_AUTH_TYPE_SESSION, APP_AUTH_TYPE_KEY, APP_AUTH_TYPE_JWT])
    ->label('sdk.namespace', 'storage')
    ->label('sdk.method', 'listFiles')
    ->label('sdk.description', '/docs/references/storage/list-files.md')
    ->label('sdk.response.code', Response::STATUS_CODE_OK)
    ->label('sdk.response.type', Response::CONTENT_TYPE_JSON)
    ->label('sdk.response.model', Response::MODEL_FILE_LIST)
    ->param('bucketId', null, new UID(), 'Storage bucket unique ID. You can create a new storage bucket using the Storage service [server integration](/docs/server/storage#createBucket).')
    ->param('search', '', new Text(256), 'Search term to filter your list results. Max length: 256 chars.', true)
    ->param('limit', 25, new Range(0, 100), 'Results limit value. By default will return maximum 25 results. Maximum of 100 results allowed per request.', true)
    ->param('offset', 0, new Range(0, 2000), 'Results offset. The default value is 0. Use this param to manage pagination.', true)
    ->param('orderType', 'ASC', new WhiteList(['ASC', 'DESC'], true), 'Order result by ASC or DESC order.', true)
    ->inject('response')
    ->inject('dbForInternal')
    ->action(function ($bucketId, $search, $limit, $offset, $orderType, $response, $dbForInternal) {
        /** @var Appwrite\Utopia\Response $response */
        /** @var Utopia\Database\Database $dbForInternal */

        $bucket = $dbForInternal->getDocument('buckets', $bucketId);

        if($bucket->isEmpty()) {
            throw new Exception('Bucket not found', 404);
        }

        $queries = [new Query('bucketId', Query::TYPE_EQUAL, [$bucketId])];

        if($search) {
            $queries[] = [new Query('name', Query::TYPE_SEARCH, [$search])];
        }

        $response->dynamic2(new Document([
            'files' => $dbForInternal->find('files', $queries, $limit, $offset, ['_id'], [$orderType]),
            'sum' => $dbForInternal->count('files', $queries, APP_LIMIT_COUNT),
        ]), Response::MODEL_FILE_LIST);
    });

App::get('/v1/storage/buckets/:bucketId/files/:fileId')
    ->desc('Get File')
    ->groups(['api', 'storage'])
    ->label('scope', 'files.read')
    ->label('sdk.auth', [APP_AUTH_TYPE_SESSION, APP_AUTH_TYPE_KEY, APP_AUTH_TYPE_JWT])
    ->label('sdk.namespace', 'storage')
    ->label('sdk.method', 'getFile')
    ->label('sdk.description', '/docs/references/storage/get-file.md')
    ->label('sdk.response.code', Response::STATUS_CODE_OK)
    ->label('sdk.response.type', Response::CONTENT_TYPE_JSON)
    ->label('sdk.response.model', Response::MODEL_FILE)
    ->param('bucketId', null, new UID(), 'Storage bucket unique ID. You can create a new storage bucket using the Storage service [server integration](/docs/server/storage#createBucket).')
    ->param('fileId', '', new UID(), 'File unique ID.')
    ->inject('response')
    ->inject('dbForInternal')
    ->action(function ($bucketId, $fileId, $response, $dbForInternal) {
        /** @var Appwrite\Utopia\Response $response */
        /** @var Utopia\Database\Database $dbForInternal */

        $bucket = $dbForInternal->getDocument('buckets', $bucketId);

        if($bucket->isEmpty()) {
            throw new Exception('Bucket not found', 404);
        }

        $file = $dbForInternal->getDocument('files', $fileId);

        if ($file->isEmpty() || $file->getAttribute('bucketId') != $bucketId)  {
            throw new Exception('File not found', 404);
        }

        $response->dynamic2($file, Response::MODEL_FILE);
    });

App::get('/v1/storage/buckets/:bucketId/files/:fileId/preview')
    ->desc('Get File Preview')
    ->groups(['api', 'storage'])
    ->label('scope', 'files.read')
    ->label('sdk.auth', [APP_AUTH_TYPE_SESSION, APP_AUTH_TYPE_KEY, APP_AUTH_TYPE_JWT])
    ->label('sdk.namespace', 'storage')
    ->label('sdk.method', 'getFilePreview')
    ->label('sdk.description', '/docs/references/storage/get-file-preview.md')
    ->label('sdk.response.code', Response::STATUS_CODE_OK)
    ->label('sdk.response.type', Response::CONTENT_TYPE_IMAGE)
    ->label('sdk.methodType', 'location')
    ->param('bucketId', null, new UID(), 'Storage bucket unique ID. You can create a new storage bucket using the Storage service [server integration](/docs/server/storage#createBucket).')
    ->param('fileId', '', new UID(), 'File unique ID')
    ->param('width', 0, new Range(0, 4000), 'Resize preview image width, Pass an integer between 0 to 4000.', true)
    ->param('height', 0, new Range(0, 4000), 'Resize preview image height, Pass an integer between 0 to 4000.', true)
    ->param('gravity', Image::GRAVITY_CENTER, new WhiteList(Image::getGravityTypes()), 'Image crop gravity. Can be one of ' . implode(",", Image::getGravityTypes()), true)
    ->param('quality', 100, new Range(0, 100), 'Preview image quality. Pass an integer between 0 to 100. Defaults to 100.', true)
    ->param('borderWidth', 0, new Range(0, 100), 'Preview image border in pixels. Pass an integer between 0 to 100. Defaults to 0.', true)
    ->param('borderColor', '', new HexColor(), 'Preview image border color. Use a valid HEX color, no # is needed for prefix.', true)
    ->param('borderRadius', 0, new Range(0, 4000), 'Preview image border radius in pixels. Pass an integer between 0 to 4000.', true)
    ->param('opacity', 1, new Range(0,1, Range::TYPE_FLOAT), 'Preview image opacity. Only works with images having an alpha channel (like png). Pass a number between 0 to 1.', true)
    ->param('rotation', 0, new Range(0,360), 'Preview image rotation in degrees. Pass an integer between 0 and 360.', true)
    ->param('background', '', new HexColor(), 'Preview image background color. Only works with transparent images (png). Use a valid HEX color, no # is needed for prefix.', true)
    ->param('output', '', new WhiteList(\array_keys(Config::getParam('storage-outputs')), true), 'Output format type (jpeg, jpg, png, gif and webp).', true)
    ->inject('request')
    ->inject('response')
    ->inject('project')
    ->inject('dbForInternal')
    ->action(function ($bucketId, $fileId, $width, $height, $gravity, $quality, $borderWidth, $borderColor, $borderRadius, $opacity, $rotation, $background, $output, $request, $response, $project, $dbForInternal) {
        /** @var Utopia\Swoole\Request $request */
        /** @var Appwrite\Utopia\Response $response */
        /** @var Utopia\Database\Document $project */
        /** @var Utopia\Database\Database $dbForInternal */

        $storage = 'files';

        if (!\extension_loaded('imagick')) {
            throw new Exception('Imagick extension is missing', 500);
        }

        if (!Storage::exists($storage)) {
            throw new Exception('No such storage device', 400);
        }
        $bucket = $dbForInternal->getDocument('buckets', $bucketId);

        if($bucket->isEmpty()) {
            throw new Exception('Bucket not found', 404);
        }

        if ((\strpos($request->getAccept(), 'image/webp') === false) && ('webp' == $output)) { // Fallback webp to jpeg when no browser support
            $output = 'jpg';
        }

        $inputs = Config::getParam('storage-inputs');
        $outputs = Config::getParam('storage-outputs');
        $fileLogos = Config::getParam('storage-logos');

        $date = \date('D, d M Y H:i:s', \time() + (60 * 60 * 24 * 45)).' GMT';  // 45 days cache
        $key = \md5($fileId.$width.$height.$quality.$borderWidth.$borderColor.$borderRadius.$opacity.$rotation.$background.$storage.$output);

        $file = $dbForInternal->getDocument('files', $fileId);

        if ($file->isEmpty() || $file->getAttribute('bucketId') != $bucketId) {
            throw new Exception('File not found', 404);
        }

        $path = $file->getAttribute('path');
        $type = \strtolower(\pathinfo($path, PATHINFO_EXTENSION));
        $algorithm = $file->getAttribute('algorithm');
        $cipher = $file->getAttribute('openSSLCipher');
        $mime = $file->getAttribute('mimeType');

        if (!\in_array($mime, $inputs)) {
            $path = (\array_key_exists($mime, $fileLogos)) ? $fileLogos[$mime] : $fileLogos['default'];
            $algorithm = null;
            $cipher = null;
            $background = (empty($background)) ? 'eceff1' : $background;
            $type = \strtolower(\pathinfo($path, PATHINFO_EXTENSION));
            $key = \md5($path.$width.$height.$quality.$borderWidth.$borderColor.$borderRadius.$opacity.$rotation.$background.$storage.$output);
        }

        $compressor = new GZIP();
        $device = Storage::getDevice('files');

        if (!\file_exists($path)) {
            throw new Exception('File not found', 404);
        }

        $cache = new Cache(new Filesystem(APP_STORAGE_CACHE.'/app-'.$project->getId())); // Limit file number or size
        $data = $cache->load($key, 60 * 60 * 24 * 30 * 3 /* 3 months */);

        if ($data) {
            $output = (empty($output)) ? $type : $output;

            return $response
                ->setContentType((\array_key_exists($output, $outputs)) ? $outputs[$output] : $outputs['jpg'])
                ->addHeader('Expires', $date)
                ->addHeader('X-Appwrite-Cache', 'hit')
                ->send($data)
            ;
        }

        $source = $device->read($path);

        if (!empty($cipher)) { // Decrypt
            $source = OpenSSL::decrypt(
                $source,
                $file->getAttribute('openSSLCipher'),
                App::getEnv('_APP_OPENSSL_KEY_V'.$file->getAttribute('openSSLVersion')),
                0,
                \hex2bin($file->getAttribute('openSSLIV')),
                \hex2bin($file->getAttribute('openSSLTag'))
            );
        }

        if (!empty($algorithm)) {
            $source = $compressor->decompress($source);
        }

        $image = new Image($source);

        $image->crop((int) $width, (int) $height, $gravity);
        
        if (!empty($opacity) || $opacity==0) {
            $image->setOpacity($opacity);
        }

        if (!empty($background)) {
            $image->setBackground('#'.$background);
        }
        
        if (!empty($borderWidth) ) {
            $image->setBorder($borderWidth, '#'.$borderColor);
        }

        if (!empty($borderRadius)) {
            $image->setBorderRadius($borderRadius);
        }

        if (!empty($rotation)) {
            $image->setRotation($rotation);
        }

        $output = (empty($output)) ? $type : $output;

        $data = $image->output($output, $quality);

        $cache->save($key, $data);

        $response
            ->setContentType($outputs[$output])
            ->addHeader('Expires', $date)
            ->addHeader('X-Appwrite-Cache', 'miss')
            ->send($data)
        ;

        unset($image);
    });

App::get('/v1/storage/buckets/:bucketId/files/:fileId/download')
    ->desc('Get File for Download')
    ->groups(['api', 'storage'])
    ->label('scope', 'files.read')
    ->label('sdk.auth', [APP_AUTH_TYPE_SESSION, APP_AUTH_TYPE_KEY, APP_AUTH_TYPE_JWT])
    ->label('sdk.namespace', 'storage')
    ->label('sdk.method', 'getFileDownload')
    ->label('sdk.description', '/docs/references/storage/get-file-download.md')
    ->label('sdk.response.code', Response::STATUS_CODE_OK)
    ->label('sdk.response.type', '*/*')
    ->label('sdk.methodType', 'location')
    ->param('bucketId', null, new UID(), 'Storage bucket unique ID. You can create a new storage bucket using the Storage service [server integration](/docs/server/storage#createBucket).')
    ->param('fileId', '', new UID(), 'File unique ID.')
    ->inject('response')
    ->inject('dbForInternal')
    ->action(function ($bucketId, $fileId, $response, $dbForInternal) {
        /** @var Appwrite\Utopia\Response $response */
        /** @var Utopia\Database\Database $dbForInternal */

        $bucket = $dbForInternal->getDocument('buckets', $bucketId);

        if($bucket->isEmpty()) {
            throw new Exception('Bucket not found', 404);
        }

        $file = $dbForInternal->getDocument('files', $fileId);

        if ($file->isEmpty() || $file->getAttribute('bucketId') != $bucketId) {
            throw new Exception('File not found', 404);
        }

        $path = $file->getAttribute('path', '');

        if (!\file_exists($path)) {
            throw new Exception('File not found in '.$path, 404);
        }

        $device = Storage::getDevice('files');

        $source = $device->read($path);
        if (!empty($file->getAttribute('openSSLCipher'))) { // Decrypt
            $source = OpenSSL::decrypt(
                $source,
                $file->getAttribute('openSSLCipher'),
                App::getEnv('_APP_OPENSSL_KEY_V'.$file->getAttribute('openSSLVersion')),
                0,
                \hex2bin($file->getAttribute('openSSLIV')),
                \hex2bin($file->getAttribute('openSSLTag'))
            );
        }
        if(!empty($file->getAttribute('algorithm', ''))) {
            $compressor = new GZIP();
            $source = $compressor->decompress($source);
        }

        // Response
        $response
            ->setContentType($file->getAttribute('mimeType'))
            ->addHeader('Content-Disposition', 'attachment; filename="'.$file->getAttribute('name', '').'"')
            ->addHeader('Expires', \date('D, d M Y H:i:s', \time() + (60 * 60 * 24 * 45)).' GMT') // 45 days cache
            ->addHeader('X-Peak', \memory_get_peak_usage())
            ->send($source)
        ;
    });

App::get('/v1/storage/buckets/:bucketId/files/:fileId/view')
    ->desc('Get File for View')
    ->groups(['api', 'storage'])
    ->label('scope', 'files.read')
    ->label('sdk.auth', [APP_AUTH_TYPE_SESSION, APP_AUTH_TYPE_KEY, APP_AUTH_TYPE_JWT])
    ->label('sdk.namespace', 'storage')
    ->label('sdk.method', 'getFileView')
    ->label('sdk.description', '/docs/references/storage/get-file-view.md')
    ->label('sdk.response.code', Response::STATUS_CODE_OK)
    ->label('sdk.response.type', '*/*')
    ->label('sdk.methodType', 'location')
    ->param('bucketId', null, new UID(), 'Storage bucket unique ID. You can create a new storage bucket using the Storage service [server integration](/docs/server/storage#createBucket).')
    ->param('fileId', '', new UID(), 'File unique ID.')
    ->inject('response')
    ->inject('dbForInternal')
    ->action(function ($bucketId, $fileId, $response, $dbForInternal) {
        /** @var Appwrite\Utopia\Response $response */
        /** @var Utopia\Database\Database $dbForInternal */

        $bucket = $dbForInternal->getDocument('buckets', $bucketId);

        if($bucket->isEmpty()) {
            throw new Exception('Bucket not found', 404);
        }

        $file  = $dbForInternal->getDocument('files', $fileId);
        $mimes = Config::getParam('storage-mimes');

        if ($file->isEmpty() || $file->getAttribute('bucketId') != $bucketId) {
            throw new Exception('File not found', 404);
        }

        $path = $file->getAttribute('path', '');

        if (!\file_exists($path)) {
            throw new Exception('File not found in '.$path, 404);
        }

        $compressor = new GZIP();
        $device = Storage::getDevice('files');

        $contentType = 'text/plain';

        if (\in_array($file->getAttribute('mimeType'), $mimes)) {
            $contentType = $file->getAttribute('mimeType');
        }

        $source = $device->read($path);

        if (!empty($file->getAttribute('openSSLCipher'))) { // Decrypt
            $source = OpenSSL::decrypt(
                $source,
                $file->getAttribute('openSSLCipher'),
                App::getEnv('_APP_OPENSSL_KEY_V'.$file->getAttribute('openSSLVersion')),
                0,
                \hex2bin($file->getAttribute('openSSLIV')),
                \hex2bin($file->getAttribute('openSSLTag'))
            );
        }

        $output = $compressor->decompress($source);
        $fileName = $file->getAttribute('name', '');

        // Response
        $response
            ->setContentType($contentType)
            ->addHeader('Content-Security-Policy', 'script-src none;')
            ->addHeader('X-Content-Type-Options', 'nosniff')
            ->addHeader('Content-Disposition', 'inline; filename="'.$fileName.'"')
            ->addHeader('Expires', \date('D, d M Y H:i:s', \time() + (60 * 60 * 24 * 45)).' GMT') // 45 days cache
            ->addHeader('X-Peak', \memory_get_peak_usage())
            ->send($output)
        ;
    });

App::put('/v1/storage/buckets/:bucketId/files/:fileId')
    ->desc('Update File')
    ->groups(['api', 'storage'])
    ->label('scope', 'files.write')
    ->label('event', 'storage.files.update')
    ->label('sdk.auth', [APP_AUTH_TYPE_SESSION, APP_AUTH_TYPE_KEY, APP_AUTH_TYPE_JWT])
    ->label('sdk.namespace', 'storage')
    ->label('sdk.method', 'updateFile')
    ->label('sdk.description', '/docs/references/storage/update-file.md')
    ->label('sdk.response.code', Response::STATUS_CODE_OK)
    ->label('sdk.response.type', Response::CONTENT_TYPE_JSON)
    ->label('sdk.response.model', Response::MODEL_FILE)
    ->param('bucketId', null, new UID(), 'Storage bucket unique ID. You can create a new storage bucket using the Storage service [server integration](/docs/server/storage#createBucket).')
    ->param('fileId', '', new UID(), 'File unique ID.')
    ->param('read', [], new ArrayList(new Text(64)), 'An array of strings with read permissions. By default no user is granted with any read permissions. [learn more about permissions](/docs/permissions) and get a full list of available permissions.')
    ->param('write', [], new ArrayList(new Text(64)), 'An array of strings with write permissions. By default no user is granted with any write permissions. [learn more about permissions](/docs/permissions) and get a full list of available permissions.')
    ->inject('response')
    ->inject('dbForInternal')
    ->inject('audits')
    ->action(function ($bucketId, $fileId, $read, $write, $response, $dbForInternal, $audits) {
        /** @var Appwrite\Utopia\Response $response */
        /** @var Utopia\Database\Database $dbForInternal */
        /** @var Appwrite\Event\Event $audits */

        $bucket = $dbForInternal->getDocument('buckets', $bucketId);

        if($bucket->isEmpty()) {
            throw new Exception('Bucket not found', 404);
        }

        $file = $dbForInternal->getDocument('files', $fileId);

        if ($file->isEmpty() || $file->getAttribute('bucketId') != $bucketId) {
            throw new Exception('File not found', 404);
        }

        $file = $dbForInternal->updateDocument('files', $fileId, $file
                ->setAttribute('$read', $read)
                ->setAttribute('$write', $write)
        );

        $audits
            ->setParam('event', 'storage.files.update')
            ->setParam('resource', 'storage/files/'.$file->getId())
        ;

        $response->dynamic2($file, Response::MODEL_FILE);
    });

App::delete('/v1/storage/buckets/:bucketId/files/:fileId')
    ->desc('Delete File')
    ->groups(['api', 'storage'])
    ->label('scope', 'files.write')
    ->label('event', 'storage.files.delete')
    ->label('sdk.auth', [APP_AUTH_TYPE_SESSION, APP_AUTH_TYPE_KEY, APP_AUTH_TYPE_JWT])
    ->label('sdk.namespace', 'storage')
    ->label('sdk.method', 'deleteFile')
    ->label('sdk.description', '/docs/references/storage/delete-file.md')
    ->label('sdk.response.code', Response::STATUS_CODE_NOCONTENT)
    ->label('sdk.response.model', Response::MODEL_NONE)
    ->param('bucketId', null, new UID(), 'Storage bucket unique ID. You can create a new storage bucket using the Storage service [server integration](/docs/server/storage#createBucket).')
    ->param('fileId', '', new UID(), 'File unique ID.')
    ->inject('response')
    ->inject('dbForInternal')
    ->inject('events')
    ->inject('audits')
    ->inject('usage')
    ->action(function ($bucketId, $fileId, $response, $dbForInternal, $events, $audits, $usage) {
        /** @var Appwrite\Utopia\Response $response */
        /** @var Utopia\Database\Database $dbForInternal */
        /** @var Appwrite\Event\Event $events */
        /** @var Appwrite\Event\Event $audits */
        /** @var Appwrite\Event\Event $usage */
        
        $bucket = $dbForInternal->getDocument('buckets', $bucketId);

        if($bucket->isEmpty()) {
            throw new Exception('Bucket not found', 404);
        }

        $file = $dbForInternal->getDocument('files', $fileId);

        if ($file->isEmpty() || $file->getAttribute('bucketId') != $bucketId) {
            throw new Exception('File not found', 404);
        }

        $device = Storage::getDevice('files');

        if ($device->delete($file->getAttribute('path', ''))) {
            if (!$dbForInternal->deleteDocument('files', $fileId)) {
                throw new Exception('Failed to remove file from DB', 500);
            }
        }
        
        $audits
            ->setParam('event', 'storage.files.delete')
            ->setParam('resource', 'storage/files/'.$file->getId())
        ;

        $usage
            ->setParam('storage', $file->getAttribute('size', 0) * -1)
        ;

        $events
            ->setParam('eventData', $response->output2($file, Response::MODEL_FILE))
        ;

        $response->noContent();
    });

App::post('/v1/storage/files')
    ->desc('Create File')
    ->groups(['api', 'storage'])
    ->label('scope', 'files.write')
    ->label('event', 'storage.files.create')
    ->label('sdk.auth', [APP_AUTH_TYPE_SESSION, APP_AUTH_TYPE_KEY, APP_AUTH_TYPE_JWT])
    ->label('sdk.namespace', 'storage')
    ->label('sdk.method', 'createFile')
    ->label('sdk.description', '/docs/references/storage/create-file.md')
    ->label('sdk.request.type', 'multipart/form-data')
    ->label('sdk.methodType', 'upload')
    ->label('sdk.response.code', Response::STATUS_CODE_CREATED)
    ->label('sdk.response.type', Response::CONTENT_TYPE_JSON)
    ->label('sdk.response.model', Response::MODEL_FILE)
    ->param('file', [], new File(), 'Binary file.', false)
    ->param('read', null, new ArrayList(new Text(64)), 'An array of strings with read permissions. By default only the current user is granted with read permissions. [learn more about permissions](/docs/permissions) and get a full list of available permissions.', true)
    ->param('write', null, new ArrayList(new Text(64)), 'An array of strings with write permissions. By default only the current user is granted with write permissions. [learn more about permissions](/docs/permissions) and get a full list of available permissions.', true)
    ->inject('request')
    ->inject('response')
    ->inject('dbForInternal')
    ->inject('user')
    ->inject('audits')
    ->inject('usage')
    ->action(function ($file, $read, $write, $request, $response, $dbForInternal, $user, $audits, $usage) {
        /** @var Utopia\Swoole\Request $request */
        /** @var Appwrite\Utopia\Response $response */
        /** @var Utopia\Database\Database $dbForInternal */
        /** @var Appwrite\Database\Document $user */
        /** @var Appwrite\Event\Event $audits */
        /** @var Appwrite\Event\Event $usage */

        $bucketId = 'default';
        $bucket = $dbForInternal->getDocument('buckets', $bucketId);

        if($bucket->isEmpty()) {
            throw new Exception('Bucket not found', 404);
        }

        $file = $request->getFiles('file');

        /*
         * Validators
         */
        $allowedFileExtensions = $bucket->getAttribute('allowedFileExtensions', []);
        $fileExt = new FileExt($allowedFileExtensions);

        $maximumFileSize = $bucket->getAttribute('maximumFileSize', 0);
        if($maximumFileSize > (int) App::getEnv('_APP_STORAGE_LIMIT',0)) {
            throw new Exception('Server error', 500);
        }

        $fileSize = new FileSize($maximumFileSize);
        $upload = new Upload();

        if (empty($file)) {
            throw new Exception('No file sent', 400);
        }

        // Make sure we handle a single file and multiple files the same way
        $file['name'] = (\is_array($file['name']) && isset($file['name'][0])) ? $file['name'][0] : $file['name'];
        $file['tmp_name'] = (\is_array($file['tmp_name']) && isset($file['tmp_name'][0])) ? $file['tmp_name'][0] : $file['tmp_name'];
        $file['size'] = (\is_array($file['size']) && isset($file['size'][0])) ? $file['size'][0] : $file['size'];

        // Check if file type is allowed (feature for project settings?)
        if (!empty($allowedFileExtensions) && !$fileExt->isValid($file['name'])) {
            throw new Exception('File extension not allowed', 400);
        }

        if (!$fileSize->isValid($file['size'])) { // Check if file size is exceeding allowed limit
            throw new Exception('File size not allowed', 400);
        }

        $device = Storage::getDevice('files');

        if (!$upload->isValid($file['tmp_name'])) {
            throw new Exception('Invalid file', 403);
        }

        // Save to storage
        $size = $device->getFileSize($file['tmp_name']);
        $path = $device->getPath(\uniqid().'.'.\pathinfo($file['name'], PATHINFO_EXTENSION));
        $path = $bucket->getId() . '/' . $path;
        
        if (!$device->upload($file['tmp_name'], $path)) { // TODO deprecate 'upload' and replace with 'move'
            throw new Exception('Failed moving file', 500);
        }

        $mimeType = $device->getFileMimeType($path); // Get mime-type before compression and encryption

        if (App::getEnv('_APP_STORAGE_ANTIVIRUS') === 'enabled' && $bucket->getAttribute('antiVirus', true) && $size <= APP_LIMIT_ANTIVIRUS) {
            $antiVirus = new Network(App::getEnv('_APP_STORAGE_ANTIVIRUS_HOST', 'clamav'),
                (int) App::getEnv('_APP_STORAGE_ANTIVIRUS_PORT', 3310));

            if (!$antiVirus->fileScan($path)) {
                $device->delete($path);
                throw new Exception('Invalid file', 403);
            }
        }

        // Compression
        $data = $device->read($path);
        if($size <= APP_LIMIT_COMPRESSION) {
            $compressor = new GZIP();
            $data = $compressor->compress($data);
        }
        
        if($bucket->getAttribute('encryption', true) && $size <= APP_LIMIT_ENCRYPTION) {
            $key = App::getEnv('_APP_OPENSSL_KEY_V1');
            $iv = OpenSSL::randomPseudoBytes(OpenSSL::cipherIVLength(OpenSSL::CIPHER_AES_128_GCM));
            $data = OpenSSL::encrypt($data, OpenSSL::CIPHER_AES_128_GCM, $key, 0, $iv, $tag);
        }

        if (!$device->write($path, $data, $mimeType)) {
            throw new Exception('Failed to save file', 500);
        }

        $sizeActual = $device->getFileSize($path);
        
        $data = [
            '$read' => (is_null($read) && !$user->isEmpty()) ? ['user:'.$user->getId()] : $read ?? [], // By default set read permissions for user
            '$write' => (is_null($write) && !$user->isEmpty()) ? ['user:'.$user->getId()] : $write ?? [], // By default set write permissions for user
            'dateCreated' => \time(),
            'bucketId' => $bucket->getId(),
            'name' => $file['name'],
            'path' => $path,
            'signature' => $device->getFileHash($path),
            'mimeType' => $mimeType,
            'sizeOriginal' => $size,
            'sizeActual' => $sizeActual,
            'algorithm' => empty($compressor) ? '' : $compressor->getName(),
            'comment' => '',
        ];

        if($bucket->getAttribute('encryption', true) && $size <= APP_LIMIT_ENCRYPTION) {
            $data['openSSLVersion'] = '1';
            $data['openSSLCipher'] = OpenSSL::CIPHER_AES_128_GCM;
            $data['openSSLTag'] = \bin2hex($tag);
            $data['openSSLIV'] = \bin2hex($iv);
        }

        $file = $dbForInternal->createDocument('files', new Document($data));

        $audits
            ->setParam('event', 'storage.files.create')
            ->setParam('resource', 'storage/files/'.$file->getId())
        ;

        $usage
            ->setParam('storage', $sizeActual)
        ;

        $response->setStatusCode(Response::STATUS_CODE_CREATED);
        $response->dynamic2($file, Response::MODEL_FILE);
    });

App::get('/v1/storage/files')
    ->desc('List Files')
    ->groups(['api', 'storage'])
    ->label('scope', 'files.read')
    ->label('sdk.auth', [APP_AUTH_TYPE_SESSION, APP_AUTH_TYPE_KEY, APP_AUTH_TYPE_JWT])
    ->label('sdk.namespace', 'storage')
    ->label('sdk.method', 'listFiles')
    ->label('sdk.description', '/docs/references/storage/list-files.md')
    ->label('sdk.response.code', Response::STATUS_CODE_OK)
    ->label('sdk.response.type', Response::CONTENT_TYPE_JSON)
    ->label('sdk.response.model', Response::MODEL_FILE_LIST)
    ->param('search', '', new Text(256), 'Search term to filter your list results. Max length: 256 chars.', true)
    ->param('limit', 25, new Range(0, 100), 'Results limit value. By default will return maximum 25 results. Maximum of 100 results allowed per request.', true)
    ->param('offset', 0, new Range(0, 2000), 'Results offset. The default value is 0. Use this param to manage pagination.', true)
    ->param('orderType', 'ASC', new WhiteList(['ASC', 'DESC'], true), 'Order result by ASC or DESC order.', true)
    ->inject('response')
    ->action(function ($search, $limit, $offset, $orderType, $response) {
        /** @var Appwrite\Utopia\Response $response */
        /** @var Utopia\Database\Database $dbForInternal */

        $response->redirect('/v1/storage/buckets/default/files?='
        .\http_build_query(['search' => $search, 'limit' => $limit, 'offset' => $offset, 'orderType' => $orderType]));
    });

App::get('/v1/storage/files/:fileId')
    ->desc('Get File')
    ->groups(['api', 'storage'])
    ->label('scope', 'files.read')
    ->label('sdk.auth', [APP_AUTH_TYPE_SESSION, APP_AUTH_TYPE_KEY, APP_AUTH_TYPE_JWT])
    ->label('sdk.namespace', 'storage')
    ->label('sdk.method', 'getFile')
    ->label('sdk.description', '/docs/references/storage/get-file.md')
    ->label('sdk.response.code', Response::STATUS_CODE_OK)
    ->label('sdk.response.type', Response::CONTENT_TYPE_JSON)
    ->label('sdk.response.model', Response::MODEL_FILE)
    ->param('fileId', '', new UID(), 'File unique ID.')
    ->inject('response')
    ->action(function ($fileId, $response) {
        /** @var Appwrite\Utopia\Response $response */
        /** @var Utopia\Database\Database $dbForInternal */

        $response->redirect('/v1/storage/buckets/default/files/'.$fileId);
    });

App::get('/v1/storage/files/:fileId/preview')
    ->desc('Get File Preview')
    ->groups(['api', 'storage'])
    ->label('scope', 'files.read')
    ->label('sdk.auth', [APP_AUTH_TYPE_SESSION, APP_AUTH_TYPE_KEY, APP_AUTH_TYPE_JWT])
    ->label('sdk.namespace', 'storage')
    ->label('sdk.method', 'getFilePreview')
    ->label('sdk.description', '/docs/references/storage/get-file-preview.md')
    ->label('sdk.response.code', Response::STATUS_CODE_OK)
    ->label('sdk.response.type', Response::CONTENT_TYPE_IMAGE)
    ->label('sdk.methodType', 'location')
    ->param('fileId', '', new UID(), 'File unique ID')
    ->param('width', 0, new Range(0, 4000), 'Resize preview image width, Pass an integer between 0 to 4000.', true)
    ->param('height', 0, new Range(0, 4000), 'Resize preview image height, Pass an integer between 0 to 4000.', true)
    ->param('gravity', Image::GRAVITY_CENTER, new WhiteList(Image::getGravityTypes()), 'Image crop gravity. Can be one of ' . implode(",", Image::getGravityTypes()), true)
    ->param('quality', 100, new Range(0, 100), 'Preview image quality. Pass an integer between 0 to 100. Defaults to 100.', true)
    ->param('borderWidth', 0, new Range(0, 100), 'Preview image border in pixels. Pass an integer between 0 to 100. Defaults to 0.', true)
    ->param('borderColor', '', new HexColor(), 'Preview image border color. Use a valid HEX color, no # is needed for prefix.', true)
    ->param('borderRadius', 0, new Range(0, 4000), 'Preview image border radius in pixels. Pass an integer between 0 to 4000.', true)
    ->param('opacity', 1, new Range(0,1, Range::TYPE_FLOAT), 'Preview image opacity. Only works with images having an alpha channel (like png). Pass a number between 0 to 1.', true)
    ->param('rotation', 0, new Range(0,360), 'Preview image rotation in degrees. Pass an integer between 0 and 360.', true)
    ->param('background', '', new HexColor(), 'Preview image background color. Only works with transparent images (png). Use a valid HEX color, no # is needed for prefix.', true)
    ->param('output', '', new WhiteList(\array_keys(Config::getParam('storage-outputs')), true), 'Output format type (jpeg, jpg, png, gif and webp).', true)
    ->inject('response')
    ->action(function ($fileId, $width, $height, $gravity, $quality, $borderWidth, $borderColor, $borderRadius, $opacity, $rotation, $background, $output, $response) {
        /** @var Utopia\Swoole\Request $request */
        /** @var Appwrite\Utopia\Response $response */
        /** @var Utopia\Database\Document $project */
        /** @var Utopia\Database\Database $dbForInternal */

<<<<<<< HEAD
        $response->redirect('/v1/storage/buckets/default/files/'.$fileId.'/preview?'
        .\http_build_query(['width' => $width, 'height' => $height, 'gravity' => $gravity, 'quality' => $quality, 'borderWidth' => $borderWidth, 'borderColor' => $borderColor, 'borderRadius' => $borderRadius, 'opacity' => $opacity, 'rotation' => $rotation, 'background' => $background, 'output' => $output]));
=======
        $storage = 'files';

        if (!\extension_loaded('imagick')) {
            throw new Exception('Imagick extension is missing', 500);
        }

        if (!Storage::exists($storage)) {
            throw new Exception('No such storage device', 400);
        }

        if ((\strpos($request->getAccept(), 'image/webp') === false) && ('webp' == $output)) { // Fallback webp to jpeg when no browser support
            $output = 'jpg';
        }

        $inputs = Config::getParam('storage-inputs');
        $outputs = Config::getParam('storage-outputs');
        $fileLogos = Config::getParam('storage-logos');

        $date = \date('D, d M Y H:i:s', \time() + (60 * 60 * 24 * 45)).' GMT';  // 45 days cache
        $key = \md5($fileId.$width.$height.$gravity.$quality.$borderWidth.$borderColor.$borderRadius.$opacity.$rotation.$background.$storage.$output);

        $file = $dbForInternal->getDocument('files', $fileId);

        if (empty($file->getId())) {
            throw new Exception('File not found', 404);
        }

        $path = $file->getAttribute('path');
        $type = \strtolower(\pathinfo($path, PATHINFO_EXTENSION));
        $algorithm = $file->getAttribute('algorithm');
        $cipher = $file->getAttribute('openSSLCipher');
        $mime = $file->getAttribute('mimeType');

        if (!\in_array($mime, $inputs)) {
            $path = (\array_key_exists($mime, $fileLogos)) ? $fileLogos[$mime] : $fileLogos['default'];
            $algorithm = null;
            $cipher = null;
            $background = (empty($background)) ? 'eceff1' : $background;
            $type = \strtolower(\pathinfo($path, PATHINFO_EXTENSION));
            $key = \md5($path.$width.$height.$gravity.$quality.$borderWidth.$borderColor.$borderRadius.$opacity.$rotation.$background.$storage.$output);
        }

        $compressor = new GZIP();
        $device = Storage::getDevice('files');

        if (!\file_exists($path)) {
            throw new Exception('File not found', 404);
        }

        $cache = new Cache(new Filesystem(APP_STORAGE_CACHE.'/app-'.$project->getId())); // Limit file number or size
        $data = $cache->load($key, 60 * 60 * 24 * 30 * 3 /* 3 months */);

        if ($data) {
            $output = (empty($output)) ? $type : $output;

            return $response
                ->setContentType((\array_key_exists($output, $outputs)) ? $outputs[$output] : $outputs['jpg'])
                ->addHeader('Expires', $date)
                ->addHeader('X-Appwrite-Cache', 'hit')
                ->send($data)
            ;
        }

        $source = $device->read($path);

        if (!empty($cipher)) { // Decrypt
            $source = OpenSSL::decrypt(
                $source,
                $file->getAttribute('openSSLCipher'),
                App::getEnv('_APP_OPENSSL_KEY_V'.$file->getAttribute('openSSLVersion')),
                0,
                \hex2bin($file->getAttribute('openSSLIV')),
                \hex2bin($file->getAttribute('openSSLTag'))
            );
        }

        if (!empty($algorithm)) {
            $source = $compressor->decompress($source);
        }

        $image = new Image($source);

        $image->crop((int) $width, (int) $height, $gravity);
        
        if (!empty($opacity) || $opacity==0) {
            $image->setOpacity($opacity);
        }

        if (!empty($background)) {
            $image->setBackground('#'.$background);
        }

        
        if (!empty($borderWidth) ) {
            $image->setBorder($borderWidth, '#'.$borderColor);
        }

        if (!empty($borderRadius)) {
            $image->setBorderRadius($borderRadius);
        }

        if (!empty($rotation)) {
            $image->setRotation($rotation);
        }

        $output = (empty($output)) ? $type : $output;

        $data = $image->output($output, $quality);

        $cache->save($key, $data);

        $response
            ->setContentType($outputs[$output])
            ->addHeader('Expires', $date)
            ->addHeader('X-Appwrite-Cache', 'miss')
            ->send($data)
        ;

        unset($image);
>>>>>>> 8c98c5f6
    });

App::get('/v1/storage/files/:fileId/download')
    ->desc('Get File for Download')
    ->groups(['api', 'storage'])
    ->label('scope', 'files.read')
    ->label('sdk.auth', [APP_AUTH_TYPE_SESSION, APP_AUTH_TYPE_KEY, APP_AUTH_TYPE_JWT])
    ->label('sdk.namespace', 'storage')
    ->label('sdk.method', 'getFileDownload')
    ->label('sdk.description', '/docs/references/storage/get-file-download.md')
    ->label('sdk.response.code', Response::STATUS_CODE_OK)
    ->label('sdk.response.type', '*/*')
    ->label('sdk.methodType', 'location')
    ->param('fileId', '', new UID(), 'File unique ID.')
    ->inject('response')
    ->action(function ($fileId, $response) {
        /** @var Appwrite\Utopia\Response $response */
        /** @var Utopia\Database\Database $dbForInternal */

        $response->redirect('/v1/storage/buckets/default/files/'.$fileId.'/download');
    });

App::get('/v1/storage/files/:fileId/view')
    ->desc('Get File for View')
    ->groups(['api', 'storage'])
    ->label('scope', 'files.read')
    ->label('sdk.auth', [APP_AUTH_TYPE_SESSION, APP_AUTH_TYPE_KEY, APP_AUTH_TYPE_JWT])
    ->label('sdk.namespace', 'storage')
    ->label('sdk.method', 'getFileView')
    ->label('sdk.description', '/docs/references/storage/get-file-view.md')
    ->label('sdk.response.code', Response::STATUS_CODE_OK)
    ->label('sdk.response.type', '*/*')
    ->label('sdk.methodType', 'location')
    ->param('fileId', '', new UID(), 'File unique ID.')
    ->inject('response')
    ->action(function ($fileId, $response) {
        /** @var Appwrite\Utopia\Response $response */
        /** @var Utopia\Database\Database $dbForInternal */

        $response->redirect('/v1/storage/buckets/default/files/'.$fileId.'/view');
    });

App::put('/v1/storage/files/:fileId')
    ->desc('Update File')
    ->groups(['api', 'storage'])
    ->label('scope', 'files.write')
    ->label('event', 'storage.files.update')
    ->label('sdk.auth', [APP_AUTH_TYPE_SESSION, APP_AUTH_TYPE_KEY, APP_AUTH_TYPE_JWT])
    ->label('sdk.namespace', 'storage')
    ->label('sdk.method', 'updateFile')
    ->label('sdk.description', '/docs/references/storage/update-file.md')
    ->label('sdk.response.code', Response::STATUS_CODE_OK)
    ->label('sdk.response.type', Response::CONTENT_TYPE_JSON)
    ->label('sdk.response.model', Response::MODEL_FILE)
    ->param('fileId', '', new UID(), 'File unique ID.')
    ->param('read', [], new ArrayList(new Text(64)), 'An array of strings with read permissions. By default no user is granted with any read permissions. [learn more about permissions](/docs/permissions) and get a full list of available permissions.')
    ->param('write', [], new ArrayList(new Text(64)), 'An array of strings with write permissions. By default no user is granted with any write permissions. [learn more about permissions](/docs/permissions) and get a full list of available permissions.')
    ->inject('response')
    ->inject('dbForInternal')
    ->inject('audits')
    ->action(function ($fileId, $read, $write, $response, $dbForInternal, $audits) {
        /** @var Appwrite\Utopia\Response $response */
        /** @var Utopia\Database\Database $dbForInternal */
        /** @var Appwrite\Event\Event $audits */

        $bucketId = 'default';
        $bucket = $dbForInternal->getDocument('buckets', $bucketId);

        if($bucket->isEmpty()) {
            throw new Exception('Bucket not found', 404);
        }

        $file = $dbForInternal->getDocument('files', $fileId);

        if ($file->isEmpty() || $file->getAttribute('bucketId') != $bucketId) {
            throw new Exception('File not found', 404);
        }

        $file = $dbForInternal->updateDocument('files', $fileId, $file
                ->setAttribute('$read', $read)
                ->setAttribute('$write', $write)
        );

        $audits
            ->setParam('event', 'storage.files.update')
            ->setParam('resource', 'storage/files/'.$file->getId())
        ;

        $response->dynamic2($file, Response::MODEL_FILE);
    });

App::delete('/v1/storage/files/:fileId')
    ->desc('Delete File')
    ->groups(['api', 'storage'])
    ->label('scope', 'files.write')
    ->label('event', 'storage.files.delete')
    ->label('sdk.auth', [APP_AUTH_TYPE_SESSION, APP_AUTH_TYPE_KEY, APP_AUTH_TYPE_JWT])
    ->label('sdk.namespace', 'storage')
    ->label('sdk.method', 'deleteFile')
    ->label('sdk.description', '/docs/references/storage/delete-file.md')
    ->label('sdk.response.code', Response::STATUS_CODE_NOCONTENT)
    ->label('sdk.response.model', Response::MODEL_NONE)
    ->param('fileId', '', new UID(), 'File unique ID.')
    ->inject('response')
    ->inject('dbForInternal')
    ->inject('events')
    ->inject('audits')
    ->inject('usage')
    ->action(function ($fileId, $response, $dbForInternal, $events, $audits, $usage) {
        /** @var Appwrite\Utopia\Response $response */
        /** @var Utopia\Database\Database $dbForInternal */
        /** @var Appwrite\Event\Event $events */
        /** @var Appwrite\Event\Event $audits */
        /** @var Appwrite\Event\Event $usage */
        
        $bucketId = 'default';
        $bucket = $dbForInternal->getDocument('buckets', $bucketId);

        if($bucket->isEmpty()) {
            throw new Exception('Bucket not found', 404);
        }

        $file = $dbForInternal->getDocument('files', $fileId);

        if ($file->isEmpty() || $file->getAttribute('bucketId') != $bucketId) {
            throw new Exception('File not found', 404);
        }

        $device = Storage::getDevice('files');

        if ($device->delete($file->getAttribute('path', ''))) {
            if (!$dbForInternal->deleteDocument('files', $fileId)) {
                throw new Exception('Failed to remove file from DB', 500);
            }
        }
        
        $audits
            ->setParam('event', 'storage.files.delete')
            ->setParam('resource', 'storage/files/'.$file->getId())
        ;

        $usage
            ->setParam('storage', $file->getAttribute('size', 0) * -1)
        ;

        $events
            ->setParam('eventData', $response->output2($file, Response::MODEL_FILE))
        ;

        $response->noContent();
    });<|MERGE_RESOLUTION|>--- conflicted
+++ resolved
@@ -1113,130 +1113,8 @@
         /** @var Utopia\Database\Document $project */
         /** @var Utopia\Database\Database $dbForInternal */
 
-<<<<<<< HEAD
         $response->redirect('/v1/storage/buckets/default/files/'.$fileId.'/preview?'
         .\http_build_query(['width' => $width, 'height' => $height, 'gravity' => $gravity, 'quality' => $quality, 'borderWidth' => $borderWidth, 'borderColor' => $borderColor, 'borderRadius' => $borderRadius, 'opacity' => $opacity, 'rotation' => $rotation, 'background' => $background, 'output' => $output]));
-=======
-        $storage = 'files';
-
-        if (!\extension_loaded('imagick')) {
-            throw new Exception('Imagick extension is missing', 500);
-        }
-
-        if (!Storage::exists($storage)) {
-            throw new Exception('No such storage device', 400);
-        }
-
-        if ((\strpos($request->getAccept(), 'image/webp') === false) && ('webp' == $output)) { // Fallback webp to jpeg when no browser support
-            $output = 'jpg';
-        }
-
-        $inputs = Config::getParam('storage-inputs');
-        $outputs = Config::getParam('storage-outputs');
-        $fileLogos = Config::getParam('storage-logos');
-
-        $date = \date('D, d M Y H:i:s', \time() + (60 * 60 * 24 * 45)).' GMT';  // 45 days cache
-        $key = \md5($fileId.$width.$height.$gravity.$quality.$borderWidth.$borderColor.$borderRadius.$opacity.$rotation.$background.$storage.$output);
-
-        $file = $dbForInternal->getDocument('files', $fileId);
-
-        if (empty($file->getId())) {
-            throw new Exception('File not found', 404);
-        }
-
-        $path = $file->getAttribute('path');
-        $type = \strtolower(\pathinfo($path, PATHINFO_EXTENSION));
-        $algorithm = $file->getAttribute('algorithm');
-        $cipher = $file->getAttribute('openSSLCipher');
-        $mime = $file->getAttribute('mimeType');
-
-        if (!\in_array($mime, $inputs)) {
-            $path = (\array_key_exists($mime, $fileLogos)) ? $fileLogos[$mime] : $fileLogos['default'];
-            $algorithm = null;
-            $cipher = null;
-            $background = (empty($background)) ? 'eceff1' : $background;
-            $type = \strtolower(\pathinfo($path, PATHINFO_EXTENSION));
-            $key = \md5($path.$width.$height.$gravity.$quality.$borderWidth.$borderColor.$borderRadius.$opacity.$rotation.$background.$storage.$output);
-        }
-
-        $compressor = new GZIP();
-        $device = Storage::getDevice('files');
-
-        if (!\file_exists($path)) {
-            throw new Exception('File not found', 404);
-        }
-
-        $cache = new Cache(new Filesystem(APP_STORAGE_CACHE.'/app-'.$project->getId())); // Limit file number or size
-        $data = $cache->load($key, 60 * 60 * 24 * 30 * 3 /* 3 months */);
-
-        if ($data) {
-            $output = (empty($output)) ? $type : $output;
-
-            return $response
-                ->setContentType((\array_key_exists($output, $outputs)) ? $outputs[$output] : $outputs['jpg'])
-                ->addHeader('Expires', $date)
-                ->addHeader('X-Appwrite-Cache', 'hit')
-                ->send($data)
-            ;
-        }
-
-        $source = $device->read($path);
-
-        if (!empty($cipher)) { // Decrypt
-            $source = OpenSSL::decrypt(
-                $source,
-                $file->getAttribute('openSSLCipher'),
-                App::getEnv('_APP_OPENSSL_KEY_V'.$file->getAttribute('openSSLVersion')),
-                0,
-                \hex2bin($file->getAttribute('openSSLIV')),
-                \hex2bin($file->getAttribute('openSSLTag'))
-            );
-        }
-
-        if (!empty($algorithm)) {
-            $source = $compressor->decompress($source);
-        }
-
-        $image = new Image($source);
-
-        $image->crop((int) $width, (int) $height, $gravity);
-        
-        if (!empty($opacity) || $opacity==0) {
-            $image->setOpacity($opacity);
-        }
-
-        if (!empty($background)) {
-            $image->setBackground('#'.$background);
-        }
-
-        
-        if (!empty($borderWidth) ) {
-            $image->setBorder($borderWidth, '#'.$borderColor);
-        }
-
-        if (!empty($borderRadius)) {
-            $image->setBorderRadius($borderRadius);
-        }
-
-        if (!empty($rotation)) {
-            $image->setRotation($rotation);
-        }
-
-        $output = (empty($output)) ? $type : $output;
-
-        $data = $image->output($output, $quality);
-
-        $cache->save($key, $data);
-
-        $response
-            ->setContentType($outputs[$output])
-            ->addHeader('Expires', $date)
-            ->addHeader('X-Appwrite-Cache', 'miss')
-            ->send($data)
-        ;
-
-        unset($image);
->>>>>>> 8c98c5f6
     });
 
 App::get('/v1/storage/files/:fileId/download')
