<?php

use Appwrite\ClamAV\Network;
use Appwrite\OpenSSL\OpenSSL;
use Appwrite\Utopia\Response;
use Swoole\HTTP\Response as SwooleResponse;
use Utopia\App;
use Utopia\Cache\Adapter\Filesystem;
<<<<<<< HEAD
use Utopia\Cache\Cache;
use Utopia\Config\Config;
=======
use Appwrite\ClamAV\Network;
use Appwrite\Database\Validator\CustomId;
>>>>>>> d9cce4b9
use Utopia\Database\Document;
use Utopia\Database\Query;
use Utopia\Exception;
use Utopia\Image\Image;
use Utopia\Storage\Compression\Algorithms\GZIP;
use Utopia\Database\Validator\UID;
use Utopia\Storage\Storage;
use Utopia\Storage\Validator\File;
use Utopia\Storage\Validator\FileExt;
use Utopia\Storage\Validator\FileSize;
use Utopia\Storage\Validator\Upload;
<<<<<<< HEAD
use Utopia\Validator\ArrayList;
use Utopia\Validator\Boolean;
use Utopia\Validator\HexColor;
=======
use Utopia\Storage\Compression\Algorithms\GZIP;
use Utopia\Image\Image;
use Appwrite\OpenSSL\OpenSSL;
use Appwrite\Utopia\Response;
use Utopia\Config\Config;
use Utopia\Database\Database;
use Utopia\Database\Exception\Duplicate;
>>>>>>> d9cce4b9
use Utopia\Validator\Integer;
use Utopia\Validator\Range;
use Utopia\Validator\Text;
use Utopia\Validator\WhiteList;

App::post('/v1/storage/buckets')
    ->desc('Create storage bucket')
    ->groups(['api', 'storage'])
    ->label('scope', 'buckets.write')
    ->label('event', 'storage.buckets.create')
    ->label('sdk.auth', [APP_AUTH_TYPE_KEY])
    ->label('sdk.namespace', 'storage')
    ->label('sdk.method', 'createBucket')
    ->label('sdk.description', '/docs/references/storage/create-bucket.md')
    ->label('sdk.response.code', Response::STATUS_CODE_CREATED)
    ->label('sdk.response.type', Response::CONTENT_TYPE_JSON)
    ->label('sdk.response.model', Response::MODEL_BUCKET)
    ->param('bucketId', '', new CustomId(), 'Unique Id. Choose your own unique ID or pass the string `unique()` to auto generate it. Valid chars are a-z, A-Z, 0-9, period, hyphen, and underscore. Can\'t start with a special char. Max length is 36 chars.')
    ->param('name', '', new Text(128), 'Bucket name', false)
    ->param('read', [], new ArrayList(new Text(64)), 'An array of strings with read permissions. By default no user is granted with any read permissions. [learn more about permissions](/docs/permissions) and get a full list of available permissions.', true)
    ->param('write', [], new ArrayList(new Text(64)), 'An array of strings with write permissions. By default no user is granted with any write permissions. [learn more about permissions](/docs/permissions) and get a full list of available permissions.', true)
    ->param('maximumFileSize', (int) App::getEnv('_APP_STORAGE_LIMIT', 0), new Integer(), 'Maximum file size allowed in bytes. Maximum allowed value is ' . App::getEnv('_APP_STORAGE_LIMIT', 0) . '. For self-hosted setups you can change the max limit by changing the `_APP_STORAGE_LIMIT` environment variable. [Learn more about storage environment variables](docs/environment-variables#storage)', true)
    ->param('allowedFileExtensions', [], new ArrayList(new Text(64)), 'Allowed file extensions', true)
    ->param('enabled', true, new Boolean(), 'Is bucket enabled?', true)
    ->param('adapter', 'local', new WhiteList(['local']), 'Storage adapter.', true)
    ->param('encryption', true, new Boolean(), 'Is encryption enabled? For file size above ' . Storage::human(APP_STORAGE_READ_BUFFER) . ' encryption is skipped even if it\'s enabled', true)
    ->param('antiVirus', true, new Boolean(), 'Is virus scanning enabled? For file size above ' . Storage::human(APP_LIMIT_ANTIVIRUS) . ' AntiVirus scanning is skipped even if it\'s enabled', true)
    ->inject('response')
    ->inject('dbForInternal')
    ->inject('audits')
    ->action(function ($bucketId, $name, $read, $write, $maximumFileSize, $allowedFileExtensions, $enabled, $adapter, $encryption, $antiVirus, $response, $dbForInternal, $audits) {
        /** @var Appwrite\Utopia\Response $response */
        /** @var Utopia\Database\Database $dbForInternal */
        /** @var Appwrite\Event\Event $audits */

        $bucketId = $bucketId == 'unique()' ? $dbForInternal->getId() : $bucketId;
        try {
            $dbForInternal->createCollection('bucket_' . $bucketId, [
                new Document([
                    '$id' => 'dateCreated',
                    'type' => Database::VAR_INTEGER,
                    'format' => '',
                    'size' => 0,
                    'signed' => true,
                    'required' => false,
                    'default' => null,
                    'array' => false,
                    'filters' => [],
                ]),
                new Document([
                    'array' => false,
                    '$id' => 'bucketId',
                    'type' => Database::VAR_STRING,
                    'format' => '',
                    'size' => Database::LENGTH_KEY,
                    'signed' => true,
                    'required' => false,
                    'default' => null,
                    'array' => false,
                    'filters' => [],
                ]),
                new Document([
                    '$id' => 'name',
                    'type' => Database::VAR_STRING,
                    'format' => '',
                    'size' => 2048,
                    'signed' => true,
                    'required' => false,
                    'default' => null,
                    'array' => false,
                    'filters' => [],
                ]),
                new Document([
                    '$id' => 'path',
                    'type' => Database::VAR_STRING,
                    'format' => '',
                    'size' => 2048,
                    'signed' => true,
                    'required' => false,
                    'default' => null,
                    'array' => false,
                    'filters' => [],
                ]),
                new Document([
                    '$id' => 'signature',
                    'type' => Database::VAR_STRING,
                    'format' => '',
                    'size' => 2048,
                    'signed' => true,
                    'required' => false,
                    'default' => null,
                    'array' => false,
                    'filters' => [],
                ]),
                new Document([
                    '$id' => 'mimeType',
                    'type' => Database::VAR_STRING,
                    'format' => '',
                    'size' => 127, // https://tools.ietf.org/html/rfc4288#section-4.2
                    'signed' => true,
                    'required' => false,
                    'default' => null,
                    'array' => false,
                    'filters' => [],
                ]),
                new Document([
                    '$id' => 'sizeOriginal',
                    'type' => Database::VAR_INTEGER,
                    'format' => '',
                    'size' => 0,
                    'signed' => true,
                    'required' => false,
                    'default' => null,
                    'array' => false,
                    'filters' => [],
                ]),
                new Document([
                    '$id' => 'sizeActual',
                    'type' => Database::VAR_INTEGER,
                    'format' => '',
                    'size' => 0,
                    'signed' => true,
                    'required' => false,
                    'default' => null,
                    'array' => false,
                    'filters' => [],
                ]),
                new Document([
                    '$id' => 'algorithm',
                    'type' => Database::VAR_STRING,
                    'format' => '',
                    'size' => 255,
                    'signed' => true,
                    'required' => false,
                    'default' => null,
                    'array' => false,
                    'filters' => [],
                ]),
                new Document([
                    '$id' => 'comment',
                    'type' => Database::VAR_STRING,
                    'format' => '',
                    'size' => 2048,
                    'signed' => true,
                    'required' => false,
                    'default' => null,
                    'array' => false,
                    'filters' => [],
                ]),
                new Document([
                    '$id' => 'openSSLVersion',
                    'type' => Database::VAR_STRING,
                    'format' => '',
                    'size' => 64,
                    'signed' => true,
                    'required' => false,
                    'default' => null,
                    'array' => false,
                    'filters' => [],
                ]),
                new Document([
                    '$id' => 'openSSLCipher',
                    'type' => Database::VAR_STRING,
                    'format' => '',
                    'size' => 64,
                    'signed' => true,
                    'required' => false,
                    'default' => null,
                    'array' => false,
                    'filters' => [],
                ]),
                new Document([
                    '$id' => 'openSSLTag',
                    'type' => Database::VAR_STRING,
                    'format' => '',
                    'size' => 2048,
                    'signed' => true,
                    'required' => false,
                    'default' => null,
                    'array' => false,
                    'filters' => [],
                ]),
                new Document([
                    '$id' => 'openSSLIV',
                    'type' => Database::VAR_STRING,
                    'format' => '',
                    'size' => 2048,
                    'signed' => true,
                    'required' => false,
                    'default' => null,
                    'array' => false,
                    'filters' => [],
                ]),
            ], [
                new Document([
                    '$id' => '_key_bucket',
                    'type' => Database::INDEX_KEY,
                    'attributes' => ['bucketId'],
                    'lengths' => [Database::LENGTH_KEY],
                    'orders' => [Database::ORDER_ASC],
                ]),
                new Document([
                    '$id' => '_fulltext_name',
                    'type' => Database::INDEX_FULLTEXT,
                    'attributes' => ['name'],
                    'lengths' => [1024],
                    'orders' => [Database::ORDER_ASC],
                ]),
            ]);

            $bucket = $dbForInternal->createDocument('buckets', new Document([
                '$id' => $bucketId,
                '$collection' => 'buckets',
                'dateCreated' => \time(),
                'dateUpdated' => \time(),
                'name' => $name,
                'maximumFileSize' => $maximumFileSize,
                'allowedFileExtensions' => $allowedFileExtensions,
                'enabled' => $enabled,
                'adapter' => $adapter,
                'encryption' => $encryption,
                'antiVirus' => $antiVirus,
                '$read' => $read,
                '$write' => $write,
            ]));
        } catch (Duplicate $th) {
            throw new Exception('Bucket already exists', 409);
        }

        $audits
            ->setParam('event', 'storage.buckets.create')
            ->setParam('resource', 'storage/buckets/' . $bucket->getId())
            ->setParam('data', $bucket->getArrayCopy())
        ;

        $response->setStatusCode(Response::STATUS_CODE_CREATED);
        $response->dynamic($bucket, Response::MODEL_BUCKET);
    });

App::get('/v1/storage/buckets')
    ->desc('List buckets')
    ->groups(['api', 'storage'])
    ->label('scope', 'buckets.read')
    ->label('sdk.auth', [APP_AUTH_TYPE_KEY])
    ->label('sdk.namespace', 'storage')
    ->label('sdk.method', 'listBuckets')
    ->label('sdk.description', '/docs/references/storage/list-buckets.md')
    ->label('sdk.response.code', Response::STATUS_CODE_OK)
    ->label('sdk.response.type', Response::CONTENT_TYPE_JSON)
    ->label('sdk.response.model', Response::MODEL_BUCKET_LIST)
    ->param('search', '', new Text(256), 'Search term to filter your list results. Max length: 256 chars.', true)
    ->param('limit', 25, new Range(0, 100), 'Results limit value. By default will return maximum 25 results. Maximum of 100 results allowed per request.', true)
    ->param('offset', 0, new Range(0, 2000), 'Results offset. The default value is 0. Use this param to manage pagination.', true)
    ->param('after', '', new UID(), 'ID of the bucket used as the starting point for the query, excluding the bucket itself. Should be used for efficient pagination when working with large sets of data.', true)
    ->param('orderType', 'ASC', new WhiteList(['ASC', 'DESC'], true), 'Order result by ASC or DESC order.', true)
    ->inject('response')
    ->inject('dbForInternal')
    ->action(function ($search, $limit, $offset, $after, $orderType, $response, $dbForInternal) {
        /** @var Appwrite\Utopia\Response $response */
        /** @var Utopia\Database\Database $dbForInternal */

        $queries = ($search) ? [new Query('name', Query::TYPE_SEARCH, $search)] : [];
        
        if (!empty($after)) {
            $afterBucket = $dbForInternal->getDocument('buckets', $after);

            if ($afterBucket->isEmpty()) {
                throw new Exception("Bucket '{$after}' for the 'after' value not found.", 400);
            }
        }

        $response->dynamic(new Document([
            'buckets' => $dbForInternal->find('buckets', $queries, $limit, $offset, [], [$orderType], $afterBucket ?? null),
            'sum' => $dbForInternal->count('buckets', $queries, APP_LIMIT_COUNT),
        ]), Response::MODEL_BUCKET_LIST);
    });

App::get('/v1/storage/buckets/:bucketId')
    ->desc('Get Bucket')
    ->groups(['api', 'storage'])
    ->label('scope', 'buckets.read')
    ->label('sdk.auth', [APP_AUTH_TYPE_KEY])
    ->label('sdk.namespace', 'storage')
    ->label('sdk.method', 'getBucket')
    ->label('sdk.description', '/docs/references/storage/get-bucket.md')
    ->label('sdk.response.code', Response::STATUS_CODE_OK)
    ->label('sdk.response.type', Response::CONTENT_TYPE_JSON)
    ->label('sdk.response.model', Response::MODEL_BUCKET)
    ->param('bucketId', '', new UID(), 'Bucket unique ID.')
    ->inject('response')
    ->inject('dbForInternal')
    ->action(function ($bucketId, $response, $dbForInternal) {
        /** @var Appwrite\Utopia\Response $response */
        /** @var Utopia\Database\Database $dbForInternal */

        $bucket = $dbForInternal->getDocument('buckets', $bucketId);

        if ($bucket->isEmpty()) {
            throw new Exception('Bucket not found', 404);
        }

        $response->dynamic($bucket, Response::MODEL_BUCKET);
    });

App::put('/v1/storage/buckets/:bucketId')
    ->desc('Update Bucket')
    ->groups(['api', 'storage'])
    ->label('scope', 'buckets.write')
    ->label('event', 'storage.buckets.update')
    ->label('sdk.auth', [APP_AUTH_TYPE_KEY])
    ->label('sdk.namespace', 'storage')
    ->label('sdk.method', 'updateBucket')
    ->label('sdk.description', '/docs/references/storage/update-bucket.md')
    ->label('sdk.response.code', Response::STATUS_CODE_OK)
    ->label('sdk.response.type', Response::CONTENT_TYPE_JSON)
    ->label('sdk.response.model', Response::MODEL_BUCKET)
    ->param('bucketId', '', new UID(), 'Bucket unique ID.')
    ->param('name', null, new Text(128), 'Bucket name', false)
    ->param('read', null, new ArrayList(new Text(64)), 'An array of strings with read permissions. By default inherits the existing read permissions. [learn more about permissions](/docs/permissions) and get a full list of available permissions.', true)
    ->param('write', null, new ArrayList(new Text(64)), 'An array of strings with write permissions. By default inherits the existing write permissions. [learn more about permissions](/docs/permissions) and get a full list of available permissions.', true)
    ->param('maximumFileSize', null, new Integer(), 'Maximum file size allowed in bytes. Maximum allowed value is ' . App::getEnv('_APP_STORAGE_LIMIT', 0) . '. For self hosted version you can change the limit by changing _APP_STORAGE_LIMIT environment variable. [Learn more about storage environment variables](docs/environment-variables#storage)', true)
    ->param('allowedFileExtensions', [], new ArrayList(new Text(64)), 'Allowed file extensions', true)
    ->param('enabled', true, new Boolean(), 'Is bucket enabled?', true)
    ->param('encryption', true, new Boolean(), 'Is encryption enabled? For file size above ' . Storage::human(APP_STORAGE_READ_BUFFER) . ' encryption is skipped even if it\'s enabled', true)
    ->param('antiVirus', true, new Boolean(), 'Is virus scanning enabled? For file size above ' . Storage::human(APP_LIMIT_ANTIVIRUS) . ' AntiVirus scanning is skipped even if it\'s enabled', true)
    ->inject('response')
    ->inject('dbForInternal')
    ->inject('audits')
    ->action(function ($bucketId, $name, $read, $write, $maximumFileSize, $allowedFileExtensions, $enabled, $encryption, $antiVirus, $response, $dbForInternal, $audits) {
        /** @var Appwrite\Utopia\Response $response */
        /** @var Utopia\Database\Database $dbForInternal */
        /** @var Appwrite\Event\Event $audits */

        $bucket = $dbForInternal->getDocument('buckets', $bucketId);

        if ($bucket->isEmpty()) {
            throw new Exception('Bucket not found', 404);
        }

        $read??=$bucket->getAttribute('$read', []); // By default inherit read permissions
        $write??=$bucket->getAttribute('$write', []); // By default inherit write permissions
        $read ??= $bucket->getAttribute('$read', []); // By default inherit read permissions
        $write ??= $bucket->getAttribute('$write',[]); // By default inherit write permissions
        $read??=$bucket->getAttribute('$read', []); // By default inherit read permissions
        $write??=$bucket->getAttribute('$write', []); // By default inherit write permissions
        $maximumFileSize??=$bucket->getAttribute('maximumFileSize', (int)App::getEnv('_APP_STORAGE_LIMIT', 0));
        $allowedFileExtensions??=$bucket->getAttribute('allowedFileExtensions', []);
        $enabled??=$bucket->getAttribute('enabled', true);
        $encryption??=$bucket->getAttribute('encryption', true);
        $antiVirus??=$bucket->getAttribute('antiVirus', true);

        $bucket = $dbForInternal->updateDocument('buckets', $bucket->getId(), $bucket
                ->setAttribute('name', $name)
                ->setAttribute('$read', $read)
                ->setAttribute('$write', $write)
                ->setAttribute('maximumFileSize', $maximumFileSize)
                ->setAttribute('allowedFileExtensions', $allowedFileExtensions)
                ->setAttribute('enabled', $enabled)
                ->setAttribute('encryption', $encryption)
                ->setAttribute('antiVirus', $antiVirus)
        );

        $audits
            ->setParam('event', 'storage.buckets.update')
            ->setParam('resource', 'storage/buckets/' . $bucket->getId())
            ->setParam('data', $bucket->getArrayCopy())
        ;

        $response->dynamic($bucket, Response::MODEL_BUCKET);
    });

App::delete('/v1/storage/buckets/:bucketId')
    ->desc('Delete Bucket')
    ->groups(['api', 'storage'])
    ->label('scope', 'buckets.write')
    ->label('event', 'storage.buckets.delete')
    ->label('sdk.auth', [APP_AUTH_TYPE_KEY])
    ->label('sdk.namespace', 'storage')
    ->label('sdk.method', 'deleteBucket')
    ->label('sdk.description', '/docs/references/storage/delete-bucket.md')
    ->label('sdk.response.code', Response::STATUS_CODE_NOCONTENT)
    ->label('sdk.response.model', Response::MODEL_NONE)
    ->param('bucketId', '', new UID(), 'Bucket unique ID.')
    ->inject('response')
    ->inject('dbForInternal')
    ->inject('audits')
    ->inject('deletes')
    ->inject('events')
    ->action(function ($bucketId, $response, $dbForInternal, $audits, $deletes, $events) {
        /** @var Appwrite\Utopia\Response $response */
        /** @var Utopia\Database\Database $dbForInternal */
        /** @var Appwrite\Event\Event $audits */
        /** @var Appwrite\Event\Event $deletes */
        /** @var Appwrite\Event\Event $events */

        $bucket = $dbForInternal->getDocument('buckets', $bucketId);

        if ($bucket->isEmpty()) {
            throw new Exception('Bucket not found', 404);
        }

        $deletes
            ->setParam('type', DELETE_TYPE_DOCUMENT)
            ->setParam('document', $bucket)
        ;

        if (!$dbForInternal->deleteDocument('buckets', $bucketId)) {
            throw new Exception('Failed to remove project from DB', 500);
        }

        $events
            ->setParam('eventData', $response->output($bucket, Response::MODEL_BUCKET))
        ;

        $audits
            ->setParam('event', 'storage.buckets.delete')
            ->setParam('resource', 'storage/buckets/' . $bucket->getId())
            ->setParam('data', $bucket->getArrayCopy())
        ;

        $response->noContent();
    });

App::post('/v1/storage/buckets/:bucketId/files')
    ->alias('/v1/storage/files', ['bucketId' => 'default'])
    ->desc('Create File')
    ->groups(['api', 'storage'])
    ->label('scope', 'files.write')
    ->label('event', 'storage.files.create')
    ->label('sdk.auth', [APP_AUTH_TYPE_SESSION, APP_AUTH_TYPE_KEY, APP_AUTH_TYPE_JWT])
    ->label('sdk.namespace', 'storage')
    ->label('sdk.method', 'createFile')
    ->label('sdk.description', '/docs/references/storage/create-file.md')
    ->label('sdk.request.type', 'multipart/form-data')
    ->label('sdk.methodType', 'upload')
    ->label('sdk.response.code', Response::STATUS_CODE_CREATED)
    ->label('sdk.response.type', Response::CONTENT_TYPE_JSON)
    ->label('sdk.response.model', Response::MODEL_FILE)
    ->param('bucketId', null, new UID(), 'Storage bucket unique ID. You can create a new storage bucket using the Storage service [server integration](/docs/server/storage#createBucket).')
    ->param('fileId', '', new CustomId(), 'Unique Id. Choose your own unique ID or pass the string `unique()` to auto generate it. Valid chars are a-z, A-Z, 0-9, period, hyphen, and underscore. Can\'t start with a special char. Max length is 36 chars.')
    ->param('file', [], new File(), 'Binary file.', false)
    ->param('read', null, new ArrayList(new Text(64)), 'An array of strings with read permissions. By default only the current user is granted with read permissions. [learn more about permissions](/docs/permissions) and get a full list of available permissions.', true)
    ->param('write', null, new ArrayList(new Text(64)), 'An array of strings with write permissions. By default only the current user is granted with write permissions. [learn more about permissions](/docs/permissions) and get a full list of available permissions.', true)
    ->inject('request')
    ->inject('response')
    ->inject('dbForInternal')
    ->inject('user')
    ->inject('audits')
    ->inject('usage')
    ->action(function ($bucketId, $fileId, $file, $read, $write, $request, $response, $dbForInternal, $user, $audits, $usage) {
        /** @var Utopia\Swoole\Request $request */
        /** @var Appwrite\Utopia\Response $response */
        /** @var Utopia\Database\Database $dbForInternal */
        /** @var Utopia\Database\Document $user */
        /** @var Appwrite\Event\Event $audits */
        /** @var Appwrite\Event\Event $usage */

        $bucket = $dbForInternal->getDocument('buckets', $bucketId);

        if ($bucket->isEmpty()) {
            throw new Exception('Bucket not found', 404);
        }

        $file = $request->getFiles('file');

        /**
         * Validators
         */
        $allowedFileExtensions = $bucket->getAttribute('allowedFileExtensions', []);
        $fileExt = new FileExt($allowedFileExtensions);

        $maximumFileSize = $bucket->getAttribute('maximumFileSize', 0);
        if ($maximumFileSize > (int) App::getEnv('_APP_STORAGE_LIMIT', 0)) {
            throw new Exception('Error bucket maximum file size is larger than _APP_STORAGE_LIMIT', 500);
        }

        $fileSize = new FileSize($maximumFileSize);
        $upload = new Upload();

        if (empty($file)) {
            throw new Exception('No file sent', 400);
        }

        // Make sure we handle a single file and multiple files the same way
        $fileName = (\is_array($file['name']) && isset($file['name'][0])) ? $file['name'][0] : $file['name'];
        $fileTmpName = (\is_array($file['tmp_name']) && isset($file['tmp_name'][0])) ? $file['tmp_name'][0] : $file['tmp_name'];
        $size = (\is_array($file['size']) && isset($file['size'][0])) ? $file['size'][0] : $file['size'];

        $contentRange = $request->getHeader('content-range');
        $fileId = $dbForInternal->getId();
        $chunk = 1;
        $chunks = 1;

        if (!empty($contentRange)) {
            $start = $request->getContentRangeStart();
            $end = $request->getContentRangeEnd();
            $size = $request->getContentRangeSize();

            $fileId = $request->getHeader('x-appwrite-file-id', $fileId);
            if(is_null($start) || is_null($end) || is_null($size)) {
                throw new Exception('Invalid content-range header', 400);
            }

            if ($end == $size) {
                //if it's a last chunks the chunk size might differ, so we set the $chunks and $chunk to notify it's last chunk
                $chunks = $chunk = -1;
            } else {
                // Calculate total number of chunks based on the chunk size i.e ($rangeEnd - $rangeStart)
                $chunks = (int) ceil($size / ($end + 1 - $start));
                $chunk = (int) ($start / ($end + 1 - $start));
            }
        }

        // Check if file type is allowed (feature for project settings?)
        if (!empty($allowedFileExtensions) && !$fileExt->isValid($fileName)) {
            throw new Exception('File extension not allowed', 400);
        }

        if (!$fileSize->isValid($size)) { // Check if file size is exceeding allowed limit
            throw new Exception('File size not allowed', 400);
        }

        $device = Storage::getDevice('files');

        if (!$upload->isValid($fileTmpName)) {
            throw new Exception('Invalid file', 403);
        }

        // Save to storage
        $size = $size ?? $device->getFileSize($fileTmpName);
        $path = $device->getPath($fileId . '.' . \pathinfo($fileName, PATHINFO_EXTENSION));
        $path = str_ireplace($device->getRoot(), $device->getRoot() . DIRECTORY_SEPARATOR . $bucket->getId(), $path);

        $file = $dbForInternal->getDocument('files', $fileId);

        if (!$file->isEmpty()) {
            $chunks = $file->getAttribute('chunksTotal', 1);
            if ($chunk == -1) {
                $chunk = $chunks - 1;
            }
        }

        $chunksUploaded = $device->upload($fileTmpName, $path, $chunk, $chunks);
        if (empty($chunksUploaded)) {
            throw new Exception('Failed uploading file', 500);
        }

        $read = (is_null($read) && !$user->isEmpty()) ? ['user:' . $user->getId()] : $read ?? [];
        $write = (is_null($write) && !$user->isEmpty()) ? ['user:' . $user->getId()] : $write ?? [];
        if ($chunksUploaded == $chunks) {
            if (App::getEnv('_APP_STORAGE_ANTIVIRUS') === 'enabled' && $bucket->getAttribute('antiVirus', true) && $size <= APP_LIMIT_ANTIVIRUS) {
                $antiVirus = new Network(App::getEnv('_APP_STORAGE_ANTIVIRUS_HOST', 'clamav'),
                (int) App::getEnv('_APP_STORAGE_ANTIVIRUS_PORT', 3310));
                
                if (!$antiVirus->fileScan($path)) {
                    $device->delete($path);
                    throw new Exception('Invalid file', 403);
                }
            }

            $mimeType = $device->getFileMimeType($path); // Get mime-type before compression and encryption
            $data = '';
            // Compression
            if ($size <= APP_STORAGE_READ_BUFFER) {
                $data = $device->read($path);
                $compressor = new GZIP();
                $data = $compressor->compress($data);
            }

            if ($bucket->getAttribute('encryption', true) && $size <= APP_STORAGE_READ_BUFFER) {
                if(empty($data)) {
                    $data = $device->read($path);
                }
                $key = App::getEnv('_APP_OPENSSL_KEY_V1');
                $iv = OpenSSL::randomPseudoBytes(OpenSSL::cipherIVLength(OpenSSL::CIPHER_AES_128_GCM));
                $data = OpenSSL::encrypt($data, OpenSSL::CIPHER_AES_128_GCM, $key, 0, $iv, $tag);
            }

            if(!empty($data)) {
                if (!$device->write($path, $data, $mimeType)) {
                    throw new Exception('Failed to save file', 500);
                }
            }

<<<<<<< HEAD
            $sizeActual = $device->getFileSize($path);

            $algorithm = empty($compressor) ? '' : $compressor->getName();
            $fileHash = $device->getFileHash($path);

            if ($bucket->getAttribute('encryption', true) && $size <= APP_STORAGE_READ_BUFFER) {
                $openSSLVersion = '1';
                $openSSLCipher = OpenSSL::CIPHER_AES_128_GCM;
                $openSSLTag = \bin2hex($tag);
                $openSSLIV = \bin2hex($iv);
            }

            if ($file->isEmpty()) {
                $file = $dbForInternal->createDocument('files', new Document([
                    '$read' => $read,
                    '$write' => $write,
                    'dateCreated' => \time(),
                    'bucketId' => $bucket->getId(),
                    'name' => $fileName,
                    'path' => $path,
                    'signature' => $fileHash,
                    'mimeType' => $mimeType,
                    'sizeOriginal' => $size,
                    'sizeActual' => $sizeActual,
                    'algorithm' => $algorithm,
                    'comment' => '',
                    'chunksTotal' => $chunks,
                    'chunksUploaded' => $chunksUploaded,
                    'openSSLVersion' => $openSSLVersion,
                    'openSSLCipher' => $openSSLCipher,
                    'openSSLTag' => $openSSLTag,
                    'openSSLIV' => $openSSLIV,
                ]));
            } else {
                $file = $dbForInternal->updateDocument('files', $fileId, $file
                        ->setAttribute('$read', $read)
                        ->setAttribute('$write', $write)
                        ->setAttribute('signature', $fileHash)
                        ->setAttribute('mimeType', $mimeType)
                        ->setAttribute('sizeActual', $sizeActual)
                        ->setAttribute('algorithm', $algorithm)
                        ->setAttribute('openSSLVersion', $openSSLVersion)
                        ->setAttribute('openSSLCipher', $openSSLCipher)
                        ->setAttribute('openSSLTag', $openSSLTag)
                        ->setAttribute('openSSLIV', $openSSLIV)
                );
            }
        } else {
            if ($file->isEmpty()) {
                $file = $dbForInternal->createDocument('files', new Document([
                    '$id' => $fileId,
                    '$read' => $read,
                    '$write' => $write,
                    'dateCreated' => \time(),
                    'bucketId' => $bucket->getId(),
                    'name' => $fileName,
                    'path' => $path,
                    'signature' => '',
                    'mimeType' => '',
                    'sizeOriginal' => $size,
                    'sizeActual' => 0,
                    'algorithm' => '',
                    'comment' => '',
                    'chunksTotal' => $chunks,
                    'chunksUploaded' => $chunksUploaded,
                ]));
            } else {
                $file = $dbForInternal->updateDocument('files', $fileId, $file
                        ->setAttribute('chunksUploaded', $chunksUploaded)
                );
            }
        }

        $audits
            ->setParam('event', 'storage.files.create')
            ->setParam('resource', 'storage/files/' . $file->getId())
=======
        $sizeActual = $device->getFileSize($path);
        
        $data = [
            '$id' => $fileId == 'unique()' ? $dbForInternal->getId() : $fileId,
            '$read' => (is_null($read) && !$user->isEmpty()) ? ['user:'.$user->getId()] : $read ?? [], // By default set read permissions for user
            '$write' => (is_null($write) && !$user->isEmpty()) ? ['user:'.$user->getId()] : $write ?? [], // By default set write permissions for user
            'dateCreated' => \time(),
            'bucketId' => $bucket->getId(),
            'name' => $file['name'],
            'path' => $path,
            'signature' => $device->getFileHash($path),
            'mimeType' => $mimeType,
            'sizeOriginal' => $size,
            'sizeActual' => $sizeActual,
            'algorithm' => empty($compressor) ? '' : $compressor->getName(),
            'comment' => '',
        ];

        if($bucket->getAttribute('encryption', true) && $size <= APP_LIMIT_ENCRYPTION) {
            $data['openSSLVersion'] = '1';
            $data['openSSLCipher'] = OpenSSL::CIPHER_AES_128_GCM;
            $data['openSSLTag'] = \bin2hex($tag);
            $data['openSSLIV'] = \bin2hex($iv);
        }

        $file = $dbForInternal->createDocument('bucket_' . $bucket->getId(), new Document($data));

        $audits
            ->setParam('event', 'storage.files.create')
            ->setParam('resource', 'file/'.$file->getId())
>>>>>>> d9cce4b9
        ;

        if (!empty($sizeActual)) {
            $usage
                ->setParam('storage', $sizeActual)
            ;
        }

        $response->setStatusCode(Response::STATUS_CODE_CREATED);
        $response->dynamic($file, Response::MODEL_FILE);
        ;
    });

App::get('/v1/storage/buckets/:bucketId/files')
    ->alias('/v1/storage/files', ['bucketId' => 'default'])
    ->desc('List Files')
    ->groups(['api', 'storage'])
    ->label('scope', 'files.read')
    ->label('sdk.auth', [APP_AUTH_TYPE_SESSION, APP_AUTH_TYPE_KEY, APP_AUTH_TYPE_JWT])
    ->label('sdk.namespace', 'storage')
    ->label('sdk.method', 'listFiles')
    ->label('sdk.description', '/docs/references/storage/list-files.md')
    ->label('sdk.response.code', Response::STATUS_CODE_OK)
    ->label('sdk.response.type', Response::CONTENT_TYPE_JSON)
    ->label('sdk.response.model', Response::MODEL_FILE_LIST)
    ->param('bucketId', null, new UID(), 'Storage bucket unique ID. You can create a new storage bucket using the Storage service [server integration](/docs/server/storage#createBucket).')
    ->param('search', '', new Text(256), 'Search term to filter your list results. Max length: 256 chars.', true)
    ->param('limit', 25, new Range(0, 100), 'Results limit value. By default will return maximum 25 results. Maximum of 100 results allowed per request.', true)
    ->param('offset', 0, new Range(0, 2000), 'Results offset. The default value is 0. Use this param to manage pagination.', true)
    ->param('after', '', new UID(), 'ID of the file used as the starting point for the query, excluding the file itself. Should be used for efficient pagination when working with large sets of data.', true)
    ->param('orderType', 'ASC', new WhiteList(['ASC', 'DESC'], true), 'Order result by ASC or DESC order.', true)
    ->inject('response')
    ->inject('dbForInternal')
    ->action(function ($bucketId, $search, $limit, $offset, $after, $orderType, $response, $dbForInternal) {
        /** @var Appwrite\Utopia\Response $response */
        /** @var Utopia\Database\Database $dbForInternal */

        $bucket = $dbForInternal->getDocument('buckets', $bucketId);

        if ($bucket->isEmpty()) {
            throw new Exception('Bucket not found', 404);
        }

        $queries = [new Query('bucketId', Query::TYPE_EQUAL, [$bucketId])];

        if ($search) {
            $queries[] = [new Query('name', Query::TYPE_SEARCH, [$search])];
        }

        if (!empty($after)) {
            $afterFile = $dbForInternal->getDocument('bucket_' . $bucketId, $after);

            if ($afterFile->isEmpty()) {
                throw new Exception("File '{$after}' for the 'after' value not found.", 400);
            }
        }

        $response->dynamic(new Document([
            'files' => $dbForInternal->find('bucket_' . $bucketId, $queries, $limit, $offset, [], [$orderType], $afterFile ?? null),
            'sum' => $dbForInternal->count('bucket_' . $bucketId, $queries, APP_LIMIT_COUNT),
        ]), Response::MODEL_FILE_LIST);
    });

App::get('/v1/storage/buckets/:bucketId/files/:fileId')
    ->alias('/v1/storage/files/:fileId', ['bucketId' => 'default'])
    ->desc('Get File')
    ->groups(['api', 'storage'])
    ->label('scope', 'files.read')
    ->label('sdk.auth', [APP_AUTH_TYPE_SESSION, APP_AUTH_TYPE_KEY, APP_AUTH_TYPE_JWT])
    ->label('sdk.namespace', 'storage')
    ->label('sdk.method', 'getFile')
    ->label('sdk.description', '/docs/references/storage/get-file.md')
    ->label('sdk.response.code', Response::STATUS_CODE_OK)
    ->label('sdk.response.type', Response::CONTENT_TYPE_JSON)
    ->label('sdk.response.model', Response::MODEL_FILE)
    ->param('bucketId', null, new UID(), 'Storage bucket unique ID. You can create a new storage bucket using the Storage service [server integration](/docs/server/storage#createBucket).')
    ->param('fileId', '', new UID(), 'File unique ID.')
    ->inject('response')
    ->inject('dbForInternal')
    ->action(function ($bucketId, $fileId, $response, $dbForInternal) {
        /** @var Appwrite\Utopia\Response $response */
        /** @var Utopia\Database\Database $dbForInternal */

        $bucket = $dbForInternal->getDocument('buckets', $bucketId);

        if ($bucket->isEmpty()) {
            throw new Exception('Bucket not found', 404);
        }

        $file = $dbForInternal->getDocument('bucket_' . $bucketId, $fileId);

        if ($file->isEmpty() || $file->getAttribute('bucketId') != $bucketId) {
            throw new Exception('File not found', 404);
        }

        $response->dynamic($file, Response::MODEL_FILE);
    });

App::get('/v1/storage/buckets/:bucketId/files/:fileId/preview')
    ->alias('/v1/storage/files/:fileId/preview', ['bucketId' => 'default'])
    ->desc('Get File Preview')
    ->groups(['api', 'storage'])
    ->label('scope', 'files.read')
    ->label('sdk.auth', [APP_AUTH_TYPE_SESSION, APP_AUTH_TYPE_KEY, APP_AUTH_TYPE_JWT])
    ->label('sdk.namespace', 'storage')
    ->label('sdk.method', 'getFilePreview')
    ->label('sdk.description', '/docs/references/storage/get-file-preview.md')
    ->label('sdk.response.code', Response::STATUS_CODE_OK)
    ->label('sdk.response.type', Response::CONTENT_TYPE_IMAGE)
    ->label('sdk.methodType', 'location')
    ->param('bucketId', null, new UID(), 'Storage bucket unique ID. You can create a new storage bucket using the Storage service [server integration](/docs/server/storage#createBucket).')
    ->param('fileId', '', new UID(), 'File unique ID')
    ->param('width', 0, new Range(0, 4000), 'Resize preview image width, Pass an integer between 0 to 4000.', true)
    ->param('height', 0, new Range(0, 4000), 'Resize preview image height, Pass an integer between 0 to 4000.', true)
    ->param('gravity', Image::GRAVITY_CENTER, new WhiteList(Image::getGravityTypes()), 'Image crop gravity. Can be one of ' . implode(",", Image::getGravityTypes()), true)
    ->param('quality', 100, new Range(0, 100), 'Preview image quality. Pass an integer between 0 to 100. Defaults to 100.', true)
    ->param('borderWidth', 0, new Range(0, 100), 'Preview image border in pixels. Pass an integer between 0 to 100. Defaults to 0.', true)
    ->param('borderColor', '', new HexColor(), 'Preview image border color. Use a valid HEX color, no # is needed for prefix.', true)
    ->param('borderRadius', 0, new Range(0, 4000), 'Preview image border radius in pixels. Pass an integer between 0 to 4000.', true)
    ->param('opacity', 1, new Range(0, 1, Range::TYPE_FLOAT), 'Preview image opacity. Only works with images having an alpha channel (like png). Pass a number between 0 to 1.', true)
    ->param('rotation', 0, new Range(0, 360), 'Preview image rotation in degrees. Pass an integer between 0 and 360.', true)
    ->param('background', '', new HexColor(), 'Preview image background color. Only works with transparent images (png). Use a valid HEX color, no # is needed for prefix.', true)
    ->param('output', '', new WhiteList(\array_keys(Config::getParam('storage-outputs')), true), 'Output format type (jpeg, jpg, png, gif and webp).', true)
    ->inject('request')
    ->inject('response')
    ->inject('project')
    ->inject('dbForInternal')
    ->action(function ($bucketId, $fileId, $width, $height, $gravity, $quality, $borderWidth, $borderColor, $borderRadius, $opacity, $rotation, $background, $output, $request, $response, $project, $dbForInternal) {
        /** @var Utopia\Swoole\Request $request */
        /** @var Appwrite\Utopia\Response $response */
        /** @var Utopia\Database\Document $project */
        /** @var Utopia\Database\Database $dbForInternal */

        $storage = 'files';

        if (!\extension_loaded('imagick')) {
            throw new Exception('Imagick extension is missing', 500);
        }

        if (!Storage::exists($storage)) {
            throw new Exception('No such storage device', 400);
        }
        $bucket = $dbForInternal->getDocument('buckets', $bucketId);

        if ($bucket->isEmpty()) {
            throw new Exception('Bucket not found', 404);
        }

        if ((\strpos($request->getAccept(), 'image/webp') === false) && ('webp' == $output)) { // Fallback webp to jpeg when no browser support
            $output = 'jpg';
        }

        $inputs = Config::getParam('storage-inputs');
        $outputs = Config::getParam('storage-outputs');
        $fileLogos = Config::getParam('storage-logos');

        $date = \date('D, d M Y H:i:s', \time() + (60 * 60 * 24 * 45)) . ' GMT'; // 45 days cache
        $key = \md5($fileId . $width . $height . $quality . $borderWidth . $borderColor . $borderRadius . $opacity . $rotation . $background . $storage . $output);

        $file = $dbForInternal->getDocument('bucket_' . $bucketId, $fileId);

        if ($file->isEmpty() || $file->getAttribute('bucketId') != $bucketId) {
            throw new Exception('File not found', 404);
        }

        $path = $file->getAttribute('path');
        $type = \strtolower(\pathinfo($path, PATHINFO_EXTENSION));
        $algorithm = $file->getAttribute('algorithm');
        $cipher = $file->getAttribute('openSSLCipher');
        $mime = $file->getAttribute('mimeType');

        if (!\in_array($mime, $inputs)) {
            $path = (\array_key_exists($mime, $fileLogos)) ? $fileLogos[$mime] : $fileLogos['default'];
            $algorithm = null;
            $cipher = null;
            $background = (empty($background)) ? 'eceff1' : $background;
            $type = \strtolower(\pathinfo($path, PATHINFO_EXTENSION));
            $key = \md5($path . $width . $height . $quality . $borderWidth . $borderColor . $borderRadius . $opacity . $rotation . $background . $storage . $output);
        }

        $compressor = new GZIP();
        $device = Storage::getDevice('files');

        if (!\file_exists($path)) {
            throw new Exception('File not found', 404);
        }

        $cache = new Cache(new Filesystem(APP_STORAGE_CACHE . '/app-' . $project->getId())); // Limit file number or size
        $data = $cache->load($key, 60 * 60 * 24 * 30 * 3/* 3 months */);

        if ($data) {
            $output = (empty($output)) ? $type : $output;

            return $response
                ->setContentType((\array_key_exists($output, $outputs)) ? $outputs[$output] : $outputs['jpg'])
                ->addHeader('Expires', $date)
                ->addHeader('X-Appwrite-Cache', 'hit')
                ->send($data)
            ;
        }

        $source = $device->read($path);

        if (!empty($cipher)) { // Decrypt
            $source = OpenSSL::decrypt(
                $source,
                $file->getAttribute('openSSLCipher'),
                App::getEnv('_APP_OPENSSL_KEY_V' . $file->getAttribute('openSSLVersion')),
                0,
                \hex2bin($file->getAttribute('openSSLIV')),
                \hex2bin($file->getAttribute('openSSLTag'))
            );
        }

        if (!empty($algorithm)) {
            $source = $compressor->decompress($source);
        }

        $image = new Image($source);

        $image->crop((int) $width, (int) $height, $gravity);

        if (!empty($opacity) || $opacity == 0) {
            $image->setOpacity($opacity);
        }

        if (!empty($background)) {
            $image->setBackground('#' . $background);
        }

        if (!empty($borderWidth)) {
            $image->setBorder($borderWidth, '#' . $borderColor);
        }

        if (!empty($borderRadius)) {
            $image->setBorderRadius($borderRadius);
        }

        if (!empty($rotation)) {
            $image->setRotation($rotation);
        }

        $output = (empty($output)) ? $type : $output;

        $data = $image->output($output, $quality);

        $cache->save($key, $data);

        $response
            ->setContentType($outputs[$output])
            ->addHeader('Expires', $date)
            ->addHeader('X-Appwrite-Cache', 'miss')
            ->send($data)
        ;

        unset($image);
    });

App::get('/v1/storage/buckets/:bucketId/files/:fileId/download')
    ->alias('/v1/storage/files/:fileId/download', ['bucketId' => 'default'])
    ->desc('Get File for Download')
    ->groups(['api', 'storage'])
    ->label('scope', 'files.read')
    ->label('sdk.auth', [APP_AUTH_TYPE_SESSION, APP_AUTH_TYPE_KEY, APP_AUTH_TYPE_JWT])
    ->label('sdk.namespace', 'storage')
    ->label('sdk.method', 'getFileDownload')
    ->label('sdk.description', '/docs/references/storage/get-file-download.md')
    ->label('sdk.response.code', Response::STATUS_CODE_OK)
    ->label('sdk.response.type', '*/*')
    ->label('sdk.methodType', 'location')
    ->param('bucketId', null, new UID(), 'Storage bucket unique ID. You can create a new storage bucket using the Storage service [server integration](/docs/server/storage#createBucket).')
    ->param('fileId', '', new UID(), 'File unique ID.')
    ->inject('response')
    ->inject('dbForInternal')
    ->action(function ($bucketId, $fileId, $response, $dbForInternal) {
        /** @var Utopia\Swoole\Request $response */
        /** @var Appwrite\Utopia\Response $response */
        /** @var Utopia\Database\Database $dbForInternal */

        $bucket = $dbForInternal->getDocument('buckets', $bucketId);

        if ($bucket->isEmpty()) {
            throw new Exception('Bucket not found', 404);
        }

        $file = $dbForInternal->getDocument('bucket_' . $bucketId, $fileId);

        if ($file->isEmpty() || $file->getAttribute('bucketId') != $bucketId) {
            throw new Exception('File not found', 404);
        }

        $path = $file->getAttribute('path', '');

        $device = Storage::getDevice('files');
        
        if (!$device->exists($path)) {
            throw new Exception('File not found in ' . $path, 404);
        }

        $response
            ->setContentType($file->getAttribute('mimeType'))
            ->addHeader('Expires', \date('D, d M Y H:i:s', \time() + (60 * 60 * 24 * 45)) . ' GMT') // 45 days cache
            ->addHeader('X-Peak', \memory_get_peak_usage())
            ->addHeader('Content-Disposition', 'attachment; filename="' . $file->getAttribute('name', '') . '"')
        ;

        $source = '';
        if (!empty($file->getAttribute('openSSLCipher'))) { // Decrypt
            $source = $device->read($path);
            $source = OpenSSL::decrypt(
                $source,
                $file->getAttribute('openSSLCipher'),
                App::getEnv('_APP_OPENSSL_KEY_V' . $file->getAttribute('openSSLVersion')),
                0,
                \hex2bin($file->getAttribute('openSSLIV')),
                \hex2bin($file->getAttribute('openSSLTag'))
            );
        }

        if (!empty($file->getAttribute('algorithm', ''))) {
            if(empty($source)) {
                $source = $device->read($path);
            }
            $compressor = new GZIP();
            $source = $compressor->decompress($source);
        }

        if(!empty($source)) {
            $response->send($source);
        }

        $size = $device->getFileSize($path);
        if ($size > APP_STORAGE_READ_BUFFER) {          
            $response->addHeader('Content-Length', $device->getFileSize($path));
            $chunk = 2000000; // Max chunk of 2 mb
            for ($i=0; $i < ceil($size / $chunk); $i++) {
                $response->chunk($device->read($path, ($i * $chunk), min($chunk, $size - ($i * $chunk))), (($i + 1) * $chunk) >= $size);
            }
        } else {
            $response->send($device->read($path));
        }
    });

App::get('/v1/storage/buckets/:bucketId/files/:fileId/view')
    ->alias('/v1/storage/files/:fileId/view', ['bucketId' => 'default'])
    ->desc('Get File for View')
    ->groups(['api', 'storage'])
    ->label('scope', 'files.read')
    ->label('sdk.auth', [APP_AUTH_TYPE_SESSION, APP_AUTH_TYPE_KEY, APP_AUTH_TYPE_JWT])
    ->label('sdk.namespace', 'storage')
    ->label('sdk.method', 'getFileView')
    ->label('sdk.description', '/docs/references/storage/get-file-view.md')
    ->label('sdk.response.code', Response::STATUS_CODE_OK)
    ->label('sdk.response.type', '*/*')
    ->label('sdk.methodType', 'location')
    ->param('bucketId', null, new UID(), 'Storage bucket unique ID. You can create a new storage bucket using the Storage service [server integration](/docs/server/storage#createBucket).')
    ->param('fileId', '', new UID(), 'File unique ID.')
    ->inject('response')
    ->inject('dbForInternal')
    ->action(function ($bucketId, $fileId, $response, $dbForInternal) {
        /** @var Appwrite\Utopia\Response $response */
        /** @var Utopia\Database\Database $dbForInternal */

        $bucket = $dbForInternal->getDocument('buckets', $bucketId);

        if ($bucket->isEmpty()) {
            throw new Exception('Bucket not found', 404);
        }

<<<<<<< HEAD
        $file = $dbForInternal->getDocument('files', $fileId);
=======
        $file  = $dbForInternal->getDocument('bucket_' . $bucketId, $fileId);
>>>>>>> d9cce4b9
        $mimes = Config::getParam('storage-mimes');

        if ($file->isEmpty() || $file->getAttribute('bucketId') != $bucketId) {
            throw new Exception('File not found', 404);
        }

        $path = $file->getAttribute('path', '');

        if (!\file_exists($path)) {
            throw new Exception('File not found in ' . $path, 404);
        }

        $compressor = new GZIP();
        $device = Storage::getDevice('files');

        $contentType = 'text/plain';

        if (\in_array($file->getAttribute('mimeType'), $mimes)) {
            $contentType = $file->getAttribute('mimeType');
        }

        $response
            ->setContentType($contentType)
            ->addHeader('Content-Security-Policy', 'script-src none;')
            ->addHeader('X-Content-Type-Options', 'nosniff')
            ->addHeader('Content-Disposition', 'inline; filename="' . $file->getAttribute('name', '') . '"')
            ->addHeader('Expires', \date('D, d M Y H:i:s', \time() + (60 * 60 * 24 * 45)) . ' GMT') // 45 days cache
            ->addHeader('X-Peak', \memory_get_peak_usage())
        ;

        $source = '';
        if (!empty($file->getAttribute('openSSLCipher'))) { // Decrypt
            $source = $device->read($path);
            $source = OpenSSL::decrypt(
                $source,
                $file->getAttribute('openSSLCipher'),
                App::getEnv('_APP_OPENSSL_KEY_V' . $file->getAttribute('openSSLVersion')),
                0,
                \hex2bin($file->getAttribute('openSSLIV')),
                \hex2bin($file->getAttribute('openSSLTag'))
            );
        }

        if (!empty($file->getAttribute('algorithm', ''))) {
            if(empty($source)) {
                $source = $device->read($path);
            }
            $compressor = new GZIP();
            $source = $compressor->decompress($source);
        }

        if(!empty($source)) {
            $response->send($source);
        }

        $size = $device->getFileSize($path);
        if ($size > APP_STORAGE_READ_BUFFER) {          
            $response->addHeader('Content-Length', $device->getFileSize($path));
            $chunk = 2000000; // Max chunk of 2 mb
            for ($i=0; $i < ceil($size / $chunk); $i++) {
                $response->chunk($device->read($path, ($i * $chunk), min($chunk, $size - ($i * $chunk))), (($i + 1) * $chunk) >= $size);
            }
        } else {
            $response->send($device->read($path));
        }
    });

App::put('/v1/storage/buckets/:bucketId/files/:fileId')
    ->alias('/v1/storage/files/:fileId', ['bucketId' => 'default'])
    ->desc('Update File')
    ->groups(['api', 'storage'])
    ->label('scope', 'files.write')
    ->label('event', 'storage.files.update')
    ->label('sdk.auth', [APP_AUTH_TYPE_SESSION, APP_AUTH_TYPE_KEY, APP_AUTH_TYPE_JWT])
    ->label('sdk.namespace', 'storage')
    ->label('sdk.method', 'updateFile')
    ->label('sdk.description', '/docs/references/storage/update-file.md')
    ->label('sdk.response.code', Response::STATUS_CODE_OK)
    ->label('sdk.response.type', Response::CONTENT_TYPE_JSON)
    ->label('sdk.response.model', Response::MODEL_FILE)
    ->param('bucketId', null, new UID(), 'Storage bucket unique ID. You can create a new storage bucket using the Storage service [server integration](/docs/server/storage#createBucket).')
    ->param('fileId', '', new UID(), 'File unique ID.')
    ->param('read', [], new ArrayList(new Text(64)), 'An array of strings with read permissions. By default no user is granted with any read permissions. [learn more about permissions](/docs/permissions) and get a full list of available permissions.')
    ->param('write', [], new ArrayList(new Text(64)), 'An array of strings with write permissions. By default no user is granted with any write permissions. [learn more about permissions](/docs/permissions) and get a full list of available permissions.')
    ->inject('response')
    ->inject('dbForInternal')
    ->inject('audits')
    ->action(function ($bucketId, $fileId, $read, $write, $response, $dbForInternal, $audits) {
        /** @var Appwrite\Utopia\Response $response */
        /** @var Utopia\Database\Database $dbForInternal */
        /** @var Appwrite\Event\Event $audits */

        $bucket = $dbForInternal->getDocument('buckets', $bucketId);

        if ($bucket->isEmpty()) {
            throw new Exception('Bucket not found', 404);
        }

        $file = $dbForInternal->getDocument('bucket_' . $bucketId, $fileId);

        if ($file->isEmpty() || $file->getAttribute('bucketId') != $bucketId) {
            throw new Exception('File not found', 404);
        }

        $file = $dbForInternal->updateDocument('bucket_' . $bucketId, $fileId, $file
                ->setAttribute('$read', $read)
                ->setAttribute('$write', $write)
        );

        $audits
            ->setParam('event', 'storage.files.update')
<<<<<<< HEAD
            ->setParam('resource', 'storage/files/' . $file->getId())
=======
            ->setParam('resource', 'file/'.$file->getId())
>>>>>>> d9cce4b9
        ;

        $response->dynamic($file, Response::MODEL_FILE);
    });

App::delete('/v1/storage/buckets/:bucketId/files/:fileId')
    ->alias('/v1/storage/files/:fileId', ['bucketId' => 'default'])
    ->desc('Delete File')
    ->groups(['api', 'storage'])
    ->label('scope', 'files.write')
    ->label('event', 'storage.files.delete')
    ->label('sdk.auth', [APP_AUTH_TYPE_SESSION, APP_AUTH_TYPE_KEY, APP_AUTH_TYPE_JWT])
    ->label('sdk.namespace', 'storage')
    ->label('sdk.method', 'deleteFile')
    ->label('sdk.description', '/docs/references/storage/delete-file.md')
    ->label('sdk.response.code', Response::STATUS_CODE_NOCONTENT)
    ->label('sdk.response.model', Response::MODEL_NONE)
    ->param('bucketId', null, new UID(), 'Storage bucket unique ID. You can create a new storage bucket using the Storage service [server integration](/docs/server/storage#createBucket).')
    ->param('fileId', '', new UID(), 'File unique ID.')
    ->inject('response')
    ->inject('dbForInternal')
    ->inject('events')
    ->inject('audits')
    ->inject('usage')
    ->action(function ($bucketId, $fileId, $response, $dbForInternal, $events, $audits, $usage) {
        /** @var Appwrite\Utopia\Response $response */
        /** @var Utopia\Database\Database $dbForInternal */
        /** @var Appwrite\Event\Event $events */
        /** @var Appwrite\Event\Event $audits */
        /** @var Appwrite\Event\Event $usage */

        $bucket = $dbForInternal->getDocument('buckets', $bucketId);

        if ($bucket->isEmpty()) {
            throw new Exception('Bucket not found', 404);
        }

        $file = $dbForInternal->getDocument('bucket_' . $bucketId, $fileId);

        if ($file->isEmpty() || $file->getAttribute('bucketId') != $bucketId) {
            throw new Exception('File not found', 404);
        }

        $device = Storage::getDevice('files');

        if ($device->delete($file->getAttribute('path', ''))) {
            if (!$dbForInternal->deleteDocument('bucket_' . $bucketId, $fileId)) {
                throw new Exception('Failed to remove file from DB', 500);
            }
        } else {
            throw new Exception('Failed to delete file from device', 500);
        }

        $audits
            ->setParam('event', 'storage.files.delete')
<<<<<<< HEAD
            ->setParam('resource', 'storage/files/' . $file->getId())
=======
            ->setParam('resource', 'file/'.$file->getId())
>>>>>>> d9cce4b9
        ;

        $usage
            ->setParam('storage', $file->getAttribute('size', 0) * -1)
        ;

        $events
            ->setParam('eventData', $response->output($file, Response::MODEL_FILE))
        ;

        $response->noContent();
    });<|MERGE_RESOLUTION|>--- conflicted
+++ resolved
@@ -1,42 +1,30 @@
 <?php
 
 use Appwrite\ClamAV\Network;
-use Appwrite\OpenSSL\OpenSSL;
-use Appwrite\Utopia\Response;
 use Swoole\HTTP\Response as SwooleResponse;
 use Utopia\App;
 use Utopia\Cache\Adapter\Filesystem;
-<<<<<<< HEAD
-use Utopia\Cache\Cache;
-use Utopia\Config\Config;
-=======
-use Appwrite\ClamAV\Network;
 use Appwrite\Database\Validator\CustomId;
->>>>>>> d9cce4b9
 use Utopia\Database\Document;
 use Utopia\Database\Query;
 use Utopia\Exception;
-use Utopia\Image\Image;
-use Utopia\Storage\Compression\Algorithms\GZIP;
 use Utopia\Database\Validator\UID;
 use Utopia\Storage\Storage;
 use Utopia\Storage\Validator\File;
 use Utopia\Storage\Validator\FileExt;
 use Utopia\Storage\Validator\FileSize;
 use Utopia\Storage\Validator\Upload;
-<<<<<<< HEAD
-use Utopia\Validator\ArrayList;
-use Utopia\Validator\Boolean;
-use Utopia\Validator\HexColor;
-=======
 use Utopia\Storage\Compression\Algorithms\GZIP;
 use Utopia\Image\Image;
 use Appwrite\OpenSSL\OpenSSL;
 use Appwrite\Utopia\Response;
+use Utopia\Cache\Cache;
 use Utopia\Config\Config;
 use Utopia\Database\Database;
 use Utopia\Database\Exception\Duplicate;
->>>>>>> d9cce4b9
+use Utopia\Validator\ArrayList;
+use Utopia\Validator\Boolean;
+use Utopia\Validator\HexColor;
 use Utopia\Validator\Integer;
 use Utopia\Validator\Range;
 use Utopia\Validator\Text;
@@ -526,7 +514,7 @@
         $size = (\is_array($file['size']) && isset($file['size'][0])) ? $file['size'][0] : $file['size'];
 
         $contentRange = $request->getHeader('content-range');
-        $fileId = $dbForInternal->getId();
+        $fileId = $fileId == 'unique()' ? $dbForInternal->getId() : $fileId;
         $chunk = 1;
         $chunks = 1;
 
@@ -535,7 +523,6 @@
             $end = $request->getContentRangeEnd();
             $size = $request->getContentRangeSize();
 
-            $fileId = $request->getHeader('x-appwrite-file-id', $fileId);
             if(is_null($start) || is_null($end) || is_null($size)) {
                 throw new Exception('Invalid content-range header', 400);
             }
@@ -570,7 +557,7 @@
         $path = $device->getPath($fileId . '.' . \pathinfo($fileName, PATHINFO_EXTENSION));
         $path = str_ireplace($device->getRoot(), $device->getRoot() . DIRECTORY_SEPARATOR . $bucket->getId(), $path);
 
-        $file = $dbForInternal->getDocument('files', $fileId);
+        $file = $dbForInternal->getDocument('bucket_' . $bucketId, $fileId);
 
         if (!$file->isEmpty()) {
             $chunks = $file->getAttribute('chunksTotal', 1);
@@ -621,7 +608,6 @@
                 }
             }
 
-<<<<<<< HEAD
             $sizeActual = $device->getFileSize($path);
 
             $algorithm = empty($compressor) ? '' : $compressor->getName();
@@ -635,7 +621,7 @@
             }
 
             if ($file->isEmpty()) {
-                $file = $dbForInternal->createDocument('files', new Document([
+                $file = $dbForInternal->createDocument('bucket_' . $bucketId, new Document([
                     '$read' => $read,
                     '$write' => $write,
                     'dateCreated' => \time(),
@@ -656,7 +642,7 @@
                     'openSSLIV' => $openSSLIV,
                 ]));
             } else {
-                $file = $dbForInternal->updateDocument('files', $fileId, $file
+                $file = $dbForInternal->updateDocument('bucket_' . $bucketId, $fileId, $file
                         ->setAttribute('$read', $read)
                         ->setAttribute('$write', $write)
                         ->setAttribute('signature', $fileHash)
@@ -671,7 +657,7 @@
             }
         } else {
             if ($file->isEmpty()) {
-                $file = $dbForInternal->createDocument('files', new Document([
+                $file = $dbForInternal->createDocument('bucket_' . $bucketId, new Document([
                     '$id' => $fileId,
                     '$read' => $read,
                     '$write' => $write,
@@ -689,7 +675,7 @@
                     'chunksUploaded' => $chunksUploaded,
                 ]));
             } else {
-                $file = $dbForInternal->updateDocument('files', $fileId, $file
+                $file = $dbForInternal->updateDocument('bucket_' . $bucketId, $fileId, $file
                         ->setAttribute('chunksUploaded', $chunksUploaded)
                 );
             }
@@ -698,38 +684,6 @@
         $audits
             ->setParam('event', 'storage.files.create')
             ->setParam('resource', 'storage/files/' . $file->getId())
-=======
-        $sizeActual = $device->getFileSize($path);
-        
-        $data = [
-            '$id' => $fileId == 'unique()' ? $dbForInternal->getId() : $fileId,
-            '$read' => (is_null($read) && !$user->isEmpty()) ? ['user:'.$user->getId()] : $read ?? [], // By default set read permissions for user
-            '$write' => (is_null($write) && !$user->isEmpty()) ? ['user:'.$user->getId()] : $write ?? [], // By default set write permissions for user
-            'dateCreated' => \time(),
-            'bucketId' => $bucket->getId(),
-            'name' => $file['name'],
-            'path' => $path,
-            'signature' => $device->getFileHash($path),
-            'mimeType' => $mimeType,
-            'sizeOriginal' => $size,
-            'sizeActual' => $sizeActual,
-            'algorithm' => empty($compressor) ? '' : $compressor->getName(),
-            'comment' => '',
-        ];
-
-        if($bucket->getAttribute('encryption', true) && $size <= APP_LIMIT_ENCRYPTION) {
-            $data['openSSLVersion'] = '1';
-            $data['openSSLCipher'] = OpenSSL::CIPHER_AES_128_GCM;
-            $data['openSSLTag'] = \bin2hex($tag);
-            $data['openSSLIV'] = \bin2hex($iv);
-        }
-
-        $file = $dbForInternal->createDocument('bucket_' . $bucket->getId(), new Document($data));
-
-        $audits
-            ->setParam('event', 'storage.files.create')
-            ->setParam('resource', 'file/'.$file->getId())
->>>>>>> d9cce4b9
         ;
 
         if (!empty($sizeActual)) {
@@ -1099,11 +1053,7 @@
             throw new Exception('Bucket not found', 404);
         }
 
-<<<<<<< HEAD
-        $file = $dbForInternal->getDocument('files', $fileId);
-=======
         $file  = $dbForInternal->getDocument('bucket_' . $bucketId, $fileId);
->>>>>>> d9cce4b9
         $mimes = Config::getParam('storage-mimes');
 
         if ($file->isEmpty() || $file->getAttribute('bucketId') != $bucketId) {
@@ -1215,11 +1165,7 @@
 
         $audits
             ->setParam('event', 'storage.files.update')
-<<<<<<< HEAD
-            ->setParam('resource', 'storage/files/' . $file->getId())
-=======
             ->setParam('resource', 'file/'.$file->getId())
->>>>>>> d9cce4b9
         ;
 
         $response->dynamic($file, Response::MODEL_FILE);
@@ -1275,11 +1221,7 @@
 
         $audits
             ->setParam('event', 'storage.files.delete')
-<<<<<<< HEAD
-            ->setParam('resource', 'storage/files/' . $file->getId())
-=======
             ->setParam('resource', 'file/'.$file->getId())
->>>>>>> d9cce4b9
         ;
 
         $usage
