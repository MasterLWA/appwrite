--- conflicted
+++ resolved
@@ -427,17 +427,6 @@
         $encryption ??= $bucket->getAttribute('encryption', true);
         $antiVirus ??= $bucket->getAttribute('antiVirus', true);
 
-<<<<<<< HEAD
-        $bucket = $dbForInternal->updateDocument('buckets', $bucket->getId(), $bucket
-                ->setAttribute('name', $name)
-                ->setAttribute('$read', $read)
-                ->setAttribute('$write', $write)
-                ->setAttribute('maximumFileSize', $maximumFileSize)
-                ->setAttribute('allowedFileExtensions', $allowedFileExtensions)
-                ->setAttribute('enabled', $enabled)
-                ->setAttribute('encryption', $encryption)
-                ->setAttribute('antiVirus', $antiVirus)
-=======
         $bucket = $dbForProject->updateDocument('buckets', $bucket->getId(), $bucket
                 ->setAttribute('name',$name)
                 ->setAttribute('$read',$read)
@@ -447,7 +436,6 @@
                 ->setAttribute('enabled',$enabled)
                 ->setAttribute('encryption',$encryption)
                 ->setAttribute('antiVirus',$antiVirus)
->>>>>>> ba828391
         );
 
         $audits
@@ -493,11 +481,7 @@
             throw new Exception('Bucket not found', 404);
         }
 
-<<<<<<< HEAD
-        if (!$dbForInternal->deleteDocument('buckets', $bucketId)) {
-=======
         if(!$dbForProject->deleteDocument('buckets', $bucketId)) {
->>>>>>> ba828391
             throw new Exception('Failed to remove project from DB', 500);
         }
         
@@ -618,7 +602,7 @@
         $size = (\is_array($file['size']) && isset($file['size'][0])) ? $file['size'][0] : $file['size'];
 
         $contentRange = $request->getHeader('content-range');
-        $fileId = $fileId === 'unique()' ? $dbForExternal->getId() : $fileId;
+        $fileId = $fileId === 'unique()' ? $dbForProject->getId() : $fileId;
         $chunk = 1;
         $chunks = 1;
 
@@ -661,7 +645,7 @@
         $path = $device->getPath($fileId . '.' . \pathinfo($fileName, PATHINFO_EXTENSION));
         $path = str_ireplace($device->getRoot(), $device->getRoot() . DIRECTORY_SEPARATOR . $bucket->getId(), $path); // Add bucket id to path after root
 
-        $file = $dbForExternal->getDocument('bucket_' . $bucketId, $fileId);
+        $file = $dbForProject->getDocument('bucket_' . $bucketId, $fileId);
 
         if (!$file->isEmpty()) {
             $chunks = $file->getAttribute('chunksTotal', 1);
@@ -675,16 +659,11 @@
             throw new Exception('Failed uploading file', 500);
         }
 
-<<<<<<< HEAD
         $read = (is_null($read) && !$user->isEmpty()) ? ['user:' . $user->getId()] : $read ?? [];
         $write = (is_null($write) && !$user->isEmpty()) ? ['user:' . $user->getId()] : $write ?? [];
         if ($chunksUploaded === $chunks) {
             if (App::getEnv('_APP_STORAGE_ANTIVIRUS') === 'enabled' && $bucket->getAttribute('antiVirus', true) && $size <= APP_LIMIT_ANTIVIRUS) {
                 $antiVirus = new Network(App::getEnv('_APP_STORAGE_ANTIVIRUS_HOST', 'clamav'),
-=======
-        if (App::getEnv('_APP_STORAGE_ANTIVIRUS') === 'enabled' && $bucket->getAttribute('antiVirus', true) && $size <= APP_LIMIT_ANTIVIRUS) {
-            $antivirus = new Network(App::getEnv('_APP_STORAGE_ANTIVIRUS_HOST', 'clamav'),
->>>>>>> ba828391
                 (int) App::getEnv('_APP_STORAGE_ANTIVIRUS_PORT', 3310));
                 
                 if (!$antiVirus->fileScan($path)) {
@@ -693,7 +672,6 @@
                 }
             }
 
-<<<<<<< HEAD
             $mimeType = $device->getFileMimeType($path); // Get mime-type before compression and encryption
             $data = '';
             // Compression
@@ -701,11 +679,6 @@
                 $data = $device->read($path);
                 $compressor = new GZIP();
                 $data = $compressor->compress($data);
-=======
-            if (!$antivirus->fileScan($path)) {
-                $device->delete($path);
-                throw new Exception('Invalid file', 403);
->>>>>>> ba828391
             }
 
             if ($bucket->getAttribute('encryption', true) && $size <= APP_STORAGE_READ_BUFFER) {
@@ -723,7 +696,6 @@
                 }
             }
 
-<<<<<<< HEAD
             $sizeActual = $device->getFileSize($path);
 
             $algorithm = empty($compressor) ? '' : $compressor->getName();
@@ -734,42 +706,6 @@
                 $openSSLCipher = OpenSSL::CIPHER_AES_128_GCM;
                 $openSSLTag = \bin2hex($tag);
                 $openSSLIV = \bin2hex($iv);
-=======
-        $sizeActual = $device->getFileSize($path);
-        
-        $fileId = ($fileId == 'unique()') ? $dbForProject->getId() : $fileId;
-        $data = [
-            '$id' => $fileId,
-            '$read' => (is_null($read) && !$user->isEmpty()) ? ['user:'.$user->getId()] : $read ?? [], // By default set read permissions for user
-            '$write' => (is_null($write) && !$user->isEmpty()) ? ['user:'.$user->getId()] : $write ?? [], // By default set write permissions for user
-            'dateCreated' => \time(),
-            'bucketId' => $bucket->getId(),
-            'name' => $file['name'],
-            'path' => $path,
-            'signature' => $device->getFileHash($path),
-            'mimeType' => $mimeType,
-            'sizeOriginal' => $size,
-            'sizeActual' => $sizeActual,
-            'algorithm' => empty($compressor) ? '' : $compressor->getName(),
-            'comment' => '',
-            'search' => implode(' ', [$fileId, $file['name'] ?? '',]),
-        ];
-
-        if($bucket->getAttribute('encryption', true) && $size <= APP_LIMIT_ENCRYPTION) {
-            $data['openSSLVersion'] = '1';
-            $data['openSSLCipher'] = OpenSSL::CIPHER_AES_128_GCM;
-            $data['openSSLTag'] = \bin2hex($tag ?? '');
-            $data['openSSLIV'] = \bin2hex($iv);
-        }
-
-        try {
-            if($bucket->getAttribute('permission') === 'bucket') {
-                $file = Authorization::skip(function() use ($dbForProject, $bucket, $data) {
-                    return $dbForProject->createDocument('bucket_' . $bucket->getId(), new Document($data));
-                });
-            } else {
-                $file = $dbForProject->createDocument('bucket_' . $bucket->getId(), new Document($data));
->>>>>>> ba828391
             }
 
             try {
@@ -797,11 +733,11 @@
                         'search' => implode(' ', [$fileId, $fileName,]),
                     ]);
                     if ($permissionBucket) {
-                        $file = Authorization::skip(function() use ($dbForExternal, $bucketId, $doc) {
-                            return $dbForExternal->createDocument('bucket_' . $bucketId, $doc);
+                        $file = Authorization::skip(function() use ($dbForProject, $bucketId, $doc) {
+                            return $dbForProject->createDocument('bucket_' . $bucketId, $doc);
                         });
                     } else {
-                        $file = $dbForExternal->createDocument('bucket_' . $bucketId, $doc);
+                        $file = $dbForProject->createDocument('bucket_' . $bucketId, $doc);
                     }
                 } else {
                     $file = $file
@@ -818,11 +754,11 @@
                         ->setAttribute('chunksUploaded', $chunksUploaded);
 
                     if ($permissionBucket) {
-                        $file = Authorization::skip(function() use ($dbForExternal, $bucketId, $fileId, $file) {
-                            return $dbForExternal->updateDocument('bucket_' . $bucketId, $fileId, $file);
+                        $file = Authorization::skip(function() use ($dbForProject, $bucketId, $fileId, $file) {
+                            return $dbForProject->updateDocument('bucket_' . $bucketId, $fileId, $file);
                         });
                     } else {
-                        $file = $dbForExternal->updateDocument('bucket_' . $bucketId, $fileId, $file);
+                        $file = $dbForProject->updateDocument('bucket_' . $bucketId, $fileId, $file);
                     }
                             
                 }
@@ -855,22 +791,22 @@
                         'search' => implode(' ', [$fileId, $fileName,]),
                     ]);
                     if ($permissionBucket) {
-                        $file = Authorization::skip(function() use ($dbForExternal, $bucketId, $doc) {
-                            return $dbForExternal->createDocument('bucket_' . $bucketId, $doc);
+                        $file = Authorization::skip(function() use ($dbForProject, $bucketId, $doc) {
+                            return $dbForProject->createDocument('bucket_' . $bucketId, $doc);
                         });
                     } else {
-                        $file = $dbForExternal->createDocument('bucket_' . $bucketId, $doc);
+                        $file = $dbForProject->createDocument('bucket_' . $bucketId, $doc);
                     }
                 } else {
                     $file = $file
                         ->setAttribute('chunksUploaded', $chunksUploaded);
 
                     if ($permissionBucket) {
-                        $file = Authorization::skip(function() use ($dbForExternal, $bucketId, $fileId, $file) {
-                            return $dbForExternal->updateDocument('bucket_' . $bucketId, $fileId, $file);
+                        $file = Authorization::skip(function() use ($dbForProject, $bucketId, $fileId, $file) {
+                            return $dbForProject->updateDocument('bucket_' . $bucketId, $fileId, $file);
                         });
                     } else {
-                        $file = $dbForExternal->updateDocument('bucket_' . $bucketId, $fileId, $file);
+                        $file = $dbForProject->updateDocument('bucket_' . $bucketId, $fileId, $file);
                     }
                 }
             }
@@ -949,15 +885,9 @@
         }
 
         if (!empty($cursor)) {
-<<<<<<< HEAD
             if ($bucket->getAttribute('permission') ==='bucket') {
-                $cursorFile = Authorization::skip(function() use ($dbForExternal, $bucket, $cursor) {
-                    return $dbForExternal->getDocument('bucket_' . $bucket->getId(), $cursor);
-=======
-            if($bucket->getAttribute('permission') ==='bucket') {
                 $cursorFile = Authorization::skip(function() use ($dbForProject, $bucket, $cursor) {
                     return $dbForProject->getDocument('bucket_' . $bucket->getId(), $cursor);
->>>>>>> ba828391
                 });
             } else {
                 $cursorFile = $dbForProject->getDocument('bucket_' . $bucket->getId(), $cursor);
@@ -974,15 +904,9 @@
             $queries[] = new Query('search', Query::TYPE_SEARCH, [$search]);
         }
 
-<<<<<<< HEAD
-        if ($bucket->getAttribute('permission') === 'bucket') {
-            $files = Authorization::skip(function() use ($dbForExternal, $bucketId, $queries, $limit, $offset, $cursor, $cursorDirection, $orderType) {
-                return $dbForExternal->find('bucket_' . $bucketId, $queries, $limit, $offset, [], [$orderType], $cursorFile ?? null, $cursorDirection);
-=======
         if($bucket->getAttribute('permission') === 'bucket') {
             $files = Authorization::skip(function() use ($dbForProject, $bucketId, $queries, $limit, $offset, $cursor, $cursorDirection, $orderType) {
                 return $dbForProject->find('bucket_' . $bucketId, $queries, $limit, $offset, [], [$orderType], $cursorFile ?? null, $cursorDirection);
->>>>>>> ba828391
             });
         } else {
             $files = $dbForProject->find('bucket_' . $bucketId, $queries, $limit, $offset, [], [$orderType], $cursorFile ?? null, $cursorDirection);
@@ -1038,15 +962,9 @@
             }
         }
 
-<<<<<<< HEAD
-        if ($bucket->getAttribute('permission') === 'bucket') {
-            $file = Authorization::skip(function() use ($dbForExternal, $bucketId, $fileId) {
-                return $dbForExternal->getDocument('bucket_' . $bucketId, $fileId);
-=======
         if($bucket->getAttribute('permission') === 'bucket') {
             $file = Authorization::skip(function() use ($dbForProject, $bucketId, $fileId) {
                 return $dbForProject->getDocument('bucket_' . $bucketId, $fileId);
->>>>>>> ba828391
             });
         } else {
             $file = $dbForProject->getDocument('bucket_' . $bucketId, $fileId);
@@ -1266,14 +1184,9 @@
     ->inject('dbForProject')
     ->inject('usage')
     ->inject('mode')
-<<<<<<< HEAD
-    ->action(function ($bucketId, $fileId, $request, $response, $dbForInternal, $dbForExternal, $usage, $mode) {
+    ->action(function ($bucketId, $fileId, $request, $response, $dbForProject, $usage, $mode) {
         /** @var Utopia\Swoole\Request $request */
-=======
-    ->action(function ($bucketId, $fileId, $response, $dbForProject, $usage, $mode) {
->>>>>>> ba828391
         /** @var Appwrite\Utopia\Response $response */
-        /** @var Utopia\Database\Database $dbForProject */
         /** @var Utopia\Database\Database $dbForProject */
         /** @var Appwrite\Stats\Stats $usage */
         /** @var string $mode */
@@ -1293,15 +1206,9 @@
             }
         }
 
-<<<<<<< HEAD
-        if ($bucket->getAttribute('permission') === 'bucket') {
-            $file = Authorization::skip(function() use ($dbForExternal, $fileId, $bucketId) {
-                return $dbForExternal->getDocument('bucket_' . $bucketId, $fileId);
-=======
         if($bucket->getAttribute('permission') === 'bucket') {
             $file = Authorization::skip(function() use ($dbForProject, $fileId, $bucketId) {
                 return $dbForProject->getDocument('bucket_' . $bucketId, $fileId);
->>>>>>> ba828391
             });
         } else {
             $file = $dbForProject->getDocument('bucket_' . $bucketId, $fileId);
@@ -1418,24 +1325,14 @@
     ->param('bucketId', null, new UID(), 'Storage bucket unique ID. You can create a new storage bucket using the Storage service [server integration](/docs/server/storage#createBucket).')
     ->param('fileId', '', new UID(), 'File ID.')
     ->inject('response')
-<<<<<<< HEAD
     ->inject('request')
-    ->inject('dbForInternal')
-    ->inject('dbForExternal')
+    ->inject('dbForProject')
     ->inject('usage')
     ->inject('mode')
-    ->action(function ($bucketId, $fileId, $response, $request, $dbForInternal, $dbForExternal, $usage, $mode) {
+    ->action(function ($bucketId, $fileId, $response, $request, $dbForProject, $usage, $mode) {
         /** @var Appwrite\Utopia\Response $response */
         /** @var Utopia\Swoole\Request $request */
         /** @var Utopia\Database\Database $dbForInternal */
-=======
-    ->inject('dbForProject')
-    ->inject('usage')
-    ->inject('mode')
-    ->action(function ($bucketId, $fileId, $response, $dbForProject, $usage, $mode) {
-        /** @var Appwrite\Utopia\Response $response */
-        /** @var Utopia\Database\Database $dbForProject */
->>>>>>> ba828391
         /** @var Appwrite\Stats\Stats $usage */
         /** @var string $mode */
 
@@ -1454,15 +1351,9 @@
             }
         }
 
-<<<<<<< HEAD
-        if ($bucket->getAttribute('permission') === 'bucket') {
-            $file = Authorization::skip(function() use ($dbForExternal, $fileId, $bucketId) {
-                return $dbForExternal->getDocument('bucket_' . $bucketId, $fileId);
-=======
         if($bucket->getAttribute('permission') === 'bucket') {
             $file = Authorization::skip(function() use ($dbForProject, $fileId, $bucketId) {
                 return $dbForProject->getDocument('bucket_' . $bucketId, $fileId);
->>>>>>> ba828391
             });
         } else {
             $file = $dbForProject->getDocument('bucket_' . $bucketId, $fileId);
@@ -1640,15 +1531,9 @@
             }
         }
 
-<<<<<<< HEAD
-        if ($bucket->getAttribute('permission') === 'bucket') {
-            $file = Authorization::skip(function() use ($dbForExternal, $fileId, $bucketId) {
-                return $dbForExternal->getDocument('bucket_' . $bucketId, $fileId);
-=======
         if($bucket->getAttribute('permission') === 'bucket') {
             $file = Authorization::skip(function() use ($dbForProject, $fileId, $bucketId) {
                 return $dbForProject->getDocument('bucket_' . $bucketId, $fileId);
->>>>>>> ba828391
             });
         } else {
             $file = $dbForProject->getDocument('bucket_' . $bucketId, $fileId);
@@ -1658,15 +1543,9 @@
             throw new Exception('File not found', 404);
         }
 
-<<<<<<< HEAD
-        if ($bucket->getAttribute('permission') === 'bucket') {
-            $file = Authorization::skip(function() use ($dbForExternal, $fileId, $bucketId, $file, $read, $write) {
-                return $dbForExternal->updateDocument('bucket_' . $bucketId, $fileId, $file
-=======
         if($bucket->getAttribute('permission') === 'bucket') {
             $file = Authorization::skip(function() use ($dbForProject, $fileId, $bucketId, $file, $read, $write) {
                 return $dbForProject->updateDocument('bucket_' . $bucketId, $fileId, $file
->>>>>>> ba828391
                     ->setAttribute('$read', $read)
                     ->setAttribute('$write', $write)
                 );
@@ -1735,15 +1614,9 @@
             }
         }
 
-<<<<<<< HEAD
-        if ($bucket->getAttribute('permission') === 'bucket') {
-            $file = Authorization::skip(function() use ($dbForExternal, $fileId, $bucketId) {
-                return $dbForExternal->getDocument('bucket_' . $bucketId, $fileId);
-=======
         if($bucket->getAttribute('permission') === 'bucket') {
             $file = Authorization::skip(function() use ($dbForProject, $fileId, $bucketId) {
                 return $dbForProject->getDocument('bucket_' . $bucketId, $fileId);
->>>>>>> ba828391
             });
         } else {
             $file = $dbForProject->getDocument('bucket_' . $bucketId, $fileId);
@@ -1755,7 +1628,6 @@
 
         $device = Storage::getDevice('files');
 
-<<<<<<< HEAD
         $deviceDeleted = false;
         if($file->getAttribute('chunksTotal') !== $file->getAttribute('chunksUploaded')) {
             $deviceDeleted = $device->abort($file->getAttribute('path'));
@@ -1765,14 +1637,8 @@
 
         if ($deviceDeleted) {
             if ($bucket->getAttribute('permission') === 'bucket') {
-                $deleted = Authorization::skip(function() use ($dbForExternal, $fileId, $bucketId) {
-                    return $dbForExternal->deleteDocument('bucket_' . $bucketId, $fileId);
-=======
-        if ($device->delete($file->getAttribute('path', ''))) {
-            if($bucket->getAttribute('permission') === 'bucket') {
                 $deleted = Authorization::skip(function() use ($dbForProject, $fileId, $bucketId) {
                     return $dbForProject->deleteDocument('bucket_' . $bucketId, $fileId);
->>>>>>> ba828391
                 });
             } else {
                 $deleted = $dbForProject->deleteDocument('bucket_' . $bucketId, $fileId);
