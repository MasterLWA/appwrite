<?php

use Appwrite\ClamAV\Network;
use Appwrite\Database\Validator\UID;
use Appwrite\OpenSSL\OpenSSL;
use Appwrite\Utopia\Response;
use Swoole\HTTP\Response as SwooleResponse;
use Utopia\App;
use Utopia\Cache\Adapter\Filesystem;
use Utopia\Cache\Cache;
use Utopia\Config\Config;
use Utopia\Database\Document;
<<<<<<< HEAD
use Utopia\Database\Query;
use Utopia\Exception;
use Utopia\Image\Image;
use Utopia\Storage\Compression\Algorithms\GZIP;
=======
use Utopia\Database\Validator\UID;
>>>>>>> 08ba8250
use Utopia\Storage\Storage;
use Utopia\Storage\Validator\File;
use Utopia\Storage\Validator\FileExt;
use Utopia\Storage\Validator\FileSize;
use Utopia\Storage\Validator\Upload;
use Utopia\Validator\ArrayList;
use Utopia\Validator\Boolean;
use Utopia\Validator\HexColor;
use Utopia\Validator\Integer;
use Utopia\Validator\Range;
use Utopia\Validator\Text;
use Utopia\Validator\WhiteList;

App::post('/v1/storage/buckets')
    ->desc('Create storage bucket')
    ->groups(['api', 'storage'])
    ->label('scope', 'buckets.write')
    ->label('event', 'storage.buckets.create')
    ->label('sdk.auth', [APP_AUTH_TYPE_KEY])
    ->label('sdk.namespace', 'storage')
    ->label('sdk.method', 'createBucket')
    ->label('sdk.description', '/docs/references/storage/create-bucket.md')
    ->label('sdk.response.code', Response::STATUS_CODE_CREATED)
    ->label('sdk.response.type', Response::CONTENT_TYPE_JSON)
    ->label('sdk.response.model', Response::MODEL_BUCKET)
    ->param('name', '', new Text(128), 'Bucket name', false)
    ->param('read', [], new ArrayList(new Text(64)), 'An array of strings with read permissions. By default no user is granted with any read permissions. [learn more about permissions](/docs/permissions) and get a full list of available permissions.', true)
    ->param('write', [], new ArrayList(new Text(64)), 'An array of strings with write permissions. By default no user is granted with any write permissions. [learn more about permissions](/docs/permissions) and get a full list of available permissions.', true)
    ->param('maximumFileSize', (int) App::getEnv('_APP_STORAGE_LIMIT', 0), new Integer(), 'Maximum file size allowed in bytes. Maximum allowed value is ' . App::getEnv('_APP_STORAGE_LIMIT', 0) . '. For self-hosted setups you can change the max limit by changing the `_APP_STORAGE_LIMIT` environment variable. [Learn more about storage environment variables](docs/environment-variables#storage)', true)
    ->param('allowedFileExtensions', [], new ArrayList(new Text(64)), 'Allowed file extensions', true)
    ->param('enabled', true, new Boolean(), 'Is bucket enabled?', true)
    ->param('adapter', 'local', new WhiteList(['local']), 'Storage adapter.', true)
    ->param('encryption', true, new Boolean(), 'Is encryption enabled? For file size above ' . Storage::human(APP_STORAGE_READ_BUFFER) . ' encryption is skipped even if it\'s enabled', true)
    ->param('antiVirus', true, new Boolean(), 'Is virus scanning enabled? For file size above ' . Storage::human(APP_LIMIT_ANTIVIRUS) . ' AntiVirus scanning is skipped even if it\'s enabled', true)
    ->inject('response')
    ->inject('dbForInternal')
    ->inject('audits')
    ->action(function ($name, $read, $write, $maximumFileSize, $allowedFileExtensions, $enabled, $adapter, $encryption, $antiVirus, $response, $dbForInternal, $audits) {
        /** @var Appwrite\Utopia\Response $response */
        /** @var Utopia\Database\Database $dbForInternal */
        /** @var Appwrite\Event\Event $audits */

        $data = $dbForInternal->createDocument('buckets', new Document([
            '$collection' => 'buckets',
            'dateCreated' => \time(),
            'dateUpdated' => \time(),
            'name' => $name,
            'maximumFileSize' => $maximumFileSize,
            'allowedFileExtensions' => $allowedFileExtensions,
            'enabled' => $enabled,
            'adapter' => $adapter,
            'encryption' => $encryption,
            'antiVirus' => $antiVirus,
            '$read' => $read,
            '$write' => $write,
        ]));

        $audits
            ->setParam('event', 'storage.buckets.create')
            ->setParam('resource', 'storage/buckets/' . $data->getId())
            ->setParam('data', $data->getArrayCopy())
        ;

        $response->setStatusCode(Response::STATUS_CODE_CREATED);
        $response->dynamic2($data, Response::MODEL_BUCKET);
    });

App::get('/v1/storage/buckets')
    ->desc('List buckets')
    ->groups(['api', 'storage'])
    ->label('scope', 'buckets.read')
    ->label('sdk.auth', [APP_AUTH_TYPE_KEY])
    ->label('sdk.namespace', 'storage')
    ->label('sdk.method', 'listBuckets')
    ->label('sdk.description', '/docs/references/storage/list-buckets.md')
    ->label('sdk.response.code', Response::STATUS_CODE_OK)
    ->label('sdk.response.type', Response::CONTENT_TYPE_JSON)
    ->label('sdk.response.model', Response::MODEL_BUCKET_LIST)
    ->param('search', '', new Text(256), 'Search term to filter your list results. Max length: 256 chars.', true)
    ->param('limit', 25, new Range(0, 100), 'Results limit value. By default will return maximum 25 results. Maximum of 100 results allowed per request.', true)
    ->param('offset', 0, new Range(0, 2000), 'Results offset. The default value is 0. Use this param to manage pagination.', true)
    ->param('orderType', 'ASC', new WhiteList(['ASC', 'DESC'], true), 'Order result by ASC or DESC order.', true)
    ->inject('response')
    ->inject('dbForInternal')
    ->action(function ($search, $limit, $offset, $orderType, $response, $dbForInternal) {
        /** @var Appwrite\Utopia\Response $response */
        /** @var Utopia\Database\Database $dbForInternal */

        $queries = ($search) ? [new Query('name', Query::TYPE_SEARCH, $search)] : [];

        $response->dynamic2(new Document([
            'buckets' => $dbForInternal->find('buckets', $queries, $limit, $offset, ['_id'], [$orderType]),
            'sum' => $dbForInternal->count('buckets', $queries, APP_LIMIT_COUNT),
        ]), Response::MODEL_BUCKET_LIST);
    });

App::get('/v1/storage/buckets/:bucketId')
    ->desc('Get Bucket')
    ->groups(['api', 'storage'])
    ->label('scope', 'buckets.read')
    ->label('sdk.auth', [APP_AUTH_TYPE_KEY])
    ->label('sdk.namespace', 'storage')
    ->label('sdk.method', 'getBucket')
    ->label('sdk.description', '/docs/references/storage/get-bucket.md')
    ->label('sdk.response.code', Response::STATUS_CODE_OK)
    ->label('sdk.response.type', Response::CONTENT_TYPE_JSON)
    ->label('sdk.response.model', Response::MODEL_BUCKET)
    ->param('bucketId', '', new UID(), 'Bucket unique ID.')
    ->inject('response')
    ->inject('dbForInternal')
    ->action(function ($bucketId, $response, $dbForInternal) {
        /** @var Appwrite\Utopia\Response $response */
        /** @var Utopia\Database\Database $dbForInternal */

        $bucket = $dbForInternal->getDocument('buckets', $bucketId);

        if ($bucket->isEmpty()) {
            throw new Exception('Bucket not found', 404);
        }

        $response->dynamic2($bucket, Response::MODEL_BUCKET);
    });

App::put('/v1/storage/buckets/:bucketId')
    ->desc('Update Bucket')
    ->groups(['api', 'storage'])
    ->label('scope', 'buckets.write')
    ->label('event', 'storage.buckets.update')
    ->label('sdk.auth', [APP_AUTH_TYPE_KEY])
    ->label('sdk.namespace', 'storage')
    ->label('sdk.method', 'updateBucket')
    ->label('sdk.description', '/docs/references/storage/update-bucket.md')
    ->label('sdk.response.code', Response::STATUS_CODE_OK)
    ->label('sdk.response.type', Response::CONTENT_TYPE_JSON)
    ->label('sdk.response.model', Response::MODEL_BUCKET)
    ->param('bucketId', '', new UID(), 'Bucket unique ID.')
    ->param('name', null, new Text(128), 'Bucket name', false)
    ->param('read', null, new ArrayList(new Text(64)), 'An array of strings with read permissions. By default inherits the existing read permissions. [learn more about permissions](/docs/permissions) and get a full list of available permissions.', true)
    ->param('write', null, new ArrayList(new Text(64)), 'An array of strings with write permissions. By default inherits the existing write permissions. [learn more about permissions](/docs/permissions) and get a full list of available permissions.', true)
    ->param('maximumFileSize', null, new Integer(), 'Maximum file size allowed in bytes. Maximum allowed value is ' . App::getEnv('_APP_STORAGE_LIMIT', 0) . '. For self hosted version you can change the limit by changing _APP_STORAGE_LIMIT environment variable. [Learn more about storage environment variables](docs/environment-variables#storage)', true)
    ->param('allowedFileExtensions', [], new ArrayList(new Text(64)), 'Allowed file extensions', true)
    ->param('enabled', true, new Boolean(), 'Is bucket enabled?', true)
    ->param('encryption', true, new Boolean(), 'Is encryption enabled? For file size above ' . Storage::human(APP_STORAGE_READ_BUFFER) . ' encryption is skipped even if it\'s enabled', true)
    ->param('antiVirus', true, new Boolean(), 'Is virus scanning enabled? For file size above ' . Storage::human(APP_LIMIT_ANTIVIRUS) . ' AntiVirus scanning is skipped even if it\'s enabled', true)
    ->inject('response')
    ->inject('dbForInternal')
    ->inject('audits')
    ->action(function ($bucketId, $name, $read, $write, $maximumFileSize, $allowedFileExtensions, $enabled, $encryption, $antiVirus, $response, $dbForInternal, $audits) {
        /** @var Appwrite\Utopia\Response $response */
        /** @var Utopia\Database\Database $dbForInternal */
        /** @var Appwrite\Event\Event $audits */

        $bucket = $dbForInternal->getDocument('buckets', $bucketId);

        if ($bucket->isEmpty()) {
            throw new Exception('Bucket not found', 404);
        }

        $read??=$bucket->getAttribute('$read', []); // By default inherit read permissions
        $write??=$bucket->getAttribute('$write', []); // By default inherit write permissions

        $bucket = $dbForInternal->updateDocument('buckets', $bucket->getId(), $bucket
                ->setAttribute('name', $name)
                ->setAttribute('$read', $read)
                ->setAttribute('$write', $write)
                ->setAttribute('maximumFileSize', $maximumFileSize)
                ->setAttribute('allowedFileExtensions', $allowedFileExtensions)
                ->setAttribute('enabled', $enabled)
                ->setAttribute('encryption', $encryption)
                ->setAttribute('antiVirus', $antiVirus)
        );

        $audits
            ->setParam('event', 'storage.buckets.update')
            ->setParam('resource', 'storage/buckets/' . $bucket->getId())
            ->setParam('data', $bucket->getArrayCopy())
        ;

        $response->dynamic2($bucket, Response::MODEL_BUCKET);
    });

App::delete('/v1/storage/buckets/:bucketId')
    ->desc('Delete Bucket')
    ->groups(['api', 'storage'])
    ->label('scope', 'buckets.write')
    ->label('event', 'storage.buckets.delete')
    ->label('sdk.auth', [APP_AUTH_TYPE_KEY])
    ->label('sdk.namespace', 'storage')
    ->label('sdk.method', 'deleteBucket')
    ->label('sdk.description', '/docs/references/storage/delete-bucket.md')
    ->label('sdk.response.code', Response::STATUS_CODE_NOCONTENT)
    ->label('sdk.response.model', Response::MODEL_NONE)
    ->param('bucketId', '', new UID(), 'Bucket unique ID.')
    ->inject('response')
    ->inject('dbForInternal')
    ->inject('audits')
    ->inject('deletes')
    ->inject('events')
    ->action(function ($bucketId, $response, $dbForInternal, $audits, $deletes, $events) {
        /** @var Appwrite\Utopia\Response $response */
        /** @var Utopia\Database\Database $dbForInternal */
        /** @var Appwrite\Event\Event $audits */
        /** @var Appwrite\Event\Event $deletes */
        /** @var Appwrite\Event\Event $events */

        $bucket = $dbForInternal->getDocument('buckets', $bucketId);

        if ($bucket->isEmpty()) {
            throw new Exception('Bucket not found', 404);
        }

        $deletes
            ->setParam('type', DELETE_TYPE_DOCUMENT)
            ->setParam('document', $bucket)
        ;

        if (!$dbForInternal->deleteDocument('buckets', $bucketId)) {
            throw new Exception('Failed to remove project from DB', 500);
        }

        $events
            ->setParam('eventData', $response->output2($bucket, Response::MODEL_BUCKET))
        ;

        $audits
            ->setParam('event', 'storage.buckets.delete')
            ->setParam('resource', 'storage/buckets/' . $bucket->getId())
            ->setParam('data', $bucket->getArrayCopy())
        ;

        $response->noContent();
    });

App::post('/v1/storage/buckets/:bucketId/files')
    ->alias('/v1/storage/files', ['bucketId' => 'default'])
    ->desc('Create File')
    ->groups(['api', 'storage'])
    ->label('scope', 'files.write')
    ->label('event', 'storage.files.create')
    ->label('sdk.auth', [APP_AUTH_TYPE_SESSION, APP_AUTH_TYPE_KEY, APP_AUTH_TYPE_JWT])
    ->label('sdk.namespace', 'storage')
    ->label('sdk.method', 'createFile')
    ->label('sdk.description', '/docs/references/storage/create-file.md')
    ->label('sdk.request.type', 'multipart/form-data')
    ->label('sdk.methodType', 'upload')
    ->label('sdk.response.code', Response::STATUS_CODE_CREATED)
    ->label('sdk.response.type', Response::CONTENT_TYPE_JSON)
    ->label('sdk.response.model', Response::MODEL_FILE)
    ->param('bucketId', null, new UID(), 'Storage bucket unique ID. You can create a new storage bucket using the Storage service [server integration](/docs/server/storage#createBucket).')
    ->param('file', [], new File(), 'Binary file.', false)
    ->param('read', null, new ArrayList(new Text(64)), 'An array of strings with read permissions. By default only the current user is granted with read permissions. [learn more about permissions](/docs/permissions) and get a full list of available permissions.', true)
    ->param('write', null, new ArrayList(new Text(64)), 'An array of strings with write permissions. By default only the current user is granted with write permissions. [learn more about permissions](/docs/permissions) and get a full list of available permissions.', true)
    ->inject('request')
    ->inject('response')
    ->inject('dbForInternal')
    ->inject('user')
    ->inject('audits')
    ->inject('usage')
    ->action(function ($bucketId, $file, $read, $write, $request, $response, $dbForInternal, $user, $audits, $usage) {
        /** @var Utopia\Swoole\Request $request */
        /** @var Appwrite\Utopia\Response $response */
        /** @var Utopia\Database\Database $dbForInternal */
        /** @var Utopia\Database\Document $user */
        /** @var Appwrite\Event\Event $audits */
        /** @var Appwrite\Event\Event $usage */

        $bucket = $dbForInternal->getDocument('buckets', $bucketId);

        if ($bucket->isEmpty()) {
            throw new Exception('Bucket not found', 404);
        }

        $file = $request->getFiles('file');

        /**
         * Validators
         */
        $allowedFileExtensions = $bucket->getAttribute('allowedFileExtensions', []);
        $fileExt = new FileExt($allowedFileExtensions);

        $maximumFileSize = $bucket->getAttribute('maximumFileSize', 0);
        if ($maximumFileSize > (int) App::getEnv('_APP_STORAGE_LIMIT', 0)) {
            throw new Exception('Error bucket maximum file size is larger than _APP_STORAGE_LIMIT', 500);
        }

        $fileSize = new FileSize($maximumFileSize);
        $upload = new Upload();

        if (empty($file)) {
            throw new Exception('No file sent', 400);
        }

        // Make sure we handle a single file and multiple files the same way
        $fileName = (\is_array($file['name']) && isset($file['name'][0])) ? $file['name'][0] : $file['name'];
        $fileTmpName = (\is_array($file['tmp_name']) && isset($file['tmp_name'][0])) ? $file['tmp_name'][0] : $file['tmp_name'];
        $size = (\is_array($file['size']) && isset($file['size'][0])) ? $file['size'][0] : $file['size'];

        $contentRange = $request->getHeader('content-range');
        $fileId = $dbForInternal->getId();
        $chunk = 1;
        $chunks = 1;

        if (!empty($contentRange)) {
            $start = $request->getContentRangeStart();
            $end = $request->getContentRangeEnd();
            $size = $request->getContentRangeSize();

            $fileId = $request->getHeader('x-appwrite-file-id', $fileId);
            if(is_null($start) || is_null($end) || is_null($size)) {
                throw new Exception('Invalid content-range header', 400);
            }

            if ($end == $size) {
                //if it's a last chunks the chunk size might differ, so we set the $chunks and $chunk to notify it's last chunk
                $chunks = $chunk = -1;
            } else {
                // Calculate total number of chunks based on the chunk size i.e ($rangeEnd - $rangeStart)
                $chunks = (int) ceil($size / ($end + 1 - $start));
                $chunk = (int) ($start / ($end + 1 - $start));
            }
        }

        // Check if file type is allowed (feature for project settings?)
        if (!empty($allowedFileExtensions) && !$fileExt->isValid($fileName)) {
            throw new Exception('File extension not allowed', 400);
        }

        if (!$fileSize->isValid($size)) { // Check if file size is exceeding allowed limit
            throw new Exception('File size not allowed', 400);
        }

        $device = Storage::getDevice('files');

        if (!$upload->isValid($fileTmpName)) {
            throw new Exception('Invalid file', 403);
        }

        // Save to storage
        $size = $size ?? $device->getFileSize($fileTmpName);
        $path = $device->getPath($fileId . '.' . \pathinfo($fileName, PATHINFO_EXTENSION));
        $path = str_ireplace($device->getRoot(), $device->getRoot() . DIRECTORY_SEPARATOR . $bucket->getId(), $path);

        $file = $dbForInternal->getDocument('files', $fileId);

        if (!$file->isEmpty()) {
            $chunks = $file->getAttribute('chunksTotal', 1);
            if ($chunk == -1) {
                $chunk = $chunks - 1;
            }
        }

        $chunksUploaded = $device->upload($fileTmpName, $path, $chunk, $chunks);
        if (empty($chunksUploaded)) {
            throw new Exception('Failed uploading file', 500);
        }

        $read = (is_null($read) && !$user->isEmpty()) ? ['user:' . $user->getId()] : $read ?? [];
        $write = (is_null($write) && !$user->isEmpty()) ? ['user:' . $user->getId()] : $write ?? [];
        if ($chunksUploaded == $chunks) {
            if (App::getEnv('_APP_STORAGE_ANTIVIRUS') === 'enabled' && $bucket->getAttribute('antiVirus', true) && $size <= APP_LIMIT_ANTIVIRUS) {
                $antiVirus = new Network(App::getEnv('_APP_STORAGE_ANTIVIRUS_HOST', 'clamav'),
                (int) App::getEnv('_APP_STORAGE_ANTIVIRUS_PORT', 3310));
                
                if (!$antiVirus->fileScan($path)) {
                    $device->delete($path);
                    throw new Exception('Invalid file', 403);
                }
            }

            $mimeType = $device->getFileMimeType($path); // Get mime-type before compression and encryption
            $data = '';
            // Compression
            if ($size <= APP_STORAGE_READ_BUFFER) {
                $data = $device->read($path);
                $compressor = new GZIP();
                $data = $compressor->compress($data);
            }

            if ($bucket->getAttribute('encryption', true) && $size <= APP_STORAGE_READ_BUFFER) {
                if(empty($data)) {
                    $data = $device->read($path);
                }
                $key = App::getEnv('_APP_OPENSSL_KEY_V1');
                $iv = OpenSSL::randomPseudoBytes(OpenSSL::cipherIVLength(OpenSSL::CIPHER_AES_128_GCM));
                $data = OpenSSL::encrypt($data, OpenSSL::CIPHER_AES_128_GCM, $key, 0, $iv, $tag);
            }

            if(!empty($data)) {
                if (!$device->write($path, $data, $mimeType)) {
                    throw new Exception('Failed to save file', 500);
                }
            }

            $sizeActual = $device->getFileSize($path);

            $algorithm = empty($compressor) ? '' : $compressor->getName();
            $fileHash = $device->getFileHash($path);

            if ($bucket->getAttribute('encryption', true) && $size <= APP_STORAGE_READ_BUFFER) {
                $openSSLVersion = '1';
                $openSSLCipher = OpenSSL::CIPHER_AES_128_GCM;
                $openSSLTag = \bin2hex($tag);
                $openSSLIV = \bin2hex($iv);
            }

            if ($file->isEmpty()) {
                $file = $dbForInternal->createDocument('files', new Document([
                    '$read' => $read,
                    '$write' => $write,
                    'dateCreated' => \time(),
                    'bucketId' => $bucket->getId(),
                    'name' => $fileName,
                    'path' => $path,
                    'signature' => $fileHash,
                    'mimeType' => $mimeType,
                    'sizeOriginal' => $size,
                    'sizeActual' => $sizeActual,
                    'algorithm' => $algorithm,
                    'comment' => '',
                    'chunksTotal' => $chunks,
                    'chunksUploaded' => $chunksUploaded,
                    'openSSLVersion' => $openSSLVersion,
                    'openSSLCipher' => $openSSLCipher,
                    'openSSLTag' => $openSSLTag,
                    'openSSLIV' => $openSSLIV,
                ]));
            } else {
                $file = $dbForInternal->updateDocument('files', $fileId, $file
                        ->setAttribute('$read', $read)
                        ->setAttribute('$write', $write)
                        ->setAttribute('signature', $fileHash)
                        ->setAttribute('mimeType', $mimeType)
                        ->setAttribute('sizeActual', $sizeActual)
                        ->setAttribute('algorithm', $algorithm)
                        ->setAttribute('openSSLVersion', $openSSLVersion)
                        ->setAttribute('openSSLCipher', $openSSLCipher)
                        ->setAttribute('openSSLTag', $openSSLTag)
                        ->setAttribute('openSSLIV', $openSSLIV)
                );
            }
        } else {
            if ($file->isEmpty()) {
                $file = $dbForInternal->createDocument('files', new Document([
                    '$id' => $fileId,
                    '$read' => $read,
                    '$write' => $write,
                    'dateCreated' => \time(),
                    'bucketId' => $bucket->getId(),
                    'name' => $fileName,
                    'path' => $path,
                    'signature' => '',
                    'mimeType' => '',
                    'sizeOriginal' => $size,
                    'sizeActual' => 0,
                    'algorithm' => '',
                    'comment' => '',
                    'chunksTotal' => $chunks,
                    'chunksUploaded' => $chunksUploaded,
                ]));
            } else {
                $file = $dbForInternal->updateDocument('files', $fileId, $file
                        ->setAttribute('chunksUploaded', $chunksUploaded)
                );
            }
        }

        $audits
            ->setParam('event', 'storage.files.create')
            ->setParam('resource', 'storage/files/' . $file->getId())
        ;

        if (!empty($sizeActual)) {
            $usage
                ->setParam('storage', $sizeActual)
            ;
        }

        $response->setStatusCode(Response::STATUS_CODE_CREATED);
        $response->dynamic($file, Response::MODEL_FILE);
        ;
    });

App::get('/v1/storage/buckets/:bucketId/files')
    ->alias('/v1/storage/files', ['bucketId' => 'default'])
    ->desc('List Files')
    ->groups(['api', 'storage'])
    ->label('scope', 'files.read')
    ->label('sdk.auth', [APP_AUTH_TYPE_SESSION, APP_AUTH_TYPE_KEY, APP_AUTH_TYPE_JWT])
    ->label('sdk.namespace', 'storage')
    ->label('sdk.method', 'listFiles')
    ->label('sdk.description', '/docs/references/storage/list-files.md')
    ->label('sdk.response.code', Response::STATUS_CODE_OK)
    ->label('sdk.response.type', Response::CONTENT_TYPE_JSON)
    ->label('sdk.response.model', Response::MODEL_FILE_LIST)
    ->param('bucketId', null, new UID(), 'Storage bucket unique ID. You can create a new storage bucket using the Storage service [server integration](/docs/server/storage#createBucket).')
    ->param('search', '', new Text(256), 'Search term to filter your list results. Max length: 256 chars.', true)
    ->param('limit', 25, new Range(0, 100), 'Results limit value. By default will return maximum 25 results. Maximum of 100 results allowed per request.', true)
    ->param('offset', 0, new Range(0, 2000), 'Results offset. The default value is 0. Use this param to manage pagination.', true)
    ->param('orderType', 'ASC', new WhiteList(['ASC', 'DESC'], true), 'Order result by ASC or DESC order.', true)
    ->inject('response')
    ->inject('dbForInternal')
    ->action(function ($bucketId, $search, $limit, $offset, $orderType, $response, $dbForInternal) {
        /** @var Appwrite\Utopia\Response $response */
        /** @var Utopia\Database\Database $dbForInternal */

        $bucket = $dbForInternal->getDocument('buckets', $bucketId);

        if ($bucket->isEmpty()) {
            throw new Exception('Bucket not found', 404);
        }

        $queries = [new Query('bucketId', Query::TYPE_EQUAL, [$bucketId])];

        if ($search) {
            $queries[] = [new Query('name', Query::TYPE_SEARCH, [$search])];
        }

        $response->dynamic(new Document([
            'files' => $dbForInternal->find('files', $queries, $limit, $offset, ['_id'], [$orderType]),
            'sum' => $dbForInternal->count('files', $queries, APP_LIMIT_COUNT),
        ]), Response::MODEL_FILE_LIST);
    });

App::get('/v1/storage/buckets/:bucketId/files/:fileId')
    ->alias('/v1/storage/files/:fileId', ['bucketId' => 'default'])
    ->desc('Get File')
    ->groups(['api', 'storage'])
    ->label('scope', 'files.read')
    ->label('sdk.auth', [APP_AUTH_TYPE_SESSION, APP_AUTH_TYPE_KEY, APP_AUTH_TYPE_JWT])
    ->label('sdk.namespace', 'storage')
    ->label('sdk.method', 'getFile')
    ->label('sdk.description', '/docs/references/storage/get-file.md')
    ->label('sdk.response.code', Response::STATUS_CODE_OK)
    ->label('sdk.response.type', Response::CONTENT_TYPE_JSON)
    ->label('sdk.response.model', Response::MODEL_FILE)
    ->param('bucketId', null, new UID(), 'Storage bucket unique ID. You can create a new storage bucket using the Storage service [server integration](/docs/server/storage#createBucket).')
    ->param('fileId', '', new UID(), 'File unique ID.')
    ->inject('response')
    ->inject('dbForInternal')
    ->action(function ($bucketId, $fileId, $response, $dbForInternal) {
        /** @var Appwrite\Utopia\Response $response */
        /** @var Utopia\Database\Database $dbForInternal */

        $bucket = $dbForInternal->getDocument('buckets', $bucketId);

        if ($bucket->isEmpty()) {
            throw new Exception('Bucket not found', 404);
        }

        $file = $dbForInternal->getDocument('files', $fileId);

        if ($file->isEmpty() || $file->getAttribute('bucketId') != $bucketId) {
            throw new Exception('File not found', 404);
        }

        $response->dynamic($file, Response::MODEL_FILE);
    });

App::get('/v1/storage/buckets/:bucketId/files/:fileId/preview')
    ->alias('/v1/storage/files/:fileId/preview', ['bucketId' => 'default'])
    ->desc('Get File Preview')
    ->groups(['api', 'storage'])
    ->label('scope', 'files.read')
    ->label('sdk.auth', [APP_AUTH_TYPE_SESSION, APP_AUTH_TYPE_KEY, APP_AUTH_TYPE_JWT])
    ->label('sdk.namespace', 'storage')
    ->label('sdk.method', 'getFilePreview')
    ->label('sdk.description', '/docs/references/storage/get-file-preview.md')
    ->label('sdk.response.code', Response::STATUS_CODE_OK)
    ->label('sdk.response.type', Response::CONTENT_TYPE_IMAGE)
    ->label('sdk.methodType', 'location')
    ->param('bucketId', null, new UID(), 'Storage bucket unique ID. You can create a new storage bucket using the Storage service [server integration](/docs/server/storage#createBucket).')
    ->param('fileId', '', new UID(), 'File unique ID')
    ->param('width', 0, new Range(0, 4000), 'Resize preview image width, Pass an integer between 0 to 4000.', true)
    ->param('height', 0, new Range(0, 4000), 'Resize preview image height, Pass an integer between 0 to 4000.', true)
    ->param('gravity', Image::GRAVITY_CENTER, new WhiteList(Image::getGravityTypes()), 'Image crop gravity. Can be one of ' . implode(",", Image::getGravityTypes()), true)
    ->param('quality', 100, new Range(0, 100), 'Preview image quality. Pass an integer between 0 to 100. Defaults to 100.', true)
    ->param('borderWidth', 0, new Range(0, 100), 'Preview image border in pixels. Pass an integer between 0 to 100. Defaults to 0.', true)
    ->param('borderColor', '', new HexColor(), 'Preview image border color. Use a valid HEX color, no # is needed for prefix.', true)
    ->param('borderRadius', 0, new Range(0, 4000), 'Preview image border radius in pixels. Pass an integer between 0 to 4000.', true)
    ->param('opacity', 1, new Range(0, 1, Range::TYPE_FLOAT), 'Preview image opacity. Only works with images having an alpha channel (like png). Pass a number between 0 to 1.', true)
    ->param('rotation', 0, new Range(0, 360), 'Preview image rotation in degrees. Pass an integer between 0 and 360.', true)
    ->param('background', '', new HexColor(), 'Preview image background color. Only works with transparent images (png). Use a valid HEX color, no # is needed for prefix.', true)
    ->param('output', '', new WhiteList(\array_keys(Config::getParam('storage-outputs')), true), 'Output format type (jpeg, jpg, png, gif and webp).', true)
    ->inject('request')
    ->inject('response')
    ->inject('project')
    ->inject('dbForInternal')
    ->action(function ($bucketId, $fileId, $width, $height, $gravity, $quality, $borderWidth, $borderColor, $borderRadius, $opacity, $rotation, $background, $output, $request, $response, $project, $dbForInternal) {
        /** @var Utopia\Swoole\Request $request */
        /** @var Appwrite\Utopia\Response $response */
        /** @var Utopia\Database\Document $project */
        /** @var Utopia\Database\Database $dbForInternal */

        $storage = 'files';

        if (!\extension_loaded('imagick')) {
            throw new Exception('Imagick extension is missing', 500);
        }

        if (!Storage::exists($storage)) {
            throw new Exception('No such storage device', 400);
        }
        $bucket = $dbForInternal->getDocument('buckets', $bucketId);

        if ($bucket->isEmpty()) {
            throw new Exception('Bucket not found', 404);
        }

        if ((\strpos($request->getAccept(), 'image/webp') === false) && ('webp' == $output)) { // Fallback webp to jpeg when no browser support
            $output = 'jpg';
        }

        $inputs = Config::getParam('storage-inputs');
        $outputs = Config::getParam('storage-outputs');
        $fileLogos = Config::getParam('storage-logos');

        $date = \date('D, d M Y H:i:s', \time() + (60 * 60 * 24 * 45)) . ' GMT'; // 45 days cache
        $key = \md5($fileId . $width . $height . $quality . $borderWidth . $borderColor . $borderRadius . $opacity . $rotation . $background . $storage . $output);

        $file = $dbForInternal->getDocument('files', $fileId);

        if ($file->isEmpty() || $file->getAttribute('bucketId') != $bucketId) {
            throw new Exception('File not found', 404);
        }

        $path = $file->getAttribute('path');
        $type = \strtolower(\pathinfo($path, PATHINFO_EXTENSION));
        $algorithm = $file->getAttribute('algorithm');
        $cipher = $file->getAttribute('openSSLCipher');
        $mime = $file->getAttribute('mimeType');

        if (!\in_array($mime, $inputs)) {
            $path = (\array_key_exists($mime, $fileLogos)) ? $fileLogos[$mime] : $fileLogos['default'];
            $algorithm = null;
            $cipher = null;
            $background = (empty($background)) ? 'eceff1' : $background;
            $type = \strtolower(\pathinfo($path, PATHINFO_EXTENSION));
            $key = \md5($path . $width . $height . $quality . $borderWidth . $borderColor . $borderRadius . $opacity . $rotation . $background . $storage . $output);
        }

        $compressor = new GZIP();
        $device = Storage::getDevice('files');

        if (!\file_exists($path)) {
            throw new Exception('File not found', 404);
        }

        $cache = new Cache(new Filesystem(APP_STORAGE_CACHE . '/app-' . $project->getId())); // Limit file number or size
        $data = $cache->load($key, 60 * 60 * 24 * 30 * 3/* 3 months */);

        if ($data) {
            $output = (empty($output)) ? $type : $output;

            return $response
                ->setContentType((\array_key_exists($output, $outputs)) ? $outputs[$output] : $outputs['jpg'])
                ->addHeader('Expires', $date)
                ->addHeader('X-Appwrite-Cache', 'hit')
                ->send($data)
            ;
        }

        $source = $device->read($path);

        if (!empty($cipher)) { // Decrypt
            $source = OpenSSL::decrypt(
                $source,
                $file->getAttribute('openSSLCipher'),
                App::getEnv('_APP_OPENSSL_KEY_V' . $file->getAttribute('openSSLVersion')),
                0,
                \hex2bin($file->getAttribute('openSSLIV')),
                \hex2bin($file->getAttribute('openSSLTag'))
            );
        }

        if (!empty($algorithm)) {
            $source = $compressor->decompress($source);
        }

        $image = new Image($source);

        $image->crop((int) $width, (int) $height, $gravity);

        if (!empty($opacity) || $opacity == 0) {
            $image->setOpacity($opacity);
        }

        if (!empty($background)) {
            $image->setBackground('#' . $background);
        }

        if (!empty($borderWidth)) {
            $image->setBorder($borderWidth, '#' . $borderColor);
        }

        if (!empty($borderRadius)) {
            $image->setBorderRadius($borderRadius);
        }

        if (!empty($rotation)) {
            $image->setRotation($rotation);
        }

        $output = (empty($output)) ? $type : $output;

        $data = $image->output($output, $quality);

        $cache->save($key, $data);

        $response
            ->setContentType($outputs[$output])
            ->addHeader('Expires', $date)
            ->addHeader('X-Appwrite-Cache', 'miss')
            ->send($data)
        ;

        unset($image);
    });

App::get('/v1/storage/buckets/:bucketId/files/:fileId/download')
    ->alias('/v1/storage/files/:fileId/download', ['bucketId' => 'default'])
    ->desc('Get File for Download')
    ->groups(['api', 'storage'])
    ->label('scope', 'files.read')
    ->label('sdk.auth', [APP_AUTH_TYPE_SESSION, APP_AUTH_TYPE_KEY, APP_AUTH_TYPE_JWT])
    ->label('sdk.namespace', 'storage')
    ->label('sdk.method', 'getFileDownload')
    ->label('sdk.description', '/docs/references/storage/get-file-download.md')
    ->label('sdk.response.code', Response::STATUS_CODE_OK)
    ->label('sdk.response.type', '*/*')
    ->label('sdk.methodType', 'location')
    ->param('bucketId', null, new UID(), 'Storage bucket unique ID. You can create a new storage bucket using the Storage service [server integration](/docs/server/storage#createBucket).')
    ->param('fileId', '', new UID(), 'File unique ID.')
    ->inject('response')
    ->inject('dbForInternal')
    ->action(function ($bucketId, $fileId, $response, $dbForInternal) {
        /** @var Utopia\Swoole\Request $response */
        /** @var Appwrite\Utopia\Response $response */
        /** @var Utopia\Database\Database $dbForInternal */

        $bucket = $dbForInternal->getDocument('buckets', $bucketId);

        if ($bucket->isEmpty()) {
            throw new Exception('Bucket not found', 404);
        }

        $file = $dbForInternal->getDocument('files', $fileId);

        if ($file->isEmpty() || $file->getAttribute('bucketId') != $bucketId) {
            throw new Exception('File not found', 404);
        }

        $path = $file->getAttribute('path', '');

        $device = Storage::getDevice('files');
        
        if (!$device->exists($path)) {
            throw new Exception('File not found in ' . $path, 404);
        }

        $response
            ->setContentType($file->getAttribute('mimeType'))
            ->addHeader('Expires', \date('D, d M Y H:i:s', \time() + (60 * 60 * 24 * 45)) . ' GMT') // 45 days cache
            ->addHeader('X-Peak', \memory_get_peak_usage())
            ->addHeader('Content-Disposition', 'attachment; filename="' . $file->getAttribute('name', '') . '"')
        ;

        $source = '';
        if (!empty($file->getAttribute('openSSLCipher'))) { // Decrypt
            $source = $device->read($path);
            $source = OpenSSL::decrypt(
                $source,
                $file->getAttribute('openSSLCipher'),
                App::getEnv('_APP_OPENSSL_KEY_V' . $file->getAttribute('openSSLVersion')),
                0,
                \hex2bin($file->getAttribute('openSSLIV')),
                \hex2bin($file->getAttribute('openSSLTag'))
            );
        }

        if (!empty($file->getAttribute('algorithm', ''))) {
            if(empty($source)) {
                $source = $device->read($path);
            }
            $compressor = new GZIP();
            $source = $compressor->decompress($source);
        }

        if(!empty($source)) {
            $response->send($source);
        }

        $size = $device->getFileSize($path);
        if ($size > APP_STORAGE_READ_BUFFER) {          
            $response->addHeader('Content-Length', $device->getFileSize($path));
            $chunk = 2000000; // Max chunk of 2 mb
            for ($i=0; $i < ceil($size / $chunk); $i++) {
                $response->chunk($device->read($path, ($i * $chunk), min($chunk, $size - ($i * $chunk))), (($i + 1) * $chunk) >= $size);
            }
        } else {
            $response->send($device->read($path));
        }
    });

App::get('/v1/storage/buckets/:bucketId/files/:fileId/view')
    ->alias('/v1/storage/files/:fileId/view', ['bucketId' => 'default'])
    ->desc('Get File for View')
    ->groups(['api', 'storage'])
    ->label('scope', 'files.read')
    ->label('sdk.auth', [APP_AUTH_TYPE_SESSION, APP_AUTH_TYPE_KEY, APP_AUTH_TYPE_JWT])
    ->label('sdk.namespace', 'storage')
    ->label('sdk.method', 'getFileView')
    ->label('sdk.description', '/docs/references/storage/get-file-view.md')
    ->label('sdk.response.code', Response::STATUS_CODE_OK)
    ->label('sdk.response.type', '*/*')
    ->label('sdk.methodType', 'location')
    ->param('bucketId', null, new UID(), 'Storage bucket unique ID. You can create a new storage bucket using the Storage service [server integration](/docs/server/storage#createBucket).')
    ->param('fileId', '', new UID(), 'File unique ID.')
    ->inject('response')
    ->inject('dbForInternal')
    ->action(function ($bucketId, $fileId, $response, $dbForInternal) {
        /** @var Appwrite\Utopia\Response $response */
        /** @var Utopia\Database\Database $dbForInternal */

        $bucket = $dbForInternal->getDocument('buckets', $bucketId);

        if ($bucket->isEmpty()) {
            throw new Exception('Bucket not found', 404);
        }

        $file = $dbForInternal->getDocument('files', $fileId);
        $mimes = Config::getParam('storage-mimes');

        if ($file->isEmpty() || $file->getAttribute('bucketId') != $bucketId) {
            throw new Exception('File not found', 404);
        }

        $path = $file->getAttribute('path', '');

        if (!\file_exists($path)) {
            throw new Exception('File not found in ' . $path, 404);
        }

        $compressor = new GZIP();
        $device = Storage::getDevice('files');

        $contentType = 'text/plain';

        if (\in_array($file->getAttribute('mimeType'), $mimes)) {
            $contentType = $file->getAttribute('mimeType');
        }

        $response
            ->setContentType($contentType)
            ->addHeader('Content-Security-Policy', 'script-src none;')
            ->addHeader('X-Content-Type-Options', 'nosniff')
            ->addHeader('Content-Disposition', 'inline; filename="' . $file->getAttribute('name', '') . '"')
            ->addHeader('Expires', \date('D, d M Y H:i:s', \time() + (60 * 60 * 24 * 45)) . ' GMT') // 45 days cache
            ->addHeader('X-Peak', \memory_get_peak_usage())
        ;

        $source = '';
        if (!empty($file->getAttribute('openSSLCipher'))) { // Decrypt
            $source = $device->read($path);
            $source = OpenSSL::decrypt(
                $source,
                $file->getAttribute('openSSLCipher'),
                App::getEnv('_APP_OPENSSL_KEY_V' . $file->getAttribute('openSSLVersion')),
                0,
                \hex2bin($file->getAttribute('openSSLIV')),
                \hex2bin($file->getAttribute('openSSLTag'))
            );
        }

        if (!empty($file->getAttribute('algorithm', ''))) {
            if(empty($source)) {
                $source = $device->read($path);
            }
            $compressor = new GZIP();
            $source = $compressor->decompress($source);
        }

        if(!empty($source)) {
            $response->send($source);
        }

        $size = $device->getFileSize($path);
        if ($size > APP_STORAGE_READ_BUFFER) {          
            $response->addHeader('Content-Length', $device->getFileSize($path));
            $chunk = 2000000; // Max chunk of 2 mb
            for ($i=0; $i < ceil($size / $chunk); $i++) {
                $response->chunk($device->read($path, ($i * $chunk), min($chunk, $size - ($i * $chunk))), (($i + 1) * $chunk) >= $size);
            }
        } else {
            $response->send($device->read($path));
        }
    });

App::put('/v1/storage/buckets/:bucketId/files/:fileId')
    ->alias('/v1/storage/files/:fileId', ['bucketId' => 'default'])
    ->desc('Update File')
    ->groups(['api', 'storage'])
    ->label('scope', 'files.write')
    ->label('event', 'storage.files.update')
    ->label('sdk.auth', [APP_AUTH_TYPE_SESSION, APP_AUTH_TYPE_KEY, APP_AUTH_TYPE_JWT])
    ->label('sdk.namespace', 'storage')
    ->label('sdk.method', 'updateFile')
    ->label('sdk.description', '/docs/references/storage/update-file.md')
    ->label('sdk.response.code', Response::STATUS_CODE_OK)
    ->label('sdk.response.type', Response::CONTENT_TYPE_JSON)
    ->label('sdk.response.model', Response::MODEL_FILE)
    ->param('bucketId', null, new UID(), 'Storage bucket unique ID. You can create a new storage bucket using the Storage service [server integration](/docs/server/storage#createBucket).')
    ->param('fileId', '', new UID(), 'File unique ID.')
    ->param('read', [], new ArrayList(new Text(64)), 'An array of strings with read permissions. By default no user is granted with any read permissions. [learn more about permissions](/docs/permissions) and get a full list of available permissions.')
    ->param('write', [], new ArrayList(new Text(64)), 'An array of strings with write permissions. By default no user is granted with any write permissions. [learn more about permissions](/docs/permissions) and get a full list of available permissions.')
    ->inject('response')
    ->inject('dbForInternal')
    ->inject('audits')
    ->action(function ($bucketId, $fileId, $read, $write, $response, $dbForInternal, $audits) {
        /** @var Appwrite\Utopia\Response $response */
        /** @var Utopia\Database\Database $dbForInternal */
        /** @var Appwrite\Event\Event $audits */

        $bucket = $dbForInternal->getDocument('buckets', $bucketId);

        if ($bucket->isEmpty()) {
            throw new Exception('Bucket not found', 404);
        }

        $file = $dbForInternal->getDocument('files', $fileId);

        if ($file->isEmpty() || $file->getAttribute('bucketId') != $bucketId) {
            throw new Exception('File not found', 404);
        }

        $file = $dbForInternal->updateDocument('files', $fileId, $file
                ->setAttribute('$read', $read)
                ->setAttribute('$write', $write)
        );

        $audits
            ->setParam('event', 'storage.files.update')
            ->setParam('resource', 'storage/files/' . $file->getId())
        ;

        $response->dynamic($file, Response::MODEL_FILE);
    });

App::delete('/v1/storage/buckets/:bucketId/files/:fileId')
    ->alias('/v1/storage/files/:fileId', ['bucketId' => 'default'])
    ->desc('Delete File')
    ->groups(['api', 'storage'])
    ->label('scope', 'files.write')
    ->label('event', 'storage.files.delete')
    ->label('sdk.auth', [APP_AUTH_TYPE_SESSION, APP_AUTH_TYPE_KEY, APP_AUTH_TYPE_JWT])
    ->label('sdk.namespace', 'storage')
    ->label('sdk.method', 'deleteFile')
    ->label('sdk.description', '/docs/references/storage/delete-file.md')
    ->label('sdk.response.code', Response::STATUS_CODE_NOCONTENT)
    ->label('sdk.response.model', Response::MODEL_NONE)
    ->param('bucketId', null, new UID(), 'Storage bucket unique ID. You can create a new storage bucket using the Storage service [server integration](/docs/server/storage#createBucket).')
    ->param('fileId', '', new UID(), 'File unique ID.')
    ->inject('response')
    ->inject('dbForInternal')
    ->inject('events')
    ->inject('audits')
    ->inject('usage')
    ->action(function ($bucketId, $fileId, $response, $dbForInternal, $events, $audits, $usage) {
        /** @var Appwrite\Utopia\Response $response */
        /** @var Utopia\Database\Database $dbForInternal */
        /** @var Appwrite\Event\Event $events */
        /** @var Appwrite\Event\Event $audits */
        /** @var Appwrite\Event\Event $usage */

        $bucket = $dbForInternal->getDocument('buckets', $bucketId);

        if ($bucket->isEmpty()) {
            throw new Exception('Bucket not found', 404);
        }

        $file = $dbForInternal->getDocument('files', $fileId);

        if ($file->isEmpty() || $file->getAttribute('bucketId') != $bucketId) {
            throw new Exception('File not found', 404);
        }

        $device = Storage::getDevice('files');

        if ($device->delete($file->getAttribute('path', ''))) {
            if (!$dbForInternal->deleteDocument('files', $fileId)) {
                throw new Exception('Failed to remove file from DB', 500);
            }
        } else {
            throw new Exception('Failed to delete file from device', 500);
        }

        $audits
            ->setParam('event', 'storage.files.delete')
            ->setParam('resource', 'storage/files/' . $file->getId())
        ;

        $usage
            ->setParam('storage', $file->getAttribute('size', 0) * -1)
        ;

        $events
            ->setParam('eventData', $response->output($file, Response::MODEL_FILE))
        ;

        $response->noContent();
    });<|MERGE_RESOLUTION|>--- conflicted
+++ resolved
@@ -1,7 +1,6 @@
 <?php
 
 use Appwrite\ClamAV\Network;
-use Appwrite\Database\Validator\UID;
 use Appwrite\OpenSSL\OpenSSL;
 use Appwrite\Utopia\Response;
 use Swoole\HTTP\Response as SwooleResponse;
@@ -10,14 +9,11 @@
 use Utopia\Cache\Cache;
 use Utopia\Config\Config;
 use Utopia\Database\Document;
-<<<<<<< HEAD
 use Utopia\Database\Query;
 use Utopia\Exception;
 use Utopia\Image\Image;
 use Utopia\Storage\Compression\Algorithms\GZIP;
-=======
 use Utopia\Database\Validator\UID;
->>>>>>> 08ba8250
 use Utopia\Storage\Storage;
 use Utopia\Storage\Validator\File;
 use Utopia\Storage\Validator\FileExt;
@@ -82,7 +78,7 @@
         ;
 
         $response->setStatusCode(Response::STATUS_CODE_CREATED);
-        $response->dynamic2($data, Response::MODEL_BUCKET);
+        $response->dynamic($data, Response::MODEL_BUCKET);
     });
 
 App::get('/v1/storage/buckets')
@@ -108,7 +104,7 @@
 
         $queries = ($search) ? [new Query('name', Query::TYPE_SEARCH, $search)] : [];
 
-        $response->dynamic2(new Document([
+        $response->dynamic(new Document([
             'buckets' => $dbForInternal->find('buckets', $queries, $limit, $offset, ['_id'], [$orderType]),
             'sum' => $dbForInternal->count('buckets', $queries, APP_LIMIT_COUNT),
         ]), Response::MODEL_BUCKET_LIST);
@@ -138,7 +134,7 @@
             throw new Exception('Bucket not found', 404);
         }
 
-        $response->dynamic2($bucket, Response::MODEL_BUCKET);
+        $response->dynamic($bucket, Response::MODEL_BUCKET);
     });
 
 App::put('/v1/storage/buckets/:bucketId')
@@ -196,7 +192,7 @@
             ->setParam('data', $bucket->getArrayCopy())
         ;
 
-        $response->dynamic2($bucket, Response::MODEL_BUCKET);
+        $response->dynamic($bucket, Response::MODEL_BUCKET);
     });
 
 App::delete('/v1/storage/buckets/:bucketId')
@@ -239,7 +235,7 @@
         }
 
         $events
-            ->setParam('eventData', $response->output2($bucket, Response::MODEL_BUCKET))
+            ->setParam('eventData', $response->output($bucket, Response::MODEL_BUCKET))
         ;
 
         $audits
