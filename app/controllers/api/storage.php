<?php

use Utopia\App;
use Utopia\Exception;
use Utopia\Validator\ArrayList;
use Utopia\Validator\WhiteList;
use Utopia\Validator\Range;
use Utopia\Validator\Text;
use Utopia\Validator\HexColor;
use Utopia\Cache\Cache;
use Utopia\Cache\Adapter\Filesystem;
use Appwrite\ClamAV\Network;
use Utopia\Database\Document;
use Appwrite\Database\Validator\UID;
use Utopia\Storage\Storage;
use Utopia\Storage\Validator\File;
use Utopia\Storage\Validator\FileSize;
use Utopia\Storage\Validator\Upload;
use Utopia\Storage\Compression\Algorithms\GZIP;
use Utopia\Image\Image;
use Appwrite\OpenSSL\OpenSSL;
use Appwrite\Utopia\Response;
use Utopia\Config\Config;
use Utopia\Database\Query;
use Utopia\Validator\Numeric;

App::post('/v1/storage/files')
    ->desc('Create File')
    ->groups(['api', 'storage'])
    ->label('scope', 'files.write')
    ->label('event', 'storage.files.create')
    ->label('sdk.auth', [APP_AUTH_TYPE_SESSION, APP_AUTH_TYPE_KEY, APP_AUTH_TYPE_JWT])
    ->label('sdk.namespace', 'storage')
    ->label('sdk.method', 'createFile')
    ->label('sdk.description', '/docs/references/storage/create-file.md')
    ->label('sdk.request.type', 'multipart/form-data')
    ->label('sdk.methodType', 'upload')
    ->label('sdk.response.code', Response::STATUS_CODE_CREATED)
    ->label('sdk.response.type', Response::CONTENT_TYPE_JSON)
    ->label('sdk.response.model', Response::MODEL_FILE)
    ->param('file', [], new File(), 'Binary file.', false)
    ->param('read', null, new ArrayList(new Text(64)), 'An array of strings with read permissions. By default only the current user is granted with read permissions. [learn more about permissions](/docs/permissions) and get a full list of available permissions.', true)
    ->param('write', null, new ArrayList(new Text(64)), 'An array of strings with write permissions. By default only the current user is granted with write permissions. [learn more about permissions](/docs/permissions) and get a full list of available permissions.', true)
    ->inject('request')
    ->inject('response')
    ->inject('dbForInternal')
    ->inject('user')
    ->inject('audits')
    ->inject('usage')
    ->action(function ($file, $read, $write, $request, $response, $dbForInternal, $user, $audits, $usage) {
        /** @var Utopia\Swoole\Request $request */
        /** @var Appwrite\Utopia\Response $response */
        /** @var Utopia\Database\Database $dbForInternal */
        /** @var Appwrite\Database\Document $user */
        /** @var Appwrite\Event\Event $audits */
        /** @var Appwrite\Event\Event $usage */

        $file = $request->getFiles('file');

        /*
         * Validators
         */
        //$fileType = new FileType(array(FileType::FILE_TYPE_PNG, FileType::FILE_TYPE_GIF, FileType::FILE_TYPE_JPEG));
        $fileSize = new FileSize(App::getEnv('_APP_STORAGE_LIMIT', 0));
        $upload = new Upload();

        if (empty($file)) {
            throw new Exception('No file sent', 400);
        }

        // Make sure we handle a single file and multiple files the same way
        $file['name'] = (\is_array($file['name']) && isset($file['name'][0])) ? $file['name'][0] : $file['name'];
        $file['tmp_name'] = (\is_array($file['tmp_name']) && isset($file['tmp_name'][0])) ? $file['tmp_name'][0] : $file['tmp_name'];
        $file['size'] = (\is_array($file['size']) && isset($file['size'][0])) ? $file['size'][0] : $file['size'];

        // Check if file type is allowed (feature for project settings?)
        //if (!$fileType->isValid($file['tmp_name'])) {
        //throw new Exception('File type not allowed', 400);
        //}

        if (!$fileSize->isValid($file['size'])) { // Check if file size is exceeding allowed limit
            throw new Exception('File size not allowed', 400);
        }

        $device = Storage::getDevice('files');

        if (!$upload->isValid($file['tmp_name'])) {
            throw new Exception('Invalid file', 403);
        }

        // Save to storage
        $size = $device->getFileSize($file['tmp_name']);
        $path = $device->getPath(\uniqid().'.'.\pathinfo($file['name'], PATHINFO_EXTENSION));
        
        if (!$device->upload($file['tmp_name'], $path)) { // TODO deprecate 'upload' and replace with 'move'
            throw new Exception('Failed moving file', 500);
        }

        $mimeType = $device->getFileMimeType($path); // Get mime-type before compression and encryption

        if (App::getEnv('_APP_STORAGE_ANTIVIRUS') === 'enabled') { // Check if scans are enabled
            $antiVirus = new Network(App::getEnv('_APP_STORAGE_ANTIVIRUS_HOST', 'clamav'),
                (int) App::getEnv('_APP_STORAGE_ANTIVIRUS_PORT', 3310));

            if (!$antiVirus->fileScan($path)) {
                $device->delete($path);
                throw new Exception('Invalid file', 403);
            }
        }

        // Compression
        $compressor = new GZIP();
        $data = $device->read($path);
        $data = $compressor->compress($data);
        $key = App::getEnv('_APP_OPENSSL_KEY_V1');
        $iv = OpenSSL::randomPseudoBytes(OpenSSL::cipherIVLength(OpenSSL::CIPHER_AES_128_GCM));
        $data = OpenSSL::encrypt($data, OpenSSL::CIPHER_AES_128_GCM, $key, 0, $iv, $tag);

        if (!$device->write($path, $data, $mimeType)) {
            throw new Exception('Failed to save file', 500);
        }

        $sizeActual = $device->getFileSize($path);
        
        $file = $dbForInternal->createDocument('files', new Document([
            '$read' => (is_null($read) && !$user->isEmpty()) ? ['user:'.$user->getId()] : $read ?? [], // By default set read permissions for user
            '$write' => (is_null($write) && !$user->isEmpty()) ? ['user:'.$user->getId()] : $write ?? [], // By default set write permissions for user
            'dateCreated' => \time(),
            'bucketId' => '',
            'name' => $file['name'],
            'path' => $path,
            'signature' => $device->getFileHash($path),
            'mimeType' => $mimeType,
            'sizeOriginal' => $size,
            'sizeActual' => $sizeActual,
            'algorithm' => $compressor->getName(),
            'comment' => '',
            'openSSLVersion' => '1',
            'openSSLCipher' => OpenSSL::CIPHER_AES_128_GCM,
            'openSSLTag' => \bin2hex($tag),
            'openSSLIV' => \bin2hex($iv),
        ]));

        $audits
            ->setParam('event', 'storage.files.create')
            ->setParam('resource', 'storage/files/'.$file->getId())
        ;

        $usage
            ->setParam('storage', $sizeActual)
        ;

        $response->setStatusCode(Response::STATUS_CODE_CREATED);
        $response->dynamic2($file, Response::MODEL_FILE);
        ;
    });

App::get('/v1/storage/files')
    ->desc('List Files')
    ->groups(['api', 'storage'])
    ->label('scope', 'files.read')
    ->label('sdk.auth', [APP_AUTH_TYPE_SESSION, APP_AUTH_TYPE_KEY, APP_AUTH_TYPE_JWT])
    ->label('sdk.namespace', 'storage')
    ->label('sdk.method', 'listFiles')
    ->label('sdk.description', '/docs/references/storage/list-files.md')
    ->label('sdk.response.code', Response::STATUS_CODE_OK)
    ->label('sdk.response.type', Response::CONTENT_TYPE_JSON)
    ->label('sdk.response.model', Response::MODEL_FILE_LIST)
    ->param('search', '', new Text(256), 'Search term to filter your list results. Max length: 256 chars.', true)
    ->param('limit', 25, new Range(0, 100), 'Results limit value. By default will return maximum 25 results. Maximum of 100 results allowed per request.', true)
    ->param('offset', 0, new Range(0, 2000), 'Results offset. The default value is 0. Use this param to manage pagination.', true)
    ->param('orderType', 'ASC', new WhiteList(['ASC', 'DESC'], true), 'Order result by ASC or DESC order.', true)
    ->inject('response')
    ->inject('dbForInternal')
    ->action(function ($search, $limit, $offset, $orderType, $response, $dbForInternal) {
        /** @var Appwrite\Utopia\Response $response */
        /** @var Utopia\Database\Database $dbForInternal */

        $queries = ($search) ? [new Query('name', Query::TYPE_SEARCH, $search)] : [];

        $response->dynamic2(new Document([
            'files' => $dbForInternal->find('files', $queries, $limit, $offset, ['_id'], [$orderType]),
            'sum' => $dbForInternal->count('files', $queries, APP_LIMIT_COUNT),
        ]), Response::MODEL_FILE_LIST);
    });

App::get('/v1/storage/files/:fileId')
    ->desc('Get File')
    ->groups(['api', 'storage'])
    ->label('scope', 'files.read')
    ->label('sdk.auth', [APP_AUTH_TYPE_SESSION, APP_AUTH_TYPE_KEY, APP_AUTH_TYPE_JWT])
    ->label('sdk.namespace', 'storage')
    ->label('sdk.method', 'getFile')
    ->label('sdk.description', '/docs/references/storage/get-file.md')
    ->label('sdk.response.code', Response::STATUS_CODE_OK)
    ->label('sdk.response.type', Response::CONTENT_TYPE_JSON)
    ->label('sdk.response.model', Response::MODEL_FILE)
    ->param('fileId', '', new UID(), 'File unique ID.')
    ->inject('response')
    ->inject('dbForInternal')
    ->action(function ($fileId, $response, $dbForInternal) {
        /** @var Appwrite\Utopia\Response $response */
        /** @var Utopia\Database\Database $dbForInternal */

        $file = $dbForInternal->getDocument('files', $fileId);

        if (empty($file->getId())) {
            throw new Exception('File not found', 404);
        }

        $response->dynamic2($file, Response::MODEL_FILE);
    });

App::get('/v1/storage/files/:fileId/preview')
    ->desc('Get File Preview')
    ->groups(['api', 'storage'])
    ->label('scope', 'files.read')
    ->label('sdk.auth', [APP_AUTH_TYPE_SESSION, APP_AUTH_TYPE_KEY, APP_AUTH_TYPE_JWT])
    ->label('sdk.namespace', 'storage')
    ->label('sdk.method', 'getFilePreview')
    ->label('sdk.description', '/docs/references/storage/get-file-preview.md')
    ->label('sdk.response.code', Response::STATUS_CODE_OK)
    ->label('sdk.response.type', Response::CONTENT_TYPE_IMAGE)
    ->label('sdk.methodType', 'location')
    ->param('fileId', '', new UID(), 'File unique ID')
    ->param('width', 0, new Range(0, 4000), 'Resize preview image width, Pass an integer between 0 to 4000.', true)
    ->param('height', 0, new Range(0, 4000), 'Resize preview image height, Pass an integer between 0 to 4000.', true)
<<<<<<< HEAD
    ->param('gravity', Image::GRAVITY_CENTER, new WhiteList([Image::GRAVITY_CENTER, Image::GRAVITY_NORTH, Image::GRAVITY_NORTHWEST, Image::GRAVITY_NORTHEAST, Image::GRAVITY_WEST, Image::GRAVITY_EAST, Image::GRAVITY_SOUTHWEST, Image::GRAVITY_SOUTH, Image::GRAVITY_SOUTHEAST]), 'Image crop gravity', true)
=======
    ->param('gravity', Image::GRAVITY_CENTER, new WhiteList(Image::getGravityTypes()), 'Image crop gravity. Can be one of ' . implode(",", Image::getGravityTypes()), true)
>>>>>>> 862f6721
    ->param('quality', 100, new Range(0, 100), 'Preview image quality. Pass an integer between 0 to 100. Defaults to 100.', true)
    ->param('borderWidth', 0, new Range(0, 100), 'Preview image border in pixels. Pass an integer between 0 to 100. Defaults to 0.', true)
    ->param('borderColor', '', new HexColor(), 'Preview image border color. Use a valid HEX color, no # is needed for prefix.', true)
    ->param('borderRadius', 0, new Range(0, 4000), 'Preview image border radius in pixels. Pass an integer between 0 to 4000.', true)
    ->param('opacity', 1, new Range(0,1, Range::TYPE_FLOAT), 'Preview image opacity. Only works with images having an alpha channel (like png). Pass a number between 0 to 1.', true)
    ->param('rotation', 0, new Range(0,360), 'Preview image rotation in degrees. Pass an integer between 0 and 360.', true)
    ->param('background', '', new HexColor(), 'Preview image background color. Only works with transparent images (png). Use a valid HEX color, no # is needed for prefix.', true)
    ->param('output', '', new WhiteList(\array_keys(Config::getParam('storage-outputs')), true), 'Output format type (jpeg, jpg, png, gif and webp).', true)
    ->inject('request')
    ->inject('response')
    ->inject('project')
<<<<<<< HEAD
    ->inject('dbForInternal')
    ->action(function ($fileId, $width, $height, $gravity, $quality, $borderWidth, $borderColor, $borderRadius, $opacity, $rotation, $background, $output, $request, $response, $project, $dbForInternal) {
=======
    ->inject('projectDB')
    ->action(function ($fileId, $width, $height, $gravity, $quality, $borderWidth, $borderColor, $borderRadius, $opacity, $rotation, $background, $output, $request, $response, $project, $projectDB) {
>>>>>>> 862f6721
        /** @var Utopia\Swoole\Request $request */
        /** @var Appwrite\Utopia\Response $response */
        /** @var Utopia\Database\Document $project */
        /** @var Utopia\Database\Database $dbForInternal */

        $storage = 'files';

        if (!\extension_loaded('imagick')) {
            throw new Exception('Imagick extension is missing', 500);
        }

        if (!Storage::exists($storage)) {
            throw new Exception('No such storage device', 400);
        }

        if ((\strpos($request->getAccept(), 'image/webp') === false) && ('webp' == $output)) { // Fallback webp to jpeg when no browser support
            $output = 'jpg';
        }

        $inputs = Config::getParam('storage-inputs');
        $outputs = Config::getParam('storage-outputs');
        $fileLogos = Config::getParam('storage-logos');

        $date = \date('D, d M Y H:i:s', \time() + (60 * 60 * 24 * 45)).' GMT';  // 45 days cache
        $key = \md5($fileId.$width.$height.$quality.$borderWidth.$borderColor.$borderRadius.$opacity.$rotation.$background.$storage.$output);

        $file = $dbForInternal->getDocument('files', $fileId);

        if (empty($file->getId())) {
            throw new Exception('File not found', 404);
        }

        $path = $file->getAttribute('path');
        $type = \strtolower(\pathinfo($path, PATHINFO_EXTENSION));
        $algorithm = $file->getAttribute('algorithm');
        $cipher = $file->getAttribute('openSSLCipher');
        $mime = $file->getAttribute('mimeType');

        if (!\in_array($mime, $inputs)) {
            $path = (\array_key_exists($mime, $fileLogos)) ? $fileLogos[$mime] : $fileLogos['default'];
            $algorithm = null;
            $cipher = null;
            $background = (empty($background)) ? 'eceff1' : $background;
            $type = \strtolower(\pathinfo($path, PATHINFO_EXTENSION));
            $key = \md5($path.$width.$height.$quality.$borderWidth.$borderColor.$borderRadius.$opacity.$rotation.$background.$storage.$output);
        }

        $compressor = new GZIP();
        $device = Storage::getDevice('files');

        if (!\file_exists($path)) {
            throw new Exception('File not found', 404);
        }

        $cache = new Cache(new Filesystem(APP_STORAGE_CACHE.'/app-'.$project->getId())); // Limit file number or size
        $data = $cache->load($key, 60 * 60 * 24 * 30 * 3 /* 3 months */);

        if ($data) {
            $output = (empty($output)) ? $type : $output;

            return $response
                ->setContentType((\array_key_exists($output, $outputs)) ? $outputs[$output] : $outputs['jpg'])
                ->addHeader('Expires', $date)
                ->addHeader('X-Appwrite-Cache', 'hit')
                ->send($data)
            ;
        }

        $source = $device->read($path);

        if (!empty($cipher)) { // Decrypt
            $source = OpenSSL::decrypt(
                $source,
                $file->getAttribute('openSSLCipher'),
                App::getEnv('_APP_OPENSSL_KEY_V'.$file->getAttribute('openSSLVersion')),
                0,
                \hex2bin($file->getAttribute('openSSLIV')),
                \hex2bin($file->getAttribute('openSSLTag'))
            );
        }

        if (!empty($algorithm)) {
            $source = $compressor->decompress($source);
        }

        $image = new Image($source);

        $image->crop((int) $width, (int) $height, $gravity);
        
        if (!empty($opacity) || $opacity==0) {
            $image->setOpacity($opacity);
        }

        if (!empty($background)) {
            $image->setBackground('#'.$background);
        }

        
        if (!empty($borderWidth) ) {
            $image->setBorder($borderWidth, '#'.$borderColor);
        }

        if (!empty($borderRadius)) {
            $image->setBorderRadius($borderRadius);
        }

        if (!empty($rotation)) {
            $image->setRotation($rotation);
        }

        $output = (empty($output)) ? $type : $output;

        $data = $image->output($output, $quality);

        $cache->save($key, $data);

        $response
            ->setContentType($outputs[$output])
            ->addHeader('Expires', $date)
            ->addHeader('X-Appwrite-Cache', 'miss')
            ->send($data)
        ;

        unset($image);
    });

App::get('/v1/storage/files/:fileId/download')
    ->desc('Get File for Download')
    ->groups(['api', 'storage'])
    ->label('scope', 'files.read')
    ->label('sdk.auth', [APP_AUTH_TYPE_SESSION, APP_AUTH_TYPE_KEY, APP_AUTH_TYPE_JWT])
    ->label('sdk.namespace', 'storage')
    ->label('sdk.method', 'getFileDownload')
    ->label('sdk.description', '/docs/references/storage/get-file-download.md')
    ->label('sdk.response.code', Response::STATUS_CODE_OK)
    ->label('sdk.response.type', '*/*')
    ->label('sdk.methodType', 'location')
    ->param('fileId', '', new UID(), 'File unique ID.')
    ->inject('response')
    ->inject('dbForInternal')
    ->action(function ($fileId, $response, $dbForInternal) {
        /** @var Appwrite\Utopia\Response $response */
        /** @var Utopia\Database\Database $dbForInternal */

        $file = $dbForInternal->getDocument('files', $fileId);

        if (empty($file->getId())) {
            throw new Exception('File not found', 404);
        }

        $path = $file->getAttribute('path', '');

        if (!\file_exists($path)) {
            throw new Exception('File not found in '.$path, 404);
        }

        $compressor = new GZIP();
        $device = Storage::getDevice('files');

        $source = $device->read($path);

        if (!empty($file->getAttribute('openSSLCipher'))) { // Decrypt
            $source = OpenSSL::decrypt(
                $source,
                $file->getAttribute('openSSLCipher'),
                App::getEnv('_APP_OPENSSL_KEY_V'.$file->getAttribute('openSSLVersion')),
                0,
                \hex2bin($file->getAttribute('openSSLIV')),
                \hex2bin($file->getAttribute('openSSLTag'))
            );
        }

        $source = $compressor->decompress($source);

        // Response
        $response
            ->setContentType($file->getAttribute('mimeType'))
            ->addHeader('Content-Disposition', 'attachment; filename="'.$file->getAttribute('name', '').'"')
            ->addHeader('Expires', \date('D, d M Y H:i:s', \time() + (60 * 60 * 24 * 45)).' GMT') // 45 days cache
            ->addHeader('X-Peak', \memory_get_peak_usage())
            ->send($source)
        ;
    });

App::get('/v1/storage/files/:fileId/view')
    ->desc('Get File for View')
    ->groups(['api', 'storage'])
    ->label('scope', 'files.read')
    ->label('sdk.auth', [APP_AUTH_TYPE_SESSION, APP_AUTH_TYPE_KEY, APP_AUTH_TYPE_JWT])
    ->label('sdk.namespace', 'storage')
    ->label('sdk.method', 'getFileView')
    ->label('sdk.description', '/docs/references/storage/get-file-view.md')
    ->label('sdk.response.code', Response::STATUS_CODE_OK)
    ->label('sdk.response.type', '*/*')
    ->label('sdk.methodType', 'location')
    ->param('fileId', '', new UID(), 'File unique ID.')
    ->inject('response')
    ->inject('dbForInternal')
    ->action(function ($fileId, $response, $dbForInternal) {
        /** @var Appwrite\Utopia\Response $response */
        /** @var Utopia\Database\Database $dbForInternal */

        $file  = $dbForInternal->getDocument('files', $fileId);
        $mimes = Config::getParam('storage-mimes');

        if (empty($file->getId())) {
            throw new Exception('File not found', 404);
        }

        $path = $file->getAttribute('path', '');

        if (!\file_exists($path)) {
            throw new Exception('File not found in '.$path, 404);
        }

        $compressor = new GZIP();
        $device = Storage::getDevice('files');

        $contentType = 'text/plain';

        if (\in_array($file->getAttribute('mimeType'), $mimes)) {
            $contentType = $file->getAttribute('mimeType');
        }

        $source = $device->read($path);

        if (!empty($file->getAttribute('openSSLCipher'))) { // Decrypt
            $source = OpenSSL::decrypt(
                $source,
                $file->getAttribute('openSSLCipher'),
                App::getEnv('_APP_OPENSSL_KEY_V'.$file->getAttribute('openSSLVersion')),
                0,
                \hex2bin($file->getAttribute('openSSLIV')),
                \hex2bin($file->getAttribute('openSSLTag'))
            );
        }

        $output = $compressor->decompress($source);
        $fileName = $file->getAttribute('name', '');

        // Response
        $response
            ->setContentType($contentType)
            ->addHeader('Content-Security-Policy', 'script-src none;')
            ->addHeader('X-Content-Type-Options', 'nosniff')
            ->addHeader('Content-Disposition', 'inline; filename="'.$fileName.'"')
            ->addHeader('Expires', \date('D, d M Y H:i:s', \time() + (60 * 60 * 24 * 45)).' GMT') // 45 days cache
            ->addHeader('X-Peak', \memory_get_peak_usage())
            ->send($output)
        ;
    });

App::put('/v1/storage/files/:fileId')
    ->desc('Update File')
    ->groups(['api', 'storage'])
    ->label('scope', 'files.write')
    ->label('event', 'storage.files.update')
    ->label('sdk.auth', [APP_AUTH_TYPE_SESSION, APP_AUTH_TYPE_KEY, APP_AUTH_TYPE_JWT])
    ->label('sdk.namespace', 'storage')
    ->label('sdk.method', 'updateFile')
    ->label('sdk.description', '/docs/references/storage/update-file.md')
    ->label('sdk.response.code', Response::STATUS_CODE_OK)
    ->label('sdk.response.type', Response::CONTENT_TYPE_JSON)
    ->label('sdk.response.model', Response::MODEL_FILE)
    ->param('fileId', '', new UID(), 'File unique ID.')
    ->param('read', [], new ArrayList(new Text(64)), 'An array of strings with read permissions. By default no user is granted with any read permissions. [learn more about permissions](/docs/permissions) and get a full list of available permissions.')
    ->param('write', [], new ArrayList(new Text(64)), 'An array of strings with write permissions. By default no user is granted with any write permissions. [learn more about permissions](/docs/permissions) and get a full list of available permissions.')
    ->inject('response')
    ->inject('dbForInternal')
    ->inject('audits')
    ->action(function ($fileId, $read, $write, $response, $dbForInternal, $audits) {
        /** @var Appwrite\Utopia\Response $response */
        /** @var Utopia\Database\Database $dbForInternal */
        /** @var Appwrite\Event\Event $audits */

        $file = $dbForInternal->getDocument('files', $fileId);

        if (empty($file->getId())) {
            throw new Exception('File not found', 404);
        }

        $file = $dbForInternal->updateDocument('files', $fileId, new Document(\array_merge($file->getArrayCopy(), [
            '$read' => $read,
            '$write' => $write,
            'bucketId' => '',
        ])));

        $audits
            ->setParam('event', 'storage.files.update')
            ->setParam('resource', 'storage/files/'.$file->getId())
        ;

        $response->dynamic2($file, Response::MODEL_FILE);
    });

App::delete('/v1/storage/files/:fileId')
    ->desc('Delete File')
    ->groups(['api', 'storage'])
    ->label('scope', 'files.write')
    ->label('event', 'storage.files.delete')
    ->label('sdk.auth', [APP_AUTH_TYPE_SESSION, APP_AUTH_TYPE_KEY, APP_AUTH_TYPE_JWT])
    ->label('sdk.namespace', 'storage')
    ->label('sdk.method', 'deleteFile')
    ->label('sdk.description', '/docs/references/storage/delete-file.md')
    ->label('sdk.response.code', Response::STATUS_CODE_NOCONTENT)
    ->label('sdk.response.model', Response::MODEL_NONE)
    ->param('fileId', '', new UID(), 'File unique ID.')
    ->inject('response')
    ->inject('dbForInternal')
    ->inject('events')
    ->inject('audits')
    ->inject('usage')
    ->action(function ($fileId, $response, $dbForInternal, $events, $audits, $usage) {
        /** @var Appwrite\Utopia\Response $response */
        /** @var Utopia\Database\Database $dbForInternal */
        /** @var Appwrite\Event\Event $events */
        /** @var Appwrite\Event\Event $audits */
        /** @var Appwrite\Event\Event $usage */
        
        $file = $dbForInternal->getDocument('files', $fileId);

        if (empty($file->getId())) {
            throw new Exception('File not found', 404);
        }

        $device = Storage::getDevice('files');

        if ($device->delete($file->getAttribute('path', ''))) {
            if (!$dbForInternal->deleteDocument('files', $fileId)) {
                throw new Exception('Failed to remove file from DB', 500);
            }
        }
        
        $audits
            ->setParam('event', 'storage.files.delete')
            ->setParam('resource', 'storage/files/'.$file->getId())
        ;

        $usage
            ->setParam('storage', $file->getAttribute('size', 0) * -1)
        ;

        $events
            ->setParam('eventData', $response->output2($file, Response::MODEL_FILE))
        ;

        $response->noContent();
    });<|MERGE_RESOLUTION|>--- conflicted
+++ resolved
@@ -225,11 +225,7 @@
     ->param('fileId', '', new UID(), 'File unique ID')
     ->param('width', 0, new Range(0, 4000), 'Resize preview image width, Pass an integer between 0 to 4000.', true)
     ->param('height', 0, new Range(0, 4000), 'Resize preview image height, Pass an integer between 0 to 4000.', true)
-<<<<<<< HEAD
-    ->param('gravity', Image::GRAVITY_CENTER, new WhiteList([Image::GRAVITY_CENTER, Image::GRAVITY_NORTH, Image::GRAVITY_NORTHWEST, Image::GRAVITY_NORTHEAST, Image::GRAVITY_WEST, Image::GRAVITY_EAST, Image::GRAVITY_SOUTHWEST, Image::GRAVITY_SOUTH, Image::GRAVITY_SOUTHEAST]), 'Image crop gravity', true)
-=======
     ->param('gravity', Image::GRAVITY_CENTER, new WhiteList(Image::getGravityTypes()), 'Image crop gravity. Can be one of ' . implode(",", Image::getGravityTypes()), true)
->>>>>>> 862f6721
     ->param('quality', 100, new Range(0, 100), 'Preview image quality. Pass an integer between 0 to 100. Defaults to 100.', true)
     ->param('borderWidth', 0, new Range(0, 100), 'Preview image border in pixels. Pass an integer between 0 to 100. Defaults to 0.', true)
     ->param('borderColor', '', new HexColor(), 'Preview image border color. Use a valid HEX color, no # is needed for prefix.', true)
@@ -241,13 +237,8 @@
     ->inject('request')
     ->inject('response')
     ->inject('project')
-<<<<<<< HEAD
     ->inject('dbForInternal')
     ->action(function ($fileId, $width, $height, $gravity, $quality, $borderWidth, $borderColor, $borderRadius, $opacity, $rotation, $background, $output, $request, $response, $project, $dbForInternal) {
-=======
-    ->inject('projectDB')
-    ->action(function ($fileId, $width, $height, $gravity, $quality, $borderWidth, $borderColor, $borderRadius, $opacity, $rotation, $background, $output, $request, $response, $project, $projectDB) {
->>>>>>> 862f6721
         /** @var Utopia\Swoole\Request $request */
         /** @var Appwrite\Utopia\Response $response */
         /** @var Utopia\Database\Document $project */
