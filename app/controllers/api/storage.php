--- conflicted
+++ resolved
@@ -69,7 +69,6 @@
 
         $bucketId = $bucketId === 'unique()' ? $dbForProject->getId() : $bucketId;
         try {
-<<<<<<< HEAD
             $files = Config::getParam('collections', [])['files'] ?? [];
             if(empty($files)) {
                 throw new Exception('Files collection is not configured.');
@@ -100,225 +99,7 @@
                 ]);
             }
 
-            $dbForExternal->createCollection('bucket_' . $bucketId, $attributes, $indexes);
-=======
-            $dbForProject->createCollection('bucket_' . $bucketId, [
-                new Document([
-                    '$id' => 'dateCreated',
-                    'type' => Database::VAR_INTEGER,
-                    'format' => '',
-                    'size' => 0,
-                    'signed' => true,
-                    'required' => false,
-                    'default' => null,
-                    'array' => false,
-                    'filters' => [],
-                ]),
-                new Document([
-                    'array' => false,
-                    '$id' => 'bucketId',
-                    'type' => Database::VAR_STRING,
-                    'format' => '',
-                    'size' => Database::LENGTH_KEY,
-                    'signed' => true,
-                    'required' => false,
-                    'default' => null,
-                    'array' => false,
-                    'filters' => [],
-                ]),
-                new Document([
-                    '$id' => 'name',
-                    'type' => Database::VAR_STRING,
-                    'format' => '',
-                    'size' => 2048,
-                    'signed' => true,
-                    'required' => false,
-                    'default' => null,
-                    'array' => false,
-                    'filters' => [],
-                ]),
-                new Document([
-                    '$id' => 'path',
-                    'type' => Database::VAR_STRING,
-                    'format' => '',
-                    'size' => 2048,
-                    'signed' => true,
-                    'required' => false,
-                    'default' => null,
-                    'array' => false,
-                    'filters' => [],
-                ]),
-                new Document([
-                    '$id' => 'signature',
-                    'type' => Database::VAR_STRING,
-                    'format' => '',
-                    'size' => 2048,
-                    'signed' => true,
-                    'required' => false,
-                    'default' => null,
-                    'array' => false,
-                    'filters' => [],
-                ]),
-                new Document([
-                    '$id' => 'mimeType',
-                    'type' => Database::VAR_STRING,
-                    'format' => '',
-                    'size' => 127, // https://tools.ietf.org/html/rfc4288#section-4.2
-                    'signed' => true,
-                    'required' => false,
-                    'default' => null,
-                    'array' => false,
-                    'filters' => [],
-                ]),
-                new Document([
-                    '$id' => 'metadata',
-                    'type' => Database::VAR_STRING,
-                    'format' => '',
-                    'size' => 16384, // https://tools.ietf.org/html/rfc4288#section-4.2
-                    'signed' => true,
-                    'required' => false,
-                    'default' => null,
-                    'array' => false,
-                    'filters' => ['json'],
-                ]),
-                new Document([
-                    '$id' => 'sizeOriginal',
-                    'type' => Database::VAR_INTEGER,
-                    'format' => '',
-                    'size' => 0,
-                    'signed' => true,
-                    'required' => false,
-                    'default' => null,
-                    'array' => false,
-                    'filters' => [],
-                ]),
-                new Document([
-                    '$id' => 'sizeActual',
-                    'type' => Database::VAR_INTEGER,
-                    'format' => '',
-                    'size' => 0,
-                    'signed' => true,
-                    'required' => false,
-                    'default' => null,
-                    'array' => false,
-                    'filters' => [],
-                ]),
-                new Document([
-                    '$id' => 'algorithm',
-                    'type' => Database::VAR_STRING,
-                    'format' => '',
-                    'size' => 255,
-                    'signed' => true,
-                    'required' => false,
-                    'default' => null,
-                    'array' => false,
-                    'filters' => [],
-                ]),
-                new Document([
-                    '$id' => 'comment',
-                    'type' => Database::VAR_STRING,
-                    'format' => '',
-                    'size' => 2048,
-                    'signed' => true,
-                    'required' => false,
-                    'default' => null,
-                    'array' => false,
-                    'filters' => [],
-                ]),
-                new Document([
-                    '$id' => 'openSSLVersion',
-                    'type' => Database::VAR_STRING,
-                    'format' => '',
-                    'size' => 64,
-                    'signed' => true,
-                    'required' => false,
-                    'default' => null,
-                    'array' => false,
-                    'filters' => [],
-                ]),
-                new Document([
-                    '$id' => 'openSSLCipher',
-                    'type' => Database::VAR_STRING,
-                    'format' => '',
-                    'size' => 64,
-                    'signed' => true,
-                    'required' => false,
-                    'default' => null,
-                    'array' => false,
-                    'filters' => [],
-                ]),
-                new Document([
-                    '$id' => 'openSSLTag',
-                    'type' => Database::VAR_STRING,
-                    'format' => '',
-                    'size' => 2048,
-                    'signed' => true,
-                    'required' => false,
-                    'default' => null,
-                    'array' => false,
-                    'filters' => [],
-                ]),
-                new Document([
-                    '$id' => 'openSSLIV',
-                    'type' => Database::VAR_STRING,
-                    'format' => '',
-                    'size' => 2048,
-                    'signed' => true,
-                    'required' => false,
-                    'default' => null,
-                    'array' => false,
-                    'filters' => [],
-                ]),
-                new Document([
-                    '$id' => 'chunksTotal',
-                    'type' => Database::VAR_INTEGER,
-                    'format' => '',
-                    'size' => 0,
-                    'signed' => false,
-                    'required' => false,
-                    'default' => null,
-                    'array' => false,
-                    'filters' => [],
-                ]),
-                new Document([
-                    '$id' => 'chunksUploaded',
-                    'type' => Database::VAR_INTEGER,
-                    'format' => '',
-                    'size' => 0,
-                    'signed' => false,
-                    'required' => false,
-                    'default' => null,
-                    'array' => false,
-                    'filters' => [],
-                ]),
-                new Document([
-                    '$id' => 'search',
-                    'type' => Database::VAR_STRING,
-                    'format' => '',
-                    'size' => 16384,
-                    'signed' => true,
-                    'required' => false,
-                    'default' => null,
-                    'array' => false,
-                    'filters' => [],
-                ]),
-            ], [
-                new Document([
-                    '$id' => '_key_search',
-                    'type' => Database::INDEX_FULLTEXT,
-                    'attributes' => ['search'],
-                    'lengths' => [2048],
-                    'orders' => [Database::ORDER_ASC],
-                ]),
-                new Document([
-                    '$id' => '_key_bucket',
-                    'type' => Database::INDEX_KEY,
-                    'attributes' => ['bucketId'],
-                    'lengths' => [Database::LENGTH_KEY],
-                    'orders' => [Database::ORDER_ASC],
-                ]),
-            ]);
->>>>>>> f3bd94b2
+            $dbForProject->createCollection('bucket_' . $bucketId, $attributes, $indexes);
 
             $bucket = $dbForProject->createDocument('buckets', new Document([
                 '$id' => $bucketId,
@@ -577,13 +358,9 @@
     ->inject('audits')
     ->inject('usage')
     ->inject('mode')
-<<<<<<< HEAD
     ->inject('deviceFiles')
     ->inject('deviceLocal')
-    ->action(function ($bucketId, $fileId, $file, $read, $write, $request, $response, $dbForInternal, $dbForExternal, $user, $audits, $usage, $mode, $deviceFiles, $deviceLocal) {
-=======
-    ->action(function ($bucketId, $fileId, $file, $read, $write, $request, $response, $dbForProject, $user, $audits, $usage, $mode) {
->>>>>>> f3bd94b2
+    ->action(function ($bucketId, $fileId, $file, $read, $write, $request, $response, $dbForProject, $user, $audits, $usage, $mode, $deviceFiles, $deviceLocal) {
         /** @var Utopia\Swoole\Request $request */
         /** @var Appwrite\Utopia\Response $response */
         /** @var Utopia\Database\Database $dbForProject */
@@ -1081,12 +858,8 @@
     ->inject('dbForProject')
     ->inject('usage')
     ->inject('mode')
-<<<<<<< HEAD
     ->inject('deviceFiles')
-    ->action(function ($bucketId, $fileId, $width, $height, $gravity, $quality, $borderWidth, $borderColor, $borderRadius, $opacity, $rotation, $background, $output, $request, $response, $project, $dbForInternal, $dbForExternal, $usage, $mode, $deviceFiles) {
-=======
-    ->action(function ($bucketId, $fileId, $width, $height, $gravity, $quality, $borderWidth, $borderColor, $borderRadius, $opacity, $rotation, $background, $output, $request, $response, $project, $dbForProject, $usage, $mode) {
->>>>>>> f3bd94b2
+    ->action(function ($bucketId, $fileId, $width, $height, $gravity, $quality, $borderWidth, $borderColor, $borderRadius, $opacity, $rotation, $background, $output, $request, $response, $project, $dbForProject, $usage, $mode, $deviceFiles) {
         /** @var Utopia\Swoole\Request $request */
         /** @var Appwrite\Utopia\Response $response */
         /** @var Utopia\Database\Document $project */
@@ -1099,14 +872,7 @@
             throw new Exception('Imagick extension is missing', 500);
         }
 
-<<<<<<< HEAD
-        $bucket = $dbForInternal->getDocument('buckets', $bucketId);
-=======
-        if (!Storage::exists($storage)) {
-            throw new Exception('No such storage device', 400);
-        }
         $bucket = $dbForProject->getDocument('buckets', $bucketId);
->>>>>>> f3bd94b2
 
         if ($bucket->isEmpty() 
             || (!$bucket->getAttribute('enabled') && $mode !== APP_MODE_ADMIN )) {
@@ -1261,12 +1027,8 @@
     ->inject('dbForProject')
     ->inject('usage')
     ->inject('mode')
-<<<<<<< HEAD
     ->inject('deviceFiles')
-    ->action(function ($bucketId, $fileId, $request, $response, $dbForInternal, $dbForExternal, $usage, $mode, $deviceFiles) {
-=======
-    ->action(function ($bucketId, $fileId, $request, $response, $dbForProject, $usage, $mode) {
->>>>>>> f3bd94b2
+    ->action(function ($bucketId, $fileId, $request, $response, $dbForProject, $usage, $mode, $deviceFiles) {
         /** @var Utopia\Swoole\Request $request */
         /** @var Appwrite\Utopia\Response $response */
         /** @var Utopia\Database\Database $dbForProject */
@@ -1410,12 +1172,8 @@
     ->inject('dbForProject')
     ->inject('usage')
     ->inject('mode')
-<<<<<<< HEAD
     ->inject('deviceFiles')
-    ->action(function ($bucketId, $fileId, $response, $request, $dbForInternal, $dbForExternal, $usage, $mode, $deviceFiles) {
-=======
-    ->action(function ($bucketId, $fileId, $response, $request, $dbForProject, $usage, $mode) {
->>>>>>> f3bd94b2
+    ->action(function ($bucketId, $fileId, $response, $request, $dbForProject, $usage, $mode, $deviceFiles) {
         /** @var Appwrite\Utopia\Response $response */
         /** @var Utopia\Swoole\Request $request */
         /** @var Utopia\Database\Database $dbForInternal */
@@ -1676,12 +1434,8 @@
     ->inject('audits')
     ->inject('usage')
     ->inject('mode')
-<<<<<<< HEAD
     ->inject('deviceFiles')
-    ->action(function ($bucketId, $fileId, $response, $dbForInternal, $dbForExternal, $events, $audits, $usage, $mode, $deviceFiles) {
-=======
-    ->action(function ($bucketId, $fileId, $response, $dbForProject, $events, $audits, $usage, $mode) {
->>>>>>> f3bd94b2
+    ->action(function ($bucketId, $fileId, $response, $dbForProject, $events, $audits, $usage, $mode, $deviceFiles) {
         /** @var Appwrite\Utopia\Response $response */
         /** @var Utopia\Database\Database $dbForProject */
         /** @var Utopia\Database\Database $dbForProject */
@@ -1718,20 +1472,14 @@
             throw new Exception('File not found', 404);
         }
 
-<<<<<<< HEAD
-        if ($deviceFiles->delete($file->getAttribute('path', ''))) {
-=======
-        $device = Storage::getDevice('files');
-
         $deviceDeleted = false;
         if($file->getAttribute('chunksTotal') !== $file->getAttribute('chunksUploaded')) {
-            $deviceDeleted = $device->abort($file->getAttribute('path'));
+            $deviceDeleted = $deviceFiles->abort($file->getAttribute('path'));
         } else {
-            $deviceDeleted = $device->delete($file->getAttribute('path'));
+            $deviceDeleted = $deviceFiles->delete($file->getAttribute('path'));
         }
 
         if ($deviceDeleted) {
->>>>>>> f3bd94b2
             if ($bucket->getAttribute('permission') === 'bucket') {
                 $deleted = Authorization::skip(function() use ($dbForProject, $fileId, $bucketId) {
                     return $dbForProject->deleteDocument('bucket_' . $bucketId, $fileId);
