<?php

use Utopia\App;
use Utopia\Cache\Adapter\Filesystem;
use Appwrite\ClamAV\Network;
use Utopia\Database\Validator\Authorization;
use Appwrite\Database\Validator\CustomId;
use Utopia\Database\Document;
use Utopia\Database\Query;
use Utopia\Exception;
use Utopia\Database\Validator\UID;
use Utopia\Storage\Storage;
use Utopia\Storage\Validator\File;
use Utopia\Storage\Validator\FileExt;
use Utopia\Storage\Validator\FileSize;
use Utopia\Storage\Validator\Upload;
use Utopia\Storage\Compression\Algorithms\GZIP;
use Utopia\Image\Image;
use Appwrite\OpenSSL\OpenSSL;
use Appwrite\Utopia\Response;
use Utopia\Cache\Cache;
use Utopia\Config\Config;
use Utopia\Database\Database;
use Utopia\Database\Exception\Duplicate;
use Utopia\Validator\ArrayList;
use Utopia\Validator\Boolean;
use Utopia\Validator\HexColor;
use Utopia\Validator\Integer;
use Utopia\Validator\Text;
use Utopia\Validator\WhiteList;
use Utopia\Validator\Range;
use Utopia\Database\Validator\Permissions;

App::post('/v1/storage/buckets')
    ->desc('Create storage bucket')
    ->groups(['api', 'storage'])
    ->label('scope', 'buckets.write')
    ->label('event', 'storage.buckets.create')
    ->label('sdk.auth', [APP_AUTH_TYPE_KEY])
    ->label('sdk.namespace', 'storage')
    ->label('sdk.method', 'createBucket')
    ->label('sdk.description', '/docs/references/storage/create-bucket.md')
    ->label('sdk.response.code', Response::STATUS_CODE_CREATED)
    ->label('sdk.response.type', Response::CONTENT_TYPE_JSON)
    ->label('sdk.response.model', Response::MODEL_BUCKET)
    ->param('bucketId', '', new CustomId(), 'Unique Id. Choose your own unique ID or pass the string `unique()` to auto generate it. Valid chars are a-z, A-Z, 0-9, period, hyphen, and underscore. Can\'t start with a special char. Max length is 36 chars.')
    ->param('name', '', new Text(128), 'Bucket name', false)
    ->param('permission', null, new WhiteList(['file', 'bucket']), 'Permissions type model to use for reading files in this bucket. You can use bucket-level permission set once on the bucket using the `read` and `write` params, or you can set file-level permission where each file read and write params will decide who has access to read and write to each file individually. [learn more about permissions](/docs/permissions) and get a full list of available permissions.')
    ->param('read', null, new Permissions(), 'An array of strings with read permissions. By default no user is granted with any read permissions. [learn more about permissions](/docs/permissions) and get a full list of available permissions.', true)
    ->param('write', null, new Permissions(), 'An array of strings with write permissions. By default no user is granted with any write permissions. [learn more about permissions](/docs/permissions) and get a full list of available permissions.', true)
    ->param('maximumFileSize', (int) App::getEnv('_APP_STORAGE_LIMIT', 0) , new Integer(), 'Maximum file size allowed in bytes. Maximum allowed value is ' . App::getEnv('_APP_STORAGE_LIMIT', 0) . '. For self-hosted setups you can change the max limit by changing the `_APP_STORAGE_LIMIT` environment variable. [Learn more about storage environment variables](docs/environment-variables#storage)', true)
    ->param('allowedFileExtensions', [], new ArrayList(new Text(64)), 'Allowed file extensions', true)
    ->param('enabled', true, new Boolean(), 'Is bucket enabled?', true)
    ->param('adapter', 'local', new WhiteList(['local']), 'Storage adapter.', true)
    ->param('encryption', true, new Boolean(), 'Is encryption enabled? For file size above ' . Storage::human(APP_STORAGE_READ_BUFFER) . ' encryption is skipped even if it\'s enabled', true)
    ->param('antiVirus', true, new Boolean(), 'Is virus scanning enabled? For file size above ' . Storage::human(APP_LIMIT_ANTIVIRUS) . ' AntiVirus scanning is skipped even if it\'s enabled', true)
    ->inject('response')
    ->inject('dbForInternal')
    ->inject('audits')
    ->inject('usage')
    ->action(function ($bucketId, $name, $permission, $read, $write, $maximumFileSize, $allowedFileExtensions, $enabled, $adapter, $encryption, $antiVirus, $response, $dbForInternal, $audits, $usage) {
        /** @var Appwrite\Utopia\Response $response */
        /** @var Utopia\Database\Database $dbForInternal */
        /** @var Appwrite\Event\Event $audits */
        /** @var Appwrite\Stats\Stats $usage */

        $bucketId = $bucketId == 'unique()' ? $dbForInternal->getId() : $bucketId;
        try {
            $dbForInternal->createCollection('bucket_' . $bucketId, [
                new Document([
                    '$id' => 'dateCreated',
                    'type' => Database::VAR_INTEGER,
                    'format' => '',
                    'size' => 0,
                    'signed' => true,
                    'required' => false,
                    'default' => null,
                    'array' => false,
                    'filters' => [],
                ]),
                new Document([
                    'array' => false,
                    '$id' => 'bucketId',
                    'type' => Database::VAR_STRING,
                    'format' => '',
                    'size' => Database::LENGTH_KEY,
                    'signed' => true,
                    'required' => false,
                    'default' => null,
                    'array' => false,
                    'filters' => [],
                ]),
                new Document([
                    '$id' => 'name',
                    'type' => Database::VAR_STRING,
                    'format' => '',
                    'size' => 2048,
                    'signed' => true,
                    'required' => false,
                    'default' => null,
                    'array' => false,
                    'filters' => [],
                ]),
                new Document([
                    '$id' => 'path',
                    'type' => Database::VAR_STRING,
                    'format' => '',
                    'size' => 2048,
                    'signed' => true,
                    'required' => false,
                    'default' => null,
                    'array' => false,
                    'filters' => [],
                ]),
                new Document([
                    '$id' => 'signature',
                    'type' => Database::VAR_STRING,
                    'format' => '',
                    'size' => 2048,
                    'signed' => true,
                    'required' => false,
                    'default' => null,
                    'array' => false,
                    'filters' => [],
                ]),
                new Document([
                    '$id' => 'mimeType',
                    'type' => Database::VAR_STRING,
                    'format' => '',
                    'size' => 127, // https://tools.ietf.org/html/rfc4288#section-4.2
                    'signed' => true,
                    'required' => false,
                    'default' => null,
                    'array' => false,
                    'filters' => [],
                ]),
                new Document([
                    '$id' => 'sizeOriginal',
                    'type' => Database::VAR_INTEGER,
                    'format' => '',
                    'size' => 0,
                    'signed' => true,
                    'required' => false,
                    'default' => null,
                    'array' => false,
                    'filters' => [],
                ]),
                new Document([
                    '$id' => 'sizeActual',
                    'type' => Database::VAR_INTEGER,
                    'format' => '',
                    'size' => 0,
                    'signed' => true,
                    'required' => false,
                    'default' => null,
                    'array' => false,
                    'filters' => [],
                ]),
                new Document([
                    '$id' => 'algorithm',
                    'type' => Database::VAR_STRING,
                    'format' => '',
                    'size' => 255,
                    'signed' => true,
                    'required' => false,
                    'default' => null,
                    'array' => false,
                    'filters' => [],
                ]),
                new Document([
                    '$id' => 'comment',
                    'type' => Database::VAR_STRING,
                    'format' => '',
                    'size' => 2048,
                    'signed' => true,
                    'required' => false,
                    'default' => null,
                    'array' => false,
                    'filters' => [],
                ]),
                new Document([
                    '$id' => 'openSSLVersion',
                    'type' => Database::VAR_STRING,
                    'format' => '',
                    'size' => 64,
                    'signed' => true,
                    'required' => false,
                    'default' => null,
                    'array' => false,
                    'filters' => [],
                ]),
                new Document([
                    '$id' => 'openSSLCipher',
                    'type' => Database::VAR_STRING,
                    'format' => '',
                    'size' => 64,
                    'signed' => true,
                    'required' => false,
                    'default' => null,
                    'array' => false,
                    'filters' => [],
                ]),
                new Document([
                    '$id' => 'openSSLTag',
                    'type' => Database::VAR_STRING,
                    'format' => '',
                    'size' => 2048,
                    'signed' => true,
                    'required' => false,
                    'default' => null,
                    'array' => false,
                    'filters' => [],
                ]),
                new Document([
                    '$id' => 'openSSLIV',
                    'type' => Database::VAR_STRING,
                    'format' => '',
                    'size' => 2048,
                    'signed' => true,
                    'required' => false,
                    'default' => null,
                    'array' => false,
                    'filters' => [],
                ]),
                new Document([
                    '$id' => 'chunksTotal',
                    'type' => Database::VAR_INTEGER,
                    'format' => '',
                    'size' => 0,
                    'signed' => false,
                    'required' => false,
                    'default' => null,
                    'array' => false,
                    'filters' => [],
                ]),
                new Document([
                    '$id' => 'chunksUploaded',
                    'type' => Database::VAR_INTEGER,
                    'format' => '',
                    'size' => 0,
                    'signed' => false,
                    'required' => false,
                    'default' => null,
                    'array' => false,
                    'filters' => [],
                ]),
                new Document([
                    '$id' => 'search',
                    'type' => Database::VAR_STRING,
                    'format' => '',
                    'size' => 16384,
                    'signed' => true,
                    'required' => false,
                    'default' => null,
                    'array' => false,
                    'filters' => [],
                ]),
            ], [
                new Document([
                    '$id' => '_key_search',
                    'type' => Database::INDEX_FULLTEXT,
                    'attributes' => ['search'],
                    'lengths' => [2048],
                    'orders' => [Database::ORDER_ASC],
                ]),
                new Document([
                    '$id' => '_key_bucket',
                    'type' => Database::INDEX_KEY,
                    'attributes' => ['bucketId'],
                    'lengths' => [Database::LENGTH_KEY],
                    'orders' => [Database::ORDER_ASC],
                ]),
            ]);

            $bucket = $dbForInternal->createDocument('buckets', new Document([
                '$id' => $bucketId,
                '$collection' => 'buckets',
                'dateCreated' => \time(),
                'dateUpdated' => \time(),
                'name' => $name,
                'permission' => $permission,
                'maximumFileSize' => $maximumFileSize,
                'allowedFileExtensions' => $allowedFileExtensions,
                'enabled' => $enabled,
                'adapter' => $adapter,
                'encryption' => $encryption,
                'antiVirus' => $antiVirus,
                '$read' => $read ?? [],
                '$write' => $write ?? [],
                'search' => implode(' ', [$bucketId, $name]),
            ]));
        } catch (Duplicate $th) {
            throw new Exception('Bucket already exists', 409);
        }

        $audits
            ->setParam('event', 'storage.buckets.create')
            ->setParam('resource', 'storage/buckets/' . $bucket->getId())
            ->setParam('data', $bucket->getArrayCopy())
        ;

        $usage->setParam('storage.buckets.create', 1);

        $response->setStatusCode(Response::STATUS_CODE_CREATED);
        $response->dynamic($bucket, Response::MODEL_BUCKET);
    });

App::get('/v1/storage/buckets')
    ->desc('List buckets')
    ->groups(['api', 'storage'])
    ->label('scope', 'buckets.read')
    ->label('sdk.auth', [APP_AUTH_TYPE_KEY])
    ->label('sdk.namespace', 'storage')
    ->label('sdk.method', 'listBuckets')
    ->label('sdk.description', '/docs/references/storage/list-buckets.md')
    ->label('sdk.response.code', Response::STATUS_CODE_OK)
    ->label('sdk.response.type', Response::CONTENT_TYPE_JSON)
    ->label('sdk.response.model', Response::MODEL_BUCKET_LIST)
    ->param('search', '', new Text(256), 'Search term to filter your list results. Max length: 256 chars.', true)
    ->param('limit', 25, new Range(0, 100), 'Results limit value. By default will return maximum 25 results. Maximum of 100 results allowed per request.', true)
    ->param('offset', 0, new Range(0, 2000), 'Results offset. The default value is 0. Use this param to manage pagination.', true)
    ->param('cursor', '', new UID(), 'ID of the bucket used as the starting point for the query, excluding the bucket itself. Should be used for efficient pagination when working with large sets of data.', true)
    ->param('cursorDirection', Database::CURSOR_AFTER, new WhiteList([Database::CURSOR_AFTER, Database::CURSOR_BEFORE]), 'Direction of the cursor.', true)
    ->param('orderType', 'ASC', new WhiteList(['ASC', 'DESC'], true), 'Order result by ASC or DESC order.', true)
    ->inject('response')
    ->inject('dbForInternal')
    ->inject('usage')
    ->action(function ($search, $limit, $offset, $cursor, $cursorDirection, $orderType, $response, $dbForInternal, $usage) {
        /** @var Appwrite\Utopia\Response $response */
        /** @var Utopia\Database\Database $dbForInternal */
        /** @var Appwrite\Stats\Stats $usage */

        $queries = ($search) ? [new Query('name', Query::TYPE_SEARCH, $search)] : [];
        
        if (!empty($cursor)) {
            $cursorBucket = $dbForInternal->getDocument('buckets', $cursor);

            if ($cursorBucket->isEmpty()) {
                throw new Exception("Bucket '{$cursor}' for the 'cursor' value not found.", 400);
            }
        }

        $usage->setParam('storage.buckets.read', 1);

        $response->dynamic(new Document([
            'buckets' => $dbForInternal->find('buckets', $queries, $limit, $offset, [], [$orderType], $cursorBucket ?? null, $cursorDirection),
            'sum' => $dbForInternal->count('buckets', $queries, APP_LIMIT_COUNT),
        ]), Response::MODEL_BUCKET_LIST);
    });

App::get('/v1/storage/buckets/:bucketId')
    ->desc('Get Bucket')
    ->groups(['api', 'storage'])
    ->label('scope', 'buckets.read')
    ->label('sdk.auth', [APP_AUTH_TYPE_KEY])
    ->label('sdk.namespace', 'storage')
    ->label('sdk.method', 'getBucket')
    ->label('sdk.description', '/docs/references/storage/get-bucket.md')
    ->label('sdk.response.code', Response::STATUS_CODE_OK)
    ->label('sdk.response.type', Response::CONTENT_TYPE_JSON)
    ->label('sdk.response.model', Response::MODEL_BUCKET)
    ->param('bucketId', '', new UID(), 'Bucket unique ID.')
    ->inject('response')
    ->inject('dbForInternal')
    ->inject('usage')
    ->action(function ($bucketId, $response, $dbForInternal, $usage) {
        /** @var Appwrite\Utopia\Response $response */
        /** @var Utopia\Database\Database $dbForInternal */
        /** @var Appwrite\Stats\Stats $usage */

        $bucket = $dbForInternal->getDocument('buckets', $bucketId);

        if ($bucket->isEmpty()) {
            throw new Exception('Bucket not found', 404);
        }

        $usage->setParam('storage.buckets.read', 1);

        $response->dynamic($bucket, Response::MODEL_BUCKET);
    });

App::put('/v1/storage/buckets/:bucketId')
    ->desc('Update Bucket')
    ->groups(['api', 'storage'])
    ->label('scope', 'buckets.write')
    ->label('event', 'storage.buckets.update')
    ->label('sdk.auth', [APP_AUTH_TYPE_KEY])
    ->label('sdk.namespace', 'storage')
    ->label('sdk.method', 'updateBucket')
    ->label('sdk.description', '/docs/references/storage/update-bucket.md')
    ->label('sdk.response.code', Response::STATUS_CODE_OK)
    ->label('sdk.response.type', Response::CONTENT_TYPE_JSON)
    ->label('sdk.response.model', Response::MODEL_BUCKET)
    ->param('bucketId', '', new UID(), 'Bucket unique ID.')
    ->param('name', null, new Text(128), 'Bucket name', false)
    ->param('read', null, new Permissions(), 'An array of strings with read permissions. By default inherits the existing read permissions. [learn more about permissions](/docs/permissions) and get a full list of available permissions.', true)
    ->param('write', null, new Permissions(), 'An array of strings with write permissions. By default inherits the existing write permissions. [learn more about permissions](/docs/permissions) and get a full list of available permissions.', true)
    ->param('maximumFileSize', null, new Integer(), 'Maximum file size allowed in bytes. Maximum allowed value is ' . App::getEnv('_APP_STORAGE_LIMIT', 0) . '. For self hosted version you can change the limit by changing _APP_STORAGE_LIMIT environment variable. [Learn more about storage environment variables](docs/environment-variables#storage)', true)
    ->param('allowedFileExtensions', [], new ArrayList(new Text(64)), 'Allowed file extensions', true)
    ->param('enabled', true, new Boolean(), 'Is bucket enabled?', true)
    ->param('encryption', true, new Boolean(), 'Is encryption enabled? For file size above ' . Storage::human(APP_STORAGE_READ_BUFFER) . ' encryption is skipped even if it\'s enabled', true)
    ->param('antiVirus', true, new Boolean(), 'Is virus scanning enabled? For file size above ' . Storage::human(APP_LIMIT_ANTIVIRUS) . ' AntiVirus scanning is skipped even if it\'s enabled', true)
    ->inject('response')
    ->inject('dbForInternal')
    ->inject('audits')
    ->inject('usage')
    ->action(function ($bucketId, $name, $read, $write, $maximumFileSize, $allowedFileExtensions, $enabled, $encryption, $antiVirus, $response, $dbForInternal, $audits, $usage) {
        /** @var Appwrite\Utopia\Response $response */
        /** @var Utopia\Database\Database $dbForInternal */
        /** @var Appwrite\Event\Event $audits */
        /** @var Appwrite\Stats\Stats $usage */

        $bucket = $dbForInternal->getDocument('buckets', $bucketId);

        if ($bucket->isEmpty()) {
            throw new Exception('Bucket not found', 404);
        }

        $read ??= $bucket->getAttribute('$read', []); // By default inherit read permissions
        $write ??= $bucket->getAttribute('$write', []); // By default inherit write permissions
        $maximumFileSize ??= $bucket->getAttribute('maximumFileSize', (int)App::getEnv('_APP_STORAGE_LIMIT', 0));
        $allowedFileExtensions ??= $bucket->getAttribute('allowedFileExtensions', []);
        $enabled ??= $bucket->getAttribute('enabled', true);
        $encryption ??= $bucket->getAttribute('encryption', true);
        $antiVirus ??= $bucket->getAttribute('antiVirus', true);

        $bucket = $dbForInternal->updateDocument('buckets', $bucket->getId(), $bucket
                ->setAttribute('name', $name)
                ->setAttribute('$read', $read)
                ->setAttribute('$write', $write)
                ->setAttribute('maximumFileSize', $maximumFileSize)
                ->setAttribute('allowedFileExtensions', $allowedFileExtensions)
                ->setAttribute('enabled', $enabled)
                ->setAttribute('encryption', $encryption)
                ->setAttribute('antiVirus', $antiVirus)
        );

        $audits
            ->setParam('event', 'storage.buckets.update')
            ->setParam('resource', 'storage/buckets/' . $bucket->getId())
            ->setParam('data', $bucket->getArrayCopy())
        ;

        $usage->setParam('storage.buckets.update', 1);

        $response->dynamic($bucket, Response::MODEL_BUCKET);
    });

App::delete('/v1/storage/buckets/:bucketId')
    ->desc('Delete Bucket')
    ->groups(['api', 'storage'])
    ->label('scope', 'buckets.write')
    ->label('event', 'storage.buckets.delete')
    ->label('sdk.auth', [APP_AUTH_TYPE_KEY])
    ->label('sdk.namespace', 'storage')
    ->label('sdk.method', 'deleteBucket')
    ->label('sdk.description', '/docs/references/storage/delete-bucket.md')
    ->label('sdk.response.code', Response::STATUS_CODE_NOCONTENT)
    ->label('sdk.response.model', Response::MODEL_NONE)
    ->param('bucketId', '', new UID(), 'Bucket unique ID.')
    ->inject('response')
    ->inject('dbForInternal')
    ->inject('audits')
    ->inject('deletes')
    ->inject('events')
    ->inject('usage')
    ->action(function ($bucketId, $response, $dbForInternal, $audits, $deletes, $events, $usage) {
        /** @var Appwrite\Utopia\Response $response */
        /** @var Utopia\Database\Database $dbForInternal */
        /** @var Appwrite\Event\Event $audits */
        /** @var Appwrite\Event\Event $deletes */
        /** @var Appwrite\Event\Event $events */
        /** @var Appwrite\Stats\Stats $usage */

        $bucket = $dbForInternal->getDocument('buckets', $bucketId);

        if ($bucket->isEmpty()) {
            throw new Exception('Bucket not found', 404);
        }

        if(!$dbForInternal->deleteDocument('buckets', $bucketId)) {
            throw new Exception('Failed to remove project from DB', 500);
        }
        
        $deletes
            ->setParam('type', DELETE_TYPE_DOCUMENT)
            ->setParam('document', $bucket)
        ;

        $events
            ->setParam('eventData', $response->output($bucket, Response::MODEL_BUCKET))
        ;

        $audits
            ->setParam('event', 'storage.buckets.delete')
            ->setParam('resource', 'storage/buckets/' . $bucket->getId())
            ->setParam('data', $bucket->getArrayCopy())
        ;

        $usage->setParam('storage.buckets.delete', 1);

        $response->noContent();
    });

App::post('/v1/storage/buckets/:bucketId/files')
    ->alias('/v1/storage/files', ['bucketId' => 'default'])
    ->desc('Create File')
    ->groups(['api', 'storage'])
    ->label('scope', 'files.write')
    ->label('event', 'storage.files.create')
    ->label('sdk.auth', [APP_AUTH_TYPE_SESSION, APP_AUTH_TYPE_KEY, APP_AUTH_TYPE_JWT])
    ->label('sdk.namespace', 'storage')
    ->label('sdk.method', 'createFile')
    ->label('sdk.description', '/docs/references/storage/create-file.md')
    ->label('sdk.request.type', 'multipart/form-data')
    ->label('sdk.methodType', 'upload')
    ->label('sdk.response.code', Response::STATUS_CODE_CREATED)
    ->label('sdk.response.type', Response::CONTENT_TYPE_JSON)
    ->label('sdk.response.model', Response::MODEL_FILE)
    ->param('bucketId', null, new UID(), 'Storage bucket unique ID. You can create a new storage bucket using the Storage service [server integration](/docs/server/storage#createBucket).')
    ->param('fileId', '', new CustomId(), 'Unique Id. Choose your own unique ID or pass the string `unique()` to auto generate it. Valid chars are a-z, A-Z, 0-9, period, hyphen, and underscore. Can\'t start with a special char. Max length is 36 chars.')
    ->param('file', [], new File(), 'Binary file.', false)
    ->param('read', null, new Permissions(), 'An array of strings with read permissions. By default only the current user is granted with read permissions. [learn more about permissions](/docs/permissions) and get a full list of available permissions.', true)
    ->param('write', null, new Permissions(), 'An array of strings with write permissions. By default only the current user is granted with write permissions. [learn more about permissions](/docs/permissions) and get a full list of available permissions.', true)
    ->inject('request')
    ->inject('response')
    ->inject('dbForInternal')
    ->inject('user')
    ->inject('audits')
    ->inject('usage')
    ->action(function ($bucketId, $fileId, $file, $read, $write, $request, $response, $dbForInternal, $user, $audits, $usage) {
        /** @var Utopia\Swoole\Request $request */
        /** @var Appwrite\Utopia\Response $response */
        /** @var Utopia\Database\Database $dbForInternal */
        /** @var Utopia\Database\Document $user */
        /** @var Appwrite\Event\Event $audits */
        /** @var Appwrite\Stats\Stats $usage */

        $bucket = $dbForInternal->getDocument('buckets', $bucketId);

        if ($bucket->isEmpty()) {
            throw new Exception('Bucket not found', 404);
        }

        $file = $request->getFiles('file');

        /**
         * Validators
         */
        $allowedFileExtensions = $bucket->getAttribute('allowedFileExtensions', []);
        $fileExt = new FileExt($allowedFileExtensions);

        $maximumFileSize = $bucket->getAttribute('maximumFileSize', 0);
        if ($maximumFileSize > (int) App::getEnv('_APP_STORAGE_LIMIT', 0)) {
            throw new Exception('Error bucket maximum file size is larger than _APP_STORAGE_LIMIT', 500);
        }

        $fileSize = new FileSize($maximumFileSize);
        $upload = new Upload();

        if (empty($file)) {
            throw new Exception('No file sent', 400);
        }

        // Make sure we handle a single file and multiple files the same way
        $fileName = (\is_array($file['name']) && isset($file['name'][0])) ? $file['name'][0] : $file['name'];
        $fileTmpName = (\is_array($file['tmp_name']) && isset($file['tmp_name'][0])) ? $file['tmp_name'][0] : $file['tmp_name'];
        $size = (\is_array($file['size']) && isset($file['size'][0])) ? $file['size'][0] : $file['size'];

        $contentRange = $request->getHeader('content-range');
        $fileId = $fileId == 'unique()' ? $dbForInternal->getId() : $fileId;
        $chunk = 1;
        $chunks = 1;

        if (!empty($contentRange)) {
            $start = $request->getContentRangeStart();
            $end = $request->getContentRangeEnd();
            $size = $request->getContentRangeSize();
            $fileId = $request->getHeader('x-appwrite-id', $fileId);
            if(is_null($start) || is_null($end) || is_null($size)) {
                throw new Exception('Invalid content-range header', 400);
            }

            if ($end == $size) {
                //if it's a last chunks the chunk size might differ, so we set the $chunks and $chunk to notify it's last chunk
                $chunks = $chunk = -1;
            } else {
                // Calculate total number of chunks based on the chunk size i.e ($rangeEnd - $rangeStart)
                $chunks = (int) ceil($size / ($end + 1 - $start));
                $chunk = (int) ($start / ($end + 1 - $start));
            }
        }

        // Check if file type is allowed (feature for project settings?)
        if (!empty($allowedFileExtensions) && !$fileExt->isValid($fileName)) {
            throw new Exception('File extension not allowed', 400);
        }

        if (!$fileSize->isValid($size)) { // Check if file size is exceeding allowed limit
            throw new Exception('File size not allowed', 400);
        }

        $device = Storage::getDevice('files');

        if (!$upload->isValid($fileTmpName)) {
            throw new Exception('Invalid file', 403);
        }

        // Save to storage
        $size ??= $device->getFileSize($fileTmpName);
        $path = $device->getPath($fileId . '.' . \pathinfo($fileName, PATHINFO_EXTENSION));
        $path = str_ireplace($device->getRoot(), $device->getRoot() . DIRECTORY_SEPARATOR . $bucket->getId(), $path);

        $file = $dbForInternal->getDocument('bucket_' . $bucketId, $fileId);

        if (!$file->isEmpty()) {
            $chunks = $file->getAttribute('chunksTotal', 1);
            if ($chunk == -1) {
                $chunk = $chunks - 1;
            }
        }

        $chunksUploaded = $device->upload($fileTmpName, $path, $chunk, $chunks);
        if (empty($chunksUploaded)) {
            throw new Exception('Failed uploading file', 500);
        }

        $read = (is_null($read) && !$user->isEmpty()) ? ['user:' . $user->getId()] : $read ?? [];
        $write = (is_null($write) && !$user->isEmpty()) ? ['user:' . $user->getId()] : $write ?? [];
        if ($chunksUploaded == $chunks) {
            if (App::getEnv('_APP_STORAGE_ANTIVIRUS') === 'enabled' && $bucket->getAttribute('antiVirus', true) && $size <= APP_LIMIT_ANTIVIRUS) {
                $antiVirus = new Network(App::getEnv('_APP_STORAGE_ANTIVIRUS_HOST', 'clamav'),
                (int) App::getEnv('_APP_STORAGE_ANTIVIRUS_PORT', 3310));
                
                if (!$antiVirus->fileScan($path)) {
                    $device->delete($path);
                    throw new Exception('Invalid file', 403);
                }
            }

            $mimeType = $device->getFileMimeType($path); // Get mime-type before compression and encryption
            $data = '';
            // Compression
            if ($size <= APP_STORAGE_READ_BUFFER) {
                $data = $device->read($path);
                $compressor = new GZIP();
                $data = $compressor->compress($data);
            }

            if ($bucket->getAttribute('encryption', true) && $size <= APP_STORAGE_READ_BUFFER) {
                if(empty($data)) {
                    $data = $device->read($path);
                }
                $key = App::getEnv('_APP_OPENSSL_KEY_V1');
                $iv = OpenSSL::randomPseudoBytes(OpenSSL::cipherIVLength(OpenSSL::CIPHER_AES_128_GCM));
                $data = OpenSSL::encrypt($data, OpenSSL::CIPHER_AES_128_GCM, $key, 0, $iv, $tag);
            }

            if(!empty($data)) {
                if (!$device->write($path, $data, $mimeType)) {
                    throw new Exception('Failed to save file', 500);
                }
            }

            $sizeActual = $device->getFileSize($path);

            $algorithm = empty($compressor) ? '' : $compressor->getName();
            $fileHash = $device->getFileHash($path);

            if ($bucket->getAttribute('encryption', true) && $size <= APP_STORAGE_READ_BUFFER) {
                $openSSLVersion = '1';
                $openSSLCipher = OpenSSL::CIPHER_AES_128_GCM;
                $openSSLTag = \bin2hex($tag);
                $openSSLIV = \bin2hex($iv);
            }

            if ($file->isEmpty()) {
                $file = $dbForInternal->createDocument('bucket_' . $bucketId, new Document([
                    '$id' => $fileId,
                    '$read' => $read,
                    '$write' => $write,
                    'dateCreated' => \time(),
                    'bucketId' => $bucket->getId(),
                    'name' => $fileName,
                    'path' => $path,
                    'signature' => $fileHash,
                    'mimeType' => $mimeType,
                    'sizeOriginal' => $size,
                    'sizeActual' => $sizeActual,
                    'algorithm' => $algorithm,
                    'comment' => '',
                    'chunksTotal' => $chunks,
                    'chunksUploaded' => $chunksUploaded,
                    'openSSLVersion' => $openSSLVersion,
                    'openSSLCipher' => $openSSLCipher,
                    'openSSLTag' => $openSSLTag,
                    'openSSLIV' => $openSSLIV,
                    'search' => implode(' ', [$fileId, $fileName,]),
                ]));
            } else {
                $file = $dbForInternal->updateDocument('bucket_' . $bucketId, $fileId, $file
                        ->setAttribute('$read', $read)
                        ->setAttribute('$write', $write)
                        ->setAttribute('signature', $fileHash)
                        ->setAttribute('mimeType', $mimeType)
                        ->setAttribute('sizeActual', $sizeActual)
                        ->setAttribute('algorithm', $algorithm)
                        ->setAttribute('openSSLVersion', $openSSLVersion)
                        ->setAttribute('openSSLCipher', $openSSLCipher)
                        ->setAttribute('openSSLTag', $openSSLTag)
                        ->setAttribute('openSSLIV', $openSSLIV)
                );
            }
        } else {
            if ($file->isEmpty()) {
                $file = $dbForInternal->createDocument('bucket_' . $bucketId, new Document([
                    '$id' => $fileId,
                    '$read' => $read,
                    '$write' => $write,
                    'dateCreated' => \time(),
                    'bucketId' => $bucket->getId(),
                    'name' => $fileName,
                    'path' => $path,
                    'signature' => '',
                    'mimeType' => '',
                    'sizeOriginal' => $size,
                    'sizeActual' => 0,
                    'algorithm' => '',
                    'comment' => '',
                    'chunksTotal' => $chunks,
                    'chunksUploaded' => $chunksUploaded,
                    'search' => implode(' ', [$fileId, $fileName,]),
                ]));
            } else {
                $file = $dbForInternal->updateDocument('bucket_' . $bucketId, $fileId, $file
                        ->setAttribute('chunksUploaded', $chunksUploaded)
                );
            }
        }

        $audits
            ->setParam('event', 'storage.files.create')
            ->setParam('resource', 'storage/files/' . $file->getId())
        ;

        $usage
            ->setParam('storage', $sizeActual ?? 0)
            ->setParam('storage.files.create', 1)
            ->setParam('bucketId', $bucketId)
        ;

        $response->setStatusCode(Response::STATUS_CODE_CREATED);
        $response->dynamic($file, Response::MODEL_FILE);
        ;
    });

App::get('/v1/storage/buckets/:bucketId/files')
    ->alias('/v1/storage/files', ['bucketId' => 'default'])
    ->desc('List Files')
    ->groups(['api', 'storage'])
    ->label('scope', 'files.read')
    ->label('sdk.auth', [APP_AUTH_TYPE_SESSION, APP_AUTH_TYPE_KEY, APP_AUTH_TYPE_JWT])
    ->label('sdk.namespace', 'storage')
    ->label('sdk.method', 'listFiles')
    ->label('sdk.description', '/docs/references/storage/list-files.md')
    ->label('sdk.response.code', Response::STATUS_CODE_OK)
    ->label('sdk.response.type', Response::CONTENT_TYPE_JSON)
    ->label('sdk.response.model', Response::MODEL_FILE_LIST)
    ->param('bucketId', null, new UID(), 'Storage bucket unique ID. You can create a new storage bucket using the Storage service [server integration](/docs/server/storage#createBucket).')
    ->param('search', '', new Text(256), 'Search term to filter your list results. Max length: 256 chars.', true)
    ->param('limit', 25, new Range(0, 100), 'Results limit value. By default will return maximum 25 results. Maximum of 100 results allowed per request.', true)
    ->param('offset', 0, new Range(0, 2000), 'Results offset. The default value is 0. Use this param to manage pagination.', true)
    ->param('cursor', '', new UID(), 'ID of the file used as the starting point for the query, excluding the file itself. Should be used for efficient pagination when working with large sets of data.', true)
    ->param('cursorDirection', Database::CURSOR_AFTER, new WhiteList([Database::CURSOR_AFTER, Database::CURSOR_BEFORE]), 'Direction of the cursor.', true)
    ->param('orderType', 'ASC', new WhiteList(['ASC', 'DESC'], true), 'Order result by ASC or DESC order.', true)
    ->inject('response')
    ->inject('dbForInternal')
    ->inject('usage')
    ->action(function ($bucketId, $search, $limit, $offset, $cursor, $cursorDirection, $orderType, $response, $dbForInternal, $usage) {
        /** @var Appwrite\Utopia\Response $response */
        /** @var Utopia\Database\Database $dbForInternal */
        /** @var Appwrite\Stats\Stats $usage */

        $bucket = $dbForInternal->getDocument('buckets', $bucketId);

        if ($bucket->isEmpty()) {
            throw new Exception('Bucket not found', 404);
        }

        $queries = [new Query('bucketId', Query::TYPE_EQUAL, [$bucketId])];

        if ($search) {
            $queries[] = [new Query('name', Query::TYPE_SEARCH, [$search])];
        }

        if (!empty($cursor)) {
            $cursorFile = $dbForInternal->getDocument('bucket_' . $bucketId, $cursor);

            if ($cursorFile->isEmpty()) {
                throw new Exception("File '{$cursor}' for the 'cursor' value not found.", 400);
            }
        }

        $queries = [];

        if (!empty($search)) {
            $queries[] = new Query('search', Query::TYPE_SEARCH, [$search]);
        }

        $usage
            ->setParam('storage.files.read', 1)
            ->setParam('bucketId', $bucketId)
        ;

        $response->dynamic(new Document([
            'files' => $dbForInternal->find('bucket_' . $bucketId, $queries, $limit, $offset, [], [$orderType], $cursorFile ?? null, $cursorDirection),
            'sum' => $dbForInternal->count('bucket_' . $bucketId, $queries, APP_LIMIT_COUNT),
        ]), Response::MODEL_FILE_LIST);
    });

App::get('/v1/storage/buckets/:bucketId/files/:fileId')
    ->alias('/v1/storage/files/:fileId', ['bucketId' => 'default'])
    ->desc('Get File')
    ->groups(['api', 'storage'])
    ->label('scope', 'files.read')
    ->label('sdk.auth', [APP_AUTH_TYPE_SESSION, APP_AUTH_TYPE_KEY, APP_AUTH_TYPE_JWT])
    ->label('sdk.namespace', 'storage')
    ->label('sdk.method', 'getFile')
    ->label('sdk.description', '/docs/references/storage/get-file.md')
    ->label('sdk.response.code', Response::STATUS_CODE_OK)
    ->label('sdk.response.type', Response::CONTENT_TYPE_JSON)
    ->label('sdk.response.model', Response::MODEL_FILE)
    ->param('bucketId', null, new UID(), 'Storage bucket unique ID. You can create a new storage bucket using the Storage service [server integration](/docs/server/storage#createBucket).')
    ->param('fileId', '', new UID(), 'File unique ID.')
    ->inject('response')
    ->inject('dbForInternal')
    ->inject('usage')
    ->action(function ($bucketId, $fileId, $response, $dbForInternal, $usage) {
        /** @var Appwrite\Utopia\Response $response */
        /** @var Utopia\Database\Database $dbForInternal */
        /** @var Appwrite\Stats\Stats $usage */

        $bucket = $dbForInternal->getDocument('buckets', $bucketId);

        if ($bucket->isEmpty()) {
            throw new Exception('Bucket not found', 404);
        }

        $file = $dbForInternal->getDocument('bucket_' . $bucketId, $fileId);

        if ($file->isEmpty() || $file->getAttribute('bucketId') != $bucketId) {
            throw new Exception('File not found', 404);
        }
        $usage
            ->setParam('storage.files.read', 1)
            ->setParam('bucketId', $bucketId)
        ;
        $response->dynamic($file, Response::MODEL_FILE);
    });

App::get('/v1/storage/buckets/:bucketId/files/:fileId/preview')
    ->alias('/v1/storage/files/:fileId/preview', ['bucketId' => 'default'])
    ->desc('Get File Preview')
    ->groups(['api', 'storage'])
    ->label('scope', 'files.read')
    ->label('sdk.auth', [APP_AUTH_TYPE_SESSION, APP_AUTH_TYPE_KEY, APP_AUTH_TYPE_JWT])
    ->label('sdk.namespace', 'storage')
    ->label('sdk.method', 'getFilePreview')
    ->label('sdk.description', '/docs/references/storage/get-file-preview.md')
    ->label('sdk.response.code', Response::STATUS_CODE_OK)
    ->label('sdk.response.type', Response::CONTENT_TYPE_IMAGE)
    ->label('sdk.methodType', 'location')
    ->param('bucketId', null, new UID(), 'Storage bucket unique ID. You can create a new storage bucket using the Storage service [server integration](/docs/server/storage#createBucket).')
    ->param('fileId', '', new UID(), 'File unique ID')
    ->param('width', 0, new Range(0, 4000), 'Resize preview image width, Pass an integer between 0 to 4000.', true)
    ->param('height', 0, new Range(0, 4000), 'Resize preview image height, Pass an integer between 0 to 4000.', true)
    ->param('gravity', Image::GRAVITY_CENTER, new WhiteList(Image::getGravityTypes()), 'Image crop gravity. Can be one of ' . implode(",", Image::getGravityTypes()), true)
    ->param('quality', 100, new Range(0, 100), 'Preview image quality. Pass an integer between 0 to 100. Defaults to 100.', true)
    ->param('borderWidth', 0, new Range(0, 100), 'Preview image border in pixels. Pass an integer between 0 to 100. Defaults to 0.', true)
    ->param('borderColor', '', new HexColor(), 'Preview image border color. Use a valid HEX color, no # is needed for prefix.', true)
    ->param('borderRadius', 0, new Range(0, 4000), 'Preview image border radius in pixels. Pass an integer between 0 to 4000.', true)
    ->param('opacity', 1, new Range(0, 1, Range::TYPE_FLOAT), 'Preview image opacity. Only works with images having an alpha channel (like png). Pass a number between 0 to 1.', true)
    ->param('rotation', 0, new Range(0, 360), 'Preview image rotation in degrees. Pass an integer between 0 and 360.', true)
    ->param('background', '', new HexColor(), 'Preview image background color. Only works with transparent images (png). Use a valid HEX color, no # is needed for prefix.', true)
    ->param('output', '', new WhiteList(\array_keys(Config::getParam('storage-outputs')), true), 'Output format type (jpeg, jpg, png, gif and webp).', true)
    ->inject('request')
    ->inject('response')
    ->inject('project')
    ->inject('dbForInternal')
    ->inject('usage')
    ->action(function ($bucketId, $fileId, $width, $height, $gravity, $quality, $borderWidth, $borderColor, $borderRadius, $opacity, $rotation, $background, $output, $request, $response, $project, $dbForInternal, $usage) {
        /** @var Utopia\Swoole\Request $request */
        /** @var Appwrite\Utopia\Response $response */
        /** @var Utopia\Database\Document $project */
        /** @var Utopia\Database\Database $dbForInternal */
        /** @var Appwrite\Stats\Stats $usage */

        $storage = 'files';

        if (!\extension_loaded('imagick')) {
            throw new Exception('Imagick extension is missing', 500);
        }

        if (!Storage::exists($storage)) {
            throw new Exception('No such storage device', 400);
        }
        $bucket = $dbForInternal->getDocument('buckets', $bucketId);

        if ($bucket->isEmpty()) {
            throw new Exception('Bucket not found', 404);
        }

        if ((\strpos($request->getAccept(), 'image/webp') === false) && ('webp' == $output)) { // Fallback webp to jpeg when no browser support
            $output = 'jpg';
        }

        $inputs = Config::getParam('storage-inputs');
        $outputs = Config::getParam('storage-outputs');
        $fileLogos = Config::getParam('storage-logos');

<<<<<<< HEAD
        $date = \date('D, d M Y H:i:s', \time() + (60 * 60 * 24 * 45)) . ' GMT'; // 45 days cache
        $key = \md5($fileId . $width . $height . $quality . $borderWidth . $borderColor . $borderRadius . $opacity . $rotation . $background . $storage . $output);
=======
        $date = \date('D, d M Y H:i:s', \time() + (60 * 60 * 24 * 45)).' GMT';  // 45 days cache
        $key = \md5($fileId.$width.$height.$gravity.$quality.$borderWidth.$borderColor.$borderRadius.$opacity.$rotation.$background.$storage.$output);
>>>>>>> 3f0e0d68

        $file = $dbForInternal->getDocument('bucket_' . $bucketId, $fileId);

        if ($file->isEmpty() || $file->getAttribute('bucketId') != $bucketId) {
            throw new Exception('File not found', 404);
        }

        $path = $file->getAttribute('path');
        $type = \strtolower(\pathinfo($path, PATHINFO_EXTENSION));
        $algorithm = $file->getAttribute('algorithm');
        $cipher = $file->getAttribute('openSSLCipher');
        $mime = $file->getAttribute('mimeType');

        if (!\in_array($mime, $inputs)) {
            $path = (\array_key_exists($mime, $fileLogos)) ? $fileLogos[$mime] : $fileLogos['default'];
            $algorithm = null;
            $cipher = null;
            $background = (empty($background)) ? 'eceff1' : $background;
            $type = \strtolower(\pathinfo($path, PATHINFO_EXTENSION));
<<<<<<< HEAD
            $key = \md5($path . $width . $height . $quality . $borderWidth . $borderColor . $borderRadius . $opacity . $rotation . $background . $storage . $output);
=======
            $key = \md5($path.$width.$height.$gravity.$quality.$borderWidth.$borderColor.$borderRadius.$opacity.$rotation.$background.$storage.$output);
>>>>>>> 3f0e0d68
        }

        $compressor = new GZIP();
        $device = Storage::getDevice('files');

        if (!\file_exists($path)) {
            throw new Exception('File not found', 404);
        }

        $cache = new Cache(new Filesystem(APP_STORAGE_CACHE . '/app-' . $project->getId())); // Limit file number or size
        $data = $cache->load($key, 60 * 60 * 24 * 30 * 3/* 3 months */);

        if ($data) {
            $output = (empty($output)) ? $type : $output;

            return $response
                ->setContentType((\array_key_exists($output, $outputs)) ? $outputs[$output] : $outputs['jpg'])
                ->addHeader('Expires', $date)
                ->addHeader('X-Appwrite-Cache', 'hit')
                ->send($data)
            ;
        }

        $source = $device->read($path);

        if (!empty($cipher)) { // Decrypt
            $source = OpenSSL::decrypt(
                $source,
                $file->getAttribute('openSSLCipher'),
                App::getEnv('_APP_OPENSSL_KEY_V' . $file->getAttribute('openSSLVersion')),
                0,
                \hex2bin($file->getAttribute('openSSLIV')),
                \hex2bin($file->getAttribute('openSSLTag'))
            );
        }

        if (!empty($algorithm)) {
            $source = $compressor->decompress($source);
        }

        $image = new Image($source);

        $image->crop((int) $width, (int) $height, $gravity);

        if (!empty($opacity) || $opacity == 0) {
            $image->setOpacity($opacity);
        }

        if (!empty($background)) {
            $image->setBackground('#' . $background);
        }

        if (!empty($borderWidth)) {
            $image->setBorder($borderWidth, '#' . $borderColor);
        }

        if (!empty($borderRadius)) {
            $image->setBorderRadius($borderRadius);
        }

        if (!empty($rotation)) {
            $image->setRotation($rotation);
        }

        $output = (empty($output)) ? $type : $output;

        $data = $image->output($output, $quality);

        $cache->save($key, $data);

        $usage
            ->setParam('storage.files.read', 1)
            ->setParam('bucketId', $bucketId)
        ;

        $response
            ->setContentType($outputs[$output])
            ->addHeader('Expires', $date)
            ->addHeader('X-Appwrite-Cache', 'miss')
            ->send($data)
        ;

        unset($image);
    });

App::get('/v1/storage/buckets/:bucketId/files/:fileId/download')
    ->alias('/v1/storage/files/:fileId/download', ['bucketId' => 'default'])
    ->desc('Get File for Download')
    ->groups(['api', 'storage'])
    ->label('scope', 'files.read')
    ->label('sdk.auth', [APP_AUTH_TYPE_SESSION, APP_AUTH_TYPE_KEY, APP_AUTH_TYPE_JWT])
    ->label('sdk.namespace', 'storage')
    ->label('sdk.method', 'getFileDownload')
    ->label('sdk.description', '/docs/references/storage/get-file-download.md')
    ->label('sdk.response.code', Response::STATUS_CODE_OK)
    ->label('sdk.response.type', '*/*')
    ->label('sdk.methodType', 'location')
    ->param('bucketId', null, new UID(), 'Storage bucket unique ID. You can create a new storage bucket using the Storage service [server integration](/docs/server/storage#createBucket).')
    ->param('fileId', '', new UID(), 'File unique ID.')
    ->inject('request')
    ->inject('response')
    ->inject('dbForInternal')
    ->inject('usage')
    ->action(function ($bucketId, $fileId, $request, $response, $dbForInternal, $usage) {
        /** @var Utopia\Swoole\Request $request */
        /** @var Appwrite\Utopia\Response $response */
        /** @var Utopia\Database\Database $dbForInternal */
        /** @var Appwrite\Stats\Stats $usage */

        $bucket = $dbForInternal->getDocument('buckets', $bucketId);

        if ($bucket->isEmpty()) {
            throw new Exception('Bucket not found', 404);
        }

        $file = $dbForInternal->getDocument('bucket_' . $bucketId, $fileId);

        if ($file->isEmpty() || $file->getAttribute('bucketId') != $bucketId) {
            throw new Exception('File not found', 404);
        }

        $path = $file->getAttribute('path', '');

        $device = Storage::getDevice('files');
        
        if (!$device->exists($path)) {
            throw new Exception('File not found in ' . $path, 404);
        }

        $usage
            ->setParam('storage.files.read', 1)
            ->setParam('bucketId', $bucketId)
        ;

        $response
            ->setContentType($file->getAttribute('mimeType'))
            ->addHeader('Expires', \date('D, d M Y H:i:s', \time() + (60 * 60 * 24 * 45)) . ' GMT') // 45 days cache
            ->addHeader('X-Peak', \memory_get_peak_usage())
            ->addHeader('Content-Disposition', 'attachment; filename="' . $file->getAttribute('name', '') . '"')
        ;

        $size = $file->getAttribute('sizeOriginal', 0);

        $rangeHeader = $request->getHeader('range');
        if(!empty($rangeHeader)) { 
            $start = $request->getRangeStart();
            $end = $request->getRangeEnd();
            $unit = $request->getRangeUnit();

            if($end == null) {
                $end =  min(($start + 2000000-1), ($size - 1));
            }

            if($unit != 'bytes' || $start >= $end || $end >= $size) {
                throw new Exception('Invalid range', 416);
            }

            $response
                ->addHeader('Accept-Ranges', 'bytes')
                ->addHeader('Content-Range', 'bytes ' . $start . '-' . $end . '/' . $size)
                ->addHeader('Content-Length', $end - $start + 1)
                ->setStatusCode(Response::STATUS_CODE_PARTIALCONTENT);
        }

        $source = '';
        if (!empty($file->getAttribute('openSSLCipher'))) { // Decrypt
            $source = $device->read($path);
            $source = OpenSSL::decrypt(
                $source,
                $file->getAttribute('openSSLCipher'),
                App::getEnv('_APP_OPENSSL_KEY_V' . $file->getAttribute('openSSLVersion')),
                0,
                \hex2bin($file->getAttribute('openSSLIV')),
                \hex2bin($file->getAttribute('openSSLTag'))
            );
        }

        if (!empty($file->getAttribute('algorithm', ''))) {
            if(empty($source)) {
                $source = $device->read($path);
            }
            $compressor = new GZIP();
            $source = $compressor->decompress($source);
        }

        if(!empty($source)) {
            if(!empty($rangeHeader)) {
                $response->send(substr($source, $start, ($end - $start + 1)));
            }
            $response->send($source);
        }

        if(!empty($rangeHeader)) {
            $response->send($device->read($path, $start, ($end - $start + 1)));
        }

        if ($size > APP_STORAGE_READ_BUFFER) {          
            $response->addHeader('Content-Length', $device->getFileSize($path));
            for ($i=0; $i < ceil($size / MAX_OUTPUT_CHUNK_SIZE); $i++) {
                $response->chunk($device->read($path, ($i * MAX_OUTPUT_CHUNK_SIZE), min(MAX_OUTPUT_CHUNK_SIZE, $size - ($i * MAX_OUTPUT_CHUNK_SIZE))), (($i + 1) * MAX_OUTPUT_CHUNK_SIZE) >= $size);
            }
        } else {
            $response->send($device->read($path));
        }
    });

App::get('/v1/storage/buckets/:bucketId/files/:fileId/view')
    ->alias('/v1/storage/files/:fileId/view', ['bucketId' => 'default'])
    ->desc('Get File for View')
    ->groups(['api', 'storage'])
    ->label('scope', 'files.read')
    ->label('sdk.auth', [APP_AUTH_TYPE_SESSION, APP_AUTH_TYPE_KEY, APP_AUTH_TYPE_JWT])
    ->label('sdk.namespace', 'storage')
    ->label('sdk.method', 'getFileView')
    ->label('sdk.description', '/docs/references/storage/get-file-view.md')
    ->label('sdk.response.code', Response::STATUS_CODE_OK)
    ->label('sdk.response.type', '*/*')
    ->label('sdk.methodType', 'location')
    ->param('bucketId', null, new UID(), 'Storage bucket unique ID. You can create a new storage bucket using the Storage service [server integration](/docs/server/storage#createBucket).')
    ->param('fileId', '', new UID(), 'File unique ID.')
    ->inject('response')
    ->inject('request')
    ->inject('dbForInternal')
    ->inject('usage')
    ->action(function ($bucketId, $fileId, $response, $request, $dbForInternal, $usage) {
        /** @var Appwrite\Utopia\Response $response */
        /** @var Utopia\Swoole\Request $request */
        /** @var Utopia\Database\Database $dbForInternal */
        /** @var Appwrite\Stats\Stats $usage */

        $bucket = $dbForInternal->getDocument('buckets', $bucketId);

        if ($bucket->isEmpty()) {
            throw new Exception('Bucket not found', 404);
        }

        $file  = $dbForInternal->getDocument('bucket_' . $bucketId, $fileId);
        $mimes = Config::getParam('storage-mimes');

        if ($file->isEmpty() || $file->getAttribute('bucketId') != $bucketId) {
            throw new Exception('File not found', 404);
        }

        $path = $file->getAttribute('path', '');

        if (!\file_exists($path)) {
            throw new Exception('File not found in ' . $path, 404);
        }

        $compressor = new GZIP();
        $device = Storage::getDevice('files');

        $contentType = 'text/plain';

        if (\in_array($file->getAttribute('mimeType'), $mimes)) {
            $contentType = $file->getAttribute('mimeType');
        }

        $response
            ->setContentType($contentType)
            ->addHeader('Content-Security-Policy', 'script-src none;')
            ->addHeader('X-Content-Type-Options', 'nosniff')
            ->addHeader('Content-Disposition', 'inline; filename="' . $file->getAttribute('name', '') . '"')
            ->addHeader('Expires', \date('D, d M Y H:i:s', \time() + (60 * 60 * 24 * 45)) . ' GMT') // 45 days cache
            ->addHeader('X-Peak', \memory_get_peak_usage())
        ;

        $size = $file->getAttribute('sizeOriginal', 0);

        $rangeHeader = $request->getHeader('range');
        if(!empty($rangeHeader)) { 
            $start = $request->getRangeStart();
            $end = $request->getRangeEnd();
            $unit = $request->getRangeUnit();

            if($end == null) {
                $end =  min(($start + 2000000-1), ($size - 1));
            }

            if($unit != 'bytes' || $start >= $end || $end >= $size) {
                throw new Exception('Invalid range', 416);
            }

            $response
                ->addHeader('Accept-Ranges', 'bytes')
                ->addHeader('Content-Range', 'bytes ' . $start . '-' . $end . '/' . $size)
                ->addHeader('Content-Length', $end - $start + 1)
                ->setStatusCode(Response::STATUS_CODE_PARTIALCONTENT);
        }

        $source = '';
        if (!empty($file->getAttribute('openSSLCipher'))) { // Decrypt
            $source = $device->read($path);
            $source = OpenSSL::decrypt(
                $source,
                $file->getAttribute('openSSLCipher'),
                App::getEnv('_APP_OPENSSL_KEY_V' . $file->getAttribute('openSSLVersion')),
                0,
                \hex2bin($file->getAttribute('openSSLIV')),
                \hex2bin($file->getAttribute('openSSLTag'))
            );
        }

        if (!empty($file->getAttribute('algorithm', ''))) {
            if(empty($source)) {
                $source = $device->read($path);
            }
            $compressor = new GZIP();
            $source = $compressor->decompress($source);
        }

        $usage
            ->setParam('storage.files.read', 1)
            ->setParam('bucketId', $bucketId)
        ;

        if(!empty($source)) {
            if(!empty($rangeHeader)) {
                $response->send(substr($source, $start, ($end - $start + 1)));
            }
            $response->send($source);
        }

        if(!empty($rangeHeader)) {
            $response->send($device->read($path, $start, ($end - $start + 1)));
        }

        $size = $device->getFileSize($path);
        if ($size > APP_STORAGE_READ_BUFFER) {          
            $response->addHeader('Content-Length', $device->getFileSize($path));
            $chunk = 2000000; // Max chunk of 2 mb
            for ($i=0; $i < ceil($size / $chunk); $i++) {
                $response->chunk($device->read($path, ($i * $chunk), min($chunk, $size - ($i * $chunk))), (($i + 1) * $chunk) >= $size);
            }
        } else {
            $response->send($device->read($path));
        }
    });

App::put('/v1/storage/buckets/:bucketId/files/:fileId')
    ->alias('/v1/storage/files/:fileId', ['bucketId' => 'default'])
    ->desc('Update File')
    ->groups(['api', 'storage'])
    ->label('scope', 'files.write')
    ->label('event', 'storage.files.update')
    ->label('sdk.auth', [APP_AUTH_TYPE_SESSION, APP_AUTH_TYPE_KEY, APP_AUTH_TYPE_JWT])
    ->label('sdk.namespace', 'storage')
    ->label('sdk.method', 'updateFile')
    ->label('sdk.description', '/docs/references/storage/update-file.md')
    ->label('sdk.response.code', Response::STATUS_CODE_OK)
    ->label('sdk.response.type', Response::CONTENT_TYPE_JSON)
    ->label('sdk.response.model', Response::MODEL_FILE)
    ->param('bucketId', null, new UID(), 'Storage bucket unique ID. You can create a new storage bucket using the Storage service [server integration](/docs/server/storage#createBucket).')
    ->param('fileId', '', new UID(), 'File unique ID.')
    ->param('read', null, new Permissions(), 'An array of strings with read permissions. By default no user is granted with any read permissions. [learn more about permissions](/docs/permissions) and get a full list of available permissions.')
    ->param('write', null, new Permissions(), 'An array of strings with write permissions. By default no user is granted with any write permissions. [learn more about permissions](/docs/permissions) and get a full list of available permissions.')
    ->inject('response')
    ->inject('dbForInternal')
    ->inject('audits')
    ->inject('usage')
    ->action(function ($bucketId, $fileId, $read, $write, $response, $dbForInternal, $audits, $usage) {
        /** @var Appwrite\Utopia\Response $response */
        /** @var Utopia\Database\Database $dbForInternal */
        /** @var Appwrite\Event\Event $audits */
        /** @var Appwrite\Stats\Stats $usage */

        $bucket = $dbForInternal->getDocument('buckets', $bucketId);

        if ($bucket->isEmpty()) {
            throw new Exception('Bucket not found', 404);
        }

        $file = $dbForInternal->getDocument('bucket_' . $bucketId, $fileId);

        if ($file->isEmpty() || $file->getAttribute('bucketId') !== $bucketId) {
            throw new Exception('File not found', 404);
        }

        $file = $dbForInternal->updateDocument('bucket_' . $bucketId, $fileId, $file
                ->setAttribute('$read', $read)
                ->setAttribute('$write', $write)
        );

        $audits
            ->setParam('event', 'storage.files.update')
            ->setParam('resource', 'file/'.$file->getId())
        ;

        $usage
            ->setParam('storage.files.update', 1)
            ->setParam('bucketId', $bucketId)
        ;

        $response->dynamic($file, Response::MODEL_FILE);
    });

App::delete('/v1/storage/buckets/:bucketId/files/:fileId')
    ->alias('/v1/storage/files/:fileId', ['bucketId' => 'default'])
    ->desc('Delete File')
    ->groups(['api', 'storage'])
    ->label('scope', 'files.write')
    ->label('event', 'storage.files.delete')
    ->label('sdk.auth', [APP_AUTH_TYPE_SESSION, APP_AUTH_TYPE_KEY, APP_AUTH_TYPE_JWT])
    ->label('sdk.namespace', 'storage')
    ->label('sdk.method', 'deleteFile')
    ->label('sdk.description', '/docs/references/storage/delete-file.md')
    ->label('sdk.response.code', Response::STATUS_CODE_NOCONTENT)
    ->label('sdk.response.model', Response::MODEL_NONE)
    ->param('bucketId', null, new UID(), 'Storage bucket unique ID. You can create a new storage bucket using the Storage service [server integration](/docs/server/storage#createBucket).')
    ->param('fileId', '', new UID(), 'File unique ID.')
    ->inject('response')
    ->inject('dbForInternal')
    ->inject('events')
    ->inject('audits')
    ->inject('usage')
    ->action(function ($bucketId, $fileId, $response, $dbForInternal, $events, $audits, $usage) {
        /** @var Appwrite\Utopia\Response $response */
        /** @var Utopia\Database\Database $dbForInternal */
        /** @var Appwrite\Event\Event $events */
        /** @var Appwrite\Event\Event $audits */
        /** @var Appwrite\Stats\Stats $usage */
        
        $bucket = $dbForInternal->getDocument('buckets', $bucketId);

        if ($bucket->isEmpty()) {
            throw new Exception('Bucket not found', 404);
        }

        $file = $dbForInternal->getDocument('bucket_' . $bucketId, $fileId);

        if ($file->isEmpty() || $file->getAttribute('bucketId') != $bucketId) {
            throw new Exception('File not found', 404);
        }

        $device = Storage::getDevice('files');

        if ($device->delete($file->getAttribute('path', ''))) {
            if (!$dbForInternal->deleteDocument('bucket_' . $bucketId, $fileId)) {
                throw new Exception('Failed to remove file from DB', 500);
            }
        } else {
            throw new Exception('Failed to delete file from device', 500);
        }

        $audits
            ->setParam('event', 'storage.files.delete')
            ->setParam('resource', 'file/'.$file->getId())
        ;

        $usage
            ->setParam('storage', $file->getAttribute('size', 0) * -1)
            ->setParam('storage.files.delete', 1)
            ->setParam('bucketId', $bucketId)
        ;

        $events
            ->setParam('eventData', $response->output($file, Response::MODEL_FILE))
        ;

        $response->noContent();
    });

App::get('/v1/storage/usage')
    ->desc('Get usage stats for storage')
    ->groups(['api', 'storage'])
    ->label('scope', 'files.read')
    ->label('sdk.auth', [APP_AUTH_TYPE_ADMIN])
    ->label('sdk.namespace', 'storage')
    ->label('sdk.method', 'getUsage')
    ->label('sdk.response.code', Response::STATUS_CODE_OK)
    ->label('sdk.response.type', Response::CONTENT_TYPE_JSON)
    ->label('sdk.response.model', Response::MODEL_USAGE_STORAGE)
    ->param('range', '30d', new WhiteList(['24h', '7d', '30d', '90d'], true), 'Date range.', true)
    ->inject('response')
    ->inject('dbForInternal')
    ->action(function ($range, $response, $dbForInternal) {
        /** @var Appwrite\Utopia\Response $response */
        /** @var Utopia\Database\Database $dbForInternal */

        $usage = [];
        if (App::getEnv('_APP_USAGE_STATS', 'enabled') == 'enabled') {
            $period = [
                '24h' => [
                    'period' => '30m',
                    'limit' => 48,
                ],
                '7d' => [
                    'period' => '1d',
                    'limit' => 7,
                ],
                '30d' => [
                    'period' => '1d',
                    'limit' => 30,
                ],
                '90d' => [
                    'period' => '1d',
                    'limit' => 90,
                ],
            ];

            $metrics = [
                "storage.total",
                "storage.files.count"
            ];

            $stats = [];

            Authorization::skip(function() use ($dbForInternal, $period, $range, $metrics, &$stats) {
                foreach ($metrics as $metric) {
                    $requestDocs = $dbForInternal->find('stats', [
                        new Query('period', Query::TYPE_EQUAL, [$period[$range]['period']]),
                        new Query('metric', Query::TYPE_EQUAL, [$metric]),
                    ], $period[$range]['limit'], 0, ['time'], [Database::ORDER_DESC]);
    
                    $stats[$metric] = [];
                    foreach ($requestDocs as $requestDoc) {
                        $stats[$metric][] = [
                            'value' => $requestDoc->getAttribute('value'),
                            'date' => $requestDoc->getAttribute('time'),
                        ];
                    }
                    $stats[$metric] = array_reverse($stats[$metric]);
                }    
            });

            $usage = new Document([
                'range' => $range,
                'storage' => $stats['storage.total'],
                'files' => $stats['storage.files.count']
            ]);
        }

        $response->dynamic($usage, Response::MODEL_USAGE_STORAGE);
    });

App::get('/v1/storage/:bucketId/usage')
    ->desc('Get usage stats for a storage bucket')
    ->groups(['api', 'storage'])
    ->label('scope', 'files.read')
    ->label('sdk.auth', [APP_AUTH_TYPE_ADMIN])
    ->label('sdk.namespace', 'storage')
    ->label('sdk.method', 'getBucketUsage')
    ->label('sdk.response.code', Response::STATUS_CODE_OK)
    ->label('sdk.response.type', Response::CONTENT_TYPE_JSON)
    ->label('sdk.response.model', Response::MODEL_USAGE_BUCKETS)
    ->param('bucketId', '', new UID(), 'Bucket unique ID.')
    ->param('range', '30d', new WhiteList(['24h', '7d', '30d', '90d'], true), 'Date range.', true)
    ->inject('response')
    ->inject('dbForInternal')
    ->action(function ($bucketId, $range, $response, $dbForInternal) {
        /** @var Appwrite\Utopia\Response $response */
        /** @var Utopia\Database\Database $dbForInternal */

        $bucket = $dbForInternal->getDocument('buckets', $bucketId);

        if($bucket->isEmpty()) {
            throw new Exception('Bucket not found', 404);
        } 
        
        $usage = [];
        if (App::getEnv('_APP_USAGE_STATS', 'enabled') == 'enabled') {
            $period = [
                '24h' => [
                    'period' => '30m',
                    'limit' => 48,
                ],
                '7d' => [
                    'period' => '1d',
                    'limit' => 7,
                ],
                '30d' => [
                    'period' => '1d',
                    'limit' => 30,
                ],
                '90d' => [
                    'period' => '1d',
                    'limit' => 90,
                ],
            ];

            $metrics = [
                "storage.buckets.$bucketId.files.count",
                "storage.buckets.$bucketId.files.create",
                "storage.buckets.$bucketId.files.read",
                "storage.buckets.$bucketId.files.update",
                "storage.buckets.$bucketId.files.delete"
            ];

            $stats = [];

            Authorization::skip(function() use ($dbForInternal, $period, $range, $metrics, &$stats) {
                foreach ($metrics as $metric) {
                    $requestDocs = $dbForInternal->find('stats', [
                        new Query('period', Query::TYPE_EQUAL, [$period[$range]['period']]),
                        new Query('metric', Query::TYPE_EQUAL, [$metric]),
                    ], $period[$range]['limit'], 0, ['time'], [Database::ORDER_DESC]);
    
                    $stats[$metric] = [];
                    foreach ($requestDocs as $requestDoc) {
                        $stats[$metric][] = [
                            'value' => $requestDoc->getAttribute('value'),
                            'date' => $requestDoc->getAttribute('time'),
                        ];
                    }
                    $stats[$metric] = array_reverse($stats[$metric]);
                }    
            });

            $usage = new Document([
                'range' => $range,
                'files.count' => $stats["storage.buckets.$bucketId.files.count"],
                'files.create' => $stats["storage.buckets.$bucketId.files.create"],
                'files.read' => $stats["storage.buckets.$bucketId.files.read"],
                'files.update' => $stats["storage.buckets.$bucketId.files.update"],
                'files.delete' => $stats["storage.buckets.$bucketId.files.delete"]
            ]);
        }

        $response->dynamic($usage, Response::MODEL_USAGE_BUCKETS);
    });<|MERGE_RESOLUTION|>--- conflicted
+++ resolved
@@ -918,13 +918,8 @@
         $outputs = Config::getParam('storage-outputs');
         $fileLogos = Config::getParam('storage-logos');
 
-<<<<<<< HEAD
-        $date = \date('D, d M Y H:i:s', \time() + (60 * 60 * 24 * 45)) . ' GMT'; // 45 days cache
-        $key = \md5($fileId . $width . $height . $quality . $borderWidth . $borderColor . $borderRadius . $opacity . $rotation . $background . $storage . $output);
-=======
         $date = \date('D, d M Y H:i:s', \time() + (60 * 60 * 24 * 45)).' GMT';  // 45 days cache
         $key = \md5($fileId.$width.$height.$gravity.$quality.$borderWidth.$borderColor.$borderRadius.$opacity.$rotation.$background.$storage.$output);
->>>>>>> 3f0e0d68
 
         $file = $dbForInternal->getDocument('bucket_' . $bucketId, $fileId);
 
@@ -944,11 +939,7 @@
             $cipher = null;
             $background = (empty($background)) ? 'eceff1' : $background;
             $type = \strtolower(\pathinfo($path, PATHINFO_EXTENSION));
-<<<<<<< HEAD
-            $key = \md5($path . $width . $height . $quality . $borderWidth . $borderColor . $borderRadius . $opacity . $rotation . $background . $storage . $output);
-=======
             $key = \md5($path.$width.$height.$gravity.$quality.$borderWidth.$borderColor.$borderRadius.$opacity.$rotation.$background.$storage.$output);
->>>>>>> 3f0e0d68
         }
 
         $compressor = new GZIP();
