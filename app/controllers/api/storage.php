<?php

use Appwrite\Auth\Auth;
use Appwrite\ClamAV\Network;
use Appwrite\Event\Delete;
use Appwrite\Event\Event;
use Appwrite\Utopia\Database\Validator\CustomId;
use Appwrite\OpenSSL\OpenSSL;
use Appwrite\Usage\Stats;
use Appwrite\Utopia\Response;
use Utopia\App;
use Utopia\Config\Config;
use Utopia\Database\Database;
use Utopia\Database\Document;
use Utopia\Database\DateTime;
use Utopia\Database\Exception\Duplicate;
use Utopia\Database\Exception\Duplicate as DuplicateException;
use Utopia\Database\Exception\Structure as StructureException;
use Utopia\Database\ID;
use Utopia\Database\Permission;
use Utopia\Database\Query;
use Utopia\Database\Role;
use Utopia\Database\Validator\Authorization;
use Utopia\Database\Validator\Permissions;
use Utopia\Database\Validator\UID;
use Appwrite\Extend\Exception;
use Utopia\Image\Image;
use Utopia\Storage\Compression\Algorithms\GZIP;
use Utopia\Storage\Device;
use Utopia\Storage\Device\Local;
use Utopia\Storage\Storage;
use Utopia\Storage\Validator\File;
use Utopia\Storage\Validator\FileExt;
use Utopia\Storage\Validator\FileSize;
use Utopia\Storage\Validator\Upload;
use Utopia\Validator\ArrayList;
use Utopia\Validator\Boolean;
use Utopia\Validator\HexColor;
use Utopia\Validator\Integer;
use Utopia\Validator\Range;
use Utopia\Validator\Text;
use Utopia\Validator\WhiteList;
use Utopia\Swoole\Request;

App::post('/v1/storage/buckets')
    ->desc('Create bucket')
    ->groups(['api', 'storage'])
    ->label('scope', 'buckets.write')
    ->label('event', 'buckets.[bucketId].create')
    ->label('audits.resource', 'buckets/{response.$id}')
    ->label('usage.metric', 'buckets.{scope}.requests.create')
    ->label('sdk.auth', [APP_AUTH_TYPE_KEY])
    ->label('sdk.namespace', 'storage')
    ->label('sdk.method', 'createBucket')
    ->label('sdk.description', '/docs/references/storage/create-bucket.md')
    ->label('sdk.response.code', Response::STATUS_CODE_CREATED)
    ->label('sdk.response.type', Response::CONTENT_TYPE_JSON)
    ->label('sdk.response.model', Response::MODEL_BUCKET)
    ->param('bucketId', '', new CustomId(), 'Unique Id. Choose your own unique ID or pass the string `unique()` to auto generate it. Valid chars are a-z, A-Z, 0-9, period, hyphen, and underscore. Can\'t start with a special char. Max length is 36 chars.')
    ->param('name', '', new Text(128), 'Bucket name')
    ->param('permissions', null, new Permissions(APP_LIMIT_ARRAY_PARAMS_SIZE), 'An array of strings with permissions. By default no user is granted with any permissions. [learn more about permissions](/docs/permissions) and get a full list of available permissions.', true)
    ->param('fileSecurity', false, new Boolean(true), 'Whether to enable file-level permission where each files permissions parameter will decide who has access to each file individually. [learn more about permissions](/docs/permissions) and get a full list of available permissions.')
    ->param('enabled', true, new Boolean(true), 'Is bucket enabled?', true)
    ->param('maximumFileSize', (int) App::getEnv('_APP_STORAGE_LIMIT', 0), new Range(1, (int) App::getEnv('_APP_STORAGE_LIMIT', 0)), 'Maximum file size allowed in bytes. Maximum allowed value is ' . Storage::human(App::getEnv('_APP_STORAGE_LIMIT', 0), 0) . '. For self-hosted setups you can change the max limit by changing the `_APP_STORAGE_LIMIT` environment variable. [Learn more about storage environment variables](docs/environment-variables#storage)', true)
    ->param('allowedFileExtensions', [], new ArrayList(new Text(64), APP_LIMIT_ARRAY_PARAMS_SIZE), 'Allowed file extensions. Maximum of ' . APP_LIMIT_ARRAY_PARAMS_SIZE . ' extensions are allowed, each 64 characters long.', true)
    ->param('encryption', true, new Boolean(true), 'Is encryption enabled? For file size above ' . Storage::human(APP_STORAGE_READ_BUFFER, 0) . ' encryption is skipped even if it\'s enabled', true)
    ->param('antivirus', true, new Boolean(true), 'Is virus scanning enabled? For file size above ' . Storage::human(APP_LIMIT_ANTIVIRUS, 0) . ' AntiVirus scanning is skipped even if it\'s enabled', true)
    ->inject('response')
    ->inject('dbForProject')
    ->inject('events')
<<<<<<< HEAD
    ->action(function (string $bucketId, string $name, ?array $permissions, string $fileSecurity, bool $enabled, int $maximumFileSize, array $allowedFileExtensions, bool $encryption, bool $antivirus, Response $response, Database $dbForProject, Stats $usage, Event $events) {

        $bucketId = $bucketId === 'unique()' ? ID::unique() : $bucketId;

        // Map aggregate permissions into the multiple permissions they represent.
        $permissions = Permission::aggregate($permissions);
=======
    ->action(function (string $bucketId, string $name, string $permission, ?array $read, ?array $write, bool $enabled, int $maximumFileSize, array $allowedFileExtensions, bool $encryption, bool $antivirus, Response $response, Database $dbForProject, Event $events) {
>>>>>>> b24aec82

        try {
            $files = Config::getParam('collections', [])['files'] ?? [];
            if (empty($files)) {
                throw new Exception(Exception::GENERAL_SERVER_ERROR, 'Files collection is not configured.');
            }

            $attributes = [];
            $indexes = [];

            foreach ($files['attributes'] as $attribute) {
                $attributes[] = new Document([
                    '$id' => $attribute['$id'],
                    'type' => $attribute['type'],
                    'size' => $attribute['size'],
                    'required' => $attribute['required'],
                    'signed' => $attribute['signed'],
                    'array' => $attribute['array'],
                    'filters' => $attribute['filters'],
                    'default' => $attribute['default'] ?? null,
                    'format' => $attribute['format'] ?? ''
                ]);
            }

            foreach ($files['indexes'] as $index) {
                $indexes[] = new Document([
                    '$id' => $index['$id'],
                    'type' => $index['type'],
                    'attributes' => $index['attributes'],
                    'lengths' => $index['lengths'],
                    'orders' => $index['orders'],
                ]);
            }

            $dbForProject->createDocument('buckets', new Document([
                '$id' => $bucketId,
                '$collection' => 'buckets',
                '$permissions' => $permissions,
                'name' => $name,
                'maximumFileSize' => $maximumFileSize,
                'allowedFileExtensions' => $allowedFileExtensions,
                'fileSecurity' => (bool) filter_var($fileSecurity, FILTER_VALIDATE_BOOLEAN),
                'enabled' => (bool) filter_var($enabled, FILTER_VALIDATE_BOOLEAN),
                'encryption' => (bool) filter_var($encryption, FILTER_VALIDATE_BOOLEAN),
                'antivirus' => (bool) filter_var($antivirus, FILTER_VALIDATE_BOOLEAN),
                'search' => implode(' ', [$bucketId, $name]),
            ]));

            $bucket = $dbForProject->getDocument('buckets', $bucketId);

            $dbForProject->createCollection('bucket_' . $bucket->getInternalId(), $attributes, $indexes);
        } catch (Duplicate) {
            throw new Exception(Exception::STORAGE_BUCKET_ALREADY_EXISTS);
        }

        $events
            ->setParam('bucketId', $bucket->getId())
        ;

        $response->setStatusCode(Response::STATUS_CODE_CREATED);
        $response->dynamic($bucket, Response::MODEL_BUCKET);
    });

App::get('/v1/storage/buckets')
    ->desc('List buckets')
    ->groups(['api', 'storage'])
    ->label('scope', 'buckets.read')
    ->label('usage.metric', 'buckets.{scope}.requests.read')
    ->label('sdk.auth', [APP_AUTH_TYPE_KEY])
    ->label('sdk.namespace', 'storage')
    ->label('sdk.method', 'listBuckets')
    ->label('sdk.description', '/docs/references/storage/list-buckets.md')
    ->label('sdk.response.code', Response::STATUS_CODE_OK)
    ->label('sdk.response.type', Response::CONTENT_TYPE_JSON)
    ->label('sdk.response.model', Response::MODEL_BUCKET_LIST)
    ->param('search', '', new Text(256), 'Search term to filter your list results. Max length: 256 chars.', true)
    ->param('limit', 25, new Range(0, 100), 'Results limit value. By default will return maximum 25 results. Maximum of 100 results allowed per request.', true)
    ->param('offset', 0, new Range(0, APP_LIMIT_COUNT), 'Results offset. The default value is 0. Use this param to manage pagination.', true)
    ->param('cursor', '', new UID(), 'ID of the bucket used as the starting point for the query, excluding the bucket itself. Should be used for efficient pagination when working with large sets of data.', true)
    ->param('cursorDirection', Database::CURSOR_AFTER, new WhiteList([Database::CURSOR_AFTER, Database::CURSOR_BEFORE]), 'Direction of the cursor, can be either \'before\' or \'after\'.', true)
    ->param('orderType', Database::ORDER_ASC, new WhiteList([Database::ORDER_ASC, Database::ORDER_DESC], true), 'Order result by ' .  Database::ORDER_ASC . ' or ' .  Database::ORDER_DESC . ' order.', true)
    ->inject('response')
    ->inject('dbForProject')
    ->action(function (string $search, int $limit, int $offset, string $cursor, string $cursorDirection, string $orderType, Response $response, Database $dbForProject) {

        $filterQueries = [];

        if (!empty($search)) {
            $filterQueries[] = Query::search('name', $search);
        }

        $queries = [];
        $queries[] = Query::limit($limit);
        $queries[] = Query::offset($offset);
        $queries[] = $orderType === Database::ORDER_ASC ? Query::orderAsc('') : Query::orderDesc('');
        if (!empty($cursor)) {
            $cursorDocument = $dbForProject->getDocument('buckets', $cursor);

            if ($cursorDocument->isEmpty()) {
                throw new Exception(Exception::GENERAL_CURSOR_NOT_FOUND, "Bucket '{$cursor}' for the 'cursor' value not found.");
            }

            $queries[] = $cursorDirection === Database::CURSOR_AFTER ? Query::cursorAfter($cursorDocument) : Query::cursorBefore($cursorDocument);
        }

        $response->dynamic(new Document([
            'buckets' => $dbForProject->find('buckets', \array_merge($filterQueries, $queries)),
            'total' => $dbForProject->count('buckets', $filterQueries, APP_LIMIT_COUNT),
        ]), Response::MODEL_BUCKET_LIST);
    });

App::get('/v1/storage/buckets/:bucketId')
    ->desc('Get Bucket')
    ->groups(['api', 'storage'])
    ->label('scope', 'buckets.read')
    ->label('usage.metric', 'buckets.{scope}.requests.read')
    ->label('sdk.auth', [APP_AUTH_TYPE_KEY])
    ->label('sdk.namespace', 'storage')
    ->label('sdk.method', 'getBucket')
    ->label('sdk.description', '/docs/references/storage/get-bucket.md')
    ->label('sdk.response.code', Response::STATUS_CODE_OK)
    ->label('sdk.response.type', Response::CONTENT_TYPE_JSON)
    ->label('sdk.response.model', Response::MODEL_BUCKET)
    ->param('bucketId', '', new UID(), 'Bucket unique ID.')
    ->inject('response')
    ->inject('dbForProject')
    ->action(function (string $bucketId, Response $response, Database $dbForProject) {

        $bucket = $dbForProject->getDocument('buckets', $bucketId);

        if ($bucket->isEmpty()) {
            throw new Exception(Exception::STORAGE_BUCKET_NOT_FOUND);
        }

        $response->dynamic($bucket, Response::MODEL_BUCKET);
    });

App::put('/v1/storage/buckets/:bucketId')
    ->desc('Update Bucket')
    ->groups(['api', 'storage'])
    ->label('scope', 'buckets.write')
    ->label('event', 'buckets.[bucketId].update')
    ->label('audits.resource', 'buckets/{response.$id}')
    ->label('usage.metric', 'buckets.{scope}.requests.update')
    ->label('sdk.auth', [APP_AUTH_TYPE_KEY])
    ->label('sdk.namespace', 'storage')
    ->label('sdk.method', 'updateBucket')
    ->label('sdk.description', '/docs/references/storage/update-bucket.md')
    ->label('sdk.response.code', Response::STATUS_CODE_OK)
    ->label('sdk.response.type', Response::CONTENT_TYPE_JSON)
    ->label('sdk.response.model', Response::MODEL_BUCKET)
    ->param('bucketId', '', new UID(), 'Bucket unique ID.')
    ->param('name', null, new Text(128), 'Bucket name', false)
    ->param('permissions', null, new Permissions(APP_LIMIT_ARRAY_PARAMS_SIZE), 'An array of strings with permissions. By default no user is granted with any permissions. [learn more about permissions](/docs/permissions) and get a full list of available permissions.', true)
    ->param('fileSecurity', false, new Boolean(true), 'Whether to enable file-level permission where each files permissions parameter will decide who has access to each file individually. [learn more about permissions](/docs/permissions) and get a full list of available permissions.')
    ->param('enabled', true, new Boolean(true), 'Is bucket enabled?', true)
    ->param('maximumFileSize', null, new Range(1, (int) App::getEnv('_APP_STORAGE_LIMIT', 0)), 'Maximum file size allowed in bytes. Maximum allowed value is ' . Storage::human((int)App::getEnv('_APP_STORAGE_LIMIT', 0), 0) . '. For self hosted version you can change the limit by changing _APP_STORAGE_LIMIT environment variable. [Learn more about storage environment variables](docs/environment-variables#storage)', true)
    ->param('allowedFileExtensions', [], new ArrayList(new Text(64), APP_LIMIT_ARRAY_PARAMS_SIZE), 'Allowed file extensions. Maximum of ' . APP_LIMIT_ARRAY_PARAMS_SIZE . ' extensions are allowed, each 64 characters long.', true)
    ->param('encryption', true, new Boolean(true), 'Is encryption enabled? For file size above ' . Storage::human(APP_STORAGE_READ_BUFFER, 0) . ' encryption is skipped even if it\'s enabled', true)
    ->param('antivirus', true, new Boolean(true), 'Is virus scanning enabled? For file size above ' . Storage::human(APP_LIMIT_ANTIVIRUS, 0) . ' AntiVirus scanning is skipped even if it\'s enabled', true)
    ->inject('response')
    ->inject('dbForProject')
    ->inject('events')
<<<<<<< HEAD
    ->action(function (string $bucketId, string $name, ?array $permissions, string $fileSecurity, bool $enabled, ?int $maximumFileSize, array $allowedFileExtensions, bool $encryption, bool $antivirus, Response $response, Database $dbForProject, Stats $usage, Event $events) {
=======
    ->action(function (string $bucketId, string $name, string $permission, ?array $read, ?array $write, bool $enabled, ?int $maximumFileSize, array $allowedFileExtensions, bool $encryption, bool $antivirus, Response $response, Database $dbForProject, Event $events) {
>>>>>>> b24aec82
        $bucket = $dbForProject->getDocument('buckets', $bucketId);

        if ($bucket->isEmpty()) {
            throw new Exception(Exception::STORAGE_BUCKET_NOT_FOUND);
        }

        $permissions ??= $bucket->getPermissions();
        $maximumFileSize ??= $bucket->getAttribute('maximumFileSize', (int) App::getEnv('_APP_STORAGE_LIMIT', 0));
        $allowedFileExtensions ??= $bucket->getAttribute('allowedFileExtensions', []);
        $enabled ??= $bucket->getAttribute('enabled', true);
        $encryption ??= $bucket->getAttribute('encryption', true);
        $antivirus ??= $bucket->getAttribute('antivirus', true);

        /**
         * Map aggregate permissions into the multiple permissions they represent,
         * accounting for the resource type given that some types not allowed specific permissions.
         */
        // Map aggregate permissions into the multiple permissions they represent.
        $permissions = Permission::aggregate($permissions);

        $bucket = $dbForProject->updateDocument('buckets', $bucket->getId(), $bucket
                ->setAttribute('name', $name)
                ->setAttribute('$permissions', $permissions)
                ->setAttribute('maximumFileSize', $maximumFileSize)
                ->setAttribute('allowedFileExtensions', $allowedFileExtensions)
                ->setAttribute('fileSecurity', (bool) filter_var($fileSecurity, FILTER_VALIDATE_BOOLEAN))
                ->setAttribute('enabled', (bool) filter_var($enabled, FILTER_VALIDATE_BOOLEAN))
                ->setAttribute('encryption', (bool) filter_var($encryption, FILTER_VALIDATE_BOOLEAN))
                ->setAttribute('antivirus', (bool) filter_var($antivirus, FILTER_VALIDATE_BOOLEAN)));

        $events
            ->setParam('bucketId', $bucket->getId())
        ;

        $response->dynamic($bucket, Response::MODEL_BUCKET);
    });

App::delete('/v1/storage/buckets/:bucketId')
    ->desc('Delete Bucket')
    ->groups(['api', 'storage'])
    ->label('scope', 'buckets.write')
    ->label('event', 'buckets.[bucketId].delete')
    ->label('audits.resource', 'buckets/{request.bucketId}')
    ->label('usage.metric', 'buckets.{scope}.requests.delete')
    ->label('sdk.auth', [APP_AUTH_TYPE_KEY])
    ->label('sdk.namespace', 'storage')
    ->label('sdk.method', 'deleteBucket')
    ->label('sdk.description', '/docs/references/storage/delete-bucket.md')
    ->label('sdk.response.code', Response::STATUS_CODE_NOCONTENT)
    ->label('sdk.response.model', Response::MODEL_NONE)
    ->param('bucketId', '', new UID(), 'Bucket unique ID.')
    ->inject('response')
    ->inject('dbForProject')
    ->inject('deletes')
    ->inject('events')
    ->action(function (string $bucketId, Response $response, Database $dbForProject, Delete $deletes, Event $events) {
        $bucket = $dbForProject->getDocument('buckets', $bucketId);

        if ($bucket->isEmpty()) {
            throw new Exception(Exception::STORAGE_BUCKET_NOT_FOUND);
        }

        if (!$dbForProject->deleteDocument('buckets', $bucketId)) {
            throw new Exception(Exception::GENERAL_SERVER_ERROR, 'Failed to remove bucket from DB');
        }

        $deletes
            ->setType(DELETE_TYPE_DOCUMENT)
            ->setDocument($bucket);

        $events
            ->setParam('bucketId', $bucket->getId())
            ->setPayload($response->output($bucket, Response::MODEL_BUCKET))
        ;

        $response->noContent();
    });

App::post('/v1/storage/buckets/:bucketId/files')
    ->alias('/v1/storage/files', ['bucketId' => 'default'])
    ->desc('Create File')
    ->groups(['api', 'storage'])
    ->label('scope', 'files.write')
    ->label('event', 'buckets.[bucketId].files.[fileId].create')
    ->label('audits.resource', 'files/{response.$id}')
    ->label('usage.metric', 'files.{scope}.requests.create')
    ->label('usage.params', ['bucketId:{request.bucketId}'])
    ->label('sdk.auth', [APP_AUTH_TYPE_SESSION, APP_AUTH_TYPE_KEY, APP_AUTH_TYPE_JWT])
    ->label('sdk.namespace', 'storage')
    ->label('sdk.method', 'createFile')
    ->label('sdk.description', '/docs/references/storage/create-file.md')
    ->label('sdk.request.type', 'multipart/form-data')
    ->label('sdk.methodType', 'upload')
    ->label('sdk.response.code', Response::STATUS_CODE_CREATED)
    ->label('sdk.response.type', Response::CONTENT_TYPE_JSON)
    ->label('sdk.response.model', Response::MODEL_FILE)
    ->param('bucketId', null, new UID(), 'Storage bucket unique ID. You can create a new storage bucket using the Storage service [server integration](/docs/server/storage#createBucket).')
    ->param('fileId', '', new CustomId(), 'File ID. Choose your own unique ID or pass the string "unique()" to auto generate it. Valid chars are a-z, A-Z, 0-9, period, hyphen, and underscore. Can\'t start with a special char. Max length is 36 chars.')
    ->param('file', [], new File(), 'Binary file.', false)
    ->param('permissions', null, new Permissions(APP_LIMIT_ARRAY_PARAMS_SIZE, [Database::PERMISSION_READ, Database::PERMISSION_UPDATE, Database::PERMISSION_DELETE]), 'An array of strings with permissions. By default no user is granted with any permissions. [learn more about permissions](/docs/permissions) and get a full list of available permissions.', true)
    ->inject('request')
    ->inject('response')
    ->inject('dbForProject')
    ->inject('user')
    ->inject('events')
    ->inject('mode')
    ->inject('deviceFiles')
    ->inject('deviceLocal')
    ->inject('deletes')
<<<<<<< HEAD
    ->action(function (string $bucketId, string $fileId, mixed $file, ?array $permissions, Request $request, Response $response, Database $dbForProject, Document $user, Stats $usage, Event $events, string $mode, Device $deviceFiles, Device $deviceLocal, Delete $deletes) {
=======
    ->action(function (string $bucketId, string $fileId, mixed $file, ?array $read, ?array $write, Request $request, Response $response, Database $dbForProject, Document $user, Event $events, string $mode, Device $deviceFiles, Device $deviceLocal, Delete $deletes) {
>>>>>>> b24aec82

        $bucket = Authorization::skip(fn () => $dbForProject->getDocument('buckets', $bucketId));

        if ($bucket->isEmpty() || (!$bucket->getAttribute('enabled') && $mode !== APP_MODE_ADMIN)) {
            throw new Exception(Exception::STORAGE_BUCKET_NOT_FOUND);
        }

        $validator = new Authorization(Database::PERMISSION_CREATE);
        if (!$validator->isValid($bucket->getCreate())) {
            throw new Exception(Exception::USER_UNAUTHORIZED);
        }

        $allowedPermissions = [
            Database::PERMISSION_READ,
            Database::PERMISSION_UPDATE,
            Database::PERMISSION_DELETE,
        ];

        // Map aggregate permissions to into the set of individual permissions they represent.
        $permissions = Permission::aggregate($permissions, $allowedPermissions);

        // Add permissions for current the user if none were provided.
        if (\is_null($permissions)) {
            $permissions = [];
            if (!empty($user->getId())) {
                foreach ($allowedPermissions as $permission) {
                    $permissions[] = (new Permission($permission, 'user', $user->getId()))->toString();
                }
            }
        }

        // Users can only manage their own roles, API keys and Admin users can manage any
        $roles = Authorization::getRoles();
        if (!Auth::isAppUser($roles) && !Auth::isPrivilegedUser($roles)) {
            foreach (Database::PERMISSIONS as $type) {
                foreach ($permissions as $permission) {
                    $permission = Permission::parse($permission);
                    if ($permission->getPermission() != $type) {
                        continue;
                    }
                    $role = (new Role(
                        $permission->getRole(),
                        $permission->getIdentifier(),
                        $permission->getDimension()
                    ))->toString();
                    if (!Authorization::isRole($role)) {
                        throw new Exception(Exception::USER_UNAUTHORIZED, 'Permissions must be one of: (' . \implode(', ', $roles) . ')');
                    }
                }
            }
        }

        $maximumFileSize = $bucket->getAttribute('maximumFileSize', 0);
        if ($maximumFileSize > (int) App::getEnv('_APP_STORAGE_LIMIT', 0)) {
            throw new Exception(Exception::GENERAL_SERVER_ERROR, 'Maximum bucket file size is larger than _APP_STORAGE_LIMIT');
        }

        $file = $request->getFiles('file');
        if (empty($file)) {
            throw new Exception(Exception::STORAGE_FILE_EMPTY);
        }

        // Make sure we handle a single file and multiple files the same way
        $fileName = (\is_array($file['name']) && isset($file['name'][0])) ? $file['name'][0] : $file['name'];
        $fileTmpName = (\is_array($file['tmp_name']) && isset($file['tmp_name'][0])) ? $file['tmp_name'][0] : $file['tmp_name'];
        $fileSize = (\is_array($file['size']) && isset($file['size'][0])) ? $file['size'][0] : $file['size'];

        $contentRange = $request->getHeader('content-range');
        $fileId = $fileId === 'unique()' ? ID::unique() : $fileId;
        $chunk = 1;
        $chunks = 1;

        if (!empty($contentRange)) {
            $start = $request->getContentRangeStart();
            $end = $request->getContentRangeEnd();
            $fileSize = $request->getContentRangeSize();
            $fileId = $request->getHeader('x-appwrite-id', $fileId);
            if (is_null($start) || is_null($end) || is_null($fileSize)) {
                throw new Exception(Exception::STORAGE_INVALID_CONTENT_RANGE);
            }

            if ($end === $fileSize) {
                //if it's a last chunks the chunk size might differ, so we set the $chunks and $chunk to -1 notify it's last chunk
                $chunks = $chunk = -1;
            } else {
                // Calculate total number of chunks based on the chunk size i.e ($rangeEnd - $rangeStart)
                $chunks = (int) ceil($fileSize / ($end + 1 - $start));
                $chunk = (int) ($start / ($end + 1 - $start)) + 1;
            }
        }

        /**
         * Validators
         */
        // Check if file type is allowed
        $allowedFileExtensions = $bucket->getAttribute('allowedFileExtensions', []);
        $fileExt = new FileExt($allowedFileExtensions);
        if (!empty($allowedFileExtensions) && !$fileExt->isValid($fileName)) {
            throw new Exception(Exception::STORAGE_FILE_TYPE_UNSUPPORTED, 'File extension not allowed');
        }

        // Check if file size is exceeding allowed limit
        $fileSizeValidator = new FileSize($maximumFileSize);
        if (!$fileSizeValidator->isValid($fileSize)) {
            throw new Exception(Exception::STORAGE_INVALID_FILE_SIZE, 'File size not allowed');
        }

        $upload = new Upload();
        if (!$upload->isValid($fileTmpName)) {
            throw new Exception(Exception::STORAGE_INVALID_FILE);
        }

        // Save to storage
        $fileSize ??= $deviceLocal->getFileSize($fileTmpName);
        $path = $deviceFiles->getPath($fileId . '.' . \pathinfo($fileName, PATHINFO_EXTENSION));
        $path = str_ireplace($deviceFiles->getRoot(), $deviceFiles->getRoot() . DIRECTORY_SEPARATOR . $bucket->getId(), $path); // Add bucket id to path after root

        $file = $dbForProject->getDocument('bucket_' . $bucket->getInternalId(), $fileId);

        $metadata = ['content_type' => $deviceLocal->getFileMimeType($fileTmpName)];
        if (!$file->isEmpty()) {
            $chunks = $file->getAttribute('chunksTotal', 1);
            $metadata = $file->getAttribute('metadata', []);
            if ($chunk === -1) {
                $chunk = $chunks;
            }
        }

        $chunksUploaded = $deviceFiles->upload($fileTmpName, $path, $chunk, $chunks, $metadata);
        if (empty($chunksUploaded)) {
            throw new Exception(Exception::GENERAL_SERVER_ERROR, 'Failed uploading file');
        }

        if ($chunksUploaded === $chunks) {
            if (App::getEnv('_APP_STORAGE_ANTIVIRUS') === 'enabled' && $bucket->getAttribute('antivirus', true) && $fileSize <= APP_LIMIT_ANTIVIRUS && App::getEnv('_APP_STORAGE_DEVICE', Storage::DEVICE_LOCAL) === Storage::DEVICE_LOCAL) {
                $antivirus = new Network(
                    App::getEnv('_APP_STORAGE_ANTIVIRUS_HOST', 'clamav'),
                    (int) App::getEnv('_APP_STORAGE_ANTIVIRUS_PORT', 3310)
                );

                if (!$antivirus->fileScan($path)) {
                    $deviceFiles->delete($path);
                    throw new Exception(Exception::STORAGE_INVALID_FILE);
                }
            }

            $mimeType = $deviceFiles->getFileMimeType($path); // Get mime-type before compression and encryption
            $data = '';
            // Compression
            if ($fileSize <= APP_STORAGE_READ_BUFFER) {
                $data = $deviceFiles->read($path);
                $compressor = new GZIP();
                $data = $compressor->compress($data);
            }

            if ($bucket->getAttribute('encryption', true) && $fileSize <= APP_STORAGE_READ_BUFFER) {
                if (empty($data)) {
                    $data = $deviceFiles->read($path);
                }
                $key = App::getEnv('_APP_OPENSSL_KEY_V1');
                $iv = OpenSSL::randomPseudoBytes(OpenSSL::cipherIVLength(OpenSSL::CIPHER_AES_128_GCM));
                $data = OpenSSL::encrypt($data, OpenSSL::CIPHER_AES_128_GCM, $key, 0, $iv, $tag);
            }

            if (!empty($data)) {
                if (!$deviceFiles->write($path, $data, $mimeType)) {
                    throw new Exception(Exception::GENERAL_SERVER_ERROR, 'Failed to save file');
                }
            }

            $sizeActual = $deviceFiles->getFileSize($path);

            $algorithm = empty($compressor) ? '' : $compressor->getName();
            $fileHash = $deviceFiles->getFileHash($path);

            if ($bucket->getAttribute('encryption', true) && $fileSize <= APP_STORAGE_READ_BUFFER) {
                $openSSLVersion = '1';
                $openSSLCipher = OpenSSL::CIPHER_AES_128_GCM;
                $openSSLTag = \bin2hex($tag);
                $openSSLIV = \bin2hex($iv);
            }

            try {
                if ($file->isEmpty()) {
                    $doc = new Document([
                        '$id' => $fileId,
                        '$permissions' => $permissions,
                        'bucketId' => $bucket->getId(),
                        'name' => $fileName,
                        'path' => $path,
                        'signature' => $fileHash,
                        'mimeType' => $mimeType,
                        'sizeOriginal' => $fileSize,
                        'sizeActual' => $sizeActual,
                        'algorithm' => $algorithm,
                        'comment' => '',
                        'chunksTotal' => $chunks,
                        'chunksUploaded' => $chunksUploaded,
                        'openSSLVersion' => $openSSLVersion,
                        'openSSLCipher' => $openSSLCipher,
                        'openSSLTag' => $openSSLTag,
                        'openSSLIV' => $openSSLIV,
                        'search' => implode(' ', [$fileId, $fileName]),
                        'metadata' => $metadata,
                    ]);

                    $file = $dbForProject->createDocument('bucket_' . $bucket->getInternalId(), $doc);
                } else {
                    $file = $file
                        ->setAttribute('$permissions', $permissions)
                        ->setAttribute('signature', $fileHash)
                        ->setAttribute('mimeType', $mimeType)
                        ->setAttribute('sizeActual', $sizeActual)
                        ->setAttribute('algorithm', $algorithm)
                        ->setAttribute('openSSLVersion', $openSSLVersion)
                        ->setAttribute('openSSLCipher', $openSSLCipher)
                        ->setAttribute('openSSLTag', $openSSLTag)
                        ->setAttribute('openSSLIV', $openSSLIV)
                        ->setAttribute('metadata', $metadata)
                        ->setAttribute('chunksUploaded', $chunksUploaded);

                    $file = $dbForProject->updateDocument('bucket_' . $bucket->getInternalId(), $fileId, $file);
                }
            } catch (StructureException $exception) {
                throw new Exception(Exception::DOCUMENT_INVALID_STRUCTURE, $exception->getMessage());
            } catch (DuplicateException) {
                throw new Exception(Exception::DOCUMENT_ALREADY_EXISTS);
            }
        } else {
            try {
                if ($file->isEmpty()) {
                    $doc = new Document([
                        '$id' => ID::custom($fileId),
                        '$permissions' => $permissions,
                        'bucketId' => $bucket->getId(),
                        'name' => $fileName,
                        'path' => $path,
                        'signature' => '',
                        'mimeType' => '',
                        'sizeOriginal' => $fileSize,
                        'sizeActual' => 0,
                        'algorithm' => '',
                        'comment' => '',
                        'chunksTotal' => $chunks,
                        'chunksUploaded' => $chunksUploaded,
                        'search' => implode(' ', [$fileId, $fileName]),
                        'metadata' => $metadata,
                    ]);

                    $file = $dbForProject->createDocument('bucket_' . $bucket->getInternalId(), $doc);
                } else {
                    $file = $file
                        ->setAttribute('chunksUploaded', $chunksUploaded)
                        ->setAttribute('metadata', $metadata);

                    $file = $dbForProject->updateDocument('bucket_' . $bucket->getInternalId(), $fileId, $file);
                }
            } catch (StructureException $exception) {
                throw new Exception(Exception::DOCUMENT_INVALID_STRUCTURE, $exception->getMessage());
            } catch (DuplicateException) {
                throw new Exception(Exception::DOCUMENT_ALREADY_EXISTS);
            }
        }

        $events
            ->setParam('bucketId', $bucket->getId())
            ->setParam('fileId', $file->getId())
            ->setContext('bucket', $bucket)
        ;

        $deletes
            ->setType(DELETE_TYPE_CACHE_BY_RESOURCE)
            ->setResource('file/' . $file->getId())
        ;

        $metadata = null; // was causing leaks as it was passed by reference

        $response->setStatusCode(Response::STATUS_CODE_CREATED);
        $response->dynamic($file, Response::MODEL_FILE);
    });

App::get('/v1/storage/buckets/:bucketId/files')
    ->alias('/v1/storage/files', ['bucketId' => 'default'])
    ->desc('List Files')
    ->groups(['api', 'storage'])
    ->label('scope', 'files.read')
    ->label('sdk.auth', [APP_AUTH_TYPE_SESSION, APP_AUTH_TYPE_KEY, APP_AUTH_TYPE_JWT])
    ->label('usage.metric', 'files.{scope}.requests.read')
    ->label('usage.params', ['bucketId:{request.bucketId}'])
    ->label('sdk.namespace', 'storage')
    ->label('sdk.method', 'listFiles')
    ->label('sdk.description', '/docs/references/storage/list-files.md')
    ->label('sdk.response.code', Response::STATUS_CODE_OK)
    ->label('sdk.response.type', Response::CONTENT_TYPE_JSON)
    ->label('sdk.response.model', Response::MODEL_FILE_LIST)
    ->param('bucketId', null, new UID(), 'Storage bucket unique ID. You can create a new storage bucket using the Storage service [server integration](/docs/server/storage#createBucket).')
    ->param('search', '', new Text(256), 'Search term to filter your list results. Max length: 256 chars.', true)
    ->param('limit', 25, new Range(0, 100), 'Maximum number of files to return in response. By default will return maximum 25 results. Maximum of 100 results allowed per request.', true)
    ->param('offset', 0, new Range(0, APP_LIMIT_COUNT), 'Offset value. The default value is 0. Use this param to manage pagination. [learn more about pagination](https://appwrite.io/docs/pagination)', true)
    ->param('cursor', '', new UID(), 'ID of the file used as the starting point for the query, excluding the file itself. Should be used for efficient pagination when working with large sets of data. [learn more about pagination](https://appwrite.io/docs/pagination)', true)
    ->param('cursorDirection', Database::CURSOR_AFTER, new WhiteList([Database::CURSOR_AFTER, Database::CURSOR_BEFORE]), 'Direction of the cursor, can be either \'before\' or \'after\'.', true)
    ->param('orderType', Database::ORDER_ASC, new WhiteList([Database::ORDER_ASC, Database::ORDER_DESC], true), 'Order result by ' . Database::ORDER_ASC . ' or ' . Database::ORDER_DESC . ' order.', true)
    ->inject('response')
    ->inject('dbForProject')
    ->inject('mode')
    ->action(function (string $bucketId, string $search, int $limit, int $offset, string $cursor, string $cursorDirection, string $orderType, Response $response, Database $dbForProject, string $mode) {

        $bucket = Authorization::skip(fn () => $dbForProject->getDocument('buckets', $bucketId));

        if ($bucket->isEmpty() || (!$bucket->getAttribute('enabled') && $mode !== APP_MODE_ADMIN)) {
            throw new Exception(Exception::STORAGE_BUCKET_NOT_FOUND);
        }

        $fileSecurity = $bucket->getAttribute('fileSecurity', false);
        $validator = new Authorization(Database::PERMISSION_READ);
        $valid = $validator->isValid($bucket->getRead());
        if (!$fileSecurity && !$valid) {
            throw new Exception(Exception::USER_UNAUTHORIZED);
        }

        $filterQueries = [];

        if (!empty($search)) {
            $filterQueries[] = Query::search('name', $search);
        }

        $queries = [];
        $queries[] = Query::limit($limit);
        $queries[] = Query::offset($offset);
        $queries[] = $orderType === Database::ORDER_ASC ? Query::orderAsc('') : Query::orderDesc('');
        if (!empty($cursor)) {
            if ($fileSecurity && !$valid) {
                $cursorDocument = $dbForProject->getDocument('bucket_' . $bucket->getInternalId(), $cursor);
            } else {
                $cursorDocument = Authorization::skip(fn() => $dbForProject->getDocument('bucket_' . $bucket->getInternalId(), $cursor));
            }

            if ($cursorDocument->isEmpty()) {
                throw new Exception(Exception::GENERAL_CURSOR_NOT_FOUND, "File '{$cursor}' for the 'cursor' value not found.");
            }

            $queries[] = $cursorDirection === Database::CURSOR_AFTER ? Query::cursorAfter($cursorDocument) : Query::cursorBefore($cursorDocument);
        }

        if ($fileSecurity && !$valid) {
            $files = $dbForProject->find('bucket_' . $bucket->getInternalId(), \array_merge($filterQueries, $queries));
            $total = $dbForProject->count('bucket_' . $bucket->getInternalId(), $filterQueries, APP_LIMIT_COUNT);
        } else {
            $files = Authorization::skip(fn () => $dbForProject->find('bucket_' . $bucket->getInternalId(), \array_merge($filterQueries, $queries)));
            $total = Authorization::skip(fn () => $dbForProject->count('bucket_' . $bucket->getInternalId(), $filterQueries, APP_LIMIT_COUNT));
        }

        $response->dynamic(new Document([
            'files' => $files,
            'total' => $total,
        ]), Response::MODEL_FILE_LIST);
    });

App::get('/v1/storage/buckets/:bucketId/files/:fileId')
    ->alias('/v1/storage/files/:fileId', ['bucketId' => 'default'])
    ->desc('Get File')
    ->groups(['api', 'storage'])
    ->label('scope', 'files.read')
    ->label('sdk.auth', [APP_AUTH_TYPE_SESSION, APP_AUTH_TYPE_KEY, APP_AUTH_TYPE_JWT])
    ->label('usage.metric', 'files.{scope}.requests.read')
    ->label('usage.params', ['bucketId:{request.bucketId}'])
    ->label('sdk.namespace', 'storage')
    ->label('sdk.method', 'getFile')
    ->label('sdk.description', '/docs/references/storage/get-file.md')
    ->label('sdk.response.code', Response::STATUS_CODE_OK)
    ->label('sdk.response.type', Response::CONTENT_TYPE_JSON)
    ->label('sdk.response.model', Response::MODEL_FILE)
    ->param('bucketId', null, new UID(), 'Storage bucket unique ID. You can create a new storage bucket using the Storage service [server integration](/docs/server/storage#createBucket).')
    ->param('fileId', '', new UID(), 'File ID.')
    ->inject('response')
    ->inject('dbForProject')
    ->inject('mode')
    ->action(function (string $bucketId, string $fileId, Response $response, Database $dbForProject, string $mode) {

        $bucket = Authorization::skip(fn () => $dbForProject->getDocument('buckets', $bucketId));

        if ($bucket->isEmpty() || (!$bucket->getAttribute('enabled') && $mode !== APP_MODE_ADMIN)) {
            throw new Exception(Exception::STORAGE_BUCKET_NOT_FOUND);
        }

        $fileSecurity = $bucket->getAttribute('fileSecurity', false);
        $validator = new Authorization(Database::PERMISSION_READ);
        $valid = $validator->isValid($bucket->getRead());
        if (!$valid && !$fileSecurity) {
            throw new Exception(Exception::USER_UNAUTHORIZED);
        }

        if ($fileSecurity && !$valid) {
            $file = $dbForProject->getDocument('bucket_' . $bucket->getInternalId(), $fileId);
        } else {
            $file = Authorization::skip(fn() => $dbForProject->getDocument('bucket_' . $bucket->getInternalId(), $fileId));
        }

        if ($file->isEmpty() || $file->getAttribute('bucketId') !== $bucketId) {
            throw new Exception(Exception::STORAGE_FILE_NOT_FOUND);
        }

        $response->dynamic($file, Response::MODEL_FILE);
    });

App::get('/v1/storage/buckets/:bucketId/files/:fileId/preview')
    ->alias('/v1/storage/files/:fileId/preview', ['bucketId' => 'default'])
    ->desc('Get File Preview')
    ->groups(['api', 'storage'])
    ->label('scope', 'files.read')
    ->label('cache', true)
    ->label('cache.resource', 'file/{request.fileId}')
    ->label('usage.metric', 'files.{scope}.requests.read')
    ->label('usage.params', ['bucketId:{request.bucketId}'])
    ->label('sdk.auth', [APP_AUTH_TYPE_SESSION, APP_AUTH_TYPE_KEY, APP_AUTH_TYPE_JWT])
    ->label('sdk.namespace', 'storage')
    ->label('sdk.method', 'getFilePreview')
    ->label('sdk.description', '/docs/references/storage/get-file-preview.md')
    ->label('sdk.response.code', Response::STATUS_CODE_OK)
    ->label('sdk.response.type', Response::CONTENT_TYPE_IMAGE)
    ->label('sdk.methodType', 'location')
    ->param('bucketId', null, new UID(), 'Storage bucket unique ID. You can create a new storage bucket using the Storage service [server integration](/docs/server/storage#createBucket).')
    ->param('fileId', '', new UID(), 'File ID')
    ->param('width', 0, new Range(0, 4000), 'Resize preview image width, Pass an integer between 0 to 4000.', true)
    ->param('height', 0, new Range(0, 4000), 'Resize preview image height, Pass an integer between 0 to 4000.', true)
    ->param('gravity', Image::GRAVITY_CENTER, new WhiteList(Image::getGravityTypes()), 'Image crop gravity. Can be one of ' . implode(",", Image::getGravityTypes()), true)
    ->param('quality', 100, new Range(0, 100), 'Preview image quality. Pass an integer between 0 to 100. Defaults to 100.', true)
    ->param('borderWidth', 0, new Range(0, 100), 'Preview image border in pixels. Pass an integer between 0 to 100. Defaults to 0.', true)
    ->param('borderColor', '', new HexColor(), 'Preview image border color. Use a valid HEX color, no # is needed for prefix.', true)
    ->param('borderRadius', 0, new Range(0, 4000), 'Preview image border radius in pixels. Pass an integer between 0 to 4000.', true)
    ->param('opacity', 1, new Range(0, 1, Range::TYPE_FLOAT), 'Preview image opacity. Only works with images having an alpha channel (like png). Pass a number between 0 to 1.', true)
    ->param('rotation', 0, new Range(-360, 360), 'Preview image rotation in degrees. Pass an integer between -360 and 360.', true)
    ->param('background', '', new HexColor(), 'Preview image background color. Only works with transparent images (png). Use a valid HEX color, no # is needed for prefix.', true)
    ->param('output', '', new WhiteList(\array_keys(Config::getParam('storage-outputs')), true), 'Output format type (jpeg, jpg, png, gif and webp).', true)
    ->inject('request')
    ->inject('response')
    ->inject('project')
    ->inject('dbForProject')
    ->inject('mode')
    ->inject('deviceFiles')
    ->inject('deviceLocal')
    ->action(function (string $bucketId, string $fileId, int $width, int $height, string $gravity, int $quality, int $borderWidth, string $borderColor, int $borderRadius, float $opacity, int $rotation, string $background, string $output, Request $request, Response $response, Document $project, Database $dbForProject, string $mode, Device $deviceFiles, Device $deviceLocal) {

        if (!\extension_loaded('imagick')) {
            throw new Exception(Exception::GENERAL_SERVER_ERROR, 'Imagick extension is missing');
        }

        $bucket = Authorization::skip(fn () => $dbForProject->getDocument('buckets', $bucketId));

        if ($bucket->isEmpty() || (!$bucket->getAttribute('enabled') && $mode !== APP_MODE_ADMIN)) {
            throw new Exception(Exception::STORAGE_BUCKET_NOT_FOUND);
        }

        $fileSecurity = $bucket->getAttribute('fileSecurity', false);
        $validator = new Authorization(Database::PERMISSION_READ);
        $valid = $validator->isValid($bucket->getRead());
        if (!$fileSecurity && !$valid) {
            throw new Exception(Exception::USER_UNAUTHORIZED);
        }

        if ((\strpos($request->getAccept(), 'image/webp') === false) && ('webp' === $output)) { // Fallback webp to jpeg when no browser support
            $output = 'jpg';
        }

        $inputs = Config::getParam('storage-inputs');
        $outputs = Config::getParam('storage-outputs');
        $fileLogos = Config::getParam('storage-logos');

        $date = \date('D, d M Y H:i:s', \time() + (60 * 60 * 24 * 45)) . ' GMT'; // 45 days cache
        $key = \md5($fileId . $width . $height . $gravity . $quality . $borderWidth . $borderColor . $borderRadius . $opacity . $rotation . $background . $output);

        if ($fileSecurity && !$valid) {
            $file = $dbForProject->getDocument('bucket_' . $bucket->getInternalId(), $fileId);
        } else {
            $file = Authorization::skip(fn() => $dbForProject->getDocument('bucket_' . $bucket->getInternalId(), $fileId));
        }

        if ($file->isEmpty() || $file->getAttribute('bucketId') !== $bucketId) {
            throw new Exception(Exception::STORAGE_FILE_NOT_FOUND);
        }

        $path = $file->getAttribute('path');
        $type = \strtolower(\pathinfo($path, PATHINFO_EXTENSION));
        $algorithm = $file->getAttribute('algorithm');
        $cipher = $file->getAttribute('openSSLCipher');
        $mime = $file->getAttribute('mimeType');
        if (!\in_array($mime, $inputs) || $file->getAttribute('sizeActual') > (int) App::getEnv('_APP_STORAGE_PREVIEW_LIMIT', 20000000)) {
            if (!\in_array($mime, $inputs)) {
                $path = (\array_key_exists($mime, $fileLogos)) ? $fileLogos[$mime] : $fileLogos['default'];
            } else {
                // it was an image but the file size exceeded the limit
                $path = $fileLogos['default_image'];
            }

            $algorithm = null;
            $cipher = null;
            $background = (empty($background)) ? 'eceff1' : $background;
            $type = \strtolower(\pathinfo($path, PATHINFO_EXTENSION));
            $deviceFiles = $deviceLocal;
        }


        $compressor = new GZIP();

        if (!$deviceFiles->exists($path)) {
            throw new Exception(Exception::STORAGE_FILE_NOT_FOUND);
        }

        if (empty($output)) {
            // when file extension is not provided and the mime type is not one of our supported outputs
            // we fallback to `jpg` output format
            $output = empty($type) ? (array_search($mime, $outputs) ?? 'jpg') : $type;
        }


        $source = $deviceFiles->read($path);

        if (!empty($cipher)) { // Decrypt
            $source = OpenSSL::decrypt(
                $source,
                $file->getAttribute('openSSLCipher'),
                App::getEnv('_APP_OPENSSL_KEY_V' . $file->getAttribute('openSSLVersion')),
                0,
                \hex2bin($file->getAttribute('openSSLIV')),
                \hex2bin($file->getAttribute('openSSLTag'))
            );
        }

        if (!empty($algorithm)) {
            $source = $compressor->decompress($source);
        }

        $image = new Image($source);

        $image->crop((int) $width, (int) $height, $gravity);

        if (!empty($opacity) || $opacity === 0) {
            $image->setOpacity($opacity);
        }

        if (!empty($background)) {
            $image->setBackground('#' . $background);
        }

        if (!empty($borderWidth)) {
            $image->setBorder($borderWidth, '#' . $borderColor);
        }

        if (!empty($borderRadius)) {
            $image->setBorderRadius($borderRadius);
        }

        if (!empty($rotation)) {
            $image->setRotation(($rotation + 360) % 360);
        }

        $data = $image->output($output, $quality);

        $contentType = (\array_key_exists($output, $outputs)) ? $outputs[$output] : $outputs['jpg'];

        $response
            ->addHeader('Expires', \date('D, d M Y H:i:s', \time() + 60 * 60 * 24 * 30) . ' GMT')
            ->setContentType($contentType)
            ->file($data)
        ;

        unset($image);
    });

App::get('/v1/storage/buckets/:bucketId/files/:fileId/download')
    ->alias('/v1/storage/files/:fileId/download', ['bucketId' => 'default'])
    ->desc('Get File for Download')
    ->groups(['api', 'storage'])
    ->label('scope', 'files.read')
    ->label('usage.metric', 'files.{scope}.requests.read')
    ->label('usage.params', ['bucketId:{request.bucketId}'])
    ->label('sdk.auth', [APP_AUTH_TYPE_SESSION, APP_AUTH_TYPE_KEY, APP_AUTH_TYPE_JWT])
    ->label('sdk.namespace', 'storage')
    ->label('sdk.method', 'getFileDownload')
    ->label('sdk.description', '/docs/references/storage/get-file-download.md')
    ->label('sdk.response.code', Response::STATUS_CODE_OK)
    ->label('sdk.response.type', '*/*')
    ->label('sdk.methodType', 'location')
    ->param('bucketId', null, new UID(), 'Storage bucket ID. You can create a new storage bucket using the Storage service [server integration](/docs/server/storage#createBucket).')
    ->param('fileId', '', new UID(), 'File ID.')
    ->inject('request')
    ->inject('response')
    ->inject('dbForProject')
    ->inject('mode')
    ->inject('deviceFiles')
    ->action(function (string $bucketId, string $fileId, Request $request, Response $response, Database $dbForProject, string $mode, Device $deviceFiles) {

        $bucket = Authorization::skip(fn () => $dbForProject->getDocument('buckets', $bucketId));

        if ($bucket->isEmpty() || (!$bucket->getAttribute('enabled') && $mode !== APP_MODE_ADMIN)) {
            throw new Exception(Exception::STORAGE_BUCKET_NOT_FOUND);
        }

        $fileSecurity = $bucket->getAttribute('fileSecurity', false);
        $validator = new Authorization(Database::PERMISSION_READ);
        $valid = $validator->isValid($bucket->getRead());
        if (!$fileSecurity && !$valid) {
            throw new Exception(Exception::USER_UNAUTHORIZED);
        }

        if ($fileSecurity && !$valid) {
            $file = $dbForProject->getDocument('bucket_' . $bucket->getInternalId(), $fileId);
        } else {
            $file = Authorization::skip(fn() => $dbForProject->getDocument('bucket_' . $bucket->getInternalId(), $fileId));
        }

        if ($file->isEmpty() || $file->getAttribute('bucketId') !== $bucketId) {
            throw new Exception(Exception::STORAGE_FILE_NOT_FOUND);
        }

        $path = $file->getAttribute('path', '');

        if (!$deviceFiles->exists($path)) {
            throw new Exception(Exception::STORAGE_FILE_NOT_FOUND, 'File not found in ' . $path);
        }

        $response
            ->setContentType($file->getAttribute('mimeType'))
            ->addHeader('Expires', \date('D, d M Y H:i:s', \time() + (60 * 60 * 24 * 45)) . ' GMT') // 45 days cache
            ->addHeader('X-Peak', \memory_get_peak_usage())
            ->addHeader('Content-Disposition', 'attachment; filename="' . $file->getAttribute('name', '') . '"')
        ;

        $size = $file->getAttribute('sizeOriginal', 0);

        $rangeHeader = $request->getHeader('range');
        if (!empty($rangeHeader)) {
            $start = $request->getRangeStart();
            $end = $request->getRangeEnd();
            $unit = $request->getRangeUnit();

            if ($end === null) {
                $end = min(($start + MAX_OUTPUT_CHUNK_SIZE - 1), ($size - 1));
            }

            if ($unit !== 'bytes' || $start >= $end || $end >= $size) {
                throw new Exception(Exception::STORAGE_INVALID_RANGE);
            }

            $response
                ->addHeader('Accept-Ranges', 'bytes')
                ->addHeader('Content-Range', 'bytes ' . $start . '-' . $end . '/' . $size)
                ->addHeader('Content-Length', $end - $start + 1)
                ->setStatusCode(Response::STATUS_CODE_PARTIALCONTENT);
        }

        $source = '';
        if (!empty($file->getAttribute('openSSLCipher'))) { // Decrypt
            $source = $deviceFiles->read($path);
            $source = OpenSSL::decrypt(
                $source,
                $file->getAttribute('openSSLCipher'),
                App::getEnv('_APP_OPENSSL_KEY_V' . $file->getAttribute('openSSLVersion')),
                0,
                \hex2bin($file->getAttribute('openSSLIV')),
                \hex2bin($file->getAttribute('openSSLTag'))
            );
        }

        if (!empty($file->getAttribute('algorithm', ''))) {
            if (empty($source)) {
                $source = $deviceFiles->read($path);
            }
            $compressor = new GZIP();
            $source = $compressor->decompress($source);
        }

        if (!empty($source)) {
            if (!empty($rangeHeader)) {
                $response->send(substr($source, $start, ($end - $start + 1)));
            }
            $response->send($source);
        }

        if (!empty($rangeHeader)) {
            $response->send($deviceFiles->read($path, $start, ($end - $start + 1)));
        }

        if ($size > APP_STORAGE_READ_BUFFER) {
            $response->addHeader('Content-Length', $deviceFiles->getFileSize($path));
            for ($i = 0; $i < ceil($size / MAX_OUTPUT_CHUNK_SIZE); $i++) {
                $response->chunk(
                    $deviceFiles->read(
                        $path,
                        ($i * MAX_OUTPUT_CHUNK_SIZE),
                        min(MAX_OUTPUT_CHUNK_SIZE, $size - ($i * MAX_OUTPUT_CHUNK_SIZE))
                    ),
                    (($i + 1) * MAX_OUTPUT_CHUNK_SIZE) >= $size
                );
            }
        } else {
            $response->send($deviceFiles->read($path));
        }
    });

App::get('/v1/storage/buckets/:bucketId/files/:fileId/view')
    ->alias('/v1/storage/files/:fileId/view', ['bucketId' => 'default'])
    ->desc('Get File for View')
    ->groups(['api', 'storage'])
    ->label('scope', 'files.read')
    ->label('usage.metric', 'files.{scope}.requests.read')
    ->label('usage.params', ['bucketId:{request.bucketId}'])
    ->label('sdk.auth', [APP_AUTH_TYPE_SESSION, APP_AUTH_TYPE_KEY, APP_AUTH_TYPE_JWT])
    ->label('sdk.namespace', 'storage')
    ->label('sdk.method', 'getFileView')
    ->label('sdk.description', '/docs/references/storage/get-file-view.md')
    ->label('sdk.response.code', Response::STATUS_CODE_OK)
    ->label('sdk.response.type', '*/*')
    ->label('sdk.methodType', 'location')
    ->param('bucketId', null, new UID(), 'Storage bucket unique ID. You can create a new storage bucket using the Storage service [server integration](/docs/server/storage#createBucket).')
    ->param('fileId', '', new UID(), 'File ID.')
    ->inject('response')
    ->inject('request')
    ->inject('dbForProject')
    ->inject('mode')
    ->inject('deviceFiles')
    ->action(function (string $bucketId, string $fileId, Response $response, Request $request, Database $dbForProject, string $mode, Device $deviceFiles) {

        $bucket = Authorization::skip(fn () => $dbForProject->getDocument('buckets', $bucketId));

        if ($bucket->isEmpty() || (!$bucket->getAttribute('enabled') && $mode !== APP_MODE_ADMIN)) {
            throw new Exception(Exception::STORAGE_BUCKET_NOT_FOUND);
        }

        $fileSecurity = $bucket->getAttribute('fileSecurity', false);
        $validator = new Authorization(Database::PERMISSION_READ);
        $valid = $validator->isValid($bucket->getRead());
        if (!$fileSecurity && !$valid) {
            throw new Exception(Exception::USER_UNAUTHORIZED);
        }

        if ($fileSecurity && !$valid) {
            $file = $dbForProject->getDocument('bucket_' . $bucket->getInternalId(), $fileId);
        } else {
            $file = Authorization::skip(fn() => $dbForProject->getDocument('bucket_' . $bucket->getInternalId(), $fileId));
        }

        if ($file->isEmpty() || $file->getAttribute('bucketId') !== $bucketId) {
            throw new Exception(Exception::STORAGE_FILE_NOT_FOUND);
        }

        $mimes = Config::getParam('storage-mimes');

        $path = $file->getAttribute('path', '');

        if (!$deviceFiles->exists($path)) {
            throw new Exception(Exception::STORAGE_FILE_NOT_FOUND, 'File not found in ' . $path);
        }

        $contentType = 'text/plain';

        if (\in_array($file->getAttribute('mimeType'), $mimes)) {
            $contentType = $file->getAttribute('mimeType');
        }

        $response
            ->setContentType($contentType)
            ->addHeader('Content-Security-Policy', 'script-src none;')
            ->addHeader('X-Content-Type-Options', 'nosniff')
            ->addHeader('Content-Disposition', 'inline; filename="' . $file->getAttribute('name', '') . '"')
            ->addHeader('Expires', \date('D, d M Y H:i:s', \time() + (60 * 60 * 24 * 45)) . ' GMT') // 45 days cache
            ->addHeader('X-Peak', \memory_get_peak_usage())
        ;

        $size = $file->getAttribute('sizeOriginal', 0);

        $rangeHeader = $request->getHeader('range');
        if (!empty($rangeHeader)) {
            $start = $request->getRangeStart();
            $end = $request->getRangeEnd();
            $unit = $request->getRangeUnit();

            if ($end === null) {
                $end = min(($start + 2000000 - 1), ($size - 1));
            }

            if ($unit != 'bytes' || $start >= $end || $end >= $size) {
                throw new Exception(Exception::STORAGE_INVALID_RANGE);
            }

            $response
                ->addHeader('Accept-Ranges', 'bytes')
                ->addHeader('Content-Range', "bytes $start-$end/$size")
                ->addHeader('Content-Length', $end - $start + 1)
                ->setStatusCode(Response::STATUS_CODE_PARTIALCONTENT);
        }

        $source = '';
        if (!empty($file->getAttribute('openSSLCipher'))) { // Decrypt
            $source = $deviceFiles->read($path);
            $source = OpenSSL::decrypt(
                $source,
                $file->getAttribute('openSSLCipher'),
                App::getEnv('_APP_OPENSSL_KEY_V' . $file->getAttribute('openSSLVersion')),
                0,
                \hex2bin($file->getAttribute('openSSLIV')),
                \hex2bin($file->getAttribute('openSSLTag'))
            );
        }

        if (!empty($file->getAttribute('algorithm', ''))) {
            if (empty($source)) {
                $source = $deviceFiles->read($path);
            }
            $compressor = new GZIP();
            $source = $compressor->decompress($source);
        }

        if (!empty($source)) {
            if (!empty($rangeHeader)) {
                $response->send(substr($source, $start, ($end - $start + 1)));
            }
            $response->send($source);
        }

        if (!empty($rangeHeader)) {
            $response->send($deviceFiles->read($path, $start, ($end - $start + 1)));
        }

        $size = $deviceFiles->getFileSize($path);
        if ($size > APP_STORAGE_READ_BUFFER) {
            $response->addHeader('Content-Length', $deviceFiles->getFileSize($path));
            for ($i = 0; $i < ceil($size / MAX_OUTPUT_CHUNK_SIZE); $i++) {
                $response->chunk(
                    $deviceFiles->read(
                        $path,
                        ($i * MAX_OUTPUT_CHUNK_SIZE),
                        min(MAX_OUTPUT_CHUNK_SIZE, $size - ($i * MAX_OUTPUT_CHUNK_SIZE))
                    ),
                    (($i + 1) * MAX_OUTPUT_CHUNK_SIZE) >= $size
                );
            }
        } else {
            $response->send($deviceFiles->read($path));
        }
    });

App::put('/v1/storage/buckets/:bucketId/files/:fileId')
    ->alias('/v1/storage/files/:fileId', ['bucketId' => 'default'])
    ->desc('Update File')
    ->groups(['api', 'storage'])
    ->label('scope', 'files.write')
    ->label('event', 'buckets.[bucketId].files.[fileId].update')
    ->label('audits.resource', 'files/{response.$id}')
    ->label('usage.metric', 'files.{scope}.requests.update')
    ->label('usage.params', ['bucketId:{request.bucketId}'])
    ->label('sdk.auth', [APP_AUTH_TYPE_SESSION, APP_AUTH_TYPE_KEY, APP_AUTH_TYPE_JWT])
    ->label('sdk.namespace', 'storage')
    ->label('sdk.method', 'updateFile')
    ->label('sdk.description', '/docs/references/storage/update-file.md')
    ->label('sdk.response.code', Response::STATUS_CODE_OK)
    ->label('sdk.response.type', Response::CONTENT_TYPE_JSON)
    ->label('sdk.response.model', Response::MODEL_FILE)
    ->param('bucketId', null, new UID(), 'Storage bucket unique ID. You can create a new storage bucket using the Storage service [server integration](/docs/server/storage#createBucket).')
    ->param('fileId', '', new UID(), 'File unique ID.')
    ->param('permissions', null, new Permissions(APP_LIMIT_ARRAY_PARAMS_SIZE), 'An array of strings with permissions. By default no user is granted with any permissions. [learn more about permissions](/docs/permissions) and get a full list of available permissions.', true)
    ->inject('response')
    ->inject('dbForProject')
    ->inject('user')
    ->inject('mode')
    ->inject('events')
<<<<<<< HEAD
    ->action(function (string $bucketId, string $fileId, ?array $permissions, Response $response, Database $dbForProject, Document $user, Stats $usage, string $mode, Event $events) {
=======
    ->action(function (string $bucketId, string $fileId, ?array $read, ?array $write, Response $response, Database $dbForProject, Document $user, string $mode, Event $events) {
        $bucket = Authorization::skip(fn () => $dbForProject->getDocument('buckets', $bucketId));
        $read = (is_null($read) && !$user->isEmpty()) ? ['user:' . $user->getId()] : $read ?? []; // By default set read permissions for user
        $write = (is_null($write) && !$user->isEmpty()) ? ['user:' . $user->getId()] : $write ?? [];

        // Users can only add their roles to files, API keys and Admin users can add any
        $roles = Authorization::getRoles();
>>>>>>> b24aec82

        $bucket = Authorization::skip(fn () => $dbForProject->getDocument('buckets', $bucketId));

        if ($bucket->isEmpty() || (!$bucket->getAttribute('enabled') && $mode !== APP_MODE_ADMIN)) {
            throw new Exception(Exception::STORAGE_BUCKET_NOT_FOUND);
        }

        $fileSecurity = $bucket->getAttributes('fileSecurity', false);
        $validator = new Authorization(Database::PERMISSION_UPDATE);
        $valid = $validator->isValid($bucket->getUpdate());
        if (!$fileSecurity && !$valid) {
            throw new Exception(Exception::USER_UNAUTHORIZED);
        }

        // Read permission should not be required for update
        $file = Authorization::skip(fn() => $dbForProject->getDocument('bucket_' . $bucket->getInternalId(), $fileId));

        if ($file->isEmpty() || $file->getAttribute('bucketId') !== $bucketId) {
            throw new Exception(Exception::STORAGE_FILE_NOT_FOUND);
        }

        // Map aggregate permissions into the multiple permissions they represent.
        $permissions = Permission::aggregate($permissions, [
            Database::PERMISSION_READ,
            Database::PERMISSION_UPDATE,
            Database::PERMISSION_DELETE,
        ]);

        if (\is_null($permissions)) {
            $permissions = $file->getPermissions() ?? [];
        }

        // Users can only manage their own roles, API keys and Admin users can manage any
        $roles = Authorization::getRoles();
        if (!Auth::isAppUser($roles) && !Auth::isPrivilegedUser($roles)) {
            foreach (Database::PERMISSIONS as $type) {
                foreach ($permissions as $permission) {
                    $permission = Permission::parse($permission);
                    if ($permission->getPermission() != $type) {
                        continue;
                    }
                    $role = (new Role(
                        $permission->getRole(),
                        $permission->getIdentifier(),
                        $permission->getDimension()
                    ))->toString();
                    if (!Authorization::isRole($role)) {
                        throw new Exception(Exception::USER_UNAUTHORIZED, 'Permissions must be one of: (' . \implode(', ', $roles) . ')');
                    }
                }
            }
        }

        $file->setAttribute('$permissions', $permissions);

        $file = $dbForProject->updateDocument('bucket_' . $bucket->getInternalId(), $fileId, $file);

        $events
            ->setParam('bucketId', $bucket->getId())
            ->setParam('fileId', $file->getId())
            ->setContext('bucket', $bucket)
        ;

        $response->dynamic($file, Response::MODEL_FILE);
    });

App::delete('/v1/storage/buckets/:bucketId/files/:fileId')
    ->alias('/v1/storage/files/:fileId', ['bucketId' => 'default'])
    ->desc('Delete File')
    ->groups(['api', 'storage'])
    ->label('scope', 'files.write')
    ->label('event', 'buckets.[bucketId].files.[fileId].delete')
    ->label('audits.resource', 'file/{request.fileId}')
    ->label('usage.metric', 'files.{scope}.requests.delete')
    ->label('usage.params', ['bucketId:{request.bucketId}'])
    ->label('sdk.auth', [APP_AUTH_TYPE_SESSION, APP_AUTH_TYPE_KEY, APP_AUTH_TYPE_JWT])
    ->label('sdk.namespace', 'storage')
    ->label('sdk.method', 'deleteFile')
    ->label('sdk.description', '/docs/references/storage/delete-file.md')
    ->label('sdk.response.code', Response::STATUS_CODE_NOCONTENT)
    ->label('sdk.response.model', Response::MODEL_NONE)
    ->param('bucketId', null, new UID(), 'Storage bucket unique ID. You can create a new storage bucket using the Storage service [server integration](/docs/server/storage#createBucket).')
    ->param('fileId', '', new UID(), 'File ID.')
    ->inject('response')
    ->inject('dbForProject')
    ->inject('events')
    ->inject('mode')
    ->inject('deviceFiles')
    ->inject('deletes')
    ->action(function (string $bucketId, string $fileId, Response $response, Database $dbForProject, Event $events, string $mode, Device $deviceFiles, Delete $deletes) {
        $bucket = Authorization::skip(fn () => $dbForProject->getDocument('buckets', $bucketId));

        if ($bucket->isEmpty() || (!$bucket->getAttribute('enabled') && $mode !== APP_MODE_ADMIN)) {
            throw new Exception(Exception::STORAGE_BUCKET_NOT_FOUND);
        }

        $fileSecurity = $bucket->getAttributes('fileSecurity', false);
        $validator = new Authorization(Database::PERMISSION_DELETE);
        $valid = $validator->isValid($bucket->getDelete());
        if (!$fileSecurity && !$valid) {
            throw new Exception(Exception::USER_UNAUTHORIZED);
        }

        // Read permission should not be required for delete
        $file = Authorization::skip(fn() => $dbForProject->getDocument('bucket_' . $bucket->getInternalId(), $fileId));

        if ($file->isEmpty() || $file->getAttribute('bucketId') !== $bucketId) {
            throw new Exception(Exception::STORAGE_FILE_NOT_FOUND);
        }

        $deviceDeleted = false;
        if ($file->getAttribute('chunksTotal') !== $file->getAttribute('chunksUploaded')) {
            $deviceDeleted = $deviceFiles->abort(
                $file->getAttribute('path'),
                ($file->getAttribute('metadata', [])['uploadId'] ?? '')
            );
        } else {
            $deviceDeleted = $deviceFiles->delete($file->getAttribute('path'));
        }

        if ($deviceDeleted) {
            $deletes
                ->setType(DELETE_TYPE_CACHE_BY_RESOURCE)
                ->setResource('file/' . $fileId)
            ;

            if ($fileSecurity && !$valid) {
                $deleted = $dbForProject->deleteDocument('bucket_' . $bucket->getInternalId(), $fileId);
            } else {
                $deleted = Authorization::skip(fn() => $dbForProject->deleteDocument('bucket_' . $bucket->getInternalId(), $fileId));
            }

            if (!$deleted) {
                throw new Exception(Exception::GENERAL_SERVER_ERROR, 'Failed to remove file from DB');
            }
        } else {
            throw new Exception(Exception::GENERAL_SERVER_ERROR, 'Failed to delete file from device');
        }

        $events
            ->setParam('bucketId', $bucket->getId())
            ->setParam('fileId', $file->getId())
            ->setContext('bucket', $bucket)
            ->setPayload($response->output($file, Response::MODEL_FILE))
        ;

        $response->noContent();
    });

App::get('/v1/storage/usage')
    ->desc('Get usage stats for storage')
    ->groups(['api', 'storage'])
    ->label('scope', 'files.read')
    ->label('sdk.auth', [APP_AUTH_TYPE_ADMIN])
    ->label('sdk.namespace', 'storage')
    ->label('sdk.method', 'getUsage')
    ->label('sdk.response.code', Response::STATUS_CODE_OK)
    ->label('sdk.response.type', Response::CONTENT_TYPE_JSON)
    ->label('sdk.response.model', Response::MODEL_USAGE_STORAGE)
    ->param('range', '30d', new WhiteList(['24h', '7d', '30d', '90d'], true), 'Date range.', true)
    ->inject('response')
    ->inject('dbForProject')
    ->action(function (string $range, Response $response, Database $dbForProject) {

        $usage = [];
        if (App::getEnv('_APP_USAGE_STATS', 'enabled') === 'enabled') {
            $periods = [
                '24h' => [
                    'period' => '30m',
                    'limit' => 48,
                ],
                '7d' => [
                    'period' => '1d',
                    'limit' => 7,
                ],
                '30d' => [
                    'period' => '1d',
                    'limit' => 30,
                ],
                '90d' => [
                    'period' => '1d',
                    'limit' => 90,
                ],
            ];

            $metrics = [
                'project.$all.storage.size',
                'buckets.$all.count.total',
                'buckets.$all.requests.create',
                'buckets.$all.requests.read',
                'buckets.$all.requests.update',
                'buckets.$all.requests.delete',
                'files.$all.storage.size',
                'files.$all.count.total',
                'files.$all.requests.create',
                'files.$all.requests.read',
                'files.$all.requests.update',
                'files.$all.requests.delete',
            ];

            $stats = [];

            Authorization::skip(function () use ($dbForProject, $periods, $range, $metrics, &$stats) {
                foreach ($metrics as $metric) {
                    $limit = $periods[$range]['limit'];
                    $period = $periods[$range]['period'];

                    $requestDocs = $dbForProject->find('stats', [
                        Query::equal('period', [$period]),
                        Query::equal('metric', [$metric]),
                        Query::limit($limit),
                        Query::orderDesc('time'),
                    ]);

                    $stats[$metric] = [];
                    foreach ($requestDocs as $requestDoc) {
                        $stats[$metric][] = [
                            'value' => $requestDoc->getAttribute('value'),
                            'date' => $requestDoc->getAttribute('time'),
                        ];
                    }

                    // backfill metrics with empty values for graphs
                    $backfill = $limit - \count($requestDocs);
                    while ($backfill > 0) {
                        $last = $limit - $backfill - 1; // array index of last added metric
                        $diff = match ($period) { // convert period to seconds for unix timestamp math
                            '30m' => 1800,
                            '1d' => 86400,
                        };
                        $stats[$metric][] = [
                            'value' => 0,
                            'date' => DateTime::addSeconds(new \DateTime($stats[$metric][$last]['date'] ?? null), -1 * $diff),
                        ];
                        $backfill--;
                    }
                    $stats[$metric] = array_reverse($stats[$metric]);
                }
            });

            $usage = new Document([
                'range' => $range,
                'bucketsCount' => $stats['buckets.$all.count.total'],
                'bucketsCreate' => $stats['buckets.$all.requests.create'],
                'bucketsRead' => $stats['buckets.$all.requests.read'],
                'bucketsUpdate' => $stats['buckets.$all.requests.update'],
                'bucketsDelete' => $stats['buckets.$all.requests.delete'],
                'storage' => $stats['project.$all.storage.size'],
                'filesCount' => $stats['files.$all.count.total'],
                'filesCreate' => $stats['files.$all.requests.create'],
                'filesRead' => $stats['files.$all.requests.read'],
                'filesUpdate' => $stats['files.$all.requests.update'],
                'filesDelete' => $stats['files.$all.requests.delete'],
            ]);
        }

        $response->dynamic($usage, Response::MODEL_USAGE_STORAGE);
    });

App::get('/v1/storage/:bucketId/usage')
    ->desc('Get usage stats for a storage bucket')
    ->groups(['api', 'storage'])
    ->label('scope', 'files.read')
    ->label('sdk.auth', [APP_AUTH_TYPE_ADMIN])
    ->label('sdk.namespace', 'storage')
    ->label('sdk.method', 'getBucketUsage')
    ->label('sdk.response.code', Response::STATUS_CODE_OK)
    ->label('sdk.response.type', Response::CONTENT_TYPE_JSON)
    ->label('sdk.response.model', Response::MODEL_USAGE_BUCKETS)
    ->param('bucketId', '', new UID(), 'Bucket ID.')
    ->param('range', '30d', new WhiteList(['24h', '7d', '30d', '90d'], true), 'Date range.', true)
    ->inject('response')
    ->inject('dbForProject')
    ->action(function (string $bucketId, string $range, Response $response, Database $dbForProject) {

        $bucket = $dbForProject->getDocument('buckets', $bucketId);

        if ($bucket->isEmpty()) {
            throw new Exception(Exception::STORAGE_BUCKET_NOT_FOUND);
        }

        $usage = [];
        if (App::getEnv('_APP_USAGE_STATS', 'enabled') === 'enabled') {
            $periods = [
                '24h' => [
                    'period' => '30m',
                    'limit' => 48,
                ],
                '7d' => [
                    'period' => '1d',
                    'limit' => 7,
                ],
                '30d' => [
                    'period' => '1d',
                    'limit' => 30,
                ],
                '90d' => [
                    'period' => '1d',
                    'limit' => 90,
                ],
            ];

            $metrics = [
                "files.{$bucketId}.count.total",
                "files.{$bucketId}.storage.size",
                "files.{$bucketId}.requests.create",
                "files.{$bucketId}.requests.read",
                "files.{$bucketId}.requests.update",
                "files.{$bucketId}.requests.delete",
            ];

            $stats = [];

            Authorization::skip(function () use ($dbForProject, $periods, $range, $metrics, &$stats) {
                foreach ($metrics as $metric) {
                    $limit = $periods[$range]['limit'];
                    $period = $periods[$range]['period'];
                    $requestDocs = $dbForProject->find('stats', [
                        Query::equal('period', [$period]),
                        Query::equal('metric', [$metric]),
                        Query::limit($limit),
                        Query::orderDesc('time'),
                    ]);

                    $stats[$metric] = [];
                    foreach ($requestDocs as $requestDoc) {
                        $stats[$metric][] = [
                            'value' => $requestDoc->getAttribute('value'),
                            'date' => $requestDoc->getAttribute('time'),
                        ];
                    }

                    // backfill metrics with empty values for graphs
                    $backfill = $limit - \count($requestDocs);
                    while ($backfill > 0) {
                        $last = $limit - $backfill - 1; // array index of last added metric
                        $diff = match ($period) { // convert period to seconds for unix timestamp math
                            '30m' => 1800,
                            '1d' => 86400,
                        };
                        $stats[$metric][] = [
                            'value' => 0,
                            'date' => DateTime::addSeconds(new \DateTime($stats[$metric][$last]['date'] ?? null), -1 * $diff),
                        ];
                        $backfill--;
                    }
                    $stats[$metric] = array_reverse($stats[$metric]);
                }
            });

            $usage = new Document([
                'range' => $range,
                'filesCount' => $stats[$metrics[0]],
                'filesStorage' => $stats[$metrics[1]],
                'filesCreate' => $stats[$metrics[2]],
                'filesRead' => $stats[$metrics[3]],
                'filesUpdate' => $stats[$metrics[4]],
                'filesDelete' => $stats[$metrics[5]],
            ]);
        }

        $response->dynamic($usage, Response::MODEL_USAGE_BUCKETS);
    });<|MERGE_RESOLUTION|>--- conflicted
+++ resolved
@@ -68,16 +68,12 @@
     ->inject('response')
     ->inject('dbForProject')
     ->inject('events')
-<<<<<<< HEAD
-    ->action(function (string $bucketId, string $name, ?array $permissions, string $fileSecurity, bool $enabled, int $maximumFileSize, array $allowedFileExtensions, bool $encryption, bool $antivirus, Response $response, Database $dbForProject, Stats $usage, Event $events) {
+    ->action(function (string $bucketId, string $name, ?array $permissions, string $fileSecurity, bool $enabled, int $maximumFileSize, array $allowedFileExtensions, bool $encryption, bool $antivirus, Response $response, Database $dbForProject, Event $events) {
 
         $bucketId = $bucketId === 'unique()' ? ID::unique() : $bucketId;
 
         // Map aggregate permissions into the multiple permissions they represent.
         $permissions = Permission::aggregate($permissions);
-=======
-    ->action(function (string $bucketId, string $name, string $permission, ?array $read, ?array $write, bool $enabled, int $maximumFileSize, array $allowedFileExtensions, bool $encryption, bool $antivirus, Response $response, Database $dbForProject, Event $events) {
->>>>>>> b24aec82
 
         try {
             $files = Config::getParam('collections', [])['files'] ?? [];
@@ -241,11 +237,7 @@
     ->inject('response')
     ->inject('dbForProject')
     ->inject('events')
-<<<<<<< HEAD
-    ->action(function (string $bucketId, string $name, ?array $permissions, string $fileSecurity, bool $enabled, ?int $maximumFileSize, array $allowedFileExtensions, bool $encryption, bool $antivirus, Response $response, Database $dbForProject, Stats $usage, Event $events) {
-=======
-    ->action(function (string $bucketId, string $name, string $permission, ?array $read, ?array $write, bool $enabled, ?int $maximumFileSize, array $allowedFileExtensions, bool $encryption, bool $antivirus, Response $response, Database $dbForProject, Event $events) {
->>>>>>> b24aec82
+    ->action(function (string $bucketId, string $name, ?array $permissions, string $fileSecurity, bool $enabled, ?int $maximumFileSize, array $allowedFileExtensions, bool $encryption, bool $antivirus, Response $response, Database $dbForProject, Event $events) {
         $bucket = $dbForProject->getDocument('buckets', $bucketId);
 
         if ($bucket->isEmpty()) {
@@ -355,11 +347,7 @@
     ->inject('deviceFiles')
     ->inject('deviceLocal')
     ->inject('deletes')
-<<<<<<< HEAD
-    ->action(function (string $bucketId, string $fileId, mixed $file, ?array $permissions, Request $request, Response $response, Database $dbForProject, Document $user, Stats $usage, Event $events, string $mode, Device $deviceFiles, Device $deviceLocal, Delete $deletes) {
-=======
-    ->action(function (string $bucketId, string $fileId, mixed $file, ?array $read, ?array $write, Request $request, Response $response, Database $dbForProject, Document $user, Event $events, string $mode, Device $deviceFiles, Device $deviceLocal, Delete $deletes) {
->>>>>>> b24aec82
+    ->action(function (string $bucketId, string $fileId, mixed $file, ?array $permissions, Request $request, Response $response, Database $dbForProject, Document $user, Event $events, string $mode, Device $deviceFiles, Device $deviceLocal, Delete $deletes) {
 
         $bucket = Authorization::skip(fn () => $dbForProject->getDocument('buckets', $bucketId));
 
@@ -1226,17 +1214,7 @@
     ->inject('user')
     ->inject('mode')
     ->inject('events')
-<<<<<<< HEAD
-    ->action(function (string $bucketId, string $fileId, ?array $permissions, Response $response, Database $dbForProject, Document $user, Stats $usage, string $mode, Event $events) {
-=======
-    ->action(function (string $bucketId, string $fileId, ?array $read, ?array $write, Response $response, Database $dbForProject, Document $user, string $mode, Event $events) {
-        $bucket = Authorization::skip(fn () => $dbForProject->getDocument('buckets', $bucketId));
-        $read = (is_null($read) && !$user->isEmpty()) ? ['user:' . $user->getId()] : $read ?? []; // By default set read permissions for user
-        $write = (is_null($write) && !$user->isEmpty()) ? ['user:' . $user->getId()] : $write ?? [];
-
-        // Users can only add their roles to files, API keys and Admin users can add any
-        $roles = Authorization::getRoles();
->>>>>>> b24aec82
+    ->action(function (string $bucketId, string $fileId, ?array $permissions, Response $response, Database $dbForProject, Document $user, string $mode, Event $events) {
 
         $bucket = Authorization::skip(fn () => $dbForProject->getDocument('buckets', $bucketId));
 
