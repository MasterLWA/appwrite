--- conflicted
+++ resolved
@@ -237,13 +237,8 @@
     ->inject('request')
     ->inject('response')
     ->inject('project')
-<<<<<<< HEAD
-    ->inject('projectDB')
-    ->action(function ($fileId, $width, $height, $gravity, $quality, $borderWidth, $borderColor, $borderRadius, $opacity, $rotation, $background, $output, $request, $response, $project, $projectDB) {
-=======
     ->inject('dbForInternal')
     ->action(function ($fileId, $width, $height, $gravity, $quality, $borderWidth, $borderColor, $borderRadius, $opacity, $rotation, $background, $output, $request, $response, $project, $dbForInternal) {
->>>>>>> 9f817907
         /** @var Utopia\Swoole\Request $request */
         /** @var Appwrite\Utopia\Response $response */
         /** @var Utopia\Database\Document $project */
