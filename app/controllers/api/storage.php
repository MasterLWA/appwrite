--- conflicted
+++ resolved
@@ -172,10 +172,8 @@
             throw new Exception('Bucket not found', 404);
         }
 
-<<<<<<< HEAD
         $read??=$bucket->getAttribute('$read', []); // By default inherit read permissions
         $write??=$bucket->getAttribute('$write', []); // By default inherit write permissions
-=======
         $read ??= $bucket->getAttribute('$read', []); // By default inherit read permissions
         $write ??= $bucket->getAttribute('$write',[]); // By default inherit write permissions
         $read??=$bucket->getAttribute('$read', []); // By default inherit read permissions
@@ -185,7 +183,6 @@
         $enabled??=$bucket->getAttribute('enabled', true);
         $encryption??=$bucket->getAttribute('encryption', true);
         $antiVirus??=$bucket->getAttribute('antiVirus', true);
->>>>>>> 035a1d21
 
         $bucket = $dbForInternal->updateDocument('buckets', $bucket->getId(), $bucket
                 ->setAttribute('name', $name)
