--- conflicted
+++ resolved
@@ -177,13 +177,8 @@
         if (!empty($cursor)) {
             $cursorDocument = $dbForProject->getDocument('buckets', $cursor);
 
-<<<<<<< HEAD
             if ($cursorDocument->isEmpty()) {
-                throw new Exception("Bucket '{$cursor}' for the 'cursor' value not found.", 400, Exception::GENERAL_CURSOR_NOT_FOUND);
-=======
-            if ($cursorBucket->isEmpty()) {
                 throw new Exception(Exception::GENERAL_CURSOR_NOT_FOUND, "Bucket '{$cursor}' for the 'cursor' value not found.");
->>>>>>> 6dd64362
             }
 
             $queries[] = $cursorDirection === Database::CURSOR_AFTER ? Query::cursorAfter($cursorDocument) : Query::cursorBefore($cursorDocument);
@@ -734,13 +729,8 @@
                 $cursorDocument = $dbForProject->getDocument('bucket_' . $bucket->getInternalId(), $cursor);
             }
 
-<<<<<<< HEAD
             if ($cursorDocument->isEmpty()) {
-                throw new Exception("File '{$cursor}' for the 'cursor' value not found.", 400, Exception::GENERAL_CURSOR_NOT_FOUND);
-=======
-            if ($cursorFile->isEmpty()) {
                 throw new Exception(Exception::GENERAL_CURSOR_NOT_FOUND, "File '{$cursor}' for the 'cursor' value not found.");
->>>>>>> 6dd64362
             }
 
             $queries[] = $cursorDirection === Database::CURSOR_AFTER ? Query::cursorAfter($cursorDocument) : Query::cursorBefore($cursorDocument);
