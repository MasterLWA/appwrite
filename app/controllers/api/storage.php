--- conflicted
+++ resolved
@@ -541,12 +541,8 @@
 
         $bucket = $dbForInternal->getDocument('buckets', $bucketId);
 
-<<<<<<< HEAD
-        if ($bucket->isEmpty()) {
-=======
         if($bucket->isEmpty() 
             || (!$bucket->getAttribute('enabled') && $mode !== APP_MODE_ADMIN )) {
->>>>>>> b2279731
             throw new Exception('Bucket not found', 404);
         }
 
@@ -846,12 +842,8 @@
 
         $bucket = $dbForInternal->getDocument('buckets', $bucketId);
 
-<<<<<<< HEAD
-        if ($bucket->isEmpty()) {
-=======
         if($bucket->isEmpty() 
             || (!$bucket->getAttribute('enabled') && $mode !== APP_MODE_ADMIN )) {
->>>>>>> b2279731
             throw new Exception('Bucket not found', 404);
         }
 
@@ -933,12 +925,8 @@
 
         $bucket = $dbForInternal->getDocument('buckets', $bucketId);
 
-<<<<<<< HEAD
-        if ($bucket->isEmpty()) {
-=======
         if($bucket->isEmpty() 
             || (!$bucket->getAttribute('enabled') && $mode !== APP_MODE_ADMIN )) {
->>>>>>> b2279731
             throw new Exception('Bucket not found', 404);
         }
 
@@ -1017,12 +1005,8 @@
         }
         $bucket = $dbForInternal->getDocument('buckets', $bucketId);
 
-<<<<<<< HEAD
-        if ($bucket->isEmpty()) {
-=======
         if($bucket->isEmpty() 
             || (!$bucket->getAttribute('enabled') && $mode !== APP_MODE_ADMIN )) {
->>>>>>> b2279731
             throw new Exception('Bucket not found', 404);
         }
 
@@ -1174,25 +1158,17 @@
     ->inject('response')
     ->inject('dbForInternal')
     ->inject('usage')
-<<<<<<< HEAD
-    ->action(function ($bucketId, $fileId, $request, $response, $dbForInternal, $usage) {
+    ->inject('mode')
+    ->action(function ($bucketId, $fileId, $request, $response, $dbForInternal, $usage, $mode) {
         /** @var Utopia\Swoole\Request $request */
-=======
-    ->inject('mode')
-    ->action(function ($bucketId, $fileId, $response, $dbForInternal, $usage, $mode) {
->>>>>>> b2279731
         /** @var Appwrite\Utopia\Response $response */
         /** @var Utopia\Database\Database $dbForInternal */
         /** @var Appwrite\Stats\Stats $usage */
 
         $bucket = $dbForInternal->getDocument('buckets', $bucketId);
 
-<<<<<<< HEAD
-        if ($bucket->isEmpty()) {
-=======
         if($bucket->isEmpty() 
             || (!$bucket->getAttribute('enabled') && $mode !== APP_MODE_ADMIN )) {
->>>>>>> b2279731
             throw new Exception('Bucket not found', 404);
         }
 
@@ -1319,12 +1295,8 @@
     ->inject('request')
     ->inject('dbForInternal')
     ->inject('usage')
-<<<<<<< HEAD
-    ->action(function ($bucketId, $fileId, $response, $request, $dbForInternal, $usage) {
-=======
     ->inject('mode')
-    ->action(function ($bucketId, $fileId, $response, $dbForInternal, $usage, $mode) {
->>>>>>> b2279731
+    ->action(function ($bucketId, $fileId, $response, $request, $dbForInternal, $usage, $mode) {
         /** @var Appwrite\Utopia\Response $response */
         /** @var Utopia\Swoole\Request $request */
         /** @var Utopia\Database\Database $dbForInternal */
@@ -1332,12 +1304,8 @@
 
         $bucket = $dbForInternal->getDocument('buckets', $bucketId);
 
-<<<<<<< HEAD
-        if ($bucket->isEmpty()) {
-=======
         if($bucket->isEmpty() 
             || (!$bucket->getAttribute('enabled') && $mode !== APP_MODE_ADMIN )) {
->>>>>>> b2279731
             throw new Exception('Bucket not found', 404);
         }
 
@@ -1489,12 +1457,8 @@
 
         $bucket = $dbForInternal->getDocument('buckets', $bucketId);
 
-<<<<<<< HEAD
-        if ($bucket->isEmpty()) {
-=======
         if($bucket->isEmpty() 
             || (!$bucket->getAttribute('enabled') && $mode !== APP_MODE_ADMIN )) {
->>>>>>> b2279731
             throw new Exception('Bucket not found', 404);
         }
 
@@ -1574,12 +1538,8 @@
         
         $bucket = $dbForInternal->getDocument('buckets', $bucketId);
 
-<<<<<<< HEAD
-        if ($bucket->isEmpty()) {
-=======
         if($bucket->isEmpty() 
             || (!$bucket->getAttribute('enabled') && $mode !== APP_MODE_ADMIN )) {
->>>>>>> b2279731
             throw new Exception('Bucket not found', 404);
         }
 
