<?php

use Appwrite\Auth\Auth;
use Appwrite\ClamAV\Network;
use Appwrite\Event\Delete;
use Appwrite\Event\Event;
use Appwrite\Utopia\Database\Validator\CustomId;
use Appwrite\OpenSSL\OpenSSL;
use Appwrite\Utopia\Response;
use Utopia\App;
use Utopia\Config\Config;
use Utopia\Database\Database;
use Utopia\Database\Document;
use Utopia\Database\DateTime;
use Utopia\Database\Exception\Duplicate;
use Utopia\Database\Exception\Authorization as AuthorizationException;
use Utopia\Database\Exception\Duplicate as DuplicateException;
use Utopia\Database\Exception\Structure as StructureException;
use Utopia\Database\ID;
use Utopia\Database\Permission;
use Utopia\Database\Query;
use Utopia\Database\Role;
use Utopia\Database\Validator\Authorization;
use Utopia\Database\Validator\Permissions;
use Utopia\Database\Validator\UID;
use Appwrite\Extend\Exception;
use Appwrite\Utopia\Database\Validator\Queries\Buckets;
use Appwrite\Utopia\Database\Validator\Queries\Files;
use Utopia\Image\Image;
use Utopia\Storage\Compression\Algorithms\GZIP;
use Utopia\Storage\Compression\Algorithms\Zstd;
use Utopia\Storage\Device;
use Utopia\Storage\Storage;
use Utopia\Storage\Validator\File;
use Utopia\Storage\Validator\FileExt;
use Utopia\Storage\Validator\FileSize;
use Utopia\Storage\Validator\Upload;
use Utopia\Validator\ArrayList;
use Utopia\Validator\Boolean;
use Utopia\Validator\HexColor;
use Utopia\Validator\Range;
use Utopia\Validator\Text;
use Utopia\Validator\WhiteList;
use Utopia\Swoole\Request;

App::post('/v1/storage/buckets')
    ->desc('Create bucket')
    ->groups(['api', 'storage'])
    ->label('scope', 'buckets.write')
    ->label('event', 'buckets.[bucketId].create')
    ->label('audits.resource', 'buckets/{response.$id}')
    ->label('usage.metric', 'buckets.{scope}.requests.create')
    ->label('sdk.auth', [APP_AUTH_TYPE_KEY])
    ->label('sdk.namespace', 'storage')
    ->label('sdk.method', 'createBucket')
    ->label('sdk.description', '/docs/references/storage/create-bucket.md')
    ->label('sdk.response.code', Response::STATUS_CODE_CREATED)
    ->label('sdk.response.type', Response::CONTENT_TYPE_JSON)
    ->label('sdk.response.model', Response::MODEL_BUCKET)
    ->param('bucketId', '', new CustomId(), 'Unique Id. Choose your own unique ID or pass the string `unique()` to auto generate it. Valid chars are a-z, A-Z, 0-9, period, hyphen, and underscore. Can\'t start with a special char. Max length is 36 chars.')
    ->param('name', '', new Text(128), 'Bucket name')
    ->param('permissions', null, new Permissions(APP_LIMIT_ARRAY_PARAMS_SIZE), 'An array of permission strings. By default no user is granted with any permissions. [Learn more about permissions](/docs/permissions).', true)
    ->param('fileSecurity', false, new Boolean(true), 'Enables configuring permissions for individual file. A user needs one of file or bucket level permissions to access a file. [Learn more about permissions](/docs/permissions).', true)
    ->param('enabled', true, new Boolean(true), 'Is bucket enabled?', true)
    ->param('maximumFileSize', (int) App::getEnv('_APP_STORAGE_LIMIT', 0), new Range(1, (int) App::getEnv('_APP_STORAGE_LIMIT', 0)), 'Maximum file size allowed in bytes. Maximum allowed value is ' . Storage::human(App::getEnv('_APP_STORAGE_LIMIT', 0), 0) . '. For self-hosted setups you can change the max limit by changing the `_APP_STORAGE_LIMIT` environment variable. [Learn more about storage environment variables](docs/environment-variables#storage)', true)
    ->param('allowedFileExtensions', [], new ArrayList(new Text(64), APP_LIMIT_ARRAY_PARAMS_SIZE), 'Allowed file extensions. Maximum of ' . APP_LIMIT_ARRAY_PARAMS_SIZE . ' extensions are allowed, each 64 characters long.', true)
    ->param('compression', 'none', new WhiteList([COMPRESSION_TYPE_NONE, COMPRESSION_TYPE_GZIP, COMPRESSION_TYPE_ZSTD]), 'Compression algorithm choosen for compression. Can be one of ' . COMPRESSION_TYPE_NONE . ',  [' . COMPRESSION_TYPE_GZIP . '](https://en.wikipedia.org/wiki/Gzip), or [' . COMPRESSION_TYPE_ZSTD . '](https://en.wikipedia.org/wiki/Zstd), For file size above ' . Storage::human(APP_STORAGE_READ_BUFFER, 0) . ' compression is skipped even if it\'s enabled', true)
    ->param('encryption', true, new Boolean(true), 'Is encryption enabled? For file size above ' . Storage::human(APP_STORAGE_READ_BUFFER, 0) . ' encryption is skipped even if it\'s enabled', true)
    ->param('antivirus', true, new Boolean(true), 'Is virus scanning enabled? For file size above ' . Storage::human(APP_LIMIT_ANTIVIRUS, 0) . ' AntiVirus scanning is skipped even if it\'s enabled', true)
    ->inject('response')
    ->inject('dbForProject')
    ->inject('events')
    ->action(function (string $bucketId, string $name, ?array $permissions, bool $fileSecurity, bool $enabled, int $maximumFileSize, array $allowedFileExtensions, string $compression, bool $encryption, bool $antivirus, Response $response, Database $dbForProject, Event $events) {

        $bucketId = $bucketId === 'unique()' ? ID::unique() : $bucketId;

        // Map aggregate permissions into the multiple permissions they represent.
        $permissions = Permission::aggregate($permissions);

        try {
            $files = Config::getParam('collections', [])['files'] ?? [];
            if (empty($files)) {
                throw new Exception(Exception::GENERAL_SERVER_ERROR, 'Files collection is not configured.');
            }

            $attributes = [];
            $indexes = [];

            foreach ($files['attributes'] as $attribute) {
                $attributes[] = new Document([
                    '$id' => $attribute['$id'],
                    'type' => $attribute['type'],
                    'size' => $attribute['size'],
                    'required' => $attribute['required'],
                    'signed' => $attribute['signed'],
                    'array' => $attribute['array'],
                    'filters' => $attribute['filters'],
                    'default' => $attribute['default'] ?? null,
                    'format' => $attribute['format'] ?? ''
                ]);
            }

            foreach ($files['indexes'] as $index) {
                $indexes[] = new Document([
                    '$id' => $index['$id'],
                    'type' => $index['type'],
                    'attributes' => $index['attributes'],
                    'lengths' => $index['lengths'],
                    'orders' => $index['orders'],
                ]);
            }

            $dbForProject->createDocument('buckets', new Document([
                '$id' => $bucketId,
                '$collection' => 'buckets',
                '$permissions' => $permissions,
                'name' => $name,
                'maximumFileSize' => $maximumFileSize,
                'allowedFileExtensions' => $allowedFileExtensions,
                'fileSecurity' => $fileSecurity,
                'enabled' => $enabled,
                'compression' => $compression,
                'encryption' => $encryption,
                'antivirus' => $antivirus,
                'search' => implode(' ', [$bucketId, $name]),
            ]));

            $bucket = $dbForProject->getDocument('buckets', $bucketId);

            $dbForProject->createCollection('bucket_' . $bucket->getInternalId(), $attributes, $indexes);
        } catch (Duplicate) {
            throw new Exception(Exception::STORAGE_BUCKET_ALREADY_EXISTS);
        }

        $events
            ->setParam('bucketId', $bucket->getId())
        ;

<<<<<<< HEAD
        $usage->setParam('storage.buckets.create', 1);

        $response
            ->setStatusCode(Response::STATUS_CODE_CREATED)
            ->dynamic($bucket, Response::MODEL_BUCKET);
=======
        $response->setStatusCode(Response::STATUS_CODE_CREATED);
        $response->dynamic($bucket, Response::MODEL_BUCKET);
>>>>>>> 2634c5ae
    });

App::get('/v1/storage/buckets')
    ->desc('List buckets')
    ->groups(['api', 'storage'])
    ->label('scope', 'buckets.read')
    ->label('usage.metric', 'buckets.{scope}.requests.read')
    ->label('sdk.auth', [APP_AUTH_TYPE_KEY])
    ->label('sdk.namespace', 'storage')
    ->label('sdk.method', 'listBuckets')
    ->label('sdk.description', '/docs/references/storage/list-buckets.md')
    ->label('sdk.response.code', Response::STATUS_CODE_OK)
    ->label('sdk.response.type', Response::CONTENT_TYPE_JSON)
    ->label('sdk.response.model', Response::MODEL_BUCKET_LIST)
    ->param('queries', [], new Buckets(), 'Array of query strings generated using the Query class provided by the SDK. [Learn more about queries](https://appwrite.io/docs/databases#querying-documents). Maximum of ' . APP_LIMIT_ARRAY_PARAMS_SIZE . ' queries are allowed, each ' . APP_LIMIT_ARRAY_ELEMENT_SIZE . ' characters long. You may filter on the following attributes: ' . implode(', ', Buckets::ALLOWED_ATTRIBUTES), true)
    ->param('search', '', new Text(256), 'Search term to filter your list results. Max length: 256 chars.', true)
    ->inject('response')
    ->inject('dbForProject')
    ->action(function (array $queries, string $search, Response $response, Database $dbForProject) {

        $queries = Query::parseQueries($queries);

        if (!empty($search)) {
            $queries[] = Query::search('search', $search);
        }

        // Get cursor document if there was a cursor query
        $cursor = Query::getByType($queries, Query::TYPE_CURSORAFTER, Query::TYPE_CURSORBEFORE);
        $cursor = reset($cursor);
        if ($cursor) {
            /** @var Query $cursor */
            $bucketId = $cursor->getValue();
            $cursorDocument = $dbForProject->getDocument('buckets', $bucketId);

            if ($cursorDocument->isEmpty()) {
                throw new Exception(Exception::GENERAL_CURSOR_NOT_FOUND, "Bucket '{$bucketId}' for the 'cursor' value not found.");
            }

            $cursor->setValue($cursorDocument);
        }

        $filterQueries = Query::groupByType($queries)['filters'];

        $response->dynamic(new Document([
            'buckets' => $dbForProject->find('buckets', $queries),
            'total' => $dbForProject->count('buckets', $filterQueries, APP_LIMIT_COUNT),
        ]), Response::MODEL_BUCKET_LIST);
    });

App::get('/v1/storage/buckets/:bucketId')
    ->desc('Get Bucket')
    ->groups(['api', 'storage'])
    ->label('scope', 'buckets.read')
    ->label('usage.metric', 'buckets.{scope}.requests.read')
    ->label('sdk.auth', [APP_AUTH_TYPE_KEY])
    ->label('sdk.namespace', 'storage')
    ->label('sdk.method', 'getBucket')
    ->label('sdk.description', '/docs/references/storage/get-bucket.md')
    ->label('sdk.response.code', Response::STATUS_CODE_OK)
    ->label('sdk.response.type', Response::CONTENT_TYPE_JSON)
    ->label('sdk.response.model', Response::MODEL_BUCKET)
    ->param('bucketId', '', new UID(), 'Bucket unique ID.')
    ->inject('response')
    ->inject('dbForProject')
    ->action(function (string $bucketId, Response $response, Database $dbForProject) {

        $bucket = $dbForProject->getDocument('buckets', $bucketId);

        if ($bucket->isEmpty()) {
            throw new Exception(Exception::STORAGE_BUCKET_NOT_FOUND);
        }

        $response->dynamic($bucket, Response::MODEL_BUCKET);
    });

App::put('/v1/storage/buckets/:bucketId')
    ->desc('Update Bucket')
    ->groups(['api', 'storage'])
    ->label('scope', 'buckets.write')
    ->label('event', 'buckets.[bucketId].update')
    ->label('audits.resource', 'buckets/{response.$id}')
    ->label('usage.metric', 'buckets.{scope}.requests.update')
    ->label('sdk.auth', [APP_AUTH_TYPE_KEY])
    ->label('sdk.namespace', 'storage')
    ->label('sdk.method', 'updateBucket')
    ->label('sdk.description', '/docs/references/storage/update-bucket.md')
    ->label('sdk.response.code', Response::STATUS_CODE_OK)
    ->label('sdk.response.type', Response::CONTENT_TYPE_JSON)
    ->label('sdk.response.model', Response::MODEL_BUCKET)
    ->param('bucketId', '', new UID(), 'Bucket unique ID.')
    ->param('name', null, new Text(128), 'Bucket name', false)
    ->param('permissions', null, new Permissions(APP_LIMIT_ARRAY_PARAMS_SIZE), 'An array of permission strings. By default the current permissions are inherited. [Learn more about permissions](/docs/permissions).', true)
    ->param('fileSecurity', false, new Boolean(true), 'Enables configuring permissions for individual file. A user needs one of file or bucket level permissions to access a file. [Learn more about permissions](/docs/permissions).', true)
    ->param('enabled', true, new Boolean(true), 'Is bucket enabled?', true)
    ->param('maximumFileSize', null, new Range(1, (int) App::getEnv('_APP_STORAGE_LIMIT', 0)), 'Maximum file size allowed in bytes. Maximum allowed value is ' . Storage::human((int)App::getEnv('_APP_STORAGE_LIMIT', 0), 0) . '. For self hosted version you can change the limit by changing _APP_STORAGE_LIMIT environment variable. [Learn more about storage environment variables](docs/environment-variables#storage)', true)
    ->param('allowedFileExtensions', [], new ArrayList(new Text(64), APP_LIMIT_ARRAY_PARAMS_SIZE), 'Allowed file extensions. Maximum of ' . APP_LIMIT_ARRAY_PARAMS_SIZE . ' extensions are allowed, each 64 characters long.', true)
    ->param('compression', 'none', new WhiteList([COMPRESSION_TYPE_NONE, COMPRESSION_TYPE_GZIP, COMPRESSION_TYPE_ZSTD]), 'Compression algorithm choosen for compression. Can be one of ' . COMPRESSION_TYPE_NONE . ', [' . COMPRESSION_TYPE_GZIP . '](https://en.wikipedia.org/wiki/Gzip), or [' . COMPRESSION_TYPE_ZSTD . '](https://en.wikipedia.org/wiki/Zstd), For file size above ' . Storage::human(APP_STORAGE_READ_BUFFER, 0) . ' compression is skipped even if it\'s enabled', true)
    ->param('encryption', true, new Boolean(true), 'Is encryption enabled? For file size above ' . Storage::human(APP_STORAGE_READ_BUFFER, 0) . ' encryption is skipped even if it\'s enabled', true)
    ->param('antivirus', true, new Boolean(true), 'Is virus scanning enabled? For file size above ' . Storage::human(APP_LIMIT_ANTIVIRUS, 0) . ' AntiVirus scanning is skipped even if it\'s enabled', true)
    ->inject('response')
    ->inject('dbForProject')
    ->inject('events')
    ->action(function (string $bucketId, string $name, ?array $permissions, bool $fileSecurity, bool $enabled, ?int $maximumFileSize, array $allowedFileExtensions, string $compression, bool $encryption, bool $antivirus, Response $response, Database $dbForProject, Event $events) {
        $bucket = $dbForProject->getDocument('buckets', $bucketId);

        if ($bucket->isEmpty()) {
            throw new Exception(Exception::STORAGE_BUCKET_NOT_FOUND);
        }

        $permissions ??= $bucket->getPermissions();
        $maximumFileSize ??= $bucket->getAttribute('maximumFileSize', (int) App::getEnv('_APP_STORAGE_LIMIT', 0));
        $allowedFileExtensions ??= $bucket->getAttribute('allowedFileExtensions', []);
        $enabled ??= $bucket->getAttribute('enabled', true);
        $encryption ??= $bucket->getAttribute('encryption', true);
        $antivirus ??= $bucket->getAttribute('antivirus', true);

        /**
         * Map aggregate permissions into the multiple permissions they represent,
         * accounting for the resource type given that some types not allowed specific permissions.
         */
        // Map aggregate permissions into the multiple permissions they represent.
        $permissions = Permission::aggregate($permissions);

        $bucket = $dbForProject->updateDocument('buckets', $bucket->getId(), $bucket
                ->setAttribute('name', $name)
                ->setAttribute('$permissions', $permissions)
                ->setAttribute('maximumFileSize', $maximumFileSize)
                ->setAttribute('allowedFileExtensions', $allowedFileExtensions)
                ->setAttribute('fileSecurity', $fileSecurity)
                ->setAttribute('enabled', $enabled)
                ->setAttribute('encryption', $encryption)
                ->setAttribute('compression', $compression)
                ->setAttribute('antivirus', $antivirus));

        $events
            ->setParam('bucketId', $bucket->getId())
        ;

        $response->dynamic($bucket, Response::MODEL_BUCKET);
    });

App::delete('/v1/storage/buckets/:bucketId')
    ->desc('Delete Bucket')
    ->groups(['api', 'storage'])
    ->label('scope', 'buckets.write')
    ->label('event', 'buckets.[bucketId].delete')
    ->label('audits.resource', 'buckets/{request.bucketId}')
    ->label('usage.metric', 'buckets.{scope}.requests.delete')
    ->label('sdk.auth', [APP_AUTH_TYPE_KEY])
    ->label('sdk.namespace', 'storage')
    ->label('sdk.method', 'deleteBucket')
    ->label('sdk.description', '/docs/references/storage/delete-bucket.md')
    ->label('sdk.response.code', Response::STATUS_CODE_NOCONTENT)
    ->label('sdk.response.model', Response::MODEL_NONE)
    ->param('bucketId', '', new UID(), 'Bucket unique ID.')
    ->inject('response')
    ->inject('dbForProject')
    ->inject('deletes')
    ->inject('events')
    ->action(function (string $bucketId, Response $response, Database $dbForProject, Delete $deletes, Event $events) {
        $bucket = $dbForProject->getDocument('buckets', $bucketId);

        if ($bucket->isEmpty()) {
            throw new Exception(Exception::STORAGE_BUCKET_NOT_FOUND);
        }

        if (!$dbForProject->deleteDocument('buckets', $bucketId)) {
            throw new Exception(Exception::GENERAL_SERVER_ERROR, 'Failed to remove bucket from DB');
        }

        $deletes
            ->setType(DELETE_TYPE_DOCUMENT)
            ->setDocument($bucket);

        $events
            ->setParam('bucketId', $bucket->getId())
            ->setPayload($response->output($bucket, Response::MODEL_BUCKET))
        ;

        $response->noContent();
    });

App::post('/v1/storage/buckets/:bucketId/files')
    ->alias('/v1/storage/files', ['bucketId' => 'default'])
    ->desc('Create File')
    ->groups(['api', 'storage'])
    ->label('scope', 'files.write')
    ->label('event', 'buckets.[bucketId].files.[fileId].create')
    ->label('audits.resource', 'files/{response.$id}')
    ->label('usage.metric', 'files.{scope}.requests.create')
    ->label('usage.params', ['bucketId:{request.bucketId}'])
    ->label('abuse-key', 'ip:{ip},method:{method},url:{url},userId:{userId}')
    ->label('abuse-limit', APP_LIMIT_WRITE_RATE_DEFAULT)
    ->label('abuse-time', APP_LIMIT_WRITE_RATE_PERIOD_DEFAULT)
    ->label('sdk.auth', [APP_AUTH_TYPE_SESSION, APP_AUTH_TYPE_KEY, APP_AUTH_TYPE_JWT])
    ->label('sdk.namespace', 'storage')
    ->label('sdk.method', 'createFile')
    ->label('sdk.description', '/docs/references/storage/create-file.md')
    ->label('sdk.request.type', 'multipart/form-data')
    ->label('sdk.methodType', 'upload')
    ->label('sdk.response.code', Response::STATUS_CODE_CREATED)
    ->label('sdk.response.type', Response::CONTENT_TYPE_JSON)
    ->label('sdk.response.model', Response::MODEL_FILE)
    ->param('bucketId', null, new UID(), 'Storage bucket unique ID. You can create a new storage bucket using the Storage service [server integration](/docs/server/storage#createBucket).')
    ->param('fileId', '', new CustomId(), 'File ID. Choose your own unique ID or pass the string "unique()" to auto generate it. Valid chars are a-z, A-Z, 0-9, period, hyphen, and underscore. Can\'t start with a special char. Max length is 36 chars.')
    ->param('file', [], new File(), 'Binary file.', false)
    ->param('permissions', null, new Permissions(APP_LIMIT_ARRAY_PARAMS_SIZE, [Database::PERMISSION_READ, Database::PERMISSION_UPDATE, Database::PERMISSION_DELETE, Database::PERMISSION_WRITE]), 'An array of permission strings. By default the current user is granted with all permissions. [Learn more about permissions](/docs/permissions).', true)
    ->inject('request')
    ->inject('response')
    ->inject('dbForProject')
    ->inject('user')
    ->inject('events')
    ->inject('mode')
    ->inject('deviceFiles')
    ->inject('deviceLocal')
    ->inject('deletes')
    ->action(function (string $bucketId, string $fileId, mixed $file, ?array $permissions, Request $request, Response $response, Database $dbForProject, Document $user, Event $events, string $mode, Device $deviceFiles, Device $deviceLocal, Delete $deletes) {

        $bucket = Authorization::skip(fn () => $dbForProject->getDocument('buckets', $bucketId));

        if ($bucket->isEmpty() || (!$bucket->getAttribute('enabled') && $mode !== APP_MODE_ADMIN)) {
            throw new Exception(Exception::STORAGE_BUCKET_NOT_FOUND);
        }

        $validator = new Authorization(Database::PERMISSION_CREATE);
        if (!$validator->isValid($bucket->getCreate())) {
            throw new Exception(Exception::USER_UNAUTHORIZED);
        }

        $allowedPermissions = [
            Database::PERMISSION_READ,
            Database::PERMISSION_UPDATE,
            Database::PERMISSION_DELETE,
        ];

        // Map aggregate permissions to into the set of individual permissions they represent.
        $permissions = Permission::aggregate($permissions, $allowedPermissions);

        // Add permissions for current the user if none were provided.
        if (\is_null($permissions)) {
            $permissions = [];
            if (!empty($user->getId())) {
                foreach ($allowedPermissions as $permission) {
                    $permissions[] = (new Permission($permission, 'user', $user->getId()))->toString();
                }
            }
        }

        // Users can only manage their own roles, API keys and Admin users can manage any
        $roles = Authorization::getRoles();
        if (!Auth::isAppUser($roles) && !Auth::isPrivilegedUser($roles)) {
            foreach (Database::PERMISSIONS as $type) {
                foreach ($permissions as $permission) {
                    $permission = Permission::parse($permission);
                    if ($permission->getPermission() != $type) {
                        continue;
                    }
                    $role = (new Role(
                        $permission->getRole(),
                        $permission->getIdentifier(),
                        $permission->getDimension()
                    ))->toString();
                    if (!Authorization::isRole($role)) {
                        throw new Exception(Exception::USER_UNAUTHORIZED, 'Permissions must be one of: (' . \implode(', ', $roles) . ')');
                    }
                }
            }
        }

        $maximumFileSize = $bucket->getAttribute('maximumFileSize', 0);
        if ($maximumFileSize > (int) App::getEnv('_APP_STORAGE_LIMIT', 0)) {
            throw new Exception(Exception::GENERAL_SERVER_ERROR, 'Maximum bucket file size is larger than _APP_STORAGE_LIMIT');
        }

        $file = $request->getFiles('file');
        if (empty($file)) {
            throw new Exception(Exception::STORAGE_FILE_EMPTY);
        }

        // Make sure we handle a single file and multiple files the same way
        $fileName = (\is_array($file['name']) && isset($file['name'][0])) ? $file['name'][0] : $file['name'];
        $fileTmpName = (\is_array($file['tmp_name']) && isset($file['tmp_name'][0])) ? $file['tmp_name'][0] : $file['tmp_name'];
        $fileSize = (\is_array($file['size']) && isset($file['size'][0])) ? $file['size'][0] : $file['size'];

        $contentRange = $request->getHeader('content-range');
        $fileId = $fileId === 'unique()' ? ID::unique() : $fileId;
        $chunk = 1;
        $chunks = 1;

        if (!empty($contentRange)) {
            $start = $request->getContentRangeStart();
            $end = $request->getContentRangeEnd();
            $fileSize = $request->getContentRangeSize();
            $fileId = $request->getHeader('x-appwrite-id', $fileId);
            if (is_null($start) || is_null($end) || is_null($fileSize)) {
                throw new Exception(Exception::STORAGE_INVALID_CONTENT_RANGE);
            }

            if ($end === $fileSize) {
                //if it's a last chunks the chunk size might differ, so we set the $chunks and $chunk to -1 notify it's last chunk
                $chunks = $chunk = -1;
            } else {
                // Calculate total number of chunks based on the chunk size i.e ($rangeEnd - $rangeStart)
                $chunks = (int) ceil($fileSize / ($end + 1 - $start));
                $chunk = (int) ($start / ($end + 1 - $start)) + 1;
            }
        }

        /**
         * Validators
         */
        // Check if file type is allowed
        $allowedFileExtensions = $bucket->getAttribute('allowedFileExtensions', []);
        $fileExt = new FileExt($allowedFileExtensions);
        if (!empty($allowedFileExtensions) && !$fileExt->isValid($fileName)) {
            throw new Exception(Exception::STORAGE_FILE_TYPE_UNSUPPORTED, 'File extension not allowed');
        }

        // Check if file size is exceeding allowed limit
        $fileSizeValidator = new FileSize($maximumFileSize);
        if (!$fileSizeValidator->isValid($fileSize)) {
            throw new Exception(Exception::STORAGE_INVALID_FILE_SIZE, 'File size not allowed');
        }

        $upload = new Upload();
        if (!$upload->isValid($fileTmpName)) {
            throw new Exception(Exception::STORAGE_INVALID_FILE);
        }

        // Save to storage
        $fileSize ??= $deviceLocal->getFileSize($fileTmpName);
        $path = $deviceFiles->getPath($fileId . '.' . \pathinfo($fileName, PATHINFO_EXTENSION));
        $path = str_ireplace($deviceFiles->getRoot(), $deviceFiles->getRoot() . DIRECTORY_SEPARATOR . $bucket->getId(), $path); // Add bucket id to path after root

        $file = $dbForProject->getDocument('bucket_' . $bucket->getInternalId(), $fileId);

        $metadata = ['content_type' => $deviceLocal->getFileMimeType($fileTmpName)];
        if (!$file->isEmpty()) {
            $chunks = $file->getAttribute('chunksTotal', 1);
            $metadata = $file->getAttribute('metadata', []);
            if ($chunk === -1) {
                $chunk = $chunks;
            }
        }

        $chunksUploaded = $deviceFiles->upload($fileTmpName, $path, $chunk, $chunks, $metadata);
        if (empty($chunksUploaded)) {
            throw new Exception(Exception::GENERAL_SERVER_ERROR, 'Failed uploading file');
        }

        if ($chunksUploaded === $chunks) {
            if (App::getEnv('_APP_STORAGE_ANTIVIRUS') === 'enabled' && $bucket->getAttribute('antivirus', true) && $fileSize <= APP_LIMIT_ANTIVIRUS && App::getEnv('_APP_STORAGE_DEVICE', Storage::DEVICE_LOCAL) === Storage::DEVICE_LOCAL) {
                $antivirus = new Network(
                    App::getEnv('_APP_STORAGE_ANTIVIRUS_HOST', 'clamav'),
                    (int) App::getEnv('_APP_STORAGE_ANTIVIRUS_PORT', 3310)
                );

                if (!$antivirus->fileScan($path)) {
                    $deviceFiles->delete($path);
                    throw new Exception(Exception::STORAGE_INVALID_FILE);
                }
            }

            $mimeType = $deviceFiles->getFileMimeType($path); // Get mime-type before compression and encryption
            $data = '';
            // Compression
            $algorithm = $bucket->getAttribute('compression', 'none');
            if ($fileSize <= APP_STORAGE_READ_BUFFER && $algorithm != 'none') {
                $data = $deviceFiles->read($path);
                switch ($algorithm) {
                    case 'zstd':
                        $compressor = new Zstd();
                        break;
                    case 'gzip':
                    default:
                        $compressor = new GZIP();
                        break;
                }
                $data = $compressor->compress($data);
            }

            if ($bucket->getAttribute('encryption', true) && $fileSize <= APP_STORAGE_READ_BUFFER) {
                if (empty($data)) {
                    $data = $deviceFiles->read($path);
                }
                $key = App::getEnv('_APP_OPENSSL_KEY_V1');
                $iv = OpenSSL::randomPseudoBytes(OpenSSL::cipherIVLength(OpenSSL::CIPHER_AES_128_GCM));
                $data = OpenSSL::encrypt($data, OpenSSL::CIPHER_AES_128_GCM, $key, 0, $iv, $tag);
            }

            if (!empty($data)) {
                if (!$deviceFiles->write($path, $data, $mimeType)) {
                    throw new Exception(Exception::GENERAL_SERVER_ERROR, 'Failed to save file');
                }
            }

            $sizeActual = $deviceFiles->getFileSize($path);
            $fileHash = $deviceFiles->getFileHash($path);

            if ($bucket->getAttribute('encryption', true) && $fileSize <= APP_STORAGE_READ_BUFFER) {
                $openSSLVersion = '1';
                $openSSLCipher = OpenSSL::CIPHER_AES_128_GCM;
                $openSSLTag = \bin2hex($tag);
                $openSSLIV = \bin2hex($iv);
            }

            try {
                if ($file->isEmpty()) {
                    $doc = new Document([
                        '$id' => $fileId,
                        '$permissions' => $permissions,
                        'bucketId' => $bucket->getId(),
                        'name' => $fileName,
                        'path' => $path,
                        'signature' => $fileHash,
                        'mimeType' => $mimeType,
                        'sizeOriginal' => $fileSize,
                        'sizeActual' => $sizeActual,
                        'algorithm' => $algorithm,
                        'comment' => '',
                        'chunksTotal' => $chunks,
                        'chunksUploaded' => $chunksUploaded,
                        'openSSLVersion' => $openSSLVersion,
                        'openSSLCipher' => $openSSLCipher,
                        'openSSLTag' => $openSSLTag,
                        'openSSLIV' => $openSSLIV,
                        'search' => implode(' ', [$fileId, $fileName]),
                        'metadata' => $metadata,
                    ]);

                    $file = $dbForProject->createDocument('bucket_' . $bucket->getInternalId(), $doc);
                } else {
                    $file = $file
                        ->setAttribute('$permissions', $permissions)
                        ->setAttribute('signature', $fileHash)
                        ->setAttribute('mimeType', $mimeType)
                        ->setAttribute('sizeActual', $sizeActual)
                        ->setAttribute('algorithm', $algorithm)
                        ->setAttribute('openSSLVersion', $openSSLVersion)
                        ->setAttribute('openSSLCipher', $openSSLCipher)
                        ->setAttribute('openSSLTag', $openSSLTag)
                        ->setAttribute('openSSLIV', $openSSLIV)
                        ->setAttribute('metadata', $metadata)
                        ->setAttribute('chunksUploaded', $chunksUploaded);

                    $file = $dbForProject->updateDocument('bucket_' . $bucket->getInternalId(), $fileId, $file);
                }
            } catch (AuthorizationException) {
                throw new Exception(Exception::USER_UNAUTHORIZED);
            } catch (StructureException $exception) {
                throw new Exception(Exception::DOCUMENT_INVALID_STRUCTURE, $exception->getMessage());
            } catch (DuplicateException) {
                throw new Exception(Exception::DOCUMENT_ALREADY_EXISTS);
            }
        } else {
            try {
                if ($file->isEmpty()) {
                    $doc = new Document([
                        '$id' => ID::custom($fileId),
                        '$permissions' => $permissions,
                        'bucketId' => $bucket->getId(),
                        'name' => $fileName,
                        'path' => $path,
                        'signature' => '',
                        'mimeType' => '',
                        'sizeOriginal' => $fileSize,
                        'sizeActual' => 0,
                        'algorithm' => '',
                        'comment' => '',
                        'chunksTotal' => $chunks,
                        'chunksUploaded' => $chunksUploaded,
                        'search' => implode(' ', [$fileId, $fileName]),
                        'metadata' => $metadata,
                    ]);

                    $file = $dbForProject->createDocument('bucket_' . $bucket->getInternalId(), $doc);
                } else {
                    $file = $file
                        ->setAttribute('chunksUploaded', $chunksUploaded)
                        ->setAttribute('metadata', $metadata);

                    $file = $dbForProject->updateDocument('bucket_' . $bucket->getInternalId(), $fileId, $file);
                }
            } catch (AuthorizationException) {
                throw new Exception(Exception::USER_UNAUTHORIZED);
            } catch (StructureException $exception) {
                throw new Exception(Exception::DOCUMENT_INVALID_STRUCTURE, $exception->getMessage());
            } catch (DuplicateException) {
                throw new Exception(Exception::DOCUMENT_ALREADY_EXISTS);
            }
        }

        $events
            ->setParam('bucketId', $bucket->getId())
            ->setParam('fileId', $file->getId())
            ->setContext('bucket', $bucket)
        ;

        $deletes
            ->setType(DELETE_TYPE_CACHE_BY_RESOURCE)
            ->setResource('file/' . $file->getId())
        ;

        $metadata = null; // was causing leaks as it was passed by reference

        $response
            ->setStatusCode(Response::STATUS_CODE_CREATED)
            ->dynamic($file, Response::MODEL_FILE);
    });

App::get('/v1/storage/buckets/:bucketId/files')
    ->alias('/v1/storage/files', ['bucketId' => 'default'])
    ->desc('List Files')
    ->groups(['api', 'storage'])
    ->label('scope', 'files.read')
    ->label('sdk.auth', [APP_AUTH_TYPE_SESSION, APP_AUTH_TYPE_KEY, APP_AUTH_TYPE_JWT])
    ->label('usage.metric', 'files.{scope}.requests.read')
    ->label('usage.params', ['bucketId:{request.bucketId}'])
    ->label('sdk.namespace', 'storage')
    ->label('sdk.method', 'listFiles')
    ->label('sdk.description', '/docs/references/storage/list-files.md')
    ->label('sdk.response.code', Response::STATUS_CODE_OK)
    ->label('sdk.response.type', Response::CONTENT_TYPE_JSON)
    ->label('sdk.response.model', Response::MODEL_FILE_LIST)
    ->param('bucketId', null, new UID(), 'Storage bucket unique ID. You can create a new storage bucket using the Storage service [server integration](/docs/server/storage#createBucket).')
    ->param('queries', [], new Files(), 'Array of query strings generated using the Query class provided by the SDK. [Learn more about queries](https://appwrite.io/docs/databases#querying-documents). Maximum of ' . APP_LIMIT_ARRAY_PARAMS_SIZE . ' queries are allowed, each ' . APP_LIMIT_ARRAY_ELEMENT_SIZE . ' characters long. You may filter on the following attributes: ' . implode(', ', Files::ALLOWED_ATTRIBUTES), true)
    ->param('search', '', new Text(256), 'Search term to filter your list results. Max length: 256 chars.', true)
    ->inject('response')
    ->inject('dbForProject')
    ->inject('mode')
    ->action(function (string $bucketId, array $queries, string $search, Response $response, Database $dbForProject, string $mode) {

        $bucket = Authorization::skip(fn () => $dbForProject->getDocument('buckets', $bucketId));

        if ($bucket->isEmpty() || (!$bucket->getAttribute('enabled') && $mode !== APP_MODE_ADMIN)) {
            throw new Exception(Exception::STORAGE_BUCKET_NOT_FOUND);
        }

        $fileSecurity = $bucket->getAttribute('fileSecurity', false);
        $validator = new Authorization(Database::PERMISSION_READ);
        $valid = $validator->isValid($bucket->getRead());
        if (!$fileSecurity && !$valid) {
            throw new Exception(Exception::USER_UNAUTHORIZED);
        }

        $queries = Query::parseQueries($queries);

        if (!empty($search)) {
            $queries[] = Query::search('search', $search);
        }

        // Get cursor document if there was a cursor query
        $cursor = Query::getByType($queries, Query::TYPE_CURSORAFTER, Query::TYPE_CURSORBEFORE);
        $cursor = reset($cursor);
        if ($cursor) {
            /** @var Query $cursor */
            $fileId = $cursor->getValue();

            if ($fileSecurity && !$valid) {
                $cursorDocument = $dbForProject->getDocument('bucket_' . $bucket->getInternalId(), $fileId);
            } else {
                $cursorDocument = Authorization::skip(fn() => $dbForProject->getDocument('bucket_' . $bucket->getInternalId(), $fileId));
            }

            if ($cursorDocument->isEmpty()) {
                throw new Exception(Exception::GENERAL_CURSOR_NOT_FOUND, "File '{$fileId}' for the 'cursor' value not found.");
            }

            $cursor->setValue($cursorDocument);
        }

        $filterQueries = Query::groupByType($queries)['filters'];

        if ($fileSecurity && !$valid) {
            $files = $dbForProject->find('bucket_' . $bucket->getInternalId(), $queries);
            $total = $dbForProject->count('bucket_' . $bucket->getInternalId(), $filterQueries, APP_LIMIT_COUNT);
        } else {
            $files = Authorization::skip(fn () => $dbForProject->find('bucket_' . $bucket->getInternalId(), $queries));
            $total = Authorization::skip(fn () => $dbForProject->count('bucket_' . $bucket->getInternalId(), $filterQueries, APP_LIMIT_COUNT));
        }

        $response->dynamic(new Document([
            'files' => $files,
            'total' => $total,
        ]), Response::MODEL_FILE_LIST);
    });

App::get('/v1/storage/buckets/:bucketId/files/:fileId')
    ->alias('/v1/storage/files/:fileId', ['bucketId' => 'default'])
    ->desc('Get File')
    ->groups(['api', 'storage'])
    ->label('scope', 'files.read')
    ->label('sdk.auth', [APP_AUTH_TYPE_SESSION, APP_AUTH_TYPE_KEY, APP_AUTH_TYPE_JWT])
    ->label('usage.metric', 'files.{scope}.requests.read')
    ->label('usage.params', ['bucketId:{request.bucketId}'])
    ->label('sdk.namespace', 'storage')
    ->label('sdk.method', 'getFile')
    ->label('sdk.description', '/docs/references/storage/get-file.md')
    ->label('sdk.response.code', Response::STATUS_CODE_OK)
    ->label('sdk.response.type', Response::CONTENT_TYPE_JSON)
    ->label('sdk.response.model', Response::MODEL_FILE)
    ->param('bucketId', null, new UID(), 'Storage bucket unique ID. You can create a new storage bucket using the Storage service [server integration](/docs/server/storage#createBucket).')
    ->param('fileId', '', new UID(), 'File ID.')
    ->inject('response')
    ->inject('dbForProject')
    ->inject('mode')
    ->action(function (string $bucketId, string $fileId, Response $response, Database $dbForProject, string $mode) {

        $bucket = Authorization::skip(fn () => $dbForProject->getDocument('buckets', $bucketId));

        if ($bucket->isEmpty() || (!$bucket->getAttribute('enabled') && $mode !== APP_MODE_ADMIN)) {
            throw new Exception(Exception::STORAGE_BUCKET_NOT_FOUND);
        }

        $fileSecurity = $bucket->getAttribute('fileSecurity', false);
        $validator = new Authorization(Database::PERMISSION_READ);
        $valid = $validator->isValid($bucket->getRead());
        if (!$fileSecurity && !$valid) {
            throw new Exception(Exception::USER_UNAUTHORIZED);
        }

        if ($fileSecurity && !$valid) {
            $file = $dbForProject->getDocument('bucket_' . $bucket->getInternalId(), $fileId);
        } else {
            $file = Authorization::skip(fn() => $dbForProject->getDocument('bucket_' . $bucket->getInternalId(), $fileId));
        }

        if ($file->isEmpty()) {
            throw new Exception(Exception::STORAGE_FILE_NOT_FOUND);
        }

        $response->dynamic($file, Response::MODEL_FILE);
    });

App::get('/v1/storage/buckets/:bucketId/files/:fileId/preview')
    ->alias('/v1/storage/files/:fileId/preview', ['bucketId' => 'default'])
    ->desc('Get File Preview')
    ->groups(['api', 'storage'])
    ->label('scope', 'files.read')
    ->label('cache', true)
    ->label('cache.resource', 'file/{request.fileId}')
    ->label('usage.metric', 'files.{scope}.requests.read')
    ->label('usage.params', ['bucketId:{request.bucketId}'])
    ->label('sdk.auth', [APP_AUTH_TYPE_SESSION, APP_AUTH_TYPE_KEY, APP_AUTH_TYPE_JWT])
    ->label('sdk.namespace', 'storage')
    ->label('sdk.method', 'getFilePreview')
    ->label('sdk.description', '/docs/references/storage/get-file-preview.md')
    ->label('sdk.response.code', Response::STATUS_CODE_OK)
    ->label('sdk.response.type', Response::CONTENT_TYPE_IMAGE)
    ->label('sdk.methodType', 'location')
    ->param('bucketId', null, new UID(), 'Storage bucket unique ID. You can create a new storage bucket using the Storage service [server integration](/docs/server/storage#createBucket).')
    ->param('fileId', '', new UID(), 'File ID')
    ->param('width', 0, new Range(0, 4000), 'Resize preview image width, Pass an integer between 0 to 4000.', true)
    ->param('height', 0, new Range(0, 4000), 'Resize preview image height, Pass an integer between 0 to 4000.', true)
    ->param('gravity', Image::GRAVITY_CENTER, new WhiteList(Image::getGravityTypes()), 'Image crop gravity. Can be one of ' . implode(",", Image::getGravityTypes()), true)
    ->param('quality', 100, new Range(0, 100), 'Preview image quality. Pass an integer between 0 to 100. Defaults to 100.', true)
    ->param('borderWidth', 0, new Range(0, 100), 'Preview image border in pixels. Pass an integer between 0 to 100. Defaults to 0.', true)
    ->param('borderColor', '', new HexColor(), 'Preview image border color. Use a valid HEX color, no # is needed for prefix.', true)
    ->param('borderRadius', 0, new Range(0, 4000), 'Preview image border radius in pixels. Pass an integer between 0 to 4000.', true)
    ->param('opacity', 1, new Range(0, 1, Range::TYPE_FLOAT), 'Preview image opacity. Only works with images having an alpha channel (like png). Pass a number between 0 to 1.', true)
    ->param('rotation', 0, new Range(-360, 360), 'Preview image rotation in degrees. Pass an integer between -360 and 360.', true)
    ->param('background', '', new HexColor(), 'Preview image background color. Only works with transparent images (png). Use a valid HEX color, no # is needed for prefix.', true)
    ->param('output', '', new WhiteList(\array_keys(Config::getParam('storage-outputs')), true), 'Output format type (jpeg, jpg, png, gif and webp).', true)
    ->inject('request')
    ->inject('response')
    ->inject('project')
    ->inject('dbForProject')
    ->inject('mode')
    ->inject('deviceFiles')
    ->inject('deviceLocal')
    ->action(function (string $bucketId, string $fileId, int $width, int $height, string $gravity, int $quality, int $borderWidth, string $borderColor, int $borderRadius, float $opacity, int $rotation, string $background, string $output, Request $request, Response $response, Document $project, Database $dbForProject, string $mode, Device $deviceFiles, Device $deviceLocal) {

        if (!\extension_loaded('imagick')) {
            throw new Exception(Exception::GENERAL_SERVER_ERROR, 'Imagick extension is missing');
        }

        $bucket = Authorization::skip(fn () => $dbForProject->getDocument('buckets', $bucketId));

        if ($bucket->isEmpty() || (!$bucket->getAttribute('enabled') && $mode !== APP_MODE_ADMIN)) {
            throw new Exception(Exception::STORAGE_BUCKET_NOT_FOUND);
        }

        $fileSecurity = $bucket->getAttribute('fileSecurity', false);
        $validator = new Authorization(Database::PERMISSION_READ);
        $valid = $validator->isValid($bucket->getRead());
        if (!$fileSecurity && !$valid) {
            throw new Exception(Exception::USER_UNAUTHORIZED);
        }

        if ((\strpos($request->getAccept(), 'image/webp') === false) && ('webp' === $output)) { // Fallback webp to jpeg when no browser support
            $output = 'jpg';
        }

        $inputs = Config::getParam('storage-inputs');
        $outputs = Config::getParam('storage-outputs');
        $fileLogos = Config::getParam('storage-logos');

        $date = \date('D, d M Y H:i:s', \time() + (60 * 60 * 24 * 45)) . ' GMT'; // 45 days cache
        $key = \md5($fileId . $width . $height . $gravity . $quality . $borderWidth . $borderColor . $borderRadius . $opacity . $rotation . $background . $output);

        if ($fileSecurity && !$valid) {
            $file = $dbForProject->getDocument('bucket_' . $bucket->getInternalId(), $fileId);
        } else {
            $file = Authorization::skip(fn() => $dbForProject->getDocument('bucket_' . $bucket->getInternalId(), $fileId));
        }

        if ($file->isEmpty()) {
            throw new Exception(Exception::STORAGE_FILE_NOT_FOUND);
        }

        $path = $file->getAttribute('path');
        $type = \strtolower(\pathinfo($path, PATHINFO_EXTENSION));
        $algorithm = $file->getAttribute('algorithm', 'none');
        $cipher = $file->getAttribute('openSSLCipher');
        $mime = $file->getAttribute('mimeType');
        if (!\in_array($mime, $inputs) || $file->getAttribute('sizeActual') > (int) App::getEnv('_APP_STORAGE_PREVIEW_LIMIT', 20000000)) {
            if (!\in_array($mime, $inputs)) {
                $path = (\array_key_exists($mime, $fileLogos)) ? $fileLogos[$mime] : $fileLogos['default'];
            } else {
                // it was an image but the file size exceeded the limit
                $path = $fileLogos['default_image'];
            }

            $algorithm = 'none';
            $cipher = null;
            $background = (empty($background)) ? 'eceff1' : $background;
            $type = \strtolower(\pathinfo($path, PATHINFO_EXTENSION));
            $deviceFiles = $deviceLocal;
        }

        if (!$deviceFiles->exists($path)) {
            throw new Exception(Exception::STORAGE_FILE_NOT_FOUND);
        }

        if (empty($output)) {
            // when file extension is not provided and the mime type is not one of our supported outputs
            // we fallback to `jpg` output format
            $output = empty($type) ? (array_search($mime, $outputs) ?? 'jpg') : $type;
        }


        $source = $deviceFiles->read($path);

        if (!empty($cipher)) { // Decrypt
            $source = OpenSSL::decrypt(
                $source,
                $file->getAttribute('openSSLCipher'),
                App::getEnv('_APP_OPENSSL_KEY_V' . $file->getAttribute('openSSLVersion')),
                0,
                \hex2bin($file->getAttribute('openSSLIV')),
                \hex2bin($file->getAttribute('openSSLTag'))
            );
        }

        switch ($algorithm) {
            case 'zstd':
                $compressor = new Zstd();
                $source = $compressor->decompress($source);
                break;
            case 'gzip':
                $compressor = new GZIP();
                $source = $compressor->decompress($source);
                break;
        }

        $image = new Image($source);

        $image->crop((int) $width, (int) $height, $gravity);

        if (!empty($opacity) || $opacity === 0) {
            $image->setOpacity($opacity);
        }

        if (!empty($background)) {
            $image->setBackground('#' . $background);
        }

        if (!empty($borderWidth)) {
            $image->setBorder($borderWidth, '#' . $borderColor);
        }

        if (!empty($borderRadius)) {
            $image->setBorderRadius($borderRadius);
        }

        if (!empty($rotation)) {
            $image->setRotation(($rotation + 360) % 360);
        }

        $data = $image->output($output, $quality);

        $contentType = (\array_key_exists($output, $outputs)) ? $outputs[$output] : $outputs['jpg'];

        $response
            ->addHeader('Expires', \date('D, d M Y H:i:s', \time() + 60 * 60 * 24 * 30) . ' GMT')
            ->setContentType($contentType)
            ->file($data)
        ;

        unset($image);
    });

App::get('/v1/storage/buckets/:bucketId/files/:fileId/download')
    ->alias('/v1/storage/files/:fileId/download', ['bucketId' => 'default'])
    ->desc('Get File for Download')
    ->groups(['api', 'storage'])
    ->label('scope', 'files.read')
    ->label('usage.metric', 'files.{scope}.requests.read')
    ->label('usage.params', ['bucketId:{request.bucketId}'])
    ->label('sdk.auth', [APP_AUTH_TYPE_SESSION, APP_AUTH_TYPE_KEY, APP_AUTH_TYPE_JWT])
    ->label('sdk.namespace', 'storage')
    ->label('sdk.method', 'getFileDownload')
    ->label('sdk.description', '/docs/references/storage/get-file-download.md')
    ->label('sdk.response.code', Response::STATUS_CODE_OK)
    ->label('sdk.response.type', '*/*')
    ->label('sdk.methodType', 'location')
    ->param('bucketId', null, new UID(), 'Storage bucket ID. You can create a new storage bucket using the Storage service [server integration](/docs/server/storage#createBucket).')
    ->param('fileId', '', new UID(), 'File ID.')
    ->inject('request')
    ->inject('response')
    ->inject('dbForProject')
    ->inject('mode')
    ->inject('deviceFiles')
    ->action(function (string $bucketId, string $fileId, Request $request, Response $response, Database $dbForProject, string $mode, Device $deviceFiles) {

        $bucket = Authorization::skip(fn () => $dbForProject->getDocument('buckets', $bucketId));

        if ($bucket->isEmpty() || (!$bucket->getAttribute('enabled') && $mode !== APP_MODE_ADMIN)) {
            throw new Exception(Exception::STORAGE_BUCKET_NOT_FOUND);
        }

        $fileSecurity = $bucket->getAttribute('fileSecurity', false);
        $validator = new Authorization(Database::PERMISSION_READ);
        $valid = $validator->isValid($bucket->getRead());
        if (!$fileSecurity && !$valid) {
            throw new Exception(Exception::USER_UNAUTHORIZED);
        }

        if ($fileSecurity && !$valid) {
            $file = $dbForProject->getDocument('bucket_' . $bucket->getInternalId(), $fileId);
        } else {
            $file = Authorization::skip(fn() => $dbForProject->getDocument('bucket_' . $bucket->getInternalId(), $fileId));
        }

        if ($file->isEmpty()) {
            throw new Exception(Exception::STORAGE_FILE_NOT_FOUND);
        }

        $path = $file->getAttribute('path', '');

        if (!$deviceFiles->exists($path)) {
            throw new Exception(Exception::STORAGE_FILE_NOT_FOUND, 'File not found in ' . $path);
        }

        $response
            ->setContentType($file->getAttribute('mimeType'))
            ->addHeader('Expires', \date('D, d M Y H:i:s', \time() + (60 * 60 * 24 * 45)) . ' GMT') // 45 days cache
            ->addHeader('X-Peak', \memory_get_peak_usage())
            ->addHeader('Content-Disposition', 'attachment; filename="' . $file->getAttribute('name', '') . '"')
        ;

        $size = $file->getAttribute('sizeOriginal', 0);

        $rangeHeader = $request->getHeader('range');
        if (!empty($rangeHeader)) {
            $start = $request->getRangeStart();
            $end = $request->getRangeEnd();
            $unit = $request->getRangeUnit();

            if ($end === null) {
                $end = min(($start + MAX_OUTPUT_CHUNK_SIZE - 1), ($size - 1));
            }

            if ($unit !== 'bytes' || $start >= $end || $end >= $size) {
                throw new Exception(Exception::STORAGE_INVALID_RANGE);
            }

            $response
                ->addHeader('Accept-Ranges', 'bytes')
                ->addHeader('Content-Range', 'bytes ' . $start . '-' . $end . '/' . $size)
                ->addHeader('Content-Length', $end - $start + 1)
                ->setStatusCode(Response::STATUS_CODE_PARTIALCONTENT);
        }

        $source = '';
        if (!empty($file->getAttribute('openSSLCipher'))) { // Decrypt
            $source = $deviceFiles->read($path);
            $source = OpenSSL::decrypt(
                $source,
                $file->getAttribute('openSSLCipher'),
                App::getEnv('_APP_OPENSSL_KEY_V' . $file->getAttribute('openSSLVersion')),
                0,
                \hex2bin($file->getAttribute('openSSLIV')),
                \hex2bin($file->getAttribute('openSSLTag'))
            );
        }

        switch ($file->getAttribute('algorithm', 'none')) {
            case 'zstd':
                if (empty($source)) {
                    $source = $deviceFiles->read($path);
                }
                $compressor = new Zstd();
                $source = $compressor->decompress($source);
                break;
            case 'gzip':
                if (empty($source)) {
                    $source = $deviceFiles->read($path);
                }
                $compressor = new GZIP();
                $source = $compressor->decompress($source);
                break;
        }

        if (!empty($source)) {
            if (!empty($rangeHeader)) {
                $response->send(substr($source, $start, ($end - $start + 1)));
            }
            $response->send($source);
        }

        if (!empty($rangeHeader)) {
            $response->send($deviceFiles->read($path, $start, ($end - $start + 1)));
        }

        if ($size > APP_STORAGE_READ_BUFFER) {
            $response->addHeader('Content-Length', $deviceFiles->getFileSize($path));
            for ($i = 0; $i < ceil($size / MAX_OUTPUT_CHUNK_SIZE); $i++) {
                $response->chunk(
                    $deviceFiles->read(
                        $path,
                        ($i * MAX_OUTPUT_CHUNK_SIZE),
                        min(MAX_OUTPUT_CHUNK_SIZE, $size - ($i * MAX_OUTPUT_CHUNK_SIZE))
                    ),
                    (($i + 1) * MAX_OUTPUT_CHUNK_SIZE) >= $size
                );
            }
        } else {
            $response->send($deviceFiles->read($path));
        }
    });

App::get('/v1/storage/buckets/:bucketId/files/:fileId/view')
    ->alias('/v1/storage/files/:fileId/view', ['bucketId' => 'default'])
    ->desc('Get File for View')
    ->groups(['api', 'storage'])
    ->label('scope', 'files.read')
    ->label('usage.metric', 'files.{scope}.requests.read')
    ->label('usage.params', ['bucketId:{request.bucketId}'])
    ->label('sdk.auth', [APP_AUTH_TYPE_SESSION, APP_AUTH_TYPE_KEY, APP_AUTH_TYPE_JWT])
    ->label('sdk.namespace', 'storage')
    ->label('sdk.method', 'getFileView')
    ->label('sdk.description', '/docs/references/storage/get-file-view.md')
    ->label('sdk.response.code', Response::STATUS_CODE_OK)
    ->label('sdk.response.type', '*/*')
    ->label('sdk.methodType', 'location')
    ->param('bucketId', null, new UID(), 'Storage bucket unique ID. You can create a new storage bucket using the Storage service [server integration](/docs/server/storage#createBucket).')
    ->param('fileId', '', new UID(), 'File ID.')
    ->inject('response')
    ->inject('request')
    ->inject('dbForProject')
    ->inject('mode')
    ->inject('deviceFiles')
    ->action(function (string $bucketId, string $fileId, Response $response, Request $request, Database $dbForProject, string $mode, Device $deviceFiles) {

        $bucket = Authorization::skip(fn () => $dbForProject->getDocument('buckets', $bucketId));

        if ($bucket->isEmpty() || (!$bucket->getAttribute('enabled') && $mode !== APP_MODE_ADMIN)) {
            throw new Exception(Exception::STORAGE_BUCKET_NOT_FOUND);
        }

        $fileSecurity = $bucket->getAttribute('fileSecurity', false);
        $validator = new Authorization(Database::PERMISSION_READ);
        $valid = $validator->isValid($bucket->getRead());
        if (!$fileSecurity && !$valid) {
            throw new Exception(Exception::USER_UNAUTHORIZED);
        }

        if ($fileSecurity && !$valid) {
            $file = $dbForProject->getDocument('bucket_' . $bucket->getInternalId(), $fileId);
        } else {
            $file = Authorization::skip(fn() => $dbForProject->getDocument('bucket_' . $bucket->getInternalId(), $fileId));
        }

        if ($file->isEmpty()) {
            throw new Exception(Exception::STORAGE_FILE_NOT_FOUND);
        }

        $mimes = Config::getParam('storage-mimes');

        $path = $file->getAttribute('path', '');

        if (!$deviceFiles->exists($path)) {
            throw new Exception(Exception::STORAGE_FILE_NOT_FOUND, 'File not found in ' . $path);
        }

        $contentType = 'text/plain';

        if (\in_array($file->getAttribute('mimeType'), $mimes)) {
            $contentType = $file->getAttribute('mimeType');
        }

        $response
            ->setContentType($contentType)
            ->addHeader('Content-Security-Policy', 'script-src none;')
            ->addHeader('X-Content-Type-Options', 'nosniff')
            ->addHeader('Content-Disposition', 'inline; filename="' . $file->getAttribute('name', '') . '"')
            ->addHeader('Expires', \date('D, d M Y H:i:s', \time() + (60 * 60 * 24 * 45)) . ' GMT') // 45 days cache
            ->addHeader('X-Peak', \memory_get_peak_usage())
        ;

        $size = $file->getAttribute('sizeOriginal', 0);

        $rangeHeader = $request->getHeader('range');
        if (!empty($rangeHeader)) {
            $start = $request->getRangeStart();
            $end = $request->getRangeEnd();
            $unit = $request->getRangeUnit();

            if ($end === null) {
                $end = min(($start + 2000000 - 1), ($size - 1));
            }

            if ($unit != 'bytes' || $start >= $end || $end >= $size) {
                throw new Exception(Exception::STORAGE_INVALID_RANGE);
            }

            $response
                ->addHeader('Accept-Ranges', 'bytes')
                ->addHeader('Content-Range', "bytes $start-$end/$size")
                ->addHeader('Content-Length', $end - $start + 1)
                ->setStatusCode(Response::STATUS_CODE_PARTIALCONTENT);
        }

        $source = '';
        if (!empty($file->getAttribute('openSSLCipher'))) { // Decrypt
            $source = $deviceFiles->read($path);
            $source = OpenSSL::decrypt(
                $source,
                $file->getAttribute('openSSLCipher'),
                App::getEnv('_APP_OPENSSL_KEY_V' . $file->getAttribute('openSSLVersion')),
                0,
                \hex2bin($file->getAttribute('openSSLIV')),
                \hex2bin($file->getAttribute('openSSLTag'))
            );
        }

        switch ($file->getAttribute('algorithm', 'none')) {
            case 'zstd':
                if (empty($source)) {
                    $source = $deviceFiles->read($path);
                }
                $compressor = new Zstd();
                $source = $compressor->decompress($source);
                break;
            case 'gzip':
                if (empty($source)) {
                    $source = $deviceFiles->read($path);
                }
                $compressor = new GZIP();
                $source = $compressor->decompress($source);
                break;
        }

        if (!empty($source)) {
            if (!empty($rangeHeader)) {
                $response->send(substr($source, $start, ($end - $start + 1)));
            }
            $response->send($source);
        }

        if (!empty($rangeHeader)) {
            $response->send($deviceFiles->read($path, $start, ($end - $start + 1)));
        }

        $size = $deviceFiles->getFileSize($path);
        if ($size > APP_STORAGE_READ_BUFFER) {
            $response->addHeader('Content-Length', $deviceFiles->getFileSize($path));
            for ($i = 0; $i < ceil($size / MAX_OUTPUT_CHUNK_SIZE); $i++) {
                $response->chunk(
                    $deviceFiles->read(
                        $path,
                        ($i * MAX_OUTPUT_CHUNK_SIZE),
                        min(MAX_OUTPUT_CHUNK_SIZE, $size - ($i * MAX_OUTPUT_CHUNK_SIZE))
                    ),
                    (($i + 1) * MAX_OUTPUT_CHUNK_SIZE) >= $size
                );
            }
        } else {
            $response->send($deviceFiles->read($path));
        }
    });

App::put('/v1/storage/buckets/:bucketId/files/:fileId')
    ->alias('/v1/storage/files/:fileId', ['bucketId' => 'default'])
    ->desc('Update File')
    ->groups(['api', 'storage'])
    ->label('scope', 'files.write')
    ->label('event', 'buckets.[bucketId].files.[fileId].update')
    ->label('audits.resource', 'files/{response.$id}')
    ->label('usage.metric', 'files.{scope}.requests.update')
    ->label('usage.params', ['bucketId:{request.bucketId}'])
    ->label('abuse-key', 'ip:{ip},method:{method},url:{url},userId:{userId}')
    ->label('abuse-limit', APP_LIMIT_WRITE_RATE_DEFAULT)
    ->label('abuse-time', APP_LIMIT_WRITE_RATE_PERIOD_DEFAULT)
    ->label('sdk.auth', [APP_AUTH_TYPE_SESSION, APP_AUTH_TYPE_KEY, APP_AUTH_TYPE_JWT])
    ->label('sdk.namespace', 'storage')
    ->label('sdk.method', 'updateFile')
    ->label('sdk.description', '/docs/references/storage/update-file.md')
    ->label('sdk.response.code', Response::STATUS_CODE_OK)
    ->label('sdk.response.type', Response::CONTENT_TYPE_JSON)
    ->label('sdk.response.model', Response::MODEL_FILE)
    ->param('bucketId', null, new UID(), 'Storage bucket unique ID. You can create a new storage bucket using the Storage service [server integration](/docs/server/storage#createBucket).')
    ->param('fileId', '', new UID(), 'File unique ID.')
    ->param('permissions', null, new Permissions(APP_LIMIT_ARRAY_PARAMS_SIZE, [Database::PERMISSION_READ, Database::PERMISSION_UPDATE, Database::PERMISSION_DELETE, Database::PERMISSION_WRITE]), 'An array of permission string. By default the current permissions are inherited. [Learn more about permissions](/docs/permissions).', true)
    ->inject('response')
    ->inject('dbForProject')
    ->inject('user')
    ->inject('mode')
    ->inject('events')
    ->action(function (string $bucketId, string $fileId, ?array $permissions, Response $response, Database $dbForProject, Document $user, string $mode, Event $events) {

        $bucket = Authorization::skip(fn () => $dbForProject->getDocument('buckets', $bucketId));

        if ($bucket->isEmpty() || (!$bucket->getAttribute('enabled') && $mode !== APP_MODE_ADMIN)) {
            throw new Exception(Exception::STORAGE_BUCKET_NOT_FOUND);
        }

        $fileSecurity = $bucket->getAttributes('fileSecurity', false);
        $validator = new Authorization(Database::PERMISSION_UPDATE);
        $valid = $validator->isValid($bucket->getUpdate());
        if (!$fileSecurity && !$valid) {
            throw new Exception(Exception::USER_UNAUTHORIZED);
        }

        // Read permission should not be required for update
        $file = Authorization::skip(fn() => $dbForProject->getDocument('bucket_' . $bucket->getInternalId(), $fileId));

        if ($file->isEmpty()) {
            throw new Exception(Exception::STORAGE_FILE_NOT_FOUND);
        }

        // Map aggregate permissions into the multiple permissions they represent.
        $permissions = Permission::aggregate($permissions, [
            Database::PERMISSION_READ,
            Database::PERMISSION_UPDATE,
            Database::PERMISSION_DELETE,
        ]);

        // Users can only manage their own roles, API keys and Admin users can manage any
        $roles = Authorization::getRoles();
        if (!Auth::isAppUser($roles) && !Auth::isPrivilegedUser($roles) && !\is_null($permissions)) {
            foreach (Database::PERMISSIONS as $type) {
                foreach ($permissions as $permission) {
                    $permission = Permission::parse($permission);
                    if ($permission->getPermission() != $type) {
                        continue;
                    }
                    $role = (new Role(
                        $permission->getRole(),
                        $permission->getIdentifier(),
                        $permission->getDimension()
                    ))->toString();
                    if (!Authorization::isRole($role)) {
                        throw new Exception(Exception::USER_UNAUTHORIZED, 'Permissions must be one of: (' . \implode(', ', $roles) . ')');
                    }
                }
            }
        }

        if (\is_null($permissions)) {
            $permissions = $file->getPermissions() ?? [];
        }

        $file->setAttribute('$permissions', $permissions);

        if ($fileSecurity && !$valid) {
            try {
                $file = $dbForProject->updateDocument('bucket_' . $bucket->getInternalId(), $fileId, $file);
            } catch (AuthorizationException) {
                throw new Exception(Exception::USER_UNAUTHORIZED);
            }
        } else {
            $file = Authorization::skip(fn() => $dbForProject->updateDocument('bucket_' . $bucket->getInternalId(), $fileId, $file));
        }

        $events
            ->setParam('bucketId', $bucket->getId())
            ->setParam('fileId', $file->getId())
            ->setContext('bucket', $bucket)
        ;

        $response->dynamic($file, Response::MODEL_FILE);
    });

App::delete('/v1/storage/buckets/:bucketId/files/:fileId')
    ->alias('/v1/storage/files/:fileId', ['bucketId' => 'default'])
    ->desc('Delete File')
    ->groups(['api', 'storage'])
    ->label('scope', 'files.write')
    ->label('event', 'buckets.[bucketId].files.[fileId].delete')
    ->label('audits.resource', 'file/{request.fileId}')
    ->label('usage.metric', 'files.{scope}.requests.delete')
    ->label('usage.params', ['bucketId:{request.bucketId}'])
    ->label('abuse-key', 'ip:{ip},method:{method},url:{url},userId:{userId}')
    ->label('abuse-limit', APP_LIMIT_WRITE_RATE_DEFAULT)
    ->label('abuse-time', APP_LIMIT_WRITE_RATE_PERIOD_DEFAULT)
    ->label('sdk.auth', [APP_AUTH_TYPE_SESSION, APP_AUTH_TYPE_KEY, APP_AUTH_TYPE_JWT])
    ->label('sdk.namespace', 'storage')
    ->label('sdk.method', 'deleteFile')
    ->label('sdk.description', '/docs/references/storage/delete-file.md')
    ->label('sdk.response.code', Response::STATUS_CODE_NOCONTENT)
    ->label('sdk.response.model', Response::MODEL_NONE)
    ->param('bucketId', null, new UID(), 'Storage bucket unique ID. You can create a new storage bucket using the Storage service [server integration](/docs/server/storage#createBucket).')
    ->param('fileId', '', new UID(), 'File ID.')
    ->inject('response')
    ->inject('dbForProject')
    ->inject('events')
    ->inject('mode')
    ->inject('deviceFiles')
    ->inject('deletes')
    ->action(function (string $bucketId, string $fileId, Response $response, Database $dbForProject, Event $events, string $mode, Device $deviceFiles, Delete $deletes) {
        $bucket = Authorization::skip(fn () => $dbForProject->getDocument('buckets', $bucketId));

        if ($bucket->isEmpty() || (!$bucket->getAttribute('enabled') && $mode !== APP_MODE_ADMIN)) {
            throw new Exception(Exception::STORAGE_BUCKET_NOT_FOUND);
        }

        $fileSecurity = $bucket->getAttributes('fileSecurity', false);
        $validator = new Authorization(Database::PERMISSION_DELETE);
        $valid = $validator->isValid($bucket->getDelete());
        if (!$fileSecurity && !$valid) {
            throw new Exception(Exception::USER_UNAUTHORIZED);
        }

        // Read permission should not be required for delete
        $file = Authorization::skip(fn() => $dbForProject->getDocument('bucket_' . $bucket->getInternalId(), $fileId));

        if ($file->isEmpty()) {
            throw new Exception(Exception::STORAGE_FILE_NOT_FOUND);
        }

        // Make sure we don't delete the file before the document permission check occurs
        if ($fileSecurity && !$valid && !$validator->isValid($file->getDelete())) {
            throw new Exception(Exception::USER_UNAUTHORIZED);
        }

        $deviceDeleted = false;
        if ($file->getAttribute('chunksTotal') !== $file->getAttribute('chunksUploaded')) {
            $deviceDeleted = $deviceFiles->abort(
                $file->getAttribute('path'),
                ($file->getAttribute('metadata', [])['uploadId'] ?? '')
            );
        } else {
            $deviceDeleted = $deviceFiles->delete($file->getAttribute('path'));
        }

        if ($deviceDeleted) {
            $deletes
                ->setType(DELETE_TYPE_CACHE_BY_RESOURCE)
                ->setResource('file/' . $fileId)
            ;

            if ($fileSecurity && !$valid) {
                try {
                    $deleted = $dbForProject->deleteDocument('bucket_' . $bucket->getInternalId(), $fileId);
                } catch (AuthorizationException) {
                    throw new Exception(Exception::USER_UNAUTHORIZED);
                }
            } else {
                $deleted = Authorization::skip(fn() => $dbForProject->deleteDocument('bucket_' . $bucket->getInternalId(), $fileId));
            }

            if (!$deleted) {
                throw new Exception(Exception::GENERAL_SERVER_ERROR, 'Failed to remove file from DB');
            }
        } else {
            throw new Exception(Exception::GENERAL_SERVER_ERROR, 'Failed to delete file from device');
        }

        $events
            ->setParam('bucketId', $bucket->getId())
            ->setParam('fileId', $file->getId())
            ->setContext('bucket', $bucket)
            ->setPayload($response->output($file, Response::MODEL_FILE))
        ;

        $response->noContent();
    });

App::get('/v1/storage/usage')
    ->desc('Get usage stats for storage')
    ->groups(['api', 'storage'])
    ->label('scope', 'files.read')
    ->label('sdk.auth', [APP_AUTH_TYPE_ADMIN])
    ->label('sdk.namespace', 'storage')
    ->label('sdk.method', 'getUsage')
    ->label('sdk.response.code', Response::STATUS_CODE_OK)
    ->label('sdk.response.type', Response::CONTENT_TYPE_JSON)
    ->label('sdk.response.model', Response::MODEL_USAGE_STORAGE)
    ->param('range', '30d', new WhiteList(['24h', '7d', '30d', '90d'], true), 'Date range.', true)
    ->inject('response')
    ->inject('dbForProject')
    ->action(function (string $range, Response $response, Database $dbForProject) {

        $usage = [];
        if (App::getEnv('_APP_USAGE_STATS', 'enabled') === 'enabled') {
            $periods = [
                '24h' => [
                    'period' => '30m',
                    'limit' => 48,
                ],
                '7d' => [
                    'period' => '1d',
                    'limit' => 7,
                ],
                '30d' => [
                    'period' => '1d',
                    'limit' => 30,
                ],
                '90d' => [
                    'period' => '1d',
                    'limit' => 90,
                ],
            ];

            $metrics = [
                'project.$all.storage.size',
                'buckets.$all.count.total',
                'buckets.$all.requests.create',
                'buckets.$all.requests.read',
                'buckets.$all.requests.update',
                'buckets.$all.requests.delete',
                'files.$all.storage.size',
                'files.$all.count.total',
                'files.$all.requests.create',
                'files.$all.requests.read',
                'files.$all.requests.update',
                'files.$all.requests.delete',
            ];

            $stats = [];

            Authorization::skip(function () use ($dbForProject, $periods, $range, $metrics, &$stats) {
                foreach ($metrics as $metric) {
                    $limit = $periods[$range]['limit'];
                    $period = $periods[$range]['period'];

                    $requestDocs = $dbForProject->find('stats', [
                        Query::equal('period', [$period]),
                        Query::equal('metric', [$metric]),
                        Query::limit($limit),
                        Query::orderDesc('time'),
                    ]);

                    $stats[$metric] = [];
                    foreach ($requestDocs as $requestDoc) {
                        $stats[$metric][] = [
                            'value' => $requestDoc->getAttribute('value'),
                            'date' => $requestDoc->getAttribute('time'),
                        ];
                    }

                    // backfill metrics with empty values for graphs
                    $backfill = $limit - \count($requestDocs);
                    while ($backfill > 0) {
                        $last = $limit - $backfill - 1; // array index of last added metric
                        $diff = match ($period) { // convert period to seconds for unix timestamp math
                            '30m' => 1800,
                            '1d' => 86400,
                        };
                        $stats[$metric][] = [
                            'value' => 0,
                            'date' => DateTime::addSeconds(new \DateTime($stats[$metric][$last]['date'] ?? null), -1 * $diff),
                        ];
                        $backfill--;
                    }
                    $stats[$metric] = array_reverse($stats[$metric]);
                }
            });

            $usage = new Document([
                'range' => $range,
                'bucketsCount' => $stats['buckets.$all.count.total'],
                'bucketsCreate' => $stats['buckets.$all.requests.create'],
                'bucketsRead' => $stats['buckets.$all.requests.read'],
                'bucketsUpdate' => $stats['buckets.$all.requests.update'],
                'bucketsDelete' => $stats['buckets.$all.requests.delete'],
                'storage' => $stats['project.$all.storage.size'],
                'filesCount' => $stats['files.$all.count.total'],
                'filesCreate' => $stats['files.$all.requests.create'],
                'filesRead' => $stats['files.$all.requests.read'],
                'filesUpdate' => $stats['files.$all.requests.update'],
                'filesDelete' => $stats['files.$all.requests.delete'],
            ]);
        }

        $response->dynamic($usage, Response::MODEL_USAGE_STORAGE);
    });

App::get('/v1/storage/:bucketId/usage')
    ->desc('Get usage stats for a storage bucket')
    ->groups(['api', 'storage'])
    ->label('scope', 'files.read')
    ->label('sdk.auth', [APP_AUTH_TYPE_ADMIN])
    ->label('sdk.namespace', 'storage')
    ->label('sdk.method', 'getBucketUsage')
    ->label('sdk.response.code', Response::STATUS_CODE_OK)
    ->label('sdk.response.type', Response::CONTENT_TYPE_JSON)
    ->label('sdk.response.model', Response::MODEL_USAGE_BUCKETS)
    ->param('bucketId', '', new UID(), 'Bucket ID.')
    ->param('range', '30d', new WhiteList(['24h', '7d', '30d', '90d'], true), 'Date range.', true)
    ->inject('response')
    ->inject('dbForProject')
    ->action(function (string $bucketId, string $range, Response $response, Database $dbForProject) {

        $bucket = $dbForProject->getDocument('buckets', $bucketId);

        if ($bucket->isEmpty()) {
            throw new Exception(Exception::STORAGE_BUCKET_NOT_FOUND);
        }

        $usage = [];
        if (App::getEnv('_APP_USAGE_STATS', 'enabled') === 'enabled') {
            $periods = [
                '24h' => [
                    'period' => '30m',
                    'limit' => 48,
                ],
                '7d' => [
                    'period' => '1d',
                    'limit' => 7,
                ],
                '30d' => [
                    'period' => '1d',
                    'limit' => 30,
                ],
                '90d' => [
                    'period' => '1d',
                    'limit' => 90,
                ],
            ];

            $metrics = [
                "files.{$bucketId}.count.total",
                "files.{$bucketId}.storage.size",
                "files.{$bucketId}.requests.create",
                "files.{$bucketId}.requests.read",
                "files.{$bucketId}.requests.update",
                "files.{$bucketId}.requests.delete",
            ];

            $stats = [];

            Authorization::skip(function () use ($dbForProject, $periods, $range, $metrics, &$stats) {
                foreach ($metrics as $metric) {
                    $limit = $periods[$range]['limit'];
                    $period = $periods[$range]['period'];

                    $requestDocs = $dbForProject->find('stats', [
                        Query::equal('period', [$period]),
                        Query::equal('metric', [$metric]),
                        Query::limit($limit),
                        Query::orderDesc('time'),
                    ]);

                    $stats[$metric] = [];
                    foreach ($requestDocs as $requestDoc) {
                        $stats[$metric][] = [
                            'value' => $requestDoc->getAttribute('value'),
                            'date' => $requestDoc->getAttribute('time'),
                        ];
                    }

                    // backfill metrics with empty values for graphs
                    $backfill = $limit - \count($requestDocs);
                    while ($backfill > 0) {
                        $last = $limit - $backfill - 1; // array index of last added metric
                        $diff = match ($period) { // convert period to seconds for unix timestamp math
                            '30m' => 1800,
                            '1d' => 86400,
                        };
                        $stats[$metric][] = [
                            'value' => 0,
                            'date' => DateTime::addSeconds(new \DateTime($stats[$metric][$last]['date'] ?? null), -1 * $diff),
                        ];
                        $backfill--;
                    }
                    $stats[$metric] = array_reverse($stats[$metric]);
                }
            });

            $usage = new Document([
                'range' => $range,
                'filesCount' => $stats[$metrics[0]],
                'filesStorage' => $stats[$metrics[1]],
                'filesCreate' => $stats[$metrics[2]],
                'filesRead' => $stats[$metrics[3]],
                'filesUpdate' => $stats[$metrics[4]],
                'filesDelete' => $stats[$metrics[5]],
            ]);
        }

        $response->dynamic($usage, Response::MODEL_USAGE_BUCKETS);
    });<|MERGE_RESOLUTION|>--- conflicted
+++ resolved
@@ -136,16 +136,8 @@
             ->setParam('bucketId', $bucket->getId())
         ;
 
-<<<<<<< HEAD
-        $usage->setParam('storage.buckets.create', 1);
-
-        $response
-            ->setStatusCode(Response::STATUS_CODE_CREATED)
-            ->dynamic($bucket, Response::MODEL_BUCKET);
-=======
         $response->setStatusCode(Response::STATUS_CODE_CREATED);
         $response->dynamic($bucket, Response::MODEL_BUCKET);
->>>>>>> 2634c5ae
     });
 
 App::get('/v1/storage/buckets')
