<?php

use Utopia\App;
use Utopia\Cache\Adapter\Filesystem;
use Appwrite\ClamAV\Network;
use Utopia\Database\Validator\Authorization;
use Appwrite\Database\Validator\CustomId;
use Utopia\Database\Document;
use Utopia\Database\Query;
use Utopia\Exception;
use Utopia\Database\Validator\UID;
use Utopia\Storage\Storage;
use Utopia\Storage\Validator\File;
use Utopia\Storage\Validator\FileSize;
use Utopia\Storage\Validator\Upload;
use Utopia\Storage\Compression\Algorithms\GZIP;
use Utopia\Image\Image;
use Appwrite\OpenSSL\OpenSSL;
use Appwrite\Utopia\Response;
use Utopia\Cache\Cache;
use Utopia\Config\Config;
use Utopia\Database\Database;
use Utopia\Database\Exception\Duplicate;
use Utopia\Validator\ArrayList;
use Utopia\Validator\Boolean;
use Utopia\Validator\HexColor;
use Utopia\Validator\Integer;
use Utopia\Validator\Text;
use Utopia\Validator\WhiteList;
use Utopia\Validator\Range;
use Utopia\Database\Validator\Permissions;
use Utopia\Storage\Validator\FileExt;
use Utopia\Database\Exception\Duplicate as DuplicateException;
use Utopia\Database\Exception\Structure as StructureException;

App::post('/v1/storage/buckets')
    ->desc('Create storage bucket')
    ->groups(['api', 'storage'])
    ->label('scope', 'buckets.write')
    ->label('event', 'storage.buckets.create')
    ->label('sdk.auth', [APP_AUTH_TYPE_KEY])
    ->label('sdk.namespace', 'storage')
    ->label('sdk.method', 'createBucket')
    ->label('sdk.description', '/docs/references/storage/create-bucket.md')
    ->label('sdk.response.code', Response::STATUS_CODE_CREATED)
    ->label('sdk.response.type', Response::CONTENT_TYPE_JSON)
    ->label('sdk.response.model', Response::MODEL_BUCKET)
    ->param('bucketId', '', new CustomId(), 'Unique Id. Choose your own unique ID or pass the string `unique()` to auto generate it. Valid chars are a-z, A-Z, 0-9, period, hyphen, and underscore. Can\'t start with a special char. Max length is 36 chars.')
    ->param('name', '', new Text(128), 'Bucket name', false)
    ->param('permission', null, new WhiteList(['file', 'bucket']), 'Permissions type model to use for reading files in this bucket. You can use bucket-level permission set once on the bucket using the `read` and `write` params, or you can set file-level permission where each file read and write params will decide who has access to read and write to each file individually. [learn more about permissions](/docs/permissions) and get a full list of available permissions.')
    ->param('read', null, new Permissions(), 'An array of strings with read permissions. By default no user is granted with any read permissions. [learn more about permissions](/docs/permissions) and get a full list of available permissions.', true)
    ->param('write', null, new Permissions(), 'An array of strings with write permissions. By default no user is granted with any write permissions. [learn more about permissions](/docs/permissions) and get a full list of available permissions.', true)
    ->param('maximumFileSize', (int) App::getEnv('_APP_STORAGE_LIMIT', 0) , new Integer(), 'Maximum file size allowed in bytes. Maximum allowed value is ' . App::getEnv('_APP_STORAGE_LIMIT', 0) . '. For self-hosted setups you can change the max limit by changing the `_APP_STORAGE_LIMIT` environment variable. [Learn more about storage environment variables](docs/environment-variables#storage)', true)
    ->param('allowedFileExtensions', [], new ArrayList(new Text(64)), 'Allowed file extensions', true)
    ->param('enabled', true, new Boolean(), 'Is bucket enabled?', true)
    ->param('adapter', 'local', new WhiteList(['local']), 'Storage adapter.', true)
    ->param('encryption', true, new Boolean(), 'Is encryption enabled? For file size above ' . Storage::human(APP_STORAGE_READ_BUFFER) . ' encryption is skipped even if it\'s enabled', true)
    ->param('antiVirus', true, new Boolean(), 'Is virus scanning enabled? For file size above ' . Storage::human(APP_LIMIT_ANTIVIRUS) . ' AntiVirus scanning is skipped even if it\'s enabled', true)
    ->inject('response')
    ->inject('dbForInternal')
    ->inject('dbForExternal')
    ->inject('audits')
    ->inject('usage')
    ->action(function ($bucketId, $name, $permission, $read, $write, $maximumFileSize, $allowedFileExtensions, $enabled, $adapter, $encryption, $antiVirus, $response, $dbForInternal, $dbForExternal, $audits, $usage) {
        /** @var Appwrite\Utopia\Response $response */
        /** @var Utopia\Database\Database $dbForInternal */
        /** @var Utopia\Database\Database $dbForExternal */
        /** @var Appwrite\Event\Event $audits */
        /** @var Appwrite\Stats\Stats $usage */

        $bucketId = $bucketId === 'unique()' ? $dbForInternal->getId() : $bucketId;
        try {
            $dbForExternal->createCollection('bucket_' . $bucketId, [
                new Document([
                    '$id' => 'dateCreated',
                    'type' => Database::VAR_INTEGER,
                    'format' => '',
                    'size' => 0,
                    'signed' => true,
                    'required' => false,
                    'default' => null,
                    'array' => false,
                    'filters' => [],
                ]),
                new Document([
                    'array' => false,
                    '$id' => 'bucketId',
                    'type' => Database::VAR_STRING,
                    'format' => '',
                    'size' => Database::LENGTH_KEY,
                    'signed' => true,
                    'required' => false,
                    'default' => null,
                    'array' => false,
                    'filters' => [],
                ]),
                new Document([
                    '$id' => 'name',
                    'type' => Database::VAR_STRING,
                    'format' => '',
                    'size' => 2048,
                    'signed' => true,
                    'required' => false,
                    'default' => null,
                    'array' => false,
                    'filters' => [],
                ]),
                new Document([
                    '$id' => 'path',
                    'type' => Database::VAR_STRING,
                    'format' => '',
                    'size' => 2048,
                    'signed' => true,
                    'required' => false,
                    'default' => null,
                    'array' => false,
                    'filters' => [],
                ]),
                new Document([
                    '$id' => 'signature',
                    'type' => Database::VAR_STRING,
                    'format' => '',
                    'size' => 2048,
                    'signed' => true,
                    'required' => false,
                    'default' => null,
                    'array' => false,
                    'filters' => [],
                ]),
                new Document([
                    '$id' => 'mimeType',
                    'type' => Database::VAR_STRING,
                    'format' => '',
                    'size' => 127, // https://tools.ietf.org/html/rfc4288#section-4.2
                    'signed' => true,
                    'required' => false,
                    'default' => null,
                    'array' => false,
                    'filters' => [],
                ]),
                new Document([
                    '$id' => 'sizeOriginal',
                    'type' => Database::VAR_INTEGER,
                    'format' => '',
                    'size' => 0,
                    'signed' => true,
                    'required' => false,
                    'default' => null,
                    'array' => false,
                    'filters' => [],
                ]),
                new Document([
                    '$id' => 'sizeActual',
                    'type' => Database::VAR_INTEGER,
                    'format' => '',
                    'size' => 0,
                    'signed' => true,
                    'required' => false,
                    'default' => null,
                    'array' => false,
                    'filters' => [],
                ]),
                new Document([
                    '$id' => 'algorithm',
                    'type' => Database::VAR_STRING,
                    'format' => '',
                    'size' => 255,
                    'signed' => true,
                    'required' => false,
                    'default' => null,
                    'array' => false,
                    'filters' => [],
                ]),
                new Document([
                    '$id' => 'comment',
                    'type' => Database::VAR_STRING,
                    'format' => '',
                    'size' => 2048,
                    'signed' => true,
                    'required' => false,
                    'default' => null,
                    'array' => false,
                    'filters' => [],
                ]),
                new Document([
                    '$id' => 'openSSLVersion',
                    'type' => Database::VAR_STRING,
                    'format' => '',
                    'size' => 64,
                    'signed' => true,
                    'required' => false,
                    'default' => null,
                    'array' => false,
                    'filters' => [],
                ]),
                new Document([
                    '$id' => 'openSSLCipher',
                    'type' => Database::VAR_STRING,
                    'format' => '',
                    'size' => 64,
                    'signed' => true,
                    'required' => false,
                    'default' => null,
                    'array' => false,
                    'filters' => [],
                ]),
                new Document([
                    '$id' => 'openSSLTag',
                    'type' => Database::VAR_STRING,
                    'format' => '',
                    'size' => 2048,
                    'signed' => true,
                    'required' => false,
                    'default' => null,
                    'array' => false,
                    'filters' => [],
                ]),
                new Document([
                    '$id' => 'openSSLIV',
                    'type' => Database::VAR_STRING,
                    'format' => '',
                    'size' => 2048,
                    'signed' => true,
                    'required' => false,
                    'default' => null,
                    'array' => false,
                    'filters' => [],
                ]),
                new Document([
                    '$id' => 'chunksTotal',
                    'type' => Database::VAR_INTEGER,
                    'format' => '',
                    'size' => 0,
                    'signed' => false,
                    'required' => false,
                    'default' => null,
                    'array' => false,
                    'filters' => [],
                ]),
                new Document([
                    '$id' => 'chunksUploaded',
                    'type' => Database::VAR_INTEGER,
                    'format' => '',
                    'size' => 0,
                    'signed' => false,
                    'required' => false,
                    'default' => null,
                    'array' => false,
                    'filters' => [],
                ]),
                new Document([
                    '$id' => 'search',
                    'type' => Database::VAR_STRING,
                    'format' => '',
                    'size' => 16384,
                    'signed' => true,
                    'required' => false,
                    'default' => null,
                    'array' => false,
                    'filters' => [],
                ]),
            ], [
                new Document([
                    '$id' => '_key_search',
                    'type' => Database::INDEX_FULLTEXT,
                    'attributes' => ['search'],
                    'lengths' => [2048],
                    'orders' => [Database::ORDER_ASC],
                ]),
                new Document([
                    '$id' => '_key_bucket',
                    'type' => Database::INDEX_KEY,
                    'attributes' => ['bucketId'],
                    'lengths' => [Database::LENGTH_KEY],
                    'orders' => [Database::ORDER_ASC],
                ]),
            ]);

            $bucket = $dbForInternal->createDocument('buckets', new Document([
                '$id' => $bucketId,
                '$collection' => 'buckets',
                'dateCreated' => \time(),
                'dateUpdated' => \time(),
                'name' => $name,
                'permission' => $permission,
                'maximumFileSize' => $maximumFileSize,
                'allowedFileExtensions' => $allowedFileExtensions,
                'enabled' => $enabled,
                'adapter' => $adapter,
                'encryption' => $encryption,
                'antiVirus' => $antiVirus,
                '$read' => $read ?? [],
                '$write' => $write ?? [],
                'search' => implode(' ', [$bucketId, $name]),
            ]));
        } catch (Duplicate $th) {
            throw new Exception('Bucket already exists', 409);
        }

        $audits
            ->setParam('event', 'storage.buckets.create')
            ->setParam('resource', 'storage/buckets/' . $bucket->getId())
            ->setParam('data', $bucket->getArrayCopy())
        ;

        $usage->setParam('storage.buckets.create', 1);

        $response->setStatusCode(Response::STATUS_CODE_CREATED);
        $response->dynamic($bucket, Response::MODEL_BUCKET);
    });

App::get('/v1/storage/buckets')
    ->desc('List buckets')
    ->groups(['api', 'storage'])
    ->label('scope', 'buckets.read')
    ->label('sdk.auth', [APP_AUTH_TYPE_KEY])
    ->label('sdk.namespace', 'storage')
    ->label('sdk.method', 'listBuckets')
    ->label('sdk.description', '/docs/references/storage/list-buckets.md')
    ->label('sdk.response.code', Response::STATUS_CODE_OK)
    ->label('sdk.response.type', Response::CONTENT_TYPE_JSON)
    ->label('sdk.response.model', Response::MODEL_BUCKET_LIST)
    ->param('search', '', new Text(256), 'Search term to filter your list results. Max length: 256 chars.', true)
    ->param('limit', 25, new Range(0, 100), 'Results limit value. By default will return maximum 25 results. Maximum of 100 results allowed per request.', true)
    ->param('offset', 0, new Range(0, 2000), 'Results offset. The default value is 0. Use this param to manage pagination.', true)
    ->param('cursor', '', new UID(), 'ID of the bucket used as the starting point for the query, excluding the bucket itself. Should be used for efficient pagination when working with large sets of data.', true)
    ->param('cursorDirection', Database::CURSOR_AFTER, new WhiteList([Database::CURSOR_AFTER, Database::CURSOR_BEFORE]), 'Direction of the cursor.', true)
    ->param('orderType', 'ASC', new WhiteList(['ASC', 'DESC'], true), 'Order result by ASC or DESC order.', true)
    ->inject('response')
    ->inject('dbForInternal')
    ->inject('usage')
    ->action(function ($search, $limit, $offset, $cursor, $cursorDirection, $orderType, $response, $dbForInternal, $usage) {
        /** @var Appwrite\Utopia\Response $response */
        /** @var Utopia\Database\Database $dbForInternal */
        /** @var Appwrite\Stats\Stats $usage */

        $queries = ($search) ? [new Query('name', Query::TYPE_SEARCH, $search)] : [];
        
        if (!empty($cursor)) {
            $cursorBucket = $dbForInternal->getDocument('buckets', $cursor);

            if ($cursorBucket->isEmpty()) {
                throw new Exception("Bucket '{$cursor}' for the 'cursor' value not found.", 400);
            }
        }

        $usage->setParam('storage.buckets.read', 1);

        $response->dynamic(new Document([
            'buckets' => $dbForInternal->find('buckets', $queries, $limit, $offset, [], [$orderType], $cursorBucket ?? null, $cursorDirection),
            'sum' => $dbForInternal->count('buckets', $queries, APP_LIMIT_COUNT),
        ]), Response::MODEL_BUCKET_LIST);
    });

App::get('/v1/storage/buckets/:bucketId')
    ->desc('Get Bucket')
    ->groups(['api', 'storage'])
    ->label('scope', 'buckets.read')
    ->label('sdk.auth', [APP_AUTH_TYPE_KEY])
    ->label('sdk.namespace', 'storage')
    ->label('sdk.method', 'getBucket')
    ->label('sdk.description', '/docs/references/storage/get-bucket.md')
    ->label('sdk.response.code', Response::STATUS_CODE_OK)
    ->label('sdk.response.type', Response::CONTENT_TYPE_JSON)
    ->label('sdk.response.model', Response::MODEL_BUCKET)
    ->param('bucketId', '', new UID(), 'Bucket unique ID.')
    ->inject('response')
    ->inject('dbForInternal')
    ->inject('usage')
    ->action(function ($bucketId, $response, $dbForInternal, $usage) {
        /** @var Appwrite\Utopia\Response $response */
        /** @var Utopia\Database\Database $dbForInternal */
        /** @var Appwrite\Stats\Stats $usage */

        $bucket = $dbForInternal->getDocument('buckets', $bucketId);

        if ($bucket->isEmpty()) {
            throw new Exception('Bucket not found', 404);
        }

        $usage->setParam('storage.buckets.read', 1);

        $response->dynamic($bucket, Response::MODEL_BUCKET);
    });

App::put('/v1/storage/buckets/:bucketId')
    ->desc('Update Bucket')
    ->groups(['api', 'storage'])
    ->label('scope', 'buckets.write')
    ->label('event', 'storage.buckets.update')
    ->label('sdk.auth', [APP_AUTH_TYPE_KEY])
    ->label('sdk.namespace', 'storage')
    ->label('sdk.method', 'updateBucket')
    ->label('sdk.description', '/docs/references/storage/update-bucket.md')
    ->label('sdk.response.code', Response::STATUS_CODE_OK)
    ->label('sdk.response.type', Response::CONTENT_TYPE_JSON)
    ->label('sdk.response.model', Response::MODEL_BUCKET)
    ->param('bucketId', '', new UID(), 'Bucket unique ID.')
    ->param('name', null, new Text(128), 'Bucket name', false)
    ->param('read', null, new Permissions(), 'An array of strings with read permissions. By default inherits the existing read permissions. [learn more about permissions](/docs/permissions) and get a full list of available permissions.', true)
    ->param('write', null, new Permissions(), 'An array of strings with write permissions. By default inherits the existing write permissions. [learn more about permissions](/docs/permissions) and get a full list of available permissions.', true)
    ->param('maximumFileSize', null, new Integer(), 'Maximum file size allowed in bytes. Maximum allowed value is ' . App::getEnv('_APP_STORAGE_LIMIT', 0) . '. For self hosted version you can change the limit by changing _APP_STORAGE_LIMIT environment variable. [Learn more about storage environment variables](docs/environment-variables#storage)', true)
    ->param('allowedFileExtensions', [], new ArrayList(new Text(64)), 'Allowed file extensions', true)
    ->param('enabled', true, new Boolean(), 'Is bucket enabled?', true)
    ->param('encryption', true, new Boolean(), 'Is encryption enabled? For file size above ' . Storage::human(APP_STORAGE_READ_BUFFER) . ' encryption is skipped even if it\'s enabled', true)
    ->param('antiVirus', true, new Boolean(), 'Is virus scanning enabled? For file size above ' . Storage::human(APP_LIMIT_ANTIVIRUS) . ' AntiVirus scanning is skipped even if it\'s enabled', true)
    ->inject('response')
    ->inject('dbForInternal')
    ->inject('audits')
    ->inject('usage')
    ->action(function ($bucketId, $name, $read, $write, $maximumFileSize, $allowedFileExtensions, $enabled, $encryption, $antiVirus, $response, $dbForInternal, $audits, $usage) {
        /** @var Appwrite\Utopia\Response $response */
        /** @var Utopia\Database\Database $dbForInternal */
        /** @var Appwrite\Event\Event $audits */
        /** @var Appwrite\Stats\Stats $usage */

        $bucket = $dbForInternal->getDocument('buckets', $bucketId);

        if ($bucket->isEmpty()) {
            throw new Exception('Bucket not found', 404);
        }

        $read ??= $bucket->getAttribute('$read', []); // By default inherit read permissions
        $write ??= $bucket->getAttribute('$write', []); // By default inherit write permissions
        $maximumFileSize ??= $bucket->getAttribute('maximumFileSize', (int)App::getEnv('_APP_STORAGE_LIMIT', 0));
        $allowedFileExtensions ??= $bucket->getAttribute('allowedFileExtensions', []);
        $enabled ??= $bucket->getAttribute('enabled', true);
        $encryption ??= $bucket->getAttribute('encryption', true);
        $antiVirus ??= $bucket->getAttribute('antiVirus', true);

        $bucket = $dbForInternal->updateDocument('buckets', $bucket->getId(), $bucket
                ->setAttribute('name', $name)
                ->setAttribute('$read', $read)
                ->setAttribute('$write', $write)
                ->setAttribute('maximumFileSize', $maximumFileSize)
                ->setAttribute('allowedFileExtensions', $allowedFileExtensions)
                ->setAttribute('enabled', $enabled)
                ->setAttribute('encryption', $encryption)
                ->setAttribute('antiVirus', $antiVirus)
        );

        $audits
            ->setParam('event', 'storage.buckets.update')
            ->setParam('resource', 'storage/buckets/' . $bucket->getId())
            ->setParam('data', $bucket->getArrayCopy())
        ;

        $usage->setParam('storage.buckets.update', 1);

        $response->dynamic($bucket, Response::MODEL_BUCKET);
    });

App::delete('/v1/storage/buckets/:bucketId')
    ->desc('Delete Bucket')
    ->groups(['api', 'storage'])
    ->label('scope', 'buckets.write')
    ->label('event', 'storage.buckets.delete')
    ->label('sdk.auth', [APP_AUTH_TYPE_KEY])
    ->label('sdk.namespace', 'storage')
    ->label('sdk.method', 'deleteBucket')
    ->label('sdk.description', '/docs/references/storage/delete-bucket.md')
    ->label('sdk.response.code', Response::STATUS_CODE_NOCONTENT)
    ->label('sdk.response.model', Response::MODEL_NONE)
    ->param('bucketId', '', new UID(), 'Bucket unique ID.')
    ->inject('response')
    ->inject('dbForInternal')
    ->inject('audits')
    ->inject('deletes')
    ->inject('events')
    ->inject('usage')
    ->action(function ($bucketId, $response, $dbForInternal, $audits, $deletes, $events, $usage) {
        /** @var Appwrite\Utopia\Response $response */
        /** @var Utopia\Database\Database $dbForInternal */
        /** @var Appwrite\Event\Event $audits */
        /** @var Appwrite\Event\Event $deletes */
        /** @var Appwrite\Event\Event $events */
        /** @var Appwrite\Stats\Stats $usage */

        $bucket = $dbForInternal->getDocument('buckets', $bucketId);

        if ($bucket->isEmpty()) {
            throw new Exception('Bucket not found', 404);
        }

        if(!$dbForInternal->deleteDocument('buckets', $bucketId)) {
            throw new Exception('Failed to remove project from DB', 500);
        }
        
        $deletes
            ->setParam('type', DELETE_TYPE_DOCUMENT)
            ->setParam('document', $bucket)
        ;

        $events
            ->setParam('eventData', $response->output($bucket, Response::MODEL_BUCKET))
        ;

        $audits
            ->setParam('event', 'storage.buckets.delete')
            ->setParam('resource', 'storage/buckets/' . $bucket->getId())
            ->setParam('data', $bucket->getArrayCopy())
        ;

        $usage->setParam('storage.buckets.delete', 1);

        $response->noContent();
    });

App::post('/v1/storage/buckets/:bucketId/files')
    ->alias('/v1/storage/files', ['bucketId' => 'default'])
    ->desc('Create File')
    ->groups(['api', 'storage'])
    ->label('scope', 'files.write')
    ->label('event', 'storage.files.create')
    ->label('sdk.auth', [APP_AUTH_TYPE_SESSION, APP_AUTH_TYPE_KEY, APP_AUTH_TYPE_JWT])
    ->label('sdk.namespace', 'storage')
    ->label('sdk.method', 'createFile')
    ->label('sdk.description', '/docs/references/storage/create-file.md')
    ->label('sdk.request.type', 'multipart/form-data')
    ->label('sdk.methodType', 'upload')
    ->label('sdk.response.code', Response::STATUS_CODE_CREATED)
    ->label('sdk.response.type', Response::CONTENT_TYPE_JSON)
    ->label('sdk.response.model', Response::MODEL_FILE)
    ->param('bucketId', null, new UID(), 'Storage bucket unique ID. You can create a new storage bucket using the Storage service [server integration](/docs/server/storage#createBucket).')
    ->param('fileId', '', new CustomId(), 'Unique Id. Choose your own unique ID or pass the string `unique()` to auto generate it. Valid chars are a-z, A-Z, 0-9, period, hyphen, and underscore. Can\'t start with a special char. Max length is 36 chars.')
    ->param('file', [], new File(), 'Binary file.', false)
    ->param('read', null, new Permissions(), 'An array of strings with read permissions. By default only the current user is granted with read permissions. [learn more about permissions](/docs/permissions) and get a full list of available permissions.', true)
    ->param('write', null, new Permissions(), 'An array of strings with write permissions. By default only the current user is granted with write permissions. [learn more about permissions](/docs/permissions) and get a full list of available permissions.', true)
    ->inject('request')
    ->inject('response')
    ->inject('dbForInternal')
    ->inject('dbForExternal')
    ->inject('user')
    ->inject('audits')
    ->inject('usage')
    ->action(function ($bucketId, $fileId, $file, $read, $write, $request, $response, $dbForInternal, $dbForExternal, $user, $audits, $usage) {
        /** @var Utopia\Swoole\Request $request */
        /** @var Appwrite\Utopia\Response $response */
        /** @var Utopia\Database\Database $dbForInternal */
        /** @var Utopia\Database\Database $dbForExternal */
        /** @var Utopia\Database\Document $user */
        /** @var Appwrite\Event\Event $audits */
        /** @var Appwrite\Stats\Stats $usage */

        $bucket = $dbForInternal->getDocument('buckets', $bucketId);

        if ($bucket->isEmpty()) {
            throw new Exception('Bucket not found', 404);
        }

        // Check bucket permissions when enforced
        $permissionBucket = $bucket->getAttribute('permission') === 'bucket';
        if ($permissionBucket) {
            $validator = new Authorization('write');
            if (!$validator->isValid($bucket->getWrite())) {
                throw new Exception('Unauthorized permissions', 401);
            }
        }

        $file = $request->getFiles('file');

        /**
         * Validators
         */
        $allowedFileExtensions = $bucket->getAttribute('allowedFileExtensions', []);
        $fileExt = new FileExt($allowedFileExtensions);

        $maximumFileSize = $bucket->getAttribute('maximumFileSize', 0);
        if ($maximumFileSize > (int) App::getEnv('_APP_STORAGE_LIMIT', 0)) {
            throw new Exception('Error bucket maximum file size is larger than _APP_STORAGE_LIMIT', 500);
        }

        $fileSize = new FileSize($maximumFileSize);
        $upload = new Upload();

        if (empty($file)) {
            throw new Exception('No file sent', 400);
        }

        // Make sure we handle a single file and multiple files the same way
        $fileName = (\is_array($file['name']) && isset($file['name'][0])) ? $file['name'][0] : $file['name'];
        $fileTmpName = (\is_array($file['tmp_name']) && isset($file['tmp_name'][0])) ? $file['tmp_name'][0] : $file['tmp_name'];
        $size = (\is_array($file['size']) && isset($file['size'][0])) ? $file['size'][0] : $file['size'];

        $contentRange = $request->getHeader('content-range');
        $fileId = $fileId == 'unique()' ? $dbForInternal->getId() : $fileId;
        $chunk = 1;
        $chunks = 1;

        if (!empty($contentRange)) {
            $start = $request->getContentRangeStart();
            $end = $request->getContentRangeEnd();
            $size = $request->getContentRangeSize();
            $fileId = $request->getHeader('x-appwrite-id', $fileId);
            if(is_null($start) || is_null($end) || is_null($size)) {
                throw new Exception('Invalid content-range header', 400);
            }

            if ($end == $size) {
                //if it's a last chunks the chunk size might differ, so we set the $chunks and $chunk to notify it's last chunk
                $chunks = $chunk = -1;
            } else {
                // Calculate total number of chunks based on the chunk size i.e ($rangeEnd - $rangeStart)
                $chunks = (int) ceil($size / ($end + 1 - $start));
                $chunk = (int) ($start / ($end + 1 - $start));
            }
        }

        // Check if file type is allowed (feature for project settings?)
        if (!empty($allowedFileExtensions) && !$fileExt->isValid($fileName)) {
            throw new Exception('File extension not allowed', 400);
        }

        if (!$fileSize->isValid($size)) { // Check if file size is exceeding allowed limit
            throw new Exception('File size not allowed', 400);
        }

        $device = Storage::getDevice('files');

        if (!$upload->isValid($fileTmpName)) {
            throw new Exception('Invalid file', 403);
        }

        // Save to storage
        $size ??= $device->getFileSize($fileTmpName);
        $path = $device->getPath($fileId . '.' . \pathinfo($fileName, PATHINFO_EXTENSION));
        $path = str_ireplace($device->getRoot(), $device->getRoot() . DIRECTORY_SEPARATOR . $bucket->getId(), $path);

        $file = $dbForInternal->getDocument('bucket_' . $bucketId, $fileId);

        if (!$file->isEmpty()) {
            $chunks = $file->getAttribute('chunksTotal', 1);
            if ($chunk == -1) {
                $chunk = $chunks - 1;
            }
        }

        $chunksUploaded = $device->upload($fileTmpName, $path, $chunk, $chunks);
        if (empty($chunksUploaded)) {
            throw new Exception('Failed uploading file', 500);
        }

        $read = (is_null($read) && !$user->isEmpty()) ? ['user:' . $user->getId()] : $read ?? [];
        $write = (is_null($write) && !$user->isEmpty()) ? ['user:' . $user->getId()] : $write ?? [];
        if ($chunksUploaded == $chunks) {
            if (App::getEnv('_APP_STORAGE_ANTIVIRUS') === 'enabled' && $bucket->getAttribute('antiVirus', true) && $size <= APP_LIMIT_ANTIVIRUS) {
                $antiVirus = new Network(App::getEnv('_APP_STORAGE_ANTIVIRUS_HOST', 'clamav'),
                (int) App::getEnv('_APP_STORAGE_ANTIVIRUS_PORT', 3310));
                
                if (!$antiVirus->fileScan($path)) {
                    $device->delete($path);
                    throw new Exception('Invalid file', 403);
                }
            }

            $mimeType = $device->getFileMimeType($path); // Get mime-type before compression and encryption
            $data = '';
            // Compression
            if ($size <= APP_STORAGE_READ_BUFFER) {
                $data = $device->read($path);
                $compressor = new GZIP();
                $data = $compressor->compress($data);
            }

            if ($bucket->getAttribute('encryption', true) && $size <= APP_STORAGE_READ_BUFFER) {
                if(empty($data)) {
                    $data = $device->read($path);
                }
                $key = App::getEnv('_APP_OPENSSL_KEY_V1');
                $iv = OpenSSL::randomPseudoBytes(OpenSSL::cipherIVLength(OpenSSL::CIPHER_AES_128_GCM));
                $data = OpenSSL::encrypt($data, OpenSSL::CIPHER_AES_128_GCM, $key, 0, $iv, $tag);
            }

            if(!empty($data)) {
                if (!$device->write($path, $data, $mimeType)) {
                    throw new Exception('Failed to save file', 500);
                }
            }

            $sizeActual = $device->getFileSize($path);

<<<<<<< HEAD
        try {
            if($bucket->getAttribute('permission') === 'bucket') {
                $file = Authorization::skip(function() use ($dbForExternal, $bucket, $data) {
                    return $dbForExternal->createDocument('bucket_' . $bucket->getId(), new Document($data));
                });
            } else {
                $file = $dbForExternal->createDocument('bucket_' . $bucket->getId(), new Document($data));
=======
            $algorithm = empty($compressor) ? '' : $compressor->getName();
            $fileHash = $device->getFileHash($path);

            if ($bucket->getAttribute('encryption', true) && $size <= APP_STORAGE_READ_BUFFER) {
                $openSSLVersion = '1';
                $openSSLCipher = OpenSSL::CIPHER_AES_128_GCM;
                $openSSLTag = \bin2hex($tag);
                $openSSLIV = \bin2hex($iv);
>>>>>>> 692cbe18
            }

            try {
                if ($file->isEmpty()) {
                    $doc = new Document([
                        '$id' => $fileId,
                        '$read' => $read,
                        '$write' => $write,
                        'dateCreated' => \time(),
                        'bucketId' => $bucket->getId(),
                        'name' => $fileName,
                        'path' => $path,
                        'signature' => $fileHash,
                        'mimeType' => $mimeType,
                        'sizeOriginal' => $size,
                        'sizeActual' => $sizeActual,
                        'algorithm' => $algorithm,
                        'comment' => '',
                        'chunksTotal' => $chunks,
                        'chunksUploaded' => $chunksUploaded,
                        'openSSLVersion' => $openSSLVersion,
                        'openSSLCipher' => $openSSLCipher,
                        'openSSLTag' => $openSSLTag,
                        'openSSLIV' => $openSSLIV,
                        'search' => implode(' ', [$fileId, $fileName,]),
                    ]);
                    if($permissionBucket) {
                        $file = Authorization::skip(function() use ($dbForInternal, $bucketId, $doc) {
                            return $dbForInternal->createDocument('bucket_' . $bucketId, $doc);
                        });
                    } else {
                        $file = $dbForInternal->createDocument('bucket_' . $bucketId, $doc);
                    }
                } else {
                    $file = $file
                        ->setAttribute('$read', $read)
                        ->setAttribute('$write', $write)
                        ->setAttribute('signature', $fileHash)
                        ->setAttribute('mimeType', $mimeType)
                        ->setAttribute('sizeActual', $sizeActual)
                        ->setAttribute('algorithm', $algorithm)
                        ->setAttribute('openSSLVersion', $openSSLVersion)
                        ->setAttribute('openSSLCipher', $openSSLCipher)
                        ->setAttribute('openSSLTag', $openSSLTag)
                        ->setAttribute('openSSLIV', $openSSLIV);

                    if($permissionBucket) {
                        $file = Authorization::skip(function() use ($dbForInternal, $bucketId, $fileId, $file) {
                            return $dbForInternal->updateDocument('bucket_' . $bucketId, $fileId, $file);
                        });
                    } else {
                        $file = $dbForInternal->updateDocument('bucket_' . $bucketId, $fileId, $file);
                    }
                            
                }
            }
            catch (StructureException $exception) {
                throw new Exception($exception->getMessage(), 400);
            }
            catch (DuplicateException $exception) {
                throw new Exception('Document already exists', 409);
            }
        } else {
            try {
                if ($file->isEmpty()) {
                    $doc = new Document([
                        '$id' => $fileId,
                        '$read' => $read,
                        '$write' => $write,
                        'dateCreated' => \time(),
                        'bucketId' => $bucket->getId(),
                        'name' => $fileName,
                        'path' => $path,
                        'signature' => '',
                        'mimeType' => '',
                        'sizeOriginal' => $size,
                        'sizeActual' => 0,
                        'algorithm' => '',
                        'comment' => '',
                        'chunksTotal' => $chunks,
                        'chunksUploaded' => $chunksUploaded,
                        'search' => implode(' ', [$fileId, $fileName,]),
                    ]);
                    if($permissionBucket) {
                        $file = Authorization::skip(function() use ($dbForInternal, $bucketId, $doc) {
                            return $dbForInternal->createDocument('bucket_' . $bucketId, $doc);
                        });
                    } else {
                        $file = $dbForInternal->createDocument('bucket_' . $bucketId, $doc);
                    }
                } else {
                    $file = $file
                        ->setAttribute('chunksUploaded', $chunksUploaded);

                    if($permissionBucket) {
                        $file = Authorization::skip(function() use ($dbForInternal, $bucketId, $fileId, $file) {
                            return $dbForInternal->updateDocument('bucket_' . $bucketId, $fileId, $file);
                        });
                    } else {
                        $file = $dbForInternal->updateDocument('bucket_' . $bucketId, $fileId, $file);
                    }
                }
            }
            catch (StructureException $exception) {
                throw new Exception($exception->getMessage(), 400);
            }
            catch (DuplicateException $exception) {
                throw new Exception('Document already exists', 409);
            }
        }

        $audits
            ->setParam('event', 'storage.files.create')
            ->setParam('resource', 'storage/files/' . $file->getId())
        ;

        $usage
            ->setParam('storage', $sizeActual ?? 0)
            ->setParam('storage.files.create', 1)
            ->setParam('bucketId', $bucketId)
        ;

        $response->setStatusCode(Response::STATUS_CODE_CREATED);
        $response->dynamic($file, Response::MODEL_FILE);
        ;
    });

App::get('/v1/storage/buckets/:bucketId/files')
    ->alias('/v1/storage/files', ['bucketId' => 'default'])
    ->desc('List Files')
    ->groups(['api', 'storage'])
    ->label('scope', 'files.read')
    ->label('sdk.auth', [APP_AUTH_TYPE_SESSION, APP_AUTH_TYPE_KEY, APP_AUTH_TYPE_JWT])
    ->label('sdk.namespace', 'storage')
    ->label('sdk.method', 'listFiles')
    ->label('sdk.description', '/docs/references/storage/list-files.md')
    ->label('sdk.response.code', Response::STATUS_CODE_OK)
    ->label('sdk.response.type', Response::CONTENT_TYPE_JSON)
    ->label('sdk.response.model', Response::MODEL_FILE_LIST)
    ->param('bucketId', null, new UID(), 'Storage bucket unique ID. You can create a new storage bucket using the Storage service [server integration](/docs/server/storage#createBucket).')
    ->param('search', '', new Text(256), 'Search term to filter your list results. Max length: 256 chars.', true)
    ->param('limit', 25, new Range(0, 100), 'Results limit value. By default will return maximum 25 results. Maximum of 100 results allowed per request.', true)
    ->param('offset', 0, new Range(0, 2000), 'Results offset. The default value is 0. Use this param to manage pagination.', true)
    ->param('cursor', '', new UID(), 'ID of the file used as the starting point for the query, excluding the file itself. Should be used for efficient pagination when working with large sets of data.', true)
    ->param('cursorDirection', Database::CURSOR_AFTER, new WhiteList([Database::CURSOR_AFTER, Database::CURSOR_BEFORE]), 'Direction of the cursor.', true)
    ->param('orderType', 'ASC', new WhiteList(['ASC', 'DESC'], true), 'Order result by ASC or DESC order.', true)
    ->inject('response')
    ->inject('dbForInternal')
    ->inject('dbForExternal')
    ->inject('usage')
    ->action(function ($bucketId, $search, $limit, $offset, $cursor, $cursorDirection, $orderType, $response, $dbForInternal, $dbForExternal, $usage) {
        /** @var Appwrite\Utopia\Response $response */
        /** @var Utopia\Database\Database $dbForInternal */
        /** @var Utopia\Database\Database $dbForExternal */
        /** @var Appwrite\Stats\Stats $usage */

        $bucket = $dbForInternal->getDocument('buckets', $bucketId);

        if ($bucket->isEmpty()) {
            throw new Exception('Bucket not found', 404);
        }

        // Check bucket permissions when enforced
        if ($bucket->getAttribute('permission') === 'bucket') {
            $validator = new Authorization('read');
            if (!$validator->isValid($bucket->getRead())) {
                throw new Exception('Unauthorized permissions', 401);
            }
        }

        $queries = [new Query('bucketId', Query::TYPE_EQUAL, [$bucketId])];

        if ($search) {
            $queries[] = [new Query('name', Query::TYPE_SEARCH, [$search])];
        }

        if (!empty($cursor)) {
            if($bucket->getAttribute('permission') ==='bucket') {
                $cursorFile = Authorization::skip(function() use ($dbForExternal, $bucket, $cursor) {
                    return $dbForExternal->getDocument('bucket_' . $bucket->getId(), $cursor);
                });
            } else {
                $cursorFile = $dbForExternal->getDocument('bucket_' . $bucket->getId(), $cursor);
            }

            if ($cursorFile->isEmpty()) {
                throw new Exception("File '{$cursor}' for the 'cursor' value not found.", 400);
            }
        }

        $queries = [];

        if (!empty($search)) {
            $queries[] = new Query('search', Query::TYPE_SEARCH, [$search]);
        }

        if($bucket->getAttribute('permission') === 'bucket') {
            $files = Authorization::skip(function() use ($dbForExternal, $bucketId, $queries, $limit, $offset, $cursor, $cursorDirection, $orderType) {
                return $dbForExternal->find('bucket_' . $bucketId, $queries, $limit, $offset, [], [$orderType], $cursorFile ?? null, $cursorDirection);
            });
        } else {
            $files = $dbForExternal->find('bucket_' . $bucketId, $queries, $limit, $offset, [], [$orderType], $cursorFile ?? null, $cursorDirection);
        }

        $usage
            ->setParam('storage.files.read', 1)
            ->setParam('bucketId', $bucketId)
        ;

        $response->dynamic(new Document([
            'files' => $files,
            'sum' => $dbForExternal->count('bucket_' . $bucketId, $queries, APP_LIMIT_COUNT),
        ]), Response::MODEL_FILE_LIST);
    });

App::get('/v1/storage/buckets/:bucketId/files/:fileId')
    ->alias('/v1/storage/files/:fileId', ['bucketId' => 'default'])
    ->desc('Get File')
    ->groups(['api', 'storage'])
    ->label('scope', 'files.read')
    ->label('sdk.auth', [APP_AUTH_TYPE_SESSION, APP_AUTH_TYPE_KEY, APP_AUTH_TYPE_JWT])
    ->label('sdk.namespace', 'storage')
    ->label('sdk.method', 'getFile')
    ->label('sdk.description', '/docs/references/storage/get-file.md')
    ->label('sdk.response.code', Response::STATUS_CODE_OK)
    ->label('sdk.response.type', Response::CONTENT_TYPE_JSON)
    ->label('sdk.response.model', Response::MODEL_FILE)
    ->param('bucketId', null, new UID(), 'Storage bucket unique ID. You can create a new storage bucket using the Storage service [server integration](/docs/server/storage#createBucket).')
    ->param('fileId', '', new UID(), 'File unique ID.')
    ->inject('response')
    ->inject('dbForInternal')
    ->inject('dbForExternal')
    ->inject('usage')
    ->action(function ($bucketId, $fileId, $response, $dbForInternal, $dbForExternal, $usage) {
        /** @var Appwrite\Utopia\Response $response */
        /** @var Utopia\Database\Database $dbForInternal */
        /** @var Utopia\Database\Database $dbForExternal */
        /** @var Appwrite\Stats\Stats $usage */

        $bucket = $dbForInternal->getDocument('buckets', $bucketId);

        if ($bucket->isEmpty()) {
            throw new Exception('Bucket not found', 404);
        }

        // Check bucket permissions when enforced
        if ($bucket->getAttribute('permission') === 'bucket') {
            $validator = new Authorization('read');
            if (!$validator->isValid($bucket->getRead())) {
                throw new Exception('Unauthorized permissions', 401);
            }
        }

        if($bucket->getAttribute('permission') === 'bucket') {
            $file = Authorization::skip(function() use ($dbForExternal, $bucketId, $fileId) {
                return $dbForExternal->getDocument('bucket_' . $bucketId, $fileId);
            });
        } else {
            $file = $dbForExternal->getDocument('bucket_' . $bucketId, $fileId);
        }

        if ($file->isEmpty() || $file->getAttribute('bucketId') !== $bucketId)  {
            throw new Exception('File not found', 404);
        }
        $usage
            ->setParam('storage.files.read', 1)
            ->setParam('bucketId', $bucketId)
        ;
        $response->dynamic($file, Response::MODEL_FILE);
    });

App::get('/v1/storage/buckets/:bucketId/files/:fileId/preview')
    ->alias('/v1/storage/files/:fileId/preview', ['bucketId' => 'default'])
    ->desc('Get File Preview')
    ->groups(['api', 'storage'])
    ->label('scope', 'files.read')
    ->label('sdk.auth', [APP_AUTH_TYPE_SESSION, APP_AUTH_TYPE_KEY, APP_AUTH_TYPE_JWT])
    ->label('sdk.namespace', 'storage')
    ->label('sdk.method', 'getFilePreview')
    ->label('sdk.description', '/docs/references/storage/get-file-preview.md')
    ->label('sdk.response.code', Response::STATUS_CODE_OK)
    ->label('sdk.response.type', Response::CONTENT_TYPE_IMAGE)
    ->label('sdk.methodType', 'location')
    ->param('bucketId', null, new UID(), 'Storage bucket unique ID. You can create a new storage bucket using the Storage service [server integration](/docs/server/storage#createBucket).')
    ->param('fileId', '', new UID(), 'File unique ID')
    ->param('width', 0, new Range(0, 4000), 'Resize preview image width, Pass an integer between 0 to 4000.', true)
    ->param('height', 0, new Range(0, 4000), 'Resize preview image height, Pass an integer between 0 to 4000.', true)
    ->param('gravity', Image::GRAVITY_CENTER, new WhiteList(Image::getGravityTypes()), 'Image crop gravity. Can be one of ' . implode(",", Image::getGravityTypes()), true)
    ->param('quality', 100, new Range(0, 100), 'Preview image quality. Pass an integer between 0 to 100. Defaults to 100.', true)
    ->param('borderWidth', 0, new Range(0, 100), 'Preview image border in pixels. Pass an integer between 0 to 100. Defaults to 0.', true)
    ->param('borderColor', '', new HexColor(), 'Preview image border color. Use a valid HEX color, no # is needed for prefix.', true)
    ->param('borderRadius', 0, new Range(0, 4000), 'Preview image border radius in pixels. Pass an integer between 0 to 4000.', true)
    ->param('opacity', 1, new Range(0, 1, Range::TYPE_FLOAT), 'Preview image opacity. Only works with images having an alpha channel (like png). Pass a number between 0 to 1.', true)
    ->param('rotation', 0, new Range(0, 360), 'Preview image rotation in degrees. Pass an integer between 0 and 360.', true)
    ->param('background', '', new HexColor(), 'Preview image background color. Only works with transparent images (png). Use a valid HEX color, no # is needed for prefix.', true)
    ->param('output', '', new WhiteList(\array_keys(Config::getParam('storage-outputs')), true), 'Output format type (jpeg, jpg, png, gif and webp).', true)
    ->inject('request')
    ->inject('response')
    ->inject('project')
    ->inject('dbForInternal')
    ->inject('dbForExternal')
    ->inject('usage')
    ->action(function ($bucketId, $fileId, $width, $height, $gravity, $quality, $borderWidth, $borderColor, $borderRadius, $opacity, $rotation, $background, $output, $request, $response, $project, $dbForInternal, $dbForExternal, $usage) {
        /** @var Utopia\Swoole\Request $request */
        /** @var Appwrite\Utopia\Response $response */
        /** @var Utopia\Database\Document $project */
        /** @var Utopia\Database\Database $dbForInternal */
        /** @var Utopia\Database\Database $dbForExternal */
        /** @var Appwrite\Stats\Stats $usage */

        $storage = 'files';

        if (!\extension_loaded('imagick')) {
            throw new Exception('Imagick extension is missing', 500);
        }

        if (!Storage::exists($storage)) {
            throw new Exception('No such storage device', 400);
        }
        $bucket = $dbForInternal->getDocument('buckets', $bucketId);

        if ($bucket->isEmpty()) {
            throw new Exception('Bucket not found', 404);
        }

        // Check bucket permissions when enforced
        if ($bucket->getAttribute('permission') === 'bucket') {
            $validator = new Authorization('read');
            if (!$validator->isValid($bucket->getRead())) {
                throw new Exception('Unauthorized permissions', 401);
            }
        }

        if ((\strpos($request->getAccept(), 'image/webp') === false) && ('webp' === $output)) { // Fallback webp to jpeg when no browser support
            $output = 'jpg';
        }

        $inputs = Config::getParam('storage-inputs');
        $outputs = Config::getParam('storage-outputs');
        $fileLogos = Config::getParam('storage-logos');

        $date = \date('D, d M Y H:i:s', \time() + (60 * 60 * 24 * 45)).' GMT';  // 45 days cache
        $key = \md5($fileId.$width.$height.$gravity.$quality.$borderWidth.$borderColor.$borderRadius.$opacity.$rotation.$background.$storage.$output);

        if($bucket->getAttribute('permission')==='bucket') {
            // skip authorization
            $file = Authorization::skip(function () use ($dbForExternal, $bucketId, $fileId) {
                return $dbForExternal->getDocument('bucket_' . $bucketId, $fileId);
            });
        } else {
            $file = $dbForExternal->getDocument('bucket_' . $bucketId, $fileId);
        }

        if ($file->isEmpty() || $file->getAttribute('bucketId') !== $bucketId) {
            throw new Exception('File not found', 404);
        }

        $path = $file->getAttribute('path');
        $type = \strtolower(\pathinfo($path, PATHINFO_EXTENSION));
        $algorithm = $file->getAttribute('algorithm');
        $cipher = $file->getAttribute('openSSLCipher');
        $mime = $file->getAttribute('mimeType');

        if (!\in_array($mime, $inputs)) {
            $path = (\array_key_exists($mime, $fileLogos)) ? $fileLogos[$mime] : $fileLogos['default'];
            $algorithm = null;
            $cipher = null;
            $background = (empty($background)) ? 'eceff1' : $background;
            $type = \strtolower(\pathinfo($path, PATHINFO_EXTENSION));
            $key = \md5($path.$width.$height.$gravity.$quality.$borderWidth.$borderColor.$borderRadius.$opacity.$rotation.$background.$storage.$output);
        }

        $compressor = new GZIP();
        $device = Storage::getDevice('files');

        if (!\file_exists($path)) {
            throw new Exception('File not found', 404);
        }

        $cache = new Cache(new Filesystem(APP_STORAGE_CACHE . '/app-' . $project->getId())); // Limit file number or size
        $data = $cache->load($key, 60 * 60 * 24 * 30 * 3/* 3 months */);

        if ($data) {
            $output = (empty($output)) ? $type : $output;

            return $response
                ->setContentType((\array_key_exists($output, $outputs)) ? $outputs[$output] : $outputs['jpg'])
                ->addHeader('Expires', $date)
                ->addHeader('X-Appwrite-Cache', 'hit')
                ->send($data)
            ;
        }

        $source = $device->read($path);

        if (!empty($cipher)) { // Decrypt
            $source = OpenSSL::decrypt(
                $source,
                $file->getAttribute('openSSLCipher'),
                App::getEnv('_APP_OPENSSL_KEY_V' . $file->getAttribute('openSSLVersion')),
                0,
                \hex2bin($file->getAttribute('openSSLIV')),
                \hex2bin($file->getAttribute('openSSLTag'))
            );
        }

        if (!empty($algorithm)) {
            $source = $compressor->decompress($source);
        }

        $image = new Image($source);

        $image->crop((int) $width, (int) $height, $gravity);
        
        if (!empty($opacity) || $opacity===0) {
            $image->setOpacity($opacity);
        }

        if (!empty($background)) {
            $image->setBackground('#' . $background);
        }

        if (!empty($borderWidth)) {
            $image->setBorder($borderWidth, '#' . $borderColor);
        }

        if (!empty($borderRadius)) {
            $image->setBorderRadius($borderRadius);
        }

        if (!empty($rotation)) {
            $image->setRotation($rotation);
        }

        $output = (empty($output)) ? $type : $output;

        $data = $image->output($output, $quality);

        $cache->save($key, $data);

        $usage
            ->setParam('storage.files.read', 1)
            ->setParam('bucketId', $bucketId)
        ;

        $response
            ->setContentType($outputs[$output])
            ->addHeader('Expires', $date)
            ->addHeader('X-Appwrite-Cache', 'miss')
            ->send($data)
        ;

        unset($image);
    });

App::get('/v1/storage/buckets/:bucketId/files/:fileId/download')
    ->alias('/v1/storage/files/:fileId/download', ['bucketId' => 'default'])
    ->desc('Get File for Download')
    ->groups(['api', 'storage'])
    ->label('scope', 'files.read')
    ->label('sdk.auth', [APP_AUTH_TYPE_SESSION, APP_AUTH_TYPE_KEY, APP_AUTH_TYPE_JWT])
    ->label('sdk.namespace', 'storage')
    ->label('sdk.method', 'getFileDownload')
    ->label('sdk.description', '/docs/references/storage/get-file-download.md')
    ->label('sdk.response.code', Response::STATUS_CODE_OK)
    ->label('sdk.response.type', '*/*')
    ->label('sdk.methodType', 'location')
    ->param('bucketId', null, new UID(), 'Storage bucket unique ID. You can create a new storage bucket using the Storage service [server integration](/docs/server/storage#createBucket).')
    ->param('fileId', '', new UID(), 'File unique ID.')
    ->inject('request')
    ->inject('response')
    ->inject('dbForInternal')
    ->inject('dbForExternal')
    ->inject('usage')
<<<<<<< HEAD
    ->action(function ($bucketId, $fileId, $response, $dbForInternal, $dbForExternal, $usage) {
=======
    ->action(function ($bucketId, $fileId, $request, $response, $dbForInternal, $usage) {
        /** @var Utopia\Swoole\Request $request */
>>>>>>> 692cbe18
        /** @var Appwrite\Utopia\Response $response */
        /** @var Utopia\Database\Database $dbForInternal */
        /** @var Utopia\Database\Database $dbForExternal */
        /** @var Appwrite\Stats\Stats $usage */

        $bucket = $dbForInternal->getDocument('buckets', $bucketId);

        if ($bucket->isEmpty()) {
            throw new Exception('Bucket not found', 404);
        }

        // Check bucket permissions when enforced
        if ($bucket->getAttribute('permission') === 'bucket') {
            $validator = new Authorization('read');
            if (!$validator->isValid($bucket->getRead())) {
                throw new Exception('Unauthorized permissions', 401);
            }
        }

        if($bucket->getAttribute('permission') === 'bucket') {
            $file = Authorization::skip(function() use ($dbForExternal, $fileId, $bucketId) {
                return $dbForExternal->getDocument('bucket_' . $bucketId, $fileId);
            });
        } else {
            $file = $dbForExternal->getDocument('bucket_' . $bucketId, $fileId);
        }

        if ($file->isEmpty() || $file->getAttribute('bucketId') !== $bucketId) {
            throw new Exception('File not found', 404);
        }

        $path = $file->getAttribute('path', '');

        $device = Storage::getDevice('files');
        
        if (!$device->exists($path)) {
            throw new Exception('File not found in ' . $path, 404);
        }

        $usage
            ->setParam('storage.files.read', 1)
            ->setParam('bucketId', $bucketId)
        ;

        $response
            ->setContentType($file->getAttribute('mimeType'))
            ->addHeader('Expires', \date('D, d M Y H:i:s', \time() + (60 * 60 * 24 * 45)) . ' GMT') // 45 days cache
            ->addHeader('X-Peak', \memory_get_peak_usage())
            ->addHeader('Content-Disposition', 'attachment; filename="' . $file->getAttribute('name', '') . '"')
        ;

        $size = $file->getAttribute('sizeOriginal', 0);

        $rangeHeader = $request->getHeader('range');
        if(!empty($rangeHeader)) { 
            $start = $request->getRangeStart();
            $end = $request->getRangeEnd();
            $unit = $request->getRangeUnit();

            if($end == null) {
                $end =  min(($start + 2000000-1), ($size - 1));
            }

            if($unit != 'bytes' || $start >= $end || $end >= $size) {
                throw new Exception('Invalid range', 416);
            }

            $response
                ->addHeader('Accept-Ranges', 'bytes')
                ->addHeader('Content-Range', 'bytes ' . $start . '-' . $end . '/' . $size)
                ->addHeader('Content-Length', $end - $start + 1)
                ->setStatusCode(Response::STATUS_CODE_PARTIALCONTENT);
        }

        $source = '';
        if (!empty($file->getAttribute('openSSLCipher'))) { // Decrypt
            $source = $device->read($path);
            $source = OpenSSL::decrypt(
                $source,
                $file->getAttribute('openSSLCipher'),
                App::getEnv('_APP_OPENSSL_KEY_V' . $file->getAttribute('openSSLVersion')),
                0,
                \hex2bin($file->getAttribute('openSSLIV')),
                \hex2bin($file->getAttribute('openSSLTag'))
            );
        }

        if (!empty($file->getAttribute('algorithm', ''))) {
            if(empty($source)) {
                $source = $device->read($path);
            }
            $compressor = new GZIP();
            $source = $compressor->decompress($source);
        }

        if(!empty($source)) {
            if(!empty($rangeHeader)) {
                $response->send(substr($source, $start, ($end - $start + 1)));
            }
            $response->send($source);
        }

        if(!empty($rangeHeader)) {
            $response->send($device->read($path, $start, ($end - $start + 1)));
        }

        if ($size > APP_STORAGE_READ_BUFFER) {          
            $response->addHeader('Content-Length', $device->getFileSize($path));
            for ($i=0; $i < ceil($size / MAX_OUTPUT_CHUNK_SIZE); $i++) {
                $response->chunk($device->read($path, ($i * MAX_OUTPUT_CHUNK_SIZE), min(MAX_OUTPUT_CHUNK_SIZE, $size - ($i * MAX_OUTPUT_CHUNK_SIZE))), (($i + 1) * MAX_OUTPUT_CHUNK_SIZE) >= $size);
            }
        } else {
            $response->send($device->read($path));
        }
    });

App::get('/v1/storage/buckets/:bucketId/files/:fileId/view')
    ->alias('/v1/storage/files/:fileId/view', ['bucketId' => 'default'])
    ->desc('Get File for View')
    ->groups(['api', 'storage'])
    ->label('scope', 'files.read')
    ->label('sdk.auth', [APP_AUTH_TYPE_SESSION, APP_AUTH_TYPE_KEY, APP_AUTH_TYPE_JWT])
    ->label('sdk.namespace', 'storage')
    ->label('sdk.method', 'getFileView')
    ->label('sdk.description', '/docs/references/storage/get-file-view.md')
    ->label('sdk.response.code', Response::STATUS_CODE_OK)
    ->label('sdk.response.type', '*/*')
    ->label('sdk.methodType', 'location')
    ->param('bucketId', null, new UID(), 'Storage bucket unique ID. You can create a new storage bucket using the Storage service [server integration](/docs/server/storage#createBucket).')
    ->param('fileId', '', new UID(), 'File unique ID.')
    ->inject('response')
    ->inject('request')
    ->inject('dbForInternal')
    ->inject('dbForExternal')
    ->inject('usage')
<<<<<<< HEAD
    ->action(function ($bucketId, $fileId, $response, $dbForInternal, $dbForExternal, $usage) {
=======
    ->action(function ($bucketId, $fileId, $response, $request, $dbForInternal, $usage) {
>>>>>>> 692cbe18
        /** @var Appwrite\Utopia\Response $response */
        /** @var Utopia\Swoole\Request $request */
        /** @var Utopia\Database\Database $dbForInternal */
        /** @var Appwrite\Stats\Stats $usage */

        $bucket = $dbForInternal->getDocument('buckets', $bucketId);

        if ($bucket->isEmpty()) {
            throw new Exception('Bucket not found', 404);
        }

        // Check bucket permissions when enforced
        if ($bucket->getAttribute('permission') === 'bucket') {
            $validator = new Authorization('read');
            if (!$validator->isValid($bucket->getRead())) {
                throw new Exception('Unauthorized permissions', 401);
            }
        }

        if($bucket->getAttribute('permission') === 'bucket') {
            $file = Authorization::skip(function() use ($dbForExternal, $fileId, $bucketId) {
                return $dbForExternal->getDocument('bucket_' . $bucketId, $fileId);
            });
        } else {
            $file = $dbForExternal->getDocument('bucket_' . $bucketId, $fileId);
        }

        $mimes = Config::getParam('storage-mimes');

        if ($file->isEmpty() || $file->getAttribute('bucketId') !== $bucketId) {
            throw new Exception('File not found', 404);
        }

        $path = $file->getAttribute('path', '');

        if (!\file_exists($path)) {
            throw new Exception('File not found in ' . $path, 404);
        }

        $compressor = new GZIP();
        $device = Storage::getDevice('files');

        $contentType = 'text/plain';

        if (\in_array($file->getAttribute('mimeType'), $mimes)) {
            $contentType = $file->getAttribute('mimeType');
        }

        $response
            ->setContentType($contentType)
            ->addHeader('Content-Security-Policy', 'script-src none;')
            ->addHeader('X-Content-Type-Options', 'nosniff')
            ->addHeader('Content-Disposition', 'inline; filename="' . $file->getAttribute('name', '') . '"')
            ->addHeader('Expires', \date('D, d M Y H:i:s', \time() + (60 * 60 * 24 * 45)) . ' GMT') // 45 days cache
            ->addHeader('X-Peak', \memory_get_peak_usage())
        ;

        $size = $file->getAttribute('sizeOriginal', 0);

        $rangeHeader = $request->getHeader('range');
        if(!empty($rangeHeader)) { 
            $start = $request->getRangeStart();
            $end = $request->getRangeEnd();
            $unit = $request->getRangeUnit();

            if($end == null) {
                $end =  min(($start + 2000000-1), ($size - 1));
            }

            if($unit != 'bytes' || $start >= $end || $end >= $size) {
                throw new Exception('Invalid range', 416);
            }

            $response
                ->addHeader('Accept-Ranges', 'bytes')
                ->addHeader('Content-Range', 'bytes ' . $start . '-' . $end . '/' . $size)
                ->addHeader('Content-Length', $end - $start + 1)
                ->setStatusCode(Response::STATUS_CODE_PARTIALCONTENT);
        }

        $source = '';
        if (!empty($file->getAttribute('openSSLCipher'))) { // Decrypt
            $source = $device->read($path);
            $source = OpenSSL::decrypt(
                $source,
                $file->getAttribute('openSSLCipher'),
                App::getEnv('_APP_OPENSSL_KEY_V' . $file->getAttribute('openSSLVersion')),
                0,
                \hex2bin($file->getAttribute('openSSLIV')),
                \hex2bin($file->getAttribute('openSSLTag'))
            );
        }

        if (!empty($file->getAttribute('algorithm', ''))) {
            if(empty($source)) {
                $source = $device->read($path);
            }
            $compressor = new GZIP();
            $source = $compressor->decompress($source);
        }

        $usage
            ->setParam('storage.files.read', 1)
            ->setParam('bucketId', $bucketId)
        ;

        if(!empty($source)) {
            if(!empty($rangeHeader)) {
                $response->send(substr($source, $start, ($end - $start + 1)));
            }
            $response->send($source);
        }

        if(!empty($rangeHeader)) {
            $response->send($device->read($path, $start, ($end - $start + 1)));
        }

        $size = $device->getFileSize($path);
        if ($size > APP_STORAGE_READ_BUFFER) {          
            $response->addHeader('Content-Length', $device->getFileSize($path));
            $chunk = 2000000; // Max chunk of 2 mb
            for ($i=0; $i < ceil($size / $chunk); $i++) {
                $response->chunk($device->read($path, ($i * $chunk), min($chunk, $size - ($i * $chunk))), (($i + 1) * $chunk) >= $size);
            }
        } else {
            $response->send($device->read($path));
        }
    });

App::put('/v1/storage/buckets/:bucketId/files/:fileId')
    ->alias('/v1/storage/files/:fileId', ['bucketId' => 'default'])
    ->desc('Update File')
    ->groups(['api', 'storage'])
    ->label('scope', 'files.write')
    ->label('event', 'storage.files.update')
    ->label('sdk.auth', [APP_AUTH_TYPE_SESSION, APP_AUTH_TYPE_KEY, APP_AUTH_TYPE_JWT])
    ->label('sdk.namespace', 'storage')
    ->label('sdk.method', 'updateFile')
    ->label('sdk.description', '/docs/references/storage/update-file.md')
    ->label('sdk.response.code', Response::STATUS_CODE_OK)
    ->label('sdk.response.type', Response::CONTENT_TYPE_JSON)
    ->label('sdk.response.model', Response::MODEL_FILE)
    ->param('bucketId', null, new UID(), 'Storage bucket unique ID. You can create a new storage bucket using the Storage service [server integration](/docs/server/storage#createBucket).')
    ->param('fileId', '', new UID(), 'File unique ID.')
    ->param('read', null, new Permissions(), 'An array of strings with read permissions. By default no user is granted with any read permissions. [learn more about permissions](/docs/permissions) and get a full list of available permissions.')
    ->param('write', null, new Permissions(), 'An array of strings with write permissions. By default no user is granted with any write permissions. [learn more about permissions](/docs/permissions) and get a full list of available permissions.')
    ->inject('response')
    ->inject('dbForInternal')
    ->inject('dbForExternal')
    ->inject('audits')
    ->inject('usage')
    ->action(function ($bucketId, $fileId, $read, $write, $response, $dbForInternal, $dbForExternal, $audits, $usage) {
        /** @var Appwrite\Utopia\Response $response */
        /** @var Utopia\Database\Database $dbForInternal */
        /** @var Appwrite\Event\Event $audits */
        /** @var Appwrite\Stats\Stats $usage */

        $bucket = $dbForInternal->getDocument('buckets', $bucketId);

        if ($bucket->isEmpty()) {
            throw new Exception('Bucket not found', 404);
        }

        // Check bucket permissions when enforced
        if ($bucket->getAttribute('permission') === 'bucket') {
            $validator = new Authorization('write');
            if (!$validator->isValid($bucket->getWrite())) {
                throw new Exception('Unauthorized permissions', 401);
            }
        }

        if($bucket->getAttribute('permission') === 'bucket') {
            $file = Authorization::skip(function() use ($dbForExternal, $fileId, $bucketId) {
                return $dbForExternal->getDocument('bucket_' . $bucketId, $fileId);
            });
        } else {
            $file = $dbForExternal->getDocument('bucket_' . $bucketId, $fileId);
        }

        if ($file->isEmpty() || $file->getAttribute('bucketId') !== $bucketId) {
            throw new Exception('File not found', 404);
        }

        if($bucket->getAttribute('permission') === 'bucket') {
            $file = Authorization::skip(function() use ($dbForExternal, $fileId, $bucketId, $file, $read, $write) {
                return $dbForExternal->updateDocument('bucket_' . $bucketId, $fileId, $file
                    ->setAttribute('$read', $read)
                    ->setAttribute('$write', $write)
                );
            });
        } else {
            $file = $dbForExternal->updateDocument('bucket_' . $bucketId, $fileId, $file
                ->setAttribute('$read', $read)
                ->setAttribute('$write', $write)
            );
        }

        $audits
            ->setParam('event', 'storage.files.update')
            ->setParam('resource', 'file/'.$file->getId())
        ;

        $usage
            ->setParam('storage.files.update', 1)
            ->setParam('bucketId', $bucketId)
        ;

        $response->dynamic($file, Response::MODEL_FILE);
    });

App::delete('/v1/storage/buckets/:bucketId/files/:fileId')
    ->alias('/v1/storage/files/:fileId', ['bucketId' => 'default'])
    ->desc('Delete File')
    ->groups(['api', 'storage'])
    ->label('scope', 'files.write')
    ->label('event', 'storage.files.delete')
    ->label('sdk.auth', [APP_AUTH_TYPE_SESSION, APP_AUTH_TYPE_KEY, APP_AUTH_TYPE_JWT])
    ->label('sdk.namespace', 'storage')
    ->label('sdk.method', 'deleteFile')
    ->label('sdk.description', '/docs/references/storage/delete-file.md')
    ->label('sdk.response.code', Response::STATUS_CODE_NOCONTENT)
    ->label('sdk.response.model', Response::MODEL_NONE)
    ->param('bucketId', null, new UID(), 'Storage bucket unique ID. You can create a new storage bucket using the Storage service [server integration](/docs/server/storage#createBucket).')
    ->param('fileId', '', new UID(), 'File unique ID.')
    ->inject('response')
    ->inject('dbForInternal')
    ->inject('dbForExternal')
    ->inject('events')
    ->inject('audits')
    ->inject('usage')
    ->action(function ($bucketId, $fileId, $response, $dbForInternal, $dbForExternal, $events, $audits, $usage) {
        /** @var Appwrite\Utopia\Response $response */
        /** @var Utopia\Database\Database $dbForInternal */
        /** @var Utopia\Database\Database $dbForExternal */
        /** @var Appwrite\Event\Event $events */
        /** @var Appwrite\Event\Event $audits */
        /** @var Appwrite\Stats\Stats $usage */
        
        $bucket = $dbForInternal->getDocument('buckets', $bucketId);

        if ($bucket->isEmpty()) {
            throw new Exception('Bucket not found', 404);
        }

        // Check bucket permissions when enforced
        if ($bucket->getAttribute('permission') === 'bucket') {
            $validator = new Authorization('write');
            if (!$validator->isValid($bucket->getWrite())) {
                throw new Exception('Unauthorized permissions', 401);
            }
        }

        if($bucket->getAttribute('permission') === 'bucket') {
            $file = Authorization::skip(function() use ($dbForExternal, $fileId, $bucketId) {
                return $dbForExternal->getDocument('bucket_' . $bucketId, $fileId);
            });
        } else {
            $file = $dbForExternal->getDocument('bucket_' . $bucketId, $fileId);
        }

        if ($file->isEmpty() || $file->getAttribute('bucketId') !== $bucketId) {
            throw new Exception('File not found', 404);
        }

        $device = Storage::getDevice('files');

        if ($device->delete($file->getAttribute('path', ''))) {
            if($bucket->getAttribute('permission') === 'bucket') {
                $deleted = Authorization::skip(function() use ($dbForExternal, $fileId, $bucketId) {
                    return $dbForExternal->deleteDocument('bucket_' . $bucketId, $fileId);
                });
            } else {
                $deleted = $dbForExternal->deleteDocument('bucket_' . $bucketId, $fileId);
            }
            if (!$deleted) {
                throw new Exception('Failed to remove file from DB', 500);
            }
        } else {
            throw new Exception('Failed to delete file from device', 500);
        }

        $audits
            ->setParam('event', 'storage.files.delete')
            ->setParam('resource', 'file/'.$file->getId())
        ;

        $usage
            ->setParam('storage', $file->getAttribute('size', 0) * -1)
            ->setParam('storage.files.delete', 1)
            ->setParam('bucketId', $bucketId)
        ;

        $events
            ->setParam('eventData', $response->output($file, Response::MODEL_FILE))
        ;

        $response->noContent();
    });

App::get('/v1/storage/usage')
    ->desc('Get usage stats for storage')
    ->groups(['api', 'storage'])
    ->label('scope', 'files.read')
    ->label('sdk.auth', [APP_AUTH_TYPE_ADMIN])
    ->label('sdk.namespace', 'storage')
    ->label('sdk.method', 'getUsage')
    ->label('sdk.response.code', Response::STATUS_CODE_OK)
    ->label('sdk.response.type', Response::CONTENT_TYPE_JSON)
    ->label('sdk.response.model', Response::MODEL_USAGE_STORAGE)
    ->param('range', '30d', new WhiteList(['24h', '7d', '30d', '90d'], true), 'Date range.', true)
    ->inject('response')
    ->inject('dbForInternal')
    ->action(function ($range, $response, $dbForInternal) {
        /** @var Appwrite\Utopia\Response $response */
        /** @var Utopia\Database\Database $dbForInternal */

        $usage = [];
        if (App::getEnv('_APP_USAGE_STATS', 'enabled') === 'enabled') {
            $periods = [
                '24h' => [
                    'period' => '30m',
                    'limit' => 48,
                ],
                '7d' => [
                    'period' => '1d',
                    'limit' => 7,
                ],
                '30d' => [
                    'period' => '1d',
                    'limit' => 30,
                ],
                '90d' => [
                    'period' => '1d',
                    'limit' => 90,
                ],
            ];

            $metrics = [
                "storage.tags.total",
                "storage.files.total",
                "storage.files.count",
                "storage.buckets.count",
                "storage.buckets.create",
                "storage.buckets.read",
                "storage.buckets.update",
                "storage.buckets.delete",
                "storage.files.create",
                "storage.files.read",
                "storage.files.update",
                "storage.files.delete",
            ];

            $stats = [];

            Authorization::skip(function() use ($dbForInternal, $periods, $range, $metrics, &$stats) {
                foreach ($metrics as $metric) {
                    $limit = $periods[$range]['limit'];
                    $period = $periods[$range]['period'];

                    $requestDocs = $dbForInternal->find('stats', [
                        new Query('period', Query::TYPE_EQUAL, [$period]),
                        new Query('metric', Query::TYPE_EQUAL, [$metric]),
                    ], $limit, 0, ['time'], [Database::ORDER_DESC]);
    
                    $stats[$metric] = [];
                    foreach ($requestDocs as $requestDoc) {
                        $stats[$metric][] = [
                            'value' => $requestDoc->getAttribute('value'),
                            'date' => $requestDoc->getAttribute('time'),
                        ];
                    }

                    // backfill metrics with empty values for graphs
                    $backfill = $limit - \count($requestDocs);
                    while ($backfill > 0) {
                        $last = $limit - $backfill - 1; // array index of last added metric
                        $diff = match($period) { // convert period to seconds for unix timestamp math
                            '30m' => 1800,
                            '1d' => 86400,
                        };
                        $stats[$metric][] = [
                            'value' => 0,
                            'date' => ($stats[$metric][$last]['date'] ?? \time()) - $diff, // time of last metric minus period
                        ];
                        $backfill--;
                    }
                    $stats[$metric] = array_reverse($stats[$metric]);
                }    
            });

            $usage = new Document([
                'range' => $range,
                'filesStorage' => $stats['storage.files.total'],
                'tagsStorage' => $stats['storage.tags.total'],
                'filesCount' => $stats['storage.files.count'],
                'bucketsCount' => $stats['storage.buckets.count'],
                'bucketsCreate' => $stats['storage.buckets.create'],
                'bucketsRead' => $stats['storage.buckets.read'],
                'bucketsUpdate' => $stats['storage.buckets.update'],
                'bucketsDelete' => $stats['storage.buckets.delete'],
                'filesCreate' => $stats['storage.files.create'],
                'filesRead' => $stats['storage.files.read'],
                'filesUpdate' => $stats['storage.files.update'],
                'filesDelete' => $stats['storage.files.delete'],
            ]);
        }

        $response->dynamic($usage, Response::MODEL_USAGE_STORAGE);
    });

App::get('/v1/storage/:bucketId/usage')
    ->desc('Get usage stats for a storage bucket')
    ->groups(['api', 'storage'])
    ->label('scope', 'files.read')
    ->label('sdk.auth', [APP_AUTH_TYPE_ADMIN])
    ->label('sdk.namespace', 'storage')
    ->label('sdk.method', 'getBucketUsage')
    ->label('sdk.response.code', Response::STATUS_CODE_OK)
    ->label('sdk.response.type', Response::CONTENT_TYPE_JSON)
    ->label('sdk.response.model', Response::MODEL_USAGE_BUCKETS)
    ->param('bucketId', '', new UID(), 'Bucket unique ID.')
    ->param('range', '30d', new WhiteList(['24h', '7d', '30d', '90d'], true), 'Date range.', true)
    ->inject('response')
    ->inject('dbForInternal')
    ->action(function ($bucketId, $range, $response, $dbForInternal) {
        /** @var Appwrite\Utopia\Response $response */
        /** @var Utopia\Database\Database $dbForInternal */

        $bucket = $dbForInternal->getDocument('buckets', $bucketId);

        if($bucket->isEmpty()) {
            throw new Exception('Bucket not found', 404);
        } 
        
        $usage = [];
        if (App::getEnv('_APP_USAGE_STATS', 'enabled') === 'enabled') {
            $periods = [
                '24h' => [
                    'period' => '30m',
                    'limit' => 48,
                ],
                '7d' => [
                    'period' => '1d',
                    'limit' => 7,
                ],
                '30d' => [
                    'period' => '1d',
                    'limit' => 30,
                ],
                '90d' => [
                    'period' => '1d',
                    'limit' => 90,
                ],
            ];

            $metrics = [
                "storage.buckets.$bucketId.files.count",
                "storage.buckets.$bucketId.files.total",
                "storage.buckets.$bucketId.files.create",
                "storage.buckets.$bucketId.files.read",
                "storage.buckets.$bucketId.files.update",
                "storage.buckets.$bucketId.files.delete"
            ];

            $stats = [];

            Authorization::skip(function() use ($dbForInternal, $periods, $range, $metrics, &$stats) {
                foreach ($metrics as $metric) {
                    $limit = $periods[$range]['limit'];
                    $period = $periods[$range]['period'];
                    $requestDocs = $dbForInternal->find('stats', [
                        new Query('period', Query::TYPE_EQUAL, [$period]),
                        new Query('metric', Query::TYPE_EQUAL, [$metric]),
                    ], $limit, 0, ['time'], [Database::ORDER_DESC]);
    
                    $stats[$metric] = [];
                    foreach ($requestDocs as $requestDoc) {
                        $stats[$metric][] = [
                            'value' => $requestDoc->getAttribute('value'),
                            'date' => $requestDoc->getAttribute('time'),
                        ];
                    }

                    // backfill metrics with empty values for graphs
                    $backfill = $limit - \count($requestDocs);
                    while ($backfill > 0) {
                        $last = $limit - $backfill - 1; // array index of last added metric
                        $diff = match($period) { // convert period to seconds for unix timestamp math
                            '30m' => 1800,
                            '1d' => 86400,
                        };
                        $stats[$metric][] = [
                            'value' => 0,
                            'date' => ($stats[$metric][$last]['date'] ?? \time()) - $diff, // time of last metric minus period
                        ];
                        $backfill--;
                    }
                    $stats[$metric] = array_reverse($stats[$metric]);
                }    
            });

            $usage = new Document([
                'range' => $range,
                'filesStorage' => $stats["storage.buckets.$bucketId.files.total"],
                'filesCount' => $stats["storage.buckets.$bucketId.files.count"],
                'filesCreate' => $stats["storage.buckets.$bucketId.files.create"],
                'filesRead' => $stats["storage.buckets.$bucketId.files.read"],
                'filesUpdate' => $stats["storage.buckets.$bucketId.files.update"],
                'filesDelete' => $stats["storage.buckets.$bucketId.files.delete"]
            ]);
        }

        $response->dynamic($usage, Response::MODEL_USAGE_BUCKETS);
    });<|MERGE_RESOLUTION|>--- conflicted
+++ resolved
@@ -679,15 +679,6 @@
 
             $sizeActual = $device->getFileSize($path);
 
-<<<<<<< HEAD
-        try {
-            if($bucket->getAttribute('permission') === 'bucket') {
-                $file = Authorization::skip(function() use ($dbForExternal, $bucket, $data) {
-                    return $dbForExternal->createDocument('bucket_' . $bucket->getId(), new Document($data));
-                });
-            } else {
-                $file = $dbForExternal->createDocument('bucket_' . $bucket->getId(), new Document($data));
-=======
             $algorithm = empty($compressor) ? '' : $compressor->getName();
             $fileHash = $device->getFileHash($path);
 
@@ -696,7 +687,6 @@
                 $openSSLCipher = OpenSSL::CIPHER_AES_128_GCM;
                 $openSSLTag = \bin2hex($tag);
                 $openSSLIV = \bin2hex($iv);
->>>>>>> 692cbe18
             }
 
             try {
@@ -1171,12 +1161,8 @@
     ->inject('dbForInternal')
     ->inject('dbForExternal')
     ->inject('usage')
-<<<<<<< HEAD
-    ->action(function ($bucketId, $fileId, $response, $dbForInternal, $dbForExternal, $usage) {
-=======
-    ->action(function ($bucketId, $fileId, $request, $response, $dbForInternal, $usage) {
+    ->action(function ($bucketId, $fileId, $request, $response, $dbForInternal, $dbForExternal, $usage) {
         /** @var Utopia\Swoole\Request $request */
->>>>>>> 692cbe18
         /** @var Appwrite\Utopia\Response $response */
         /** @var Utopia\Database\Database $dbForInternal */
         /** @var Utopia\Database\Database $dbForExternal */
@@ -1312,11 +1298,7 @@
     ->inject('dbForInternal')
     ->inject('dbForExternal')
     ->inject('usage')
-<<<<<<< HEAD
-    ->action(function ($bucketId, $fileId, $response, $dbForInternal, $dbForExternal, $usage) {
-=======
-    ->action(function ($bucketId, $fileId, $response, $request, $dbForInternal, $usage) {
->>>>>>> 692cbe18
+    ->action(function ($bucketId, $fileId, $response, $request, $dbForInternal, $dbForExternal, $usage) {
         /** @var Appwrite\Utopia\Response $response */
         /** @var Utopia\Swoole\Request $request */
         /** @var Utopia\Database\Database $dbForInternal */
