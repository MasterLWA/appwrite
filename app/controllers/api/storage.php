--- conflicted
+++ resolved
@@ -32,6 +32,7 @@
 use Utopia\Validator\ArrayList;
 use Utopia\Validator\Boolean;
 use Utopia\Validator\HexColor;
+use Utopia\Validator\Integer;
 use Utopia\Validator\Range;
 use Utopia\Validator\Text;
 use Utopia\Validator\WhiteList;
@@ -335,12 +336,9 @@
     ->inject('mode')
     ->inject('deviceFiles')
     ->inject('deviceLocal')
-<<<<<<< HEAD
-    ->action(function (string $bucketId, string $fileId, mixed $file, ?array $read, ?array $write, Request $request, Response $response, Database $dbForProject, Document $user, Stats $usage, Event $events, string $mode, Device $deviceFiles, Device $deviceLocal) {
-=======
     ->inject('deletes')
-    ->action(function (string $bucketId, string $fileId, mixed $file, ?array $read, ?array $write, Request $request, Response $response, Database $dbForProject, Document $user, Audit $audits, Stats $usage, Event $events, string $mode, Device $deviceFiles, Device $deviceLocal, Delete $deletes) {
->>>>>>> 837336e9
+    ->action(function (string $bucketId, string $fileId, mixed $file, ?array $read, ?array $write, Request $request, Response $response, Database $dbForProject, Document $user, Stats $usage, Event $events, string $mode, Device $deviceFiles, Device $deviceLocal, Delete $deletes) {
+
         $bucket = Authorization::skip(fn () => $dbForProject->getDocument('buckets', $bucketId));
 
         if (
@@ -1361,13 +1359,9 @@
     ->inject('usage')
     ->inject('mode')
     ->inject('deviceFiles')
-<<<<<<< HEAD
     ->inject('project')
-    ->action(function (string $bucketId, string $fileId, Response $response, Database $dbForProject, Event $events, Stats $usage, string $mode, Device $deviceFiles, Document $project) {
-=======
     ->inject('deletes')
-    ->action(function (string $bucketId, string $fileId, Response $response, Request $request, Database $dbForProject, Event $events, Audit $audits, Stats $usage, string $mode, Device $deviceFiles, Delete $deletes) {
->>>>>>> 837336e9
+    ->action(function (string $bucketId, string $fileId, Response $response, Database $dbForProject, Event $events, Stats $usage, string $mode, Device $deviceFiles, Document $project, Delete $deletes) {
         $bucket = Authorization::skip(fn () => $dbForProject->getDocument('buckets', $bucketId));
 
         if (
