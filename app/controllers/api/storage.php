--- conflicted
+++ resolved
@@ -37,11 +37,7 @@
     ->param('file', [], function () { return new File(); }, 'Binary file.', false)
     ->param('read', [], function () { return new ArrayList(new Text(64)); }, 'An array of strings with read permissions. By default no user is granted with any read permissions. [learn more about permissions](/docs/permissions) and get a full list of available permissions.')
     ->param('write', [], function () { return new ArrayList(new Text(64)); }, 'An array of strings with write permissions. By default no user is granted with any write permissions. [learn more about permissions](/docs/permissions) and get a full list of available permissions.')
-<<<<<<< HEAD
-    ->action(function ($file, $read, $write, $request, $response, $user, $projectDB, $webhooks, $audits, $usage) {
-=======
     ->action(function ($file, $read, $write, $request, $response, $user, $projectDB, $audits, $usage) {
->>>>>>> 76dfa753
         /** @var Utopia\Swoole\Request $request */
         /** @var Appwrite\Utopia\Response $response */
         /** @var Appwrite\Database\Document $user */
@@ -155,11 +151,7 @@
 
         $response->setStatusCode(Response::STATUS_CODE_CREATED);
         $response->dynamic($file, Response::MODEL_FILE);
-<<<<<<< HEAD
-    }, ['request', 'response', 'user', 'projectDB', 'webhooks', 'audits', 'usage']);
-=======
     }, ['request', 'response', 'user', 'projectDB', 'audits', 'usage']);
->>>>>>> 76dfa753
 
 App::get('/v1/storage/files')
     ->desc('List Files')
@@ -483,11 +475,7 @@
     ->param('fileId', '', function () { return new UID(); }, 'File unique ID.')
     ->param('read', [], function () { return new ArrayList(new Text(64)); }, 'An array of strings with read permissions. By default no user is granted with any read permissions. [learn more about permissions](/docs/permissions) and get a full list of available permissions.')
     ->param('write', [], function () { return new ArrayList(new Text(64)); }, 'An array of strings with write permissions. By default no user is granted with any write permissions. [learn more about permissions](/docs/permissions) and get a full list of available permissions.')
-<<<<<<< HEAD
-    ->action(function ($fileId, $read, $write, $response, $projectDB, $webhooks, $audits) {
-=======
     ->action(function ($fileId, $read, $write, $response, $projectDB, $audits) {
->>>>>>> 76dfa753
         /** @var Appwrite\Utopia\Response $response */
         /** @var Appwrite\Database\Database $projectDB */
         /** @var Appwrite\Event\Event $audits */
