--- conflicted
+++ resolved
@@ -407,19 +407,11 @@
         $read ??= $bucket->getAttribute('$read', []); // By default inherit read permissions
         $write ??= $bucket->getAttribute('$write',[]); // By default inherit write permissions
         $read ??= $bucket->getAttribute('$read', []); // By default inherit read permissions
-<<<<<<< HEAD
-        $write??=$bucket->getAttribute('$write', []); // By default inherit write permissions
-        $maximumFileSize??=$bucket->getAttribute('maximumFileSize', (int)App::getEnv('_APP_STORAGE_LIMIT', 0));
-        $allowedFileExtensions??=$bucket->getAttribute('allowedFileExtensions', []);
-        $enabled??=$bucket->getAttribute('enabled', true);
-        $encryption??=$bucket->getAttribute('encryption', true);
-=======
         $write ??= $bucket->getAttribute('$write', []); // By default inherit write permissions
         $maximumFileSize ??= $bucket->getAttribute('maximumFileSize', (int)App::getEnv('_APP_STORAGE_LIMIT', 0));
         $allowedFileExtensions ??= $bucket->getAttribute('allowedFileExtensions', []);
         $enabled ??= $bucket->getAttribute('enabled', true);
         $encryption ??= $bucket->getAttribute('encryption', true);
->>>>>>> ca58351e
         $antiVirus ??= $bucket->getAttribute('antiVirus', true);
 
         $bucket = $dbForInternal->updateDocument('buckets', $bucket->getId(), $bucket
@@ -485,13 +477,6 @@
             ->setParam('document', $bucket)
         ;
 
-<<<<<<< HEAD
-        if (!$dbForInternal->deleteDocument('buckets', $bucketId)) {
-            throw new Exception('Failed to remove project from DB', 500);
-        }
-
-=======
->>>>>>> ca58351e
         $events
             ->setParam('eventData', $response->output($bucket, Response::MODEL_BUCKET))
         ;
