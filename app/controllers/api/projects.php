--- conflicted
+++ resolved
@@ -62,22 +62,21 @@
             throw new Exception('Team not found', 404);
         }
 
-<<<<<<< HEAD
         $project = $dbForConsole->createDocument('projects', new Document([
-            '$collection' => 'projects',
             '$read' => ['team:' . $teamId],
             '$write' => ['team:' . $teamId . '/owner', 'team:' . $teamId . '/developer'],
+            'teamId' => $team->getId(),
             'name' => $name,
             'description' => $description,
             'logo' => $logo,
             'url' => $url,
+            'version' => APP_VERSION_STABLE,
             'legalName' => $legalName,
             'legalCountry' => $legalCountry,
             'legalState' => $legalState,
             'legalCity' => $legalCity,
             'legalAddress' => $legalAddress,
             'legalTaxId' => $legalTaxId,
-            'teamId' => $team->getId(),
             'platforms' => [],
             'webhooks' => [],
             'keys' => [],
@@ -118,34 +117,6 @@
                     'filters' => $attribute['filters'],
                 ]);
             }
-=======
-        $project = $consoleDB->createDocument(
-            [
-                '$collection' => Database::SYSTEM_COLLECTION_PROJECTS,
-                '$permissions' => [
-                    'read' => ['team:'.$teamId],
-                    'write' => ['team:'.$teamId.'/owner', 'team:'.$teamId.'/developer'],
-                ],
-                'name' => $name,
-                'description' => $description,
-                'logo' => $logo,
-                'url' => $url,
-                'legalName' => $legalName,
-                'legalCountry' => $legalCountry,
-                'legalState' => $legalState,
-                'legalCity' => $legalCity,
-                'legalAddress' => $legalAddress,
-                'legalTaxId' => $legalTaxId,
-                'teamId' => $team->getId(),
-                'version' => APP_VERSION_STABLE,
-                'platforms' => [],
-                'webhooks' => [],
-                'keys' => [],
-                'tasks' => [],
-                'domains' => [],
-            ]
-        );
->>>>>>> 564324ff
 
             foreach ($collection['indexes'] as $index) {
                 $indexes[] = new Document([
