<?php

use Utopia\App;
use Utopia\Exception;
use Utopia\Validator\ArrayList;
use Utopia\Validator\Boolean;
use Utopia\Validator\Text;
use Utopia\Validator\WhiteList;
use Utopia\Validator\URL;
use Utopia\Validator\Range;
use Utopia\Config\Config;
use Utopia\Domains\Domain;
use Appwrite\Auth\Auth;
use Appwrite\Task\Validator\Cron;
use Appwrite\Database\Database;
use Appwrite\Database\Document;
use Appwrite\Database\Validator\UID;
use Appwrite\Network\Validator\CNAME;
use Appwrite\Network\Validator\Domain as DomainValidator;
use Appwrite\Utopia\Response;
use Cron\CronExpression;

App::post('/v1/projects')
    ->desc('Create Project')
    ->groups(['api', 'projects'])
    ->label('scope', 'projects.write')
    ->label('sdk.namespace', 'projects')
    ->label('sdk.method', 'create')
    ->param('name', null, new Text(128), 'Project name. Max length: 128 chars.')
    ->param('teamId', '', new UID(), 'Team unique ID.')
    ->param('description', '', new Text(256), 'Project description. Max length: 256 chars.', true)
    ->param('logo', '', new Text(1024), 'Project logo.', true)
    ->param('url', '', new URL(), 'Project URL.', true)
    ->param('legalName', '', new Text(256), 'Project legal Name. Max length: 256 chars.', true)
    ->param('legalCountry', '', new Text(256), 'Project legal Country. Max length: 256 chars.', true)
    ->param('legalState', '', new Text(256), 'Project legal State. Max length: 256 chars.', true)
    ->param('legalCity', '', new Text(256), 'Project legal City. Max length: 256 chars.', true)
    ->param('legalAddress', '', new Text(256), 'Project legal Address. Max length: 256 chars.', true)
    ->param('legalTaxId', '', new Text(256), 'Project legal Tax ID. Max length: 256 chars.', true)
    ->action(function ($name, $teamId, $description, $logo, $url, $legalName, $legalCountry, $legalState, $legalCity, $legalAddress, $legalTaxId, $response, $consoleDB, $projectDB) {
        /** @var Appwrite\Utopia\Response $response */
        /** @var Appwrite\Database\Database $consoleDB */
        /** @var Appwrite\Database\Database $projectDB */

        $team = $projectDB->getDocument($teamId);

        if (empty($team->getId()) || Database::SYSTEM_COLLECTION_TEAMS != $team->getCollection()) {
            throw new Exception('Team not found', 404);
        }

        $project = $consoleDB->createDocument(
            [
                '$collection' => Database::SYSTEM_COLLECTION_PROJECTS,
                '$permissions' => [
                    'read' => ['team:'.$teamId],
                    'write' => ['team:'.$teamId.'/owner', 'team:'.$teamId.'/developer'],
                ],
                'name' => $name,
                'description' => $description,
                'logo' => $logo,
                'url' => $url,
                'legalName' => $legalName,
                'legalCountry' => $legalCountry,
                'legalState' => $legalState,
                'legalCity' => $legalCity,
                'legalAddress' => $legalAddress,
                'legalTaxId' => $legalTaxId,
                'teamId' => $team->getId(),
                'platforms' => [],
                'webhooks' => [],
                'keys' => [],
                'tasks' => [],
                'domains' => [],
            ]
        );

        if (false === $project) {
            throw new Exception('Failed saving project to DB', 500);
        }

        $consoleDB->createNamespace($project->getId());

<<<<<<< HEAD
        $response->setStatusCode(Response::STATUS_CODE_CREATED);
        $response->dynamic($project, Response::MODEL_PROJECT);
=======
        $response
            ->setStatusCode(Response::STATUS_CODE_CREATED)
            ->dynamic($project, Response::MODEL_PROJECT)
        ;
>>>>>>> 1e1e1a43
    }, ['response', 'consoleDB', 'projectDB']);

App::get('/v1/projects')
    ->desc('List Projects')
    ->groups(['api', 'projects'])
    ->label('scope', 'projects.read')
    ->label('sdk.namespace', 'projects')
    ->label('sdk.method', 'list')
    ->param('search', '', new Text(256), 'Search term to filter your list results. Max length: 256 chars.', true)
    ->param('limit', 25, new Range(0, 100), 'Results limit value. By default will return maximum 25 results. Maximum of 100 results allowed per request.', true)
    ->param('offset', 0, new Range(0, 2000), 'Results offset. The default value is 0. Use this param to manage pagination.', true)
    ->param('orderType', 'ASC', new WhiteList(['ASC', 'DESC'], true), 'Order result by ASC or DESC order.', true)
    ->action(function ($search, $limit, $offset, $orderType, $response, $consoleDB) {
        /** @var Appwrite\Utopia\Response $response */
        /** @var Appwrite\Database\Database $consoleDB */

        $results = $consoleDB->getCollection([
            'limit' => $limit,
            'offset' => $offset,
            'orderField' => 'registration',
            'orderType' => $orderType,
            'orderCast' => 'int',
            'search' => $search,
            'filters' => [
                '$collection='.Database::SYSTEM_COLLECTION_PROJECTS,
            ],
        ]);

        $response->dynamic(new Document([
            'sum' => $consoleDB->getSum(),
            'projects' => $results
        ]), Response::MODEL_PROJECT_LIST);
    }, ['response', 'consoleDB']);

App::get('/v1/projects/:projectId')
    ->desc('Get Project')
    ->groups(['api', 'projects'])
    ->label('scope', 'projects.read')
    ->label('sdk.namespace', 'projects')
    ->label('sdk.method', 'get')
    ->param('projectId', '', new UID(), 'Project unique ID.')
    ->action(function ($projectId, $response, $consoleDB) {
        /** @var Appwrite\Utopia\Response $response */
        /** @var Appwrite\Database\Database $consoleDB */

        $project = $consoleDB->getDocument($projectId);

        if (empty($project->getId()) || Database::SYSTEM_COLLECTION_PROJECTS != $project->getCollection()) {
            throw new Exception('Project not found', 404);
        }

        $response->dynamic($project, Response::MODEL_PROJECT);
    }, ['response', 'consoleDB']);

App::get('/v1/projects/:projectId/usage')
    ->desc('Get Project')
    ->groups(['api', 'projects'])
    ->label('scope', 'projects.read')
    ->label('sdk.namespace', 'projects')
    ->label('sdk.method', 'getUsage')
    ->param('projectId', '', new UID(), 'Project unique ID.')
    ->param('range', '30d', new WhiteList(['24h', '7d', '30d', '90d'], true), 'Date range.', true)
    ->action(function ($projectId, $range, $response, $consoleDB, $projectDB, $register) {
        /** @var Appwrite\Utopia\Response $response */
        /** @var Appwrite\Database\Database $consoleDB */
        /** @var Appwrite\Database\Database $projectDB */
        /** @var Utopia\Registry\Registry $register */

        $project = $consoleDB->getDocument($projectId);

        if (empty($project->getId()) || Database::SYSTEM_COLLECTION_PROJECTS != $project->getCollection()) {
            throw new Exception('Project not found', 404);
        }

        $period = [
            '24h' => [
                'start' => DateTime::createFromFormat('U', \strtotime('-24 hours')),
                'end' => DateTime::createFromFormat('U', \strtotime('+1 hour')),
                'group' => '30m',
            ],
            '7d' => [
                'start' => DateTime::createFromFormat('U', \strtotime('-7 days')),
                'end' => DateTime::createFromFormat('U', \strtotime('now')),
                'group' => '1d',
            ],
            '30d' => [
                'start' => DateTime::createFromFormat('U', \strtotime('-30 days')),
                'end' => DateTime::createFromFormat('U', \strtotime('now')),
                'group' => '1d',
            ],
            '90d' => [
                'start' => DateTime::createFromFormat('U', \strtotime('-90 days')),
                'end' => DateTime::createFromFormat('U', \strtotime('now')),
                'group' => '1d',
            ],
        ];

        $client = $register->get('influxdb');

        $requests = [];
        $network = [];
        $functions = [];

        if ($client) {
            $start = $period[$range]['start']->format(DateTime::RFC3339);
            $end = $period[$range]['end']->format(DateTime::RFC3339);
            $database = $client->selectDB('telegraf');

            // Requests
            $result = $database->query('SELECT sum(value) AS "value" FROM "appwrite_usage_requests_all" WHERE time > \''.$start.'\' AND time < \''.$end.'\' AND "metric_type"=\'counter\' AND "project"=\''.$project->getId().'\' GROUP BY time('.$period[$range]['group'].') FILL(null)');
            $points = $result->getPoints();

            foreach ($points as $point) {
                $requests[] = [
                    'value' => (!empty($point['value'])) ? $point['value'] : 0,
                    'date' => \strtotime($point['time']),
                ];
            }

            // Network
            $result = $database->query('SELECT sum(value) AS "value" FROM "appwrite_usage_network_all" WHERE time > \''.$start.'\' AND time < \''.$end.'\' AND "metric_type"=\'counter\' AND "project"=\''.$project->getId().'\' GROUP BY time('.$period[$range]['group'].') FILL(null)');
            $points = $result->getPoints();

            foreach ($points as $point) {
                $network[] = [
                    'value' => (!empty($point['value'])) ? $point['value'] : 0,
                    'date' => \strtotime($point['time']),
                ];
            }

            // Functions
            $result = $database->query('SELECT sum(value) AS "value" FROM "appwrite_usage_executions_all" WHERE time > \''.$start.'\' AND time < \''.$end.'\' AND "metric_type"=\'counter\' AND "project"=\''.$project->getId().'\' GROUP BY time('.$period[$range]['group'].') FILL(null)');
            $points = $result->getPoints();

            foreach ($points as $point) {
                $functions[] = [
                    'value' => (!empty($point['value'])) ? $point['value'] : 0,
                    'date' => \strtotime($point['time']),
                ];
            }
        }

        // Users

        $projectDB->getCollection([
            'limit' => 0,
            'offset' => 0,
            'filters' => [
                '$collection='.Database::SYSTEM_COLLECTION_USERS,
            ],
        ]);

        $usersTotal = $projectDB->getSum();

        // Documents

        $collections = $projectDB->getCollection([
            'limit' => 100,
            'offset' => 0,
            'filters' => [
                '$collection='.Database::SYSTEM_COLLECTION_COLLECTIONS,
            ],
        ]);

        $collectionsTotal = $projectDB->getSum();

        $documents = [];

        foreach ($collections as $collection) {
            $result = $projectDB->getCollection([
                'limit' => 0,
                'offset' => 0,
                'filters' => [
                    '$collection='.$collection['$id'],
                ],
            ]);

            $documents[] = ['name' => $collection['name'], 'total' => $projectDB->getSum()];
        }

        // Tasks
        $tasksTotal = \count($project->getAttribute('tasks', []));

        $response->json([
            'range' => $range,
            'requests' => [
                'data' => $requests,
                'total' => \array_sum(\array_map(function ($item) {
                    return $item['value'];
                }, $requests)),
            ],
            'network' => [
                'data' => \array_map(function ($value) {return ['value' => \round($value['value'] / 1000000, 2), 'date' => $value['date']];}, $network), // convert bytes to mb
                'total' => \array_sum(\array_map(function ($item) {
                    return $item['value'];
                }, $network)),
            ],
            'functions' => [
                'data' => $functions,
                'total' => \array_sum(\array_map(function ($item) {
                    return $item['value'];
                }, $functions)),
            ],
            'collections' => [
                'data' => $collections,
                'total' => $collectionsTotal,
            ],
            'documents' => [
                'data' => $documents,
                'total' => \array_sum(\array_map(function ($item) {
                    return $item['total'];
                }, $documents)),
            ],
            'users' => [
                'data' => [],
                'total' => $usersTotal,
            ],
            'tasks' => [
                'data' => [],
                'total' => $tasksTotal,
            ],
            'storage' => [
                'total' => $projectDB->getCount(
                    [
                        'attribute' => 'sizeOriginal',
                        'filters' => [
                            '$collection='.Database::SYSTEM_COLLECTION_FILES,
                        ],
                    ]
                ) + 
                $projectDB->getCount(
                    [
                        'attribute' => 'size',
                        'filters' => [
                            '$collection='.Database::SYSTEM_COLLECTION_TAGS,
                        ],
                    ]
                ),
            ],
        ]);
    }, ['response', 'consoleDB', 'projectDB', 'register']);

App::patch('/v1/projects/:projectId')
    ->desc('Update Project')
    ->groups(['api', 'projects'])
    ->label('scope', 'projects.write')
    ->label('sdk.namespace', 'projects')
    ->label('sdk.method', 'update')
    ->param('projectId', '', new UID(), 'Project unique ID.')
    ->param('name', null, new Text(128), 'Project name. Max length: 128 chars.')
    ->param('description', '', new Text(256), 'Project description. Max length: 256 chars.', true)
    ->param('logo', '', new Text(1024), 'Project logo.', true)
    ->param('url', '', new URL(), 'Project URL.', true)
    ->param('legalName', '', new Text(256), 'Project legal name. Max length: 256 chars.', true)
    ->param('legalCountry', '', new Text(256), 'Project legal country. Max length: 256 chars.', true)
    ->param('legalState', '', new Text(256), 'Project legal state. Max length: 256 chars.', true)
    ->param('legalCity', '', new Text(256), 'Project legal city. Max length: 256 chars.', true)
    ->param('legalAddress', '', new Text(256), 'Project legal address. Max length: 256 chars.', true)
    ->param('legalTaxId', '', new Text(256), 'Project legal tax ID. Max length: 256 chars.', true)
    ->action(function ($projectId, $name, $description, $logo, $url, $legalName, $legalCountry, $legalState, $legalCity, $legalAddress, $legalTaxId, $response, $consoleDB) {
        /** @var Appwrite\Utopia\Response $response */
        /** @var Appwrite\Database\Database $consoleDB */

        $project = $consoleDB->getDocument($projectId);

        if (empty($project->getId()) || Database::SYSTEM_COLLECTION_PROJECTS != $project->getCollection()) {
            throw new Exception('Project not found', 404);
        }

        $project = $consoleDB->updateDocument(\array_merge($project->getArrayCopy(), [
            'name' => $name,
            'description' => $description,
            'logo' => $logo,
            'url' => $url,
            'legalName' => $legalName,
            'legalCountry' => $legalCountry,
            'legalState' => $legalState,
            'legalCity' => $legalCity,
            'legalAddress' => $legalAddress,
            'legalTaxId' => $legalTaxId,
        ]));

        if (false === $project) {
            throw new Exception('Failed saving project to DB', 500);
        }

        $response->dynamic($project, Response::MODEL_PROJECT);
    }, ['response', 'consoleDB']);

App::patch('/v1/projects/:projectId/oauth2')
    ->desc('Update Project OAuth2')
    ->groups(['api', 'projects'])
    ->label('scope', 'projects.write')
    ->label('sdk.namespace', 'projects')
    ->label('sdk.method', 'updateOAuth2')
    ->param('projectId', '', new UID(), 'Project unique ID.')
    ->param('provider', '', new WhiteList(\array_keys(Config::getParam('providers')), true), 'Provider Name', false)
    ->param('appId', '', new Text(256), 'Provider app ID. Max length: 256 chars.', true)
    ->param('secret', '', new text(512), 'Provider secret key. Max length: 512 chars.', true)
    ->action(function ($projectId, $provider, $appId, $secret, $response, $consoleDB) {
        /** @var Appwrite\Utopia\Response $response */
        /** @var Appwrite\Database\Database $consoleDB */

        $project = $consoleDB->getDocument($projectId);

        if (empty($project->getId()) || Database::SYSTEM_COLLECTION_PROJECTS != $project->getCollection()) {
            throw new Exception('Project not found', 404);
        }

        $project = $consoleDB->updateDocument(\array_merge($project->getArrayCopy(), [
            'usersOauth2'.\ucfirst($provider).'Appid' => $appId,
            'usersOauth2'.\ucfirst($provider).'Secret' => $secret,
        ]));

        if (false === $project) {
            throw new Exception('Failed saving project to DB', 500);
        }

        $response->dynamic($project, Response::MODEL_PROJECT);
    }, ['response', 'consoleDB']);

App::delete('/v1/projects/:projectId')
    ->desc('Delete Project')
    ->groups(['api', 'projects'])
    ->label('scope', 'projects.write')
    ->label('sdk.namespace', 'projects')
    ->label('sdk.method', 'delete')
    ->param('projectId', '', new UID(), 'Project unique ID.')
    ->param('password', '', new UID(), 'Your user password for confirmation. Must be between 6 to 32 chars.')
    ->action(function ($projectId, $password, $response, $user, $consoleDB, $deletes) {
        /** @var Appwrite\Utopia\Response $response */
        /** @var Appwrite\Database\Document $user */
        /** @var Appwrite\Database\Database $consoleDB */
        /** @var Appwrite\Event\Event $deletes */

        if (!Auth::passwordVerify($password, $user->getAttribute('password'))) { // Double check user password
            throw new Exception('Invalid credentials', 401);
        }

        $project = $consoleDB->getDocument($projectId);

        if (empty($project->getId()) || Database::SYSTEM_COLLECTION_PROJECTS != $project->getCollection()) {
            throw new Exception('Project not found', 404);
        }

        $deletes->setParam('document', $project->getArrayCopy());

        foreach (['keys', 'webhooks', 'tasks', 'platforms', 'domains'] as $key) { // Delete all children (keys, webhooks, tasks [stop tasks?], platforms)
            $list = $project->getAttribute('webhooks', []);

            foreach ($list as $document) { /* @var $document Document */
                if (!$consoleDB->deleteDocument($projectId)) {
                    throw new Exception('Failed to remove project document ('.$key.')] from DB', 500);
                }
            }
        }
        
        if (!$consoleDB->deleteDocument($project->getAttribute('teamId', null))) {
            throw new Exception('Failed to remove project team from DB', 500);
        }

        if (!$consoleDB->deleteDocument($projectId)) {
            throw new Exception('Failed to remove project from DB', 500);
        }

        $response->noContent();
    }, ['response', 'user', 'consoleDB', 'deletes']);

// Webhooks

App::post('/v1/projects/:projectId/webhooks')
    ->desc('Create Webhook')
    ->groups(['api', 'projects'])
    ->label('scope', 'projects.write')
    ->label('sdk.namespace', 'projects')
    ->label('sdk.method', 'createWebhook')
    ->param('projectId', null, new UID(), 'Project unique ID.')
    ->param('name', null, new Text(128), 'Webhook name. Max length: 128 chars.')
    ->param('events', null, new ArrayList(new WhiteList(array_keys(Config::getParam('events'), true), true)), 'Events list.')
    ->param('url', null, new URL(), 'Webhook URL.')
    ->param('security', false, new Boolean(true), 'Certificate verification, false for disabled or true for enabled.')
    ->param('httpUser', '', new Text(256), 'Webhook HTTP user. Max length: 256 chars.', true)
    ->param('httpPass', '', new Text(256), 'Webhook HTTP password. Max length: 256 chars.', true)
    ->action(function ($projectId, $name, $events, $url, $security, $httpUser, $httpPass, $response, $consoleDB) {
        /** @var Appwrite\Utopia\Response $response */
        /** @var Appwrite\Database\Database $consoleDB */

        $project = $consoleDB->getDocument($projectId);

        if (empty($project->getId()) || Database::SYSTEM_COLLECTION_PROJECTS != $project->getCollection()) {
            throw new Exception('Project not found', 404);
        }

        $security = ($security === '1' || $security === 'true' || $security === 1 || $security === true);

        $webhook = $consoleDB->createDocument([
            '$collection' => Database::SYSTEM_COLLECTION_WEBHOOKS,
            '$permissions' => [
                'read' => ['team:'.$project->getAttribute('teamId', null)],
                'write' => ['team:'.$project->getAttribute('teamId', null).'/owner', 'team:'.$project->getAttribute('teamId', null).'/developer'],
            ],
            'name' => $name,
            'events' => $events,
            'url' => $url,
            'security' => $security,
            'httpUser' => $httpUser,
            'httpPass' => $httpPass,
        ]);

        if (false === $webhook) {
            throw new Exception('Failed saving webhook to DB', 500);
        }

        $project->setAttribute('webhooks', $webhook, Document::SET_TYPE_APPEND);

        $project = $consoleDB->updateDocument($project->getArrayCopy());

        if (false === $project) {
            throw new Exception('Failed saving project to DB', 500);
        }

<<<<<<< HEAD
        $response->setStatusCode(Response::STATUS_CODE_CREATED);
        $response->dynamic($webhook, Response::MODEL_WEBHOOK);
=======
        $response
            ->setStatusCode(Response::STATUS_CODE_CREATED)
            ->dynamic($webhook, Response::MODEL_WEBHOOK)
        ;
>>>>>>> 1e1e1a43
    }, ['response', 'consoleDB']);

App::get('/v1/projects/:projectId/webhooks')
    ->desc('List Webhooks')
    ->groups(['api', 'projects'])
    ->label('scope', 'projects.read')
    ->label('sdk.namespace', 'projects')
    ->label('sdk.method', 'listWebhooks')
    ->param('projectId', '', new UID(), 'Project unique ID.')
    ->action(function ($projectId, $response, $consoleDB) {
        /** @var Appwrite\Utopia\Response $response */
        /** @var Appwrite\Database\Database $consoleDB */

        $project = $consoleDB->getDocument($projectId);

        if (empty($project->getId()) || Database::SYSTEM_COLLECTION_PROJECTS != $project->getCollection()) {
            throw new Exception('Project not found', 404);
        }

        $webhooks = $project->getAttribute('webhooks', []);

        $response->dynamic(new Document([
            'sum' => count($webhooks),
            'webhooks' => $webhooks
        ]), Response::MODEL_WEBHOOK_LIST);
    }, ['response', 'consoleDB']);

App::get('/v1/projects/:projectId/webhooks/:webhookId')
    ->desc('Get Webhook')
    ->groups(['api', 'projects'])
    ->label('scope', 'projects.read')
    ->label('sdk.namespace', 'projects')
    ->label('sdk.method', 'getWebhook')
    ->param('projectId', null, new UID(), 'Project unique ID.')
    ->param('webhookId', null, new UID(), 'Webhook unique ID.')
    ->action(function ($projectId, $webhookId, $response, $consoleDB) {
        /** @var Appwrite\Utopia\Response $response */
        /** @var Appwrite\Database\Database $consoleDB */

        $project = $consoleDB->getDocument($projectId);

        if (empty($project->getId()) || Database::SYSTEM_COLLECTION_PROJECTS != $project->getCollection()) {
            throw new Exception('Project not found', 404);
        }

        $webhook = $project->search('$id', $webhookId, $project->getAttribute('webhooks', []));

        if (empty($webhook) || !$webhook instanceof Document) {
            throw new Exception('Webhook not found', 404);
        }

        $response->dynamic($webhook, Response::MODEL_WEBHOOK);
    }, ['response', 'consoleDB']);

App::put('/v1/projects/:projectId/webhooks/:webhookId')
    ->desc('Update Webhook')
    ->groups(['api', 'projects'])
    ->label('scope', 'projects.write')
    ->label('sdk.namespace', 'projects')
    ->label('sdk.method', 'updateWebhook')
    ->param('projectId', null, new UID(), 'Project unique ID.')
    ->param('webhookId', null, new UID(), 'Webhook unique ID.')
    ->param('name', null, new Text(128), 'Webhook name. Max length: 128 chars.')
    ->param('events', null, new ArrayList(new WhiteList(array_keys(Config::getParam('events'), true), true)), 'Events list.')
    ->param('url', null, new URL(), 'Webhook URL.')
    ->param('security', false, new Boolean(true), 'Certificate verification, false for disabled or true for enabled.')
    ->param('httpUser', '', new Text(256), 'Webhook HTTP user. Max length: 256 chars.', true)
    ->param('httpPass', '', new Text(256), 'Webhook HTTP password. Max length: 256 chars.', true)
    ->action(function ($projectId, $webhookId, $name, $events, $url, $security, $httpUser, $httpPass, $response, $consoleDB) {
        /** @var Appwrite\Utopia\Response $response */
        /** @var Appwrite\Database\Database $consoleDB */

        $project = $consoleDB->getDocument($projectId);

        if (empty($project->getId()) || Database::SYSTEM_COLLECTION_PROJECTS != $project->getCollection()) {
            throw new Exception('Project not found', 404);
        }

        $security = ($security === '1' || $security === 'true' || $security === 1 || $security === true);

        $webhook = $project->search('$id', $webhookId, $project->getAttribute('webhooks', []));

        if (empty($webhook) || !$webhook instanceof Document) {
            throw new Exception('Webhook not found', 404);
        }

        $webhook
            ->setAttribute('name', $name)
            ->setAttribute('events', $events)
            ->setAttribute('url', $url)
            ->setAttribute('security', $security)
            ->setAttribute('httpUser', $httpUser)
            ->setAttribute('httpPass', $httpPass)
        ;

        if (false === $consoleDB->updateDocument($webhook->getArrayCopy())) {
            throw new Exception('Failed saving webhook to DB', 500);
        }

        $response->dynamic($webhook, Response::MODEL_WEBHOOK);
    }, ['response', 'consoleDB']);

App::delete('/v1/projects/:projectId/webhooks/:webhookId')
    ->desc('Delete Webhook')
    ->groups(['api', 'projects'])
    ->label('scope', 'projects.write')
    ->label('sdk.namespace', 'projects')
    ->label('sdk.method', 'deleteWebhook')
    ->param('projectId', null, new UID(), 'Project unique ID.')
    ->param('webhookId', null, new UID(), 'Webhook unique ID.')
    ->action(function ($projectId, $webhookId, $response, $consoleDB) {
        /** @var Appwrite\Utopia\Response $response */
        /** @var Appwrite\Database\Database $consoleDB */

        $project = $consoleDB->getDocument($projectId);

        if (empty($project->getId()) || Database::SYSTEM_COLLECTION_PROJECTS != $project->getCollection()) {
            throw new Exception('Project not found', 404);
        }

        $webhook = $project->search('$id', $webhookId, $project->getAttribute('webhooks', []));

        if (empty($webhook) || !$webhook instanceof Document) {
            throw new Exception('Webhook not found', 404);
        }

        if (!$consoleDB->deleteDocument($webhook->getId())) {
            throw new Exception('Failed to remove webhook from DB', 500);
        }

        $response->noContent();
    }, ['response', 'consoleDB']);

// Keys

App::post('/v1/projects/:projectId/keys')
    ->desc('Create Key')
    ->groups(['api', 'projects'])
    ->label('scope', 'projects.write')
    ->label('sdk.namespace', 'projects')
    ->label('sdk.method', 'createKey')
    ->param('projectId', null, new UID(), 'Project unique ID.')
    ->param('name', null, new Text(128), 'Key name. Max length: 128 chars.')
    ->param('scopes', null, new ArrayList(new WhiteList(Config::getParam('scopes'), true)), 'Key scopes list.')
    ->action(function ($projectId, $name, $scopes, $response, $consoleDB) {
        /** @var Appwrite\Utopia\Response $response */
        /** @var Appwrite\Database\Database $consoleDB */

        $project = $consoleDB->getDocument($projectId);

        if (empty($project->getId()) || Database::SYSTEM_COLLECTION_PROJECTS != $project->getCollection()) {
            throw new Exception('Project not found', 404);
        }

        $key = $consoleDB->createDocument([
            '$collection' => Database::SYSTEM_COLLECTION_KEYS,
            '$permissions' => [
                'read' => ['team:'.$project->getAttribute('teamId', null)],
                'write' => ['team:'.$project->getAttribute('teamId', null).'/owner', 'team:'.$project->getAttribute('teamId', null).'/developer'],
            ],
            'name' => $name,
            'scopes' => $scopes,
            'secret' => \bin2hex(\random_bytes(128)),
        ]);

        if (false === $key) {
            throw new Exception('Failed saving key to DB', 500);
        }

        $project->setAttribute('keys', $key, Document::SET_TYPE_APPEND);

        $project = $consoleDB->updateDocument($project->getArrayCopy());

        if (false === $project) {
            throw new Exception('Failed saving project to DB', 500);
        }

<<<<<<< HEAD
        $response->setStatusCode(Response::STATUS_CODE_CREATED);
        $response->dynamic($key, Response::MODEL_KEY);
=======
        $response
            ->setStatusCode(Response::STATUS_CODE_CREATED)
            ->dynamic($key, Response::MODEL_KEY)
        ;
>>>>>>> 1e1e1a43
    }, ['response', 'consoleDB']);

App::get('/v1/projects/:projectId/keys')
    ->desc('List Keys')
    ->groups(['api', 'projects'])
    ->label('scope', 'projects.read')
    ->label('sdk.namespace', 'projects')
    ->label('sdk.method', 'listKeys')
    ->param('projectId', null, new UID(), 'Project unique ID.')
    ->action(function ($projectId, $response, $consoleDB) {
        /** @var Appwrite\Utopia\Response $response */
        /** @var Appwrite\Database\Database $consoleDB */
        
        $project = $consoleDB->getDocument($projectId);

        if (empty($project->getId()) || Database::SYSTEM_COLLECTION_PROJECTS != $project->getCollection()) {
            throw new Exception('Project not found', 404);
        }

        $keys = $project->getAttribute('keys', []);

        $response->dynamic(new Document([
            'sum' => count($keys),
            'keys' => $keys
        ]), Response::MODEL_KEY_LIST);
    }, ['response', 'consoleDB']);

App::get('/v1/projects/:projectId/keys/:keyId')
    ->desc('Get Key')
    ->groups(['api', 'projects'])
    ->label('scope', 'projects.read')
    ->label('sdk.namespace', 'projects')
    ->label('sdk.method', 'getKey')
    ->param('projectId', null, new UID(), 'Project unique ID.')
    ->param('keyId', null, new UID(), 'Key unique ID.')
    ->action(function ($projectId, $keyId, $response, $consoleDB) {
        $project = $consoleDB->getDocument($projectId);

        if (empty($project->getId()) || Database::SYSTEM_COLLECTION_PROJECTS != $project->getCollection()) {
            throw new Exception('Project not found', 404);
        }

        $key = $project->search('$id', $keyId, $project->getAttribute('keys', []));

        if (empty($key) || !$key instanceof Document) {
            throw new Exception('Key not found', 404);
        }

        $response->dynamic($key, Response::MODEL_KEY);
    }, ['response', 'consoleDB']);

App::put('/v1/projects/:projectId/keys/:keyId')
    ->desc('Update Key')
    ->groups(['api', 'projects'])
    ->label('scope', 'projects.write')
    ->label('sdk.namespace', 'projects')
    ->label('sdk.method', 'updateKey')
    ->param('projectId', null, new UID(), 'Project unique ID.')
    ->param('keyId', null, new UID(), 'Key unique ID.')
    ->param('name', null, new Text(128), 'Key name. Max length: 128 chars.')
    ->param('scopes', null, new ArrayList(new WhiteList(Config::getParam('scopes'), true)), 'Key scopes list')
    ->action(function ($projectId, $keyId, $name, $scopes, $response, $consoleDB) {
        /** @var Appwrite\Utopia\Response $response */
        /** @var Appwrite\Database\Database $consoleDB */

        $project = $consoleDB->getDocument($projectId);

        if (empty($project->getId()) || Database::SYSTEM_COLLECTION_PROJECTS != $project->getCollection()) {
            throw new Exception('Project not found', 404);
        }

        $key = $project->search('$id', $keyId, $project->getAttribute('keys', []));

        if (empty($key) || !$key instanceof Document) {
            throw new Exception('Key not found', 404);
        }

        $key
            ->setAttribute('name', $name)
            ->setAttribute('scopes', $scopes)
        ;

        if (false === $consoleDB->updateDocument($key->getArrayCopy())) {
            throw new Exception('Failed saving key to DB', 500);
        }

        $response->dynamic($key, Response::MODEL_KEY);
    }, ['response', 'consoleDB']);

App::delete('/v1/projects/:projectId/keys/:keyId')
    ->desc('Delete Key')
    ->groups(['api', 'projects'])
    ->label('scope', 'projects.write')
    ->label('sdk.namespace', 'projects')
    ->label('sdk.method', 'deleteKey')
    ->param('projectId', null, new UID(), 'Project unique ID.')
    ->param('keyId', null, new UID(), 'Key unique ID.')
    ->action(function ($projectId, $keyId, $response, $consoleDB) {
        /** @var Appwrite\Utopia\Response $response */
        /** @var Appwrite\Database\Database $consoleDB */

        $project = $consoleDB->getDocument($projectId);

        if (empty($project->getId()) || Database::SYSTEM_COLLECTION_PROJECTS != $project->getCollection()) {
            throw new Exception('Project not found', 404);
        }

        $key = $project->search('$id', $keyId, $project->getAttribute('keys', []));

        if (empty($key) || !$key instanceof Document) {
            throw new Exception('Key not found', 404);
        }

        if (!$consoleDB->deleteDocument($key->getId())) {
            throw new Exception('Failed to remove key from DB', 500);
        }

        $response->noContent();
    }, ['response', 'consoleDB']);

// Tasks

App::post('/v1/projects/:projectId/tasks')
    ->desc('Create Task')
    ->groups(['api', 'projects'])
    ->label('scope', 'projects.write')
    ->label('sdk.namespace', 'projects')
    ->label('sdk.method', 'createTask')
    ->param('projectId', null, new UID(), 'Project unique ID.')
    ->param('name', null, new Text(128), 'Task name. Max length: 128 chars.')
    ->param('status', null, new WhiteList(['play', 'pause'], true), 'Task status.')
    ->param('schedule', null, new Cron(), 'Task schedule CRON syntax.')
    ->param('security', false, new Boolean(true), 'Certificate verification, false for disabled or true for enabled.')
    ->param('httpMethod', '', new WhiteList(['GET', 'POST', 'PUT', 'PATCH', 'DELETE', 'HEAD', 'OPTIONS', 'TRACE', 'CONNECT'], true), 'Task HTTP method.')
    ->param('httpUrl', '', new URL(), 'Task HTTP URL')
    ->param('httpHeaders', null, new ArrayList(new Text(256)), 'Task HTTP headers list.', true)
    ->param('httpUser', '', new Text(256), 'Task HTTP user. Max length: 256 chars.', true)
    ->param('httpPass', '', new Text(256), 'Task HTTP password. Max length: 256 chars.', true)
    ->action(function ($projectId, $name, $status, $schedule, $security, $httpMethod, $httpUrl, $httpHeaders, $httpUser, $httpPass, $response, $consoleDB) {
        /** @var Appwrite\Utopia\Response $response */
        /** @var Appwrite\Database\Database $consoleDB */

        $project = $consoleDB->getDocument($projectId);

        if (empty($project->getId()) || Database::SYSTEM_COLLECTION_PROJECTS != $project->getCollection()) {
            throw new Exception('Project not found', 404);
        }

        $cron = CronExpression::factory($schedule);
        $next = ($status == 'play') ? $cron->getNextRunDate()->format('U') : null;

        $security = ($security === '1' || $security === 'true' || $security === 1 || $security === true);

        $task = $consoleDB->createDocument([
            '$collection' => Database::SYSTEM_COLLECTION_TASKS,
            '$permissions' => [
                'read' => ['team:'.$project->getAttribute('teamId', null)],
                'write' => ['team:'.$project->getAttribute('teamId', null).'/owner', 'team:'.$project->getAttribute('teamId', null).'/developer'],
            ],
            'name' => $name,
            'status' => $status,
            'schedule' => $schedule,
            'updated' => \time(),
            'previous' => null,
            'next' => $next,
            'security' => $security,
            'httpMethod' => $httpMethod,
            'httpUrl' => $httpUrl,
            'httpHeaders' => $httpHeaders,
            'httpUser' => $httpUser,
            'httpPass' => $httpPass,
            'log' => '{}',
            'failures' => 0,
        ]);

        if (false === $task) {
            throw new Exception('Failed saving tasks to DB', 500);
        }

        $project->setAttribute('tasks', $task, Document::SET_TYPE_APPEND);

        $project = $consoleDB->updateDocument($project->getArrayCopy());

        if (false === $project) {
            throw new Exception('Failed saving project to DB', 500);
        }

        if ($next) {
            ResqueScheduler::enqueueAt($next, 'v1-tasks', 'TasksV1', $task->getArrayCopy());
        }

<<<<<<< HEAD
        $response->setStatusCode(Response::STATUS_CODE_CREATED);
        $response->dynamic($task, Response::MODEL_TASK);
=======
        $response
            ->setStatusCode(Response::STATUS_CODE_CREATED)
            ->dynamic($task, Response::MODEL_TASK)
        ;
>>>>>>> 1e1e1a43
    }, ['response', 'consoleDB']);

App::get('/v1/projects/:projectId/tasks')
    ->desc('List Tasks')
    ->groups(['api', 'projects'])
    ->label('scope', 'projects.read')
    ->label('sdk.namespace', 'projects')
    ->label('sdk.method', 'listTasks')
    ->param('projectId', '', new UID(), 'Project unique ID.')
    ->action(function ($projectId, $response, $consoleDB) {
        /** @var Appwrite\Utopia\Response $response */
        /** @var Appwrite\Database\Database $consoleDB */

        $project = $consoleDB->getDocument($projectId);

        if (empty($project->getId()) || Database::SYSTEM_COLLECTION_PROJECTS != $project->getCollection()) {
            throw new Exception('Project not found', 404);
        }

        $tasks = $project->getAttribute('tasks', []);

        $response->dynamic(new Document([
            'sum' => count($tasks),
            'tasks' => $tasks
        ]), Response::MODEL_TASK_LIST);

    }, ['response', 'consoleDB']);

App::get('/v1/projects/:projectId/tasks/:taskId')
    ->desc('Get Task')
    ->groups(['api', 'projects'])
    ->label('scope', 'projects.read')
    ->label('sdk.namespace', 'projects')
    ->label('sdk.method', 'getTask')
    ->param('projectId', null, new UID(), 'Project unique ID.')
    ->param('taskId', null, new UID(), 'Task unique ID.')
    ->action(function ($projectId, $taskId, $response, $consoleDB) {
        /** @var Appwrite\Utopia\Response $response */
        /** @var Appwrite\Database\Database $consoleDB */

        $project = $consoleDB->getDocument($projectId);

        if (empty($project->getId()) || Database::SYSTEM_COLLECTION_PROJECTS != $project->getCollection()) {
            throw new Exception('Project not found', 404);
        }

        $task = $project->search('$id', $taskId, $project->getAttribute('tasks', []));

        if (empty($task) || !$task instanceof Document) {
            throw new Exception('Task not found', 404);
        }

        $response->dynamic($task, Response::MODEL_TASK);
    }, ['response', 'consoleDB']);

App::put('/v1/projects/:projectId/tasks/:taskId')
    ->desc('Update Task')
    ->groups(['api', 'projects'])
    ->label('scope', 'projects.write')
    ->label('sdk.namespace', 'projects')
    ->label('sdk.method', 'updateTask')
    ->param('projectId', null, new UID(), 'Project unique ID.')
    ->param('taskId', null, new UID(), 'Task unique ID.')
    ->param('name', null, new Text(128), 'Task name. Max length: 128 chars.')
    ->param('status', null, new WhiteList(['play', 'pause'], true), 'Task status.')
    ->param('schedule', null, new Cron(), 'Task schedule CRON syntax.')
    ->param('security', false, new Boolean(true), 'Certificate verification, false for disabled or true for enabled.')
    ->param('httpMethod', '', new WhiteList(['GET', 'POST', 'PUT', 'PATCH', 'DELETE', 'HEAD', 'OPTIONS', 'TRACE', 'CONNECT'], true), 'Task HTTP method.')
    ->param('httpUrl', '', new URL(), 'Task HTTP URL.')
    ->param('httpHeaders', null, new ArrayList(new Text(256)), 'Task HTTP headers list.', true)
    ->param('httpUser', '', new Text(256), 'Task HTTP user. Max length: 256 chars.', true)
    ->param('httpPass', '', new Text(256), 'Task HTTP password. Max length: 256 chars.', true)
    ->action(function ($projectId, $taskId, $name, $status, $schedule, $security, $httpMethod, $httpUrl, $httpHeaders, $httpUser, $httpPass, $response, $consoleDB) {
        /** @var Appwrite\Utopia\Response $response */
        /** @var Appwrite\Database\Database $consoleDB */

        $project = $consoleDB->getDocument($projectId);

        if (empty($project->getId()) || Database::SYSTEM_COLLECTION_PROJECTS != $project->getCollection()) {
            throw new Exception('Project not found', 404);
        }

        $task = $project->search('$id', $taskId, $project->getAttribute('tasks', []));

        if (empty($task) || !$task instanceof Document) {
            throw new Exception('Task not found', 404);
        }

        $cron = CronExpression::factory($schedule);
        $next = ($status == 'play') ? $cron->getNextRunDate()->format('U') : null;

        $security = ($security === '1' || $security === 'true' || $security === 1 || $security === true);

        $task
            ->setAttribute('name', $name)
            ->setAttribute('status', $status)
            ->setAttribute('schedule', $schedule)
            ->setAttribute('updated', \time())
            ->setAttribute('next', $next)
            ->setAttribute('security', $security)
            ->setAttribute('httpMethod', $httpMethod)
            ->setAttribute('httpUrl', $httpUrl)
            ->setAttribute('httpHeaders', $httpHeaders)
            ->setAttribute('httpUser', $httpUser)
            ->setAttribute('httpPass', $httpPass)
        ;

        if (false === $consoleDB->updateDocument($task->getArrayCopy())) {
            throw new Exception('Failed saving tasks to DB', 500);
        }

        if ($next) {
            ResqueScheduler::enqueueAt($next, 'v1-tasks', 'TasksV1', $task->getArrayCopy());
        }

        $response->dynamic($task, Response::MODEL_TASK);
    }, ['response', 'consoleDB']);

App::delete('/v1/projects/:projectId/tasks/:taskId')
    ->desc('Delete Task')
    ->groups(['api', 'projects'])
    ->label('scope', 'projects.write')
    ->label('sdk.namespace', 'projects')
    ->label('sdk.method', 'deleteTask')
    ->param('projectId', null, new UID(), 'Project unique ID.')
    ->param('taskId', null, new UID(), 'Task unique ID.')
    ->action(function ($projectId, $taskId, $response, $consoleDB) {
        /** @var Appwrite\Utopia\Response $response */
        /** @var Appwrite\Database\Database $consoleDB */

        $project = $consoleDB->getDocument($projectId);

        if (empty($project->getId()) || Database::SYSTEM_COLLECTION_PROJECTS != $project->getCollection()) {
            throw new Exception('Project not found', 404);
        }

        $task = $project->search('$id', $taskId, $project->getAttribute('tasks', []));

        if (empty($task) || !$task instanceof Document) {
            throw new Exception('Task not found', 404);
        }

        if (!$consoleDB->deleteDocument($task->getId())) {
            throw new Exception('Failed to remove tasks from DB', 500);
        }

        $response->noContent();
    }, ['response', 'consoleDB']);

// Platforms

App::post('/v1/projects/:projectId/platforms')
    ->desc('Create Platform')
    ->groups(['api', 'projects'])
    ->label('scope', 'projects.write')
    ->label('sdk.namespace', 'projects')
    ->label('sdk.method', 'createPlatform')
    ->param('projectId', null, new UID(), 'Project unique ID.')
    ->param('type', null, new WhiteList(['web', 'flutter-ios', 'flutter-android', 'ios', 'android', 'unity'], true), 'Platform type.')
    ->param('name', null, new Text(128), 'Platform name. Max length: 128 chars.')
    ->param('key', '', new Text(256), 'Package name for android or bundle ID for iOS. Max length: 256 chars.', true)
    ->param('store', '', new Text(256), 'App store or Google Play store ID. Max length: 256 chars.', true)
    ->param('hostname', '', new Text(256), 'Platform client hostname. Max length: 256 chars.', true)
    ->action(function ($projectId, $type, $name, $key, $store, $hostname, $response, $consoleDB) {
        /** @var Appwrite\Utopia\Response $response */
        /** @var Appwrite\Database\Database $consoleDB */

        $project = $consoleDB->getDocument($projectId);

        if (empty($project->getId()) || Database::SYSTEM_COLLECTION_PROJECTS != $project->getCollection()) {
            throw new Exception('Project not found', 404);
        }

        $platform = $consoleDB->createDocument([
            '$collection' => Database::SYSTEM_COLLECTION_PLATFORMS,
            '$permissions' => [
                'read' => ['team:'.$project->getAttribute('teamId', null)],
                'write' => ['team:'.$project->getAttribute('teamId', null).'/owner', 'team:'.$project->getAttribute('teamId', null).'/developer'],
            ],
            'type' => $type,
            'name' => $name,
            'key' => $key,
            'store' => $store,
            'hostname' => $hostname,
            'dateCreated' => \time(),
            'dateUpdated' => \time(),
        ]);

        if (false === $platform) {
            throw new Exception('Failed saving platform to DB', 500);
        }

        $project->setAttribute('platforms', $platform, Document::SET_TYPE_APPEND);

        $project = $consoleDB->updateDocument($project->getArrayCopy());

        if (false === $project) {
            throw new Exception('Failed saving project to DB', 500);
        }

<<<<<<< HEAD
        $response->setStatusCode(Response::STATUS_CODE_CREATED);
        $response->dynamic($platform, Response::MODEL_PLATFORM);
=======
        $response
            ->setStatusCode(Response::STATUS_CODE_CREATED)
            ->dynamic($platform, Response::MODEL_PLATFORM)
        ;
>>>>>>> 1e1e1a43
    }, ['response', 'consoleDB']);
    
App::get('/v1/projects/:projectId/platforms')
    ->desc('List Platforms')
    ->groups(['api', 'projects'])
    ->label('scope', 'projects.read')
    ->label('sdk.namespace', 'projects')
    ->label('sdk.method', 'listPlatforms')
    ->param('projectId', '', new UID(), 'Project unique ID.')
    ->action(function ($projectId, $response, $consoleDB) {
        /** @var Appwrite\Utopia\Response $response */
        /** @var Appwrite\Database\Database $consoleDB */

        $project = $consoleDB->getDocument($projectId);

        if (empty($project->getId()) || Database::SYSTEM_COLLECTION_PROJECTS != $project->getCollection()) {
            throw new Exception('Project not found', 404);
        }

        $platforms = $project->getAttribute('platforms', []);

        $response->dynamic(new Document([
            'sum' => count($platforms),
            'platforms' => $platforms
        ]), Response::MODEL_PLATFORM_LIST);
    }, ['response', 'consoleDB']);

App::get('/v1/projects/:projectId/platforms/:platformId')
    ->desc('Get Platform')
    ->groups(['api', 'projects'])
    ->label('scope', 'projects.read')
    ->label('sdk.namespace', 'projects')
    ->label('sdk.method', 'getPlatform')
    ->param('projectId', null, new UID(), 'Project unique ID.')
    ->param('platformId', null, new UID(), 'Platform unique ID.')
    ->action(function ($projectId, $platformId, $response, $consoleDB) {
        /** @var Appwrite\Utopia\Response $response */
        /** @var Appwrite\Database\Database $consoleDB */

        $project = $consoleDB->getDocument($projectId);

        if (empty($project->getId()) || Database::SYSTEM_COLLECTION_PROJECTS != $project->getCollection()) {
            throw new Exception('Project not found', 404);
        }

        $platform = $project->search('$id', $platformId, $project->getAttribute('platforms', []));

        if (empty($platform) || !$platform instanceof Document) {
            throw new Exception('Platform not found', 404);
        }

        $response->dynamic($platform, Response::MODEL_PLATFORM);
    }, ['response', 'consoleDB']);

App::put('/v1/projects/:projectId/platforms/:platformId')
    ->desc('Update Platform')
    ->groups(['api', 'projects'])
    ->label('scope', 'projects.write')
    ->label('sdk.namespace', 'projects')
    ->label('sdk.method', 'updatePlatform')
    ->param('projectId', null, new UID(), 'Project unique ID.')
    ->param('platformId', null, new UID(), 'Platform unique ID.')
    ->param('name', null, new Text(128), 'Platform name. Max length: 128 chars.')
    ->param('key', '', new Text(256), 'Package name for android or bundle ID for iOS. Max length: 256 chars.', true)
    ->param('store', '', new Text(256), 'App store or Google Play store ID. Max length: 256 chars.', true)
    ->param('hostname', '', new Text(256), 'Platform client URL. Max length: 256 chars.', true)
    ->action(function ($projectId, $platformId, $name, $key, $store, $hostname, $response, $consoleDB) {
        /** @var Appwrite\Utopia\Response $response */
        /** @var Appwrite\Database\Database $consoleDB */

        $project = $consoleDB->getDocument($projectId);

        if (empty($project->getId()) || Database::SYSTEM_COLLECTION_PROJECTS != $project->getCollection()) {
            throw new Exception('Project not found', 404);
        }

        $platform = $project->search('$id', $platformId, $project->getAttribute('platforms', []));

        if (empty($platform) || !$platform instanceof Document) {
            throw new Exception('Platform not found', 404);
        }

        $platform
            ->setAttribute('name', $name)
            ->setAttribute('dateUpdated', \time())
            ->setAttribute('key', $key)
            ->setAttribute('store', $store)
            ->setAttribute('hostname', $hostname)
        ;

        if (false === $consoleDB->updateDocument($platform->getArrayCopy())) {
            throw new Exception('Failed saving platform to DB', 500);
        }

        $response->dynamic($platform, Response::MODEL_PLATFORM);
    }, ['response', 'consoleDB']);

App::delete('/v1/projects/:projectId/platforms/:platformId')
    ->desc('Delete Platform')
    ->groups(['api', 'projects'])
    ->label('scope', 'projects.write')
    ->label('sdk.namespace', 'projects')
    ->label('sdk.method', 'deletePlatform')
    ->param('projectId', null, new UID(), 'Project unique ID.')
    ->param('platformId', null, new UID(), 'Platform unique ID.')
    ->action(function ($projectId, $platformId, $response, $consoleDB) {
        /** @var Appwrite\Utopia\Response $response */
        /** @var Appwrite\Database\Database $consoleDB */

        $project = $consoleDB->getDocument($projectId);

        if (empty($project->getId()) || Database::SYSTEM_COLLECTION_PROJECTS != $project->getCollection()) {
            throw new Exception('Project not found', 404);
        }

        $platform = $project->search('$id', $platformId, $project->getAttribute('platforms', []));

        if (empty($platform) || !$platform instanceof Document) {
            throw new Exception('Platform not found', 404);
        }

        if (!$consoleDB->deleteDocument($platform->getId())) {
            throw new Exception('Failed to remove platform from DB', 500);
        }

        $response->noContent();
    }, ['response', 'consoleDB']);

// Domains

App::post('/v1/projects/:projectId/domains')
    ->desc('Create Domain')
    ->groups(['api', 'projects'])
    ->label('scope', 'projects.write')
    ->label('sdk.namespace', 'projects')
    ->label('sdk.method', 'createDomain')
    ->param('projectId', null, new UID(), 'Project unique ID.')
    ->param('domain', null, new DomainValidator(), 'Domain name.')
    ->action(function ($projectId, $domain, $response, $consoleDB) {
        /** @var Appwrite\Utopia\Response $response */
        /** @var Appwrite\Database\Database $consoleDB */

        $project = $consoleDB->getDocument($projectId);

        if (empty($project->getId()) || Database::SYSTEM_COLLECTION_PROJECTS != $project->getCollection()) {
            throw new Exception('Project not found', 404);
        }

        $document = $project->search('domain', $domain, $project->getAttribute('domains', []));

        if (!empty($document)) {
            throw new Exception('Domain already exists', 409);
        }

        $target = new Domain(App::getEnv('_APP_DOMAIN_TARGET', ''));

        if (!$target->isKnown() || $target->isTest()) {
            throw new Exception('Unreachable CNAME target ('.$target->get().'), plesse use a domain with a public suffix.', 500);
        }

        $domain = new Domain($domain);

        $domain = $consoleDB->createDocument([
            '$collection' => Database::SYSTEM_COLLECTION_DOMAINS,
            '$permissions' => [
                'read' => ['team:'.$project->getAttribute('teamId', null)],
                'write' => ['team:'.$project->getAttribute('teamId', null).'/owner', 'team:'.$project->getAttribute('teamId', null).'/developer'],
            ],
            'updated' => \time(),
            'domain' => $domain->get(),
            'tld' => $domain->getSuffix(),
            'registerable' => $domain->getRegisterable(),
            'verification' => false,
            'certificateId' => null,
        ]);

        if (false === $domain) {
            throw new Exception('Failed saving domain to DB', 500);
        }

        $project->setAttribute('domains', $domain, Document::SET_TYPE_APPEND);

        $project = $consoleDB->updateDocument($project->getArrayCopy());

        if (false === $project) {
            throw new Exception('Failed saving project to DB', 500);
        }

<<<<<<< HEAD
        $response->setStatusCode(Response::STATUS_CODE_CREATED);
        $response->dynamic($domain, Response::MODEL_DOMAIN);
=======
        $response
            ->setStatusCode(Response::STATUS_CODE_CREATED)
            ->dynamic($domain, Response::MODEL_DOMAIN)
        ;
>>>>>>> 1e1e1a43
    }, ['response', 'consoleDB']);

App::get('/v1/projects/:projectId/domains')
    ->desc('List Domains')
    ->groups(['api', 'projects'])
    ->label('scope', 'projects.read')
    ->label('sdk.namespace', 'projects')
    ->label('sdk.method', 'listDomains')
    ->param('projectId', '', new UID(), 'Project unique ID.')
    ->action(function ($projectId, $response, $consoleDB) {
        /** @var Appwrite\Utopia\Response $response */
        /** @var Appwrite\Database\Database $consoleDB */

        $project = $consoleDB->getDocument($projectId);

        if (empty($project->getId()) || Database::SYSTEM_COLLECTION_PROJECTS != $project->getCollection()) {
            throw new Exception('Project not found', 404);
        }

        $domains = $project->getAttribute('domains', []);
        
        $response->dynamic(new Document([
            'sum' => count($domains),
            'domains' => $domains
        ]), Response::MODEL_DOMAIN_LIST);
    }, ['response', 'consoleDB']);

App::get('/v1/projects/:projectId/domains/:domainId')
    ->desc('Get Domain')
    ->groups(['api', 'projects'])
    ->label('scope', 'projects.read')
    ->label('sdk.namespace', 'projects')
    ->label('sdk.method', 'getDomain')
    ->param('projectId', null, new UID(), 'Project unique ID.')
    ->param('domainId', null, new UID(), 'Domain unique ID.')
    ->action(function ($projectId, $domainId, $response, $consoleDB) {
        /** @var Appwrite\Utopia\Response $response */
        /** @var Appwrite\Database\Database $consoleDB */

        $project = $consoleDB->getDocument($projectId);

        if (empty($project->getId()) || Database::SYSTEM_COLLECTION_PROJECTS != $project->getCollection()) {
            throw new Exception('Project not found', 404);
        }

        $domain = $project->search('$id', $domainId, $project->getAttribute('domains', []));

        if (empty($domain) || !$domain instanceof Document) {
            throw new Exception('Domain not found', 404);
        }

        $response->dynamic($domain, Response::MODEL_DOMAIN);
    }, ['response', 'consoleDB']);

App::patch('/v1/projects/:projectId/domains/:domainId/verification')
    ->desc('Update Domain Verification Status')
    ->groups(['api', 'projects'])
    ->label('scope', 'projects.write')
    ->label('sdk.namespace', 'projects')
    ->label('sdk.method', 'updateDomainVerification')
    ->param('projectId', null, new UID(), 'Project unique ID.')
    ->param('domainId', null, new UID(), 'Domain unique ID.')
    ->action(function ($projectId, $domainId, $response, $consoleDB) {
        /** @var Appwrite\Utopia\Response $response */
        /** @var Appwrite\Database\Database $consoleDB */

        $project = $consoleDB->getDocument($projectId);

        if (empty($project->getId()) || Database::SYSTEM_COLLECTION_PROJECTS != $project->getCollection()) {
            throw new Exception('Project not found', 404);
        }

        $domain = $project->search('$id', $domainId, $project->getAttribute('domains', []));

        if (empty($domain) || !$domain instanceof Document) {
            throw new Exception('Domain not found', 404);
        }

        $target = new Domain(App::getEnv('_APP_DOMAIN_TARGET', ''));

        if (!$target->isKnown() || $target->isTest()) {
            throw new Exception('Unreachable CNAME target ('.$target->get().'), plesse use a domain with a public suffix.', 500);
        }

        if ($domain->getAttribute('verification') === true) {
            return $response->dynamic($domain, Response::MODEL_DOMAIN);
        }

        // Verify Domain with DNS records
        $validator = new CNAME($target->get());

        if (!$validator->isValid($domain->getAttribute('domain', ''))) {
            throw new Exception('Failed to verify domain', 401);
        }

        $domain
            ->setAttribute('verification', true)
        ;

        if (false === $consoleDB->updateDocument($domain->getArrayCopy())) {
            throw new Exception('Failed saving domains to DB', 500);
        }

        // Issue a TLS certificate when domain is verified
        Resque::enqueue('v1-certificates', 'CertificatesV1', [
            'document' => $domain->getArrayCopy(),
            'domain' => $domain->getAttribute('domain'),
        ]);

        $response->dynamic($domain, Response::MODEL_DOMAIN);
    }, ['response', 'consoleDB']);

App::delete('/v1/projects/:projectId/domains/:domainId')
    ->desc('Delete Domain')
    ->groups(['api', 'projects'])
    ->label('scope', 'projects.write')
    ->label('sdk.namespace', 'projects')
    ->label('sdk.method', 'deleteDomain')
    ->param('projectId', null, new UID(), 'Project unique ID.')
    ->param('domainId', null, new UID(), 'Domain unique ID.')
    ->action(function ($projectId, $domainId, $response, $consoleDB) {
        /** @var Appwrite\Utopia\Response $response */
        /** @var Appwrite\Database\Database $consoleDB */

        $project = $consoleDB->getDocument($projectId);

        if (empty($project->getId()) || Database::SYSTEM_COLLECTION_PROJECTS != $project->getCollection()) {
            throw new Exception('Project not found', 404);
        }

        $domain = $project->search('$id', $domainId, $project->getAttribute('domains', []));

        if (empty($domain) || !$domain instanceof Document) {
            throw new Exception('Domain not found', 404);
        }

        if (!$consoleDB->deleteDocument($domain->getId())) {
            throw new Exception('Failed to remove domains from DB', 500);
        }

        $response->noContent();
    }, ['response', 'consoleDB']);<|MERGE_RESOLUTION|>--- conflicted
+++ resolved
@@ -80,15 +80,10 @@
 
         $consoleDB->createNamespace($project->getId());
 
-<<<<<<< HEAD
-        $response->setStatusCode(Response::STATUS_CODE_CREATED);
-        $response->dynamic($project, Response::MODEL_PROJECT);
-=======
         $response
             ->setStatusCode(Response::STATUS_CODE_CREATED)
             ->dynamic($project, Response::MODEL_PROJECT)
         ;
->>>>>>> 1e1e1a43
     }, ['response', 'consoleDB', 'projectDB']);
 
 App::get('/v1/projects')
@@ -510,15 +505,10 @@
             throw new Exception('Failed saving project to DB', 500);
         }
 
-<<<<<<< HEAD
-        $response->setStatusCode(Response::STATUS_CODE_CREATED);
-        $response->dynamic($webhook, Response::MODEL_WEBHOOK);
-=======
         $response
             ->setStatusCode(Response::STATUS_CODE_CREATED)
             ->dynamic($webhook, Response::MODEL_WEBHOOK)
         ;
->>>>>>> 1e1e1a43
     }, ['response', 'consoleDB']);
 
 App::get('/v1/projects/:projectId/webhooks')
@@ -696,15 +686,10 @@
             throw new Exception('Failed saving project to DB', 500);
         }
 
-<<<<<<< HEAD
-        $response->setStatusCode(Response::STATUS_CODE_CREATED);
-        $response->dynamic($key, Response::MODEL_KEY);
-=======
         $response
             ->setStatusCode(Response::STATUS_CODE_CREATED)
             ->dynamic($key, Response::MODEL_KEY)
         ;
->>>>>>> 1e1e1a43
     }, ['response', 'consoleDB']);
 
 App::get('/v1/projects/:projectId/keys')
@@ -896,15 +881,10 @@
             ResqueScheduler::enqueueAt($next, 'v1-tasks', 'TasksV1', $task->getArrayCopy());
         }
 
-<<<<<<< HEAD
-        $response->setStatusCode(Response::STATUS_CODE_CREATED);
-        $response->dynamic($task, Response::MODEL_TASK);
-=======
         $response
             ->setStatusCode(Response::STATUS_CODE_CREATED)
             ->dynamic($task, Response::MODEL_TASK)
         ;
->>>>>>> 1e1e1a43
     }, ['response', 'consoleDB']);
 
 App::get('/v1/projects/:projectId/tasks')
@@ -1105,15 +1085,10 @@
             throw new Exception('Failed saving project to DB', 500);
         }
 
-<<<<<<< HEAD
-        $response->setStatusCode(Response::STATUS_CODE_CREATED);
-        $response->dynamic($platform, Response::MODEL_PLATFORM);
-=======
         $response
             ->setStatusCode(Response::STATUS_CODE_CREATED)
             ->dynamic($platform, Response::MODEL_PLATFORM)
         ;
->>>>>>> 1e1e1a43
     }, ['response', 'consoleDB']);
     
 App::get('/v1/projects/:projectId/platforms')
@@ -1302,15 +1277,10 @@
             throw new Exception('Failed saving project to DB', 500);
         }
 
-<<<<<<< HEAD
-        $response->setStatusCode(Response::STATUS_CODE_CREATED);
-        $response->dynamic($domain, Response::MODEL_DOMAIN);
-=======
         $response
             ->setStatusCode(Response::STATUS_CODE_CREATED)
             ->dynamic($domain, Response::MODEL_DOMAIN)
         ;
->>>>>>> 1e1e1a43
     }, ['response', 'consoleDB']);
 
 App::get('/v1/projects/:projectId/domains')
