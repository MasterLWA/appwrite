--- conflicted
+++ resolved
@@ -160,13 +160,8 @@
     ->label('scope', 'projects.read')
     ->label('sdk.namespace', 'projects')
     ->label('sdk.method', 'getUsage')
-<<<<<<< HEAD
-    ->param('projectId', '', function () { return new UID(); }, 'Project unique ID.')
-    ->param('range', '30d', function () { return new WhiteList(['24h', '7d', '30d', '90d'], true); }, 'Date range.', true)
-=======
     ->param('projectId', '', new UID(), 'Project unique ID.')
-    ->param('range', 'last30', new WhiteList(['daily', 'monthly', 'last30', 'last90'], true), 'Date range.', true)
->>>>>>> 55a8cf56
+    ->param('range', '30d', new WhiteList(['24h', '7d', '30d', '90d'], true), 'Date range.', true)
     ->action(function ($projectId, $range, $response, $consoleDB, $projectDB, $register) {
         /** @var Appwrite\Utopia\Response $response */
         /** @var Appwrite\Database\Database $consoleDB */
