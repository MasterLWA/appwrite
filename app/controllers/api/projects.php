--- conflicted
+++ resolved
@@ -85,11 +85,8 @@
             throw new Exception("'console' is a reserved project.", 400, Exception::PROJECT_RESERVED_PROJECT);
         }
 
-<<<<<<< HEAD
         [$dbForProject, $returnDatabase, $dbName] = $dbPool->getAnyFromPool($cache);
-        
-=======
->>>>>>> e17ab5f4
+
         $project = $dbForConsole->createDocument('projects', new Document([
             '$id' => $projectId,
             '$read' => ['team:' . $teamId],
@@ -118,13 +115,8 @@
             'database' => $dbName
         ]));
 
-<<<<<<< HEAD
-        $dbForProject->setNamespace("_$projectId");
-        $dbForProject->create('appwrite');
-=======
         $dbForProject->setNamespace("_{$project->getInternalId()}");
         $dbForProject->create(App::getEnv('_APP_DB_SCHEMA', 'appwrite'));
->>>>>>> e17ab5f4
 
         $audit = new Audit($dbForProject);
         $audit->setup();
