<?php

use Appwrite\Auth\Auth;
use Appwrite\Auth\Validator\Password;
use Appwrite\Event\Certificate;
use Appwrite\Event\Delete;
use Appwrite\Event\Validator\Event;
use Appwrite\Network\Validator\CNAME;
use Appwrite\Network\Validator\Domain as DomainValidator;
use Appwrite\Network\Validator\Origin;
use Appwrite\Network\Validator\URL;
use Appwrite\Utopia\Database\Validator\CustomId;
use Appwrite\Utopia\Response;
use Utopia\Abuse\Adapters\TimeLimit;
use Utopia\App;
use Utopia\Audit\Audit;
use Utopia\Config\Config;
use Utopia\Database\Database;
use Utopia\Database\Document;
use Utopia\Database\DateTime;
use Utopia\Database\Query;
use Utopia\Database\Validator\Authorization;
use Utopia\Database\Validator\DatetimeValidator;
use Utopia\Database\Validator\UID;
use Utopia\Domains\Domain;
use Utopia\Registry\Registry;
use Appwrite\Extend\Exception;
use Utopia\Validator\ArrayList;
use Utopia\Validator\Boolean;
use Utopia\Validator\Hostname;
use Utopia\Validator\Range;
use Utopia\Validator\Text;
use Utopia\Validator\WhiteList;

App::init()
    ->groups(['projects'])
    ->inject('project')
    ->action(function (Document $project) {
        if ($project->getId() !== 'console') {
            throw new Exception(Exception::GENERAL_ACCESS_FORBIDDEN);
        }
    });

App::post('/v1/projects')
    ->desc('Create Project')
    ->groups(['api', 'projects'])
    ->label('scope', 'projects.write')
    ->label('sdk.auth', [APP_AUTH_TYPE_ADMIN])
    ->label('sdk.namespace', 'projects')
    ->label('sdk.method', 'create')
    ->label('sdk.response.code', Response::STATUS_CODE_CREATED)
    ->label('sdk.response.type', Response::CONTENT_TYPE_JSON)
    ->label('sdk.response.model', Response::MODEL_PROJECT)
    ->param('projectId', '', new CustomId(), 'Unique Id. Choose your own unique ID or pass the string "unique()" to auto generate it. Valid chars are a-z, A-Z, 0-9, period, hyphen, and underscore. Can\'t start with a special char. Max length is 36 chars.')
    ->param('name', null, new Text(128), 'Project name. Max length: 128 chars.')
    ->param('teamId', '', new UID(), 'Team unique ID.')
    ->param('description', '', new Text(256), 'Project description. Max length: 256 chars.', true)
    ->param('logo', '', new Text(1024), 'Project logo.', true)
    ->param('url', '', new URL(), 'Project URL.', true)
    ->param('legalName', '', new Text(256), 'Project legal Name. Max length: 256 chars.', true)
    ->param('legalCountry', '', new Text(256), 'Project legal Country. Max length: 256 chars.', true)
    ->param('legalState', '', new Text(256), 'Project legal State. Max length: 256 chars.', true)
    ->param('legalCity', '', new Text(256), 'Project legal City. Max length: 256 chars.', true)
    ->param('legalAddress', '', new Text(256), 'Project legal Address. Max length: 256 chars.', true)
    ->param('legalTaxId', '', new Text(256), 'Project legal Tax ID. Max length: 256 chars.', true)
    ->inject('response')
    ->inject('dbForConsole')
    ->inject('dbForProject')
    ->action(function (string $projectId, string $name, string $teamId, string $description, string $logo, string $url, string $legalName, string $legalCountry, string $legalState, string $legalCity, string $legalAddress, string $legalTaxId, Response $response, Database $dbForConsole, Database $dbForProject) {

        $team = $dbForConsole->getDocument('teams', $teamId);

        if ($team->isEmpty()) {
            throw new Exception(Exception::TEAM_NOT_FOUND);
        }

        $auth = Config::getParam('auth', []);
        $auths = ['limit' => 0];
        foreach ($auth as $index => $method) {
            $auths[$method['key'] ?? ''] = true;
        }

        $projectId = ($projectId == 'unique()') ? $dbForConsole->getId() : $projectId;

        if ($projectId === 'console') {
            throw new Exception(Exception::PROJECT_RESERVED_PROJECT, "'console' is a reserved project.");
        }

        $project = $dbForConsole->createDocument('projects', new Document([
            '$id' => $projectId,
            '$read' => ['team:' . $teamId],
            '$write' => ['team:' . $teamId . '/owner', 'team:' . $teamId . '/developer'],
            'name' => $name,
            'teamInternalId' => $team->getInternalId(),
            'teamId' => $team->getId(),
            'description' => $description,
            'logo' => $logo,
            'url' => $url,
            'version' => APP_VERSION_STABLE,
            'legalName' => $legalName,
            'legalCountry' => $legalCountry,
            'legalState' => $legalState,
            'legalCity' => $legalCity,
            'legalAddress' => $legalAddress,
            'legalTaxId' => $legalTaxId,
            'services' => new stdClass(),
            'platforms' => null,
            'authProviders' => [],
            'webhooks' => null,
            'keys' => null,
            'domains' => null,
            'auths' => $auths,
            'search' => implode(' ', [$projectId, $name]),
        ]));
        /** @var array $collections */
        $collections = Config::getParam('collections', []);

        $dbForProject->setNamespace("_{$project->getInternalId()}");
        $dbForProject->create(App::getEnv('_APP_DB_SCHEMA', 'appwrite'));

        $audit = new Audit($dbForProject);
        $audit->setup();

        $adapter = new TimeLimit('', 0, 1, $dbForProject);
        $adapter->setup();

        foreach ($collections as $key => $collection) {
            if (($collection['$collection'] ?? '') !== Database::METADATA) {
                continue;
            }
            $attributes = [];
            $indexes = [];

            foreach ($collection['attributes'] as $attribute) {
                $attributes[] = new Document([
                    '$id' => $attribute['$id'],
                    'type' => $attribute['type'],
                    'size' => $attribute['size'],
                    'required' => $attribute['required'],
                    'signed' => $attribute['signed'],
                    'array' => $attribute['array'],
                    'filters' => $attribute['filters'],
                    'default' => $attribute['default'] ?? null,
                    'format' => $attribute['format'] ?? ''
                ]);
            }

            foreach ($collection['indexes'] as $index) {
                $indexes[] = new Document([
                    '$id' => $index['$id'],
                    'type' => $index['type'],
                    'attributes' => $index['attributes'],
                    'lengths' => $index['lengths'],
                    'orders' => $index['orders'],
                ]);
            }

            $dbForProject->createCollection($key, $attributes, $indexes);
        }

        $response->setStatusCode(Response::STATUS_CODE_CREATED);
        $response->dynamic($project, Response::MODEL_PROJECT);
    });

App::get('/v1/projects')
    ->desc('List Projects')
    ->groups(['api', 'projects'])
    ->label('scope', 'projects.read')
    ->label('sdk.auth', [APP_AUTH_TYPE_ADMIN])
    ->label('sdk.namespace', 'projects')
    ->label('sdk.method', 'list')
    ->label('sdk.response.code', Response::STATUS_CODE_OK)
    ->label('sdk.response.type', Response::CONTENT_TYPE_JSON)
    ->label('sdk.response.model', Response::MODEL_PROJECT_LIST)
    ->param('search', '', new Text(256), 'Search term to filter your list results. Max length: 256 chars.', true)
    ->param('limit', 25, new Range(0, 100), 'Results limit value. By default will return maximum 25 results. Maximum of 100 results allowed per request.', true)
    ->param('offset', 0, new Range(0, APP_LIMIT_COUNT), 'Results offset. The default value is 0. Use this param to manage pagination. [learn more about pagination](https://appwrite.io/docs/pagination)', true)
    ->param('cursor', '', new UID(), 'ID of the project used as the starting point for the query, excluding the project itself. Should be used for efficient pagination when working with large sets of data. [learn more about pagination](https://appwrite.io/docs/pagination)', true)
    ->param('cursorDirection', Database::CURSOR_AFTER, new WhiteList([Database::CURSOR_AFTER, Database::CURSOR_BEFORE]), 'Direction of the cursor, can be either \'before\' or \'after\'.', true)
    ->param('orderType', Database::ORDER_ASC, new WhiteList([Database::ORDER_ASC, Database::ORDER_DESC], true), 'Order result by ' . Database::ORDER_ASC . ' or ' . Database::ORDER_DESC . ' order.', true)
    ->inject('response')
    ->inject('dbForConsole')
    ->action(function (string $search, int $limit, int $offset, string $cursor, string $cursorDirection, string $orderType, Response $response, Database $dbForConsole) {

        $filterQueries = [];

<<<<<<< HEAD
        if (!empty($search)) {
            $filterQueries[] = Query::search('search', $search);
=======
            if ($cursorProject->isEmpty()) {
                throw new Exception(Exception::GENERAL_CURSOR_NOT_FOUND, "Project '{$cursor}' for the 'cursor' value not found.");
            }
>>>>>>> 6dd64362
        }

        $queries = [];
        $queries[] = Query::limit($limit);
        $queries[] = Query::offset($offset);
        $queries[] = $orderType === Database::ORDER_ASC ? Query::orderAsc('') : Query::orderDesc('');
        if (!empty($cursor)) {
            $cursorDocument = $dbForConsole->getDocument('projects', $cursor);

            if ($cursorDocument->isEmpty()) {
                throw new Exception("Project '{$cursor}' for the 'cursor' value not found.", 400, Exception::GENERAL_CURSOR_NOT_FOUND);
            }

            $queries[] = $cursorDirection === Database::CURSOR_AFTER ? Query::cursorAfter($cursorDocument) : Query::cursorBefore($cursorDocument);
        }

        $results = $dbForConsole->find('projects', \array_merge($filterQueries, $queries));
        $total = $dbForConsole->count('projects', $filterQueries, APP_LIMIT_COUNT);

        $response->dynamic(new Document([
            'projects' => $results,
            'total' => $total,
        ]), Response::MODEL_PROJECT_LIST);
    });

App::get('/v1/projects/:projectId')
    ->desc('Get Project')
    ->groups(['api', 'projects'])
    ->label('scope', 'projects.read')
    ->label('sdk.auth', [APP_AUTH_TYPE_ADMIN])
    ->label('sdk.namespace', 'projects')
    ->label('sdk.method', 'get')
    ->label('sdk.response.code', Response::STATUS_CODE_OK)
    ->label('sdk.response.type', Response::CONTENT_TYPE_JSON)
    ->label('sdk.response.model', Response::MODEL_PROJECT)
    ->param('projectId', '', new UID(), 'Project unique ID.')
    ->inject('response')
    ->inject('dbForConsole')
    ->action(function (string $projectId, Response $response, Database $dbForConsole) {

        $project = $dbForConsole->getDocument('projects', $projectId);

        if ($project->isEmpty()) {
            throw new Exception(Exception::PROJECT_NOT_FOUND);
        }

        $response->dynamic($project, Response::MODEL_PROJECT);
    });

App::get('/v1/projects/:projectId/usage')
    ->desc('Get usage stats for a project')
    ->groups(['api', 'projects'])
    ->label('scope', 'projects.read')
    ->label('sdk.auth', [APP_AUTH_TYPE_ADMIN])
    ->label('sdk.namespace', 'projects')
    ->label('sdk.method', 'getUsage')
    ->label('sdk.response.code', Response::STATUS_CODE_OK)
    ->label('sdk.response.type', Response::CONTENT_TYPE_JSON)
    ->label('sdk.response.model', Response::MODEL_USAGE_PROJECT)
    ->param('projectId', '', new UID(), 'Project unique ID.')
    ->param('range', '30d', new WhiteList(['24h', '7d', '30d', '90d'], true), 'Date range.', true)
    ->inject('response')
    ->inject('dbForConsole')
    ->inject('dbForProject')
    ->inject('register')
    ->action(function (string $projectId, string $range, Response $response, Database $dbForConsole, Database $dbForProject, Registry $register) {

        $project = $dbForConsole->getDocument('projects', $projectId);

        if ($project->isEmpty()) {
            throw new Exception(Exception::PROJECT_NOT_FOUND);
        }

        $usage = [];
        if (App::getEnv('_APP_USAGE_STATS', 'enabled') == 'enabled') {
            $periods = [
                '24h' => [
                    'period' => '30m',
                    'limit' => 48,
                ],
                '7d' => [
                    'period' => '1d',
                    'limit' => 7,
                ],
                '30d' => [
                    'period' => '1d',
                    'limit' => 30,
                ],
                '90d' => [
                    'period' => '1d',
                    'limit' => 90,
                ],
            ];

            $dbForProject->setNamespace("_{$project->getInternalId()}");

            $metrics = [
                'requests',
                'network',
                'executions',
                'users.count',
                'databases.documents.count',
                'databases.collections.count',
                'storage.total'
            ];

            $stats = [];

            Authorization::skip(function () use ($dbForProject, $periods, $range, $metrics, &$stats) {
                foreach ($metrics as $metric) {
                    $limit = $periods[$range]['limit'];
                    $period = $periods[$range]['period'];

                    $requestDocs = $dbForProject->find('stats', [
                        Query::equal('period', [$period]),
                        Query::equal('metric', [$metric]),
                        Query::limit($limit),
                        Query::orderDesc('time'),
                    ]);

                    $stats[$metric] = [];
                    foreach ($requestDocs as $requestDoc) {
                        $stats[$metric][] = [
                            'value' => $requestDoc->getAttribute('value'),
                            'date' => $requestDoc->getAttribute('time'),
                        ];
                    }

                    // backfill metrics with empty values for graphs
                    $backfill = $limit - \count($requestDocs);
                    while ($backfill > 0) {
                        $last = $limit - $backfill - 1; // array index of last added metric
                        $diff = match ($period) { // convert period to seconds for unix timestamp math
                            '30m' => 1800,
                            '1d' => 86400,
                        };
                        $stats[$metric][] = [
                            'value' => 0,
                            'date' => DateTime::addSeconds(new \DateTime($stats[$metric][$last]['date'] ?? null), -1 * $diff),
                        ];
                        $backfill--;
                    }
                    $stats[$metric] = array_reverse($stats[$metric]);
                }
            });

            $usage = new Document([
                'range' => $range,
                'requests' => $stats['requests'],
                'network' => $stats['network'],
                'functions' => $stats['executions'],
                'documents' => $stats['databases.documents.count'],
                'collections' => $stats['databases.collections.count'],
                'users' => $stats['users.count'],
                'storage' => $stats['storage.total']
            ]);
        }

        $response->dynamic($usage, Response::MODEL_USAGE_PROJECT);
    });

App::patch('/v1/projects/:projectId')
    ->desc('Update Project')
    ->groups(['api', 'projects'])
    ->label('scope', 'projects.write')
    ->label('sdk.auth', [APP_AUTH_TYPE_ADMIN])
    ->label('sdk.namespace', 'projects')
    ->label('sdk.method', 'update')
    ->label('sdk.response.code', Response::STATUS_CODE_OK)
    ->label('sdk.response.type', Response::CONTENT_TYPE_JSON)
    ->label('sdk.response.model', Response::MODEL_PROJECT)
    ->param('projectId', '', new UID(), 'Project unique ID.')
    ->param('name', null, new Text(128), 'Project name. Max length: 128 chars.')
    ->param('description', '', new Text(256), 'Project description. Max length: 256 chars.', true)
    ->param('logo', '', new Text(1024), 'Project logo.', true)
    ->param('url', '', new URL(), 'Project URL.', true)
    ->param('legalName', '', new Text(256), 'Project legal name. Max length: 256 chars.', true)
    ->param('legalCountry', '', new Text(256), 'Project legal country. Max length: 256 chars.', true)
    ->param('legalState', '', new Text(256), 'Project legal state. Max length: 256 chars.', true)
    ->param('legalCity', '', new Text(256), 'Project legal city. Max length: 256 chars.', true)
    ->param('legalAddress', '', new Text(256), 'Project legal address. Max length: 256 chars.', true)
    ->param('legalTaxId', '', new Text(256), 'Project legal tax ID. Max length: 256 chars.', true)
    ->inject('response')
    ->inject('dbForConsole')
    ->action(function (string $projectId, string $name, string $description, string $logo, string $url, string $legalName, string $legalCountry, string $legalState, string $legalCity, string $legalAddress, string $legalTaxId, Response $response, Database $dbForConsole) {

        $project = $dbForConsole->getDocument('projects', $projectId);

        if ($project->isEmpty()) {
            throw new Exception(Exception::PROJECT_NOT_FOUND);
        }

        $project = $dbForConsole->updateDocument('projects', $project->getId(), $project
                ->setAttribute('name', $name)
                ->setAttribute('description', $description)
                ->setAttribute('logo', $logo)
                ->setAttribute('url', $url)
                ->setAttribute('legalName', $legalName)
                ->setAttribute('legalCountry', $legalCountry)
                ->setAttribute('legalState', $legalState)
                ->setAttribute('legalCity', $legalCity)
                ->setAttribute('legalAddress', $legalAddress)
                ->setAttribute('legalTaxId', $legalTaxId)
                ->setAttribute('search', implode(' ', [$projectId, $name])));

        $response->dynamic($project, Response::MODEL_PROJECT);
    });

App::patch('/v1/projects/:projectId/service')
    ->desc('Update service status')
    ->groups(['api', 'projects'])
    ->label('scope', 'projects.write')
    ->label('sdk.auth', [APP_AUTH_TYPE_ADMIN])
    ->label('sdk.namespace', 'projects')
    ->label('sdk.method', 'updateServiceStatus')
    ->label('sdk.response.code', Response::STATUS_CODE_OK)
    ->label('sdk.response.type', Response::CONTENT_TYPE_JSON)
    ->label('sdk.response.model', Response::MODEL_PROJECT)
    ->param('projectId', '', new UID(), 'Project unique ID.')
    ->param('service', '', new WhiteList(array_keys(array_filter(Config::getParam('services'), fn($element) => $element['optional'])), true), 'Service name.')
    ->param('status', null, new Boolean(), 'Service status.')
    ->inject('response')
    ->inject('dbForConsole')
    ->action(function (string $projectId, string $service, bool $status, Response $response, Database $dbForConsole) {

        $project = $dbForConsole->getDocument('projects', $projectId);

        if ($project->isEmpty()) {
            throw new Exception(Exception::PROJECT_NOT_FOUND);
        }

        $services = $project->getAttribute('services', []);
        $services[$service] = $status;

        $project = $dbForConsole->updateDocument('projects', $project->getId(), $project->setAttribute('services', $services));

        $response->dynamic($project, Response::MODEL_PROJECT);
    });

App::patch('/v1/projects/:projectId/oauth2')
    ->desc('Update Project OAuth2')
    ->groups(['api', 'projects'])
    ->label('scope', 'projects.write')
    ->label('sdk.auth', [APP_AUTH_TYPE_ADMIN])
    ->label('sdk.namespace', 'projects')
    ->label('sdk.method', 'updateOAuth2')
    ->label('sdk.response.code', Response::STATUS_CODE_OK)
    ->label('sdk.response.type', Response::CONTENT_TYPE_JSON)
    ->label('sdk.response.model', Response::MODEL_PROJECT)
    ->param('projectId', '', new UID(), 'Project unique ID.')
    ->param('provider', '', new WhiteList(\array_keys(Config::getParam('providers')), true), 'Provider Name', false)
    ->param('appId', '', new Text(256), 'Provider app ID. Max length: 256 chars.', true)
    ->param('secret', '', new text(512), 'Provider secret key. Max length: 512 chars.', true)
    ->inject('response')
    ->inject('dbForConsole')
    ->action(function (string $projectId, string $provider, string $appId, string $secret, Response $response, Database $dbForConsole) {

        $project = $dbForConsole->getDocument('projects', $projectId);

        if ($project->isEmpty()) {
            throw new Exception(Exception::PROJECT_NOT_FOUND);
        }

        $providers = $project->getAttribute('authProviders', []);
        $providers[$provider . 'Appid'] = $appId;
        $providers[$provider . 'Secret'] = $secret;

        $project = $dbForConsole->updateDocument('projects', $project->getId(), $project->setAttribute('authProviders', $providers));

        $response->dynamic($project, Response::MODEL_PROJECT);
    });

App::patch('/v1/projects/:projectId/auth/limit')
    ->desc('Update Project users limit')
    ->groups(['api', 'projects'])
    ->label('scope', 'projects.write')
    ->label('sdk.auth', [APP_AUTH_TYPE_ADMIN])
    ->label('sdk.namespace', 'projects')
    ->label('sdk.method', 'updateAuthLimit')
    ->label('sdk.response.code', Response::STATUS_CODE_OK)
    ->label('sdk.response.type', Response::CONTENT_TYPE_JSON)
    ->label('sdk.response.model', Response::MODEL_PROJECT)
    ->param('projectId', '', new UID(), 'Project unique ID.')
    ->param('limit', false, new Range(0, APP_LIMIT_USERS), 'Set the max number of users allowed in this project. Use 0 for unlimited.')
    ->inject('response')
    ->inject('dbForConsole')
    ->action(function (string $projectId, int $limit, Response $response, Database $dbForConsole) {

        $project = $dbForConsole->getDocument('projects', $projectId);

        if ($project->isEmpty()) {
            throw new Exception(Exception::PROJECT_NOT_FOUND);
        }

        $auths = $project->getAttribute('auths', []);
        $auths['limit'] = $limit;

        $dbForConsole->updateDocument('projects', $project->getId(), $project
            ->setAttribute('auths', $auths));

        $response->dynamic($project, Response::MODEL_PROJECT);
    });

App::patch('/v1/projects/:projectId/auth/:method')
    ->desc('Update Project auth method status. Use this endpoint to enable or disable a given auth method for this project.')
    ->groups(['api', 'projects'])
    ->label('scope', 'projects.write')
    ->label('sdk.auth', [APP_AUTH_TYPE_ADMIN])
    ->label('sdk.namespace', 'projects')
    ->label('sdk.method', 'updateAuthStatus')
    ->label('sdk.response.code', Response::STATUS_CODE_OK)
    ->label('sdk.response.type', Response::CONTENT_TYPE_JSON)
    ->label('sdk.response.model', Response::MODEL_PROJECT)
    ->param('projectId', '', new UID(), 'Project unique ID.')
    ->param('method', '', new WhiteList(\array_keys(Config::getParam('auth')), true), 'Auth Method. Possible values: ' . implode(',', \array_keys(Config::getParam('auth'))), false)
    ->param('status', false, new Boolean(true), 'Set the status of this auth method.')
    ->inject('response')
    ->inject('dbForConsole')
    ->action(function (string $projectId, string $method, bool $status, Response $response, Database $dbForConsole) {

        $project = $dbForConsole->getDocument('projects', $projectId);
        $auth = Config::getParam('auth')[$method] ?? [];
        $authKey = $auth['key'] ?? '';
        $status = ($status === '1' || $status === 'true' || $status === 1 || $status === true);

        if ($project->isEmpty()) {
            throw new Exception(Exception::PROJECT_NOT_FOUND);
        }

        $auths = $project->getAttribute('auths', []);
        $auths[$authKey] = $status;

        $project = $dbForConsole->updateDocument('projects', $project->getId(), $project->setAttribute('auths', $auths));

        $response->dynamic($project, Response::MODEL_PROJECT);
    });

App::delete('/v1/projects/:projectId')
    ->desc('Delete Project')
    ->groups(['api', 'projects'])
    ->label('scope', 'projects.write')
    ->label('sdk.auth', [APP_AUTH_TYPE_ADMIN])
    ->label('sdk.namespace', 'projects')
    ->label('sdk.method', 'delete')
    ->label('sdk.response.code', Response::STATUS_CODE_NOCONTENT)
    ->label('sdk.response.model', Response::MODEL_NONE)
    ->param('projectId', '', new UID(), 'Project unique ID.')
    ->param('password', '', new Password(), 'Your user password for confirmation. Must be at least 8 chars.')
    ->inject('response')
    ->inject('user')
    ->inject('dbForConsole')
    ->inject('deletes')
    ->action(function (string $projectId, string $password, Response $response, Document $user, Database $dbForConsole, Delete $deletes) {

        if (!Auth::passwordVerify($password, $user->getAttribute('password'))) { // Double check user password
            throw new Exception(Exception::USER_INVALID_CREDENTIALS);
        }

        $project = $dbForConsole->getDocument('projects', $projectId);

        if ($project->isEmpty()) {
            throw new Exception(Exception::PROJECT_NOT_FOUND);
        }

        $deletes
            ->setType(DELETE_TYPE_DOCUMENT)
            ->setDocument($project)
        ;

        if (!$dbForConsole->deleteDocument('teams', $project->getAttribute('teamId', null))) {
            throw new Exception(Exception::GENERAL_SERVER_ERROR, 'Failed to remove project team from DB');
        }

        if (!$dbForConsole->deleteDocument('projects', $projectId)) {
            throw new Exception(Exception::GENERAL_SERVER_ERROR, 'Failed to remove project from DB');
        }

        $response->noContent();
    });

// Webhooks

App::post('/v1/projects/:projectId/webhooks')
    ->desc('Create Webhook')
    ->groups(['api', 'projects'])
    ->label('scope', 'projects.write')
    ->label('sdk.auth', [APP_AUTH_TYPE_ADMIN])
    ->label('sdk.namespace', 'projects')
    ->label('sdk.method', 'createWebhook')
    ->label('sdk.response.code', Response::STATUS_CODE_CREATED)
    ->label('sdk.response.type', Response::CONTENT_TYPE_JSON)
    ->label('sdk.response.model', Response::MODEL_WEBHOOK)
    ->param('projectId', null, new UID(), 'Project unique ID.')
    ->param('name', null, new Text(128), 'Webhook name. Max length: 128 chars.')
    ->param('events', null, new ArrayList(new Event(), APP_LIMIT_ARRAY_PARAMS_SIZE), 'Events list. Maximum of ' . APP_LIMIT_ARRAY_PARAMS_SIZE . ' events are allowed.')
    ->param('url', null, new URL(['http', 'https']), 'Webhook URL.')
    ->param('security', false, new Boolean(true), 'Certificate verification, false for disabled or true for enabled.')
    ->param('httpUser', '', new Text(256), 'Webhook HTTP user. Max length: 256 chars.', true)
    ->param('httpPass', '', new Text(256), 'Webhook HTTP password. Max length: 256 chars.', true)
    ->inject('response')
    ->inject('dbForConsole')
    ->action(function (string $projectId, string $name, array $events, string $url, bool $security, string $httpUser, string $httpPass, Response $response, Database $dbForConsole) {

        $project = $dbForConsole->getDocument('projects', $projectId);

        if ($project->isEmpty()) {
            throw new Exception(Exception::PROJECT_NOT_FOUND);
        }

        $security = (bool) filter_var($security, FILTER_VALIDATE_BOOLEAN);

        $webhook = new Document([
            '$id' => $dbForConsole->getId(),
            '$read' => ['role:all'],
            '$write' => ['role:all'],
            'projectInternalId' => $project->getInternalId(),
            'projectId' => $project->getId(),
            'name' => $name,
            'events' => $events,
            'url' => $url,
            'security' => $security,
            'httpUser' => $httpUser,
            'httpPass' => $httpPass,
            'signatureKey' => \bin2hex(\random_bytes(64)),
        ]);

        $webhook = $dbForConsole->createDocument('webhooks', $webhook);

        $dbForConsole->deleteCachedDocument('projects', $project->getId());

        $response->setStatusCode(Response::STATUS_CODE_CREATED);
        $response->dynamic($webhook, Response::MODEL_WEBHOOK);
    });

App::get('/v1/projects/:projectId/webhooks')
    ->desc('List Webhooks')
    ->groups(['api', 'projects'])
    ->label('scope', 'projects.read')
    ->label('sdk.auth', [APP_AUTH_TYPE_ADMIN])
    ->label('sdk.namespace', 'projects')
    ->label('sdk.method', 'listWebhooks')
    ->label('sdk.response.code', Response::STATUS_CODE_OK)
    ->label('sdk.response.type', Response::CONTENT_TYPE_JSON)
    ->label('sdk.response.model', Response::MODEL_WEBHOOK_LIST)
    ->param('projectId', '', new UID(), 'Project unique ID.')
    ->inject('response')
    ->inject('dbForConsole')
    ->action(function (string $projectId, Response $response, Database $dbForConsole) {

        $project = $dbForConsole->getDocument('projects', $projectId);

        if ($project->isEmpty()) {
            throw new Exception(Exception::PROJECT_NOT_FOUND);
        }

        $webhooks = $dbForConsole->find('webhooks', [
            Query::equal('projectInternalId', [$project->getInternalId()]),
            Query::limit(5000),
        ]);

        $response->dynamic(new Document([
            'webhooks' => $webhooks,
            'total' => count($webhooks),
        ]), Response::MODEL_WEBHOOK_LIST);
    });

App::get('/v1/projects/:projectId/webhooks/:webhookId')
    ->desc('Get Webhook')
    ->groups(['api', 'projects'])
    ->label('scope', 'projects.read')
    ->label('sdk.auth', [APP_AUTH_TYPE_ADMIN])
    ->label('sdk.namespace', 'projects')
    ->label('sdk.method', 'getWebhook')
    ->label('sdk.response.code', Response::STATUS_CODE_OK)
    ->label('sdk.response.type', Response::CONTENT_TYPE_JSON)
    ->label('sdk.response.model', Response::MODEL_WEBHOOK)
    ->param('projectId', null, new UID(), 'Project unique ID.')
    ->param('webhookId', null, new UID(), 'Webhook unique ID.')
    ->inject('response')
    ->inject('dbForConsole')
    ->action(function (string $projectId, string $webhookId, Response $response, Database $dbForConsole) {

        $project = $dbForConsole->getDocument('projects', $projectId);

        if ($project->isEmpty()) {
            throw new Exception(Exception::PROJECT_NOT_FOUND);
        }

        $webhook = $dbForConsole->findOne('webhooks', [
            Query::equal('_uid', [$webhookId]),
            Query::equal('projectInternalId', [$project->getInternalId()]),
        ]);

        if ($webhook === false || $webhook->isEmpty()) {
            throw new Exception(Exception::WEBHOOK_NOT_FOUND);
        }

        $response->dynamic($webhook, Response::MODEL_WEBHOOK);
    });

App::put('/v1/projects/:projectId/webhooks/:webhookId')
    ->desc('Update Webhook')
    ->groups(['api', 'projects'])
    ->label('scope', 'projects.write')
    ->label('sdk.auth', [APP_AUTH_TYPE_ADMIN])
    ->label('sdk.namespace', 'projects')
    ->label('sdk.method', 'updateWebhook')
    ->label('sdk.response.code', Response::STATUS_CODE_OK)
    ->label('sdk.response.type', Response::CONTENT_TYPE_JSON)
    ->label('sdk.response.model', Response::MODEL_WEBHOOK)
    ->param('projectId', null, new UID(), 'Project unique ID.')
    ->param('webhookId', null, new UID(), 'Webhook unique ID.')
    ->param('name', null, new Text(128), 'Webhook name. Max length: 128 chars.')
    ->param('events', null, new ArrayList(new Event(), APP_LIMIT_ARRAY_PARAMS_SIZE), 'Events list. Maximum of ' . APP_LIMIT_ARRAY_PARAMS_SIZE . ' events are allowed.')
    ->param('url', null, new URL(['http', 'https']), 'Webhook URL.')
    ->param('security', false, new Boolean(true), 'Certificate verification, false for disabled or true for enabled.')
    ->param('httpUser', '', new Text(256), 'Webhook HTTP user. Max length: 256 chars.', true)
    ->param('httpPass', '', new Text(256), 'Webhook HTTP password. Max length: 256 chars.', true)
    ->inject('response')
    ->inject('dbForConsole')
    ->action(function (string $projectId, string $webhookId, string $name, array $events, string $url, bool $security, string $httpUser, string $httpPass, Response $response, Database $dbForConsole) {

        $project = $dbForConsole->getDocument('projects', $projectId);

        if ($project->isEmpty()) {
            throw new Exception(Exception::PROJECT_NOT_FOUND);
        }

        $security = ($security === '1' || $security === 'true' || $security === 1 || $security === true);

        $webhook = $dbForConsole->findOne('webhooks', [
            Query::equal('_uid', [$webhookId]),
            Query::equal('projectInternalId', [$project->getInternalId()]),
        ]);

        if ($webhook === false || $webhook->isEmpty()) {
            throw new Exception(Exception::WEBHOOK_NOT_FOUND);
        }

        $webhook
            ->setAttribute('name', $name)
            ->setAttribute('events', $events)
            ->setAttribute('url', $url)
            ->setAttribute('security', $security)
            ->setAttribute('httpUser', $httpUser)
            ->setAttribute('httpPass', $httpPass)
        ;

        $dbForConsole->updateDocument('webhooks', $webhook->getId(), $webhook);
        $dbForConsole->deleteCachedDocument('projects', $project->getId());

        $response->dynamic($webhook, Response::MODEL_WEBHOOK);
    });

App::patch('/v1/projects/:projectId/webhooks/:webhookId/signature')
    ->desc('Update Webhook Signature Key')
    ->groups(['api', 'projects'])
    ->label('scope', 'projects.write')
    ->label('sdk.auth', [APP_AUTH_TYPE_ADMIN])
    ->label('sdk.namespace', 'projects')
    ->label('sdk.method', 'updateWebhookSignature')
    ->label('sdk.response.code', Response::STATUS_CODE_OK)
    ->label('sdk.response.type', Response::CONTENT_TYPE_JSON)
    ->label('sdk.response.model', Response::MODEL_WEBHOOK)
    ->param('projectId', null, new UID(), 'Project unique ID.')
    ->param('webhookId', null, new UID(), 'Webhook unique ID.')
    ->inject('response')
    ->inject('dbForConsole')
    ->action(function (string $projectId, string $webhookId, Response $response, Database $dbForConsole) {

        $project = $dbForConsole->getDocument('projects', $projectId);

        if ($project->isEmpty()) {
            throw new Exception(Exception::PROJECT_NOT_FOUND);
        }

        $webhook = $dbForConsole->findOne('webhooks', [
            Query::equal('_uid', [$webhookId]),
            Query::equal('projectInternalId', [$project->getInternalId()]),
        ]);

        if ($webhook === false || $webhook->isEmpty()) {
            throw new Exception(Exception::WEBHOOK_NOT_FOUND);
        }

        $webhook->setAttribute('signatureKey', \bin2hex(\random_bytes(64)));

        $dbForConsole->updateDocument('webhooks', $webhook->getId(), $webhook);
        $dbForConsole->deleteCachedDocument('projects', $project->getId());

        $response->dynamic($webhook, Response::MODEL_WEBHOOK);
    });

App::delete('/v1/projects/:projectId/webhooks/:webhookId')
    ->desc('Delete Webhook')
    ->groups(['api', 'projects'])
    ->label('scope', 'projects.write')
    ->label('sdk.auth', [APP_AUTH_TYPE_ADMIN])
    ->label('sdk.namespace', 'projects')
    ->label('sdk.method', 'deleteWebhook')
    ->label('sdk.response.code', Response::STATUS_CODE_NOCONTENT)
    ->label('sdk.response.model', Response::MODEL_NONE)
    ->param('projectId', null, new UID(), 'Project unique ID.')
    ->param('webhookId', null, new UID(), 'Webhook unique ID.')
    ->inject('response')
    ->inject('dbForConsole')
    ->action(function (string $projectId, string $webhookId, Response $response, Database $dbForConsole) {

        $project = $dbForConsole->getDocument('projects', $projectId);

        if ($project->isEmpty()) {
            throw new Exception(Exception::PROJECT_NOT_FOUND);
        }

        $webhook = $dbForConsole->findOne('webhooks', [
            Query::equal('_uid', [$webhookId]),
            Query::equal('projectInternalId', [$project->getInternalId()]),
        ]);

        if ($webhook === false || $webhook->isEmpty()) {
            throw new Exception(Exception::WEBHOOK_NOT_FOUND);
        }

        $dbForConsole->deleteDocument('webhooks', $webhook->getId());

        $dbForConsole->deleteCachedDocument('projects', $project->getId());

        $response->noContent();
    });

// Keys

App::post('/v1/projects/:projectId/keys')
    ->desc('Create Key')
    ->groups(['api', 'projects'])
    ->label('scope', 'projects.write')
    ->label('sdk.auth', [APP_AUTH_TYPE_ADMIN])
    ->label('sdk.namespace', 'projects')
    ->label('sdk.method', 'createKey')
    ->label('sdk.response.code', Response::STATUS_CODE_CREATED)
    ->label('sdk.response.type', Response::CONTENT_TYPE_JSON)
    ->label('sdk.response.model', Response::MODEL_KEY)
    ->param('projectId', null, new UID(), 'Project unique ID.')
    ->param('name', null, new Text(128), 'Key name. Max length: 128 chars.')
    ->param('scopes', null, new ArrayList(new WhiteList(array_keys(Config::getParam('scopes')), true), APP_LIMIT_ARRAY_PARAMS_SIZE), 'Key scopes list. Maximum of ' . APP_LIMIT_ARRAY_PARAMS_SIZE . ' scopes are allowed.')
    ->param('expire', null, new DatetimeValidator(), 'Expiration time in DateTime. Use null for unlimited expiration.', true)
    ->inject('response')
    ->inject('dbForConsole')
    ->action(function (string $projectId, string $name, array $scopes, ?string $expire, Response $response, Database $dbForConsole) {

        $project = $dbForConsole->getDocument('projects', $projectId);

        if ($project->isEmpty()) {
            throw new Exception(Exception::PROJECT_NOT_FOUND);
        }

        $key = new Document([
            '$id' => $dbForConsole->getId(),
            '$read' => ['role:all'],
            '$write' => ['role:all'],
            'projectInternalId' => $project->getInternalId(),
            'projectId' => $project->getId(),
            'name' => $name,
            'scopes' => $scopes,
            'expire' => $expire,
            'secret' => \bin2hex(\random_bytes(128)),
        ]);

        $key = $dbForConsole->createDocument('keys', $key);

        $dbForConsole->deleteCachedDocument('projects', $project->getId());

        $response->setStatusCode(Response::STATUS_CODE_CREATED);
        $response->dynamic($key, Response::MODEL_KEY);
    });

App::get('/v1/projects/:projectId/keys')
    ->desc('List Keys')
    ->groups(['api', 'projects'])
    ->label('scope', 'projects.read')
    ->label('sdk.auth', [APP_AUTH_TYPE_ADMIN])
    ->label('sdk.namespace', 'projects')
    ->label('sdk.method', 'listKeys')
    ->label('sdk.response.code', Response::STATUS_CODE_OK)
    ->label('sdk.response.type', Response::CONTENT_TYPE_JSON)
    ->label('sdk.response.model', Response::MODEL_KEY_LIST)
    ->param('projectId', null, new UID(), 'Project unique ID.')
    ->inject('response')
    ->inject('dbForConsole')
    ->action(function (string $projectId, Response $response, Database $dbForConsole) {

        $project = $dbForConsole->getDocument('projects', $projectId);

        if ($project->isEmpty()) {
            throw new Exception(Exception::PROJECT_NOT_FOUND);
        }

        $keys = $dbForConsole->find('keys', [
            Query::equal('projectInternalId', [$project->getInternalId()]),
            Query::limit(5000),
        ]);

        $response->dynamic(new Document([
            'keys' => $keys,
            'total' => count($keys),
        ]), Response::MODEL_KEY_LIST);
    });

App::get('/v1/projects/:projectId/keys/:keyId')
    ->desc('Get Key')
    ->groups(['api', 'projects'])
    ->label('scope', 'projects.read')
    ->label('sdk.auth', [APP_AUTH_TYPE_ADMIN])
    ->label('sdk.namespace', 'projects')
    ->label('sdk.method', 'getKey')
    ->label('sdk.response.code', Response::STATUS_CODE_OK)
    ->label('sdk.response.type', Response::CONTENT_TYPE_JSON)
    ->label('sdk.response.model', Response::MODEL_KEY)
    ->param('projectId', null, new UID(), 'Project unique ID.')
    ->param('keyId', null, new UID(), 'Key unique ID.')
    ->inject('response')
    ->inject('dbForConsole')
    ->action(function (string $projectId, string $keyId, Response $response, Database $dbForConsole) {

        $project = $dbForConsole->getDocument('projects', $projectId);

        if ($project->isEmpty()) {
            throw new Exception(Exception::PROJECT_NOT_FOUND);
        }

        $key = $dbForConsole->findOne('keys', [
            Query::equal('_uid', [$keyId]),
            Query::equal('projectInternalId', [$project->getInternalId()]),
        ]);

        if ($key === false || $key->isEmpty()) {
            throw new Exception(Exception::KEY_NOT_FOUND);
        }

        $response->dynamic($key, Response::MODEL_KEY);
    });

App::put('/v1/projects/:projectId/keys/:keyId')
    ->desc('Update Key')
    ->groups(['api', 'projects'])
    ->label('scope', 'projects.write')
    ->label('sdk.auth', [APP_AUTH_TYPE_ADMIN])
    ->label('sdk.namespace', 'projects')
    ->label('sdk.method', 'updateKey')
    ->label('sdk.response.code', Response::STATUS_CODE_OK)
    ->label('sdk.response.type', Response::CONTENT_TYPE_JSON)
    ->label('sdk.response.model', Response::MODEL_KEY)
    ->param('projectId', null, new UID(), 'Project unique ID.')
    ->param('keyId', null, new UID(), 'Key unique ID.')
    ->param('name', null, new Text(128), 'Key name. Max length: 128 chars.')
    ->param('scopes', null, new ArrayList(new WhiteList(array_keys(Config::getParam('scopes')), true), APP_LIMIT_ARRAY_PARAMS_SIZE), 'Key scopes list. Maximum of ' . APP_LIMIT_ARRAY_PARAMS_SIZE . ' events are allowed.')
    ->param('expire', null, new DatetimeValidator(), 'Expiration time in DateTime. Use null for unlimited expiration.', true)
    ->inject('response')
    ->inject('dbForConsole')
    ->action(function (string $projectId, string $keyId, string $name, array $scopes, ?string $expire, Response $response, Database $dbForConsole) {

        $project = $dbForConsole->getDocument('projects', $projectId);

        if ($project->isEmpty()) {
            throw new Exception(Exception::PROJECT_NOT_FOUND);
        }

        $key = $dbForConsole->findOne('keys', [
            Query::equal('_uid', [$keyId]),
            Query::equal('projectInternalId', [$project->getInternalId()]),
        ]);

        if ($key === false || $key->isEmpty()) {
            throw new Exception(Exception::KEY_NOT_FOUND);
        }

        $key
            ->setAttribute('name', $name)
            ->setAttribute('scopes', $scopes)
            ->setAttribute('expire', $expire)
        ;

        $dbForConsole->updateDocument('keys', $key->getId(), $key);

        $dbForConsole->deleteCachedDocument('projects', $project->getId());

        $response->dynamic($key, Response::MODEL_KEY);
    });

App::delete('/v1/projects/:projectId/keys/:keyId')
    ->desc('Delete Key')
    ->groups(['api', 'projects'])
    ->label('scope', 'projects.write')
    ->label('sdk.auth', [APP_AUTH_TYPE_ADMIN])
    ->label('sdk.namespace', 'projects')
    ->label('sdk.method', 'deleteKey')
    ->label('sdk.response.code', Response::STATUS_CODE_NOCONTENT)
    ->label('sdk.response.model', Response::MODEL_NONE)
    ->param('projectId', null, new UID(), 'Project unique ID.')
    ->param('keyId', null, new UID(), 'Key unique ID.')
    ->inject('response')
    ->inject('dbForConsole')
    ->action(function (string $projectId, string $keyId, Response $response, Database $dbForConsole) {

        $project = $dbForConsole->getDocument('projects', $projectId);

        if ($project->isEmpty()) {
            throw new Exception(Exception::PROJECT_NOT_FOUND);
        }

        $key = $dbForConsole->findOne('keys', [
            Query::equal('_uid', [$keyId]),
            Query::equal('projectInternalId', [$project->getInternalId()]),
        ]);

        if ($key === false || $key->isEmpty()) {
            throw new Exception(Exception::KEY_NOT_FOUND);
        }

        $dbForConsole->deleteDocument('keys', $key->getId());

        $dbForConsole->deleteCachedDocument('projects', $project->getId());

        $response->noContent();
    });

// Platforms

App::post('/v1/projects/:projectId/platforms')
    ->desc('Create Platform')
    ->groups(['api', 'projects'])
    ->label('scope', 'projects.write')
    ->label('sdk.auth', [APP_AUTH_TYPE_ADMIN])
    ->label('sdk.namespace', 'projects')
    ->label('sdk.method', 'createPlatform')
    ->label('sdk.response.code', Response::STATUS_CODE_CREATED)
    ->label('sdk.response.type', Response::CONTENT_TYPE_JSON)
    ->label('sdk.response.model', Response::MODEL_PLATFORM)
    ->param('projectId', null, new UID(), 'Project unique ID.')
    ->param('type', null, new WhiteList([Origin::CLIENT_TYPE_WEB, Origin::CLIENT_TYPE_FLUTTER_IOS, Origin::CLIENT_TYPE_FLUTTER_ANDROID, Origin::CLIENT_TYPE_FLUTTER_LINUX, Origin::CLIENT_TYPE_FLUTTER_MACOS, Origin::CLIENT_TYPE_FLUTTER_WINDOWS, Origin::CLIENT_TYPE_APPLE_IOS, Origin::CLIENT_TYPE_APPLE_MACOS,  Origin::CLIENT_TYPE_APPLE_WATCHOS, Origin::CLIENT_TYPE_APPLE_TVOS, Origin::CLIENT_TYPE_ANDROID, Origin::CLIENT_TYPE_UNITY], true), 'Platform type.')
    ->param('name', null, new Text(128), 'Platform name. Max length: 128 chars.')
    ->param('key', '', new Text(256), 'Package name for Android or bundle ID for iOS or macOS. Max length: 256 chars.', true)
    ->param('store', '', new Text(256), 'App store or Google Play store ID. Max length: 256 chars.', true)
    ->param('hostname', '', new Hostname(), 'Platform client hostname. Max length: 256 chars.', true)
    ->inject('response')
    ->inject('dbForConsole')
    ->action(function (string $projectId, string $type, string $name, string $key, string $store, string $hostname, Response $response, Database $dbForConsole) {
        $project = $dbForConsole->getDocument('projects', $projectId);

        if ($project->isEmpty()) {
            throw new Exception(Exception::PROJECT_NOT_FOUND);
        }

        $platform = new Document([
            '$id' => $dbForConsole->getId(),
            '$read' => ['role:all'],
            '$write' => ['role:all'],
            'projectInternalId' => $project->getInternalId(),
            'projectId' => $project->getId(),
            'type' => $type,
            'name' => $name,
            'key' => $key,
            'store' => $store,
            'hostname' => $hostname
        ]);

        $platform = $dbForConsole->createDocument('platforms', $platform);

        $dbForConsole->deleteCachedDocument('projects', $project->getId());

        $response->setStatusCode(Response::STATUS_CODE_CREATED);
        $response->dynamic($platform, Response::MODEL_PLATFORM);
    });

App::get('/v1/projects/:projectId/platforms')
    ->desc('List Platforms')
    ->groups(['api', 'projects'])
    ->label('scope', 'projects.read')
    ->label('sdk.auth', [APP_AUTH_TYPE_ADMIN])
    ->label('sdk.namespace', 'projects')
    ->label('sdk.method', 'listPlatforms')
    ->label('sdk.response.code', Response::STATUS_CODE_OK)
    ->label('sdk.response.type', Response::CONTENT_TYPE_JSON)
    ->label('sdk.response.model', Response::MODEL_PLATFORM_LIST)
    ->param('projectId', '', new UID(), 'Project unique ID.')
    ->inject('response')
    ->inject('dbForConsole')
    ->action(function (string $projectId, Response $response, Database $dbForConsole) {

        $project = $dbForConsole->getDocument('projects', $projectId);

        if ($project->isEmpty()) {
            throw new Exception(Exception::PROJECT_NOT_FOUND);
        }

        $platforms = $dbForConsole->find('platforms', [
            Query::equal('projectId', [$project->getId()]),
            Query::limit(5000),
        ]);

        $response->dynamic(new Document([
            'platforms' => $platforms,
            'total' => count($platforms),
        ]), Response::MODEL_PLATFORM_LIST);
    });

App::get('/v1/projects/:projectId/platforms/:platformId')
    ->desc('Get Platform')
    ->groups(['api', 'projects'])
    ->label('scope', 'projects.read')
    ->label('sdk.auth', [APP_AUTH_TYPE_ADMIN])
    ->label('sdk.namespace', 'projects')
    ->label('sdk.method', 'getPlatform')
    ->label('sdk.response.code', Response::STATUS_CODE_OK)
    ->label('sdk.response.type', Response::CONTENT_TYPE_JSON)
    ->label('sdk.response.model', Response::MODEL_PLATFORM)
    ->param('projectId', null, new UID(), 'Project unique ID.')
    ->param('platformId', null, new UID(), 'Platform unique ID.')
    ->inject('response')
    ->inject('dbForConsole')
    ->action(function (string $projectId, string $platformId, Response $response, Database $dbForConsole) {

        $project = $dbForConsole->getDocument('projects', $projectId);

        if ($project->isEmpty()) {
            throw new Exception(Exception::PROJECT_NOT_FOUND);
        }

        $platform = $dbForConsole->findOne('platforms', [
            Query::equal('_uid', [$platformId]),
            Query::equal('projectInternalId', [$project->getInternalId()]),
        ]);

        if ($platform === false || $platform->isEmpty()) {
            throw new Exception(Exception::PLATFORM_NOT_FOUND);
        }

        $response->dynamic($platform, Response::MODEL_PLATFORM);
    });

App::put('/v1/projects/:projectId/platforms/:platformId')
    ->desc('Update Platform')
    ->groups(['api', 'projects'])
    ->label('scope', 'projects.write')
    ->label('sdk.auth', [APP_AUTH_TYPE_ADMIN])
    ->label('sdk.namespace', 'projects')
    ->label('sdk.method', 'updatePlatform')
    ->label('sdk.response.code', Response::STATUS_CODE_OK)
    ->label('sdk.response.type', Response::CONTENT_TYPE_JSON)
    ->label('sdk.response.model', Response::MODEL_PLATFORM)
    ->param('projectId', null, new UID(), 'Project unique ID.')
    ->param('platformId', null, new UID(), 'Platform unique ID.')
    ->param('name', null, new Text(128), 'Platform name. Max length: 128 chars.')
    ->param('key', '', new Text(256), 'Package name for android or bundle ID for iOS. Max length: 256 chars.', true)
    ->param('store', '', new Text(256), 'App store or Google Play store ID. Max length: 256 chars.', true)
    ->param('hostname', '', new Hostname(), 'Platform client URL. Max length: 256 chars.', true)
    ->inject('response')
    ->inject('dbForConsole')
    ->action(function (string $projectId, string $platformId, string $name, string $key, string $store, string $hostname, Response $response, Database $dbForConsole) {
        $project = $dbForConsole->getDocument('projects', $projectId);

        if ($project->isEmpty()) {
            throw new Exception(Exception::PROJECT_NOT_FOUND);
        }

        $platform = $dbForConsole->findOne('platforms', [
            Query::equal('_uid', [$platformId]),
            Query::equal('projectInternalId', [$project->getInternalId()]),
        ]);

        if ($platform === false || $platform->isEmpty()) {
            throw new Exception(Exception::PLATFORM_NOT_FOUND);
        }

        $platform
            ->setAttribute('name', $name)
            ->setAttribute('key', $key)
            ->setAttribute('store', $store)
            ->setAttribute('hostname', $hostname)
        ;

        $dbForConsole->updateDocument('platforms', $platform->getId(), $platform);

        $dbForConsole->deleteCachedDocument('projects', $project->getId());

        $response->dynamic($platform, Response::MODEL_PLATFORM);
    });

App::delete('/v1/projects/:projectId/platforms/:platformId')
    ->desc('Delete Platform')
    ->groups(['api', 'projects'])
    ->label('scope', 'projects.write')
    ->label('sdk.auth', [APP_AUTH_TYPE_ADMIN])
    ->label('sdk.namespace', 'projects')
    ->label('sdk.method', 'deletePlatform')
    ->label('sdk.response.code', Response::STATUS_CODE_NOCONTENT)
    ->label('sdk.response.model', Response::MODEL_NONE)
    ->param('projectId', null, new UID(), 'Project unique ID.')
    ->param('platformId', null, new UID(), 'Platform unique ID.')
    ->inject('response')
    ->inject('dbForConsole')
    ->action(function (string $projectId, string $platformId, Response $response, Database $dbForConsole) {

        $project = $dbForConsole->getDocument('projects', $projectId);

        if ($project->isEmpty()) {
            throw new Exception(Exception::PROJECT_NOT_FOUND);
        }

        $platform = $dbForConsole->findOne('platforms', [
            Query::equal('_uid', [$platformId]),
            Query::equal('projectInternalId', [$project->getInternalId()]),
        ]);

        if ($platform === false || $platform->isEmpty()) {
            throw new Exception(Exception::PLATFORM_NOT_FOUND);
        }

        $dbForConsole->deleteDocument('platforms', $platformId);

        $dbForConsole->deleteCachedDocument('projects', $project->getId());

        $response->noContent();
    });

// Domains

App::post('/v1/projects/:projectId/domains')
    ->desc('Create Domain')
    ->groups(['api', 'projects'])
    ->label('scope', 'projects.write')
    ->label('sdk.auth', [APP_AUTH_TYPE_ADMIN])
    ->label('sdk.namespace', 'projects')
    ->label('sdk.method', 'createDomain')
    ->label('sdk.response.code', Response::STATUS_CODE_CREATED)
    ->label('sdk.response.type', Response::CONTENT_TYPE_JSON)
    ->label('sdk.response.model', Response::MODEL_DOMAIN)
    ->param('projectId', null, new UID(), 'Project unique ID.')
    ->param('domain', null, new DomainValidator(), 'Domain name.')
    ->inject('response')
    ->inject('dbForConsole')
    ->action(function (string $projectId, string $domain, Response $response, Database $dbForConsole) {

        $project = $dbForConsole->getDocument('projects', $projectId);

        if ($project->isEmpty()) {
            throw new Exception(Exception::PROJECT_NOT_FOUND);
        }

        $document = $dbForConsole->findOne('domains', [
            Query::equal('domain', [$domain]),
            Query::equal('projectInternalId', [$project->getInternalId()]),
        ]);

        if ($document && !$document->isEmpty()) {
            throw new Exception(Exception::DOMAIN_ALREADY_EXISTS);
        }

        $target = new Domain(App::getEnv('_APP_DOMAIN_TARGET', ''));

        if (!$target->isKnown() || $target->isTest()) {
            throw new Exception(Exception::GENERAL_SERVER_ERROR, 'Unreachable CNAME target (' . $target->get() . '), please use a domain with a public suffix.');
        }

        $domain = new Domain($domain);

        $domain = new Document([
            '$id' => $dbForConsole->getId(),
            '$read' => ['role:all'],
            '$write' => ['role:all'],
            'projectInternalId' => $project->getInternalId(),
            'projectId' => $project->getId(),
            'updated' => DateTime::now(),
            'domain' => $domain->get(),
            'tld' => $domain->getSuffix(),
            'registerable' => $domain->getRegisterable(),
            'verification' => false,
            'certificateId' => null,
        ]);

        $domain = $dbForConsole->createDocument('domains', $domain);

        $dbForConsole->deleteCachedDocument('projects', $project->getId());

        $response->setStatusCode(Response::STATUS_CODE_CREATED);
        $response->dynamic($domain, Response::MODEL_DOMAIN);
    });

App::get('/v1/projects/:projectId/domains')
    ->desc('List Domains')
    ->groups(['api', 'projects'])
    ->label('scope', 'projects.read')
    ->label('sdk.auth', [APP_AUTH_TYPE_ADMIN])
    ->label('sdk.namespace', 'projects')
    ->label('sdk.method', 'listDomains')
    ->label('sdk.response.code', Response::STATUS_CODE_OK)
    ->label('sdk.response.type', Response::CONTENT_TYPE_JSON)
    ->label('sdk.response.model', Response::MODEL_DOMAIN_LIST)
    ->param('projectId', '', new UID(), 'Project unique ID.')
    ->inject('response')
    ->inject('dbForConsole')
    ->action(function (string $projectId, Response $response, Database $dbForConsole) {

        $project = $dbForConsole->getDocument('projects', $projectId);

        if ($project->isEmpty()) {
            throw new Exception(Exception::PROJECT_NOT_FOUND);
        }

        $domains = $dbForConsole->find('domains', [
            Query::equal('projectInternalId', [$project->getInternalId()]),
            Query::limit(5000),
        ]);

        $response->dynamic(new Document([
            'domains' => $domains,
            'total' => count($domains),
        ]), Response::MODEL_DOMAIN_LIST);
    });

App::get('/v1/projects/:projectId/domains/:domainId')
    ->desc('Get Domain')
    ->groups(['api', 'projects'])
    ->label('scope', 'projects.read')
    ->label('sdk.auth', [APP_AUTH_TYPE_ADMIN])
    ->label('sdk.namespace', 'projects')
    ->label('sdk.method', 'getDomain')
    ->label('sdk.response.code', Response::STATUS_CODE_OK)
    ->label('sdk.response.type', Response::CONTENT_TYPE_JSON)
    ->label('sdk.response.model', Response::MODEL_DOMAIN)
    ->param('projectId', null, new UID(), 'Project unique ID.')
    ->param('domainId', null, new UID(), 'Domain unique ID.')
    ->inject('response')
    ->inject('dbForConsole')
    ->action(function (string $projectId, string $domainId, Response $response, Database $dbForConsole) {

        $project = $dbForConsole->getDocument('projects', $projectId);

        if ($project->isEmpty()) {
            throw new Exception(Exception::PROJECT_NOT_FOUND);
        }

        $domain = $dbForConsole->findOne('domains', [
            Query::equal('_uid', [$domainId]),
            Query::equal('projectInternalId', [$project->getInternalId()]),
        ]);

        if ($domain === false || $domain->isEmpty()) {
            throw new Exception(Exception::DOMAIN_NOT_FOUND);
        }

        $response->dynamic($domain, Response::MODEL_DOMAIN);
    });

App::patch('/v1/projects/:projectId/domains/:domainId/verification')
    ->desc('Update Domain Verification Status')
    ->groups(['api', 'projects'])
    ->label('scope', 'projects.write')
    ->label('sdk.auth', [APP_AUTH_TYPE_ADMIN])
    ->label('sdk.namespace', 'projects')
    ->label('sdk.method', 'updateDomainVerification')
    ->label('sdk.response.code', Response::STATUS_CODE_OK)
    ->label('sdk.response.type', Response::CONTENT_TYPE_JSON)
    ->label('sdk.response.model', Response::MODEL_DOMAIN)
    ->param('projectId', null, new UID(), 'Project unique ID.')
    ->param('domainId', null, new UID(), 'Domain unique ID.')
    ->inject('response')
    ->inject('dbForConsole')
    ->action(function (string $projectId, string $domainId, Response $response, Database $dbForConsole) {

        $project = $dbForConsole->getDocument('projects', $projectId);

        if ($project->isEmpty()) {
            throw new Exception(Exception::PROJECT_NOT_FOUND);
        }

        $domain = $dbForConsole->findOne('domains', [
            Query::equal('_uid', [$domainId]),
            Query::equal('projectInternalId', [$project->getInternalId()]),
        ]);

        if ($domain === false || $domain->isEmpty()) {
            throw new Exception(Exception::DOMAIN_NOT_FOUND);
        }

        $target = new Domain(App::getEnv('_APP_DOMAIN_TARGET', ''));

        if (!$target->isKnown() || $target->isTest()) {
            throw new Exception(Exception::GENERAL_SERVER_ERROR, 'Unreachable CNAME target (' . $target->get() . '), please use a domain with a public suffix.');
        }

        if ($domain->getAttribute('verification') === true) {
            return $response->dynamic($domain, Response::MODEL_DOMAIN);
        }

        $validator = new CNAME($target->get()); // Verify Domain with DNS records

        if (!$validator->isValid($domain->getAttribute('domain', ''))) {
            throw new Exception(Exception::DOMAIN_VERIFICATION_FAILED);
        }


        $dbForConsole->updateDocument('domains', $domain->getId(), $domain->setAttribute('verification', true));
        $dbForConsole->deleteCachedDocument('projects', $project->getId());

        // Issue a TLS certificate when domain is verified
        $event = new Certificate();
        $event
            ->setDomain($domain)
            ->trigger();

        $response->dynamic($domain, Response::MODEL_DOMAIN);
    });

App::delete('/v1/projects/:projectId/domains/:domainId')
    ->desc('Delete Domain')
    ->groups(['api', 'projects'])
    ->label('scope', 'projects.write')
    ->label('sdk.auth', [APP_AUTH_TYPE_ADMIN])
    ->label('sdk.namespace', 'projects')
    ->label('sdk.method', 'deleteDomain')
    ->label('sdk.response.code', Response::STATUS_CODE_NOCONTENT)
    ->label('sdk.response.model', Response::MODEL_NONE)
    ->param('projectId', null, new UID(), 'Project unique ID.')
    ->param('domainId', null, new UID(), 'Domain unique ID.')
    ->inject('response')
    ->inject('dbForConsole')
    ->inject('deletes')
    ->action(function (string $projectId, string $domainId, Response $response, Database $dbForConsole, Delete $deletes) {

        $project = $dbForConsole->getDocument('projects', $projectId);

        if ($project->isEmpty()) {
            throw new Exception(Exception::PROJECT_NOT_FOUND);
        }

        $domain = $dbForConsole->findOne('domains', [
            Query::equal('_uid', [$domainId]),
            Query::equal('projectInternalId', [$project->getInternalId()]),
        ]);

        if ($domain === false || $domain->isEmpty()) {
            throw new Exception(Exception::DOMAIN_NOT_FOUND);
        }

        $dbForConsole->deleteDocument('domains', $domain->getId());

        $dbForConsole->deleteCachedDocument('projects', $project->getId());

        $deletes
            ->setType(DELETE_TYPE_CERTIFICATES)
            ->setDocument($domain);

        $response->noContent();
    });<|MERGE_RESOLUTION|>--- conflicted
+++ resolved
@@ -184,14 +184,8 @@
 
         $filterQueries = [];
 
-<<<<<<< HEAD
         if (!empty($search)) {
             $filterQueries[] = Query::search('search', $search);
-=======
-            if ($cursorProject->isEmpty()) {
-                throw new Exception(Exception::GENERAL_CURSOR_NOT_FOUND, "Project '{$cursor}' for the 'cursor' value not found.");
-            }
->>>>>>> 6dd64362
         }
 
         $queries = [];
@@ -202,7 +196,7 @@
             $cursorDocument = $dbForConsole->getDocument('projects', $cursor);
 
             if ($cursorDocument->isEmpty()) {
-                throw new Exception("Project '{$cursor}' for the 'cursor' value not found.", 400, Exception::GENERAL_CURSOR_NOT_FOUND);
+                throw new Exception(Exception::GENERAL_CURSOR_NOT_FOUND, "Project '{$cursor}' for the 'cursor' value not found.");
             }
 
             $queries[] = $cursorDirection === Database::CURSOR_AFTER ? Query::cursorAfter($cursorDocument) : Query::cursorBefore($cursorDocument);
