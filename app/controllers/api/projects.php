--- conflicted
+++ resolved
@@ -31,23 +31,14 @@
 use Utopia\Validator\Text;
 use Utopia\Validator\WhiteList;
 
-<<<<<<< HEAD
-App::init(function (Document $project) {
-
-    if ($project->getId() !== 'console') {
-        throw new Exception(Exception::GENERAL_ACCESS_FORBIDDEN);
-    }
-}, ['project'], 'projects');
-=======
 App::init()
     ->groups(['projects'])
     ->inject('project')
     ->action(function (Document $project) {
         if ($project->getId() !== 'console') {
-            throw new Exception('Access to this API is forbidden.', 401, Exception::GENERAL_ACCESS_FORBIDDEN);
-        }
-    });
->>>>>>> e93c3483
+            throw new Exception(Exception::GENERAL_ACCESS_FORBIDDEN);
+        }
+    });
 
 App::post('/v1/projects')
     ->desc('Create Project')
