--- conflicted
+++ resolved
@@ -2,12 +2,9 @@
 
 use Appwrite\Auth\Auth;
 use Appwrite\Auth\Validator\Password;
-<<<<<<< HEAD
 use Appwrite\Event\Certificate;
+use Appwrite\Event\Delete;
 use Appwrite\Event\Validator\Event;
-=======
-use Appwrite\Event\Event;
->>>>>>> 3990ef7f
 use Appwrite\Network\Validator\CNAME;
 use Appwrite\Network\Validator\Domain as DomainValidator;
 use Appwrite\Network\Validator\Origin;
@@ -528,15 +525,7 @@
     ->inject('user')
     ->inject('dbForConsole')
     ->inject('deletes')
-<<<<<<< HEAD
-    ->action(function ($projectId, $password, $response, $user, $dbForConsole, $deletes) {
-        /** @var Appwrite\Utopia\Response $response */
-        /** @var Utopia\Database\Document $user */
-        /** @var Utopia\Database\Database $dbForConsole */
-        /** @var Appwrite\Event\Delete $deletes */
-=======
-    ->action(function (string $projectId, string $password, Response $response, Document $user, Database $dbForConsole, Event $deletes) {
->>>>>>> 3990ef7f
+    ->action(function (string $projectId, string $password, Response $response, Document $user, Database $dbForConsole, Delete $deletes) {
 
         if (!Auth::passwordVerify($password, $user->getAttribute('password'))) { // Double check user password
             throw new Exception('Invalid credentials', 401, Exception::USER_INVALID_CREDENTIALS);
@@ -1368,14 +1357,7 @@
     ->inject('response')
     ->inject('dbForConsole')
     ->inject('deletes')
-<<<<<<< HEAD
-    ->action(function ($projectId, $domainId, $response, $dbForConsole, $deletes) {
-        /** @var Appwrite\Utopia\Response $response */
-        /** @var Utopia\Database\Database $dbForConsole */
-        /** @var Appwrite\Event\Delete $deletes */
-=======
-    ->action(function (string $projectId, string $domainId, Response $response, Database $dbForConsole, $deletes) {
->>>>>>> 3990ef7f
+    ->action(function (string $projectId, string $domainId, Response $response, Database $dbForConsole, Delete $deletes) {
 
         $project = $dbForConsole->getDocument('projects', $projectId);
 
