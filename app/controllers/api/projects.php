<?php

use Appwrite\Auth\Auth;
use Appwrite\Database\Validator\CustomId;
use Appwrite\Network\Validator\CNAME;
use Appwrite\Network\Validator\Domain as DomainValidator;
use Appwrite\Network\Validator\URL;
use Appwrite\Utopia\Response;
use Utopia\Abuse\Adapters\TimeLimit;
use Utopia\App;
<<<<<<< HEAD
use Utopia\CLI\CLI;
=======
use Utopia\Audit\Audit;
>>>>>>> 301e3c3e
use Utopia\Config\Config;
use Utopia\Database\Database;
use Utopia\Database\Document;
use Utopia\Database\Query;
use Utopia\Database\Validator\Authorization;
use Utopia\Database\Validator\UID;
use Utopia\Domains\Domain;
use Utopia\Exception;
use Utopia\Validator\ArrayList;
use Utopia\Validator\Boolean;
use Utopia\Validator\Integer;
use Utopia\Validator\Range;
use Utopia\Validator\Text;
use Utopia\Validator\WhiteList;

App::init(function ($project) {
    /** @var Utopia\Database\Document $project */

    if ($project->getId() !== 'console') {
        throw new Exception('Access to this API is forbidden.', 401);
    }
}, ['project'], 'projects');

App::post('/v1/projects')
    ->desc('Create Project')
    ->groups(['api', 'projects'])
    ->label('scope', 'projects.write')
    ->label('sdk.auth', [APP_AUTH_TYPE_ADMIN])
    ->label('sdk.namespace', 'projects')
    ->label('sdk.method', 'create')
    ->label('sdk.response.code', Response::STATUS_CODE_CREATED)
    ->label('sdk.response.type', Response::CONTENT_TYPE_JSON)
    ->label('sdk.response.model', Response::MODEL_PROJECT)
    ->param('projectId', '', new CustomId(), 'Unique Id. Choose your own unique ID or pass the string `unique()` to auto generate it. Valid chars are a-z, A-Z, 0-9, period, hyphen, and underscore. Can\'t start with a special char. Max length is 36 chars.')
    ->param('name', null, new Text(128), 'Project name. Max length: 128 chars.')
    ->param('teamId', '', new UID(), 'Team unique ID.')
    ->param('description', '', new Text(256), 'Project description. Max length: 256 chars.', true)
    ->param('logo', '', new Text(1024), 'Project logo.', true)
    ->param('url', '', new URL(), 'Project URL.', true)
    ->param('legalName', '', new Text(256), 'Project legal Name. Max length: 256 chars.', true)
    ->param('legalCountry', '', new Text(256), 'Project legal Country. Max length: 256 chars.', true)
    ->param('legalState', '', new Text(256), 'Project legal State. Max length: 256 chars.', true)
    ->param('legalCity', '', new Text(256), 'Project legal City. Max length: 256 chars.', true)
    ->param('legalAddress', '', new Text(256), 'Project legal Address. Max length: 256 chars.', true)
    ->param('legalTaxId', '', new Text(256), 'Project legal Tax ID. Max length: 256 chars.', true)
    ->inject('response')
    ->inject('dbForConsole')
    ->inject('dbForInternal')
    ->inject('dbForExternal')
    ->inject('consoleDB')
    ->action(function ($projectId, $name, $teamId, $description, $logo, $url, $legalName, $legalCountry, $legalState, $legalCity, $legalAddress, $legalTaxId, $response, $dbForConsole, $dbForInternal, $dbForExternal, $consoleDB) {
        /** @var Appwrite\Utopia\Response $response */
        /** @var Utopia\Database\Database $dbForConsole */
        /** @var Utopia\Database\Database $dbForInternal */
        /** @var Utopia\Database\Database $dbForExternal */
        /** @var Appwrite\Database\Database $consoleDB */

        $team = $dbForConsole->getDocument('teams', $teamId);

        if ($team->isEmpty()) {
            throw new Exception('Team not found', 404);
        }

        $auth = Config::getParam('auth', []);
        $auths = ['limit' => 0];
        foreach ($auth as $index => $method) {
            $auths[$method['key'] ?? ''] = true;
        }

        $project = $dbForConsole->createDocument('projects', new Document([
            '$id' => $projectId == 'unique()' ? $dbForConsole->getId() : $projectId,
            '$read' => ['team:' . $teamId],
            '$write' => ['team:' . $teamId . '/owner', 'team:' . $teamId . '/developer'],
            'name' => $name,
            'teamId' => $team->getId(),
            'description' => $description,
            'logo' => $logo,
            'url' => $url,
            'version' => APP_VERSION_STABLE,
            'legalName' => $legalName,
            'legalCountry' => $legalCountry,
            'legalState' => $legalState,
            'legalCity' => $legalCity,
            'legalAddress' => $legalAddress,
            'legalTaxId' => $legalTaxId,
<<<<<<< HEAD
            'services' => new stdClass(),
            'platforms' => null,
            'providers' => [],
            'webhooks' => null,
            'keys' => null,
            'domains' => null,
            'auths' => $auths
=======
            'services' => new \stdClass(),
            'platforms' => [],
            'webhooks' => [],
            'keys' => [],
            'domains' => [],
            'auths' => $auths,
>>>>>>> 301e3c3e
        ]));

        $collections = Config::getParam('collections2', []); /** @var array $collections */

        $dbForInternal->setNamespace('project_' . $project->getId() . '_internal');
        $dbForInternal->create();
        $dbForExternal->setNamespace('project_' . $project->getId() . '_external');
        $dbForExternal->create();

        $audit = new Audit($dbForInternal);
        $audit->setup();

        $adapter = new TimeLimit('', 0, 1, $dbForInternal);
        $adapter->setup();

        foreach ($collections as $key => $collection) {
            $attributes = [];
            $indexes = [];

            foreach ($collection['attributes'] as $attribute) {
                $attributes[] = new Document([
                    '$id' => $attribute['$id'],
                    'type' => $attribute['type'],
                    'size' => $attribute['size'],
                    'required' => $attribute['required'],
                    'signed' => $attribute['signed'],
                    'array' => $attribute['array'],
                    'filters' => $attribute['filters'],
                ]);
            }

            foreach ($collection['indexes'] as $index) {
                $indexes[] = new Document([
                    '$id' => $index['$id'],
                    'type' => $index['type'],
                    'attributes' => $index['attributes'],
                    'lengths' => $index['lengths'],
                    'orders' => $index['orders'],
                ]);
            }

            $dbForInternal->createCollection($key, $attributes, $indexes);
        }

        $consoleDB->createNamespace($project->getId());

        $response->setStatusCode(Response::STATUS_CODE_CREATED);
        $response->dynamic($project, Response::MODEL_PROJECT);
    });

App::get('/v1/projects')
    ->desc('List Projects')
    ->groups(['api', 'projects'])
    ->label('scope', 'projects.read')
    ->label('sdk.auth', [APP_AUTH_TYPE_ADMIN])
    ->label('sdk.namespace', 'projects')
    ->label('sdk.method', 'list')
    ->label('sdk.response.code', Response::STATUS_CODE_OK)
    ->label('sdk.response.type', Response::CONTENT_TYPE_JSON)
    ->label('sdk.response.model', Response::MODEL_PROJECT_LIST)
    ->param('search', '', new Text(256), 'Search term to filter your list results. Max length: 256 chars.', true)
    ->param('limit', 25, new Range(0, 100), 'Results limit value. By default will return maximum 25 results. Maximum of 100 results allowed per request.', true)
    ->param('offset', 0, new Range(0, 2000), 'Results offset. The default value is 0. Use this param to manage pagination.', true)
    ->param('after', '', new UID(), 'ID of the project used as the starting point for the query, excluding the project itself. Should be used for efficient pagination when working with large sets of data.', true)
    ->param('orderType', 'ASC', new WhiteList(['ASC', 'DESC'], true), 'Order result by ASC or DESC order.', true)
    ->inject('response')
    ->inject('dbForConsole')
    ->action(function ($search, $limit, $offset, $after, $orderType, $response, $dbForConsole) {
        /** @var Appwrite\Utopia\Response $response */
        /** @var Utopia\Database\Database $dbForConsole */

        $queries = ($search) ? [new Query('name', Query::TYPE_SEARCH, [$search])] : [];

        if (!empty($after)) {
            $afterProject = $dbForConsole->getDocument('projects', $after);

            if ($afterProject->isEmpty()) {
                throw new Exception("Project '{$after}' for the 'after' value not found.", 400);
            }
        }

        $results = $dbForConsole->find('projects', $queries, $limit, $offset, [], [$orderType], $afterProject ?? null);
        $sum = $dbForConsole->count('projects', $queries, APP_LIMIT_COUNT);

        $response->dynamic(new Document([
            'projects' => $results,
            'sum' => $sum,
        ]), Response::MODEL_PROJECT_LIST);
    });

App::get('/v1/projects/:projectId')
    ->desc('Get Project')
    ->groups(['api', 'projects'])
    ->label('scope', 'projects.read')
    ->label('sdk.auth', [APP_AUTH_TYPE_ADMIN])
    ->label('sdk.namespace', 'projects')
    ->label('sdk.method', 'get')
    ->label('sdk.response.code', Response::STATUS_CODE_OK)
    ->label('sdk.response.type', Response::CONTENT_TYPE_JSON)
    ->label('sdk.response.model', Response::MODEL_PROJECT)
    ->param('projectId', '', new UID(), 'Project unique ID.')
    ->inject('response')
    ->inject('dbForConsole')
    ->action(function ($projectId, $response, $dbForConsole) {
        /** @var Appwrite\Utopia\Response $response */
        /** @var Utopia\Database\Database $dbForConsole */

        $project = $dbForConsole->getDocument('projects', $projectId);

        if ($project->isEmpty()) {
            throw new Exception('Project not found', 404);
        }

        $response->dynamic($project, Response::MODEL_PROJECT);
    });

App::get('/v1/projects/:projectId/usage')
<<<<<<< HEAD
    ->desc('Get Project Usage')
=======
    ->desc('Get usage stats for a project')
>>>>>>> 301e3c3e
    ->groups(['api', 'projects'])
    ->label('scope', 'projects.read')
    ->label('sdk.auth', [APP_AUTH_TYPE_ADMIN])
    ->label('sdk.namespace', 'projects')
    ->label('sdk.method', 'getUsage')
    ->label('sdk.response.code', Response::STATUS_CODE_OK)
    ->label('sdk.response.type', Response::CONTENT_TYPE_JSON)
    ->label('sdk.response.model', Response::MODEL_USAGE_PROJECT)
    ->param('projectId', '', new UID(), 'Project unique ID.')
    ->param('range', '30d', new WhiteList(['24h', '7d', '30d', '90d'], true), 'Date range.', true)
    ->inject('response')
    ->inject('dbForConsole')
    ->inject('dbForInternal')
    ->inject('register')
    ->action(function ($projectId, $range, $response, $dbForConsole, $dbForInternal, $register) {
        /** @var Appwrite\Utopia\Response $response */
        /** @var Utopia\Database\Database $dbForConsole */
        /** @var Utopia\Database\Database $dbForInternal */
        /** @var Utopia\Registry\Registry $register */

        $project = $dbForConsole->getDocument('projects', $projectId);

        if ($project->isEmpty()) {
            throw new Exception('Project not found', 404);
        }

        $usage = [];
        if (App::getEnv('_APP_USAGE_STATS', 'enabled') == 'enabled') {
            $period = [
                '24h' => [
                    'period' => '30m',
                    'limit' => 48,
                ],
                '7d' => [
                    'period' => '1d',
                    'limit' => 7,
                ],
                '30d' => [
                    'period' => '1d',
                    'limit' => 30,
                ],
                '90d' => [
                    'period' => '1d',
                    'limit' => 90,
                ],
            ];

            $dbForInternal->setNamespace('project_' . $projectId . '_internal');

            $metrics = [
                'requests', 
                'network', 
                'executions',
                'users.count',
                'database.documents.count',
                'database.collections.count',
                'storage.total'
            ];

            $stats = [];

            Authorization::skip(function() use ($dbForInternal, $period, $range, $metrics, &$stats) {
                foreach ($metrics as $metric) {
                    $requestDocs = $dbForInternal->find('stats', [
                        new Query('period', Query::TYPE_EQUAL, [$period[$range]['period']]),
                        new Query('metric', Query::TYPE_EQUAL, [$metric]),
                    ], $period[$range]['limit'], 0, ['time'], [Database::ORDER_DESC]);
    
                    $stats[$metric] = [];
                    foreach ($requestDocs as $requestDoc) {
                        $stats[$metric][] = [
                            'value' => $requestDoc->getAttribute('value'),
                            'date' => $requestDoc->getAttribute('time'),
                        ];
                    }
                    $stats[$metric] = array_reverse($stats[$metric]);
                }    
            });

            $usage = new Document([
                'range' => $range,
                'requests' => $stats['requests'],
                'network' => $stats['network'],
                'functions' => $stats['executions'],
                'documents' => $stats['database.documents.count'],
                'collections' => $stats['database.collections.count'],
                'users' => $stats['users.count'],
                'storage' => $stats['storage.total']
            ]);
        }

        $response->dynamic($usage, Response::MODEL_USAGE_PROJECT);
    });

App::patch('/v1/projects/:projectId')
    ->desc('Update Project')
    ->groups(['api', 'projects'])
    ->label('scope', 'projects.write')
    ->label('sdk.auth', [APP_AUTH_TYPE_ADMIN])
    ->label('sdk.namespace', 'projects')
    ->label('sdk.method', 'update')
    ->label('sdk.response.code', Response::STATUS_CODE_OK)
    ->label('sdk.response.type', Response::CONTENT_TYPE_JSON)
    ->label('sdk.response.model', Response::MODEL_PROJECT)
    ->param('projectId', '', new UID(), 'Project unique ID.')
    ->param('name', null, new Text(128), 'Project name. Max length: 128 chars.')
    ->param('description', '', new Text(256), 'Project description. Max length: 256 chars.', true)
    ->param('logo', '', new Text(1024), 'Project logo.', true)
    ->param('url', '', new URL(), 'Project URL.', true)
    ->param('legalName', '', new Text(256), 'Project legal name. Max length: 256 chars.', true)
    ->param('legalCountry', '', new Text(256), 'Project legal country. Max length: 256 chars.', true)
    ->param('legalState', '', new Text(256), 'Project legal state. Max length: 256 chars.', true)
    ->param('legalCity', '', new Text(256), 'Project legal city. Max length: 256 chars.', true)
    ->param('legalAddress', '', new Text(256), 'Project legal address. Max length: 256 chars.', true)
    ->param('legalTaxId', '', new Text(256), 'Project legal tax ID. Max length: 256 chars.', true)
    ->inject('response')
    ->inject('dbForConsole')
    ->action(function ($projectId, $name, $description, $logo, $url, $legalName, $legalCountry, $legalState, $legalCity, $legalAddress, $legalTaxId, $response, $dbForConsole) {
        /** @var Appwrite\Utopia\Response $response */
        /** @var Utopia\Database\Database $dbForConsole */

        $project = $dbForConsole->getDocument('projects', $projectId);

        if ($project->isEmpty()) {
            throw new Exception('Project not found', 404);
        }

        $project = $dbForConsole->updateDocument('projects', $project->getId(), $project
                ->setAttribute('name', $name)
                ->setAttribute('description', $description)
                ->setAttribute('logo', $logo)
                ->setAttribute('url', $url)
                ->setAttribute('legalName', $legalName)
                ->setAttribute('legalCountry', $legalCountry)
                ->setAttribute('legalState', $legalState)
                ->setAttribute('legalCity', $legalCity)
                ->setAttribute('legalAddress', $legalAddress)
                ->setAttribute('legalTaxId', $legalTaxId)
        );

        $response->dynamic($project, Response::MODEL_PROJECT);
    });

App::patch('/v1/projects/:projectId/service')
    ->desc('Update service status')
    ->groups(['api', 'projects'])
    ->label('scope', 'projects.write')
    ->label('sdk.auth', [APP_AUTH_TYPE_ADMIN])
    ->label('sdk.namespace', 'projects')
    ->label('sdk.method', 'updateServiceStatus')
    ->label('sdk.response.code', Response::STATUS_CODE_OK)
    ->label('sdk.response.type', Response::CONTENT_TYPE_JSON)
    ->label('sdk.response.model', Response::MODEL_PROJECT)
    ->param('projectId', '', new UID(), 'Project unique ID.')
    ->param('service', '', new WhiteList(array_keys(array_filter(Config::getParam('services'), function ($element) {return $element['optional'];})), true), 'Service name.')
    ->param('status', null, new Boolean(), 'Service status.')
    ->inject('response')
    ->inject('dbForConsole')
    ->action(function ($projectId, $service, $status, $response, $dbForConsole) {
        /** @var Appwrite\Utopia\Response $response */
        /** @var Utopia\Database\Database $dbForConsole */
        /** @var Boolean $status */

        $project = $dbForConsole->getDocument('projects', $projectId);

        if ($project->isEmpty()) {
            throw new Exception('Project not found', 404);
        }

        $services = $project->getAttribute('services', []);
        $services[$service] = $status;

        $project = $dbForConsole->updateDocument('projects', $project->getId(), $project->setAttribute('services', $services));

        $response->dynamic($project, Response::MODEL_PROJECT);
    });

App::patch('/v1/projects/:projectId/oauth2')
    ->desc('Update Project OAuth2')
    ->groups(['api', 'projects'])
    ->label('scope', 'projects.write')
    ->label('sdk.auth', [APP_AUTH_TYPE_ADMIN])
    ->label('sdk.namespace', 'projects')
    ->label('sdk.method', 'updateOAuth2')
    ->label('sdk.response.code', Response::STATUS_CODE_OK)
    ->label('sdk.response.type', Response::CONTENT_TYPE_JSON)
    ->label('sdk.response.model', Response::MODEL_PROJECT)
    ->param('projectId', '', new UID(), 'Project unique ID.')
    ->param('provider', '', new WhiteList(\array_keys(Config::getParam('providers')), true), 'Provider Name', false)
    ->param('appId', '', new Text(256), 'Provider app ID. Max length: 256 chars.', true)
    ->param('secret', '', new text(512), 'Provider secret key. Max length: 512 chars.', true)
    ->inject('response')
    ->inject('dbForConsole')
    ->action(function ($projectId, $provider, $appId, $secret, $response, $dbForConsole) {
        /** @var Appwrite\Utopia\Response $response */
        /** @var Utopia\Database\Database $dbForConsole */

        $project = $dbForConsole->getDocument('projects', $projectId);

        if ($project->isEmpty()) {
            throw new Exception('Project not found', 404);
        }

        $providers = $project->getAttribute('providers', []);
        $providers[$provider . 'Appid'] = $appId;
        $providers[$provider . 'Secret'] = $secret;

        $project = $dbForConsole->updateDocument('projects', $project->getId(), $project->setAttribute('providers', $providers));

        $response->dynamic($project, Response::MODEL_PROJECT);
    });

App::patch('/v1/projects/:projectId/auth/limit')
    ->desc('Update Project users limit')
    ->groups(['api', 'projects'])
    ->label('scope', 'projects.write')
    ->label('sdk.auth', [APP_AUTH_TYPE_ADMIN])
    ->label('sdk.namespace', 'projects')
    ->label('sdk.method', 'updateAuthLimit')
    ->label('sdk.response.code', Response::STATUS_CODE_OK)
    ->label('sdk.response.type', Response::CONTENT_TYPE_JSON)
    ->label('sdk.response.model', Response::MODEL_PROJECT)
    ->param('projectId', '', new UID(), 'Project unique ID.')
    ->param('limit', false, new Integer(true), 'Set the max number of users allowed in this project. Use 0 for unlimited.')
    ->inject('response')
    ->inject('dbForConsole')
    ->action(function ($projectId, $limit, $response, $dbForConsole) {
        /** @var Appwrite\Utopia\Response $response */
        /** @var Utopia\Database\Database $dbForConsole */

        $project = $dbForConsole->getDocument('projects', $projectId);

        if ($project->isEmpty()) {
            throw new Exception('Project not found', 404);
        }

        $auths = $project->getAttribute('auths', []);
        $auths['limit'] = $limit;

        $dbForConsole->updateDocument('projects', $project->getId(), $project
                ->setAttribute('auths', $auths)
        );

        $response->dynamic($project, Response::MODEL_PROJECT);
    });

App::patch('/v1/projects/:projectId/auth/:method')
    ->desc('Update Project auth method status. Use this endpoint to enable or disable a given auth method for this project.')
    ->groups(['api', 'projects'])
    ->label('scope', 'projects.write')
    ->label('sdk.auth', [APP_AUTH_TYPE_ADMIN])
    ->label('sdk.namespace', 'projects')
    ->label('sdk.method', 'updateAuthStatus')
    ->label('sdk.response.code', Response::STATUS_CODE_OK)
    ->label('sdk.response.type', Response::CONTENT_TYPE_JSON)
    ->label('sdk.response.model', Response::MODEL_PROJECT)
    ->param('projectId', '', new UID(), 'Project unique ID.')
    ->param('method', '', new WhiteList(\array_keys(Config::getParam('auth')), true), 'Auth Method. Possible values: ' . implode(',', \array_keys(Config::getParam('auth'))), false)
    ->param('status', false, new Boolean(true), 'Set the status of this auth method.')
    ->inject('response')
    ->inject('dbForConsole')
    ->action(function ($projectId, $method, $status, $response, $dbForConsole) {
        /** @var Appwrite\Utopia\Response $response */
        /** @var Utopia\Database\Database $dbForConsole */

        $project = $dbForConsole->getDocument('projects', $projectId);
        $auth = Config::getParam('auth')[$method] ?? [];
        $authKey = $auth['key'] ?? '';
        $status = ($status === '1' || $status === 'true' || $status === 1 || $status === true);

        if ($project->isEmpty()) {
            throw new Exception('Project not found', 404);
        }

        $auths = $project->getAttribute('auths', []);
        $auths[$authKey] = $status;

        $project = $dbForConsole->updateDocument('projects', $project->getId(), $project->setAttribute('auths', $auths));

        $response->dynamic($project, Response::MODEL_PROJECT);
    });

App::delete('/v1/projects/:projectId')
    ->desc('Delete Project')
    ->groups(['api', 'projects'])
    ->label('scope', 'projects.write')
    ->label('sdk.auth', [APP_AUTH_TYPE_ADMIN])
    ->label('sdk.namespace', 'projects')
    ->label('sdk.method', 'delete')
    ->label('sdk.response.code', Response::STATUS_CODE_NOCONTENT)
    ->label('sdk.response.model', Response::MODEL_NONE)
    ->param('projectId', '', new UID(), 'Project unique ID.')
    ->param('password', '', new UID(), 'Your user password for confirmation. Must be between 6 to 32 chars.')
    ->inject('response')
    ->inject('user')
    ->inject('dbForConsole')
    ->inject('deletes')
    ->action(function ($projectId, $password, $response, $user, $dbForConsole, $deletes) {
        /** @var Appwrite\Utopia\Response $response */
        /** @var Appwrite\Database\Document $user */
        /** @var Utopia\Database\Database $dbForConsole */
        /** @var Appwrite\Event\Event $deletes */

        if (!Auth::passwordVerify($password, $user->getAttribute('password'))) { // Double check user password
            throw new Exception('Invalid credentials', 401);
        }

        $project = $dbForConsole->getDocument('projects', $projectId);

        if ($project->isEmpty()) {
            throw new Exception('Project not found', 404);
        }

        $deletes
            ->setParam('type', DELETE_TYPE_DOCUMENT)
            ->setParam('document', $project)
        ;

        if (!$dbForConsole->deleteDocument('teams', $project->getAttribute('teamId', null))) {
            throw new Exception('Failed to remove project team from DB', 500);
        }

        if (!$dbForConsole->deleteDocument('projects', $projectId)) {
            throw new Exception('Failed to remove project from DB', 500);
        }

        $response->noContent();
    });

// Webhooks

App::post('/v1/projects/:projectId/webhooks')
    ->desc('Create Webhook')
    ->groups(['api', 'projects'])
    ->label('scope', 'projects.write')
    ->label('sdk.auth', [APP_AUTH_TYPE_ADMIN])
    ->label('sdk.namespace', 'projects')
    ->label('sdk.method', 'createWebhook')
    ->label('sdk.response.code', Response::STATUS_CODE_CREATED)
    ->label('sdk.response.type', Response::CONTENT_TYPE_JSON)
    ->label('sdk.response.model', Response::MODEL_WEBHOOK)
    ->param('projectId', null, new UID(), 'Project unique ID.')
    ->param('name', null, new Text(128), 'Webhook name. Max length: 128 chars.')
    ->param('events', null, new ArrayList(new WhiteList(array_keys(Config::getParam('events'), true), true)), 'Events list.')
    ->param('url', null, new URL(), 'Webhook URL.')
    ->param('security', false, new Boolean(true), 'Certificate verification, false for disabled or true for enabled.')
    ->param('httpUser', '', new Text(256), 'Webhook HTTP user. Max length: 256 chars.', true)
    ->param('httpPass', '', new Text(256), 'Webhook HTTP password. Max length: 256 chars.', true)
    ->inject('response')
    ->inject('dbForConsole')
    ->action(function ($projectId, $name, $events, $url, $security, $httpUser, $httpPass, $response, $dbForConsole) {
        /** @var Appwrite\Utopia\Response $response */
        /** @var Utopia\Database\Database $dbForConsole */

        $project = $dbForConsole->getDocument('projects', $projectId);

        if ($project->isEmpty()) {
            throw new Exception('Project not found', 404);
        }

        $security = ($security === '1' || $security === 'true' || $security === 1 || $security === true);

        $webhook = new Document([
            '$id' => $dbForConsole->getId(),
            '$read' => ['role:all'],
            '$write' => ['role:all'],
            'projectId' => $project->getId(),
            'name' => $name,
            'events' => $events,
            'url' => $url,
            'security' => $security,
            'httpUser' => $httpUser,
            'httpPass' => $httpPass,
        ]);

        $webhook = $dbForConsole->createDocument('webhooks', $webhook);

        $dbForConsole->purgeDocument('projects', $project->getId());

        $response->setStatusCode(Response::STATUS_CODE_CREATED);
        $response->dynamic($webhook, Response::MODEL_WEBHOOK);
    });

App::get('/v1/projects/:projectId/webhooks')
    ->desc('List Webhooks')
    ->groups(['api', 'projects'])
    ->label('scope', 'projects.read')
    ->label('sdk.auth', [APP_AUTH_TYPE_ADMIN])
    ->label('sdk.namespace', 'projects')
    ->label('sdk.method', 'listWebhooks')
    ->label('sdk.response.code', Response::STATUS_CODE_OK)
    ->label('sdk.response.type', Response::CONTENT_TYPE_JSON)
    ->label('sdk.response.model', Response::MODEL_WEBHOOK_LIST)
    ->param('projectId', '', new UID(), 'Project unique ID.')
    ->inject('response')
    ->inject('dbForConsole')
    ->action(function ($projectId, $response, $dbForConsole) {
        /** @var Appwrite\Utopia\Response $response */
        /** @var Utopia\Database\Database $dbForConsole */

        $project = $dbForConsole->getDocument('projects', $projectId);

        if ($project->isEmpty()) {
            throw new Exception('Project not found', 404);
        }

        $webhooks = $dbForConsole->find('webhooks', [
            new Query('projectId', Query::TYPE_EQUAL, [$project->getId()])
        ]);

        $response->dynamic(new Document([
            'webhooks' => $webhooks,
            'sum' => count($webhooks),
        ]), Response::MODEL_WEBHOOK_LIST);
    });

App::get('/v1/projects/:projectId/webhooks/:webhookId')
    ->desc('Get Webhook')
    ->groups(['api', 'projects'])
    ->label('scope', 'projects.read')
    ->label('sdk.auth', [APP_AUTH_TYPE_ADMIN])
    ->label('sdk.namespace', 'projects')
    ->label('sdk.method', 'getWebhook')
    ->label('sdk.response.code', Response::STATUS_CODE_OK)
    ->label('sdk.response.type', Response::CONTENT_TYPE_JSON)
    ->label('sdk.response.model', Response::MODEL_WEBHOOK)
    ->param('projectId', null, new UID(), 'Project unique ID.')
    ->param('webhookId', null, new UID(), 'Webhook unique ID.')
    ->inject('response')
    ->inject('dbForConsole')
    ->action(function ($projectId, $webhookId, $response, $dbForConsole) {
        /** @var Appwrite\Utopia\Response $response */
        /** @var Utopia\Database\Database $dbForConsole */

        $project = $dbForConsole->getDocument('projects', $projectId);

        if ($project->isEmpty()) {
            throw new Exception('Project not found', 404);
        }

        $webhook = $dbForConsole->findOne('webhooks', [
            new Query('_uid', Query::TYPE_EQUAL, [$webhookId]),
            new Query('projectId', Query::TYPE_EQUAL, [$project->getId()])
        ]);

        if ($webhook === false || $webhook->isEmpty()) {
            throw new Exception('Webhook not found', 404);
        }

        $response->dynamic($webhook, Response::MODEL_WEBHOOK);
    });

App::put('/v1/projects/:projectId/webhooks/:webhookId')
    ->desc('Update Webhook')
    ->groups(['api', 'projects'])
    ->label('scope', 'projects.write')
    ->label('sdk.auth', [APP_AUTH_TYPE_ADMIN])
    ->label('sdk.namespace', 'projects')
    ->label('sdk.method', 'updateWebhook')
    ->label('sdk.response.code', Response::STATUS_CODE_OK)
    ->label('sdk.response.type', Response::CONTENT_TYPE_JSON)
    ->label('sdk.response.model', Response::MODEL_WEBHOOK)
    ->param('projectId', null, new UID(), 'Project unique ID.')
    ->param('webhookId', null, new UID(), 'Webhook unique ID.')
    ->param('name', null, new Text(128), 'Webhook name. Max length: 128 chars.')
    ->param('events', null, new ArrayList(new WhiteList(array_keys(Config::getParam('events'), true), true)), 'Events list.')
    ->param('url', null, new URL(), 'Webhook URL.')
    ->param('security', false, new Boolean(true), 'Certificate verification, false for disabled or true for enabled.')
    ->param('httpUser', '', new Text(256), 'Webhook HTTP user. Max length: 256 chars.', true)
    ->param('httpPass', '', new Text(256), 'Webhook HTTP password. Max length: 256 chars.', true)
    ->inject('response')
    ->inject('dbForConsole')
    ->action(function ($projectId, $webhookId, $name, $events, $url, $security, $httpUser, $httpPass, $response, $dbForConsole) {
        /** @var Appwrite\Utopia\Response $response */
        /** @var Utopia\Database\Database $dbForConsole */

        $project = $dbForConsole->getDocument('projects', $projectId);

        if ($project->isEmpty()) {
            throw new Exception('Project not found', 404);
        }

        $security = ($security === '1' || $security === 'true' || $security === 1 || $security === true);

        $webhook = $dbForConsole->findOne('webhooks', [
            new Query('_uid', Query::TYPE_EQUAL, [$webhookId]),
            new Query('projectId', Query::TYPE_EQUAL, [$project->getId()])
        ]);

        if ($webhook === false || $webhook->isEmpty()) {
            throw new Exception('Webhook not found', 404);
        }

        $webhook
            ->setAttribute('name', $name)
            ->setAttribute('events', $events)
            ->setAttribute('url', $url)
            ->setAttribute('security', $security)
            ->setAttribute('httpUser', $httpUser)
            ->setAttribute('httpPass', $httpPass)
        ;

        $dbForConsole->updateDocument('webhooks', $webhook->getId(), $webhook);

        $dbForConsole->purgeDocument('projects', $project->getId());

        $response->dynamic($webhook, Response::MODEL_WEBHOOK);
    });

App::delete('/v1/projects/:projectId/webhooks/:webhookId')
    ->desc('Delete Webhook')
    ->groups(['api', 'projects'])
    ->label('scope', 'projects.write')
    ->label('sdk.auth', [APP_AUTH_TYPE_ADMIN])
    ->label('sdk.namespace', 'projects')
    ->label('sdk.method', 'deleteWebhook')
    ->label('sdk.response.code', Response::STATUS_CODE_NOCONTENT)
    ->label('sdk.response.model', Response::MODEL_NONE)
    ->param('projectId', null, new UID(), 'Project unique ID.')
    ->param('webhookId', null, new UID(), 'Webhook unique ID.')
    ->inject('response')
    ->inject('dbForConsole')
    ->action(function ($projectId, $webhookId, $response, $dbForConsole) {
        /** @var Appwrite\Utopia\Response $response */
        /** @var Utopia\Database\Database $dbForConsole */

        $project = $dbForConsole->getDocument('projects', $projectId);

        if ($project->isEmpty()) {
            throw new Exception('Project not found', 404);
        }

        $webhook = $dbForConsole->findOne('webhooks', [
            new Query('_uid', Query::TYPE_EQUAL, [$webhookId]),
            new Query('projectId', Query::TYPE_EQUAL, [$project->getId()])
        ]);

        if($webhook === false || $webhook->isEmpty()) {
            throw new Exception('Webhook not found', 404);
        }

        $dbForConsole->deleteDocument('webhooks', $webhook->getId());

        $dbForConsole->purgeDocument('projects', $project->getId());

        $response->noContent();
    });

// Keys

App::post('/v1/projects/:projectId/keys')
    ->desc('Create Key')
    ->groups(['api', 'projects'])
    ->label('scope', 'projects.write')
    ->label('sdk.auth', [APP_AUTH_TYPE_ADMIN])
    ->label('sdk.namespace', 'projects')
    ->label('sdk.method', 'createKey')
    ->label('sdk.response.code', Response::STATUS_CODE_CREATED)
    ->label('sdk.response.type', Response::CONTENT_TYPE_JSON)
    ->label('sdk.response.model', Response::MODEL_KEY)
    ->param('projectId', null, new UID(), 'Project unique ID.')
    ->param('name', null, new Text(128), 'Key name. Max length: 128 chars.')
    ->param('scopes', null, new ArrayList(new WhiteList(array_keys(Config::getParam('scopes')), true)), 'Key scopes list.')
    ->inject('response')
    ->inject('dbForConsole')
    ->action(function ($projectId, $name, $scopes, $response, $dbForConsole) {
        /** @var Appwrite\Utopia\Response $response */
        /** @var Utopia\Database\Database $dbForConsole */

        $project = $dbForConsole->getDocument('projects', $projectId);

        if ($project->isEmpty()) {
            throw new Exception('Project not found', 404);
        }

        $key = new Document([
            '$id' => $dbForConsole->getId(),
            '$read' => ['role:all'],
            '$write' => ['role:all'],
            'projectId' => $project->getId(),
            'name' => $name,
            'scopes' => $scopes,
            'secret' => \bin2hex(\random_bytes(128)),
        ]);

        $key = $dbForConsole->createDocument('keys', $key);

        $dbForConsole->purgeDocument('projects', $project->getId());

        $response->setStatusCode(Response::STATUS_CODE_CREATED);
        $response->dynamic($key, Response::MODEL_KEY);
    });

App::get('/v1/projects/:projectId/keys')
    ->desc('List Keys')
    ->groups(['api', 'projects'])
    ->label('scope', 'projects.read')
    ->label('sdk.auth', [APP_AUTH_TYPE_ADMIN])
    ->label('sdk.namespace', 'projects')
    ->label('sdk.method', 'listKeys')
    ->label('sdk.response.code', Response::STATUS_CODE_OK)
    ->label('sdk.response.type', Response::CONTENT_TYPE_JSON)
    ->label('sdk.response.model', Response::MODEL_KEY_LIST)
    ->param('projectId', null, new UID(), 'Project unique ID.')
    ->inject('response')
    ->inject('dbForConsole')
    ->action(function ($projectId, $response, $dbForConsole) {
        /** @var Appwrite\Utopia\Response $response */
        /** @var Utopia\Database\Database $dbForConsole */

        $project = $dbForConsole->getDocument('projects', $projectId);

        if ($project->isEmpty()) {
            throw new Exception('Project not found', 404);
        }

        $keys = $dbForConsole->find('keys', [
            new Query('projectId', Query::TYPE_EQUAL, [$project->getId()]),
        ], 5000);

        $response->dynamic(new Document([
            'keys' => $keys,
            'sum' => count($keys),
        ]), Response::MODEL_KEY_LIST);
    });

App::get('/v1/projects/:projectId/keys/:keyId')
    ->desc('Get Key')
    ->groups(['api', 'projects'])
    ->label('scope', 'projects.read')
    ->label('sdk.auth', [APP_AUTH_TYPE_ADMIN])
    ->label('sdk.namespace', 'projects')
    ->label('sdk.method', 'getKey')
    ->label('sdk.response.code', Response::STATUS_CODE_OK)
    ->label('sdk.response.type', Response::CONTENT_TYPE_JSON)
    ->label('sdk.response.model', Response::MODEL_KEY)
    ->param('projectId', null, new UID(), 'Project unique ID.')
    ->param('keyId', null, new UID(), 'Key unique ID.')
    ->inject('response')
    ->inject('dbForConsole')
    ->action(function ($projectId, $keyId, $response, $dbForConsole) {
        /** @var Appwrite\Utopia\Response $response */
        /** @var Utopia\Database\Database $dbForConsole */

        $project = $dbForConsole->getDocument('projects', $projectId);

        if ($project->isEmpty()) {
            throw new Exception('Project not found', 404);
        }

        $key = $dbForConsole->findOne('keys', [
            new Query('_uid', Query::TYPE_EQUAL, [$keyId]),
            new Query('projectId', Query::TYPE_EQUAL, [$project->getId()])
        ]);

        if ($key === false || $key->isEmpty()) {
            throw new Exception('Key not found', 404);
        }

        $response->dynamic($key, Response::MODEL_KEY);
    });

App::put('/v1/projects/:projectId/keys/:keyId')
    ->desc('Update Key')
    ->groups(['api', 'projects'])
    ->label('scope', 'projects.write')
    ->label('sdk.auth', [APP_AUTH_TYPE_ADMIN])
    ->label('sdk.namespace', 'projects')
    ->label('sdk.method', 'updateKey')
    ->label('sdk.response.code', Response::STATUS_CODE_OK)
    ->label('sdk.response.type', Response::CONTENT_TYPE_JSON)
    ->label('sdk.response.model', Response::MODEL_KEY)
    ->param('projectId', null, new UID(), 'Project unique ID.')
    ->param('keyId', null, new UID(), 'Key unique ID.')
    ->param('name', null, new Text(128), 'Key name. Max length: 128 chars.')
    ->param('scopes', null, new ArrayList(new WhiteList(array_keys(Config::getParam('scopes')), true)), 'Key scopes list')
    ->inject('response')
    ->inject('dbForConsole')
    ->action(function ($projectId, $keyId, $name, $scopes, $response, $dbForConsole) {
        /** @var Appwrite\Utopia\Response $response */
        /** @var Utopia\Database\Database $dbForConsole */

        $project = $dbForConsole->getDocument('projects', $projectId);

        if ($project->isEmpty()) {
            throw new Exception('Project not found', 404);
        }

        $key = $dbForConsole->findOne('keys', [
            new Query('_uid', Query::TYPE_EQUAL, [$keyId]),
            new Query('projectId', Query::TYPE_EQUAL, [$project->getId()])
        ]);

        if ($key === false || $key->isEmpty()) {
            throw new Exception('Key not found', 404);
        }

        $key
            ->setAttribute('name', $name)
            ->setAttribute('scopes', $scopes)
        ;

        $dbForConsole->updateDocument('keys', $key->getId(), $key);

        $dbForConsole->purgeDocument('projects', $project->getId());

        $response->dynamic($key, Response::MODEL_KEY);
    });

App::delete('/v1/projects/:projectId/keys/:keyId')
    ->desc('Delete Key')
    ->groups(['api', 'projects'])
    ->label('scope', 'projects.write')
    ->label('sdk.auth', [APP_AUTH_TYPE_ADMIN])
    ->label('sdk.namespace', 'projects')
    ->label('sdk.method', 'deleteKey')
    ->label('sdk.response.code', Response::STATUS_CODE_NOCONTENT)
    ->label('sdk.response.model', Response::MODEL_NONE)
    ->param('projectId', null, new UID(), 'Project unique ID.')
    ->param('keyId', null, new UID(), 'Key unique ID.')
    ->inject('response')
    ->inject('dbForConsole')
    ->action(function ($projectId, $keyId, $response, $dbForConsole) {
        /** @var Appwrite\Utopia\Response $response */
        /** @var Utopia\Database\Database $dbForConsole */

        $project = $dbForConsole->getDocument('projects', $projectId);

        if ($project->isEmpty()) {
            throw new Exception('Project not found', 404);
        }

        $key = $dbForConsole->findOne('keys', [
            new Query('_uid', Query::TYPE_EQUAL, [$keyId]),
            new Query('projectId', Query::TYPE_EQUAL, [$project->getId()])
        ]);

        if($key === false || $key->isEmpty()) {
            throw new Exception('Key not found', 404);
        }

        $dbForConsole->deleteDocument('keys', $key->getId());

        $dbForConsole->purgeDocument('projects', $project->getId());

        $response->noContent();
    });

// Platforms

App::post('/v1/projects/:projectId/platforms')
    ->desc('Create Platform')
    ->groups(['api', 'projects'])
    ->label('scope', 'projects.write')
    ->label('sdk.auth', [APP_AUTH_TYPE_ADMIN])
    ->label('sdk.namespace', 'projects')
    ->label('sdk.method', 'createPlatform')
    ->label('sdk.response.code', Response::STATUS_CODE_CREATED)
    ->label('sdk.response.type', Response::CONTENT_TYPE_JSON)
    ->label('sdk.response.model', Response::MODEL_PLATFORM)
    ->param('projectId', null, new UID(), 'Project unique ID.')
    ->param('type', null, new WhiteList(['web', 'flutter-ios', 'flutter-android', 'flutter-linux', 'flutter-macos', 'flutter-windows', 'ios', 'android', 'unity'], true), 'Platform type.')
    ->param('name', null, new Text(128), 'Platform name. Max length: 128 chars.')
    ->param('key', '', new Text(256), 'Package name for android or bundle ID for iOS. Max length: 256 chars.', true)
    ->param('store', '', new Text(256), 'App store or Google Play store ID. Max length: 256 chars.', true)
    ->param('hostname', '', new Text(256), 'Platform client hostname. Max length: 256 chars.', true)
    ->inject('response')
    ->inject('dbForConsole')
    ->action(function ($projectId, $type, $name, $key, $store, $hostname, $response, $dbForConsole) {
        /** @var Appwrite\Utopia\Response $response */
        /** @var Utopia\Database\Database $dbForConsole */

        $project = $dbForConsole->getDocument('projects', $projectId);

        if ($project->isEmpty()) {
            throw new Exception('Project not found', 404);
        }

        $platform = new Document([
            '$id' => $dbForConsole->getId(),
            '$read' => ['role:all'],
            '$write' => ['role:all'],
            'projectId' => $project->getId(),
            'type' => $type,
            'name' => $name,
            'key' => $key,
            'store' => $store,
            'hostname' => $hostname,
            'dateCreated' => \time(),
            'dateUpdated' => \time(),
        ]);

        $platform = $dbForConsole->createDocument('platforms', $platform);

        $dbForConsole->purgeDocument('projects', $project->getId());

        $response->setStatusCode(Response::STATUS_CODE_CREATED);
        $response->dynamic($platform, Response::MODEL_PLATFORM);
    });

App::get('/v1/projects/:projectId/platforms')
    ->desc('List Platforms')
    ->groups(['api', 'projects'])
    ->label('scope', 'projects.read')
    ->label('sdk.auth', [APP_AUTH_TYPE_ADMIN])
    ->label('sdk.namespace', 'projects')
    ->label('sdk.method', 'listPlatforms')
    ->label('sdk.response.code', Response::STATUS_CODE_OK)
    ->label('sdk.response.type', Response::CONTENT_TYPE_JSON)
    ->label('sdk.response.model', Response::MODEL_PLATFORM_LIST)
    ->param('projectId', '', new UID(), 'Project unique ID.')
    ->inject('response')
    ->inject('dbForConsole')
    ->action(function ($projectId, $response, $dbForConsole) {
        /** @var Appwrite\Utopia\Response $response */
        /** @var Utopia\Database\Database $dbForConsole */

        $project = $dbForConsole->getDocument('projects', $projectId);

        if ($project->isEmpty()) {
            throw new Exception('Project not found', 404);
        }

        $platforms = $dbForConsole->find('platforms', [
            new Query('projectId', Query::TYPE_EQUAL, [$project->getId()])
        ], 5000);

        $response->dynamic(new Document([
            'platforms' => $platforms,
            'sum' => count($platforms),
        ]), Response::MODEL_PLATFORM_LIST);
    });

App::get('/v1/projects/:projectId/platforms/:platformId')
    ->desc('Get Platform')
    ->groups(['api', 'projects'])
    ->label('scope', 'projects.read')
    ->label('sdk.auth', [APP_AUTH_TYPE_ADMIN])
    ->label('sdk.namespace', 'projects')
    ->label('sdk.method', 'getPlatform')
    ->label('sdk.response.code', Response::STATUS_CODE_OK)
    ->label('sdk.response.type', Response::CONTENT_TYPE_JSON)
    ->label('sdk.response.model', Response::MODEL_PLATFORM)
    ->param('projectId', null, new UID(), 'Project unique ID.')
    ->param('platformId', null, new UID(), 'Platform unique ID.')
    ->inject('response')
    ->inject('dbForConsole')
    ->action(function ($projectId, $platformId, $response, $dbForConsole) {
        /** @var Appwrite\Utopia\Response $response */
        /** @var Utopia\Database\Database $dbForConsole */

        $project = $dbForConsole->getDocument('projects', $projectId);

        if ($project->isEmpty()) {
            throw new Exception('Project not found', 404);
        }

        $platform = $dbForConsole->findOne('platforms', [
            new Query('_uid', Query::TYPE_EQUAL, [$platformId]),
            new Query('projectId', Query::TYPE_EQUAL, [$project->getId()])
        ]);

        if ($platform === false || $platform->isEmpty()) {
            throw new Exception('Platform not found', 404);
        }

        $response->dynamic($platform, Response::MODEL_PLATFORM);
    });

App::put('/v1/projects/:projectId/platforms/:platformId')
    ->desc('Update Platform')
    ->groups(['api', 'projects'])
    ->label('scope', 'projects.write')
    ->label('sdk.auth', [APP_AUTH_TYPE_ADMIN])
    ->label('sdk.namespace', 'projects')
    ->label('sdk.method', 'updatePlatform')
    ->label('sdk.response.code', Response::STATUS_CODE_OK)
    ->label('sdk.response.type', Response::CONTENT_TYPE_JSON)
    ->label('sdk.response.model', Response::MODEL_PLATFORM)
    ->param('projectId', null, new UID(), 'Project unique ID.')
    ->param('platformId', null, new UID(), 'Platform unique ID.')
    ->param('name', null, new Text(128), 'Platform name. Max length: 128 chars.')
    ->param('key', '', new Text(256), 'Package name for android or bundle ID for iOS. Max length: 256 chars.', true)
    ->param('store', '', new Text(256), 'App store or Google Play store ID. Max length: 256 chars.', true)
    ->param('hostname', '', new Text(256), 'Platform client URL. Max length: 256 chars.', true)
    ->inject('response')
    ->inject('dbForConsole')
    ->action(function ($projectId, $platformId, $name, $key, $store, $hostname, $response, $dbForConsole) {
        /** @var Appwrite\Utopia\Response $response */
        /** @var Utopia\Database\Database $dbForConsole */

        $project = $dbForConsole->getDocument('projects', $projectId);

        if ($project->isEmpty()) {
            throw new Exception('Project not found', 404);
        }

        $platform = $dbForConsole->findOne('platforms', [
            new Query('_uid', Query::TYPE_EQUAL, [$platformId]),
            new Query('projectId', Query::TYPE_EQUAL, [$project->getId()])
        ]);

        if ($platform === false || $platform->isEmpty()) {
            throw new Exception('Platform not found', 404);
        }

        $platform
            ->setAttribute('name', $name)
            ->setAttribute('dateUpdated', \time())
            ->setAttribute('key', $key)
            ->setAttribute('store', $store)
            ->setAttribute('hostname', $hostname)
        ;

        $dbForConsole->updateDocument('platforms', $platform->getId(), $platform);

        $dbForConsole->purgeDocument('projects', $project->getId());

        $response->dynamic($platform, Response::MODEL_PLATFORM);
    });

App::delete('/v1/projects/:projectId/platforms/:platformId')
    ->desc('Delete Platform')
    ->groups(['api', 'projects'])
    ->label('scope', 'projects.write')
    ->label('sdk.auth', [APP_AUTH_TYPE_ADMIN])
    ->label('sdk.namespace', 'projects')
    ->label('sdk.method', 'deletePlatform')
    ->label('sdk.response.code', Response::STATUS_CODE_NOCONTENT)
    ->label('sdk.response.model', Response::MODEL_NONE)
    ->param('projectId', null, new UID(), 'Project unique ID.')
    ->param('platformId', null, new UID(), 'Platform unique ID.')
    ->inject('response')
    ->inject('dbForConsole')
    ->action(function ($projectId, $platformId, $response, $dbForConsole) {
        /** @var Appwrite\Utopia\Response $response */
        /** @var Utopia\Database\Database $dbForConsole */

        $project = $dbForConsole->getDocument('projects', $projectId);

        if ($project->isEmpty()) {
            throw new Exception('Project not found', 404);
        }

        $platform = $dbForConsole->findOne('platforms', [
            new Query('_uid', Query::TYPE_EQUAL, [$platformId]),
            new Query('projectId', Query::TYPE_EQUAL, [$project->getId()])
        ]);

        if ($platform === false || $platform->isEmpty()) {
            throw new Exception('Platform not found', 404);
        }

        $dbForConsole->deleteDocument('platforms', $platformId);

        $dbForConsole->purgeDocument('projects', $project->getId());

        $response->noContent();
    });

// Domains

App::post('/v1/projects/:projectId/domains')
    ->desc('Create Domain')
    ->groups(['api', 'projects'])
    ->label('scope', 'projects.write')
    ->label('sdk.auth', [APP_AUTH_TYPE_ADMIN])
    ->label('sdk.namespace', 'projects')
    ->label('sdk.method', 'createDomain')
    ->label('sdk.response.code', Response::STATUS_CODE_CREATED)
    ->label('sdk.response.type', Response::CONTENT_TYPE_JSON)
    ->label('sdk.response.model', Response::MODEL_DOMAIN)
    ->param('projectId', null, new UID(), 'Project unique ID.')
    ->param('domain', null, new DomainValidator(), 'Domain name.')
    ->inject('response')
    ->inject('dbForConsole')
    ->action(function ($projectId, $domain, $response, $dbForConsole) {
        /** @var Appwrite\Utopia\Response $response */
        /** @var Utopia\Database\Database $dbForConsole */

        $project = $dbForConsole->getDocument('projects', $projectId);

        if ($project->isEmpty()) {
            throw new Exception('Project not found', 404);
        }

        $document = $dbForConsole->findOne('domains', [
            new Query('domain', Query::TYPE_EQUAL, [$domain]),
            new Query('projectId', Query::TYPE_EQUAL, [$project->getId()]),
        ]);

        if ($document && !$document->isEmpty()) {
            throw new Exception('Domain already exists', 409);
        }

        $target = new Domain(App::getEnv('_APP_DOMAIN_TARGET', ''));

        if (!$target->isKnown() || $target->isTest()) {
            throw new Exception('Unreachable CNAME target (' . $target->get() . '), please use a domain with a public suffix.', 500);
        }

        $domain = new Domain($domain);

        $domain = new Document([
            '$id' => $dbForConsole->getId(),
            '$read' => ['role:all'],
            '$write' => ['role:all'],
            'projectId' => $project->getId(),
            'updated' => \time(),
            'domain' => $domain->get(),
            'tld' => $domain->getSuffix(),
            'registerable' => $domain->getRegisterable(),
            'verification' => false,
            'certificateId' => null,
        ]);

        $domain = $dbForConsole->createDocument('domains', $domain);

        $dbForConsole->purgeDocument('projects', $project->getId());

        $response->setStatusCode(Response::STATUS_CODE_CREATED);
        $response->dynamic($domain, Response::MODEL_DOMAIN);
    });

App::get('/v1/projects/:projectId/domains')
    ->desc('List Domains')
    ->groups(['api', 'projects'])
    ->label('scope', 'projects.read')
    ->label('sdk.auth', [APP_AUTH_TYPE_ADMIN])
    ->label('sdk.namespace', 'projects')
    ->label('sdk.method', 'listDomains')
    ->label('sdk.response.code', Response::STATUS_CODE_OK)
    ->label('sdk.response.type', Response::CONTENT_TYPE_JSON)
    ->label('sdk.response.model', Response::MODEL_DOMAIN_LIST)
    ->param('projectId', '', new UID(), 'Project unique ID.')
    ->inject('response')
    ->inject('dbForConsole')
    ->action(function ($projectId, $response, $dbForConsole) {
        /** @var Appwrite\Utopia\Response $response */
        /** @var Utopia\Database\Database $dbForConsole */

        $project = $dbForConsole->getDocument('projects', $projectId);

        if ($project->isEmpty()) {
            throw new Exception('Project not found', 404);
        }

        $domains = $dbForConsole->find('domains', [
            new Query('projectId', Query::TYPE_EQUAL, [$project->getId()])
        ], 5000);

        $response->dynamic(new Document([
            'domains' => $domains,
            'sum' => count($domains),
        ]), Response::MODEL_DOMAIN_LIST);
    });

App::get('/v1/projects/:projectId/domains/:domainId')
    ->desc('Get Domain')
    ->groups(['api', 'projects'])
    ->label('scope', 'projects.read')
    ->label('sdk.auth', [APP_AUTH_TYPE_ADMIN])
    ->label('sdk.namespace', 'projects')
    ->label('sdk.method', 'getDomain')
    ->label('sdk.response.code', Response::STATUS_CODE_OK)
    ->label('sdk.response.type', Response::CONTENT_TYPE_JSON)
    ->label('sdk.response.model', Response::MODEL_DOMAIN)
    ->param('projectId', null, new UID(), 'Project unique ID.')
    ->param('domainId', null, new UID(), 'Domain unique ID.')
    ->inject('response')
    ->inject('dbForConsole')
    ->action(function ($projectId, $domainId, $response, $dbForConsole) {
        /** @var Appwrite\Utopia\Response $response */
        /** @var Utopia\Database\Database $dbForConsole */

        $project = $dbForConsole->getDocument('projects', $projectId);

        if ($project->isEmpty()) {
            throw new Exception('Project not found', 404);
        }

        $domain = $dbForConsole->findOne('domains', [
            new Query('_uid', Query::TYPE_EQUAL, [$domainId]),
            new Query('projectId', Query::TYPE_EQUAL, [$project->getId()])
        ]);

        if ($domain === false || $domain->isEmpty()) {
            throw new Exception('Domain not found', 404);
        }

        $response->dynamic($domain, Response::MODEL_DOMAIN);
    });

App::patch('/v1/projects/:projectId/domains/:domainId/verification')
    ->desc('Update Domain Verification Status')
    ->groups(['api', 'projects'])
    ->label('scope', 'projects.write')
    ->label('sdk.auth', [APP_AUTH_TYPE_ADMIN])
    ->label('sdk.namespace', 'projects')
    ->label('sdk.method', 'updateDomainVerification')
    ->label('sdk.response.code', Response::STATUS_CODE_OK)
    ->label('sdk.response.type', Response::CONTENT_TYPE_JSON)
    ->label('sdk.response.model', Response::MODEL_DOMAIN)
    ->param('projectId', null, new UID(), 'Project unique ID.')
    ->param('domainId', null, new UID(), 'Domain unique ID.')
    ->inject('response')
    ->inject('dbForConsole')
    ->action(function ($projectId, $domainId, $response, $dbForConsole) {
        /** @var Appwrite\Utopia\Response $response */
        /** @var Utopia\Database\Database $dbForConsole */

        $project = $dbForConsole->getDocument('projects', $projectId);

        if ($project->isEmpty()) {
            throw new Exception('Project not found', 404);
        }

        $domain = $dbForConsole->findOne('domains', [
            new Query('_uid', Query::TYPE_EQUAL, [$domainId]),
            new Query('projectId', Query::TYPE_EQUAL, [$project->getId()])
        ]);

        if ($domain === false || $domain->isEmpty()) {
            throw new Exception('Domain not found', 404);
        }

        $target = new Domain(App::getEnv('_APP_DOMAIN_TARGET', ''));

        if (!$target->isKnown() || $target->isTest()) {
            throw new Exception('Unreachable CNAME target (' . $target->get() . '), please use a domain with a public suffix.', 500);
        }

        if ($domain->getAttribute('verification') === true) {
            return $response->dynamic($domain, Response::MODEL_DOMAIN);
        }

        $validator = new CNAME($target->get()); // Verify Domain with DNS records

        if (!$validator->isValid($domain->getAttribute('domain', ''))) {
            throw new Exception('Failed to verify domain', 401);
        }


        $dbForConsole->updateDocument('domains', $domain->getId(), $domain->setAttribute('verification', true));
        $dbForConsole->purgeDocument('projects', $project->getId());

        // Issue a TLS certificate when domain is verified
        Resque::enqueue('v1-certificates', 'CertificatesV1', [
            'document' => $domain->getArrayCopy(),
            'domain' => $domain->getAttribute('domain'),
        ]);

        $response->dynamic($domain, Response::MODEL_DOMAIN);
    });

App::delete('/v1/projects/:projectId/domains/:domainId')
    ->desc('Delete Domain')
    ->groups(['api', 'projects'])
    ->label('scope', 'projects.write')
    ->label('sdk.auth', [APP_AUTH_TYPE_ADMIN])
    ->label('sdk.namespace', 'projects')
    ->label('sdk.method', 'deleteDomain')
    ->label('sdk.response.code', Response::STATUS_CODE_NOCONTENT)
    ->label('sdk.response.model', Response::MODEL_NONE)
    ->param('projectId', null, new UID(), 'Project unique ID.')
    ->param('domainId', null, new UID(), 'Domain unique ID.')
    ->inject('response')
    ->inject('dbForConsole')
    ->inject('deletes')
    ->action(function ($projectId, $domainId, $response, $dbForConsole, $deletes) {
        /** @var Appwrite\Utopia\Response $response */
        /** @var Utopia\Database\Database $dbForConsole */

        $project = $dbForConsole->getDocument('projects', $projectId);

        if ($project->isEmpty()) {
            throw new Exception('Project not found', 404);
        }

        $domain = $dbForConsole->findOne('domains', [
            new Query('_uid', Query::TYPE_EQUAL, [$domainId]),
            new Query('projectId', Query::TYPE_EQUAL, [$project->getId()])
        ]);

        if ($domain === false || $domain->isEmpty()) {
            throw new Exception('Domain not found', 404);
        }

        $dbForConsole->deleteDocument('domains', $domain->getId());

        $dbForConsole->purgeDocument('projects', $project->getId());

        $deletes
            ->setParam('type', DELETE_TYPE_CERTIFICATES)
            ->setParam('document', $domain)
        ;

        $response->noContent();
    });<|MERGE_RESOLUTION|>--- conflicted
+++ resolved
@@ -8,11 +8,8 @@
 use Appwrite\Utopia\Response;
 use Utopia\Abuse\Adapters\TimeLimit;
 use Utopia\App;
-<<<<<<< HEAD
 use Utopia\CLI\CLI;
-=======
 use Utopia\Audit\Audit;
->>>>>>> 301e3c3e
 use Utopia\Config\Config;
 use Utopia\Database\Database;
 use Utopia\Database\Document;
@@ -98,7 +95,6 @@
             'legalCity' => $legalCity,
             'legalAddress' => $legalAddress,
             'legalTaxId' => $legalTaxId,
-<<<<<<< HEAD
             'services' => new stdClass(),
             'platforms' => null,
             'providers' => [],
@@ -106,14 +102,6 @@
             'keys' => null,
             'domains' => null,
             'auths' => $auths
-=======
-            'services' => new \stdClass(),
-            'platforms' => [],
-            'webhooks' => [],
-            'keys' => [],
-            'domains' => [],
-            'auths' => $auths,
->>>>>>> 301e3c3e
         ]));
 
         $collections = Config::getParam('collections2', []); /** @var array $collections */
@@ -231,11 +219,7 @@
     });
 
 App::get('/v1/projects/:projectId/usage')
-<<<<<<< HEAD
-    ->desc('Get Project Usage')
-=======
     ->desc('Get usage stats for a project')
->>>>>>> 301e3c3e
     ->groups(['api', 'projects'])
     ->label('scope', 'projects.read')
     ->label('sdk.auth', [APP_AUTH_TYPE_ADMIN])
