--- conflicted
+++ resolved
@@ -28,6 +28,7 @@
 use Appwrite\Extend\Exception;
 use Appwrite\Utopia\Database\Validator\Queries\Projects;
 use Utopia\Cache\Cache;
+use Utopia\Database\Validator\Authorization;
 use Utopia\Pools\Group;
 use Utopia\Validator\ArrayList;
 use Utopia\Validator\Boolean;
@@ -248,7 +249,6 @@
         $response->dynamic($project, Response::MODEL_PROJECT);
     });
 
-<<<<<<< HEAD
 App::get('/v1/projects/:projectId/usage')
     ->desc('Get usage stats for a project')
     ->groups(['api', 'projects'])
@@ -264,8 +264,7 @@
     ->inject('response')
     ->inject('dbForConsole')
     ->inject('dbForProject')
-    ->inject('register')
-    ->action(function (string $projectId, string $range, Response $response, Database $dbForConsole, Database $dbForProject, Registry $register) {
+    ->action(function (string $projectId, string $range, Response $response, Database $dbForConsole, Database $dbForProject) {
 
         $project = $dbForConsole->getDocument('projects', $projectId);
 
@@ -361,8 +360,6 @@
         $response->dynamic($usage, Response::MODEL_USAGE_PROJECT);
     });
 
-=======
->>>>>>> 2a9345cb
 App::patch('/v1/projects/:projectId')
     ->desc('Update Project')
     ->groups(['api', 'projects'])
