--- conflicted
+++ resolved
@@ -71,15 +71,9 @@
     ->param('legalTaxId', '', new Text(256), 'Project legal Tax ID. Max length: 256 chars.', true)
     ->inject('response')
     ->inject('dbForConsole')
-<<<<<<< HEAD
     ->inject('cache')
     ->inject('pools')
     ->action(function (string $projectId, string $name, string $teamId, string $region, string $description, string $logo, string $url, string $legalName, string $legalCountry, string $legalState, string $legalCity, string $legalAddress, string $legalTaxId, Response $response, Database $dbForConsole, Cache $cache, Group $pools) {
-=======
-    ->inject('dbForProject')
-    ->action(function (string $projectId, string $name, string $teamId, string $description, string $logo, string $url, string $legalName, string $legalCountry, string $legalState, string $legalCity, string $legalAddress, string $legalTaxId, Response $response, Database $dbForConsole, Database $dbForProject) {
-
->>>>>>> d64effc7
         $team = $dbForConsole->getDocument('teams', $teamId);
 
         if ($team->isEmpty()) {
