<?php

use Appwrite\Auth\Auth;
use Appwrite\Event\Delete;
use Appwrite\Event\Validator\Event;
use Appwrite\Extend\Exception;
use Appwrite\Network\Validator\Email;
use Appwrite\Network\Validator\Origin;
use Appwrite\Template\Template;
use Appwrite\Utopia\Database\Validator\ProjectId;
use Appwrite\Utopia\Database\Validator\Queries\Projects;
use Appwrite\Utopia\Response;
use PHPMailer\PHPMailer\PHPMailer;
use Utopia\Abuse\Adapters\TimeLimit;
use Utopia\App;
use Utopia\Audit\Audit;
use Utopia\Cache\Cache;
use Utopia\Config\Config;
use Utopia\Database\Database;
use Utopia\Database\DateTime;
use Utopia\Database\Document;
use Utopia\Database\Exception\Duplicate;
use Utopia\Database\Helpers\ID;
use Utopia\Database\Helpers\Permission;
use Utopia\Database\Helpers\Role;
use Utopia\Database\Query;
use Utopia\Database\Validator\Authorization;
use Utopia\Database\Validator\Datetime as DatetimeValidator;
use Utopia\Database\Validator\UID;
use Utopia\Locale\Locale;
use Utopia\Pools\Group;
use Utopia\Registry\Registry;
use Utopia\Validator\ArrayList;
use Utopia\Validator\Boolean;
use Utopia\Validator\Hostname;
use Utopia\Validator\Integer;
use Utopia\Validator\Range;
use Utopia\Validator\Text;
use Utopia\Validator\URL;
use Utopia\Validator\WhiteList;

App::init()
    ->groups(['projects'])
    ->inject('project')
    ->action(function (Document $project) {
        if ($project->getId() !== 'console') {
            throw new Exception(Exception::GENERAL_ACCESS_FORBIDDEN);
        }
    });

App::post('/v1/projects')
    ->desc('Create project')
    ->groups(['api', 'projects'])
    ->label('scope', 'projects.write')
    ->label('sdk.auth', [APP_AUTH_TYPE_ADMIN])
    ->label('sdk.namespace', 'projects')
    ->label('sdk.method', 'create')
    ->label('sdk.response.code', Response::STATUS_CODE_CREATED)
    ->label('sdk.response.type', Response::CONTENT_TYPE_JSON)
    ->label('sdk.response.model', Response::MODEL_PROJECT)
    ->param('projectId', '', new ProjectId(), 'Unique Id. Choose a custom ID or generate a random ID with `ID.unique()`. Valid chars are a-z, and hyphen. Can\'t start with a special char. Max length is 36 chars.')
    ->param('name', null, new Text(128), 'Project name. Max length: 128 chars.')
    ->param('teamId', '', new UID(), 'Team unique ID.')
    ->param('region', App::getEnv('_APP_REGION', 'default'), new Whitelist(array_keys(array_filter(Config::getParam('regions'), fn ($config) => !$config['disabled']))), 'Project Region.', true)
    ->param('description', '', new Text(256), 'Project description. Max length: 256 chars.', true)
    ->param('logo', '', new Text(1024), 'Project logo.', true)
    ->param('url', '', new URL(), 'Project URL.', true)
    ->param('legalName', '', new Text(256), 'Project legal Name. Max length: 256 chars.', true)
    ->param('legalCountry', '', new Text(256), 'Project legal Country. Max length: 256 chars.', true)
    ->param('legalState', '', new Text(256), 'Project legal State. Max length: 256 chars.', true)
    ->param('legalCity', '', new Text(256), 'Project legal City. Max length: 256 chars.', true)
    ->param('legalAddress', '', new Text(256), 'Project legal Address. Max length: 256 chars.', true)
    ->param('legalTaxId', '', new Text(256), 'Project legal Tax ID. Max length: 256 chars.', true)
    ->inject('response')
    ->inject('dbForConsole')
    ->inject('cache')
    ->inject('pools')
    ->action(function (string $projectId, string $name, string $teamId, string $region, string $description, string $logo, string $url, string $legalName, string $legalCountry, string $legalState, string $legalCity, string $legalAddress, string $legalTaxId, Response $response, Database $dbForConsole, Cache $cache, Group $pools) {


        $team = $dbForConsole->getDocument('teams', $teamId);

        if ($team->isEmpty()) {
            throw new Exception(Exception::TEAM_NOT_FOUND);
        }

        $auth = Config::getParam('auth', []);
        $auths = ['limit' => 0, 'maxSessions' => APP_LIMIT_USER_SESSIONS_DEFAULT, 'passwordHistory' => 0, 'passwordDictionary' => false, 'duration' => Auth::TOKEN_EXPIRATION_LOGIN_LONG, 'personalDataCheck' => false];
        foreach ($auth as $index => $method) {
            $auths[$method['key'] ?? ''] = true;
        }

        $projectId = ($projectId == 'unique()') ? ID::unique() : $projectId;

        $backups['database_db_fra1_02'] = ['from' => '7:30', 'to' => '8:15'];
        $backups['database_db_fra1_03'] = ['from' => '10:30', 'to' => '11:15'];
        $backups['database_db_fra1_04'] = ['from' => '13:30', 'to' => '14:15'];
        $backups['database_db_fra1_05'] = ['from' => '4:30', 'to' => '5:15'];
        $backups['database_db_fra1_06'] = ['from' => '16:30', 'to' => '17:15'];

        $databases = Config::getParam('pools-database', []);

        /**
         * Extract db from list while backing
         */
        if (count($databases) > 1) {
            $now = new \DateTime();

            foreach ($databases as $index => $database) {
                if (empty($backups[$database])) {
                    continue;
                }
                $backup = $backups[$database];
                $from = \DateTime::createFromFormat('H:i', $backup['from']);
                $to = \DateTime::createFromFormat('H:i', $backup['to']);
                if ($now >= $from && $now <= $to) {
                    unset($databases[$index]);
                    break;
                }
            }
        }

        if ($index = array_search('database_db_fra1_06', $databases)) {
            $database = $databases[$index];
        } else {
            $database = $databases[array_rand($databases)];
        }

        if ($projectId === 'console') {
            throw new Exception(Exception::PROJECT_RESERVED_PROJECT, "'console' is a reserved project.");
        }

        try {
            $project = $dbForConsole->createDocument('projects', new Document([
                '$id' => $projectId,
                '$permissions' => [
                    Permission::read(Role::team(ID::custom($teamId))),
                    Permission::update(Role::team(ID::custom($teamId), 'owner')),
                    Permission::update(Role::team(ID::custom($teamId), 'developer')),
                    Permission::delete(Role::team(ID::custom($teamId), 'owner')),
                    Permission::delete(Role::team(ID::custom($teamId), 'developer')),
                ],
                'name' => $name,
                'teamInternalId' => $team->getInternalId(),
                'teamId' => $team->getId(),
                'region' => $region,
                'description' => $description,
                'logo' => $logo,
                'url' => $url,
                'version' => APP_VERSION_STABLE,
                'legalName' => $legalName,
                'legalCountry' => $legalCountry,
                'legalState' => $legalState,
                'legalCity' => $legalCity,
                'legalAddress' => $legalAddress,
                'legalTaxId' => ID::custom($legalTaxId),
                'services' => new stdClass(),
                'platforms' => null,
                'authProviders' => [],
                'webhooks' => null,
                'keys' => null,
                'auths' => $auths,
                'search' => implode(' ', [$projectId, $name]),
                'database' => $database
            ]));
        } catch (Duplicate $th) {
            throw new Exception(Exception::PROJECT_ALREADY_EXISTS);
        }

        $dbForProject = new Database($pools->get($database)->pop()->getResource(), $cache);
        $dbForProject->setNamespace("_{$project->getInternalId()}");
        $dbForProject->create();

        $audit = new Audit($dbForProject);
        $audit->setup();

        $adapter = new TimeLimit('', 0, 1, $dbForProject);
        $adapter->setup();

        /** @var array $collections */
        $collections = Config::getParam('collections', [])['projects'] ?? [];

        foreach ($collections as $key => $collection) {
            if (($collection['$collection'] ?? '') !== Database::METADATA) {
                continue;
            }

            $attributes = [];
            $indexes = [];

            foreach ($collection['attributes'] as $attribute) {
                $attributes[] = new Document([
                    '$id' => $attribute['$id'],
                    'type' => $attribute['type'],
                    'size' => $attribute['size'],
                    'required' => $attribute['required'],
                    'signed' => $attribute['signed'],
                    'array' => $attribute['array'],
                    'filters' => $attribute['filters'],
                    'default' => $attribute['default'] ?? null,
                    'format' => $attribute['format'] ?? ''
                ]);
            }

            foreach ($collection['indexes'] as $index) {
                $indexes[] = new Document([
                    '$id' => $index['$id'],
                    'type' => $index['type'],
                    'attributes' => $index['attributes'],
                    'lengths' => $index['lengths'],
                    'orders' => $index['orders'],
                ]);
            }
            $dbForProject->createCollection($key, $attributes, $indexes);
        }

        $response
            ->setStatusCode(Response::STATUS_CODE_CREATED)
            ->dynamic($project, Response::MODEL_PROJECT);
    });

App::get('/v1/projects')
    ->desc('List projects')
    ->groups(['api', 'projects'])
    ->label('scope', 'projects.read')
    ->label('sdk.auth', [APP_AUTH_TYPE_ADMIN])
    ->label('sdk.namespace', 'projects')
    ->label('sdk.method', 'list')
    ->label('sdk.response.code', Response::STATUS_CODE_OK)
    ->label('sdk.response.type', Response::CONTENT_TYPE_JSON)
    ->label('sdk.response.model', Response::MODEL_PROJECT_LIST)
    ->param('queries', [], new Projects(), 'Array of query strings generated using the Query class provided by the SDK. [Learn more about queries](https://appwrite.io/docs/queries). Maximum of ' . APP_LIMIT_ARRAY_PARAMS_SIZE . ' queries are allowed, each ' . APP_LIMIT_ARRAY_ELEMENT_SIZE . ' characters long. You may filter on the following attributes: ' . implode(', ', Projects::ALLOWED_ATTRIBUTES), true)
    ->param('search', '', new Text(256), 'Search term to filter your list results. Max length: 256 chars.', true)
    ->inject('response')
    ->inject('dbForConsole')
    ->action(function (array $queries, string $search, Response $response, Database $dbForConsole) {

        $queries = Query::parseQueries($queries);

        if (!empty($search)) {
            $queries[] = Query::search('search', $search);
        }

        // Get cursor document if there was a cursor query
        $cursor = \array_filter($queries, function ($query) {
            return \in_array($query->getMethod(), [Query::TYPE_CURSORAFTER, Query::TYPE_CURSORBEFORE]);
        });
        $cursor = reset($cursor);
        if ($cursor) {
            /** @var Query $cursor */
            $projectId = $cursor->getValue();
            $cursorDocument = $dbForConsole->getDocument('projects', $projectId);

            if ($cursorDocument->isEmpty()) {
                throw new Exception(Exception::GENERAL_CURSOR_NOT_FOUND, "Project '{$projectId}' for the 'cursor' value not found.");
            }

            $cursor->setValue($cursorDocument);
        }

        $filterQueries = Query::groupByType($queries)['filters'];

        $response->dynamic(new Document([
            'projects' => $dbForConsole->find('projects', $queries),
            'total' => $dbForConsole->count('projects', $filterQueries, APP_LIMIT_COUNT),
        ]), Response::MODEL_PROJECT_LIST);
    });

App::get('/v1/projects/:projectId')
    ->desc('Get project')
    ->groups(['api', 'projects'])
    ->label('scope', 'projects.read')
    ->label('sdk.auth', [APP_AUTH_TYPE_ADMIN])
    ->label('sdk.namespace', 'projects')
    ->label('sdk.method', 'get')
    ->label('sdk.response.code', Response::STATUS_CODE_OK)
    ->label('sdk.response.type', Response::CONTENT_TYPE_JSON)
    ->label('sdk.response.model', Response::MODEL_PROJECT)
    ->param('projectId', '', new UID(), 'Project unique ID.')
    ->inject('response')
    ->inject('dbForConsole')
    ->action(function (string $projectId, Response $response, Database $dbForConsole) {

        $project = $dbForConsole->getDocument('projects', $projectId);

        if ($project->isEmpty()) {
            throw new Exception(Exception::PROJECT_NOT_FOUND);
        }

        $response->dynamic($project, Response::MODEL_PROJECT);
    });

App::get('/v1/projects/:projectId/usage')
    ->desc('Get usage stats for a project')
    ->groups(['api', 'projects', 'usage'])
    ->label('scope', 'projects.read')
    ->label('sdk.auth', [APP_AUTH_TYPE_ADMIN])
    ->label('sdk.namespace', 'projects')
    ->label('sdk.method', 'getUsage')
    ->label('sdk.response.code', Response::STATUS_CODE_OK)
    ->label('sdk.response.type', Response::CONTENT_TYPE_JSON)
    ->label('sdk.response.model', Response::MODEL_USAGE_PROJECT)
    ->param('projectId', '', new UID(), 'Project unique ID.')
    ->param('range', '30d', new WhiteList(['24h', '7d', '30d', '90d'], true), 'Date range.', true)
    ->inject('response')
    ->inject('dbForConsole')
    ->inject('dbForProject')
    ->inject('register')
    ->action(function (string $projectId, string $range, Response $response, Database $dbForConsole, Database $dbForProject, Registry $register) {

        $project = $dbForConsole->getDocument('projects', $projectId);

        if ($project->isEmpty()) {
            throw new Exception(Exception::PROJECT_NOT_FOUND);
        }

        $usage = [];
        if (App::getEnv('_APP_USAGE_STATS', 'enabled') == 'enabled') {
            $periods = [
                '24h' => [
                    'period' => '1h',
                    'limit' => 24,
                ],
                '7d' => [
                    'period' => '1d',
                    'limit' => 7,
                ],
                '30d' => [
                    'period' => '1d',
                    'limit' => 30,
                ],
                '90d' => [
                    'period' => '1d',
                    'limit' => 90,
                ],
            ];

            $dbForProject->setNamespace("_{$project->getInternalId()}");

            $metrics = [
                'project.$all.network.requests',
                'project.$all.network.bandwidth',
                'project.$all.storage.size',
                'users.$all.count.total',
                'databases.$all.count.total',
                'documents.$all.count.total',
                'executions.$all.compute.total',
                'buckets.$all.count.total'
            ];

            $stats = [];

            Authorization::skip(function () use ($dbForProject, $periods, $range, $metrics, &$stats) {
                foreach ($metrics as $metric) {
                    $limit = $periods[$range]['limit'];
                    $period = $periods[$range]['period'];

                    $requestDocs = $dbForProject->find('stats', [
                        Query::equal('period', [$period]),
                        Query::equal('metric', [$metric]),
                        Query::limit($limit),
                        Query::orderDesc('time'),
                    ]);

                    $stats[$metric] = [];
                    foreach ($requestDocs as $requestDoc) {
                        $stats[$metric][] = [
                            'value' => $requestDoc->getAttribute('value'),
                            'date' => $requestDoc->getAttribute('time'),
                        ];
                    }

                    // backfill metrics with empty values for graphs
                    $backfill = $limit - \count($requestDocs);
                    while ($backfill > 0) {
                        $last = $limit - $backfill - 1; // array index of last added metric
                        $diff = match ($period) { // convert period to seconds for unix timestamp math
                            '1h' => 3600,
                            '1d' => 86400,
                        };
                        $stats[$metric][] = [
                            'value' => 0,
                            'date' => DateTime::formatTz(DateTime::addSeconds(new \DateTime($stats[$metric][$last]['date'] ?? null), -1 * $diff)),
                        ];
                        $backfill--;
                    }
                    $stats[$metric] = array_reverse($stats[$metric]);
                }
            });

            $usage = new Document([
                'range' => $range,
                'requests' => $stats[$metrics[0]] ?? [],
                'network' => $stats[$metrics[1]] ?? [],
                'storage' => $stats[$metrics[2]] ?? [],
                'users' => $stats[$metrics[3]] ?? [],
                'databases' => $stats[$metrics[4]] ?? [],
                'documents' => $stats[$metrics[5]] ?? [],
                'executions' => $stats[$metrics[6]] ?? [],
                'buckets' => $stats[$metrics[7]] ?? [],
            ]);
        }

        $response->dynamic($usage, Response::MODEL_USAGE_PROJECT);
    });

App::patch('/v1/projects/:projectId')
    ->desc('Update project')
    ->groups(['api', 'projects'])
    ->label('scope', 'projects.write')
    ->label('sdk.auth', [APP_AUTH_TYPE_ADMIN])
    ->label('sdk.namespace', 'projects')
    ->label('sdk.method', 'update')
    ->label('sdk.response.code', Response::STATUS_CODE_OK)
    ->label('sdk.response.type', Response::CONTENT_TYPE_JSON)
    ->label('sdk.response.model', Response::MODEL_PROJECT)
    ->param('projectId', '', new UID(), 'Project unique ID.')
    ->param('name', null, new Text(128), 'Project name. Max length: 128 chars.')
    ->param('description', '', new Text(256), 'Project description. Max length: 256 chars.', true)
    ->param('logo', '', new Text(1024), 'Project logo.', true)
    ->param('url', '', new URL(), 'Project URL.', true)
    ->param('legalName', '', new Text(256), 'Project legal name. Max length: 256 chars.', true)
    ->param('legalCountry', '', new Text(256), 'Project legal country. Max length: 256 chars.', true)
    ->param('legalState', '', new Text(256), 'Project legal state. Max length: 256 chars.', true)
    ->param('legalCity', '', new Text(256), 'Project legal city. Max length: 256 chars.', true)
    ->param('legalAddress', '', new Text(256), 'Project legal address. Max length: 256 chars.', true)
    ->param('legalTaxId', '', new Text(256), 'Project legal tax ID. Max length: 256 chars.', true)
    ->inject('response')
    ->inject('dbForConsole')
    ->action(function (string $projectId, string $name, string $description, string $logo, string $url, string $legalName, string $legalCountry, string $legalState, string $legalCity, string $legalAddress, string $legalTaxId, Response $response, Database $dbForConsole) {

        $project = $dbForConsole->getDocument('projects', $projectId);

        if ($project->isEmpty()) {
            throw new Exception(Exception::PROJECT_NOT_FOUND);
        }

        $project = $dbForConsole->updateDocument('projects', $project->getId(), $project
            ->setAttribute('name', $name)
            ->setAttribute('description', $description)
            ->setAttribute('logo', $logo)
            ->setAttribute('url', $url)
            ->setAttribute('legalName', $legalName)
            ->setAttribute('legalCountry', $legalCountry)
            ->setAttribute('legalState', $legalState)
            ->setAttribute('legalCity', $legalCity)
            ->setAttribute('legalAddress', $legalAddress)
            ->setAttribute('legalTaxId', $legalTaxId)
            ->setAttribute('search', implode(' ', [$projectId, $name])));

        $response->dynamic($project, Response::MODEL_PROJECT);
    });

App::patch('/v1/projects/:projectId/team')
    ->desc('Update Project Team')
    ->groups(['api', 'projects'])
    ->label('scope', 'projects.write')
    ->label('sdk.auth', [APP_AUTH_TYPE_ADMIN])
    ->label('sdk.namespace', 'projects')
    ->label('sdk.method', 'updateTeam')
    ->label('sdk.response.code', Response::STATUS_CODE_OK)
    ->label('sdk.response.type', Response::CONTENT_TYPE_JSON)
    ->label('sdk.response.model', Response::MODEL_PROJECT)
    ->param('projectId', '', new UID(), 'Project unique ID.')
    ->param('teamId', '', new UID(), 'Team ID of the team to transfer project to.')
    ->inject('response')
    ->inject('dbForConsole')
    ->action(function (string $projectId, string $teamId, Response $response, Database $dbForConsole) {

        $project = $dbForConsole->getDocument('projects', $projectId);
        $team = $dbForConsole->getDocument('teams', $teamId);

        if ($project->isEmpty()) {
            throw new Exception(Exception::PROJECT_NOT_FOUND);
        }

        if ($team->isEmpty()) {
            throw new Exception(Exception::TEAM_NOT_FOUND);
        }

        $project = $dbForConsole->updateDocument('projects', $project->getId(), $project
            ->setAttribute('teamId', $teamId)
            ->setAttribute('$permissions', [
                Permission::read(Role::team(ID::custom($teamId))),
                Permission::update(Role::team(ID::custom($teamId), 'owner')),
                Permission::update(Role::team(ID::custom($teamId), 'developer')),
                Permission::delete(Role::team(ID::custom($teamId), 'owner')),
                Permission::delete(Role::team(ID::custom($teamId), 'developer')),
            ]));

        $response->dynamic($project, Response::MODEL_PROJECT);
    });

App::patch('/v1/projects/:projectId/service')
    ->desc('Update service status')
    ->groups(['api', 'projects'])
    ->label('scope', 'projects.write')
    ->label('sdk.auth', [APP_AUTH_TYPE_ADMIN])
    ->label('sdk.namespace', 'projects')
    ->label('sdk.method', 'updateServiceStatus')
    ->label('sdk.response.code', Response::STATUS_CODE_OK)
    ->label('sdk.response.type', Response::CONTENT_TYPE_JSON)
    ->label('sdk.response.model', Response::MODEL_PROJECT)
    ->param('projectId', '', new UID(), 'Project unique ID.')
    ->param('service', '', new WhiteList(array_keys(array_filter(Config::getParam('services'), fn ($element) => $element['optional'])), true), 'Service name.')
    ->param('status', null, new Boolean(), 'Service status.')
    ->inject('response')
    ->inject('dbForConsole')
    ->action(function (string $projectId, string $service, bool $status, Response $response, Database $dbForConsole) {

        $project = $dbForConsole->getDocument('projects', $projectId);

        if ($project->isEmpty()) {
            throw new Exception(Exception::PROJECT_NOT_FOUND);
        }

        $services = $project->getAttribute('services', []);
        $services[$service] = $status;

        $project = $dbForConsole->updateDocument('projects', $project->getId(), $project->setAttribute('services', $services));

        $response->dynamic($project, Response::MODEL_PROJECT);
    });

App::patch('/v1/projects/:projectId/service/all')
    ->desc('Update all service status')
    ->groups(['api', 'projects'])
    ->label('scope', 'projects.write')
    ->label('sdk.auth', [APP_AUTH_TYPE_ADMIN])
    ->label('sdk.namespace', 'projects')
    ->label('sdk.method', 'updateServiceStatusAll')
    ->label('sdk.response.code', Response::STATUS_CODE_OK)
    ->label('sdk.response.type', Response::CONTENT_TYPE_JSON)
    ->label('sdk.response.model', Response::MODEL_PROJECT)
    ->param('projectId', '', new UID(), 'Project unique ID.')
    ->param('status', null, new Boolean(), 'Service status.')
    ->inject('response')
    ->inject('dbForConsole')
    ->action(function (string $projectId, bool $status, Response $response, Database $dbForConsole) {

        $project = $dbForConsole->getDocument('projects', $projectId);

        if ($project->isEmpty()) {
            throw new Exception(Exception::PROJECT_NOT_FOUND);
        }

        $allServices = array_keys(array_filter(Config::getParam('services'), fn ($element) => $element['optional']));

        $services = [];
        foreach ($allServices as $service) {
            $services[$service] = $status;
        }

        $project = $dbForConsole->updateDocument('projects', $project->getId(), $project->setAttribute('services', $services));

        $response->dynamic($project, Response::MODEL_PROJECT);
    });

App::patch('/v1/projects/:projectId/oauth2')
    ->desc('Update project OAuth2')
    ->groups(['api', 'projects'])
    ->label('scope', 'projects.write')
    ->label('sdk.auth', [APP_AUTH_TYPE_ADMIN])
    ->label('sdk.namespace', 'projects')
    ->label('sdk.method', 'updateOAuth2')
    ->label('sdk.response.code', Response::STATUS_CODE_OK)
    ->label('sdk.response.type', Response::CONTENT_TYPE_JSON)
    ->label('sdk.response.model', Response::MODEL_PROJECT)
    ->param('projectId', '', new UID(), 'Project unique ID.')
    ->param('provider', '', new WhiteList(\array_keys(Config::getParam('providers')), true), 'Provider Name')
    ->param('appId', null, new Text(256), 'Provider app ID. Max length: 256 chars.', true)
    ->param('secret', null, new text(512), 'Provider secret key. Max length: 512 chars.', true)
    ->param('enabled', null, new Boolean(), 'Provider status. Set to \'false\' to disable new session creation.', true)
    ->inject('response')
    ->inject('dbForConsole')
    ->action(function (string $projectId, string $provider, ?string $appId, ?string $secret, ?bool $enabled, Response $response, Database $dbForConsole) {

        $project = $dbForConsole->getDocument('projects', $projectId);

        if ($project->isEmpty()) {
            throw new Exception(Exception::PROJECT_NOT_FOUND);
        }

        $providers = $project->getAttribute('authProviders', []);

        if ($appId !== null) {
            $providers[$provider . 'Appid'] = $appId;
        }

        if ($secret !== null) {
            $providers[$provider . 'Secret'] = $secret;
        }

        if ($enabled !== null) {
            $providers[$provider . 'Enabled'] = $enabled;
        }

        $project = $dbForConsole->updateDocument('projects', $project->getId(), $project->setAttribute('authProviders', $providers));

        $response->dynamic($project, Response::MODEL_PROJECT);
    });

App::patch('/v1/projects/:projectId/auth/limit')
    ->desc('Update project users limit')
    ->groups(['api', 'projects'])
    ->label('scope', 'projects.write')
    ->label('sdk.auth', [APP_AUTH_TYPE_ADMIN])
    ->label('sdk.namespace', 'projects')
    ->label('sdk.method', 'updateAuthLimit')
    ->label('sdk.response.code', Response::STATUS_CODE_OK)
    ->label('sdk.response.type', Response::CONTENT_TYPE_JSON)
    ->label('sdk.response.model', Response::MODEL_PROJECT)
    ->param('projectId', '', new UID(), 'Project unique ID.')
    ->param('limit', false, new Range(0, APP_LIMIT_USERS), 'Set the max number of users allowed in this project. Use 0 for unlimited.')
    ->inject('response')
    ->inject('dbForConsole')
    ->action(function (string $projectId, int $limit, Response $response, Database $dbForConsole) {

        $project = $dbForConsole->getDocument('projects', $projectId);

        if ($project->isEmpty()) {
            throw new Exception(Exception::PROJECT_NOT_FOUND);
        }

        $auths = $project->getAttribute('auths', []);
        $auths['limit'] = $limit;

        $dbForConsole->updateDocument('projects', $project->getId(), $project
            ->setAttribute('auths', $auths));

        $response->dynamic($project, Response::MODEL_PROJECT);
    });

App::patch('/v1/projects/:projectId/auth/duration')
    ->desc('Update project authentication duration')
    ->groups(['api', 'projects'])
    ->label('scope', 'projects.write')
    ->label('sdk.auth', [APP_AUTH_TYPE_ADMIN])
    ->label('sdk.namespace', 'projects')
    ->label('sdk.method', 'updateAuthDuration')
    ->label('sdk.response.code', Response::STATUS_CODE_OK)
    ->label('sdk.response.type', Response::CONTENT_TYPE_JSON)
    ->label('sdk.response.model', Response::MODEL_PROJECT)
    ->param('projectId', '', new UID(), 'Project unique ID.')
    ->param('duration', 31536000, new Range(0, 31536000), 'Project session length in seconds. Max length: 31536000 seconds.')
    ->inject('response')
    ->inject('dbForConsole')
    ->action(function (string $projectId, int $duration, Response $response, Database $dbForConsole) {

        $project = $dbForConsole->getDocument('projects', $projectId);

        if ($project->isEmpty()) {
            throw new Exception(Exception::PROJECT_NOT_FOUND);
        }

        $auths = $project->getAttribute('auths', []);
        $auths['duration'] = $duration;

        $dbForConsole->updateDocument('projects', $project->getId(), $project
            ->setAttribute('auths', $auths));

        $response->dynamic($project, Response::MODEL_PROJECT);
    });

App::patch('/v1/projects/:projectId/auth/:method')
    ->desc('Update project auth method status. Use this endpoint to enable or disable a given auth method for this project.')
    ->groups(['api', 'projects'])
    ->label('scope', 'projects.write')
    ->label('sdk.auth', [APP_AUTH_TYPE_ADMIN])
    ->label('sdk.namespace', 'projects')
    ->label('sdk.method', 'updateAuthStatus')
    ->label('sdk.response.code', Response::STATUS_CODE_OK)
    ->label('sdk.response.type', Response::CONTENT_TYPE_JSON)
    ->label('sdk.response.model', Response::MODEL_PROJECT)
    ->param('projectId', '', new UID(), 'Project unique ID.')
    ->param('method', '', new WhiteList(\array_keys(Config::getParam('auth')), true), 'Auth Method. Possible values: ' . implode(',', \array_keys(Config::getParam('auth'))), false)
    ->param('status', false, new Boolean(true), 'Set the status of this auth method.')
    ->inject('response')
    ->inject('dbForConsole')
    ->action(function (string $projectId, string $method, bool $status, Response $response, Database $dbForConsole) {

        $project = $dbForConsole->getDocument('projects', $projectId);
        $auth = Config::getParam('auth')[$method] ?? [];
        $authKey = $auth['key'] ?? '';
        $status = ($status === '1' || $status === 'true' || $status === 1 || $status === true);

        if ($project->isEmpty()) {
            throw new Exception(Exception::PROJECT_NOT_FOUND);
        }

        $auths = $project->getAttribute('auths', []);
        $auths[$authKey] = $status;

        $project = $dbForConsole->updateDocument('projects', $project->getId(), $project->setAttribute('auths', $auths));

        $response->dynamic($project, Response::MODEL_PROJECT);
    });

App::patch('/v1/projects/:projectId/auth/password-history')
    ->desc('Update authentication password history. Use this endpoint to set the number of password history to save and 0 to disable password history.')
    ->groups(['api', 'projects'])
    ->label('scope', 'projects.write')
    ->label('sdk.auth', [APP_AUTH_TYPE_ADMIN])
    ->label('sdk.namespace', 'projects')
    ->label('sdk.method', 'updateAuthPasswordHistory')
    ->label('sdk.response.code', Response::STATUS_CODE_OK)
    ->label('sdk.response.type', Response::CONTENT_TYPE_JSON)
    ->label('sdk.response.model', Response::MODEL_PROJECT)
    ->param('projectId', '', new UID(), 'Project unique ID.')
    ->param('limit', 0, new Range(0, APP_LIMIT_USER_PASSWORD_HISTORY), 'Set the max number of passwords to store in user history. User can\'t choose a new password that is already stored in the password history list.  Max number of passwords allowed in history is' . APP_LIMIT_USER_PASSWORD_HISTORY . '. Default value is 0')
    ->inject('response')
    ->inject('dbForConsole')
    ->action(function (string $projectId, int $limit, Response $response, Database $dbForConsole) {

        $project = $dbForConsole->getDocument('projects', $projectId);

        if ($project->isEmpty()) {
            throw new Exception(Exception::PROJECT_NOT_FOUND);
        }

        $auths = $project->getAttribute('auths', []);
        $auths['passwordHistory'] = $limit;

        $dbForConsole->updateDocument('projects', $project->getId(), $project
            ->setAttribute('auths', $auths));

        $response->dynamic($project, Response::MODEL_PROJECT);
    });

App::patch('/v1/projects/:projectId/auth/password-dictionary')
    ->desc('Update authentication password dictionary status. Use this endpoint to enable or disable the dicitonary check for user password')
    ->groups(['api', 'projects'])
    ->label('scope', 'projects.write')
    ->label('sdk.auth', [APP_AUTH_TYPE_ADMIN])
    ->label('sdk.namespace', 'projects')
    ->label('sdk.method', 'updateAuthPasswordDictionary')
    ->label('sdk.response.code', Response::STATUS_CODE_OK)
    ->label('sdk.response.type', Response::CONTENT_TYPE_JSON)
    ->label('sdk.response.model', Response::MODEL_PROJECT)
    ->param('projectId', '', new UID(), 'Project unique ID.')
    ->param('enabled', false, new Boolean(false), 'Set whether or not to enable checking user\'s password against most commonly used passwords. Default is false.')
    ->inject('response')
    ->inject('dbForConsole')
    ->action(function (string $projectId, bool $enabled, Response $response, Database $dbForConsole) {

        $project = $dbForConsole->getDocument('projects', $projectId);

        if ($project->isEmpty()) {
            throw new Exception(Exception::PROJECT_NOT_FOUND);
        }

        $auths = $project->getAttribute('auths', []);
        $auths['passwordDictionary'] = $enabled;

        $dbForConsole->updateDocument('projects', $project->getId(), $project
            ->setAttribute('auths', $auths));

        $response->dynamic($project, Response::MODEL_PROJECT);
    });

App::patch('/v1/projects/:projectId/auth/personal-data')
    ->desc('Enable or disable checking user passwords for similarity with their personal data.')
    ->groups(['api', 'projects'])
    ->label('scope', 'projects.write')
    ->label('sdk.auth', [APP_AUTH_TYPE_ADMIN])
    ->label('sdk.namespace', 'projects')
    ->label('sdk.method', 'updatePersonalDataCheck')
    ->label('sdk.response.code', Response::STATUS_CODE_OK)
    ->label('sdk.response.type', Response::CONTENT_TYPE_JSON)
    ->label('sdk.response.model', Response::MODEL_PROJECT)
    ->param('projectId', '', new UID(), 'Project unique ID.')
    ->param('enabled', false, new Boolean(false), 'Set whether or not to check a password for similarity with personal data. Default is false.')
    ->inject('response')
    ->inject('dbForConsole')
    ->action(function (string $projectId, bool $enabled, Response $response, Database $dbForConsole) {

        $project = $dbForConsole->getDocument('projects', $projectId);

        if ($project->isEmpty()) {
            throw new Exception(Exception::PROJECT_NOT_FOUND);
        }

        $auths = $project->getAttribute('auths', []);
        $auths['personalDataCheck'] = $enabled;

        $dbForConsole->updateDocument('projects', $project->getId(), $project
            ->setAttribute('auths', $auths));

        $response->dynamic($project, Response::MODEL_PROJECT);
    });

App::patch('/v1/projects/:projectId/auth/max-sessions')
    ->desc('Update project user sessions limit')
    ->groups(['api', 'projects'])
    ->label('scope', 'projects.write')
    ->label('sdk.auth', [APP_AUTH_TYPE_ADMIN])
    ->label('sdk.namespace', 'projects')
    ->label('sdk.method', 'updateAuthSessionsLimit')
    ->label('sdk.response.code', Response::STATUS_CODE_OK)
    ->label('sdk.response.type', Response::CONTENT_TYPE_JSON)
    ->label('sdk.response.model', Response::MODEL_PROJECT)
    ->param('projectId', '', new UID(), 'Project unique ID.')
    ->param('limit', false, new Range(1, APP_LIMIT_USER_SESSIONS_MAX), 'Set the max number of users allowed in this project. Value allowed is between 1-' . APP_LIMIT_USER_SESSIONS_MAX . '. Default is ' . APP_LIMIT_USER_SESSIONS_DEFAULT)
    ->inject('response')
    ->inject('dbForConsole')
    ->action(function (string $projectId, int $limit, Response $response, Database $dbForConsole) {

        $project = $dbForConsole->getDocument('projects', $projectId);

        if ($project->isEmpty()) {
            throw new Exception(Exception::PROJECT_NOT_FOUND);
        }

        $auths = $project->getAttribute('auths', []);
        $auths['maxSessions'] = $limit;

        $dbForConsole->updateDocument('projects', $project->getId(), $project
            ->setAttribute('auths', $auths));

        $response->dynamic($project, Response::MODEL_PROJECT);
    });

App::delete('/v1/projects/:projectId')
    ->desc('Delete project')
    ->groups(['api', 'projects'])
    ->label('scope', 'projects.write')
    ->label('sdk.auth', [APP_AUTH_TYPE_ADMIN])
    ->label('sdk.namespace', 'projects')
    ->label('sdk.method', 'delete')
    ->label('sdk.response.code', Response::STATUS_CODE_NOCONTENT)
    ->label('sdk.response.model', Response::MODEL_NONE)
    ->param('projectId', '', new UID(), 'Project unique ID.')
    ->inject('response')
    ->inject('user')
    ->inject('dbForConsole')
    ->inject('deletes')
    ->action(function (string $projectId, Response $response, Document $user, Database $dbForConsole, Delete $deletes) {
        $project = $dbForConsole->getDocument('projects', $projectId);

        if ($project->isEmpty()) {
            throw new Exception(Exception::PROJECT_NOT_FOUND);
        }

        $deletes
            ->setType(DELETE_TYPE_DOCUMENT)
            ->setDocument($project);

        if (!$dbForConsole->deleteDocument('projects', $projectId)) {
            throw new Exception(Exception::GENERAL_SERVER_ERROR, 'Failed to remove project from DB');
        }

        $response->noContent();
    });

// Webhooks

App::post('/v1/projects/:projectId/webhooks')
    ->desc('Create webhook')
    ->groups(['api', 'projects'])
    ->label('scope', 'projects.write')
    ->label('sdk.auth', [APP_AUTH_TYPE_ADMIN])
    ->label('sdk.namespace', 'projects')
    ->label('sdk.method', 'createWebhook')
    ->label('sdk.response.code', Response::STATUS_CODE_CREATED)
    ->label('sdk.response.type', Response::CONTENT_TYPE_JSON)
    ->label('sdk.response.model', Response::MODEL_WEBHOOK)
    ->param('projectId', '', new UID(), 'Project unique ID.')
    ->param('name', null, new Text(128), 'Webhook name. Max length: 128 chars.')
    ->param('events', null, new ArrayList(new Event(), APP_LIMIT_ARRAY_PARAMS_SIZE), 'Events list. Maximum of ' . APP_LIMIT_ARRAY_PARAMS_SIZE . ' events are allowed.')
    ->param('url', null, new URL(['http', 'https']), 'Webhook URL.')
    ->param('security', false, new Boolean(true), 'Certificate verification, false for disabled or true for enabled.')
    ->param('httpUser', '', new Text(256), 'Webhook HTTP user. Max length: 256 chars.', true)
    ->param('httpPass', '', new Text(256), 'Webhook HTTP password. Max length: 256 chars.', true)
    ->inject('response')
    ->inject('dbForConsole')
    ->action(function (string $projectId, string $name, array $events, string $url, bool $security, string $httpUser, string $httpPass, Response $response, Database $dbForConsole) {

        $project = $dbForConsole->getDocument('projects', $projectId);

        if ($project->isEmpty()) {
            throw new Exception(Exception::PROJECT_NOT_FOUND);
        }

        $security = (bool) filter_var($security, FILTER_VALIDATE_BOOLEAN);

        $webhook = new Document([
            '$id' => ID::unique(),
            '$permissions' => [
                Permission::read(Role::any()),
                Permission::update(Role::any()),
                Permission::delete(Role::any()),
            ],
            'projectInternalId' => $project->getInternalId(),
            'projectId' => $project->getId(),
            'name' => $name,
            'events' => $events,
            'url' => $url,
            'security' => $security,
            'httpUser' => $httpUser,
            'httpPass' => $httpPass,
            'signatureKey' => \bin2hex(\random_bytes(64)),
        ]);

        $webhook = $dbForConsole->createDocument('webhooks', $webhook);

        $dbForConsole->deleteCachedDocument('projects', $project->getId());

        $response
            ->setStatusCode(Response::STATUS_CODE_CREATED)
            ->dynamic($webhook, Response::MODEL_WEBHOOK);
    });

App::get('/v1/projects/:projectId/webhooks')
    ->desc('List webhooks')
    ->groups(['api', 'projects'])
    ->label('scope', 'projects.read')
    ->label('sdk.auth', [APP_AUTH_TYPE_ADMIN])
    ->label('sdk.namespace', 'projects')
    ->label('sdk.method', 'listWebhooks')
    ->label('sdk.response.code', Response::STATUS_CODE_OK)
    ->label('sdk.response.type', Response::CONTENT_TYPE_JSON)
    ->label('sdk.response.model', Response::MODEL_WEBHOOK_LIST)
    ->param('projectId', '', new UID(), 'Project unique ID.')
    ->inject('response')
    ->inject('dbForConsole')
    ->action(function (string $projectId, Response $response, Database $dbForConsole) {

        $project = $dbForConsole->getDocument('projects', $projectId);

        if ($project->isEmpty()) {
            throw new Exception(Exception::PROJECT_NOT_FOUND);
        }

        $webhooks = $dbForConsole->find('webhooks', [
            Query::equal('projectInternalId', [$project->getInternalId()]),
            Query::limit(5000),
        ]);

        $response->dynamic(new Document([
            'webhooks' => $webhooks,
            'total' => count($webhooks),
        ]), Response::MODEL_WEBHOOK_LIST);
    });

App::get('/v1/projects/:projectId/webhooks/:webhookId')
    ->desc('Get webhook')
    ->groups(['api', 'projects'])
    ->label('scope', 'projects.read')
    ->label('sdk.auth', [APP_AUTH_TYPE_ADMIN])
    ->label('sdk.namespace', 'projects')
    ->label('sdk.method', 'getWebhook')
    ->label('sdk.response.code', Response::STATUS_CODE_OK)
    ->label('sdk.response.type', Response::CONTENT_TYPE_JSON)
    ->label('sdk.response.model', Response::MODEL_WEBHOOK)
    ->param('projectId', '', new UID(), 'Project unique ID.')
    ->param('webhookId', '', new UID(), 'Webhook unique ID.')
    ->inject('response')
    ->inject('dbForConsole')
    ->action(function (string $projectId, string $webhookId, Response $response, Database $dbForConsole) {

        $project = $dbForConsole->getDocument('projects', $projectId);

        if ($project->isEmpty()) {
            throw new Exception(Exception::PROJECT_NOT_FOUND);
        }

        $webhook = $dbForConsole->findOne('webhooks', [
            Query::equal('$id', [$webhookId]),
            Query::equal('projectInternalId', [$project->getInternalId()]),
        ]);

        if ($webhook === false || $webhook->isEmpty()) {
            throw new Exception(Exception::WEBHOOK_NOT_FOUND);
        }

        $response->dynamic($webhook, Response::MODEL_WEBHOOK);
    });

App::put('/v1/projects/:projectId/webhooks/:webhookId')
    ->desc('Update webhook')
    ->groups(['api', 'projects'])
    ->label('scope', 'projects.write')
    ->label('sdk.auth', [APP_AUTH_TYPE_ADMIN])
    ->label('sdk.namespace', 'projects')
    ->label('sdk.method', 'updateWebhook')
    ->label('sdk.response.code', Response::STATUS_CODE_OK)
    ->label('sdk.response.type', Response::CONTENT_TYPE_JSON)
    ->label('sdk.response.model', Response::MODEL_WEBHOOK)
    ->param('projectId', '', new UID(), 'Project unique ID.')
    ->param('webhookId', '', new UID(), 'Webhook unique ID.')
    ->param('name', null, new Text(128), 'Webhook name. Max length: 128 chars.')
    ->param('events', null, new ArrayList(new Event(), APP_LIMIT_ARRAY_PARAMS_SIZE), 'Events list. Maximum of ' . APP_LIMIT_ARRAY_PARAMS_SIZE . ' events are allowed.')
    ->param('url', null, new URL(['http', 'https']), 'Webhook URL.')
    ->param('security', false, new Boolean(true), 'Certificate verification, false for disabled or true for enabled.')
    ->param('httpUser', '', new Text(256), 'Webhook HTTP user. Max length: 256 chars.', true)
    ->param('httpPass', '', new Text(256), 'Webhook HTTP password. Max length: 256 chars.', true)
    ->inject('response')
    ->inject('dbForConsole')
    ->action(function (string $projectId, string $webhookId, string $name, array $events, string $url, bool $security, string $httpUser, string $httpPass, Response $response, Database $dbForConsole) {

        $project = $dbForConsole->getDocument('projects', $projectId);

        if ($project->isEmpty()) {
            throw new Exception(Exception::PROJECT_NOT_FOUND);
        }

        $security = ($security === '1' || $security === 'true' || $security === 1 || $security === true);

        $webhook = $dbForConsole->findOne('webhooks', [
            Query::equal('$id', [$webhookId]),
            Query::equal('projectInternalId', [$project->getInternalId()]),
        ]);

        if ($webhook === false || $webhook->isEmpty()) {
            throw new Exception(Exception::WEBHOOK_NOT_FOUND);
        }

        $webhook
            ->setAttribute('name', $name)
            ->setAttribute('events', $events)
            ->setAttribute('url', $url)
            ->setAttribute('security', $security)
            ->setAttribute('httpUser', $httpUser)
            ->setAttribute('httpPass', $httpPass);

        $dbForConsole->updateDocument('webhooks', $webhook->getId(), $webhook);
        $dbForConsole->deleteCachedDocument('projects', $project->getId());

        $response->dynamic($webhook, Response::MODEL_WEBHOOK);
    });

App::patch('/v1/projects/:projectId/webhooks/:webhookId/signature')
    ->desc('Update webhook signature key')
    ->groups(['api', 'projects'])
    ->label('scope', 'projects.write')
    ->label('sdk.auth', [APP_AUTH_TYPE_ADMIN])
    ->label('sdk.namespace', 'projects')
    ->label('sdk.method', 'updateWebhookSignature')
    ->label('sdk.response.code', Response::STATUS_CODE_OK)
    ->label('sdk.response.type', Response::CONTENT_TYPE_JSON)
    ->label('sdk.response.model', Response::MODEL_WEBHOOK)
    ->param('projectId', '', new UID(), 'Project unique ID.')
    ->param('webhookId', '', new UID(), 'Webhook unique ID.')
    ->inject('response')
    ->inject('dbForConsole')
    ->action(function (string $projectId, string $webhookId, Response $response, Database $dbForConsole) {

        $project = $dbForConsole->getDocument('projects', $projectId);

        if ($project->isEmpty()) {
            throw new Exception(Exception::PROJECT_NOT_FOUND);
        }

        $webhook = $dbForConsole->findOne('webhooks', [
            Query::equal('$id', [$webhookId]),
            Query::equal('projectInternalId', [$project->getInternalId()]),
        ]);

        if ($webhook === false || $webhook->isEmpty()) {
            throw new Exception(Exception::WEBHOOK_NOT_FOUND);
        }

        $webhook->setAttribute('signatureKey', \bin2hex(\random_bytes(64)));

        $dbForConsole->updateDocument('webhooks', $webhook->getId(), $webhook);
        $dbForConsole->deleteCachedDocument('projects', $project->getId());

        $response->dynamic($webhook, Response::MODEL_WEBHOOK);
    });

App::delete('/v1/projects/:projectId/webhooks/:webhookId')
    ->desc('Delete webhook')
    ->groups(['api', 'projects'])
    ->label('scope', 'projects.write')
    ->label('sdk.auth', [APP_AUTH_TYPE_ADMIN])
    ->label('sdk.namespace', 'projects')
    ->label('sdk.method', 'deleteWebhook')
    ->label('sdk.response.code', Response::STATUS_CODE_NOCONTENT)
    ->label('sdk.response.model', Response::MODEL_NONE)
    ->param('projectId', '', new UID(), 'Project unique ID.')
    ->param('webhookId', '', new UID(), 'Webhook unique ID.')
    ->inject('response')
    ->inject('dbForConsole')
    ->action(function (string $projectId, string $webhookId, Response $response, Database $dbForConsole) {

        $project = $dbForConsole->getDocument('projects', $projectId);

        if ($project->isEmpty()) {
            throw new Exception(Exception::PROJECT_NOT_FOUND);
        }

        $webhook = $dbForConsole->findOne('webhooks', [
            Query::equal('$id', [$webhookId]),
            Query::equal('projectInternalId', [$project->getInternalId()]),
        ]);

        if ($webhook === false || $webhook->isEmpty()) {
            throw new Exception(Exception::WEBHOOK_NOT_FOUND);
        }

        $dbForConsole->deleteDocument('webhooks', $webhook->getId());

        $dbForConsole->deleteCachedDocument('projects', $project->getId());

        $response->noContent();
    });

// Keys

App::post('/v1/projects/:projectId/keys')
    ->desc('Create key')
    ->groups(['api', 'projects'])
    ->label('scope', 'projects.write')
    ->label('sdk.auth', [APP_AUTH_TYPE_ADMIN])
    ->label('sdk.namespace', 'projects')
    ->label('sdk.method', 'createKey')
    ->label('sdk.response.code', Response::STATUS_CODE_CREATED)
    ->label('sdk.response.type', Response::CONTENT_TYPE_JSON)
    ->label('sdk.response.model', Response::MODEL_KEY)
    ->param('projectId', '', new UID(), 'Project unique ID.')
    ->param('name', null, new Text(128), 'Key name. Max length: 128 chars.')
    ->param('scopes', null, new ArrayList(new WhiteList(array_keys(Config::getParam('scopes')), true), APP_LIMIT_ARRAY_PARAMS_SIZE), 'Key scopes list. Maximum of ' . APP_LIMIT_ARRAY_PARAMS_SIZE . ' scopes are allowed.')
    ->param('expire', null, new DatetimeValidator(), 'Expiration time in ISO 8601 format. Use null for unlimited expiration.', true)
    ->inject('response')
    ->inject('dbForConsole')
    ->action(function (string $projectId, string $name, array $scopes, ?string $expire, Response $response, Database $dbForConsole) {

        $project = $dbForConsole->getDocument('projects', $projectId);

        if ($project->isEmpty()) {
            throw new Exception(Exception::PROJECT_NOT_FOUND);
        }

        $key = new Document([
            '$id' => ID::unique(),
            '$permissions' => [
                Permission::read(Role::any()),
                Permission::update(Role::any()),
                Permission::delete(Role::any()),
            ],
            'projectInternalId' => $project->getInternalId(),
            'projectId' => $project->getId(),
            'name' => $name,
            'scopes' => $scopes,
            'expire' => $expire,
            'sdks' => [],
            'accessedAt' => null,
            'secret' => \bin2hex(\random_bytes(128)),
        ]);

        $key = $dbForConsole->createDocument('keys', $key);

        $dbForConsole->deleteCachedDocument('projects', $project->getId());

        $response
            ->setStatusCode(Response::STATUS_CODE_CREATED)
            ->dynamic($key, Response::MODEL_KEY);
    });

App::get('/v1/projects/:projectId/keys')
    ->desc('List keys')
    ->groups(['api', 'projects'])
    ->label('scope', 'projects.read')
    ->label('sdk.auth', [APP_AUTH_TYPE_ADMIN])
    ->label('sdk.namespace', 'projects')
    ->label('sdk.method', 'listKeys')
    ->label('sdk.response.code', Response::STATUS_CODE_OK)
    ->label('sdk.response.type', Response::CONTENT_TYPE_JSON)
    ->label('sdk.response.model', Response::MODEL_KEY_LIST)
    ->param('projectId', '', new UID(), 'Project unique ID.')
    ->inject('response')
    ->inject('dbForConsole')
    ->action(function (string $projectId, Response $response, Database $dbForConsole) {

        $project = $dbForConsole->getDocument('projects', $projectId);

        if ($project->isEmpty()) {
            throw new Exception(Exception::PROJECT_NOT_FOUND);
        }

        $keys = $dbForConsole->find('keys', [
            Query::equal('projectInternalId', [$project->getInternalId()]),
            Query::limit(5000),
        ]);

        $response->dynamic(new Document([
            'keys' => $keys,
            'total' => count($keys),
        ]), Response::MODEL_KEY_LIST);
    });

App::get('/v1/projects/:projectId/keys/:keyId')
    ->desc('Get key')
    ->groups(['api', 'projects'])
    ->label('scope', 'projects.read')
    ->label('sdk.auth', [APP_AUTH_TYPE_ADMIN])
    ->label('sdk.namespace', 'projects')
    ->label('sdk.method', 'getKey')
    ->label('sdk.response.code', Response::STATUS_CODE_OK)
    ->label('sdk.response.type', Response::CONTENT_TYPE_JSON)
    ->label('sdk.response.model', Response::MODEL_KEY)
    ->param('projectId', '', new UID(), 'Project unique ID.')
    ->param('keyId', '', new UID(), 'Key unique ID.')
    ->inject('response')
    ->inject('dbForConsole')
    ->action(function (string $projectId, string $keyId, Response $response, Database $dbForConsole) {

        $project = $dbForConsole->getDocument('projects', $projectId);

        if ($project->isEmpty()) {
            throw new Exception(Exception::PROJECT_NOT_FOUND);
        }

        $key = $dbForConsole->findOne('keys', [
            Query::equal('$id', [$keyId]),
            Query::equal('projectInternalId', [$project->getInternalId()]),
        ]);

        if ($key === false || $key->isEmpty()) {
            throw new Exception(Exception::KEY_NOT_FOUND);
        }

        $response->dynamic($key, Response::MODEL_KEY);
    });

App::put('/v1/projects/:projectId/keys/:keyId')
    ->desc('Update key')
    ->groups(['api', 'projects'])
    ->label('scope', 'projects.write')
    ->label('sdk.auth', [APP_AUTH_TYPE_ADMIN])
    ->label('sdk.namespace', 'projects')
    ->label('sdk.method', 'updateKey')
    ->label('sdk.response.code', Response::STATUS_CODE_OK)
    ->label('sdk.response.type', Response::CONTENT_TYPE_JSON)
    ->label('sdk.response.model', Response::MODEL_KEY)
    ->param('projectId', '', new UID(), 'Project unique ID.')
    ->param('keyId', '', new UID(), 'Key unique ID.')
    ->param('name', null, new Text(128), 'Key name. Max length: 128 chars.')
    ->param('scopes', null, new ArrayList(new WhiteList(array_keys(Config::getParam('scopes')), true), APP_LIMIT_ARRAY_PARAMS_SIZE), 'Key scopes list. Maximum of ' . APP_LIMIT_ARRAY_PARAMS_SIZE . ' events are allowed.')
    ->param('expire', null, new DatetimeValidator(), 'Expiration time in ISO 8601 format. Use null for unlimited expiration.', true)
    ->inject('response')
    ->inject('dbForConsole')
    ->action(function (string $projectId, string $keyId, string $name, array $scopes, ?string $expire, Response $response, Database $dbForConsole) {

        $project = $dbForConsole->getDocument('projects', $projectId);

        if ($project->isEmpty()) {
            throw new Exception(Exception::PROJECT_NOT_FOUND);
        }

        $key = $dbForConsole->findOne('keys', [
            Query::equal('$id', [$keyId]),
            Query::equal('projectInternalId', [$project->getInternalId()]),
        ]);

        if ($key === false || $key->isEmpty()) {
            throw new Exception(Exception::KEY_NOT_FOUND);
        }

        $key
            ->setAttribute('name', $name)
            ->setAttribute('scopes', $scopes)
            ->setAttribute('expire', $expire);

        $dbForConsole->updateDocument('keys', $key->getId(), $key);

        $dbForConsole->deleteCachedDocument('projects', $project->getId());

        $response->dynamic($key, Response::MODEL_KEY);
    });

App::delete('/v1/projects/:projectId/keys/:keyId')
    ->desc('Delete key')
    ->groups(['api', 'projects'])
    ->label('scope', 'projects.write')
    ->label('sdk.auth', [APP_AUTH_TYPE_ADMIN])
    ->label('sdk.namespace', 'projects')
    ->label('sdk.method', 'deleteKey')
    ->label('sdk.response.code', Response::STATUS_CODE_NOCONTENT)
    ->label('sdk.response.model', Response::MODEL_NONE)
    ->param('projectId', '', new UID(), 'Project unique ID.')
    ->param('keyId', '', new UID(), 'Key unique ID.')
    ->inject('response')
    ->inject('dbForConsole')
    ->action(function (string $projectId, string $keyId, Response $response, Database $dbForConsole) {

        $project = $dbForConsole->getDocument('projects', $projectId);

        if ($project->isEmpty()) {
            throw new Exception(Exception::PROJECT_NOT_FOUND);
        }

        $key = $dbForConsole->findOne('keys', [
            Query::equal('$id', [$keyId]),
            Query::equal('projectInternalId', [$project->getInternalId()]),
        ]);

        if ($key === false || $key->isEmpty()) {
            throw new Exception(Exception::KEY_NOT_FOUND);
        }

        $dbForConsole->deleteDocument('keys', $key->getId());

        $dbForConsole->deleteCachedDocument('projects', $project->getId());

        $response->noContent();
    });

// Platforms

App::post('/v1/projects/:projectId/platforms')
    ->desc('Create platform')
    ->groups(['api', 'projects'])
    ->label('scope', 'projects.write')
    ->label('sdk.auth', [APP_AUTH_TYPE_ADMIN])
    ->label('sdk.namespace', 'projects')
    ->label('sdk.method', 'createPlatform')
    ->label('sdk.response.code', Response::STATUS_CODE_CREATED)
    ->label('sdk.response.type', Response::CONTENT_TYPE_JSON)
    ->label('sdk.response.model', Response::MODEL_PLATFORM)
    ->param('projectId', '', new UID(), 'Project unique ID.')
    ->param('type', null, new WhiteList([Origin::CLIENT_TYPE_WEB, Origin::CLIENT_TYPE_FLUTTER_WEB, Origin::CLIENT_TYPE_FLUTTER_IOS, Origin::CLIENT_TYPE_FLUTTER_ANDROID, Origin::CLIENT_TYPE_FLUTTER_LINUX, Origin::CLIENT_TYPE_FLUTTER_MACOS, Origin::CLIENT_TYPE_FLUTTER_WINDOWS, Origin::CLIENT_TYPE_APPLE_IOS, Origin::CLIENT_TYPE_APPLE_MACOS,  Origin::CLIENT_TYPE_APPLE_WATCHOS, Origin::CLIENT_TYPE_APPLE_TVOS, Origin::CLIENT_TYPE_ANDROID, Origin::CLIENT_TYPE_UNITY], true), 'Platform type.')
    ->param('name', null, new Text(128), 'Platform name. Max length: 128 chars.')
    ->param('key', '', new Text(256), 'Package name for Android or bundle ID for iOS or macOS. Max length: 256 chars.', true)
    ->param('store', '', new Text(256), 'App store or Google Play store ID. Max length: 256 chars.', true)
    ->param('hostname', '', new Hostname(), 'Platform client hostname. Max length: 256 chars.', true)
    ->inject('response')
    ->inject('dbForConsole')
    ->action(function (string $projectId, string $type, string $name, string $key, string $store, string $hostname, Response $response, Database $dbForConsole) {
        $project = $dbForConsole->getDocument('projects', $projectId);

        if ($project->isEmpty()) {
            throw new Exception(Exception::PROJECT_NOT_FOUND);
        }

        $platform = new Document([
            '$id' => ID::unique(),
            '$permissions' => [
                Permission::read(Role::any()),
                Permission::update(Role::any()),
                Permission::delete(Role::any()),
            ],
            'projectInternalId' => $project->getInternalId(),
            'projectId' => $project->getId(),
            'type' => $type,
            'name' => $name,
            'key' => $key,
            'store' => $store,
            'hostname' => $hostname
        ]);

        $platform = $dbForConsole->createDocument('platforms', $platform);

        $dbForConsole->deleteCachedDocument('projects', $project->getId());

        $response
            ->setStatusCode(Response::STATUS_CODE_CREATED)
            ->dynamic($platform, Response::MODEL_PLATFORM);
    });

App::get('/v1/projects/:projectId/platforms')
    ->desc('List platforms')
    ->groups(['api', 'projects'])
    ->label('scope', 'projects.read')
    ->label('sdk.auth', [APP_AUTH_TYPE_ADMIN])
    ->label('sdk.namespace', 'projects')
    ->label('sdk.method', 'listPlatforms')
    ->label('sdk.response.code', Response::STATUS_CODE_OK)
    ->label('sdk.response.type', Response::CONTENT_TYPE_JSON)
    ->label('sdk.response.model', Response::MODEL_PLATFORM_LIST)
    ->param('projectId', '', new UID(), 'Project unique ID.')
    ->inject('response')
    ->inject('dbForConsole')
    ->action(function (string $projectId, Response $response, Database $dbForConsole) {

        $project = $dbForConsole->getDocument('projects', $projectId);

        if ($project->isEmpty()) {
            throw new Exception(Exception::PROJECT_NOT_FOUND);
        }

        $platforms = $dbForConsole->find('platforms', [
            Query::equal('projectInternalId', [$project->getInternalId()]),
            Query::limit(5000),
        ]);

        $response->dynamic(new Document([
            'platforms' => $platforms,
            'total' => count($platforms),
        ]), Response::MODEL_PLATFORM_LIST);
    });

App::get('/v1/projects/:projectId/platforms/:platformId')
    ->desc('Get platform')
    ->groups(['api', 'projects'])
    ->label('scope', 'projects.read')
    ->label('sdk.auth', [APP_AUTH_TYPE_ADMIN])
    ->label('sdk.namespace', 'projects')
    ->label('sdk.method', 'getPlatform')
    ->label('sdk.response.code', Response::STATUS_CODE_OK)
    ->label('sdk.response.type', Response::CONTENT_TYPE_JSON)
    ->label('sdk.response.model', Response::MODEL_PLATFORM)
    ->param('projectId', '', new UID(), 'Project unique ID.')
    ->param('platformId', '', new UID(), 'Platform unique ID.')
    ->inject('response')
    ->inject('dbForConsole')
    ->action(function (string $projectId, string $platformId, Response $response, Database $dbForConsole) {

        $project = $dbForConsole->getDocument('projects', $projectId);

        if ($project->isEmpty()) {
            throw new Exception(Exception::PROJECT_NOT_FOUND);
        }

        $platform = $dbForConsole->findOne('platforms', [
            Query::equal('$id', [$platformId]),
            Query::equal('projectInternalId', [$project->getInternalId()]),
        ]);

        if ($platform === false || $platform->isEmpty()) {
            throw new Exception(Exception::PLATFORM_NOT_FOUND);
        }

        $response->dynamic($platform, Response::MODEL_PLATFORM);
    });

App::put('/v1/projects/:projectId/platforms/:platformId')
    ->desc('Update platform')
    ->groups(['api', 'projects'])
    ->label('scope', 'projects.write')
    ->label('sdk.auth', [APP_AUTH_TYPE_ADMIN])
    ->label('sdk.namespace', 'projects')
    ->label('sdk.method', 'updatePlatform')
    ->label('sdk.response.code', Response::STATUS_CODE_OK)
    ->label('sdk.response.type', Response::CONTENT_TYPE_JSON)
    ->label('sdk.response.model', Response::MODEL_PLATFORM)
    ->param('projectId', '', new UID(), 'Project unique ID.')
    ->param('platformId', '', new UID(), 'Platform unique ID.')
    ->param('name', null, new Text(128), 'Platform name. Max length: 128 chars.')
    ->param('key', '', new Text(256), 'Package name for android or bundle ID for iOS. Max length: 256 chars.', true)
    ->param('store', '', new Text(256), 'App store or Google Play store ID. Max length: 256 chars.', true)
    ->param('hostname', '', new Hostname(), 'Platform client URL. Max length: 256 chars.', true)
    ->inject('response')
    ->inject('dbForConsole')
    ->action(function (string $projectId, string $platformId, string $name, string $key, string $store, string $hostname, Response $response, Database $dbForConsole) {
        $project = $dbForConsole->getDocument('projects', $projectId);

        if ($project->isEmpty()) {
            throw new Exception(Exception::PROJECT_NOT_FOUND);
        }

        $platform = $dbForConsole->findOne('platforms', [
            Query::equal('$id', [$platformId]),
            Query::equal('projectInternalId', [$project->getInternalId()]),
        ]);

        if ($platform === false || $platform->isEmpty()) {
            throw new Exception(Exception::PLATFORM_NOT_FOUND);
        }

        $platform
            ->setAttribute('name', $name)
            ->setAttribute('key', $key)
            ->setAttribute('store', $store)
            ->setAttribute('hostname', $hostname);

        $dbForConsole->updateDocument('platforms', $platform->getId(), $platform);

        $dbForConsole->deleteCachedDocument('projects', $project->getId());

        $response->dynamic($platform, Response::MODEL_PLATFORM);
    });

App::delete('/v1/projects/:projectId/platforms/:platformId')
    ->desc('Delete platform')
    ->groups(['api', 'projects'])
    ->label('scope', 'projects.write')
    ->label('sdk.auth', [APP_AUTH_TYPE_ADMIN])
    ->label('sdk.namespace', 'projects')
    ->label('sdk.method', 'deletePlatform')
    ->label('sdk.response.code', Response::STATUS_CODE_NOCONTENT)
    ->label('sdk.response.model', Response::MODEL_NONE)
    ->param('projectId', '', new UID(), 'Project unique ID.')
    ->param('platformId', '', new UID(), 'Platform unique ID.')
    ->inject('response')
    ->inject('dbForConsole')
    ->action(function (string $projectId, string $platformId, Response $response, Database $dbForConsole) {

        $project = $dbForConsole->getDocument('projects', $projectId);

        if ($project->isEmpty()) {
            throw new Exception(Exception::PROJECT_NOT_FOUND);
        }

        $platform = $dbForConsole->findOne('platforms', [
            Query::equal('$id', [$platformId]),
            Query::equal('projectInternalId', [$project->getInternalId()]),
        ]);

        if ($platform === false || $platform->isEmpty()) {
            throw new Exception(Exception::PLATFORM_NOT_FOUND);
        }

        $dbForConsole->deleteDocument('platforms', $platformId);

        $dbForConsole->deleteCachedDocument('projects', $project->getId());

        $response->noContent();
    });

<<<<<<< HEAD
// Domains

App::post('/v1/projects/:projectId/domains')
    ->desc('Create domain')
=======
// CUSTOM SMTP and Templates
App::patch('/v1/projects/:projectId/smtp')
    ->desc('Update SMTP configuration')
>>>>>>> c273e3d8
    ->groups(['api', 'projects'])
    ->label('scope', 'projects.write')
    ->label('sdk.auth', [APP_AUTH_TYPE_ADMIN])
    ->label('sdk.namespace', 'projects')
    ->label('sdk.method', 'updateSmtpConfiguration')
    ->label('sdk.response.code', Response::STATUS_CODE_OK)
    ->label('sdk.response.type', Response::CONTENT_TYPE_JSON)
    ->label('sdk.response.model', Response::MODEL_PROJECT)
    ->param('projectId', '', new UID(), 'Project unique ID.')
    ->param('enabled', false, new Boolean(), 'Enable custom SMTP service')
    ->param('senderName', '', new Text(255, 0), 'Name of the email sender', true)
    ->param('senderEmail', '', new Email(), 'Email of the sender', true)
    ->param('replyTo', '', new Email(), 'Reply to email', true)
    ->param('host', '', new HostName(), 'SMTP server host name', true)
    ->param('port', 587, new Integer(), 'SMTP server port', true)
    ->param('username', '', new Text(0, 0), 'SMTP server username', true)
    ->param('password', '', new Text(0, 0), 'SMTP server password', true)
    ->param('secure', '', new WhiteList(['tls'], true), 'Does SMTP server use secure connection', true)
    ->inject('response')
    ->inject('dbForConsole')
    ->action(function (string $projectId, bool $enabled, string $senderName, string $senderEmail, string $replyTo, string $host, int $port, string $username, string $password, string $secure, Response $response, Database $dbForConsole) {

        $project = $dbForConsole->getDocument('projects', $projectId);

        if ($project->isEmpty()) {
            throw new Exception(Exception::PROJECT_NOT_FOUND);
        }

        // Ensure required params for when enabling SMTP
        if ($enabled) {
            if (empty($senderName)) {
                throw new Exception(Exception::GENERAL_ARGUMENT_INVALID, 'Sender name is required when enabling SMTP.');
            } elseif (empty($senderEmail)) {
                throw new Exception(Exception::GENERAL_ARGUMENT_INVALID, 'Sender email is required when enabling SMTP.');
            } elseif (empty($host)) {
                throw new Exception(Exception::GENERAL_ARGUMENT_INVALID, 'Host is required when enabling SMTP.');
            } elseif (empty($port)) {
                throw new Exception(Exception::GENERAL_ARGUMENT_INVALID, 'Port is required when enabling SMTP.');
            }
        }

        // validate SMTP settings
        if ($enabled) {
            $mail = new PHPMailer(true);
            $mail->isSMTP();
            $mail->Username = $username;
            $mail->Password = $password;
            $mail->Host = $host;
            $mail->Port = $port;
            $mail->SMTPSecure = $secure;
            $mail->SMTPAutoTLS = false;
            $mail->Timeout = 5;

            try {
                $valid = $mail->SmtpConnect();

                if (!$valid) {
                    throw new Exception('Connection is not valid.');
                }
            } catch (Throwable $error) {
                throw new Exception(Exception::PROJECT_SMTP_CONFIG_INVALID, 'Could not connect to SMTP server: ' . $error->getMessage());
            }
        }

        // Save SMTP settings
        if ($enabled) {
            $smtp = [
                'enabled' => $enabled,
                'senderName' => $senderName,
                'senderEmail' => $senderEmail,
                'replyTo' => $replyTo,
                'host' => $host,
                'port' => $port,
                'username' => $username,
                'password' => $password,
                'secure' => $secure,
            ];
        } else {
            $smtp = [
                'enabled' => false
            ];
        }

        $project = $dbForConsole->updateDocument('projects', $project->getId(), $project->setAttribute('smtp', $smtp));

        $response->dynamic($project, Response::MODEL_PROJECT);
    });

App::get('/v1/projects/:projectId/templates/sms/:type/:locale')
    ->desc('Get custom SMS template')
    ->groups(['api', 'projects'])
    ->label('scope', 'projects.write')
    ->label('sdk.auth', [APP_AUTH_TYPE_ADMIN])
    ->label('sdk.namespace', 'projects')
    ->label('sdk.method', 'getSmsTemplate')
    ->label('sdk.response.code', Response::STATUS_CODE_OK)
    ->label('sdk.response.type', Response::CONTENT_TYPE_JSON)
    ->label('sdk.response.model', Response::MODEL_SMS_TEMPLATE)
    ->param('projectId', '', new UID(), 'Project unique ID.')
    ->param('type', '', new WhiteList(Config::getParam('locale-templates')['sms'] ?? []), 'Template type')
    ->param('locale', '', fn ($localeCodes) => new WhiteList($localeCodes), 'Template locale', false, ['localeCodes'])
    ->inject('response')
    ->inject('dbForConsole')
    ->action(function (string $projectId, string $type, string $locale, Response $response, Database $dbForConsole) {

        throw new Exception(Exception::GENERAL_NOT_IMPLEMENTED);

        $project = $dbForConsole->getDocument('projects', $projectId);

        if ($project->isEmpty()) {
            throw new Exception(Exception::PROJECT_NOT_FOUND);
        }

        $templates = $project->getAttribute('templates', []);
        $template  = $templates['sms.' . $type . '-' . $locale] ?? null;

        if (is_null($template)) {
            $template = [
                'message' => Template::fromFile(__DIR__ . '/../../config/locale/templates/sms-base.tpl')->render(),
            ];
        }

        $template['type'] = $type;
        $template['locale'] = $locale;

        $response->dynamic(new Document($template), Response::MODEL_SMS_TEMPLATE);
    });

<<<<<<< HEAD
App::get('/v1/projects/:projectId/domains')
    ->desc('List domains')
=======
App::get('/v1/projects/:projectId/templates/email/:type/:locale')
    ->desc('Get custom email template')
>>>>>>> c273e3d8
    ->groups(['api', 'projects'])
    ->label('scope', 'projects.write')
    ->label('sdk.auth', [APP_AUTH_TYPE_ADMIN])
    ->label('sdk.namespace', 'projects')
    ->label('sdk.method', 'getEmailTemplate')
    ->label('sdk.response.code', Response::STATUS_CODE_OK)
    ->label('sdk.response.type', Response::CONTENT_TYPE_JSON)
    ->label('sdk.response.model', Response::MODEL_EMAIL_TEMPLATE)
    ->param('projectId', '', new UID(), 'Project unique ID.')
    ->param('type', '', new WhiteList(Config::getParam('locale-templates')['email'] ?? []), 'Template type')
    ->param('locale', '', fn ($localeCodes) => new WhiteList($localeCodes), 'Template locale', false, ['localeCodes'])
    ->inject('response')
    ->inject('dbForConsole')
    ->action(function (string $projectId, string $type, string $locale, Response $response, Database $dbForConsole) {

        $project = $dbForConsole->getDocument('projects', $projectId);

        if ($project->isEmpty()) {
            throw new Exception(Exception::PROJECT_NOT_FOUND);
        }

        $templates = $project->getAttribute('templates', []);
        $template  = $templates['email.' . $type . '-' . $locale] ?? null;

        $localeObj = new Locale($locale);
        if (is_null($template)) {
            $message = Template::fromFile(__DIR__ . '/../../config/locale/templates/email-inner-base.tpl');
            $message
                ->setParam('{{hello}}', $localeObj->getText("emails.{$type}.hello"))
                ->setParam('{{user}}', '')
                ->setParam('{{footer}}', $localeObj->getText("emails.{$type}.footer"))
                ->setParam('{{body}}', $localeObj->getText('emails.' . $type . '.body'))
                ->setParam('{{thanks}}', $localeObj->getText("emails.{$type}.thanks"))
                ->setParam('{{signature}}', $localeObj->getText("emails.{$type}.signature"))
                ->setParam('{{direction}}', $localeObj->getText('settings.direction'));
            $message = $message->render();

            $template = [
                'message' => $message,
                'subject' => $localeObj->getText('emails.' . $type . '.subject'),
                'senderEmail' => '',
                'senderName' => ''
            ];
        }

        $template['type'] = $type;
        $template['locale'] = $locale;

        $response->dynamic(new Document($template), Response::MODEL_EMAIL_TEMPLATE);
    });

<<<<<<< HEAD
App::get('/v1/projects/:projectId/domains/:domainId')
    ->desc('Get domain')
=======
App::patch('/v1/projects/:projectId/templates/sms/:type/:locale')
    ->desc('Update custom SMS template')
>>>>>>> c273e3d8
    ->groups(['api', 'projects'])
    ->label('scope', 'projects.write')
    ->label('sdk.auth', [APP_AUTH_TYPE_ADMIN])
    ->label('sdk.namespace', 'projects')
    ->label('sdk.method', 'updateSmsTemplate')
    ->label('sdk.response.code', Response::STATUS_CODE_OK)
    ->label('sdk.response.type', Response::CONTENT_TYPE_JSON)
    ->label('sdk.response.model', Response::MODEL_SMS_TEMPLATE)
    ->param('projectId', '', new UID(), 'Project unique ID.')
    ->param('type', '', new WhiteList(Config::getParam('locale-templates')['sms'] ?? []), 'Template type')
    ->param('locale', '', fn ($localeCodes) => new WhiteList($localeCodes), 'Template locale', false, ['localeCodes'])
    ->param('message', '', new Text(0), 'Template message')
    ->inject('response')
    ->inject('dbForConsole')
    ->action(function (string $projectId, string $type, string $locale, string $message, Response $response, Database $dbForConsole) {

        throw new Exception(Exception::GENERAL_NOT_IMPLEMENTED);

        $project = $dbForConsole->getDocument('projects', $projectId);

        if ($project->isEmpty()) {
            throw new Exception(Exception::PROJECT_NOT_FOUND);
        }

        $templates = $project->getAttribute('templates', []);
        $templates['sms.' . $type . '-' . $locale] = [
            'message' => $message
        ];

        $project = $dbForConsole->updateDocument('projects', $project->getId(), $project->setAttribute('templates', $templates));

        $response->dynamic(new Document([
            'message' => $message,
            'type' => $type,
            'locale' => $locale,
        ]), Response::MODEL_SMS_TEMPLATE);
    });

<<<<<<< HEAD
App::patch('/v1/projects/:projectId/domains/:domainId/verification')
    ->desc('Update domain verification status')
=======
App::patch('/v1/projects/:projectId/templates/email/:type/:locale')
    ->desc('Update custom email templates')
>>>>>>> c273e3d8
    ->groups(['api', 'projects'])
    ->label('scope', 'projects.write')
    ->label('sdk.auth', [APP_AUTH_TYPE_ADMIN])
    ->label('sdk.namespace', 'projects')
    ->label('sdk.method', 'updateEmailTemplate')
    ->label('sdk.response.code', Response::STATUS_CODE_OK)
    ->label('sdk.response.type', Response::CONTENT_TYPE_JSON)
    ->label('sdk.response.model', Response::MODEL_PROJECT)
    ->param('projectId', '', new UID(), 'Project unique ID.')
    ->param('type', '', new WhiteList(Config::getParam('locale-templates')['email'] ?? []), 'Template type')
    ->param('locale', '', fn ($localeCodes) => new WhiteList($localeCodes), 'Template locale', false, ['localeCodes'])
    ->param('subject', '', new Text(255), 'Email Subject')
    ->param('message', '', new Text(0), 'Template message')
    ->param('senderName', '', new Text(255, 0), 'Name of the email sender', true)
    ->param('senderEmail', '', new Email(), 'Email of the sender', true)
    ->param('replyTo', '', new Email(), 'Reply to email', true)
    ->inject('response')
    ->inject('dbForConsole')
    ->action(function (string $projectId, string $type, string $locale, string $subject, string $message, string $senderName, string $senderEmail, string $replyTo, Response $response, Database $dbForConsole) {

        $project = $dbForConsole->getDocument('projects', $projectId);

        if ($project->isEmpty()) {
            throw new Exception(Exception::PROJECT_NOT_FOUND);
        }

        $templates = $project->getAttribute('templates', []);
        $templates['email.' . $type . '-' . $locale] = [
            'senderName' => $senderName,
            'senderEmail' => $senderEmail,
            'subject' => $subject,
            'replyTo' => $replyTo,
            'message' => $message
        ];

        $project = $dbForConsole->updateDocument('projects', $project->getId(), $project->setAttribute('templates', $templates));

        $response->dynamic(new Document([
            'type' => $type,
            'locale' => $locale,
            'senderName' => $senderName,
            'senderEmail' => $senderEmail,
            'subject' => $subject,
            'replyTo' => $replyTo,
            'message' => $message
        ]), Response::MODEL_EMAIL_TEMPLATE);
    });

App::delete('/v1/projects/:projectId/templates/sms/:type/:locale')
    ->desc('Reset custom SMS template')
    ->groups(['api', 'projects'])
    ->label('scope', 'projects.write')
    ->label('sdk.auth', [APP_AUTH_TYPE_ADMIN])
    ->label('sdk.namespace', 'projects')
    ->label('sdk.method', 'deleteSmsTemplate')
    ->label('sdk.response.code', Response::STATUS_CODE_OK)
    ->label('sdk.response.type', Response::CONTENT_TYPE_JSON)
    ->label('sdk.response.model', Response::MODEL_SMS_TEMPLATE)
    ->param('projectId', '', new UID(), 'Project unique ID.')
    ->param('type', '', new WhiteList(Config::getParam('locale-templates')['sms'] ?? []), 'Template type')
    ->param('locale', '', fn ($localeCodes) => new WhiteList($localeCodes), 'Template locale', false, ['localeCodes'])
    ->inject('response')
    ->inject('dbForConsole')
    ->action(function (string $projectId, string $type, string $locale, Response $response, Database $dbForConsole) {

        throw new Exception(Exception::GENERAL_NOT_IMPLEMENTED);

        $project = $dbForConsole->getDocument('projects', $projectId);

        if ($project->isEmpty()) {
            throw new Exception(Exception::PROJECT_NOT_FOUND);
        }

        $templates = $project->getAttribute('templates', []);
        $template  = $templates['sms.' . $type . '-' . $locale] ?? null;

        if (is_null($template)) {
            throw new Exception(Exception::PROJECT_TEMPLATE_DEFAULT_DELETION);
        }

        unset($template['sms.' . $type . '-' . $locale]);

        $project = $dbForConsole->updateDocument('projects', $project->getId(), $project->setAttribute('templates', $templates));

        $response->dynamic(new Document([
            'type' => $type,
            'locale' => $locale,
            'message' => $template['message']
        ]), Response::MODEL_SMS_TEMPLATE);
    });

<<<<<<< HEAD
App::delete('/v1/projects/:projectId/domains/:domainId')
    ->desc('Delete domain')
=======
App::delete('/v1/projects/:projectId/templates/email/:type/:locale')
    ->desc('Reset custom email template')
>>>>>>> c273e3d8
    ->groups(['api', 'projects'])
    ->label('scope', 'projects.write')
    ->label('sdk.auth', [APP_AUTH_TYPE_ADMIN])
    ->label('sdk.namespace', 'projects')
    ->label('sdk.method', 'deleteEmailTemplate')
    ->label('sdk.response.code', Response::STATUS_CODE_OK)
    ->label('sdk.response.type', Response::CONTENT_TYPE_JSON)
    ->label('sdk.response.model', Response::MODEL_EMAIL_TEMPLATE)
    ->param('projectId', '', new UID(), 'Project unique ID.')
    ->param('type', '', new WhiteList(Config::getParam('locale-templates')['email'] ?? []), 'Template type')
    ->param('locale', '', fn ($localeCodes) => new WhiteList($localeCodes), 'Template locale', false, ['localeCodes'])
    ->inject('response')
    ->inject('dbForConsole')
    ->action(function (string $projectId, string $type, string $locale, Response $response, Database $dbForConsole) {

        $project = $dbForConsole->getDocument('projects', $projectId);

        if ($project->isEmpty()) {
            throw new Exception(Exception::PROJECT_NOT_FOUND);
        }

        $templates = $project->getAttribute('templates', []);
        $template  = $templates['email.' . $type . '-' . $locale] ?? null;

        if (is_null($template)) {
            throw new Exception(Exception::PROJECT_TEMPLATE_DEFAULT_DELETION);
        }

        unset($templates['email.' . $type . '-' . $locale]);

        $project = $dbForConsole->updateDocument('projects', $project->getId(), $project->setAttribute('templates', $templates));

        $response->dynamic(new Document([
            'type' => $type,
            'locale' => $locale,
            'senderName' => $template['senderName'],
            'senderEmail' => $template['senderEmail'],
            'subject' => $template['subject'],
            'replyTo' => $template['replyTo'],
            'message' => $template['message']
        ]), Response::MODEL_EMAIL_TEMPLATE);
    });<|MERGE_RESOLUTION|>--- conflicted
+++ resolved
@@ -1508,16 +1508,10 @@
         $response->noContent();
     });
 
-<<<<<<< HEAD
-// Domains
-
-App::post('/v1/projects/:projectId/domains')
-    ->desc('Create domain')
-=======
+
 // CUSTOM SMTP and Templates
 App::patch('/v1/projects/:projectId/smtp')
     ->desc('Update SMTP configuration')
->>>>>>> c273e3d8
     ->groups(['api', 'projects'])
     ->label('scope', 'projects.write')
     ->label('sdk.auth', [APP_AUTH_TYPE_ADMIN])
@@ -1646,13 +1640,9 @@
         $response->dynamic(new Document($template), Response::MODEL_SMS_TEMPLATE);
     });
 
-<<<<<<< HEAD
-App::get('/v1/projects/:projectId/domains')
-    ->desc('List domains')
-=======
+
 App::get('/v1/projects/:projectId/templates/email/:type/:locale')
     ->desc('Get custom email template')
->>>>>>> c273e3d8
     ->groups(['api', 'projects'])
     ->label('scope', 'projects.write')
     ->label('sdk.auth', [APP_AUTH_TYPE_ADMIN])
@@ -1704,13 +1694,8 @@
         $response->dynamic(new Document($template), Response::MODEL_EMAIL_TEMPLATE);
     });
 
-<<<<<<< HEAD
-App::get('/v1/projects/:projectId/domains/:domainId')
-    ->desc('Get domain')
-=======
 App::patch('/v1/projects/:projectId/templates/sms/:type/:locale')
     ->desc('Update custom SMS template')
->>>>>>> c273e3d8
     ->groups(['api', 'projects'])
     ->label('scope', 'projects.write')
     ->label('sdk.auth', [APP_AUTH_TYPE_ADMIN])
@@ -1749,13 +1734,8 @@
         ]), Response::MODEL_SMS_TEMPLATE);
     });
 
-<<<<<<< HEAD
-App::patch('/v1/projects/:projectId/domains/:domainId/verification')
-    ->desc('Update domain verification status')
-=======
 App::patch('/v1/projects/:projectId/templates/email/:type/:locale')
     ->desc('Update custom email templates')
->>>>>>> c273e3d8
     ->groups(['api', 'projects'])
     ->label('scope', 'projects.write')
     ->label('sdk.auth', [APP_AUTH_TYPE_ADMIN])
@@ -1847,13 +1827,8 @@
         ]), Response::MODEL_SMS_TEMPLATE);
     });
 
-<<<<<<< HEAD
-App::delete('/v1/projects/:projectId/domains/:domainId')
-    ->desc('Delete domain')
-=======
 App::delete('/v1/projects/:projectId/templates/email/:type/:locale')
     ->desc('Reset custom email template')
->>>>>>> c273e3d8
     ->groups(['api', 'projects'])
     ->label('scope', 'projects.write')
     ->label('sdk.auth', [APP_AUTH_TYPE_ADMIN])
