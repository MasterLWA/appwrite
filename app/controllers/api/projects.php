<?php

use Appwrite\Auth\Auth;
use Appwrite\Auth\Validator\Password;
use Appwrite\Database\Pools;
use Appwrite\Event\Certificate;
use Appwrite\Event\Delete;
use Appwrite\Event\Validator\Event;
use Appwrite\Network\Validator\CNAME;
use Appwrite\Network\Validator\Domain as DomainValidator;
use Appwrite\Network\Validator\Origin;
use Appwrite\Network\Validator\URL;
use Appwrite\Utopia\Database\Validator\CustomId;
use Appwrite\Utopia\Response;
use Utopia\Abuse\Adapters\TimeLimit;
use Utopia\App;
use Utopia\Audit\Audit;
use Utopia\Config\Config;
use Utopia\Database\Database;
use Utopia\Database\Document;
use Utopia\Database\ID;
use Utopia\Database\DateTime;
use Utopia\Database\Permission;
use Utopia\Database\Query;
use Utopia\Database\Role;
use Utopia\Database\Validator\Authorization;
use Utopia\Database\Validator\DatetimeValidator;
use Utopia\Database\Validator\UID;
use Utopia\Domains\Domain;
use Utopia\Registry\Registry;
use Appwrite\Extend\Exception;
use Utopia\Cache\Adapter\Redis;
use Utopia\Cache\Cache;
use Utopia\Database\Adapter\MariaDB;
use Appwrite\Utopia\Database\Validator\Queries\Projects;
use Utopia\Validator\ArrayList;
use Utopia\Validator\Boolean;
use Utopia\Validator\Hostname;
use Utopia\Validator\Range;
use Utopia\Validator\Text;
use Utopia\Validator\WhiteList;

App::init()
    ->groups(['projects'])
    ->inject('project')
    ->action(function (Document $project) {
        if ($project->getId() !== 'console') {
            throw new Exception(Exception::GENERAL_ACCESS_FORBIDDEN);
        }
    });

App::post('/v1/projects')
    ->desc('Create Project')
    ->groups(['api', 'projects'])
    ->label('scope', 'projects.write')
    ->label('sdk.auth', [APP_AUTH_TYPE_ADMIN])
    ->label('sdk.namespace', 'projects')
    ->label('sdk.method', 'create')
    ->label('sdk.response.code', Response::STATUS_CODE_CREATED)
    ->label('sdk.response.type', Response::CONTENT_TYPE_JSON)
    ->label('sdk.response.model', Response::MODEL_PROJECT)
    ->param('projectId', '', new CustomId(), 'Unique Id. Choose your own unique ID or pass the string "unique()" to auto generate it. Valid chars are a-z, A-Z, 0-9, period, hyphen, and underscore. Can\'t start with a special char. Max length is 36 chars.')
    ->param('name', null, new Text(128), 'Project name. Max length: 128 chars.')
    ->param('teamId', '', new UID(), 'Team unique ID.')
    ->param('region', '', new Whitelist(array_keys(array_filter(Config::getParam('regions'), fn($config) => !$config['disabled']))), 'Project Region.')
    ->param('description', '', new Text(256), 'Project description. Max length: 256 chars.', true)
    ->param('logo', '', new Text(1024), 'Project logo.', true)
    ->param('url', '', new URL(), 'Project URL.', true)
    ->param('legalName', '', new Text(256), 'Project legal Name. Max length: 256 chars.', true)
    ->param('legalCountry', '', new Text(256), 'Project legal Country. Max length: 256 chars.', true)
    ->param('legalState', '', new Text(256), 'Project legal State. Max length: 256 chars.', true)
    ->param('legalCity', '', new Text(256), 'Project legal City. Max length: 256 chars.', true)
    ->param('legalAddress', '', new Text(256), 'Project legal Address. Max length: 256 chars.', true)
    ->param('legalTaxId', '', new Text(256), 'Project legal Tax ID. Max length: 256 chars.', true)
    ->inject('response')
    ->inject('dbForConsole')
    ->inject('cache')
    ->inject('dbPool')
<<<<<<< HEAD
    ->action(function (string $projectId, string $name, string $teamId, string $description, string $logo, string $url, string $legalName, string $legalCountry, string $legalState, string $legalCity, string $legalAddress, string $legalTaxId, Response $response, Database $dbForConsole, \Redis $cache, Pools $dbPool) {
=======
    ->action(function (string $projectId, string $name, string $teamId, string $region, string $description, string $logo, string $url, string $legalName, string $legalCountry, string $legalState, string $legalCity, string $legalAddress, string $legalTaxId, Response $response, Database $dbForConsole, \Redis $cache, DatabasePool $dbPool) {
>>>>>>> f9400a66

        $team = $dbForConsole->getDocument('teams', $teamId);

        if ($team->isEmpty()) {
            throw new Exception(Exception::TEAM_NOT_FOUND);
        }

        $auth = Config::getParam('auth', []);
        $auths = ['limit' => 0];
        foreach ($auth as $index => $method) {
            $auths[$method['key'] ?? ''] = true;
        }

        $projectId = ($projectId == 'unique()') ? ID::unique() : $projectId;

        if ($projectId === 'console') {
            throw new Exception(Exception::PROJECT_RESERVED_PROJECT, "'console' is a reserved project.");
        }

        $pdo = $dbPool->getAnyFromPool();

        $project = $dbForConsole->createDocument('projects', new Document([
            '$id' => $projectId,
            '$permissions' => [
                Permission::read(Role::team(ID::custom($teamId))),
                Permission::update(Role::team(ID::custom($teamId), 'owner')),
                Permission::update(Role::team(ID::custom($teamId), 'developer')),
                Permission::delete(Role::team(ID::custom($teamId), 'owner')),
                Permission::delete(Role::team(ID::custom($teamId), 'developer')),
            ],
            'name' => $name,
            'teamInternalId' => $team->getInternalId(),
            'teamId' => $team->getId(),
            'region' => $region,
            'description' => $description,
            'logo' => $logo,
            'url' => $url,
            'version' => APP_VERSION_STABLE,
            'legalName' => $legalName,
            'legalCountry' => $legalCountry,
            'legalState' => $legalState,
            'legalCity' => $legalCity,
            'legalAddress' => $legalAddress,
            'legalTaxId' => ID::custom($legalTaxId),
            'services' => new stdClass(),
            'platforms' => null,
            'authProviders' => [],
            'webhooks' => null,
            'keys' => null,
            'domains' => null,
            'auths' => $auths,
            'search' => implode(' ', [$projectId, $name]),
            'database' => $pdo->getName()
        ]));

        $dbForProject = DatabasePool::getDatabase($pdo->getConnection(), $cache, "_{$project->getInternalId()}");
        $dbForProject->create(App::getEnv('_APP_DB_SCHEMA', 'appwrite'));

        $audit = new Audit($dbForProject);
        $audit->setup();

        $adapter = new TimeLimit('', 0, 1, $dbForProject);
        $adapter->setup();

        /** @var array $collections */
        $collections = Config::getParam('collections', []);

        foreach ($collections as $key => $collection) {
            if (($collection['$collection'] ?? '') !== Database::METADATA) {
                continue;
            }

            $attributes = [];
            $indexes = [];

            foreach ($collection['attributes'] as $attribute) {
                $attributes[] = new Document([
                    '$id' => $attribute['$id'],
                    'type' => $attribute['type'],
                    'size' => $attribute['size'],
                    'required' => $attribute['required'],
                    'signed' => $attribute['signed'],
                    'array' => $attribute['array'],
                    'filters' => $attribute['filters'],
                    'default' => $attribute['default'] ?? null,
                    'format' => $attribute['format'] ?? ''
                ]);
            }

            foreach ($collection['indexes'] as $index) {
                $indexes[] = new Document([
                    '$id' => $index['$id'],
                    'type' => $index['type'],
                    'attributes' => $index['attributes'],
                    'lengths' => $index['lengths'],
                    'orders' => $index['orders'],
                ]);
            }
            $dbForProject->createCollection($key, $attributes, $indexes);
        }

        $response
            ->setStatusCode(Response::STATUS_CODE_CREATED)
            ->dynamic($project, Response::MODEL_PROJECT);
    });

App::get('/v1/projects')
    ->desc('List Projects')
    ->groups(['api', 'projects'])
    ->label('scope', 'projects.read')
    ->label('sdk.auth', [APP_AUTH_TYPE_ADMIN])
    ->label('sdk.namespace', 'projects')
    ->label('sdk.method', 'list')
    ->label('sdk.response.code', Response::STATUS_CODE_OK)
    ->label('sdk.response.type', Response::CONTENT_TYPE_JSON)
    ->label('sdk.response.model', Response::MODEL_PROJECT_LIST)
    ->param('queries', [], new Projects(), 'Array of query strings generated using the Query class provided by the SDK. [Learn more about queries](https://appwrite.io/docs/databases#querying-documents). Maximum of ' . APP_LIMIT_ARRAY_PARAMS_SIZE . ' queries are allowed, each ' . APP_LIMIT_ARRAY_ELEMENT_SIZE . ' characters long. You may filter on the following attributes: ' . implode(', ', Projects::ALLOWED_ATTRIBUTES), true)
    ->param('search', '', new Text(256), 'Search term to filter your list results. Max length: 256 chars.', true)
    ->inject('response')
    ->inject('dbForConsole')
    ->action(function (array $queries, string $search, Response $response, Database $dbForConsole) {

        $queries = Query::parseQueries($queries);

        if (!empty($search)) {
            $queries[] = Query::search('search', $search);
        }

        // Get cursor document if there was a cursor query
        $cursor = Query::getByType($queries, Query::TYPE_CURSORAFTER, Query::TYPE_CURSORBEFORE);
        $cursor = reset($cursor);
        if ($cursor) {
            /** @var Query $cursor */
            $projectId = $cursor->getValue();
            $cursorDocument = $dbForConsole->getDocument('projects', $projectId);

            if ($cursorDocument->isEmpty()) {
                throw new Exception(Exception::GENERAL_CURSOR_NOT_FOUND, "Project '{$projectId}' for the 'cursor' value not found.");
            }

            $cursor->setValue($cursorDocument);
        }

        $filterQueries = Query::groupByType($queries)['filters'];

        $response->dynamic(new Document([
            'projects' => $dbForConsole->find('projects', $queries),
            'total' => $dbForConsole->count('projects', $filterQueries, APP_LIMIT_COUNT),
        ]), Response::MODEL_PROJECT_LIST);
    });

App::get('/v1/projects/:projectId')
    ->desc('Get Project')
    ->groups(['api', 'projects'])
    ->label('scope', 'projects.read')
    ->label('sdk.auth', [APP_AUTH_TYPE_ADMIN])
    ->label('sdk.namespace', 'projects')
    ->label('sdk.method', 'get')
    ->label('sdk.response.code', Response::STATUS_CODE_OK)
    ->label('sdk.response.type', Response::CONTENT_TYPE_JSON)
    ->label('sdk.response.model', Response::MODEL_PROJECT)
    ->param('projectId', '', new UID(), 'Project unique ID.')
    ->inject('response')
    ->inject('dbForConsole')
    ->action(function (string $projectId, Response $response, Database $dbForConsole) {

        $project = $dbForConsole->getDocument('projects', $projectId);

        if ($project->isEmpty()) {
            throw new Exception(Exception::PROJECT_NOT_FOUND);
        }

        $response->dynamic($project, Response::MODEL_PROJECT);
    });

App::get('/v1/projects/:projectId/usage')
    ->desc('Get usage stats for a project')
    ->groups(['api', 'projects'])
    ->label('scope', 'projects.read')
    ->label('sdk.auth', [APP_AUTH_TYPE_ADMIN])
    ->label('sdk.namespace', 'projects')
    ->label('sdk.method', 'getUsage')
    ->label('sdk.response.code', Response::STATUS_CODE_OK)
    ->label('sdk.response.type', Response::CONTENT_TYPE_JSON)
    ->label('sdk.response.model', Response::MODEL_USAGE_PROJECT)
    ->param('projectId', '', new UID(), 'Project unique ID.')
    ->param('range', '30d', new WhiteList(['24h', '7d', '30d', '90d'], true), 'Date range.', true)
    ->inject('response')
    ->inject('dbForConsole')
    ->inject('dbForProject')
    ->inject('register')
    ->action(function (string $projectId, string $range, Response $response, Database $dbForConsole, Database $dbForProject, Registry $register) {

        $project = $dbForConsole->getDocument('projects', $projectId);

        if ($project->isEmpty()) {
            throw new Exception(Exception::PROJECT_NOT_FOUND);
        }

        $usage = [];
        if (App::getEnv('_APP_USAGE_STATS', 'enabled') == 'enabled') {
            $periods = [
                '24h' => [
                    'period' => '30m',
                    'limit' => 48,
                ],
                '7d' => [
                    'period' => '1d',
                    'limit' => 7,
                ],
                '30d' => [
                    'period' => '1d',
                    'limit' => 30,
                ],
                '90d' => [
                    'period' => '1d',
                    'limit' => 90,
                ],
            ];

            $dbForProject->setNamespace("_{$project->getInternalId()}");

            $metrics = [
                'project.$all.network.requests',
                'project.$all.network.bandwidth',
                'project.$all.storage.size',
                'users.$all.count.total',
                'collections.$all.count.total',
                'documents.$all.count.total',
                'executions.$all.compute.total',
            ];

            $stats = [];

            Authorization::skip(function () use ($dbForProject, $periods, $range, $metrics, &$stats) {
                foreach ($metrics as $metric) {
                    $limit = $periods[$range]['limit'];
                    $period = $periods[$range]['period'];

                    $requestDocs = $dbForProject->find('stats', [
                        Query::equal('period', [$period]),
                        Query::equal('metric', [$metric]),
                        Query::limit($limit),
                        Query::orderDesc('time'),
                    ]);

                    $stats[$metric] = [];
                    foreach ($requestDocs as $requestDoc) {
                        $stats[$metric][] = [
                            'value' => $requestDoc->getAttribute('value'),
                            'date' => $requestDoc->getAttribute('time'),
                        ];
                    }

                    // backfill metrics with empty values for graphs
                    $backfill = $limit - \count($requestDocs);
                    while ($backfill > 0) {
                        $last = $limit - $backfill - 1; // array index of last added metric
                        $diff = match ($period) { // convert period to seconds for unix timestamp math
                            '30m' => 1800,
                            '1d' => 86400,
                        };
                        $stats[$metric][] = [
                            'value' => 0,
                            'date' => DateTime::addSeconds(new \DateTime($stats[$metric][$last]['date'] ?? null), -1 * $diff),
                        ];
                        $backfill--;
                    }
                    $stats[$metric] = array_reverse($stats[$metric]);
                }
            });

            $usage = new Document([
                'range' => $range,
                'requests' => $stats[$metrics[0]] ?? [],
                'network' => $stats[$metrics[1]] ?? [],
                'storage' => $stats[$metrics[2]] ?? [],
                'users' => $stats[$metrics[3]] ?? [],
                'collections' => $stats[$metrics[4]] ?? [],
                'documents' => $stats[$metrics[5]] ?? [],
                'executions' => $stats[$metrics[6]] ?? [],
            ]);
        }

        $response->dynamic($usage, Response::MODEL_USAGE_PROJECT);
    });

App::patch('/v1/projects/:projectId')
    ->desc('Update Project')
    ->groups(['api', 'projects'])
    ->label('scope', 'projects.write')
    ->label('sdk.auth', [APP_AUTH_TYPE_ADMIN])
    ->label('sdk.namespace', 'projects')
    ->label('sdk.method', 'update')
    ->label('sdk.response.code', Response::STATUS_CODE_OK)
    ->label('sdk.response.type', Response::CONTENT_TYPE_JSON)
    ->label('sdk.response.model', Response::MODEL_PROJECT)
    ->param('projectId', '', new UID(), 'Project unique ID.')
    ->param('name', null, new Text(128), 'Project name. Max length: 128 chars.')
    ->param('description', '', new Text(256), 'Project description. Max length: 256 chars.', true)
    ->param('logo', '', new Text(1024), 'Project logo.', true)
    ->param('url', '', new URL(), 'Project URL.', true)
    ->param('legalName', '', new Text(256), 'Project legal name. Max length: 256 chars.', true)
    ->param('legalCountry', '', new Text(256), 'Project legal country. Max length: 256 chars.', true)
    ->param('legalState', '', new Text(256), 'Project legal state. Max length: 256 chars.', true)
    ->param('legalCity', '', new Text(256), 'Project legal city. Max length: 256 chars.', true)
    ->param('legalAddress', '', new Text(256), 'Project legal address. Max length: 256 chars.', true)
    ->param('legalTaxId', '', new Text(256), 'Project legal tax ID. Max length: 256 chars.', true)
    ->inject('response')
    ->inject('dbForConsole')
    ->action(function (string $projectId, string $name, string $description, string $logo, string $url, string $legalName, string $legalCountry, string $legalState, string $legalCity, string $legalAddress, string $legalTaxId, Response $response, Database $dbForConsole) {

        $project = $dbForConsole->getDocument('projects', $projectId);

        if ($project->isEmpty()) {
            throw new Exception(Exception::PROJECT_NOT_FOUND);
        }

        $project = $dbForConsole->updateDocument('projects', $project->getId(), $project
                ->setAttribute('name', $name)
                ->setAttribute('description', $description)
                ->setAttribute('logo', $logo)
                ->setAttribute('url', $url)
                ->setAttribute('legalName', $legalName)
                ->setAttribute('legalCountry', $legalCountry)
                ->setAttribute('legalState', $legalState)
                ->setAttribute('legalCity', $legalCity)
                ->setAttribute('legalAddress', $legalAddress)
                ->setAttribute('legalTaxId', $legalTaxId)
                ->setAttribute('search', implode(' ', [$projectId, $name])));

        $response->dynamic($project, Response::MODEL_PROJECT);
    });

App::patch('/v1/projects/:projectId/service')
    ->desc('Update service status')
    ->groups(['api', 'projects'])
    ->label('scope', 'projects.write')
    ->label('sdk.auth', [APP_AUTH_TYPE_ADMIN])
    ->label('sdk.namespace', 'projects')
    ->label('sdk.method', 'updateServiceStatus')
    ->label('sdk.response.code', Response::STATUS_CODE_OK)
    ->label('sdk.response.type', Response::CONTENT_TYPE_JSON)
    ->label('sdk.response.model', Response::MODEL_PROJECT)
    ->param('projectId', '', new UID(), 'Project unique ID.')
    ->param('service', '', new WhiteList(array_keys(array_filter(Config::getParam('services'), fn($element) => $element['optional'])), true), 'Service name.')
    ->param('status', null, new Boolean(), 'Service status.')
    ->inject('response')
    ->inject('dbForConsole')
    ->action(function (string $projectId, string $service, bool $status, Response $response, Database $dbForConsole) {

        $project = $dbForConsole->getDocument('projects', $projectId);

        if ($project->isEmpty()) {
            throw new Exception(Exception::PROJECT_NOT_FOUND);
        }

        $services = $project->getAttribute('services', []);
        $services[$service] = $status;

        $project = $dbForConsole->updateDocument('projects', $project->getId(), $project->setAttribute('services', $services));

        $response->dynamic($project, Response::MODEL_PROJECT);
    });

App::patch('/v1/projects/:projectId/oauth2')
    ->desc('Update Project OAuth2')
    ->groups(['api', 'projects'])
    ->label('scope', 'projects.write')
    ->label('sdk.auth', [APP_AUTH_TYPE_ADMIN])
    ->label('sdk.namespace', 'projects')
    ->label('sdk.method', 'updateOAuth2')
    ->label('sdk.response.code', Response::STATUS_CODE_OK)
    ->label('sdk.response.type', Response::CONTENT_TYPE_JSON)
    ->label('sdk.response.model', Response::MODEL_PROJECT)
    ->param('projectId', '', new UID(), 'Project unique ID.')
    ->param('provider', '', new WhiteList(\array_keys(Config::getParam('providers')), true), 'Provider Name', false)
    ->param('appId', '', new Text(256), 'Provider app ID. Max length: 256 chars.', true)
    ->param('secret', '', new text(512), 'Provider secret key. Max length: 512 chars.', true)
    ->inject('response')
    ->inject('dbForConsole')
    ->action(function (string $projectId, string $provider, string $appId, string $secret, Response $response, Database $dbForConsole) {

        $project = $dbForConsole->getDocument('projects', $projectId);

        if ($project->isEmpty()) {
            throw new Exception(Exception::PROJECT_NOT_FOUND);
        }

        $providers = $project->getAttribute('authProviders', []);
        $providers[$provider . 'Appid'] = $appId;
        $providers[$provider . 'Secret'] = $secret;

        $project = $dbForConsole->updateDocument('projects', $project->getId(), $project->setAttribute('authProviders', $providers));

        $response->dynamic($project, Response::MODEL_PROJECT);
    });

App::patch('/v1/projects/:projectId/auth/limit')
    ->desc('Update Project users limit')
    ->groups(['api', 'projects'])
    ->label('scope', 'projects.write')
    ->label('sdk.auth', [APP_AUTH_TYPE_ADMIN])
    ->label('sdk.namespace', 'projects')
    ->label('sdk.method', 'updateAuthLimit')
    ->label('sdk.response.code', Response::STATUS_CODE_OK)
    ->label('sdk.response.type', Response::CONTENT_TYPE_JSON)
    ->label('sdk.response.model', Response::MODEL_PROJECT)
    ->param('projectId', '', new UID(), 'Project unique ID.')
    ->param('limit', false, new Range(0, APP_LIMIT_USERS), 'Set the max number of users allowed in this project. Use 0 for unlimited.')
    ->inject('response')
    ->inject('dbForConsole')
    ->action(function (string $projectId, int $limit, Response $response, Database $dbForConsole) {

        $project = $dbForConsole->getDocument('projects', $projectId);

        if ($project->isEmpty()) {
            throw new Exception(Exception::PROJECT_NOT_FOUND);
        }

        $auths = $project->getAttribute('auths', []);
        $auths['limit'] = $limit;

        $dbForConsole->updateDocument('projects', $project->getId(), $project
            ->setAttribute('auths', $auths));

        $response->dynamic($project, Response::MODEL_PROJECT);
    });

App::patch('/v1/projects/:projectId/auth/:method')
    ->desc('Update Project auth method status. Use this endpoint to enable or disable a given auth method for this project.')
    ->groups(['api', 'projects'])
    ->label('scope', 'projects.write')
    ->label('sdk.auth', [APP_AUTH_TYPE_ADMIN])
    ->label('sdk.namespace', 'projects')
    ->label('sdk.method', 'updateAuthStatus')
    ->label('sdk.response.code', Response::STATUS_CODE_OK)
    ->label('sdk.response.type', Response::CONTENT_TYPE_JSON)
    ->label('sdk.response.model', Response::MODEL_PROJECT)
    ->param('projectId', '', new UID(), 'Project unique ID.')
    ->param('method', '', new WhiteList(\array_keys(Config::getParam('auth')), true), 'Auth Method. Possible values: ' . implode(',', \array_keys(Config::getParam('auth'))), false)
    ->param('status', false, new Boolean(true), 'Set the status of this auth method.')
    ->inject('response')
    ->inject('dbForConsole')
    ->action(function (string $projectId, string $method, bool $status, Response $response, Database $dbForConsole) {

        $project = $dbForConsole->getDocument('projects', $projectId);
        $auth = Config::getParam('auth')[$method] ?? [];
        $authKey = $auth['key'] ?? '';
        $status = ($status === '1' || $status === 'true' || $status === 1 || $status === true);

        if ($project->isEmpty()) {
            throw new Exception(Exception::PROJECT_NOT_FOUND);
        }

        $auths = $project->getAttribute('auths', []);
        $auths[$authKey] = $status;

        $project = $dbForConsole->updateDocument('projects', $project->getId(), $project->setAttribute('auths', $auths));

        $response->dynamic($project, Response::MODEL_PROJECT);
    });

App::delete('/v1/projects/:projectId')
    ->desc('Delete Project')
    ->groups(['api', 'projects'])
    ->label('scope', 'projects.write')
    ->label('sdk.auth', [APP_AUTH_TYPE_ADMIN])
    ->label('sdk.namespace', 'projects')
    ->label('sdk.method', 'delete')
    ->label('sdk.response.code', Response::STATUS_CODE_NOCONTENT)
    ->label('sdk.response.model', Response::MODEL_NONE)
    ->param('projectId', '', new UID(), 'Project unique ID.')
    ->param('password', '', new Password(), 'Your user password for confirmation. Must be at least 8 chars.')
    ->inject('response')
    ->inject('user')
    ->inject('dbForConsole')
    ->inject('deletes')
    ->action(function (string $projectId, string $password, Response $response, Document $user, Database $dbForConsole, Delete $deletes) {

        if (!Auth::passwordVerify($password, $user->getAttribute('password'), $user->getAttribute('hash'), $user->getAttribute('hashOptions'))) { // Double check user password
            throw new Exception(Exception::USER_INVALID_CREDENTIALS);
        }

        $project = $dbForConsole->getDocument('projects', $projectId);

        if ($project->isEmpty()) {
            throw new Exception(Exception::PROJECT_NOT_FOUND);
        }

        $deletes
            ->setType(DELETE_TYPE_DOCUMENT)
            ->setDocument($project)
        ;

        if (!$dbForConsole->deleteDocument('teams', $project->getAttribute('teamId', null))) {
            throw new Exception(Exception::GENERAL_SERVER_ERROR, 'Failed to remove project team from DB');
        }

        if (!$dbForConsole->deleteDocument('projects', $projectId)) {
            throw new Exception(Exception::GENERAL_SERVER_ERROR, 'Failed to remove project from DB');
        }

        $response->noContent();
    });

// Webhooks

App::post('/v1/projects/:projectId/webhooks')
    ->desc('Create Webhook')
    ->groups(['api', 'projects'])
    ->label('scope', 'projects.write')
    ->label('sdk.auth', [APP_AUTH_TYPE_ADMIN])
    ->label('sdk.namespace', 'projects')
    ->label('sdk.method', 'createWebhook')
    ->label('sdk.response.code', Response::STATUS_CODE_CREATED)
    ->label('sdk.response.type', Response::CONTENT_TYPE_JSON)
    ->label('sdk.response.model', Response::MODEL_WEBHOOK)
    ->param('projectId', null, new UID(), 'Project unique ID.')
    ->param('name', null, new Text(128), 'Webhook name. Max length: 128 chars.')
    ->param('events', null, new ArrayList(new Event(), APP_LIMIT_ARRAY_PARAMS_SIZE), 'Events list. Maximum of ' . APP_LIMIT_ARRAY_PARAMS_SIZE . ' events are allowed.')
    ->param('url', null, new URL(['http', 'https']), 'Webhook URL.')
    ->param('security', false, new Boolean(true), 'Certificate verification, false for disabled or true for enabled.')
    ->param('httpUser', '', new Text(256), 'Webhook HTTP user. Max length: 256 chars.', true)
    ->param('httpPass', '', new Text(256), 'Webhook HTTP password. Max length: 256 chars.', true)
    ->inject('response')
    ->inject('dbForConsole')
    ->action(function (string $projectId, string $name, array $events, string $url, bool $security, string $httpUser, string $httpPass, Response $response, Database $dbForConsole) {

        $project = $dbForConsole->getDocument('projects', $projectId);

        if ($project->isEmpty()) {
            throw new Exception(Exception::PROJECT_NOT_FOUND);
        }

        $security = (bool) filter_var($security, FILTER_VALIDATE_BOOLEAN);

        $webhook = new Document([
            '$id' => ID::unique(),
            '$permissions' => [
                Permission::read(Role::any()),
                Permission::update(Role::any()),
                Permission::delete(Role::any()),
            ],
            'projectInternalId' => $project->getInternalId(),
            'projectId' => $project->getId(),
            'name' => $name,
            'events' => $events,
            'url' => $url,
            'security' => $security,
            'httpUser' => $httpUser,
            'httpPass' => $httpPass,
            'signatureKey' => \bin2hex(\random_bytes(64)),
        ]);

        $webhook = $dbForConsole->createDocument('webhooks', $webhook);

        $dbForConsole->deleteCachedDocument('projects', $project->getId());

        $response
            ->setStatusCode(Response::STATUS_CODE_CREATED)
            ->dynamic($webhook, Response::MODEL_WEBHOOK);
    });

App::get('/v1/projects/:projectId/webhooks')
    ->desc('List Webhooks')
    ->groups(['api', 'projects'])
    ->label('scope', 'projects.read')
    ->label('sdk.auth', [APP_AUTH_TYPE_ADMIN])
    ->label('sdk.namespace', 'projects')
    ->label('sdk.method', 'listWebhooks')
    ->label('sdk.response.code', Response::STATUS_CODE_OK)
    ->label('sdk.response.type', Response::CONTENT_TYPE_JSON)
    ->label('sdk.response.model', Response::MODEL_WEBHOOK_LIST)
    ->param('projectId', '', new UID(), 'Project unique ID.')
    ->inject('response')
    ->inject('dbForConsole')
    ->action(function (string $projectId, Response $response, Database $dbForConsole) {

        $project = $dbForConsole->getDocument('projects', $projectId);

        if ($project->isEmpty()) {
            throw new Exception(Exception::PROJECT_NOT_FOUND);
        }

        $webhooks = $dbForConsole->find('webhooks', [
            Query::equal('projectInternalId', [$project->getInternalId()]),
            Query::limit(5000),
        ]);

        $response->dynamic(new Document([
            'webhooks' => $webhooks,
            'total' => count($webhooks),
        ]), Response::MODEL_WEBHOOK_LIST);
    });

App::get('/v1/projects/:projectId/webhooks/:webhookId')
    ->desc('Get Webhook')
    ->groups(['api', 'projects'])
    ->label('scope', 'projects.read')
    ->label('sdk.auth', [APP_AUTH_TYPE_ADMIN])
    ->label('sdk.namespace', 'projects')
    ->label('sdk.method', 'getWebhook')
    ->label('sdk.response.code', Response::STATUS_CODE_OK)
    ->label('sdk.response.type', Response::CONTENT_TYPE_JSON)
    ->label('sdk.response.model', Response::MODEL_WEBHOOK)
    ->param('projectId', null, new UID(), 'Project unique ID.')
    ->param('webhookId', null, new UID(), 'Webhook unique ID.')
    ->inject('response')
    ->inject('dbForConsole')
    ->action(function (string $projectId, string $webhookId, Response $response, Database $dbForConsole) {

        $project = $dbForConsole->getDocument('projects', $projectId);

        if ($project->isEmpty()) {
            throw new Exception(Exception::PROJECT_NOT_FOUND);
        }

        $webhook = $dbForConsole->findOne('webhooks', [
            Query::equal('_uid', [$webhookId]),
            Query::equal('projectInternalId', [$project->getInternalId()]),
        ]);

        if ($webhook === false || $webhook->isEmpty()) {
            throw new Exception(Exception::WEBHOOK_NOT_FOUND);
        }

        $response->dynamic($webhook, Response::MODEL_WEBHOOK);
    });

App::put('/v1/projects/:projectId/webhooks/:webhookId')
    ->desc('Update Webhook')
    ->groups(['api', 'projects'])
    ->label('scope', 'projects.write')
    ->label('sdk.auth', [APP_AUTH_TYPE_ADMIN])
    ->label('sdk.namespace', 'projects')
    ->label('sdk.method', 'updateWebhook')
    ->label('sdk.response.code', Response::STATUS_CODE_OK)
    ->label('sdk.response.type', Response::CONTENT_TYPE_JSON)
    ->label('sdk.response.model', Response::MODEL_WEBHOOK)
    ->param('projectId', null, new UID(), 'Project unique ID.')
    ->param('webhookId', null, new UID(), 'Webhook unique ID.')
    ->param('name', null, new Text(128), 'Webhook name. Max length: 128 chars.')
    ->param('events', null, new ArrayList(new Event(), APP_LIMIT_ARRAY_PARAMS_SIZE), 'Events list. Maximum of ' . APP_LIMIT_ARRAY_PARAMS_SIZE . ' events are allowed.')
    ->param('url', null, new URL(['http', 'https']), 'Webhook URL.')
    ->param('security', false, new Boolean(true), 'Certificate verification, false for disabled or true for enabled.')
    ->param('httpUser', '', new Text(256), 'Webhook HTTP user. Max length: 256 chars.', true)
    ->param('httpPass', '', new Text(256), 'Webhook HTTP password. Max length: 256 chars.', true)
    ->inject('response')
    ->inject('dbForConsole')
    ->action(function (string $projectId, string $webhookId, string $name, array $events, string $url, bool $security, string $httpUser, string $httpPass, Response $response, Database $dbForConsole) {

        $project = $dbForConsole->getDocument('projects', $projectId);

        if ($project->isEmpty()) {
            throw new Exception(Exception::PROJECT_NOT_FOUND);
        }

        $security = ($security === '1' || $security === 'true' || $security === 1 || $security === true);

        $webhook = $dbForConsole->findOne('webhooks', [
            Query::equal('_uid', [$webhookId]),
            Query::equal('projectInternalId', [$project->getInternalId()]),
        ]);

        if ($webhook === false || $webhook->isEmpty()) {
            throw new Exception(Exception::WEBHOOK_NOT_FOUND);
        }

        $webhook
            ->setAttribute('name', $name)
            ->setAttribute('events', $events)
            ->setAttribute('url', $url)
            ->setAttribute('security', $security)
            ->setAttribute('httpUser', $httpUser)
            ->setAttribute('httpPass', $httpPass)
        ;

        $dbForConsole->updateDocument('webhooks', $webhook->getId(), $webhook);
        $dbForConsole->deleteCachedDocument('projects', $project->getId());

        $response->dynamic($webhook, Response::MODEL_WEBHOOK);
    });

App::patch('/v1/projects/:projectId/webhooks/:webhookId/signature')
    ->desc('Update Webhook Signature Key')
    ->groups(['api', 'projects'])
    ->label('scope', 'projects.write')
    ->label('sdk.auth', [APP_AUTH_TYPE_ADMIN])
    ->label('sdk.namespace', 'projects')
    ->label('sdk.method', 'updateWebhookSignature')
    ->label('sdk.response.code', Response::STATUS_CODE_OK)
    ->label('sdk.response.type', Response::CONTENT_TYPE_JSON)
    ->label('sdk.response.model', Response::MODEL_WEBHOOK)
    ->param('projectId', null, new UID(), 'Project unique ID.')
    ->param('webhookId', null, new UID(), 'Webhook unique ID.')
    ->inject('response')
    ->inject('dbForConsole')
    ->action(function (string $projectId, string $webhookId, Response $response, Database $dbForConsole) {

        $project = $dbForConsole->getDocument('projects', $projectId);

        if ($project->isEmpty()) {
            throw new Exception(Exception::PROJECT_NOT_FOUND);
        }

        $webhook = $dbForConsole->findOne('webhooks', [
            Query::equal('_uid', [$webhookId]),
            Query::equal('projectInternalId', [$project->getInternalId()]),
        ]);

        if ($webhook === false || $webhook->isEmpty()) {
            throw new Exception(Exception::WEBHOOK_NOT_FOUND);
        }

        $webhook->setAttribute('signatureKey', \bin2hex(\random_bytes(64)));

        $dbForConsole->updateDocument('webhooks', $webhook->getId(), $webhook);
        $dbForConsole->deleteCachedDocument('projects', $project->getId());

        $response->dynamic($webhook, Response::MODEL_WEBHOOK);
    });

App::delete('/v1/projects/:projectId/webhooks/:webhookId')
    ->desc('Delete Webhook')
    ->groups(['api', 'projects'])
    ->label('scope', 'projects.write')
    ->label('sdk.auth', [APP_AUTH_TYPE_ADMIN])
    ->label('sdk.namespace', 'projects')
    ->label('sdk.method', 'deleteWebhook')
    ->label('sdk.response.code', Response::STATUS_CODE_NOCONTENT)
    ->label('sdk.response.model', Response::MODEL_NONE)
    ->param('projectId', null, new UID(), 'Project unique ID.')
    ->param('webhookId', null, new UID(), 'Webhook unique ID.')
    ->inject('response')
    ->inject('dbForConsole')
    ->action(function (string $projectId, string $webhookId, Response $response, Database $dbForConsole) {

        $project = $dbForConsole->getDocument('projects', $projectId);

        if ($project->isEmpty()) {
            throw new Exception(Exception::PROJECT_NOT_FOUND);
        }

        $webhook = $dbForConsole->findOne('webhooks', [
            Query::equal('_uid', [$webhookId]),
            Query::equal('projectInternalId', [$project->getInternalId()]),
        ]);

        if ($webhook === false || $webhook->isEmpty()) {
            throw new Exception(Exception::WEBHOOK_NOT_FOUND);
        }

        $dbForConsole->deleteDocument('webhooks', $webhook->getId());

        $dbForConsole->deleteCachedDocument('projects', $project->getId());

        $response->noContent();
    });

// Keys

App::post('/v1/projects/:projectId/keys')
    ->desc('Create Key')
    ->groups(['api', 'projects'])
    ->label('scope', 'projects.write')
    ->label('sdk.auth', [APP_AUTH_TYPE_ADMIN])
    ->label('sdk.namespace', 'projects')
    ->label('sdk.method', 'createKey')
    ->label('sdk.response.code', Response::STATUS_CODE_CREATED)
    ->label('sdk.response.type', Response::CONTENT_TYPE_JSON)
    ->label('sdk.response.model', Response::MODEL_KEY)
    ->param('projectId', null, new UID(), 'Project unique ID.')
    ->param('name', null, new Text(128), 'Key name. Max length: 128 chars.')
    ->param('scopes', null, new ArrayList(new WhiteList(array_keys(Config::getParam('scopes')), true), APP_LIMIT_ARRAY_PARAMS_SIZE), 'Key scopes list. Maximum of ' . APP_LIMIT_ARRAY_PARAMS_SIZE . ' scopes are allowed.')
    ->param('expire', null, new DatetimeValidator(), 'Expiration time in ISO 8601 format. Use null for unlimited expiration.', true)
    ->inject('response')
    ->inject('dbForConsole')
    ->action(function (string $projectId, string $name, array $scopes, ?string $expire, Response $response, Database $dbForConsole) {

        $project = $dbForConsole->getDocument('projects', $projectId);

        if ($project->isEmpty()) {
            throw new Exception(Exception::PROJECT_NOT_FOUND);
        }

        $key = new Document([
            '$id' => ID::unique(),
            '$permissions' => [
                Permission::read(Role::any()),
                Permission::update(Role::any()),
                Permission::delete(Role::any()),
            ],
            'projectInternalId' => $project->getInternalId(),
            'projectId' => $project->getId(),
            'name' => $name,
            'scopes' => $scopes,
            'expire' => $expire,
            'sdks' => [],
            'accessedAt' => null,
            'secret' => \bin2hex(\random_bytes(128)),
        ]);

        $key = $dbForConsole->createDocument('keys', $key);

        $dbForConsole->deleteCachedDocument('projects', $project->getId());

        $response
            ->setStatusCode(Response::STATUS_CODE_CREATED)
            ->dynamic($key, Response::MODEL_KEY);
    });

App::get('/v1/projects/:projectId/keys')
    ->desc('List Keys')
    ->groups(['api', 'projects'])
    ->label('scope', 'projects.read')
    ->label('sdk.auth', [APP_AUTH_TYPE_ADMIN])
    ->label('sdk.namespace', 'projects')
    ->label('sdk.method', 'listKeys')
    ->label('sdk.response.code', Response::STATUS_CODE_OK)
    ->label('sdk.response.type', Response::CONTENT_TYPE_JSON)
    ->label('sdk.response.model', Response::MODEL_KEY_LIST)
    ->param('projectId', null, new UID(), 'Project unique ID.')
    ->inject('response')
    ->inject('dbForConsole')
    ->action(function (string $projectId, Response $response, Database $dbForConsole) {

        $project = $dbForConsole->getDocument('projects', $projectId);

        if ($project->isEmpty()) {
            throw new Exception(Exception::PROJECT_NOT_FOUND);
        }

        $keys = $dbForConsole->find('keys', [
            Query::equal('projectInternalId', [$project->getInternalId()]),
            Query::limit(5000),
        ]);

        $response->dynamic(new Document([
            'keys' => $keys,
            'total' => count($keys),
        ]), Response::MODEL_KEY_LIST);
    });

App::get('/v1/projects/:projectId/keys/:keyId')
    ->desc('Get Key')
    ->groups(['api', 'projects'])
    ->label('scope', 'projects.read')
    ->label('sdk.auth', [APP_AUTH_TYPE_ADMIN])
    ->label('sdk.namespace', 'projects')
    ->label('sdk.method', 'getKey')
    ->label('sdk.response.code', Response::STATUS_CODE_OK)
    ->label('sdk.response.type', Response::CONTENT_TYPE_JSON)
    ->label('sdk.response.model', Response::MODEL_KEY)
    ->param('projectId', null, new UID(), 'Project unique ID.')
    ->param('keyId', null, new UID(), 'Key unique ID.')
    ->inject('response')
    ->inject('dbForConsole')
    ->action(function (string $projectId, string $keyId, Response $response, Database $dbForConsole) {

        $project = $dbForConsole->getDocument('projects', $projectId);

        if ($project->isEmpty()) {
            throw new Exception(Exception::PROJECT_NOT_FOUND);
        }

        $key = $dbForConsole->findOne('keys', [
            Query::equal('_uid', [$keyId]),
            Query::equal('projectInternalId', [$project->getInternalId()]),
        ]);

        if ($key === false || $key->isEmpty()) {
            throw new Exception(Exception::KEY_NOT_FOUND);
        }

        $response->dynamic($key, Response::MODEL_KEY);
    });

App::put('/v1/projects/:projectId/keys/:keyId')
    ->desc('Update Key')
    ->groups(['api', 'projects'])
    ->label('scope', 'projects.write')
    ->label('sdk.auth', [APP_AUTH_TYPE_ADMIN])
    ->label('sdk.namespace', 'projects')
    ->label('sdk.method', 'updateKey')
    ->label('sdk.response.code', Response::STATUS_CODE_OK)
    ->label('sdk.response.type', Response::CONTENT_TYPE_JSON)
    ->label('sdk.response.model', Response::MODEL_KEY)
    ->param('projectId', null, new UID(), 'Project unique ID.')
    ->param('keyId', null, new UID(), 'Key unique ID.')
    ->param('name', null, new Text(128), 'Key name. Max length: 128 chars.')
    ->param('scopes', null, new ArrayList(new WhiteList(array_keys(Config::getParam('scopes')), true), APP_LIMIT_ARRAY_PARAMS_SIZE), 'Key scopes list. Maximum of ' . APP_LIMIT_ARRAY_PARAMS_SIZE . ' events are allowed.')
    ->param('expire', null, new DatetimeValidator(), 'Expiration time in ISO 8601 format. Use null for unlimited expiration.', true)
    ->inject('response')
    ->inject('dbForConsole')
    ->action(function (string $projectId, string $keyId, string $name, array $scopes, ?string $expire, Response $response, Database $dbForConsole) {

        $project = $dbForConsole->getDocument('projects', $projectId);

        if ($project->isEmpty()) {
            throw new Exception(Exception::PROJECT_NOT_FOUND);
        }

        $key = $dbForConsole->findOne('keys', [
            Query::equal('_uid', [$keyId]),
            Query::equal('projectInternalId', [$project->getInternalId()]),
        ]);

        if ($key === false || $key->isEmpty()) {
            throw new Exception(Exception::KEY_NOT_FOUND);
        }

        $key
            ->setAttribute('name', $name)
            ->setAttribute('scopes', $scopes)
            ->setAttribute('expire', $expire)
        ;

        $dbForConsole->updateDocument('keys', $key->getId(), $key);

        $dbForConsole->deleteCachedDocument('projects', $project->getId());

        $response->dynamic($key, Response::MODEL_KEY);
    });

App::delete('/v1/projects/:projectId/keys/:keyId')
    ->desc('Delete Key')
    ->groups(['api', 'projects'])
    ->label('scope', 'projects.write')
    ->label('sdk.auth', [APP_AUTH_TYPE_ADMIN])
    ->label('sdk.namespace', 'projects')
    ->label('sdk.method', 'deleteKey')
    ->label('sdk.response.code', Response::STATUS_CODE_NOCONTENT)
    ->label('sdk.response.model', Response::MODEL_NONE)
    ->param('projectId', null, new UID(), 'Project unique ID.')
    ->param('keyId', null, new UID(), 'Key unique ID.')
    ->inject('response')
    ->inject('dbForConsole')
    ->action(function (string $projectId, string $keyId, Response $response, Database $dbForConsole) {

        $project = $dbForConsole->getDocument('projects', $projectId);

        if ($project->isEmpty()) {
            throw new Exception(Exception::PROJECT_NOT_FOUND);
        }

        $key = $dbForConsole->findOne('keys', [
            Query::equal('_uid', [$keyId]),
            Query::equal('projectInternalId', [$project->getInternalId()]),
        ]);

        if ($key === false || $key->isEmpty()) {
            throw new Exception(Exception::KEY_NOT_FOUND);
        }

        $dbForConsole->deleteDocument('keys', $key->getId());

        $dbForConsole->deleteCachedDocument('projects', $project->getId());

        $response->noContent();
    });

// Platforms

App::post('/v1/projects/:projectId/platforms')
    ->desc('Create Platform')
    ->groups(['api', 'projects'])
    ->label('scope', 'projects.write')
    ->label('sdk.auth', [APP_AUTH_TYPE_ADMIN])
    ->label('sdk.namespace', 'projects')
    ->label('sdk.method', 'createPlatform')
    ->label('sdk.response.code', Response::STATUS_CODE_CREATED)
    ->label('sdk.response.type', Response::CONTENT_TYPE_JSON)
    ->label('sdk.response.model', Response::MODEL_PLATFORM)
    ->param('projectId', null, new UID(), 'Project unique ID.')
    ->param('type', null, new WhiteList([Origin::CLIENT_TYPE_WEB, Origin::CLIENT_TYPE_FLUTTER_IOS, Origin::CLIENT_TYPE_FLUTTER_ANDROID, Origin::CLIENT_TYPE_FLUTTER_LINUX, Origin::CLIENT_TYPE_FLUTTER_MACOS, Origin::CLIENT_TYPE_FLUTTER_WINDOWS, Origin::CLIENT_TYPE_APPLE_IOS, Origin::CLIENT_TYPE_APPLE_MACOS,  Origin::CLIENT_TYPE_APPLE_WATCHOS, Origin::CLIENT_TYPE_APPLE_TVOS, Origin::CLIENT_TYPE_ANDROID, Origin::CLIENT_TYPE_UNITY], true), 'Platform type.')
    ->param('name', null, new Text(128), 'Platform name. Max length: 128 chars.')
    ->param('key', '', new Text(256), 'Package name for Android or bundle ID for iOS or macOS. Max length: 256 chars.', true)
    ->param('store', '', new Text(256), 'App store or Google Play store ID. Max length: 256 chars.', true)
    ->param('hostname', '', new Hostname(), 'Platform client hostname. Max length: 256 chars.', true)
    ->inject('response')
    ->inject('dbForConsole')
    ->action(function (string $projectId, string $type, string $name, string $key, string $store, string $hostname, Response $response, Database $dbForConsole) {
        $project = $dbForConsole->getDocument('projects', $projectId);

        if ($project->isEmpty()) {
            throw new Exception(Exception::PROJECT_NOT_FOUND);
        }

        $platform = new Document([
            '$id' => ID::unique(),
            '$permissions' => [
                Permission::read(Role::any()),
                Permission::update(Role::any()),
                Permission::delete(Role::any()),
            ],
            'projectInternalId' => $project->getInternalId(),
            'projectId' => $project->getId(),
            'type' => $type,
            'name' => $name,
            'key' => $key,
            'store' => $store,
            'hostname' => $hostname
        ]);

        $platform = $dbForConsole->createDocument('platforms', $platform);

        $dbForConsole->deleteCachedDocument('projects', $project->getId());

        $response
            ->setStatusCode(Response::STATUS_CODE_CREATED)
            ->dynamic($platform, Response::MODEL_PLATFORM);
    });

App::get('/v1/projects/:projectId/platforms')
    ->desc('List Platforms')
    ->groups(['api', 'projects'])
    ->label('scope', 'projects.read')
    ->label('sdk.auth', [APP_AUTH_TYPE_ADMIN])
    ->label('sdk.namespace', 'projects')
    ->label('sdk.method', 'listPlatforms')
    ->label('sdk.response.code', Response::STATUS_CODE_OK)
    ->label('sdk.response.type', Response::CONTENT_TYPE_JSON)
    ->label('sdk.response.model', Response::MODEL_PLATFORM_LIST)
    ->param('projectId', '', new UID(), 'Project unique ID.')
    ->inject('response')
    ->inject('dbForConsole')
    ->action(function (string $projectId, Response $response, Database $dbForConsole) {

        $project = $dbForConsole->getDocument('projects', $projectId);

        if ($project->isEmpty()) {
            throw new Exception(Exception::PROJECT_NOT_FOUND);
        }

        $platforms = $dbForConsole->find('platforms', [
            Query::equal('projectId', [$project->getId()]),
            Query::limit(5000),
        ]);

        $response->dynamic(new Document([
            'platforms' => $platforms,
            'total' => count($platforms),
        ]), Response::MODEL_PLATFORM_LIST);
    });

App::get('/v1/projects/:projectId/platforms/:platformId')
    ->desc('Get Platform')
    ->groups(['api', 'projects'])
    ->label('scope', 'projects.read')
    ->label('sdk.auth', [APP_AUTH_TYPE_ADMIN])
    ->label('sdk.namespace', 'projects')
    ->label('sdk.method', 'getPlatform')
    ->label('sdk.response.code', Response::STATUS_CODE_OK)
    ->label('sdk.response.type', Response::CONTENT_TYPE_JSON)
    ->label('sdk.response.model', Response::MODEL_PLATFORM)
    ->param('projectId', null, new UID(), 'Project unique ID.')
    ->param('platformId', null, new UID(), 'Platform unique ID.')
    ->inject('response')
    ->inject('dbForConsole')
    ->action(function (string $projectId, string $platformId, Response $response, Database $dbForConsole) {

        $project = $dbForConsole->getDocument('projects', $projectId);

        if ($project->isEmpty()) {
            throw new Exception(Exception::PROJECT_NOT_FOUND);
        }

        $platform = $dbForConsole->findOne('platforms', [
            Query::equal('_uid', [$platformId]),
            Query::equal('projectInternalId', [$project->getInternalId()]),
        ]);

        if ($platform === false || $platform->isEmpty()) {
            throw new Exception(Exception::PLATFORM_NOT_FOUND);
        }

        $response->dynamic($platform, Response::MODEL_PLATFORM);
    });

App::put('/v1/projects/:projectId/platforms/:platformId')
    ->desc('Update Platform')
    ->groups(['api', 'projects'])
    ->label('scope', 'projects.write')
    ->label('sdk.auth', [APP_AUTH_TYPE_ADMIN])
    ->label('sdk.namespace', 'projects')
    ->label('sdk.method', 'updatePlatform')
    ->label('sdk.response.code', Response::STATUS_CODE_OK)
    ->label('sdk.response.type', Response::CONTENT_TYPE_JSON)
    ->label('sdk.response.model', Response::MODEL_PLATFORM)
    ->param('projectId', null, new UID(), 'Project unique ID.')
    ->param('platformId', null, new UID(), 'Platform unique ID.')
    ->param('name', null, new Text(128), 'Platform name. Max length: 128 chars.')
    ->param('key', '', new Text(256), 'Package name for android or bundle ID for iOS. Max length: 256 chars.', true)
    ->param('store', '', new Text(256), 'App store or Google Play store ID. Max length: 256 chars.', true)
    ->param('hostname', '', new Hostname(), 'Platform client URL. Max length: 256 chars.', true)
    ->inject('response')
    ->inject('dbForConsole')
    ->action(function (string $projectId, string $platformId, string $name, string $key, string $store, string $hostname, Response $response, Database $dbForConsole) {
        $project = $dbForConsole->getDocument('projects', $projectId);

        if ($project->isEmpty()) {
            throw new Exception(Exception::PROJECT_NOT_FOUND);
        }

        $platform = $dbForConsole->findOne('platforms', [
            Query::equal('_uid', [$platformId]),
            Query::equal('projectInternalId', [$project->getInternalId()]),
        ]);

        if ($platform === false || $platform->isEmpty()) {
            throw new Exception(Exception::PLATFORM_NOT_FOUND);
        }

        $platform
            ->setAttribute('name', $name)
            ->setAttribute('key', $key)
            ->setAttribute('store', $store)
            ->setAttribute('hostname', $hostname)
        ;

        $dbForConsole->updateDocument('platforms', $platform->getId(), $platform);

        $dbForConsole->deleteCachedDocument('projects', $project->getId());

        $response->dynamic($platform, Response::MODEL_PLATFORM);
    });

App::delete('/v1/projects/:projectId/platforms/:platformId')
    ->desc('Delete Platform')
    ->groups(['api', 'projects'])
    ->label('scope', 'projects.write')
    ->label('sdk.auth', [APP_AUTH_TYPE_ADMIN])
    ->label('sdk.namespace', 'projects')
    ->label('sdk.method', 'deletePlatform')
    ->label('sdk.response.code', Response::STATUS_CODE_NOCONTENT)
    ->label('sdk.response.model', Response::MODEL_NONE)
    ->param('projectId', null, new UID(), 'Project unique ID.')
    ->param('platformId', null, new UID(), 'Platform unique ID.')
    ->inject('response')
    ->inject('dbForConsole')
    ->action(function (string $projectId, string $platformId, Response $response, Database $dbForConsole) {

        $project = $dbForConsole->getDocument('projects', $projectId);

        if ($project->isEmpty()) {
            throw new Exception(Exception::PROJECT_NOT_FOUND);
        }

        $platform = $dbForConsole->findOne('platforms', [
            Query::equal('_uid', [$platformId]),
            Query::equal('projectInternalId', [$project->getInternalId()]),
        ]);

        if ($platform === false || $platform->isEmpty()) {
            throw new Exception(Exception::PLATFORM_NOT_FOUND);
        }

        $dbForConsole->deleteDocument('platforms', $platformId);

        $dbForConsole->deleteCachedDocument('projects', $project->getId());

        $response->noContent();
    });

// Domains

App::post('/v1/projects/:projectId/domains')
    ->desc('Create Domain')
    ->groups(['api', 'projects'])
    ->label('scope', 'projects.write')
    ->label('sdk.auth', [APP_AUTH_TYPE_ADMIN])
    ->label('sdk.namespace', 'projects')
    ->label('sdk.method', 'createDomain')
    ->label('sdk.response.code', Response::STATUS_CODE_CREATED)
    ->label('sdk.response.type', Response::CONTENT_TYPE_JSON)
    ->label('sdk.response.model', Response::MODEL_DOMAIN)
    ->param('projectId', null, new UID(), 'Project unique ID.')
    ->param('domain', null, new DomainValidator(), 'Domain name.')
    ->inject('response')
    ->inject('dbForConsole')
    ->action(function (string $projectId, string $domain, Response $response, Database $dbForConsole) {

        $project = $dbForConsole->getDocument('projects', $projectId);

        if ($project->isEmpty()) {
            throw new Exception(Exception::PROJECT_NOT_FOUND);
        }

        $document = $dbForConsole->findOne('domains', [
            Query::equal('domain', [$domain]),
            Query::equal('projectInternalId', [$project->getInternalId()]),
        ]);

        if ($document && !$document->isEmpty()) {
            throw new Exception(Exception::DOMAIN_ALREADY_EXISTS);
        }

        $target = new Domain(App::getEnv('_APP_DOMAIN_TARGET', ''));

        if (!$target->isKnown() || $target->isTest()) {
            throw new Exception(Exception::GENERAL_SERVER_ERROR, 'Unreachable CNAME target (' . $target->get() . '), please use a domain with a public suffix.');
        }

        $domain = new Domain($domain);

        $domain = new Document([
            '$id' => ID::unique(),
            '$permissions' => [
                Permission::read(Role::any()),
                Permission::update(Role::any()),
                Permission::delete(Role::any()),
            ],
            'projectInternalId' => $project->getInternalId(),
            'projectId' => $project->getId(),
            'updated' => DateTime::now(),
            'domain' => $domain->get(),
            'tld' => $domain->getSuffix(),
            'registerable' => $domain->getRegisterable(),
            'verification' => false,
            'certificateId' => null,
        ]);

        $domain = $dbForConsole->createDocument('domains', $domain);

        $dbForConsole->deleteCachedDocument('projects', $project->getId());

        $response
            ->setStatusCode(Response::STATUS_CODE_CREATED)
            ->dynamic($domain, Response::MODEL_DOMAIN);
    });

App::get('/v1/projects/:projectId/domains')
    ->desc('List Domains')
    ->groups(['api', 'projects'])
    ->label('scope', 'projects.read')
    ->label('sdk.auth', [APP_AUTH_TYPE_ADMIN])
    ->label('sdk.namespace', 'projects')
    ->label('sdk.method', 'listDomains')
    ->label('sdk.response.code', Response::STATUS_CODE_OK)
    ->label('sdk.response.type', Response::CONTENT_TYPE_JSON)
    ->label('sdk.response.model', Response::MODEL_DOMAIN_LIST)
    ->param('projectId', '', new UID(), 'Project unique ID.')
    ->inject('response')
    ->inject('dbForConsole')
    ->action(function (string $projectId, Response $response, Database $dbForConsole) {

        $project = $dbForConsole->getDocument('projects', $projectId);

        if ($project->isEmpty()) {
            throw new Exception(Exception::PROJECT_NOT_FOUND);
        }

        $domains = $dbForConsole->find('domains', [
            Query::equal('projectInternalId', [$project->getInternalId()]),
            Query::limit(5000),
        ]);

        $response->dynamic(new Document([
            'domains' => $domains,
            'total' => count($domains),
        ]), Response::MODEL_DOMAIN_LIST);
    });

App::get('/v1/projects/:projectId/domains/:domainId')
    ->desc('Get Domain')
    ->groups(['api', 'projects'])
    ->label('scope', 'projects.read')
    ->label('sdk.auth', [APP_AUTH_TYPE_ADMIN])
    ->label('sdk.namespace', 'projects')
    ->label('sdk.method', 'getDomain')
    ->label('sdk.response.code', Response::STATUS_CODE_OK)
    ->label('sdk.response.type', Response::CONTENT_TYPE_JSON)
    ->label('sdk.response.model', Response::MODEL_DOMAIN)
    ->param('projectId', null, new UID(), 'Project unique ID.')
    ->param('domainId', null, new UID(), 'Domain unique ID.')
    ->inject('response')
    ->inject('dbForConsole')
    ->action(function (string $projectId, string $domainId, Response $response, Database $dbForConsole) {

        $project = $dbForConsole->getDocument('projects', $projectId);

        if ($project->isEmpty()) {
            throw new Exception(Exception::PROJECT_NOT_FOUND);
        }

        $domain = $dbForConsole->findOne('domains', [
            Query::equal('_uid', [$domainId]),
            Query::equal('projectInternalId', [$project->getInternalId()]),
        ]);

        if ($domain === false || $domain->isEmpty()) {
            throw new Exception(Exception::DOMAIN_NOT_FOUND);
        }

        $response->dynamic($domain, Response::MODEL_DOMAIN);
    });

App::patch('/v1/projects/:projectId/domains/:domainId/verification')
    ->desc('Update Domain Verification Status')
    ->groups(['api', 'projects'])
    ->label('scope', 'projects.write')
    ->label('sdk.auth', [APP_AUTH_TYPE_ADMIN])
    ->label('sdk.namespace', 'projects')
    ->label('sdk.method', 'updateDomainVerification')
    ->label('sdk.response.code', Response::STATUS_CODE_OK)
    ->label('sdk.response.type', Response::CONTENT_TYPE_JSON)
    ->label('sdk.response.model', Response::MODEL_DOMAIN)
    ->param('projectId', null, new UID(), 'Project unique ID.')
    ->param('domainId', null, new UID(), 'Domain unique ID.')
    ->inject('response')
    ->inject('dbForConsole')
    ->action(function (string $projectId, string $domainId, Response $response, Database $dbForConsole) {

        $project = $dbForConsole->getDocument('projects', $projectId);

        if ($project->isEmpty()) {
            throw new Exception(Exception::PROJECT_NOT_FOUND);
        }

        $domain = $dbForConsole->findOne('domains', [
            Query::equal('_uid', [$domainId]),
            Query::equal('projectInternalId', [$project->getInternalId()]),
        ]);

        if ($domain === false || $domain->isEmpty()) {
            throw new Exception(Exception::DOMAIN_NOT_FOUND);
        }

        $target = new Domain(App::getEnv('_APP_DOMAIN_TARGET', ''));

        if (!$target->isKnown() || $target->isTest()) {
            throw new Exception(Exception::GENERAL_SERVER_ERROR, 'Unreachable CNAME target (' . $target->get() . '), please use a domain with a public suffix.');
        }

        if ($domain->getAttribute('verification') === true) {
            return $response->dynamic($domain, Response::MODEL_DOMAIN);
        }

        $validator = new CNAME($target->get()); // Verify Domain with DNS records

        if (!$validator->isValid($domain->getAttribute('domain', ''))) {
            throw new Exception(Exception::DOMAIN_VERIFICATION_FAILED);
        }


        $dbForConsole->updateDocument('domains', $domain->getId(), $domain->setAttribute('verification', true));
        $dbForConsole->deleteCachedDocument('projects', $project->getId());

        // Issue a TLS certificate when domain is verified
        $event = new Certificate();
        $event
            ->setDomain($domain)
            ->trigger();

        $response->dynamic($domain, Response::MODEL_DOMAIN);
    });

App::delete('/v1/projects/:projectId/domains/:domainId')
    ->desc('Delete Domain')
    ->groups(['api', 'projects'])
    ->label('scope', 'projects.write')
    ->label('sdk.auth', [APP_AUTH_TYPE_ADMIN])
    ->label('sdk.namespace', 'projects')
    ->label('sdk.method', 'deleteDomain')
    ->label('sdk.response.code', Response::STATUS_CODE_NOCONTENT)
    ->label('sdk.response.model', Response::MODEL_NONE)
    ->param('projectId', null, new UID(), 'Project unique ID.')
    ->param('domainId', null, new UID(), 'Domain unique ID.')
    ->inject('response')
    ->inject('dbForConsole')
    ->inject('deletes')
    ->action(function (string $projectId, string $domainId, Response $response, Database $dbForConsole, Delete $deletes) {

        $project = $dbForConsole->getDocument('projects', $projectId);

        if ($project->isEmpty()) {
            throw new Exception(Exception::PROJECT_NOT_FOUND);
        }

        $domain = $dbForConsole->findOne('domains', [
            Query::equal('_uid', [$domainId]),
            Query::equal('projectInternalId', [$project->getInternalId()]),
        ]);

        if ($domain === false || $domain->isEmpty()) {
            throw new Exception(Exception::DOMAIN_NOT_FOUND);
        }

        $dbForConsole->deleteDocument('domains', $domain->getId());

        $dbForConsole->deleteCachedDocument('projects', $project->getId());

        $deletes
            ->setType(DELETE_TYPE_CERTIFICATES)
            ->setDocument($domain);

        $response->noContent();
    });<|MERGE_RESOLUTION|>--- conflicted
+++ resolved
@@ -76,12 +76,7 @@
     ->inject('dbForConsole')
     ->inject('cache')
     ->inject('dbPool')
-<<<<<<< HEAD
-    ->action(function (string $projectId, string $name, string $teamId, string $description, string $logo, string $url, string $legalName, string $legalCountry, string $legalState, string $legalCity, string $legalAddress, string $legalTaxId, Response $response, Database $dbForConsole, \Redis $cache, Pools $dbPool) {
-=======
-    ->action(function (string $projectId, string $name, string $teamId, string $region, string $description, string $logo, string $url, string $legalName, string $legalCountry, string $legalState, string $legalCity, string $legalAddress, string $legalTaxId, Response $response, Database $dbForConsole, \Redis $cache, DatabasePool $dbPool) {
->>>>>>> f9400a66
-
+    ->action(function (string $projectId, string $name, string $teamId, string $region, string $description, string $logo, string $url, string $legalName, string $legalCountry, string $legalState, string $legalCity, string $legalAddress, string $legalTaxId, Response $response, Database $dbForConsole, \Redis $cache, Pools $dbPool) {
         $team = $dbForConsole->getDocument('teams', $teamId);
 
         if ($team->isEmpty()) {
