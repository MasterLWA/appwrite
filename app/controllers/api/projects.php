<?php

use Appwrite\Auth\Auth;
use Appwrite\Auth\Validator\Password;
use Appwrite\Database\DatabasePool;
use Appwrite\Event\Certificate;
use Appwrite\Event\Delete;
use Appwrite\Event\Validator\Event;
use Appwrite\Network\Validator\CNAME;
use Appwrite\Network\Validator\Domain as DomainValidator;
use Appwrite\Network\Validator\Origin;
use Appwrite\Network\Validator\URL;
use Appwrite\Utopia\Database\Validator\CustomId;
use Appwrite\Utopia\Response;
use Utopia\Abuse\Adapters\TimeLimit;
use Utopia\App;
use Utopia\Audit\Audit;
use Utopia\Config\Config;
use Utopia\Database\Database;
use Utopia\Database\Document;
use Utopia\Database\ID;
use Utopia\Database\DateTime;
use Utopia\Database\Permission;
use Utopia\Database\Query;
use Utopia\Database\Role;
use Utopia\Database\Validator\Authorization;
use Utopia\Database\Validator\DatetimeValidator;
use Utopia\Database\Validator\UID;
use Utopia\Domains\Domain;
use Utopia\Registry\Registry;
use Appwrite\Extend\Exception;
<<<<<<< HEAD
use Utopia\Cache\Adapter\Redis;
use Utopia\Cache\Cache;
use Utopia\Database\Adapter\MariaDB;
=======
use Appwrite\Utopia\Database\Validator\Queries\Projects;
>>>>>>> b575df86
use Utopia\Validator\ArrayList;
use Utopia\Validator\Boolean;
use Utopia\Validator\Hostname;
use Utopia\Validator\Range;
use Utopia\Validator\Text;
use Utopia\Validator\WhiteList;

App::init()
    ->groups(['projects'])
    ->inject('project')
    ->action(function (Document $project) {
        if ($project->getId() !== 'console') {
            throw new Exception(Exception::GENERAL_ACCESS_FORBIDDEN);
        }
    });

App::post('/v1/projects')
    ->desc('Create Project')
    ->groups(['api', 'projects'])
    ->label('scope', 'projects.write')
    ->label('sdk.auth', [APP_AUTH_TYPE_ADMIN])
    ->label('sdk.namespace', 'projects')
    ->label('sdk.method', 'create')
    ->label('sdk.response.code', Response::STATUS_CODE_CREATED)
    ->label('sdk.response.type', Response::CONTENT_TYPE_JSON)
    ->label('sdk.response.model', Response::MODEL_PROJECT)
    ->param('projectId', '', new CustomId(), 'Unique Id. Choose your own unique ID or pass the string "unique()" to auto generate it. Valid chars are a-z, A-Z, 0-9, period, hyphen, and underscore. Can\'t start with a special char. Max length is 36 chars.')
    ->param('name', null, new Text(128), 'Project name. Max length: 128 chars.')
    ->param('teamId', '', new UID(), 'Team unique ID.')
    ->param('region', '', new Whitelist(array_keys(array_filter(Config::getParam('regions'), fn($config) => !$config['disabled']))), 'Project Region.')
    ->param('description', '', new Text(256), 'Project description. Max length: 256 chars.', true)
    ->param('logo', '', new Text(1024), 'Project logo.', true)
    ->param('url', '', new URL(), 'Project URL.', true)
    ->param('legalName', '', new Text(256), 'Project legal Name. Max length: 256 chars.', true)
    ->param('legalCountry', '', new Text(256), 'Project legal Country. Max length: 256 chars.', true)
    ->param('legalState', '', new Text(256), 'Project legal State. Max length: 256 chars.', true)
    ->param('legalCity', '', new Text(256), 'Project legal City. Max length: 256 chars.', true)
    ->param('legalAddress', '', new Text(256), 'Project legal Address. Max length: 256 chars.', true)
    ->param('legalTaxId', '', new Text(256), 'Project legal Tax ID. Max length: 256 chars.', true)
    ->inject('response')
    ->inject('dbForConsole')
<<<<<<< HEAD
    ->inject('cache')
    ->inject('dbPool')
    ->action(function (string $projectId, string $name, string $teamId, string $description, string $logo, string $url, string $legalName, string $legalCountry, string $legalState, string $legalCity, string $legalAddress, string $legalTaxId, Response $response, Database $dbForConsole, \Redis $cache, DatabasePool $dbPool) {
=======
    ->inject('dbForProject')
    ->action(function (string $projectId, string $name, string $teamId, string $region, string $description, string $logo, string $url, string $legalName, string $legalCountry, string $legalState, string $legalCity, string $legalAddress, string $legalTaxId, Response $response, Database $dbForConsole, Database $dbForProject) {
>>>>>>> b575df86

        $team = $dbForConsole->getDocument('teams', $teamId);

        if ($team->isEmpty()) {
            throw new Exception(Exception::TEAM_NOT_FOUND);
        }

        $auth = Config::getParam('auth', []);
        $auths = ['limit' => 0];
        foreach ($auth as $index => $method) {
            $auths[$method['key'] ?? ''] = true;
        }

        $projectId = ($projectId == 'unique()') ? ID::unique() : $projectId;

        if ($projectId === 'console') {
            throw new Exception(Exception::PROJECT_RESERVED_PROJECT, "'console' is a reserved project.");
        }

        $pdo = $dbPool->getAnyFromPool();

        $project = $dbForConsole->createDocument('projects', new Document([
            '$id' => $projectId,
            '$permissions' => [
                Permission::read(Role::team(ID::custom($teamId))),
                Permission::update(Role::team(ID::custom($teamId), 'owner')),
                Permission::update(Role::team(ID::custom($teamId), 'developer')),
                Permission::delete(Role::team(ID::custom($teamId), 'owner')),
                Permission::delete(Role::team(ID::custom($teamId), 'developer')),
            ],
            'name' => $name,
            'teamInternalId' => $team->getInternalId(),
            'teamId' => $team->getId(),
            'region' => $region,
            'description' => $description,
            'logo' => $logo,
            'url' => $url,
            'version' => APP_VERSION_STABLE,
            'legalName' => $legalName,
            'legalCountry' => $legalCountry,
            'legalState' => $legalState,
            'legalCity' => $legalCity,
            'legalAddress' => $legalAddress,
            'legalTaxId' => ID::custom($legalTaxId),
            'services' => new stdClass(),
            'platforms' => null,
            'authProviders' => [],
            'webhooks' => null,
            'keys' => null,
            'domains' => null,
            'auths' => $auths,
            'search' => implode(' ', [$projectId, $name]),
            'database' => $pdo->getName()
        ]));

        $dbForProject = DatabasePool::getDatabase($pdo->getConnection(), $cache, "_{$project->getInternalId()}");
        $dbForProject->create(App::getEnv('_APP_DB_SCHEMA', 'appwrite'));

        $audit = new Audit($dbForProject);
        $audit->setup();

        $adapter = new TimeLimit('', 0, 1, $dbForProject);
        $adapter->setup();

        /** @var array $collections */
        $collections = Config::getParam('collections', []);

        foreach ($collections as $key => $collection) {
            if (($collection['$collection'] ?? '') !== Database::METADATA) {
                continue;
            }

            $attributes = [];
            $indexes = [];

            foreach ($collection['attributes'] as $attribute) {
                $attributes[] = new Document([
                    '$id' => $attribute['$id'],
                    'type' => $attribute['type'],
                    'size' => $attribute['size'],
                    'required' => $attribute['required'],
                    'signed' => $attribute['signed'],
                    'array' => $attribute['array'],
                    'filters' => $attribute['filters'],
                    'default' => $attribute['default'] ?? null,
                    'format' => $attribute['format'] ?? ''
                ]);
            }

            foreach ($collection['indexes'] as $index) {
                $indexes[] = new Document([
                    '$id' => $index['$id'],
                    'type' => $index['type'],
                    'attributes' => $index['attributes'],
                    'lengths' => $index['lengths'],
                    'orders' => $index['orders'],
                ]);
            }
            $dbForProject->createCollection($key, $attributes, $indexes);
        }

        $response
            ->setStatusCode(Response::STATUS_CODE_CREATED)
            ->dynamic($project, Response::MODEL_PROJECT);
    });

App::get('/v1/projects')
    ->desc('List Projects')
    ->groups(['api', 'projects'])
    ->label('scope', 'projects.read')
    ->label('sdk.auth', [APP_AUTH_TYPE_ADMIN])
    ->label('sdk.namespace', 'projects')
    ->label('sdk.method', 'list')
    ->label('sdk.response.code', Response::STATUS_CODE_OK)
    ->label('sdk.response.type', Response::CONTENT_TYPE_JSON)
    ->label('sdk.response.model', Response::MODEL_PROJECT_LIST)
    ->param('queries', [], new Projects(), 'Array of query strings generated using the Query class provided by the SDK. [Learn more about queries](https://appwrite.io/docs/databases#querying-documents). Maximum of ' . APP_LIMIT_ARRAY_PARAMS_SIZE . ' queries are allowed, each ' . APP_LIMIT_ARRAY_ELEMENT_SIZE . ' characters long. You may filter on the following attributes: ' . implode(', ', Projects::ALLOWED_ATTRIBUTES), true)
    ->param('search', '', new Text(256), 'Search term to filter your list results. Max length: 256 chars.', true)
    ->inject('response')
    ->inject('dbForConsole')
    ->action(function (array $queries, string $search, Response $response, Database $dbForConsole) {

        $queries = Query::parseQueries($queries);

        if (!empty($search)) {
            $queries[] = Query::search('search', $search);
        }

        // Get cursor document if there was a cursor query
        $cursor = Query::getByType($queries, Query::TYPE_CURSORAFTER, Query::TYPE_CURSORBEFORE);
        $cursor = reset($cursor);
        if ($cursor) {
            /** @var Query $cursor */
            $projectId = $cursor->getValue();
            $cursorDocument = $dbForConsole->getDocument('projects', $projectId);

            if ($cursorDocument->isEmpty()) {
                throw new Exception(Exception::GENERAL_CURSOR_NOT_FOUND, "Project '{$projectId}' for the 'cursor' value not found.");
            }

            $cursor->setValue($cursorDocument);
        }

        $filterQueries = Query::groupByType($queries)['filters'];

        $response->dynamic(new Document([
            'projects' => $dbForConsole->find('projects', $queries),
            'total' => $dbForConsole->count('projects', $filterQueries, APP_LIMIT_COUNT),
        ]), Response::MODEL_PROJECT_LIST);
    });

App::get('/v1/projects/:projectId')
    ->desc('Get Project')
    ->groups(['api', 'projects'])
    ->label('scope', 'projects.read')
    ->label('sdk.auth', [APP_AUTH_TYPE_ADMIN])
    ->label('sdk.namespace', 'projects')
    ->label('sdk.method', 'get')
    ->label('sdk.response.code', Response::STATUS_CODE_OK)
    ->label('sdk.response.type', Response::CONTENT_TYPE_JSON)
    ->label('sdk.response.model', Response::MODEL_PROJECT)
    ->param('projectId', '', new UID(), 'Project unique ID.')
    ->inject('response')
    ->inject('dbForConsole')
    ->action(function (string $projectId, Response $response, Database $dbForConsole) {

        $project = $dbForConsole->getDocument('projects', $projectId);

        if ($project->isEmpty()) {
            throw new Exception(Exception::PROJECT_NOT_FOUND);
        }

        $response->dynamic($project, Response::MODEL_PROJECT);
    });

App::get('/v1/projects/:projectId/usage')
    ->desc('Get usage stats for a project')
    ->groups(['api', 'projects'])
    ->label('scope', 'projects.read')
    ->label('sdk.auth', [APP_AUTH_TYPE_ADMIN])
    ->label('sdk.namespace', 'projects')
    ->label('sdk.method', 'getUsage')
    ->label('sdk.response.code', Response::STATUS_CODE_OK)
    ->label('sdk.response.type', Response::CONTENT_TYPE_JSON)
    ->label('sdk.response.model', Response::MODEL_USAGE_PROJECT)
    ->param('projectId', '', new UID(), 'Project unique ID.')
    ->param('range', '30d', new WhiteList(['24h', '7d', '30d', '90d'], true), 'Date range.', true)
    ->inject('response')
    ->inject('dbForConsole')
    ->inject('dbForProject')
    ->inject('register')
    ->action(function (string $projectId, string $range, Response $response, Database $dbForConsole, Database $dbForProject, Registry $register) {

        $project = $dbForConsole->getDocument('projects', $projectId);

        if ($project->isEmpty()) {
            throw new Exception(Exception::PROJECT_NOT_FOUND);
        }

        $usage = [];
        if (App::getEnv('_APP_USAGE_STATS', 'enabled') == 'enabled') {
            $periods = [
                '24h' => [
                    'period' => '30m',
                    'limit' => 48,
                ],
                '7d' => [
                    'period' => '1d',
                    'limit' => 7,
                ],
                '30d' => [
                    'period' => '1d',
                    'limit' => 30,
                ],
                '90d' => [
                    'period' => '1d',
                    'limit' => 90,
                ],
            ];

            $dbForProject->setNamespace("_{$project->getInternalId()}");

            $metrics = [
                'project.$all.network.requests',
                'project.$all.network.bandwidth',
                'project.$all.storage.size',
                'users.$all.count.total',
                'collections.$all.count.total',
                'documents.$all.count.total',
                'executions.$all.compute.total',
            ];

            $stats = [];

            Authorization::skip(function () use ($dbForProject, $periods, $range, $metrics, &$stats) {
                foreach ($metrics as $metric) {
                    $limit = $periods[$range]['limit'];
                    $period = $periods[$range]['period'];

                    $requestDocs = $dbForProject->find('stats', [
                        Query::equal('period', [$period]),
                        Query::equal('metric', [$metric]),
                        Query::limit($limit),
                        Query::orderDesc('time'),
                    ]);

                    $stats[$metric] = [];
                    foreach ($requestDocs as $requestDoc) {
                        $stats[$metric][] = [
                            'value' => $requestDoc->getAttribute('value'),
                            'date' => $requestDoc->getAttribute('time'),
                        ];
                    }

                    // backfill metrics with empty values for graphs
                    $backfill = $limit - \count($requestDocs);
                    while ($backfill > 0) {
                        $last = $limit - $backfill - 1; // array index of last added metric
                        $diff = match ($period) { // convert period to seconds for unix timestamp math
                            '30m' => 1800,
                            '1d' => 86400,
                        };
                        $stats[$metric][] = [
                            'value' => 0,
                            'date' => DateTime::addSeconds(new \DateTime($stats[$metric][$last]['date'] ?? null), -1 * $diff),
                        ];
                        $backfill--;
                    }
                    $stats[$metric] = array_reverse($stats[$metric]);
                }
            });

            $usage = new Document([
                'range' => $range,
                'requests' => $stats[$metrics[0]] ?? [],
                'network' => $stats[$metrics[1]] ?? [],
                'storage' => $stats[$metrics[2]] ?? [],
                'users' => $stats[$metrics[3]] ?? [],
                'collections' => $stats[$metrics[4]] ?? [],
                'documents' => $stats[$metrics[5]] ?? [],
                'executions' => $stats[$metrics[6]] ?? [],
            ]);
        }

        $response->dynamic($usage, Response::MODEL_USAGE_PROJECT);
    });

App::patch('/v1/projects/:projectId')
    ->desc('Update Project')
    ->groups(['api', 'projects'])
    ->label('scope', 'projects.write')
    ->label('sdk.auth', [APP_AUTH_TYPE_ADMIN])
    ->label('sdk.namespace', 'projects')
    ->label('sdk.method', 'update')
    ->label('sdk.response.code', Response::STATUS_CODE_OK)
    ->label('sdk.response.type', Response::CONTENT_TYPE_JSON)
    ->label('sdk.response.model', Response::MODEL_PROJECT)
    ->param('projectId', '', new UID(), 'Project unique ID.')
    ->param('name', null, new Text(128), 'Project name. Max length: 128 chars.')
    ->param('description', '', new Text(256), 'Project description. Max length: 256 chars.', true)
    ->param('logo', '', new Text(1024), 'Project logo.', true)
    ->param('url', '', new URL(), 'Project URL.', true)
    ->param('legalName', '', new Text(256), 'Project legal name. Max length: 256 chars.', true)
    ->param('legalCountry', '', new Text(256), 'Project legal country. Max length: 256 chars.', true)
    ->param('legalState', '', new Text(256), 'Project legal state. Max length: 256 chars.', true)
    ->param('legalCity', '', new Text(256), 'Project legal city. Max length: 256 chars.', true)
    ->param('legalAddress', '', new Text(256), 'Project legal address. Max length: 256 chars.', true)
    ->param('legalTaxId', '', new Text(256), 'Project legal tax ID. Max length: 256 chars.', true)
    ->inject('response')
    ->inject('dbForConsole')
    ->action(function (string $projectId, string $name, string $description, string $logo, string $url, string $legalName, string $legalCountry, string $legalState, string $legalCity, string $legalAddress, string $legalTaxId, Response $response, Database $dbForConsole) {

        $project = $dbForConsole->getDocument('projects', $projectId);

        if ($project->isEmpty()) {
            throw new Exception(Exception::PROJECT_NOT_FOUND);
        }

        $project = $dbForConsole->updateDocument('projects', $project->getId(), $project
                ->setAttribute('name', $name)
                ->setAttribute('description', $description)
                ->setAttribute('logo', $logo)
                ->setAttribute('url', $url)
                ->setAttribute('legalName', $legalName)
                ->setAttribute('legalCountry', $legalCountry)
                ->setAttribute('legalState', $legalState)
                ->setAttribute('legalCity', $legalCity)
                ->setAttribute('legalAddress', $legalAddress)
                ->setAttribute('legalTaxId', $legalTaxId)
                ->setAttribute('search', implode(' ', [$projectId, $name])));

        $response->dynamic($project, Response::MODEL_PROJECT);
    });

App::patch('/v1/projects/:projectId/service')
    ->desc('Update service status')
    ->groups(['api', 'projects'])
    ->label('scope', 'projects.write')
    ->label('sdk.auth', [APP_AUTH_TYPE_ADMIN])
    ->label('sdk.namespace', 'projects')
    ->label('sdk.method', 'updateServiceStatus')
    ->label('sdk.response.code', Response::STATUS_CODE_OK)
    ->label('sdk.response.type', Response::CONTENT_TYPE_JSON)
    ->label('sdk.response.model', Response::MODEL_PROJECT)
    ->param('projectId', '', new UID(), 'Project unique ID.')
    ->param('service', '', new WhiteList(array_keys(array_filter(Config::getParam('services'), fn($element) => $element['optional'])), true), 'Service name.')
    ->param('status', null, new Boolean(), 'Service status.')
    ->inject('response')
    ->inject('dbForConsole')
    ->action(function (string $projectId, string $service, bool $status, Response $response, Database $dbForConsole) {

        $project = $dbForConsole->getDocument('projects', $projectId);

        if ($project->isEmpty()) {
            throw new Exception(Exception::PROJECT_NOT_FOUND);
        }

        $services = $project->getAttribute('services', []);
        $services[$service] = $status;

        $project = $dbForConsole->updateDocument('projects', $project->getId(), $project->setAttribute('services', $services));

        $response->dynamic($project, Response::MODEL_PROJECT);
    });

App::patch('/v1/projects/:projectId/oauth2')
    ->desc('Update Project OAuth2')
    ->groups(['api', 'projects'])
    ->label('scope', 'projects.write')
    ->label('sdk.auth', [APP_AUTH_TYPE_ADMIN])
    ->label('sdk.namespace', 'projects')
    ->label('sdk.method', 'updateOAuth2')
    ->label('sdk.response.code', Response::STATUS_CODE_OK)
    ->label('sdk.response.type', Response::CONTENT_TYPE_JSON)
    ->label('sdk.response.model', Response::MODEL_PROJECT)
    ->param('projectId', '', new UID(), 'Project unique ID.')
    ->param('provider', '', new WhiteList(\array_keys(Config::getParam('providers')), true), 'Provider Name', false)
    ->param('appId', '', new Text(256), 'Provider app ID. Max length: 256 chars.', true)
    ->param('secret', '', new text(512), 'Provider secret key. Max length: 512 chars.', true)
    ->inject('response')
    ->inject('dbForConsole')
    ->action(function (string $projectId, string $provider, string $appId, string $secret, Response $response, Database $dbForConsole) {

        $project = $dbForConsole->getDocument('projects', $projectId);

        if ($project->isEmpty()) {
            throw new Exception(Exception::PROJECT_NOT_FOUND);
        }

        $providers = $project->getAttribute('authProviders', []);
        $providers[$provider . 'Appid'] = $appId;
        $providers[$provider . 'Secret'] = $secret;

        $project = $dbForConsole->updateDocument('projects', $project->getId(), $project->setAttribute('authProviders', $providers));

        $response->dynamic($project, Response::MODEL_PROJECT);
    });

App::patch('/v1/projects/:projectId/auth/limit')
    ->desc('Update Project users limit')
    ->groups(['api', 'projects'])
    ->label('scope', 'projects.write')
    ->label('sdk.auth', [APP_AUTH_TYPE_ADMIN])
    ->label('sdk.namespace', 'projects')
    ->label('sdk.method', 'updateAuthLimit')
    ->label('sdk.response.code', Response::STATUS_CODE_OK)
    ->label('sdk.response.type', Response::CONTENT_TYPE_JSON)
    ->label('sdk.response.model', Response::MODEL_PROJECT)
    ->param('projectId', '', new UID(), 'Project unique ID.')
    ->param('limit', false, new Range(0, APP_LIMIT_USERS), 'Set the max number of users allowed in this project. Use 0 for unlimited.')
    ->inject('response')
    ->inject('dbForConsole')
    ->action(function (string $projectId, int $limit, Response $response, Database $dbForConsole) {

        $project = $dbForConsole->getDocument('projects', $projectId);

        if ($project->isEmpty()) {
            throw new Exception(Exception::PROJECT_NOT_FOUND);
        }

        $auths = $project->getAttribute('auths', []);
        $auths['limit'] = $limit;

        $dbForConsole->updateDocument('projects', $project->getId(), $project
            ->setAttribute('auths', $auths));

        $response->dynamic($project, Response::MODEL_PROJECT);
    });

App::patch('/v1/projects/:projectId/auth/:method')
    ->desc('Update Project auth method status. Use this endpoint to enable or disable a given auth method for this project.')
    ->groups(['api', 'projects'])
    ->label('scope', 'projects.write')
    ->label('sdk.auth', [APP_AUTH_TYPE_ADMIN])
    ->label('sdk.namespace', 'projects')
    ->label('sdk.method', 'updateAuthStatus')
    ->label('sdk.response.code', Response::STATUS_CODE_OK)
    ->label('sdk.response.type', Response::CONTENT_TYPE_JSON)
    ->label('sdk.response.model', Response::MODEL_PROJECT)
    ->param('projectId', '', new UID(), 'Project unique ID.')
    ->param('method', '', new WhiteList(\array_keys(Config::getParam('auth')), true), 'Auth Method. Possible values: ' . implode(',', \array_keys(Config::getParam('auth'))), false)
    ->param('status', false, new Boolean(true), 'Set the status of this auth method.')
    ->inject('response')
    ->inject('dbForConsole')
    ->action(function (string $projectId, string $method, bool $status, Response $response, Database $dbForConsole) {

        $project = $dbForConsole->getDocument('projects', $projectId);
        $auth = Config::getParam('auth')[$method] ?? [];
        $authKey = $auth['key'] ?? '';
        $status = ($status === '1' || $status === 'true' || $status === 1 || $status === true);

        if ($project->isEmpty()) {
            throw new Exception(Exception::PROJECT_NOT_FOUND);
        }

        $auths = $project->getAttribute('auths', []);
        $auths[$authKey] = $status;

        $project = $dbForConsole->updateDocument('projects', $project->getId(), $project->setAttribute('auths', $auths));

        $response->dynamic($project, Response::MODEL_PROJECT);
    });

App::delete('/v1/projects/:projectId')
    ->desc('Delete Project')
    ->groups(['api', 'projects'])
    ->label('scope', 'projects.write')
    ->label('sdk.auth', [APP_AUTH_TYPE_ADMIN])
    ->label('sdk.namespace', 'projects')
    ->label('sdk.method', 'delete')
    ->label('sdk.response.code', Response::STATUS_CODE_NOCONTENT)
    ->label('sdk.response.model', Response::MODEL_NONE)
    ->param('projectId', '', new UID(), 'Project unique ID.')
    ->param('password', '', new Password(), 'Your user password for confirmation. Must be at least 8 chars.')
    ->inject('response')
    ->inject('user')
    ->inject('dbForConsole')
    ->inject('deletes')
    ->action(function (string $projectId, string $password, Response $response, Document $user, Database $dbForConsole, Delete $deletes) {

        if (!Auth::passwordVerify($password, $user->getAttribute('password'), $user->getAttribute('hash'), $user->getAttribute('hashOptions'))) { // Double check user password
            throw new Exception(Exception::USER_INVALID_CREDENTIALS);
        }

        $project = $dbForConsole->getDocument('projects', $projectId);

        if ($project->isEmpty()) {
            throw new Exception(Exception::PROJECT_NOT_FOUND);
        }

        $deletes
            ->setType(DELETE_TYPE_DOCUMENT)
            ->setDocument($project)
        ;

        if (!$dbForConsole->deleteDocument('teams', $project->getAttribute('teamId', null))) {
            throw new Exception(Exception::GENERAL_SERVER_ERROR, 'Failed to remove project team from DB');
        }

        if (!$dbForConsole->deleteDocument('projects', $projectId)) {
            throw new Exception(Exception::GENERAL_SERVER_ERROR, 'Failed to remove project from DB');
        }

        $response->noContent();
    });

// Webhooks

App::post('/v1/projects/:projectId/webhooks')
    ->desc('Create Webhook')
    ->groups(['api', 'projects'])
    ->label('scope', 'projects.write')
    ->label('sdk.auth', [APP_AUTH_TYPE_ADMIN])
    ->label('sdk.namespace', 'projects')
    ->label('sdk.method', 'createWebhook')
    ->label('sdk.response.code', Response::STATUS_CODE_CREATED)
    ->label('sdk.response.type', Response::CONTENT_TYPE_JSON)
    ->label('sdk.response.model', Response::MODEL_WEBHOOK)
    ->param('projectId', null, new UID(), 'Project unique ID.')
    ->param('name', null, new Text(128), 'Webhook name. Max length: 128 chars.')
    ->param('events', null, new ArrayList(new Event(), APP_LIMIT_ARRAY_PARAMS_SIZE), 'Events list. Maximum of ' . APP_LIMIT_ARRAY_PARAMS_SIZE . ' events are allowed.')
    ->param('url', null, new URL(['http', 'https']), 'Webhook URL.')
    ->param('security', false, new Boolean(true), 'Certificate verification, false for disabled or true for enabled.')
    ->param('httpUser', '', new Text(256), 'Webhook HTTP user. Max length: 256 chars.', true)
    ->param('httpPass', '', new Text(256), 'Webhook HTTP password. Max length: 256 chars.', true)
    ->inject('response')
    ->inject('dbForConsole')
    ->action(function (string $projectId, string $name, array $events, string $url, bool $security, string $httpUser, string $httpPass, Response $response, Database $dbForConsole) {

        $project = $dbForConsole->getDocument('projects', $projectId);

        if ($project->isEmpty()) {
            throw new Exception(Exception::PROJECT_NOT_FOUND);
        }

        $security = (bool) filter_var($security, FILTER_VALIDATE_BOOLEAN);

        $webhook = new Document([
            '$id' => ID::unique(),
            '$permissions' => [
                Permission::read(Role::any()),
                Permission::update(Role::any()),
                Permission::delete(Role::any()),
            ],
            'projectInternalId' => $project->getInternalId(),
            'projectId' => $project->getId(),
            'name' => $name,
            'events' => $events,
            'url' => $url,
            'security' => $security,
            'httpUser' => $httpUser,
            'httpPass' => $httpPass,
            'signatureKey' => \bin2hex(\random_bytes(64)),
        ]);

        $webhook = $dbForConsole->createDocument('webhooks', $webhook);

        $dbForConsole->deleteCachedDocument('projects', $project->getId());

        $response
            ->setStatusCode(Response::STATUS_CODE_CREATED)
            ->dynamic($webhook, Response::MODEL_WEBHOOK);
    });

App::get('/v1/projects/:projectId/webhooks')
    ->desc('List Webhooks')
    ->groups(['api', 'projects'])
    ->label('scope', 'projects.read')
    ->label('sdk.auth', [APP_AUTH_TYPE_ADMIN])
    ->label('sdk.namespace', 'projects')
    ->label('sdk.method', 'listWebhooks')
    ->label('sdk.response.code', Response::STATUS_CODE_OK)
    ->label('sdk.response.type', Response::CONTENT_TYPE_JSON)
    ->label('sdk.response.model', Response::MODEL_WEBHOOK_LIST)
    ->param('projectId', '', new UID(), 'Project unique ID.')
    ->inject('response')
    ->inject('dbForConsole')
    ->action(function (string $projectId, Response $response, Database $dbForConsole) {

        $project = $dbForConsole->getDocument('projects', $projectId);

        if ($project->isEmpty()) {
            throw new Exception(Exception::PROJECT_NOT_FOUND);
        }

        $webhooks = $dbForConsole->find('webhooks', [
            Query::equal('projectInternalId', [$project->getInternalId()]),
            Query::limit(5000),
        ]);

        $response->dynamic(new Document([
            'webhooks' => $webhooks,
            'total' => count($webhooks),
        ]), Response::MODEL_WEBHOOK_LIST);
    });

App::get('/v1/projects/:projectId/webhooks/:webhookId')
    ->desc('Get Webhook')
    ->groups(['api', 'projects'])
    ->label('scope', 'projects.read')
    ->label('sdk.auth', [APP_AUTH_TYPE_ADMIN])
    ->label('sdk.namespace', 'projects')
    ->label('sdk.method', 'getWebhook')
    ->label('sdk.response.code', Response::STATUS_CODE_OK)
    ->label('sdk.response.type', Response::CONTENT_TYPE_JSON)
    ->label('sdk.response.model', Response::MODEL_WEBHOOK)
    ->param('projectId', null, new UID(), 'Project unique ID.')
    ->param('webhookId', null, new UID(), 'Webhook unique ID.')
    ->inject('response')
    ->inject('dbForConsole')
    ->action(function (string $projectId, string $webhookId, Response $response, Database $dbForConsole) {

        $project = $dbForConsole->getDocument('projects', $projectId);

        if ($project->isEmpty()) {
            throw new Exception(Exception::PROJECT_NOT_FOUND);
        }

        $webhook = $dbForConsole->findOne('webhooks', [
            Query::equal('_uid', [$webhookId]),
            Query::equal('projectInternalId', [$project->getInternalId()]),
        ]);

        if ($webhook === false || $webhook->isEmpty()) {
            throw new Exception(Exception::WEBHOOK_NOT_FOUND);
        }

        $response->dynamic($webhook, Response::MODEL_WEBHOOK);
    });

App::put('/v1/projects/:projectId/webhooks/:webhookId')
    ->desc('Update Webhook')
    ->groups(['api', 'projects'])
    ->label('scope', 'projects.write')
    ->label('sdk.auth', [APP_AUTH_TYPE_ADMIN])
    ->label('sdk.namespace', 'projects')
    ->label('sdk.method', 'updateWebhook')
    ->label('sdk.response.code', Response::STATUS_CODE_OK)
    ->label('sdk.response.type', Response::CONTENT_TYPE_JSON)
    ->label('sdk.response.model', Response::MODEL_WEBHOOK)
    ->param('projectId', null, new UID(), 'Project unique ID.')
    ->param('webhookId', null, new UID(), 'Webhook unique ID.')
    ->param('name', null, new Text(128), 'Webhook name. Max length: 128 chars.')
    ->param('events', null, new ArrayList(new Event(), APP_LIMIT_ARRAY_PARAMS_SIZE), 'Events list. Maximum of ' . APP_LIMIT_ARRAY_PARAMS_SIZE . ' events are allowed.')
    ->param('url', null, new URL(['http', 'https']), 'Webhook URL.')
    ->param('security', false, new Boolean(true), 'Certificate verification, false for disabled or true for enabled.')
    ->param('httpUser', '', new Text(256), 'Webhook HTTP user. Max length: 256 chars.', true)
    ->param('httpPass', '', new Text(256), 'Webhook HTTP password. Max length: 256 chars.', true)
    ->inject('response')
    ->inject('dbForConsole')
    ->action(function (string $projectId, string $webhookId, string $name, array $events, string $url, bool $security, string $httpUser, string $httpPass, Response $response, Database $dbForConsole) {

        $project = $dbForConsole->getDocument('projects', $projectId);

        if ($project->isEmpty()) {
            throw new Exception(Exception::PROJECT_NOT_FOUND);
        }

        $security = ($security === '1' || $security === 'true' || $security === 1 || $security === true);

        $webhook = $dbForConsole->findOne('webhooks', [
            Query::equal('_uid', [$webhookId]),
            Query::equal('projectInternalId', [$project->getInternalId()]),
        ]);

        if ($webhook === false || $webhook->isEmpty()) {
            throw new Exception(Exception::WEBHOOK_NOT_FOUND);
        }

        $webhook
            ->setAttribute('name', $name)
            ->setAttribute('events', $events)
            ->setAttribute('url', $url)
            ->setAttribute('security', $security)
            ->setAttribute('httpUser', $httpUser)
            ->setAttribute('httpPass', $httpPass)
        ;

        $dbForConsole->updateDocument('webhooks', $webhook->getId(), $webhook);
        $dbForConsole->deleteCachedDocument('projects', $project->getId());

        $response->dynamic($webhook, Response::MODEL_WEBHOOK);
    });

App::patch('/v1/projects/:projectId/webhooks/:webhookId/signature')
    ->desc('Update Webhook Signature Key')
    ->groups(['api', 'projects'])
    ->label('scope', 'projects.write')
    ->label('sdk.auth', [APP_AUTH_TYPE_ADMIN])
    ->label('sdk.namespace', 'projects')
    ->label('sdk.method', 'updateWebhookSignature')
    ->label('sdk.response.code', Response::STATUS_CODE_OK)
    ->label('sdk.response.type', Response::CONTENT_TYPE_JSON)
    ->label('sdk.response.model', Response::MODEL_WEBHOOK)
    ->param('projectId', null, new UID(), 'Project unique ID.')
    ->param('webhookId', null, new UID(), 'Webhook unique ID.')
    ->inject('response')
    ->inject('dbForConsole')
    ->action(function (string $projectId, string $webhookId, Response $response, Database $dbForConsole) {

        $project = $dbForConsole->getDocument('projects', $projectId);

        if ($project->isEmpty()) {
            throw new Exception(Exception::PROJECT_NOT_FOUND);
        }

        $webhook = $dbForConsole->findOne('webhooks', [
            Query::equal('_uid', [$webhookId]),
            Query::equal('projectInternalId', [$project->getInternalId()]),
        ]);

        if ($webhook === false || $webhook->isEmpty()) {
            throw new Exception(Exception::WEBHOOK_NOT_FOUND);
        }

        $webhook->setAttribute('signatureKey', \bin2hex(\random_bytes(64)));

        $dbForConsole->updateDocument('webhooks', $webhook->getId(), $webhook);
        $dbForConsole->deleteCachedDocument('projects', $project->getId());

        $response->dynamic($webhook, Response::MODEL_WEBHOOK);
    });

App::delete('/v1/projects/:projectId/webhooks/:webhookId')
    ->desc('Delete Webhook')
    ->groups(['api', 'projects'])
    ->label('scope', 'projects.write')
    ->label('sdk.auth', [APP_AUTH_TYPE_ADMIN])
    ->label('sdk.namespace', 'projects')
    ->label('sdk.method', 'deleteWebhook')
    ->label('sdk.response.code', Response::STATUS_CODE_NOCONTENT)
    ->label('sdk.response.model', Response::MODEL_NONE)
    ->param('projectId', null, new UID(), 'Project unique ID.')
    ->param('webhookId', null, new UID(), 'Webhook unique ID.')
    ->inject('response')
    ->inject('dbForConsole')
    ->action(function (string $projectId, string $webhookId, Response $response, Database $dbForConsole) {

        $project = $dbForConsole->getDocument('projects', $projectId);

        if ($project->isEmpty()) {
            throw new Exception(Exception::PROJECT_NOT_FOUND);
        }

        $webhook = $dbForConsole->findOne('webhooks', [
            Query::equal('_uid', [$webhookId]),
            Query::equal('projectInternalId', [$project->getInternalId()]),
        ]);

        if ($webhook === false || $webhook->isEmpty()) {
            throw new Exception(Exception::WEBHOOK_NOT_FOUND);
        }

        $dbForConsole->deleteDocument('webhooks', $webhook->getId());

        $dbForConsole->deleteCachedDocument('projects', $project->getId());

        $response->noContent();
    });

// Keys

App::post('/v1/projects/:projectId/keys')
    ->desc('Create Key')
    ->groups(['api', 'projects'])
    ->label('scope', 'projects.write')
    ->label('sdk.auth', [APP_AUTH_TYPE_ADMIN])
    ->label('sdk.namespace', 'projects')
    ->label('sdk.method', 'createKey')
    ->label('sdk.response.code', Response::STATUS_CODE_CREATED)
    ->label('sdk.response.type', Response::CONTENT_TYPE_JSON)
    ->label('sdk.response.model', Response::MODEL_KEY)
    ->param('projectId', null, new UID(), 'Project unique ID.')
    ->param('name', null, new Text(128), 'Key name. Max length: 128 chars.')
    ->param('scopes', null, new ArrayList(new WhiteList(array_keys(Config::getParam('scopes')), true), APP_LIMIT_ARRAY_PARAMS_SIZE), 'Key scopes list. Maximum of ' . APP_LIMIT_ARRAY_PARAMS_SIZE . ' scopes are allowed.')
    ->param('expire', null, new DatetimeValidator(), 'Expiration time in ISO 8601 format. Use null for unlimited expiration.', true)
    ->inject('response')
    ->inject('dbForConsole')
    ->action(function (string $projectId, string $name, array $scopes, ?string $expire, Response $response, Database $dbForConsole) {

        $project = $dbForConsole->getDocument('projects', $projectId);

        if ($project->isEmpty()) {
            throw new Exception(Exception::PROJECT_NOT_FOUND);
        }

        $key = new Document([
            '$id' => ID::unique(),
            '$permissions' => [
                Permission::read(Role::any()),
                Permission::update(Role::any()),
                Permission::delete(Role::any()),
            ],
            'projectInternalId' => $project->getInternalId(),
            'projectId' => $project->getId(),
            'name' => $name,
            'scopes' => $scopes,
            'expire' => $expire,
            'sdks' => [],
            'accessedAt' => null,
            'secret' => \bin2hex(\random_bytes(128)),
        ]);

        $key = $dbForConsole->createDocument('keys', $key);

        $dbForConsole->deleteCachedDocument('projects', $project->getId());

        $response
            ->setStatusCode(Response::STATUS_CODE_CREATED)
            ->dynamic($key, Response::MODEL_KEY);
    });

App::get('/v1/projects/:projectId/keys')
    ->desc('List Keys')
    ->groups(['api', 'projects'])
    ->label('scope', 'projects.read')
    ->label('sdk.auth', [APP_AUTH_TYPE_ADMIN])
    ->label('sdk.namespace', 'projects')
    ->label('sdk.method', 'listKeys')
    ->label('sdk.response.code', Response::STATUS_CODE_OK)
    ->label('sdk.response.type', Response::CONTENT_TYPE_JSON)
    ->label('sdk.response.model', Response::MODEL_KEY_LIST)
    ->param('projectId', null, new UID(), 'Project unique ID.')
    ->inject('response')
    ->inject('dbForConsole')
    ->action(function (string $projectId, Response $response, Database $dbForConsole) {

        $project = $dbForConsole->getDocument('projects', $projectId);

        if ($project->isEmpty()) {
            throw new Exception(Exception::PROJECT_NOT_FOUND);
        }

        $keys = $dbForConsole->find('keys', [
            Query::equal('projectInternalId', [$project->getInternalId()]),
            Query::limit(5000),
        ]);

        $response->dynamic(new Document([
            'keys' => $keys,
            'total' => count($keys),
        ]), Response::MODEL_KEY_LIST);
    });

App::get('/v1/projects/:projectId/keys/:keyId')
    ->desc('Get Key')
    ->groups(['api', 'projects'])
    ->label('scope', 'projects.read')
    ->label('sdk.auth', [APP_AUTH_TYPE_ADMIN])
    ->label('sdk.namespace', 'projects')
    ->label('sdk.method', 'getKey')
    ->label('sdk.response.code', Response::STATUS_CODE_OK)
    ->label('sdk.response.type', Response::CONTENT_TYPE_JSON)
    ->label('sdk.response.model', Response::MODEL_KEY)
    ->param('projectId', null, new UID(), 'Project unique ID.')
    ->param('keyId', null, new UID(), 'Key unique ID.')
    ->inject('response')
    ->inject('dbForConsole')
    ->action(function (string $projectId, string $keyId, Response $response, Database $dbForConsole) {

        $project = $dbForConsole->getDocument('projects', $projectId);

        if ($project->isEmpty()) {
            throw new Exception(Exception::PROJECT_NOT_FOUND);
        }

        $key = $dbForConsole->findOne('keys', [
            Query::equal('_uid', [$keyId]),
            Query::equal('projectInternalId', [$project->getInternalId()]),
        ]);

        if ($key === false || $key->isEmpty()) {
            throw new Exception(Exception::KEY_NOT_FOUND);
        }

        $response->dynamic($key, Response::MODEL_KEY);
    });

App::put('/v1/projects/:projectId/keys/:keyId')
    ->desc('Update Key')
    ->groups(['api', 'projects'])
    ->label('scope', 'projects.write')
    ->label('sdk.auth', [APP_AUTH_TYPE_ADMIN])
    ->label('sdk.namespace', 'projects')
    ->label('sdk.method', 'updateKey')
    ->label('sdk.response.code', Response::STATUS_CODE_OK)
    ->label('sdk.response.type', Response::CONTENT_TYPE_JSON)
    ->label('sdk.response.model', Response::MODEL_KEY)
    ->param('projectId', null, new UID(), 'Project unique ID.')
    ->param('keyId', null, new UID(), 'Key unique ID.')
    ->param('name', null, new Text(128), 'Key name. Max length: 128 chars.')
    ->param('scopes', null, new ArrayList(new WhiteList(array_keys(Config::getParam('scopes')), true), APP_LIMIT_ARRAY_PARAMS_SIZE), 'Key scopes list. Maximum of ' . APP_LIMIT_ARRAY_PARAMS_SIZE . ' events are allowed.')
    ->param('expire', null, new DatetimeValidator(), 'Expiration time in ISO 8601 format. Use null for unlimited expiration.', true)
    ->inject('response')
    ->inject('dbForConsole')
    ->action(function (string $projectId, string $keyId, string $name, array $scopes, ?string $expire, Response $response, Database $dbForConsole) {

        $project = $dbForConsole->getDocument('projects', $projectId);

        if ($project->isEmpty()) {
            throw new Exception(Exception::PROJECT_NOT_FOUND);
        }

        $key = $dbForConsole->findOne('keys', [
            Query::equal('_uid', [$keyId]),
            Query::equal('projectInternalId', [$project->getInternalId()]),
        ]);

        if ($key === false || $key->isEmpty()) {
            throw new Exception(Exception::KEY_NOT_FOUND);
        }

        $key
            ->setAttribute('name', $name)
            ->setAttribute('scopes', $scopes)
            ->setAttribute('expire', $expire)
        ;

        $dbForConsole->updateDocument('keys', $key->getId(), $key);

        $dbForConsole->deleteCachedDocument('projects', $project->getId());

        $response->dynamic($key, Response::MODEL_KEY);
    });

App::delete('/v1/projects/:projectId/keys/:keyId')
    ->desc('Delete Key')
    ->groups(['api', 'projects'])
    ->label('scope', 'projects.write')
    ->label('sdk.auth', [APP_AUTH_TYPE_ADMIN])
    ->label('sdk.namespace', 'projects')
    ->label('sdk.method', 'deleteKey')
    ->label('sdk.response.code', Response::STATUS_CODE_NOCONTENT)
    ->label('sdk.response.model', Response::MODEL_NONE)
    ->param('projectId', null, new UID(), 'Project unique ID.')
    ->param('keyId', null, new UID(), 'Key unique ID.')
    ->inject('response')
    ->inject('dbForConsole')
    ->action(function (string $projectId, string $keyId, Response $response, Database $dbForConsole) {

        $project = $dbForConsole->getDocument('projects', $projectId);

        if ($project->isEmpty()) {
            throw new Exception(Exception::PROJECT_NOT_FOUND);
        }

        $key = $dbForConsole->findOne('keys', [
            Query::equal('_uid', [$keyId]),
            Query::equal('projectInternalId', [$project->getInternalId()]),
        ]);

        if ($key === false || $key->isEmpty()) {
            throw new Exception(Exception::KEY_NOT_FOUND);
        }

        $dbForConsole->deleteDocument('keys', $key->getId());

        $dbForConsole->deleteCachedDocument('projects', $project->getId());

        $response->noContent();
    });

// Platforms

App::post('/v1/projects/:projectId/platforms')
    ->desc('Create Platform')
    ->groups(['api', 'projects'])
    ->label('scope', 'projects.write')
    ->label('sdk.auth', [APP_AUTH_TYPE_ADMIN])
    ->label('sdk.namespace', 'projects')
    ->label('sdk.method', 'createPlatform')
    ->label('sdk.response.code', Response::STATUS_CODE_CREATED)
    ->label('sdk.response.type', Response::CONTENT_TYPE_JSON)
    ->label('sdk.response.model', Response::MODEL_PLATFORM)
    ->param('projectId', null, new UID(), 'Project unique ID.')
    ->param('type', null, new WhiteList([Origin::CLIENT_TYPE_WEB, Origin::CLIENT_TYPE_FLUTTER_IOS, Origin::CLIENT_TYPE_FLUTTER_ANDROID, Origin::CLIENT_TYPE_FLUTTER_LINUX, Origin::CLIENT_TYPE_FLUTTER_MACOS, Origin::CLIENT_TYPE_FLUTTER_WINDOWS, Origin::CLIENT_TYPE_APPLE_IOS, Origin::CLIENT_TYPE_APPLE_MACOS,  Origin::CLIENT_TYPE_APPLE_WATCHOS, Origin::CLIENT_TYPE_APPLE_TVOS, Origin::CLIENT_TYPE_ANDROID, Origin::CLIENT_TYPE_UNITY], true), 'Platform type.')
    ->param('name', null, new Text(128), 'Platform name. Max length: 128 chars.')
    ->param('key', '', new Text(256), 'Package name for Android or bundle ID for iOS or macOS. Max length: 256 chars.', true)
    ->param('store', '', new Text(256), 'App store or Google Play store ID. Max length: 256 chars.', true)
    ->param('hostname', '', new Hostname(), 'Platform client hostname. Max length: 256 chars.', true)
    ->inject('response')
    ->inject('dbForConsole')
    ->action(function (string $projectId, string $type, string $name, string $key, string $store, string $hostname, Response $response, Database $dbForConsole) {
        $project = $dbForConsole->getDocument('projects', $projectId);

        if ($project->isEmpty()) {
            throw new Exception(Exception::PROJECT_NOT_FOUND);
        }

        $platform = new Document([
            '$id' => ID::unique(),
            '$permissions' => [
                Permission::read(Role::any()),
                Permission::update(Role::any()),
                Permission::delete(Role::any()),
            ],
            'projectInternalId' => $project->getInternalId(),
            'projectId' => $project->getId(),
            'type' => $type,
            'name' => $name,
            'key' => $key,
            'store' => $store,
            'hostname' => $hostname
        ]);

        $platform = $dbForConsole->createDocument('platforms', $platform);

        $dbForConsole->deleteCachedDocument('projects', $project->getId());

        $response
            ->setStatusCode(Response::STATUS_CODE_CREATED)
            ->dynamic($platform, Response::MODEL_PLATFORM);
    });

App::get('/v1/projects/:projectId/platforms')
    ->desc('List Platforms')
    ->groups(['api', 'projects'])
    ->label('scope', 'projects.read')
    ->label('sdk.auth', [APP_AUTH_TYPE_ADMIN])
    ->label('sdk.namespace', 'projects')
    ->label('sdk.method', 'listPlatforms')
    ->label('sdk.response.code', Response::STATUS_CODE_OK)
    ->label('sdk.response.type', Response::CONTENT_TYPE_JSON)
    ->label('sdk.response.model', Response::MODEL_PLATFORM_LIST)
    ->param('projectId', '', new UID(), 'Project unique ID.')
    ->inject('response')
    ->inject('dbForConsole')
    ->action(function (string $projectId, Response $response, Database $dbForConsole) {

        $project = $dbForConsole->getDocument('projects', $projectId);

        if ($project->isEmpty()) {
            throw new Exception(Exception::PROJECT_NOT_FOUND);
        }

        $platforms = $dbForConsole->find('platforms', [
            Query::equal('projectId', [$project->getId()]),
            Query::limit(5000),
        ]);

        $response->dynamic(new Document([
            'platforms' => $platforms,
            'total' => count($platforms),
        ]), Response::MODEL_PLATFORM_LIST);
    });

App::get('/v1/projects/:projectId/platforms/:platformId')
    ->desc('Get Platform')
    ->groups(['api', 'projects'])
    ->label('scope', 'projects.read')
    ->label('sdk.auth', [APP_AUTH_TYPE_ADMIN])
    ->label('sdk.namespace', 'projects')
    ->label('sdk.method', 'getPlatform')
    ->label('sdk.response.code', Response::STATUS_CODE_OK)
    ->label('sdk.response.type', Response::CONTENT_TYPE_JSON)
    ->label('sdk.response.model', Response::MODEL_PLATFORM)
    ->param('projectId', null, new UID(), 'Project unique ID.')
    ->param('platformId', null, new UID(), 'Platform unique ID.')
    ->inject('response')
    ->inject('dbForConsole')
    ->action(function (string $projectId, string $platformId, Response $response, Database $dbForConsole) {

        $project = $dbForConsole->getDocument('projects', $projectId);

        if ($project->isEmpty()) {
            throw new Exception(Exception::PROJECT_NOT_FOUND);
        }

        $platform = $dbForConsole->findOne('platforms', [
            Query::equal('_uid', [$platformId]),
            Query::equal('projectInternalId', [$project->getInternalId()]),
        ]);

        if ($platform === false || $platform->isEmpty()) {
            throw new Exception(Exception::PLATFORM_NOT_FOUND);
        }

        $response->dynamic($platform, Response::MODEL_PLATFORM);
    });

App::put('/v1/projects/:projectId/platforms/:platformId')
    ->desc('Update Platform')
    ->groups(['api', 'projects'])
    ->label('scope', 'projects.write')
    ->label('sdk.auth', [APP_AUTH_TYPE_ADMIN])
    ->label('sdk.namespace', 'projects')
    ->label('sdk.method', 'updatePlatform')
    ->label('sdk.response.code', Response::STATUS_CODE_OK)
    ->label('sdk.response.type', Response::CONTENT_TYPE_JSON)
    ->label('sdk.response.model', Response::MODEL_PLATFORM)
    ->param('projectId', null, new UID(), 'Project unique ID.')
    ->param('platformId', null, new UID(), 'Platform unique ID.')
    ->param('name', null, new Text(128), 'Platform name. Max length: 128 chars.')
    ->param('key', '', new Text(256), 'Package name for android or bundle ID for iOS. Max length: 256 chars.', true)
    ->param('store', '', new Text(256), 'App store or Google Play store ID. Max length: 256 chars.', true)
    ->param('hostname', '', new Hostname(), 'Platform client URL. Max length: 256 chars.', true)
    ->inject('response')
    ->inject('dbForConsole')
    ->action(function (string $projectId, string $platformId, string $name, string $key, string $store, string $hostname, Response $response, Database $dbForConsole) {
        $project = $dbForConsole->getDocument('projects', $projectId);

        if ($project->isEmpty()) {
            throw new Exception(Exception::PROJECT_NOT_FOUND);
        }

        $platform = $dbForConsole->findOne('platforms', [
            Query::equal('_uid', [$platformId]),
            Query::equal('projectInternalId', [$project->getInternalId()]),
        ]);

        if ($platform === false || $platform->isEmpty()) {
            throw new Exception(Exception::PLATFORM_NOT_FOUND);
        }

        $platform
            ->setAttribute('name', $name)
            ->setAttribute('key', $key)
            ->setAttribute('store', $store)
            ->setAttribute('hostname', $hostname)
        ;

        $dbForConsole->updateDocument('platforms', $platform->getId(), $platform);

        $dbForConsole->deleteCachedDocument('projects', $project->getId());

        $response->dynamic($platform, Response::MODEL_PLATFORM);
    });

App::delete('/v1/projects/:projectId/platforms/:platformId')
    ->desc('Delete Platform')
    ->groups(['api', 'projects'])
    ->label('scope', 'projects.write')
    ->label('sdk.auth', [APP_AUTH_TYPE_ADMIN])
    ->label('sdk.namespace', 'projects')
    ->label('sdk.method', 'deletePlatform')
    ->label('sdk.response.code', Response::STATUS_CODE_NOCONTENT)
    ->label('sdk.response.model', Response::MODEL_NONE)
    ->param('projectId', null, new UID(), 'Project unique ID.')
    ->param('platformId', null, new UID(), 'Platform unique ID.')
    ->inject('response')
    ->inject('dbForConsole')
    ->action(function (string $projectId, string $platformId, Response $response, Database $dbForConsole) {

        $project = $dbForConsole->getDocument('projects', $projectId);

        if ($project->isEmpty()) {
            throw new Exception(Exception::PROJECT_NOT_FOUND);
        }

        $platform = $dbForConsole->findOne('platforms', [
            Query::equal('_uid', [$platformId]),
            Query::equal('projectInternalId', [$project->getInternalId()]),
        ]);

        if ($platform === false || $platform->isEmpty()) {
            throw new Exception(Exception::PLATFORM_NOT_FOUND);
        }

        $dbForConsole->deleteDocument('platforms', $platformId);

        $dbForConsole->deleteCachedDocument('projects', $project->getId());

        $response->noContent();
    });

// Domains

App::post('/v1/projects/:projectId/domains')
    ->desc('Create Domain')
    ->groups(['api', 'projects'])
    ->label('scope', 'projects.write')
    ->label('sdk.auth', [APP_AUTH_TYPE_ADMIN])
    ->label('sdk.namespace', 'projects')
    ->label('sdk.method', 'createDomain')
    ->label('sdk.response.code', Response::STATUS_CODE_CREATED)
    ->label('sdk.response.type', Response::CONTENT_TYPE_JSON)
    ->label('sdk.response.model', Response::MODEL_DOMAIN)
    ->param('projectId', null, new UID(), 'Project unique ID.')
    ->param('domain', null, new DomainValidator(), 'Domain name.')
    ->inject('response')
    ->inject('dbForConsole')
    ->action(function (string $projectId, string $domain, Response $response, Database $dbForConsole) {

        $project = $dbForConsole->getDocument('projects', $projectId);

        if ($project->isEmpty()) {
            throw new Exception(Exception::PROJECT_NOT_FOUND);
        }

        $document = $dbForConsole->findOne('domains', [
            Query::equal('domain', [$domain]),
            Query::equal('projectInternalId', [$project->getInternalId()]),
        ]);

        if ($document && !$document->isEmpty()) {
            throw new Exception(Exception::DOMAIN_ALREADY_EXISTS);
        }

        $target = new Domain(App::getEnv('_APP_DOMAIN_TARGET', ''));

        if (!$target->isKnown() || $target->isTest()) {
            throw new Exception(Exception::GENERAL_SERVER_ERROR, 'Unreachable CNAME target (' . $target->get() . '), please use a domain with a public suffix.');
        }

        $domain = new Domain($domain);

        $domain = new Document([
            '$id' => ID::unique(),
            '$permissions' => [
                Permission::read(Role::any()),
                Permission::update(Role::any()),
                Permission::delete(Role::any()),
            ],
            'projectInternalId' => $project->getInternalId(),
            'projectId' => $project->getId(),
            'updated' => DateTime::now(),
            'domain' => $domain->get(),
            'tld' => $domain->getSuffix(),
            'registerable' => $domain->getRegisterable(),
            'verification' => false,
            'certificateId' => null,
        ]);

        $domain = $dbForConsole->createDocument('domains', $domain);

        $dbForConsole->deleteCachedDocument('projects', $project->getId());

        $response
            ->setStatusCode(Response::STATUS_CODE_CREATED)
            ->dynamic($domain, Response::MODEL_DOMAIN);
    });

App::get('/v1/projects/:projectId/domains')
    ->desc('List Domains')
    ->groups(['api', 'projects'])
    ->label('scope', 'projects.read')
    ->label('sdk.auth', [APP_AUTH_TYPE_ADMIN])
    ->label('sdk.namespace', 'projects')
    ->label('sdk.method', 'listDomains')
    ->label('sdk.response.code', Response::STATUS_CODE_OK)
    ->label('sdk.response.type', Response::CONTENT_TYPE_JSON)
    ->label('sdk.response.model', Response::MODEL_DOMAIN_LIST)
    ->param('projectId', '', new UID(), 'Project unique ID.')
    ->inject('response')
    ->inject('dbForConsole')
    ->action(function (string $projectId, Response $response, Database $dbForConsole) {

        $project = $dbForConsole->getDocument('projects', $projectId);

        if ($project->isEmpty()) {
            throw new Exception(Exception::PROJECT_NOT_FOUND);
        }

        $domains = $dbForConsole->find('domains', [
            Query::equal('projectInternalId', [$project->getInternalId()]),
            Query::limit(5000),
        ]);

        $response->dynamic(new Document([
            'domains' => $domains,
            'total' => count($domains),
        ]), Response::MODEL_DOMAIN_LIST);
    });

App::get('/v1/projects/:projectId/domains/:domainId')
    ->desc('Get Domain')
    ->groups(['api', 'projects'])
    ->label('scope', 'projects.read')
    ->label('sdk.auth', [APP_AUTH_TYPE_ADMIN])
    ->label('sdk.namespace', 'projects')
    ->label('sdk.method', 'getDomain')
    ->label('sdk.response.code', Response::STATUS_CODE_OK)
    ->label('sdk.response.type', Response::CONTENT_TYPE_JSON)
    ->label('sdk.response.model', Response::MODEL_DOMAIN)
    ->param('projectId', null, new UID(), 'Project unique ID.')
    ->param('domainId', null, new UID(), 'Domain unique ID.')
    ->inject('response')
    ->inject('dbForConsole')
    ->action(function (string $projectId, string $domainId, Response $response, Database $dbForConsole) {

        $project = $dbForConsole->getDocument('projects', $projectId);

        if ($project->isEmpty()) {
            throw new Exception(Exception::PROJECT_NOT_FOUND);
        }

        $domain = $dbForConsole->findOne('domains', [
            Query::equal('_uid', [$domainId]),
            Query::equal('projectInternalId', [$project->getInternalId()]),
        ]);

        if ($domain === false || $domain->isEmpty()) {
            throw new Exception(Exception::DOMAIN_NOT_FOUND);
        }

        $response->dynamic($domain, Response::MODEL_DOMAIN);
    });

App::patch('/v1/projects/:projectId/domains/:domainId/verification')
    ->desc('Update Domain Verification Status')
    ->groups(['api', 'projects'])
    ->label('scope', 'projects.write')
    ->label('sdk.auth', [APP_AUTH_TYPE_ADMIN])
    ->label('sdk.namespace', 'projects')
    ->label('sdk.method', 'updateDomainVerification')
    ->label('sdk.response.code', Response::STATUS_CODE_OK)
    ->label('sdk.response.type', Response::CONTENT_TYPE_JSON)
    ->label('sdk.response.model', Response::MODEL_DOMAIN)
    ->param('projectId', null, new UID(), 'Project unique ID.')
    ->param('domainId', null, new UID(), 'Domain unique ID.')
    ->inject('response')
    ->inject('dbForConsole')
    ->action(function (string $projectId, string $domainId, Response $response, Database $dbForConsole) {

        $project = $dbForConsole->getDocument('projects', $projectId);

        if ($project->isEmpty()) {
            throw new Exception(Exception::PROJECT_NOT_FOUND);
        }

        $domain = $dbForConsole->findOne('domains', [
            Query::equal('_uid', [$domainId]),
            Query::equal('projectInternalId', [$project->getInternalId()]),
        ]);

        if ($domain === false || $domain->isEmpty()) {
            throw new Exception(Exception::DOMAIN_NOT_FOUND);
        }

        $target = new Domain(App::getEnv('_APP_DOMAIN_TARGET', ''));

        if (!$target->isKnown() || $target->isTest()) {
            throw new Exception(Exception::GENERAL_SERVER_ERROR, 'Unreachable CNAME target (' . $target->get() . '), please use a domain with a public suffix.');
        }

        if ($domain->getAttribute('verification') === true) {
            return $response->dynamic($domain, Response::MODEL_DOMAIN);
        }

        $validator = new CNAME($target->get()); // Verify Domain with DNS records

        if (!$validator->isValid($domain->getAttribute('domain', ''))) {
            throw new Exception(Exception::DOMAIN_VERIFICATION_FAILED);
        }


        $dbForConsole->updateDocument('domains', $domain->getId(), $domain->setAttribute('verification', true));
        $dbForConsole->deleteCachedDocument('projects', $project->getId());

        // Issue a TLS certificate when domain is verified
        $event = new Certificate();
        $event
            ->setDomain($domain)
            ->trigger();

        $response->dynamic($domain, Response::MODEL_DOMAIN);
    });

App::delete('/v1/projects/:projectId/domains/:domainId')
    ->desc('Delete Domain')
    ->groups(['api', 'projects'])
    ->label('scope', 'projects.write')
    ->label('sdk.auth', [APP_AUTH_TYPE_ADMIN])
    ->label('sdk.namespace', 'projects')
    ->label('sdk.method', 'deleteDomain')
    ->label('sdk.response.code', Response::STATUS_CODE_NOCONTENT)
    ->label('sdk.response.model', Response::MODEL_NONE)
    ->param('projectId', null, new UID(), 'Project unique ID.')
    ->param('domainId', null, new UID(), 'Domain unique ID.')
    ->inject('response')
    ->inject('dbForConsole')
    ->inject('deletes')
    ->action(function (string $projectId, string $domainId, Response $response, Database $dbForConsole, Delete $deletes) {

        $project = $dbForConsole->getDocument('projects', $projectId);

        if ($project->isEmpty()) {
            throw new Exception(Exception::PROJECT_NOT_FOUND);
        }

        $domain = $dbForConsole->findOne('domains', [
            Query::equal('_uid', [$domainId]),
            Query::equal('projectInternalId', [$project->getInternalId()]),
        ]);

        if ($domain === false || $domain->isEmpty()) {
            throw new Exception(Exception::DOMAIN_NOT_FOUND);
        }

        $dbForConsole->deleteDocument('domains', $domain->getId());

        $dbForConsole->deleteCachedDocument('projects', $project->getId());

        $deletes
            ->setType(DELETE_TYPE_CERTIFICATES)
            ->setDocument($domain);

        $response->noContent();
    });<|MERGE_RESOLUTION|>--- conflicted
+++ resolved
@@ -29,13 +29,10 @@
 use Utopia\Domains\Domain;
 use Utopia\Registry\Registry;
 use Appwrite\Extend\Exception;
-<<<<<<< HEAD
 use Utopia\Cache\Adapter\Redis;
 use Utopia\Cache\Cache;
 use Utopia\Database\Adapter\MariaDB;
-=======
 use Appwrite\Utopia\Database\Validator\Queries\Projects;
->>>>>>> b575df86
 use Utopia\Validator\ArrayList;
 use Utopia\Validator\Boolean;
 use Utopia\Validator\Hostname;
@@ -77,14 +74,9 @@
     ->param('legalTaxId', '', new Text(256), 'Project legal Tax ID. Max length: 256 chars.', true)
     ->inject('response')
     ->inject('dbForConsole')
-<<<<<<< HEAD
     ->inject('cache')
     ->inject('dbPool')
-    ->action(function (string $projectId, string $name, string $teamId, string $description, string $logo, string $url, string $legalName, string $legalCountry, string $legalState, string $legalCity, string $legalAddress, string $legalTaxId, Response $response, Database $dbForConsole, \Redis $cache, DatabasePool $dbPool) {
-=======
-    ->inject('dbForProject')
-    ->action(function (string $projectId, string $name, string $teamId, string $region, string $description, string $logo, string $url, string $legalName, string $legalCountry, string $legalState, string $legalCity, string $legalAddress, string $legalTaxId, Response $response, Database $dbForConsole, Database $dbForProject) {
->>>>>>> b575df86
+    ->action(function (string $projectId, string $name, string $teamId, string $region, string $description, string $logo, string $url, string $legalName, string $legalCountry, string $legalState, string $legalCity, string $legalAddress, string $legalTaxId, Response $response, Database $dbForConsole, \Redis $cache, DatabasePool $dbPool) {
 
         $team = $dbForConsole->getDocument('teams', $teamId);
 
