<?php

use Utopia\App;
use Utopia\Exception;
use Utopia\Response;
use Utopia\Validator\ArrayList;
use Utopia\Validator\Boolean;
use Utopia\Validator\Text;
use Utopia\Validator\WhiteList;
use Utopia\Validator\URL;
use Utopia\Validator\Range;
use Utopia\Config\Config;
use Utopia\Domains\Domain;
use Appwrite\Auth\Auth;
use Appwrite\Task\Validator\Cron;
use Appwrite\Database\Database;
use Appwrite\Database\Document;
use Appwrite\Database\Validator\UID;
use Appwrite\OpenSSL\OpenSSL;
use Appwrite\Network\Validator\CNAME;
use Appwrite\Network\Validator\Domain as DomainValidator;
use Cron\CronExpression;

App::post('/v1/projects')
    ->desc('Create Project')
    ->groups(['api', 'projects'])
    ->label('scope', 'projects.write')
    ->label('sdk.namespace', 'projects')
    ->label('sdk.method', 'create')
    ->param('name', null, function () { return new Text(100); }, 'Project name.')
    ->param('teamId', '', function () { return new UID(); }, 'Team unique ID.')
    ->param('description', '', function () { return new Text(255); }, 'Project description.', true)
    ->param('logo', '', function () { return new Text(1024); }, 'Project logo.', true)
    ->param('url', '', function () { return new URL(); }, 'Project URL.', true)
    ->param('legalName', '', function () { return new Text(256); }, 'Project legal Name.', true)
    ->param('legalCountry', '', function () { return new Text(256); }, 'Project legal Country.', true)
    ->param('legalState', '', function () { return new Text(256); }, 'Project legal State.', true)
    ->param('legalCity', '', function () { return new Text(256); }, 'Project legal City.', true)
    ->param('legalAddress', '', function () { return new Text(256); }, 'Project legal Address.', true)
    ->param('legalTaxId', '', function () { return new Text(256); }, 'Project legal Tax ID.', true)
    ->action(function ($name, $teamId, $description, $logo, $url, $legalName, $legalCountry, $legalState, $legalCity, $legalAddress, $legalTaxId, $response, $consoleDB, $projectDB) {
        /** @var Utopia\Response $response */
        /** @var Appwrite\Database\Database $consoleDB */
        /** @var Appwrite\Database\Database $projectDB */

        $team = $projectDB->getDocument($teamId);

        if (empty($team->getId()) || Database::SYSTEM_COLLECTION_TEAMS != $team->getCollection()) {
            throw new Exception('Team not found', 404);
        }

        $project = $consoleDB->createDocument(
            [
                '$collection' => Database::SYSTEM_COLLECTION_PROJECTS,
                '$permissions' => [
                    'read' => ['team:'.$teamId],
                    'write' => ['team:'.$teamId.'/owner', 'team:'.$teamId.'/developer'],
                ],
                'name' => $name,
                'description' => $description,
                'logo' => $logo,
                'url' => $url,
                'legalName' => $legalName,
                'legalCountry' => $legalCountry,
                'legalState' => $legalState,
                'legalCity' => $legalCity,
                'legalAddress' => $legalAddress,
                'legalTaxId' => $legalTaxId,
                'teamId' => $team->getId(),
                'platforms' => [],
                'webhooks' => [],
                'keys' => [],
                'tasks' => [],
            ]
        );

        if (false === $project) {
            throw new Exception('Failed saving project to DB', 500);
        }

        $consoleDB->createNamespace($project->getId());

        $response
            ->setStatusCode(Response::STATUS_CODE_CREATED)
            ->json($project->getArrayCopy())
        ;
    }, ['response', 'consoleDB', 'projectDB']);

App::get('/v1/projects')
    ->desc('List Projects')
    ->groups(['api', 'projects'])
    ->label('scope', 'projects.read')
    ->label('sdk.namespace', 'projects')
    ->label('sdk.method', 'list')
    ->param('search', '', function () { return new Text(256); }, 'Search term to filter your list results.', true)
    ->param('limit', 25, function () { return new Range(0, 100); }, 'Results limit value. By default will return maximum 25 results. Maximum of 100 results allowed per request.', true)
    ->param('offset', 0, function () { return new Range(0, 2000); }, 'Results offset. The default value is 0. Use this param to manage pagination.', true)
    ->param('orderType', 'ASC', function () { return new WhiteList(['ASC', 'DESC']); }, 'Order result by ASC or DESC order.', true)
    ->action(function ($search, $limit, $offset, $orderType, $response, $consoleDB) {
        /** @var Utopia\Response $response */
        /** @var Appwrite\Database\Database $consoleDB */

        $results = $consoleDB->getCollection([
            'limit' => $limit,
            'offset' => $offset,
            'orderField' => 'registration',
            'orderType' => $orderType,
            'orderCast' => 'int',
            'search' => $search,
            'filters' => [
                '$collection='.Database::SYSTEM_COLLECTION_PROJECTS,
            ],
        ]);
        foreach ($results as $project) {
            foreach (Config::getParam('providers') as $provider => $node) {
                $secret = \json_decode($project->getAttribute('usersOauth2'.\ucfirst($provider).'Secret', '{}'), true);

                if (!empty($secret) && isset($secret['version'])) {
                    $key = App::getEnv('_APP_OPENSSL_KEY_V'.$secret['version']);
                    $project->setAttribute('usersOauth2'.\ucfirst($provider).'Secret', OpenSSL::decrypt($secret['data'], $secret['method'], $key, 0, \hex2bin($secret['iv']), \hex2bin($secret['tag'])));
                }
            }
        }

        $response->json(['sum' => $consoleDB->getSum(), 'projects' => $results]);
    }, ['response', 'consoleDB']);

App::get('/v1/projects/:projectId')
    ->desc('Get Project')
    ->groups(['api', 'projects'])
    ->label('scope', 'projects.read')
    ->label('sdk.namespace', 'projects')
    ->label('sdk.method', 'get')
    ->param('projectId', '', function () { return new UID(); }, 'Project unique ID.')
    ->action(function ($projectId, $response, $consoleDB) {
        /** @var Utopia\Response $response */
        /** @var Appwrite\Database\Database $consoleDB */

        $project = $consoleDB->getDocument($projectId);

        if (empty($project->getId()) || Database::SYSTEM_COLLECTION_PROJECTS != $project->getCollection()) {
            throw new Exception('Project not found', 404);
        }

        foreach (Config::getParam('providers') as $provider => $node) {
            $secret = \json_decode($project->getAttribute('usersOauth2'.\ucfirst($provider).'Secret', '{}'), true);

            if (!empty($secret) && isset($secret['version'])) {
                $key = App::getEnv('_APP_OPENSSL_KEY_V'.$secret['version']);
                $project->setAttribute('usersOauth2'.\ucfirst($provider).'Secret', OpenSSL::decrypt($secret['data'], $secret['method'], $key, 0, \hex2bin($secret['iv']), \hex2bin($secret['tag'])));
            }
        }

        $response->json($project->getArrayCopy());
    }, ['response', 'consoleDB']);

App::get('/v1/projects/:projectId/usage')
    ->desc('Get Project')
    ->groups(['api', 'projects'])
    ->label('scope', 'projects.read')
    ->label('sdk.namespace', 'projects')
    ->label('sdk.method', 'getUsage')
    ->param('projectId', '', function () { return new UID(); }, 'Project unique ID.')
    ->param('range', 'last30', function () { return new WhiteList(['daily', 'monthly', 'last30', 'last90']); }, 'Date range.', true)
    ->action(function ($projectId, $range, $response, $consoleDB, $projectDB, $register) {
        /** @var Utopia\Response $response */
        /** @var Appwrite\Database\Database $consoleDB */
        /** @var Appwrite\Database\Database $projectDB */
        /** @var Utopia\Registry\Registry $register */

        $project = $consoleDB->getDocument($projectId);

        if (empty($project->getId()) || Database::SYSTEM_COLLECTION_PROJECTS != $project->getCollection()) {
            throw new Exception('Project not found', 404);
        }

        $period = [
            'daily' => [
                'start' => DateTime::createFromFormat('U', \strtotime('today')),
                'end' => DateTime::createFromFormat('U', \strtotime('tomorrow')),
                'group' => '1m',
            ],
            'monthly' => [
                'start' => DateTime::createFromFormat('U', \strtotime('midnight first day of this month')),
                'end' => DateTime::createFromFormat('U', \strtotime('midnight last day of this month')),
                'group' => '1d',
            ],
            'last30' => [
                'start' => DateTime::createFromFormat('U', \strtotime('-30 days')),
                'end' => DateTime::createFromFormat('U', \strtotime('tomorrow')),
                'group' => '1d',
            ],
            'last90' => [
                'start' => DateTime::createFromFormat('U', \strtotime('-90 days')),
                'end' => DateTime::createFromFormat('U', \strtotime('today')),
                'group' => '1d',
            ],
            // 'yearly' => [
            //     'start' => DateTime::createFromFormat('U', strtotime('midnight first day of january')),
            //     'end' => DateTime::createFromFormat('U', strtotime('midnight last day of december')),
            //     'group' => '4w',
            // ],
        ];

        $client = $register->get('influxdb');

        $requests = [];
        $network = [];

        if ($client) {
            $start = $period[$range]['start']->format(DateTime::RFC3339);
            $end = $period[$range]['end']->format(DateTime::RFC3339);
            $database = $client->selectDB('telegraf');

            // Requests
            $result = $database->query('SELECT sum(value) AS "value" FROM "appwrite_usage_requests_all" WHERE time > \''.$start.'\' AND time < \''.$end.'\' AND "metric_type"=\'counter\' AND "project"=\''.$project->getId().'\' GROUP BY time('.$period[$range]['group'].') FILL(null)');
            $points = $result->getPoints();

            foreach ($points as $point) {
                $requests[] = [
                    'value' => (!empty($point['value'])) ? $point['value'] : 0,
                    'date' => \strtotime($point['time']),
                ];
            }

            // Network
            $result = $database->query('SELECT sum(value) AS "value" FROM "appwrite_usage_network_all" WHERE time > \''.$start.'\' AND time < \''.$end.'\' AND "metric_type"=\'counter\' AND "project"=\''.$project->getId().'\' GROUP BY time('.$period[$range]['group'].') FILL(null)');
            $points = $result->getPoints();

            foreach ($points as $point) {
                $network[] = [
                    'value' => (!empty($point['value'])) ? $point['value'] : 0,
                    'date' => \strtotime($point['time']),
                ];
            }
        }

        // Users

        $projectDB->getCollection([
            'limit' => 0,
            'offset' => 0,
            'filters' => [
                '$collection='.Database::SYSTEM_COLLECTION_USERS,
            ],
        ]);

        $usersTotal = $projectDB->getSum();

        // Documents

        $collections = $projectDB->getCollection([
            'limit' => 100,
            'offset' => 0,
            'filters' => [
                '$collection='.Database::SYSTEM_COLLECTION_COLLECTIONS,
            ],
        ]);

        $collectionsTotal = $projectDB->getSum();

        $documents = [];

        foreach ($collections as $collection) {
            $result = $projectDB->getCollection([
                'limit' => 0,
                'offset' => 0,
                'filters' => [
                    '$collection='.$collection['$id'],
                ],
            ]);

<<<<<<< HEAD
            $documents[] = ['name' => $collection['name'], 'total' => $projectDB->getSum()];
=======
            $collectionsTotal = $projectDB->getSum();

            $documents = [];

            foreach ($collections as $collection) {
                $result = $projectDB->getCollection([
                    'limit' => 0,
                    'offset' => 0,
                    'filters' => [
                        '$collection='.$collection['$id'],
                    ],
                ]);

                $documents[] = ['name' => $collection['name'], 'total' => $projectDB->getSum()];
            }

            // Tasks
            $tasksTotal = \count($project->getAttribute('tasks', []));

            $response->json([
                'requests' => [
                    'data' => $requests,
                    'total' => \array_sum(\array_map(function ($item) {
                        return $item['value'];
                    }, $requests)),
                ],
                'network' => [
                    'data' => \array_map(function ($value) {return ['value' => \round($value['value'] / 1000000, 2), 'date' => $value['date']];}, $network), // convert bytes to mb
                    'total' => \array_sum(\array_map(function ($item) {
                        return $item['value'];
                    }, $network)),
                ],
                'collections' => [
                    'data' => $collections,
                    'total' => $collectionsTotal,
                ],
                'documents' => [
                    'data' => $documents,
                    'total' => \array_sum(\array_map(function ($item) {
                        return $item['total'];
                    }, $documents)),
                ],
                'users' => [
                    'data' => [],
                    'total' => $usersTotal,
                ],
                'tasks' => [
                    'data' => [],
                    'total' => $tasksTotal,
                ],
                'storage' => [
                    'total' => $projectDB->getCount(
                        [
                            'filters' => [
                                '$collection='.Database::SYSTEM_COLLECTION_FILES,
                            ],
                        ]
                    ),
                ],
            ]);
>>>>>>> 286b4278
        }

        // Tasks
        $tasksTotal = \count($project->getAttribute('tasks', []));

        $response->json([
            'requests' => [
                'data' => $requests,
                'total' => \array_sum(\array_map(function ($item) {
                    return $item['value'];
                }, $requests)),
            ],
            'network' => [
                'data' => $network,
                'total' => \array_sum(\array_map(function ($item) {
                    return $item['value'];
                }, $network)),
            ],
            'collections' => [
                'data' => $collections,
                'total' => $collectionsTotal,
            ],
            'documents' => [
                'data' => $documents,
                'total' => \array_sum(\array_map(function ($item) {
                    return $item['total'];
                }, $documents)),
            ],
            'users' => [
                'data' => [],
                'total' => $usersTotal,
            ],
            'tasks' => [
                'data' => [],
                'total' => $tasksTotal,
            ],
            'storage' => [
                'total' => $projectDB->getCount(
                    [
                        'filters' => [
                            '$collection='.Database::SYSTEM_COLLECTION_FILES,
                        ],
                    ]
                ),
            ],
        ]);
    }, ['response', 'consoleDB', 'projectDB', 'register']);

App::patch('/v1/projects/:projectId')
    ->desc('Update Project')
    ->groups(['api', 'projects'])
    ->label('scope', 'projects.write')
    ->label('sdk.namespace', 'projects')
    ->label('sdk.method', 'update')
    ->param('projectId', '', function () { return new UID(); }, 'Project unique ID.')
    ->param('name', null, function () { return new Text(100); }, 'Project name.')
    ->param('description', '', function () { return new Text(255); }, 'Project description.', true)
    ->param('logo', '', function () { return new Text(1024); }, 'Project logo.', true)
    ->param('url', '', function () { return new URL(); }, 'Project URL.', true)
    ->param('legalName', '', function () { return new Text(256); }, 'Project legal name.', true)
    ->param('legalCountry', '', function () { return new Text(256); }, 'Project legal country..', true)
    ->param('legalState', '', function () { return new Text(256); }, 'Project legal state.', true)
    ->param('legalCity', '', function () { return new Text(256); }, 'Project legal city.', true)
    ->param('legalAddress', '', function () { return new Text(256); }, 'Project legal address.', true)
    ->param('legalTaxId', '', function () { return new Text(256); }, 'Project legal tax ID.', true)
    ->action(function ($projectId, $name, $description, $logo, $url, $legalName, $legalCountry, $legalState, $legalCity, $legalAddress, $legalTaxId, $response, $consoleDB) {
        /** @var Utopia\Response $response */
        /** @var Appwrite\Database\Database $consoleDB */

        $project = $consoleDB->getDocument($projectId);

        if (empty($project->getId()) || Database::SYSTEM_COLLECTION_PROJECTS != $project->getCollection()) {
            throw new Exception('Project not found', 404);
        }

        $project = $consoleDB->updateDocument(\array_merge($project->getArrayCopy(), [
            'name' => $name,
            'description' => $description,
            'logo' => $logo,
            'url' => $url,
            'legalName' => $legalName,
            'legalCountry' => $legalCountry,
            'legalState' => $legalState,
            'legalCity' => $legalCity,
            'legalAddress' => $legalAddress,
            'legalTaxId' => $legalTaxId,
        ]));

        if (false === $project) {
            throw new Exception('Failed saving project to DB', 500);
        }

        $response->json($project->getArrayCopy());
    }, ['response', 'consoleDB']);

App::patch('/v1/projects/:projectId/oauth2')
    ->desc('Update Project OAuth2')
    ->groups(['api', 'projects'])
    ->label('scope', 'projects.write')
    ->label('sdk.namespace', 'projects')
    ->label('sdk.method', 'updateOAuth2')
    ->param('projectId', '', function () { return new UID(); }, 'Project unique ID.')
    ->param('provider', '', function () { return new WhiteList(\array_keys(Config::getParam('providers'))); }, 'Provider Name', false)
    ->param('appId', '', function () { return new Text(256); }, 'Provider app ID.', true)
    ->param('secret', '', function () { return new text(512); }, 'Provider secret key.', true)
    ->action(function ($projectId, $provider, $appId, $secret, $response, $consoleDB) {
        /** @var Utopia\Response $response */
        /** @var Appwrite\Database\Database $consoleDB */

        $project = $consoleDB->getDocument($projectId);

        if (empty($project->getId()) || Database::SYSTEM_COLLECTION_PROJECTS != $project->getCollection()) {
            throw new Exception('Project not found', 404);
        }

        $key = App::getEnv('_APP_OPENSSL_KEY_V1');
        $iv = OpenSSL::randomPseudoBytes(OpenSSL::cipherIVLength(OpenSSL::CIPHER_AES_128_GCM));
        $tag = null;
        $secret = \json_encode([
            'data' => OpenSSL::encrypt($secret, OpenSSL::CIPHER_AES_128_GCM, $key, 0, $iv, $tag),
            'method' => OpenSSL::CIPHER_AES_128_GCM,
            'iv' => \bin2hex($iv),
            'tag' => \bin2hex($tag),
            'version' => '1',
        ]);

        $project = $consoleDB->updateDocument(\array_merge($project->getArrayCopy(), [
            'usersOauth2'.\ucfirst($provider).'Appid' => $appId,
            'usersOauth2'.\ucfirst($provider).'Secret' => $secret,
        ]));

        if (false === $project) {
            throw new Exception('Failed saving project to DB', 500);
        }

        $response->json($project->getArrayCopy());
    }, ['response', 'consoleDB']);

App::delete('/v1/projects/:projectId')
    ->desc('Delete Project')
    ->groups(['api', 'projects'])
    ->label('scope', 'projects.write')
    ->label('sdk.namespace', 'projects')
    ->label('sdk.method', 'delete')
    ->param('projectId', '', function () { return new UID(); }, 'Project unique ID.')
    ->param('password', '', function () { return new UID(); }, 'Your user password for confirmation. Must be between 6 to 32 chars.')
    ->action(function ($projectId, $password, $response, $user, $consoleDB, $deletes) {
        /** @var Utopia\Response $response */
        /** @var Appwrite\Database\Document $user */
        /** @var Appwrite\Database\Database $consoleDB */
        /** @var Appwrite\Event\Event $deletes */

        if (!Auth::passwordVerify($password, $user->getAttribute('password'))) { // Double check user password
            throw new Exception('Invalid credentials', 401);
        }

        $project = $consoleDB->getDocument($projectId);

        if (empty($project->getId()) || Database::SYSTEM_COLLECTION_PROJECTS != $project->getCollection()) {
            throw new Exception('Project not found', 404);
        }

        $deletes->setParam('document', $project->getArrayCopy());

        foreach (['keys', 'webhooks', 'tasks', 'platforms', 'domains'] as $key) { // Delete all children (keys, webhooks, tasks [stop tasks?], platforms)
            $list = $project->getAttribute('webhooks', []);

            foreach ($list as $document) { /* @var $document Document */
                if (!$consoleDB->deleteDocument($projectId)) {
                    throw new Exception('Failed to remove project document ('.$key.')] from DB', 500);
                }
            }
        }
        
        if (!$consoleDB->deleteDocument($project->getAttribute('teamId', null))) {
            throw new Exception('Failed to remove project team from DB', 500);
        }

        if (!$consoleDB->deleteDocument($projectId)) {
            throw new Exception('Failed to remove project from DB', 500);
        }

        $response->noContent();
    }, ['response', 'user', 'consoleDB', 'deletes']);

// Webhooks

App::post('/v1/projects/:projectId/webhooks')
    ->desc('Create Webhook')
    ->groups(['api', 'projects'])
    ->label('scope', 'projects.write')
    ->label('sdk.namespace', 'projects')
    ->label('sdk.method', 'createWebhook')
    ->param('projectId', null, function () { return new UID(); }, 'Project unique ID.')
    ->param('name', null, function () { return new Text(256); }, 'Webhook name.')
    ->param('events', null, function () { return new ArrayList(new WhiteList(array_keys(Config::getParam('events')), true)); }, 'Webhook events list.')
    ->param('url', null, function () { return new URL(); }, 'Webhook URL.')
    ->param('security', false, function () { return new Boolean(true); }, 'Certificate verification, false for disabled or true for enabled.')
    ->param('httpUser', '', function () { return new Text(256); }, 'Webhook HTTP user.', true)
    ->param('httpPass', '', function () { return new Text(256); }, 'Webhook HTTP password.', true)
    ->action(function ($projectId, $name, $events, $url, $security, $httpUser, $httpPass, $response, $consoleDB) {
        /** @var Utopia\Response $response */
        /** @var Appwrite\Database\Database $consoleDB */

        $project = $consoleDB->getDocument($projectId);

        if (empty($project->getId()) || Database::SYSTEM_COLLECTION_PROJECTS != $project->getCollection()) {
            throw new Exception('Project not found', 404);
        }

        $security = ($security === '1' || $security === 'true' || $security === 1 || $security === true);
        $key = App::getEnv('_APP_OPENSSL_KEY_V1');
        $iv = OpenSSL::randomPseudoBytes(OpenSSL::cipherIVLength(OpenSSL::CIPHER_AES_128_GCM));
        $tag = null;
        $httpPass = \json_encode([
            'data' => OpenSSL::encrypt($httpPass, OpenSSL::CIPHER_AES_128_GCM, $key, 0, $iv, $tag),
            'method' => OpenSSL::CIPHER_AES_128_GCM,
            'iv' => \bin2hex($iv),
            'tag' => \bin2hex($tag),
            'version' => '1',
        ]);

        $webhook = $consoleDB->createDocument([
            '$collection' => Database::SYSTEM_COLLECTION_WEBHOOKS,
            '$permissions' => [
                'read' => ['team:'.$project->getAttribute('teamId', null)],
                'write' => ['team:'.$project->getAttribute('teamId', null).'/owner', 'team:'.$project->getAttribute('teamId', null).'/developer'],
            ],
            'name' => $name,
            'events' => $events,
            'url' => $url,
            'security' => $security,
            'httpUser' => $httpUser,
            'httpPass' => $httpPass,
        ]);

        if (false === $webhook) {
            throw new Exception('Failed saving webhook to DB', 500);
        }

        $project->setAttribute('webhooks', $webhook, Document::SET_TYPE_APPEND);

        $project = $consoleDB->updateDocument($project->getArrayCopy());

        if (false === $project) {
            throw new Exception('Failed saving project to DB', 500);
        }

        $response
            ->setStatusCode(Response::STATUS_CODE_CREATED)
            ->json($webhook->getArrayCopy())
        ;
    }, ['response', 'consoleDB']);

App::get('/v1/projects/:projectId/webhooks')
    ->desc('List Webhooks')
    ->groups(['api', 'projects'])
    ->label('scope', 'projects.read')
    ->label('sdk.namespace', 'projects')
    ->label('sdk.method', 'listWebhooks')
    ->param('projectId', '', function () { return new UID(); }, 'Project unique ID.')
    ->action(function ($projectId, $response, $consoleDB) {
        /** @var Utopia\Response $response */
        /** @var Appwrite\Database\Database $consoleDB */

        $project = $consoleDB->getDocument($projectId);

        if (empty($project->getId()) || Database::SYSTEM_COLLECTION_PROJECTS != $project->getCollection()) {
            throw new Exception('Project not found', 404);
        }

        $webhooks = $project->getAttribute('webhooks', []);

        foreach ($webhooks as $webhook) { /* @var $webhook Document */
            $httpPass = \json_decode($webhook->getAttribute('httpPass', '{}'), true);

            if (empty($httpPass) || !isset($httpPass['version'])) {
                continue;
            }

            $key = App::getEnv('_APP_OPENSSL_KEY_V'.$httpPass['version']);

            $webhook->setAttribute('httpPass', OpenSSL::decrypt($httpPass['data'], $httpPass['method'], $key, 0, \hex2bin($httpPass['iv']), \hex2bin($httpPass['tag'])));
        }

        $response->json($webhooks);
    }, ['response', 'consoleDB']);

App::get('/v1/projects/:projectId/webhooks/:webhookId')
    ->desc('Get Webhook')
    ->groups(['api', 'projects'])
    ->label('scope', 'projects.read')
    ->label('sdk.namespace', 'projects')
    ->label('sdk.method', 'getWebhook')
    ->param('projectId', null, function () { return new UID(); }, 'Project unique ID.')
    ->param('webhookId', null, function () { return new UID(); }, 'Webhook unique ID.')
    ->action(function ($projectId, $webhookId, $response, $consoleDB) {
        /** @var Utopia\Response $response */
        /** @var Appwrite\Database\Database $consoleDB */

        $project = $consoleDB->getDocument($projectId);

        if (empty($project->getId()) || Database::SYSTEM_COLLECTION_PROJECTS != $project->getCollection()) {
            throw new Exception('Project not found', 404);
        }

        $webhook = $project->search('$id', $webhookId, $project->getAttribute('webhooks', []));

        if (empty($webhook) || !$webhook instanceof Document) {
            throw new Exception('Webhook not found', 404);
        }

        $httpPass = \json_decode($webhook->getAttribute('httpPass', '{}'), true);

        if (!empty($httpPass) && isset($httpPass['version'])) {
            $key = App::getEnv('_APP_OPENSSL_KEY_V'.$httpPass['version']);
            $webhook->setAttribute('httpPass', OpenSSL::decrypt($httpPass['data'], $httpPass['method'], $key, 0, \hex2bin($httpPass['iv']), \hex2bin($httpPass['tag'])));
        }

        $response->json($webhook->getArrayCopy());
    }, ['response', 'consoleDB']);

App::put('/v1/projects/:projectId/webhooks/:webhookId')
    ->desc('Update Webhook')
    ->groups(['api', 'projects'])
    ->label('scope', 'projects.write')
    ->label('sdk.namespace', 'projects')
    ->label('sdk.method', 'updateWebhook')
    ->param('projectId', null, function () { return new UID(); }, 'Project unique ID.')
    ->param('webhookId', null, function () { return new UID(); }, 'Webhook unique ID.')
    ->param('name', null, function () { return new Text(256); }, 'Webhook name.')
    ->param('events', null, function () { return new ArrayList(new WhiteList(array_keys(Config::getParam('events')), true)); }, 'Webhook events list.')
    ->param('url', null, function () { return new URL(); }, 'Webhook URL.')
    ->param('security', false, function () { return new Boolean(true); }, 'Certificate verification, false for disabled or true for enabled.')    ->param('httpUser', '', function () { return new Text(256); }, 'Webhook HTTP user.', true)
    ->param('httpPass', '', function () { return new Text(256); }, 'Webhook HTTP password.', true)
    ->action(function ($projectId, $webhookId, $name, $events, $url, $security, $httpUser, $httpPass, $response, $consoleDB) {
        /** @var Utopia\Response $response */
        /** @var Appwrite\Database\Database $consoleDB */

        $project = $consoleDB->getDocument($projectId);

        if (empty($project->getId()) || Database::SYSTEM_COLLECTION_PROJECTS != $project->getCollection()) {
            throw new Exception('Project not found', 404);
        }

        $security = ($security === '1' || $security === 'true' || $security === 1 || $security === true);
        $key = App::getEnv('_APP_OPENSSL_KEY_V1');
        $iv = OpenSSL::randomPseudoBytes(OpenSSL::cipherIVLength(OpenSSL::CIPHER_AES_128_GCM));
        $tag = null;
        $httpPass = \json_encode([
            'data' => OpenSSL::encrypt($httpPass, OpenSSL::CIPHER_AES_128_GCM, $key, 0, $iv, $tag),
            'method' => OpenSSL::CIPHER_AES_128_GCM,
            'iv' => \bin2hex($iv),
            'tag' => \bin2hex($tag),
            'version' => '1',
        ]);

        $webhook = $project->search('$id', $webhookId, $project->getAttribute('webhooks', []));

        if (empty($webhook) || !$webhook instanceof Document) {
            throw new Exception('Webhook not found', 404);
        }

        $webhook
            ->setAttribute('name', $name)
            ->setAttribute('events', $events)
            ->setAttribute('url', $url)
            ->setAttribute('security', $security)
            ->setAttribute('httpUser', $httpUser)
            ->setAttribute('httpPass', $httpPass)
        ;

        if (false === $consoleDB->updateDocument($webhook->getArrayCopy())) {
            throw new Exception('Failed saving webhook to DB', 500);
        }

        $response->json($webhook->getArrayCopy());
    }, ['response', 'consoleDB']);

App::delete('/v1/projects/:projectId/webhooks/:webhookId')
    ->desc('Delete Webhook')
    ->groups(['api', 'projects'])
    ->label('scope', 'projects.write')
    ->label('sdk.namespace', 'projects')
    ->label('sdk.method', 'deleteWebhook')
    ->param('projectId', null, function () { return new UID(); }, 'Project unique ID.')
    ->param('webhookId', null, function () { return new UID(); }, 'Webhook unique ID.')
    ->action(function ($projectId, $webhookId, $response, $consoleDB) {
        /** @var Utopia\Response $response */
        /** @var Appwrite\Database\Database $consoleDB */

        $project = $consoleDB->getDocument($projectId);

        if (empty($project->getId()) || Database::SYSTEM_COLLECTION_PROJECTS != $project->getCollection()) {
            throw new Exception('Project not found', 404);
        }

        $webhook = $project->search('$id', $webhookId, $project->getAttribute('webhooks', []));

        if (empty($webhook) || !$webhook instanceof Document) {
            throw new Exception('Webhook not found', 404);
        }

        if (!$consoleDB->deleteDocument($webhook->getId())) {
            throw new Exception('Failed to remove webhook from DB', 500);
        }

        $response->noContent();
    }, ['response', 'consoleDB']);

// Keys

App::post('/v1/projects/:projectId/keys')
    ->desc('Create Key')
    ->groups(['api', 'projects'])
    ->label('scope', 'projects.write')
    ->label('sdk.namespace', 'projects')
    ->label('sdk.method', 'createKey')
    ->param('projectId', null, function () { return new UID(); }, 'Project unique ID.')
    ->param('name', null, function () { return new Text(256); }, 'Key name.')
    ->param('scopes', null, function () { return new ArrayList(new WhiteList(Config::getParam('scopes'))); }, 'Key scopes list.')
    ->action(function ($projectId, $name, $scopes, $response, $consoleDB) {
        /** @var Utopia\Response $response */
        /** @var Appwrite\Database\Database $consoleDB */

        $project = $consoleDB->getDocument($projectId);

        if (empty($project->getId()) || Database::SYSTEM_COLLECTION_PROJECTS != $project->getCollection()) {
            throw new Exception('Project not found', 404);
        }

        $key = $consoleDB->createDocument([
            '$collection' => Database::SYSTEM_COLLECTION_KEYS,
            '$permissions' => [
                'read' => ['team:'.$project->getAttribute('teamId', null)],
                'write' => ['team:'.$project->getAttribute('teamId', null).'/owner', 'team:'.$project->getAttribute('teamId', null).'/developer'],
            ],
            'name' => $name,
            'scopes' => $scopes,
            'secret' => \bin2hex(\random_bytes(128)),
        ]);

        if (false === $key) {
            throw new Exception('Failed saving key to DB', 500);
        }

        $project->setAttribute('keys', $key, Document::SET_TYPE_APPEND);

        $project = $consoleDB->updateDocument($project->getArrayCopy());

        if (false === $project) {
            throw new Exception('Failed saving project to DB', 500);
        }

        $response
            ->setStatusCode(Response::STATUS_CODE_CREATED)
            ->json($key->getArrayCopy())
        ;
    }, ['response', 'consoleDB']);

App::get('/v1/projects/:projectId/keys')
    ->desc('List Keys')
    ->groups(['api', 'projects'])
    ->label('scope', 'projects.read')
    ->label('sdk.namespace', 'projects')
    ->label('sdk.method', 'listKeys')
    ->param('projectId', null, function () { return new UID(); }, 'Project unique ID.')
    ->action(function ($projectId, $response, $consoleDB) {
        /** @var Utopia\Response $response */
        /** @var Appwrite\Database\Database $consoleDB */
        
        $project = $consoleDB->getDocument($projectId);

        if (empty($project->getId()) || Database::SYSTEM_COLLECTION_PROJECTS != $project->getCollection()) {
            throw new Exception('Project not found', 404);
        }

        $response->json($project->getAttribute('keys', [])); //FIXME make sure array objects return correctly
    }, ['response', 'consoleDB']);

App::get('/v1/projects/:projectId/keys/:keyId')
    ->desc('Get Key')
    ->groups(['api', 'projects'])
    ->label('scope', 'projects.read')
    ->label('sdk.namespace', 'projects')
    ->label('sdk.method', 'getKey')
    ->param('projectId', null, function () { return new UID(); }, 'Project unique ID.')
    ->param('keyId', null, function () { return new UID(); }, 'Key unique ID.')
    ->action(function ($projectId, $keyId, $response, $consoleDB) {
        $project = $consoleDB->getDocument($projectId);

        if (empty($project->getId()) || Database::SYSTEM_COLLECTION_PROJECTS != $project->getCollection()) {
            throw new Exception('Project not found', 404);
        }

        $key = $project->search('$id', $keyId, $project->getAttribute('keys', []));

        if (empty($key) || !$key instanceof Document) {
            throw new Exception('Key not found', 404);
        }

        $response->json($key->getArrayCopy());
    }, ['response', 'consoleDB']);

App::put('/v1/projects/:projectId/keys/:keyId')
    ->desc('Update Key')
    ->groups(['api', 'projects'])
    ->label('scope', 'projects.write')
    ->label('sdk.namespace', 'projects')
    ->label('sdk.method', 'updateKey')
    ->param('projectId', null, function () { return new UID(); }, 'Project unique ID.')
    ->param('keyId', null, function () { return new UID(); }, 'Key unique ID.')
    ->param('name', null, function () { return new Text(256); }, 'Key name.')
    ->param('scopes', null, function () { return new ArrayList(new WhiteList(Config::getParam('scopes'))); }, 'Key scopes list')
    ->action(function ($projectId, $keyId, $name, $scopes, $response, $consoleDB) {
        /** @var Utopia\Response $response */
        /** @var Appwrite\Database\Database $consoleDB */

        $project = $consoleDB->getDocument($projectId);

        if (empty($project->getId()) || Database::SYSTEM_COLLECTION_PROJECTS != $project->getCollection()) {
            throw new Exception('Project not found', 404);
        }

        $key = $project->search('$id', $keyId, $project->getAttribute('keys', []));

        if (empty($key) || !$key instanceof Document) {
            throw new Exception('Key not found', 404);
        }

        $key
            ->setAttribute('name', $name)
            ->setAttribute('scopes', $scopes)
        ;

        if (false === $consoleDB->updateDocument($key->getArrayCopy())) {
            throw new Exception('Failed saving key to DB', 500);
        }

        $response->json($key->getArrayCopy());
    }, ['response', 'consoleDB']);

App::delete('/v1/projects/:projectId/keys/:keyId')
    ->desc('Delete Key')
    ->groups(['api', 'projects'])
    ->label('scope', 'projects.write')
    ->label('sdk.namespace', 'projects')
    ->label('sdk.method', 'deleteKey')
    ->param('projectId', null, function () { return new UID(); }, 'Project unique ID.')
    ->param('keyId', null, function () { return new UID(); }, 'Key unique ID.')
    ->action(function ($projectId, $keyId, $response, $consoleDB) {
        /** @var Utopia\Response $response */
        /** @var Appwrite\Database\Database $consoleDB */

        $project = $consoleDB->getDocument($projectId);

        if (empty($project->getId()) || Database::SYSTEM_COLLECTION_PROJECTS != $project->getCollection()) {
            throw new Exception('Project not found', 404);
        }

        $key = $project->search('$id', $keyId, $project->getAttribute('keys', []));

        if (empty($key) || !$key instanceof Document) {
            throw new Exception('Key not found', 404);
        }

        if (!$consoleDB->deleteDocument($key->getId())) {
            throw new Exception('Failed to remove key from DB', 500);
        }

        $response->noContent();
    }, ['response', 'consoleDB']);

// Tasks

App::post('/v1/projects/:projectId/tasks')
    ->desc('Create Task')
    ->groups(['api', 'projects'])
    ->label('scope', 'projects.write')
    ->label('sdk.namespace', 'projects')
    ->label('sdk.method', 'createTask')
    ->param('projectId', null, function () { return new UID(); }, 'Project unique ID.')
    ->param('name', null, function () { return new Text(256); }, 'Task name.')
    ->param('status', null, function () { return new WhiteList(['play', 'pause']); }, 'Task status.')
    ->param('schedule', null, function () { return new Cron(); }, 'Task schedule CRON syntax.')
    ->param('security', false, function () { return new Boolean(true); }, 'Certificate verification, false for disabled or true for enabled.')
    ->param('httpMethod', '', function () { return new WhiteList(['GET', 'POST', 'PUT', 'PATCH', 'DELETE', 'HEAD', 'OPTIONS', 'TRACE', 'CONNECT']); }, 'Task HTTP method.')
    ->param('httpUrl', '', function () { return new URL(); }, 'Task HTTP URL')
    ->param('httpHeaders', null, function () { return new ArrayList(new Text(256)); }, 'Task HTTP headers list.', true)
    ->param('httpUser', '', function () { return new Text(256); }, 'Task HTTP user.', true)
    ->param('httpPass', '', function () { return new Text(256); }, 'Task HTTP password.', true)
    ->action(function ($projectId, $name, $status, $schedule, $security, $httpMethod, $httpUrl, $httpHeaders, $httpUser, $httpPass, $response, $consoleDB) {
        /** @var Utopia\Response $response */
        /** @var Appwrite\Database\Database $consoleDB */

        $project = $consoleDB->getDocument($projectId);

        if (empty($project->getId()) || Database::SYSTEM_COLLECTION_PROJECTS != $project->getCollection()) {
            throw new Exception('Project not found', 404);
        }

        $cron = CronExpression::factory($schedule);
        $next = ($status == 'play') ? $cron->getNextRunDate()->format('U') : null;

        $security = ($security === '1' || $security === 'true' || $security === 1 || $security === true);
        $key = App::getEnv('_APP_OPENSSL_KEY_V1');
        $iv = OpenSSL::randomPseudoBytes(OpenSSL::cipherIVLength(OpenSSL::CIPHER_AES_128_GCM));
        $tag = null;
        $httpPass = \json_encode([
            'data' => OpenSSL::encrypt($httpPass, OpenSSL::CIPHER_AES_128_GCM, $key, 0, $iv, $tag),
            'method' => OpenSSL::CIPHER_AES_128_GCM,
            'iv' => \bin2hex($iv),
            'tag' => \bin2hex($tag),
            'version' => '1',
        ]);

        $task = $consoleDB->createDocument([
            '$collection' => Database::SYSTEM_COLLECTION_TASKS,
            '$permissions' => [
                'read' => ['team:'.$project->getAttribute('teamId', null)],
                'write' => ['team:'.$project->getAttribute('teamId', null).'/owner', 'team:'.$project->getAttribute('teamId', null).'/developer'],
            ],
            'name' => $name,
            'status' => $status,
            'schedule' => $schedule,
            'updated' => \time(),
            'previous' => null,
            'next' => $next,
            'security' => $security,
            'httpMethod' => $httpMethod,
            'httpUrl' => $httpUrl,
            'httpHeaders' => $httpHeaders,
            'httpUser' => $httpUser,
            'httpPass' => $httpPass,
            'log' => '{}',
            'failures' => 0,
        ]);

        if (false === $task) {
            throw new Exception('Failed saving tasks to DB', 500);
        }

        $project->setAttribute('tasks', $task, Document::SET_TYPE_APPEND);

        $project = $consoleDB->updateDocument($project->getArrayCopy());

        if (false === $project) {
            throw new Exception('Failed saving project to DB', 500);
        }

        if ($next) {
            ResqueScheduler::enqueueAt($next, 'v1-tasks', 'TasksV1', $task->getArrayCopy());
        }

        $response
            ->setStatusCode(Response::STATUS_CODE_CREATED)
            ->json($task->getArrayCopy())
        ;
    }, ['response', 'consoleDB']);

App::get('/v1/projects/:projectId/tasks')
    ->desc('List Tasks')
    ->groups(['api', 'projects'])
    ->label('scope', 'projects.read')
    ->label('sdk.namespace', 'projects')
    ->label('sdk.method', 'listTasks')
    ->param('projectId', '', function () { return new UID(); }, 'Project unique ID.')
    ->action(function ($projectId, $response, $consoleDB) {
        /** @var Utopia\Response $response */
        /** @var Appwrite\Database\Database $consoleDB */

        $project = $consoleDB->getDocument($projectId);

        if (empty($project->getId()) || Database::SYSTEM_COLLECTION_PROJECTS != $project->getCollection()) {
            throw new Exception('Project not found', 404);
        }

        $tasks = $project->getAttribute('tasks', []);

        foreach ($tasks as $task) { /* @var $task Document */
            $httpPass = \json_decode($task->getAttribute('httpPass', '{}'), true);

            if (empty($httpPass) || !isset($httpPass['version'])) {
                continue;
            }

            $key = App::getEnv('_APP_OPENSSL_KEY_V'.$httpPass['version']);

            $task->setAttribute('httpPass', OpenSSL::decrypt($httpPass['data'], $httpPass['method'], $key, 0, \hex2bin($httpPass['iv']), \hex2bin($httpPass['tag'])));
        }

        $response->json($tasks);
    }, ['response', 'consoleDB']);

App::get('/v1/projects/:projectId/tasks/:taskId')
    ->desc('Get Task')
    ->groups(['api', 'projects'])
    ->label('scope', 'projects.read')
    ->label('sdk.namespace', 'projects')
    ->label('sdk.method', 'getTask')
    ->param('projectId', null, function () { return new UID(); }, 'Project unique ID.')
    ->param('taskId', null, function () { return new UID(); }, 'Task unique ID.')
    ->action(function ($projectId, $taskId, $response, $consoleDB) {
        /** @var Utopia\Response $response */
        /** @var Appwrite\Database\Database $consoleDB */

        $project = $consoleDB->getDocument($projectId);

        if (empty($project->getId()) || Database::SYSTEM_COLLECTION_PROJECTS != $project->getCollection()) {
            throw new Exception('Project not found', 404);
        }

        $task = $project->search('$id', $taskId, $project->getAttribute('tasks', []));

        if (empty($task) || !$task instanceof Document) {
            throw new Exception('Task not found', 404);
        }

        $httpPass = \json_decode($task->getAttribute('httpPass', '{}'), true);

        if (!empty($httpPass) && isset($httpPass['version'])) {
            $key = App::getEnv('_APP_OPENSSL_KEY_V'.$httpPass['version']);
            $task->setAttribute('httpPass', OpenSSL::decrypt($httpPass['data'], $httpPass['method'], $key, 0, \hex2bin($httpPass['iv']), \hex2bin($httpPass['tag'])));
        }

        $response->json($task->getArrayCopy());
    }, ['response', 'consoleDB']);

App::put('/v1/projects/:projectId/tasks/:taskId')
    ->desc('Update Task')
    ->groups(['api', 'projects'])
    ->label('scope', 'projects.write')
    ->label('sdk.namespace', 'projects')
    ->label('sdk.method', 'updateTask')
    ->param('projectId', null, function () { return new UID(); }, 'Project unique ID.')
    ->param('taskId', null, function () { return new UID(); }, 'Task unique ID.')
    ->param('name', null, function () { return new Text(256); }, 'Task name.')
    ->param('status', null, function () { return new WhiteList(['play', 'pause']); }, 'Task status.')
    ->param('schedule', null, function () { return new Cron(); }, 'Task schedule CRON syntax.')
    ->param('security', false, function () { return new Boolean(true); }, 'Certificate verification, false for disabled or true for enabled.')
    ->param('httpMethod', '', function () { return new WhiteList(['GET', 'POST', 'PUT', 'PATCH', 'DELETE', 'HEAD', 'OPTIONS', 'TRACE', 'CONNECT']); }, 'Task HTTP method.')
    ->param('httpUrl', '', function () { return new URL(); }, 'Task HTTP URL.')
    ->param('httpHeaders', null, function () { return new ArrayList(new Text(256)); }, 'Task HTTP headers list.', true)
    ->param('httpUser', '', function () { return new Text(256); }, 'Task HTTP user.', true)
    ->param('httpPass', '', function () { return new Text(256); }, 'Task HTTP password.', true)
    ->action(function ($projectId, $taskId, $name, $status, $schedule, $security, $httpMethod, $httpUrl, $httpHeaders, $httpUser, $httpPass, $response, $consoleDB) {
        /** @var Utopia\Response $response */
        /** @var Appwrite\Database\Database $consoleDB */

        $project = $consoleDB->getDocument($projectId);

        if (empty($project->getId()) || Database::SYSTEM_COLLECTION_PROJECTS != $project->getCollection()) {
            throw new Exception('Project not found', 404);
        }

        $task = $project->search('$id', $taskId, $project->getAttribute('tasks', []));

        if (empty($task) || !$task instanceof Document) {
            throw new Exception('Task not found', 404);
        }

        $cron = CronExpression::factory($schedule);
        $next = ($status == 'play') ? $cron->getNextRunDate()->format('U') : null;

        $security = ($security === '1' || $security === 'true' || $security === 1 || $security === true);
        $key = App::getEnv('_APP_OPENSSL_KEY_V1');
        $iv = OpenSSL::randomPseudoBytes(OpenSSL::cipherIVLength(OpenSSL::CIPHER_AES_128_GCM));
        $tag = null;
        $httpPass = \json_encode([
            'data' => OpenSSL::encrypt($httpPass, OpenSSL::CIPHER_AES_128_GCM, $key, 0, $iv, $tag),
            'method' => OpenSSL::CIPHER_AES_128_GCM,
            'iv' => \bin2hex($iv),
            'tag' => \bin2hex($tag),
            'version' => '1',
        ]);

        $task
            ->setAttribute('name', $name)
            ->setAttribute('status', $status)
            ->setAttribute('schedule', $schedule)
            ->setAttribute('updated', \time())
            ->setAttribute('next', $next)
            ->setAttribute('security', $security)
            ->setAttribute('httpMethod', $httpMethod)
            ->setAttribute('httpUrl', $httpUrl)
            ->setAttribute('httpHeaders', $httpHeaders)
            ->setAttribute('httpUser', $httpUser)
            ->setAttribute('httpPass', $httpPass)
        ;

        if (false === $consoleDB->updateDocument($task->getArrayCopy())) {
            throw new Exception('Failed saving tasks to DB', 500);
        }

        if ($next) {
            ResqueScheduler::enqueueAt($next, 'v1-tasks', 'TasksV1', $task->getArrayCopy());
        }

        $response->json($task->getArrayCopy());
    }, ['response', 'consoleDB']);

App::delete('/v1/projects/:projectId/tasks/:taskId')
    ->desc('Delete Task')
    ->groups(['api', 'projects'])
    ->label('scope', 'projects.write')
    ->label('sdk.namespace', 'projects')
    ->label('sdk.method', 'deleteTask')
    ->param('projectId', null, function () { return new UID(); }, 'Project unique ID.')
    ->param('taskId', null, function () { return new UID(); }, 'Task unique ID.')
    ->action(function ($projectId, $taskId, $response, $consoleDB) {
        /** @var Utopia\Response $response */
        /** @var Appwrite\Database\Database $consoleDB */

        $project = $consoleDB->getDocument($projectId);

        if (empty($project->getId()) || Database::SYSTEM_COLLECTION_PROJECTS != $project->getCollection()) {
            throw new Exception('Project not found', 404);
        }

        $task = $project->search('$id', $taskId, $project->getAttribute('tasks', []));

        if (empty($task) || !$task instanceof Document) {
            throw new Exception('Task not found', 404);
        }

        if (!$consoleDB->deleteDocument($task->getId())) {
            throw new Exception('Failed to remove tasks from DB', 500);
        }

        $response->noContent();
    }, ['response', 'consoleDB']);

// Platforms

App::post('/v1/projects/:projectId/platforms')
    ->desc('Create Platform')
    ->groups(['api', 'projects'])
    ->label('scope', 'projects.write')
    ->label('sdk.namespace', 'projects')
    ->label('sdk.method', 'createPlatform')
    ->param('projectId', null, function () { return new UID(); }, 'Project unique ID.')
    ->param('type', null, function () { return new WhiteList(['web', 'flutter-ios', 'flutter-android', 'ios', 'android', 'unity']); }, 'Platform type.')
    ->param('name', null, function () { return new Text(256); }, 'Platform name.')
    ->param('key', '', function () { return new Text(256); }, 'Package name for android or bundle ID for iOS.', true)
    ->param('store', '', function () { return new Text(256); }, 'App store or Google Play store ID.', true)
    ->param('hostname', '', function () { return new Text(256); }, 'Platform client hostname.', true)
    ->action(function ($projectId, $type, $name, $key, $store, $hostname, $response, $consoleDB) {
        /** @var Utopia\Response $response */
        /** @var Appwrite\Database\Database $consoleDB */

        $project = $consoleDB->getDocument($projectId);

        if (empty($project->getId()) || Database::SYSTEM_COLLECTION_PROJECTS != $project->getCollection()) {
            throw new Exception('Project not found', 404);
        }

        $platform = $consoleDB->createDocument([
            '$collection' => Database::SYSTEM_COLLECTION_PLATFORMS,
            '$permissions' => [
                'read' => ['team:'.$project->getAttribute('teamId', null)],
                'write' => ['team:'.$project->getAttribute('teamId', null).'/owner', 'team:'.$project->getAttribute('teamId', null).'/developer'],
            ],
            'type' => $type,
            'name' => $name,
            'key' => $key,
            'store' => $store,
            'hostname' => $hostname,
            'dateCreated' => \time(),
            'dateUpdated' => \time(),
        ]);

        if (false === $platform) {
            throw new Exception('Failed saving platform to DB', 500);
        }

        $project->setAttribute('platforms', $platform, Document::SET_TYPE_APPEND);

        $project = $consoleDB->updateDocument($project->getArrayCopy());

        if (false === $project) {
            throw new Exception('Failed saving project to DB', 500);
        }

        $response
            ->setStatusCode(Response::STATUS_CODE_CREATED)
            ->json($platform->getArrayCopy())
        ;
    }, ['response', 'consoleDB']);
    
App::get('/v1/projects/:projectId/platforms')
    ->desc('List Platforms')
    ->groups(['api', 'projects'])
    ->label('scope', 'projects.read')
    ->label('sdk.namespace', 'projects')
    ->label('sdk.method', 'listPlatforms')
    ->param('projectId', '', function () { return new UID(); }, 'Project unique ID.')
    ->action(function ($projectId, $response, $consoleDB) {
        /** @var Utopia\Response $response */
        /** @var Appwrite\Database\Database $consoleDB */

        $project = $consoleDB->getDocument($projectId);

        if (empty($project->getId()) || Database::SYSTEM_COLLECTION_PROJECTS != $project->getCollection()) {
            throw new Exception('Project not found', 404);
        }

        $platforms = $project->getAttribute('platforms', []);

        $response->json($platforms);
    }, ['response', 'consoleDB']);

App::get('/v1/projects/:projectId/platforms/:platformId')
    ->desc('Get Platform')
    ->groups(['api', 'projects'])
    ->label('scope', 'projects.read')
    ->label('sdk.namespace', 'projects')
    ->label('sdk.method', 'getPlatform')
    ->param('projectId', null, function () { return new UID(); }, 'Project unique ID.')
    ->param('platformId', null, function () { return new UID(); }, 'Platform unique ID.')
    ->action(function ($projectId, $platformId, $response, $consoleDB) {
        /** @var Utopia\Response $response */
        /** @var Appwrite\Database\Database $consoleDB */

        $project = $consoleDB->getDocument($projectId);

        if (empty($project->getId()) || Database::SYSTEM_COLLECTION_PROJECTS != $project->getCollection()) {
            throw new Exception('Project not found', 404);
        }

        $platform = $project->search('$id', $platformId, $project->getAttribute('platforms', []));

        if (empty($platform) || !$platform instanceof Document) {
            throw new Exception('Platform not found', 404);
        }

        $response->json($platform->getArrayCopy());
    }, ['response', 'consoleDB']);

App::put('/v1/projects/:projectId/platforms/:platformId')
    ->desc('Update Platform')
    ->groups(['api', 'projects'])
    ->label('scope', 'projects.write')
    ->label('sdk.namespace', 'projects')
    ->label('sdk.method', 'updatePlatform')
    ->param('projectId', null, function () { return new UID(); }, 'Project unique ID.')
    ->param('platformId', null, function () { return new UID(); }, 'Platform unique ID.')
    ->param('name', null, function () { return new Text(256); }, 'Platform name.')
    ->param('key', '', function () { return new Text(256); }, 'Package name for android or bundle ID for iOS.', true)
    ->param('store', '', function () { return new Text(256); }, 'App store or Google Play store ID.', true)
    ->param('hostname', '', function () { return new Text(256); }, 'Platform client URL.', true)
    ->action(function ($projectId, $platformId, $name, $key, $store, $hostname, $response, $consoleDB) {
        /** @var Utopia\Response $response */
        /** @var Appwrite\Database\Database $consoleDB */

        $project = $consoleDB->getDocument($projectId);

        if (empty($project->getId()) || Database::SYSTEM_COLLECTION_PROJECTS != $project->getCollection()) {
            throw new Exception('Project not found', 404);
        }

        $platform = $project->search('$id', $platformId, $project->getAttribute('platforms', []));

        if (empty($platform) || !$platform instanceof Document) {
            throw new Exception('Platform not found', 404);
        }

        $platform
            ->setAttribute('name', $name)
            ->setAttribute('dateUpdated', \time())
            ->setAttribute('key', $key)
            ->setAttribute('store', $store)
            ->setAttribute('hostname', $hostname)
        ;

        if (false === $consoleDB->updateDocument($platform->getArrayCopy())) {
            throw new Exception('Failed saving platform to DB', 500);
        }

        $response->json($platform->getArrayCopy());
    }, ['response', 'consoleDB']);

App::delete('/v1/projects/:projectId/platforms/:platformId')
    ->desc('Delete Platform')
    ->groups(['api', 'projects'])
    ->label('scope', 'projects.write')
    ->label('sdk.namespace', 'projects')
    ->label('sdk.method', 'deletePlatform')
    ->param('projectId', null, function () { return new UID(); }, 'Project unique ID.')
    ->param('platformId', null, function () { return new UID(); }, 'Platform unique ID.')
    ->action(function ($projectId, $platformId, $response, $consoleDB) {
        /** @var Utopia\Response $response */
        /** @var Appwrite\Database\Database $consoleDB */

        $project = $consoleDB->getDocument($projectId);

        if (empty($project->getId()) || Database::SYSTEM_COLLECTION_PROJECTS != $project->getCollection()) {
            throw new Exception('Project not found', 404);
        }

        $platform = $project->search('$id', $platformId, $project->getAttribute('platforms', []));

        if (empty($platform) || !$platform instanceof Document) {
            throw new Exception('Platform not found', 404);
        }

        if (!$consoleDB->deleteDocument($platform->getId())) {
            throw new Exception('Failed to remove platform from DB', 500);
        }

        $response->noContent();
    }, ['response', 'consoleDB']);

// Domains

App::post('/v1/projects/:projectId/domains')
    ->desc('Create Domain')
    ->groups(['api', 'projects'])
    ->label('scope', 'projects.write')
    ->label('sdk.namespace', 'projects')
    ->label('sdk.method', 'createDomain')
    ->param('projectId', null, function () { return new UID(); }, 'Project unique ID.')
    ->param('domain', null, function () { return new DomainValidator(); }, 'Domain name.')
    ->action(function ($projectId, $domain, $response, $consoleDB) {
        /** @var Utopia\Response $response */
        /** @var Appwrite\Database\Database $consoleDB */

        $project = $consoleDB->getDocument($projectId);

        if (empty($project->getId()) || Database::SYSTEM_COLLECTION_PROJECTS != $project->getCollection()) {
            throw new Exception('Project not found', 404);
        }

        $document = $project->search('domain', $domain, $project->getAttribute('domains', []));

        if (!empty($document)) {
            throw new Exception('Domain already exists', 409);
        }

        $target = new Domain(App::getEnv('_APP_DOMAIN_TARGET', ''));

        if (!$target->isKnown() || $target->isTest()) {
            throw new Exception('Unreachable CNAME target ('.$target->get().'), plesse use a domain with a public suffix.', 500);
        }

        $domain = new Domain($domain);

        $domain = $consoleDB->createDocument([
            '$collection' => Database::SYSTEM_COLLECTION_DOMAINS,
            '$permissions' => [
                'read' => ['team:'.$project->getAttribute('teamId', null)],
                'write' => ['team:'.$project->getAttribute('teamId', null).'/owner', 'team:'.$project->getAttribute('teamId', null).'/developer'],
            ],
            'updated' => \time(),
            'domain' => $domain->get(),
            'tld' => $domain->getSuffix(),
            'registerable' => $domain->getRegisterable(),
            'verification' => false,
            'certificateId' => null,
        ]);

        if (false === $domain) {
            throw new Exception('Failed saving domain to DB', 500);
        }

        $project->setAttribute('domains', $domain, Document::SET_TYPE_APPEND);

        $project = $consoleDB->updateDocument($project->getArrayCopy());

        if (false === $project) {
            throw new Exception('Failed saving project to DB', 500);
        }

        $response
            ->setStatusCode(Response::STATUS_CODE_CREATED)
            ->json($domain->getArrayCopy())
        ;
    }, ['response', 'consoleDB']);

App::get('/v1/projects/:projectId/domains')
    ->desc('List Domains')
    ->groups(['api', 'projects'])
    ->label('scope', 'projects.read')
    ->label('sdk.namespace', 'projects')
    ->label('sdk.method', 'listDomains')
    ->param('projectId', '', function () { return new UID(); }, 'Project unique ID.')
    ->action(function ($projectId, $response, $consoleDB) {
        /** @var Utopia\Response $response */
        /** @var Appwrite\Database\Database $consoleDB */

        $project = $consoleDB->getDocument($projectId);

        if (empty($project->getId()) || Database::SYSTEM_COLLECTION_PROJECTS != $project->getCollection()) {
            throw new Exception('Project not found', 404);
        }

        $domains = $project->getAttribute('domains', []);

        $response->json($domains);
    }, ['response', 'consoleDB']);

App::get('/v1/projects/:projectId/domains/:domainId')
    ->desc('Get Domain')
    ->groups(['api', 'projects'])
    ->label('scope', 'projects.read')
    ->label('sdk.namespace', 'projects')
    ->label('sdk.method', 'getDomain')
    ->param('projectId', null, function () { return new UID(); }, 'Project unique ID.')
    ->param('domainId', null, function () { return new UID(); }, 'Domain unique ID.')
    ->action(function ($projectId, $domainId, $response, $consoleDB) {
        /** @var Utopia\Response $response */
        /** @var Appwrite\Database\Database $consoleDB */

        $project = $consoleDB->getDocument($projectId);

        if (empty($project->getId()) || Database::SYSTEM_COLLECTION_PROJECTS != $project->getCollection()) {
            throw new Exception('Project not found', 404);
        }

        $domain = $project->search('$id', $domainId, $project->getAttribute('domains', []));

        if (empty($domain) || !$domain instanceof Document) {
            throw new Exception('Domain not found', 404);
        }

        $response->json($domain->getArrayCopy());
    }, ['response', 'consoleDB']);

App::patch('/v1/projects/:projectId/domains/:domainId/verification')
    ->desc('Update Domain Verification Status')
    ->groups(['api', 'projects'])
    ->label('scope', 'projects.write')
    ->label('sdk.namespace', 'projects')
    ->label('sdk.method', 'updateDomainVerification')
    ->param('projectId', null, function () { return new UID(); }, 'Project unique ID.')
    ->param('domainId', null, function () { return new UID(); }, 'Domain unique ID.')
    ->action(function ($projectId, $domainId, $response, $consoleDB) {
        /** @var Utopia\Response $response */
        /** @var Appwrite\Database\Database $consoleDB */

        $project = $consoleDB->getDocument($projectId);

        if (empty($project->getId()) || Database::SYSTEM_COLLECTION_PROJECTS != $project->getCollection()) {
            throw new Exception('Project not found', 404);
        }

        $domain = $project->search('$id', $domainId, $project->getAttribute('domains', []));

        if (empty($domain) || !$domain instanceof Document) {
            throw new Exception('Domain not found', 404);
        }

        $target = new Domain(App::getEnv('_APP_DOMAIN_TARGET', ''));

        if (!$target->isKnown() || $target->isTest()) {
            throw new Exception('Unreachable CNAME target ('.$target->get().'), plesse use a domain with a public suffix.', 500);
        }

        if ($domain->getAttribute('verification') === true) {
            return $response->json($domain->getArrayCopy());
        }

        // Verify Domain with DNS records
        $validator = new CNAME($target->get());

        if (!$validator->isValid($domain->getAttribute('domain', ''))) {
            throw new Exception('Failed to verify domain', 401);
        }

        $domain
            ->setAttribute('verification', true)
        ;

        if (false === $consoleDB->updateDocument($domain->getArrayCopy())) {
            throw new Exception('Failed saving domains to DB', 500);
        }

        // Issue a TLS certificate when domain is verified
        Resque::enqueue('v1-certificates', 'CertificatesV1', [
            'document' => $domain->getArrayCopy(),
            'domain' => $domain->getAttribute('domain'),
        ]);

        $response->json($domain->getArrayCopy());
    }, ['response', 'consoleDB']);

App::delete('/v1/projects/:projectId/domains/:domainId')
    ->desc('Delete Domain')
    ->groups(['api', 'projects'])
    ->label('scope', 'projects.write')
    ->label('sdk.namespace', 'projects')
    ->label('sdk.method', 'deleteDomain')
    ->param('projectId', null, function () { return new UID(); }, 'Project unique ID.')
    ->param('domainId', null, function () { return new UID(); }, 'Domain unique ID.')
    ->action(function ($projectId, $domainId, $response, $consoleDB) {
        /** @var Utopia\Response $response */
        /** @var Appwrite\Database\Database $consoleDB */

        $project = $consoleDB->getDocument($projectId);

        if (empty($project->getId()) || Database::SYSTEM_COLLECTION_PROJECTS != $project->getCollection()) {
            throw new Exception('Project not found', 404);
        }

        $domain = $project->search('$id', $domainId, $project->getAttribute('domains', []));

        if (empty($domain) || !$domain instanceof Document) {
            throw new Exception('Domain not found', 404);
        }

        if (!$consoleDB->deleteDocument($domain->getId())) {
            throw new Exception('Failed to remove domains from DB', 500);
        }

        $response->noContent();
    }, ['response', 'consoleDB']);<|MERGE_RESOLUTION|>--- conflicted
+++ resolved
@@ -270,70 +270,7 @@
                 ],
             ]);
 
-<<<<<<< HEAD
             $documents[] = ['name' => $collection['name'], 'total' => $projectDB->getSum()];
-=======
-            $collectionsTotal = $projectDB->getSum();
-
-            $documents = [];
-
-            foreach ($collections as $collection) {
-                $result = $projectDB->getCollection([
-                    'limit' => 0,
-                    'offset' => 0,
-                    'filters' => [
-                        '$collection='.$collection['$id'],
-                    ],
-                ]);
-
-                $documents[] = ['name' => $collection['name'], 'total' => $projectDB->getSum()];
-            }
-
-            // Tasks
-            $tasksTotal = \count($project->getAttribute('tasks', []));
-
-            $response->json([
-                'requests' => [
-                    'data' => $requests,
-                    'total' => \array_sum(\array_map(function ($item) {
-                        return $item['value'];
-                    }, $requests)),
-                ],
-                'network' => [
-                    'data' => \array_map(function ($value) {return ['value' => \round($value['value'] / 1000000, 2), 'date' => $value['date']];}, $network), // convert bytes to mb
-                    'total' => \array_sum(\array_map(function ($item) {
-                        return $item['value'];
-                    }, $network)),
-                ],
-                'collections' => [
-                    'data' => $collections,
-                    'total' => $collectionsTotal,
-                ],
-                'documents' => [
-                    'data' => $documents,
-                    'total' => \array_sum(\array_map(function ($item) {
-                        return $item['total'];
-                    }, $documents)),
-                ],
-                'users' => [
-                    'data' => [],
-                    'total' => $usersTotal,
-                ],
-                'tasks' => [
-                    'data' => [],
-                    'total' => $tasksTotal,
-                ],
-                'storage' => [
-                    'total' => $projectDB->getCount(
-                        [
-                            'filters' => [
-                                '$collection='.Database::SYSTEM_COLLECTION_FILES,
-                            ],
-                        ]
-                    ),
-                ],
-            ]);
->>>>>>> 286b4278
         }
 
         // Tasks
@@ -347,7 +284,7 @@
                 }, $requests)),
             ],
             'network' => [
-                'data' => $network,
+                'data' => \array_map(function ($value) {return ['value' => \round($value['value'] / 1000000, 2), 'date' => $value['date']];}, $network), // convert bytes to mb
                 'total' => \array_sum(\array_map(function ($item) {
                     return $item['value'];
                 }, $network)),
