<?php

use Appwrite\Auth\Auth;
use Appwrite\Database\Validator\CustomId;
use Appwrite\Network\Validator\CNAME;
use Appwrite\Network\Validator\Domain as DomainValidator;
use Appwrite\Network\Validator\URL;
use Appwrite\Utopia\Response;
use Utopia\App;
use Utopia\Config\Config;
use Utopia\Database\Document;
use Utopia\Database\Query;
use Utopia\Database\Validator\UID;
use Utopia\Domains\Domain;
use Utopia\Exception;
use Utopia\Validator\ArrayList;
use Utopia\Validator\Boolean;
use Utopia\Validator\Integer;
use Utopia\Validator\Range;
use Utopia\Validator\Text;
use Utopia\Validator\WhiteList;
use Utopia\Audit\Audit;
use Utopia\Abuse\Adapters\TimeLimit;

App::init(function ($project) {
    /** @var Utopia\Database\Document $project */

    if($project->getId() !== 'console') {
        throw new Exception('Access to this API is forbidden.', 401);
    }
}, ['project'], 'projects');

App::post('/v1/projects')
    ->desc('Create Project')
    ->groups(['api', 'projects'])
    ->label('scope', 'projects.write')
    ->label('sdk.auth', [APP_AUTH_TYPE_ADMIN])
    ->label('sdk.namespace', 'projects')
    ->label('sdk.method', 'create')
    ->label('sdk.response.code', Response::STATUS_CODE_CREATED)
    ->label('sdk.response.type', Response::CONTENT_TYPE_JSON)
    ->label('sdk.response.model', Response::MODEL_PROJECT)
    ->param('projectId', '', new CustomId(), 'Unique Id. Choose your own unique ID or pass the string `unique()` to auto generate it. Valid chars are a-z, A-Z, 0-9, and underscore. Can\'t start with a leading underscore. Max length is 36 chars.')
    ->param('name', null, new Text(128), 'Project name. Max length: 128 chars.')
    ->param('teamId', '', new UID(), 'Team unique ID.')
    ->param('description', '', new Text(256), 'Project description. Max length: 256 chars.', true)
    ->param('logo', '', new Text(1024), 'Project logo.', true)
    ->param('url', '', new URL(), 'Project URL.', true)
    ->param('legalName', '', new Text(256), 'Project legal Name. Max length: 256 chars.', true)
    ->param('legalCountry', '', new Text(256), 'Project legal Country. Max length: 256 chars.', true)
    ->param('legalState', '', new Text(256), 'Project legal State. Max length: 256 chars.', true)
    ->param('legalCity', '', new Text(256), 'Project legal City. Max length: 256 chars.', true)
    ->param('legalAddress', '', new Text(256), 'Project legal Address. Max length: 256 chars.', true)
    ->param('legalTaxId', '', new Text(256), 'Project legal Tax ID. Max length: 256 chars.', true)
    ->inject('response')
    ->inject('dbForConsole')
    ->inject('dbForInternal')
    ->inject('dbForExternal')
    ->inject('consoleDB')
    ->action(function ($projectId, $name, $teamId, $description, $logo, $url, $legalName, $legalCountry, $legalState, $legalCity, $legalAddress, $legalTaxId, $response, $dbForConsole, $dbForInternal, $dbForExternal, $consoleDB) {
        /** @var Appwrite\Utopia\Response $response */
        /** @var Utopia\Database\Database $dbForConsole */
        /** @var Utopia\Database\Database $dbForInternal */
        /** @var Utopia\Database\Database $dbForExternal */
        /** @var Appwrite\Database\Database $consoleDB */

        $team = $dbForConsole->getDocument('teams', $teamId);

        if ($team->isEmpty()) {
            throw new Exception('Team not found', 404);
        }
        
        $auth = Config::getParam('auth', []);
        $auths = ['limit' => 0];
        foreach ($auth as $index => $method) {
            $auths[$method['key'] ?? ''] = true;
        }

        $projectId = ($projectId == 'unique()') ? $dbForConsole->getId() : $projectId;
        $project = $dbForConsole->createDocument('projects', new Document([
<<<<<<< HEAD
            '$id' => $projectId,
            '$collection' => 'projects',
=======
            '$id' => $projectId == 'unique()' ? $dbForConsole->getId() : $projectId,
>>>>>>> 4d721fca
            '$read' => ['team:' . $teamId],
            '$write' => ['team:' . $teamId . '/owner', 'team:' . $teamId . '/developer'],
            'name' => $name,
            'teamId' => $team->getId(),
            'description' => $description,
            'logo' => $logo,
            'url' => $url,
            'version' => APP_VERSION_STABLE,
            'legalName' => $legalName,
            'legalCountry' => $legalCountry,
            'legalState' => $legalState,
            'legalCity' => $legalCity,
            'legalAddress' => $legalAddress,
            'legalTaxId' => $legalTaxId,
            'auths' => $auths,
            'services' => new stdClass(),
            'platforms' => [],
            'webhooks' => [],
            'keys' => [],
            'domains' => [],
            'search' => implode(' ', [$projectId, $name]),
        ]));

        $collections = Config::getParam('collections2', []); /** @var array $collections */

        $dbForInternal->setNamespace('project_' . $project->getId() . '_internal');
        $dbForInternal->create();
        $dbForExternal->setNamespace('project_' . $project->getId() . '_external');
        $dbForExternal->create();

        $audit = new Audit($dbForInternal);
        $audit->setup();

        $adapter = new TimeLimit("", 0, 1, $dbForInternal);
        $adapter->setup();

        foreach ($collections as $key => $collection) {
            $attributes = [];
            $indexes = [];

            foreach ($collection['attributes'] as $attribute) {
                $attributes[] = new Document([
                    '$id' => $attribute['$id'],
                    'type' => $attribute['type'],
                    'size' => $attribute['size'],
                    'required' => $attribute['required'],
                    'signed' => $attribute['signed'],
                    'array' => $attribute['array'],
                    'filters' => $attribute['filters'],
                ]);
            }

            foreach ($collection['indexes'] as $index) {
                $indexes[] = new Document([
                    '$id' => $index['$id'],
                    'type' => $index['type'],
                    'attributes' => $index['attributes'],
                    'lengths' => $index['lengths'],
                    'orders' => $index['orders'],
                ]);
            }

            $dbForInternal->createCollection($key, $attributes, $indexes);
        }

        $consoleDB->createNamespace($project->getId());

        $response->setStatusCode(Response::STATUS_CODE_CREATED);
        $response->dynamic($project, Response::MODEL_PROJECT);
    });

App::get('/v1/projects')
    ->desc('List Projects')
    ->groups(['api', 'projects'])
    ->label('scope', 'projects.read')
    ->label('sdk.auth', [APP_AUTH_TYPE_ADMIN])
    ->label('sdk.namespace', 'projects')
    ->label('sdk.method', 'list')
    ->label('sdk.response.code', Response::STATUS_CODE_OK)
    ->label('sdk.response.type', Response::CONTENT_TYPE_JSON)
    ->label('sdk.response.model', Response::MODEL_PROJECT_LIST)
    ->param('search', '', new Text(256), 'Search term to filter your list results. Max length: 256 chars.', true)
    ->param('limit', 25, new Range(0, 100), 'Results limit value. By default will return maximum 25 results. Maximum of 100 results allowed per request.', true)
    ->param('offset', 0, new Range(0, 2000), 'Results offset. The default value is 0. Use this param to manage pagination.', true)
    ->param('after', '', new UID(), 'ID of the project used as the starting point for the query, excluding the project itself. Should be used for efficient pagination when working with large sets of data.', true)
    ->param('orderType', 'ASC', new WhiteList(['ASC', 'DESC'], true), 'Order result by ASC or DESC order.', true)
    ->inject('response')
    ->inject('dbForConsole')
    ->action(function ($search, $limit, $offset, $after, $orderType, $response, $dbForConsole) {
        /** @var Appwrite\Utopia\Response $response */
        /** @var Utopia\Database\Database $dbForConsole */

        $queries = [];

        if (!empty($search)) {
            $queries[] = new Query('search', Query::TYPE_SEARCH, [$search]);
        }

        if (!empty($after)) {
            $afterProject = $dbForConsole->getDocument('projects', $after);

            if ($afterProject->isEmpty()) {
                throw new Exception("Project '{$after}' for the 'after' value not found.", 400);
            }
        }

        $results = $dbForConsole->find('projects', $queries, $limit, $offset, [], [$orderType], $afterProject ?? null);
        $sum = $dbForConsole->count('projects', $queries, APP_LIMIT_COUNT);

        $response->dynamic(new Document([
            'projects' => $results,
            'sum' => $sum,
        ]), Response::MODEL_PROJECT_LIST);
    });

App::get('/v1/projects/:projectId')
    ->desc('Get Project')
    ->groups(['api', 'projects'])
    ->label('scope', 'projects.read')
    ->label('sdk.auth', [APP_AUTH_TYPE_ADMIN])
    ->label('sdk.namespace', 'projects')
    ->label('sdk.method', 'get')
    ->label('sdk.response.code', Response::STATUS_CODE_OK)
    ->label('sdk.response.type', Response::CONTENT_TYPE_JSON)
    ->label('sdk.response.model', Response::MODEL_PROJECT)
    ->param('projectId', '', new UID(), 'Project unique ID.')
    ->inject('response')
    ->inject('dbForConsole')
    ->action(function ($projectId, $response, $dbForConsole) {
        /** @var Appwrite\Utopia\Response $response */
        /** @var Utopia\Database\Database $dbForConsole */

        $project = $dbForConsole->getDocument('projects', $projectId);

        if ($project->isEmpty()) {
            throw new Exception('Project not found', 404);
        }

        $response->dynamic($project, Response::MODEL_PROJECT);
    });

App::get('/v1/projects/:projectId/usage')
    ->desc('Get Project')
    ->groups(['api', 'projects'])
    ->label('scope', 'projects.read')
    ->label('sdk.auth', [APP_AUTH_TYPE_ADMIN])
    ->label('sdk.namespace', 'projects')
    ->label('sdk.method', 'getUsage')
    ->param('projectId', '', new UID(), 'Project unique ID.')
    ->param('range', '30d', new WhiteList(['24h', '7d', '30d', '90d'], true), 'Date range.', true)
    ->inject('response')
    ->inject('dbForConsole')
    ->inject('projectDB')
    ->inject('register')
    ->action(function ($projectId, $range, $response, $dbForConsole, $projectDB, $register) {
        /** @var Appwrite\Utopia\Response $response */
        /** @var Utopia\Database\Database $dbForConsole */
        /** @var Appwrite\Database\Database $projectDB */
        /** @var Utopia\Registry\Registry $register */

        $project = $dbForConsole->getDocument('projects', $projectId);

        if ($project->isEmpty()) {
            throw new Exception('Project not found', 404);
        }

        if (App::getEnv('_APP_USAGE_STATS', 'enabled') == 'enabled') {

            $period = [
                '24h' => [
                    'start' => DateTime::createFromFormat('U', \strtotime('-24 hours')),
                    'end' => DateTime::createFromFormat('U', \strtotime('+1 hour')),
                    'group' => '30m',
                ],
                '7d' => [
                    'start' => DateTime::createFromFormat('U', \strtotime('-7 days')),
                    'end' => DateTime::createFromFormat('U', \strtotime('now')),
                    'group' => '1d',
                ],
                '30d' => [
                    'start' => DateTime::createFromFormat('U', \strtotime('-30 days')),
                    'end' => DateTime::createFromFormat('U', \strtotime('now')),
                    'group' => '1d',
                ],
                '90d' => [
                    'start' => DateTime::createFromFormat('U', \strtotime('-90 days')),
                    'end' => DateTime::createFromFormat('U', \strtotime('now')),
                    'group' => '1d',
                ],
            ];

            $client = $register->get('influxdb');

            $requests = [];
            $network = [];
            $functions = [];

            if ($client) {
                $start = $period[$range]['start']->format(DateTime::RFC3339);
                $end = $period[$range]['end']->format(DateTime::RFC3339);
                $database = $client->selectDB('telegraf');

                // Requests
                $result = $database->query('SELECT sum(value) AS "value" FROM "appwrite_usage_requests_all" WHERE time > \'' . $start . '\' AND time < \'' . $end . '\' AND "metric_type"=\'counter\' AND "project"=\'' . $project->getId() . '\' GROUP BY time(' . $period[$range]['group'] . ') FILL(null)');
                $points = $result->getPoints();

                foreach ($points as $point) {
                    $requests[] = [
                        'value' => (!empty($point['value'])) ? $point['value'] : 0,
                        'date' => \strtotime($point['time']),
                    ];
                }

                // Network
                $result = $database->query('SELECT sum(value) AS "value" FROM "appwrite_usage_network_all" WHERE time > \'' . $start . '\' AND time < \'' . $end . '\' AND "metric_type"=\'counter\' AND "project"=\'' . $project->getId() . '\' GROUP BY time(' . $period[$range]['group'] . ') FILL(null)');
                $points = $result->getPoints();

                foreach ($points as $point) {
                    $network[] = [
                        'value' => (!empty($point['value'])) ? $point['value'] : 0,
                        'date' => \strtotime($point['time']),
                    ];
                }

                // Functions
                $result = $database->query('SELECT sum(value) AS "value" FROM "appwrite_usage_executions_all" WHERE time > \'' . $start . '\' AND time < \'' . $end . '\' AND "metric_type"=\'counter\' AND "project"=\'' . $project->getId() . '\' GROUP BY time(' . $period[$range]['group'] . ') FILL(null)');
                $points = $result->getPoints();

                foreach ($points as $point) {
                    $functions[] = [
                        'value' => (!empty($point['value'])) ? $point['value'] : 0,
                        'date' => \strtotime($point['time']),
                    ];
                }
            }
        } else {
            $requests = [];
            $network = [];
            $functions = [];
        }

        // Users

        $projectDB->getCollection([
            'limit' => 0,
            'offset' => 0,
            'filters' => [
                '$collection=users',
            ],
        ]);

        $usersTotal = $projectDB->getSum();

        // Documents

        $collections = $projectDB->getCollection([
            'limit' => 100,
            'offset' => 0,
            'filters' => [
                '$collection=collections',
            ],
        ]);

        $collectionsTotal = $projectDB->getSum();

        $documents = [];

        foreach ($collections as $collection) {
            $result = $projectDB->getCollection([
                'limit' => 0,
                'offset' => 0,
                'filters' => [
                    '$collection=' . $collection['$id'],
                ],
            ]);

            $documents[] = ['name' => $collection['name'], 'total' => $projectDB->getSum()];
        }

        $response->json([
            'range' => $range,
            'requests' => [
                'data' => $requests,
                'total' => \array_sum(\array_map(function ($item) {
                    return $item['value'];
                }, $requests)),
            ],
            'network' => [
                'data' => \array_map(function ($value) {return ['value' => \round($value['value'] / 1000000, 2), 'date' => $value['date']];}, $network), // convert bytes to mb
                'total' => \array_sum(\array_map(function ($item) {
                    return $item['value'];
                }, $network)),
            ],
            'functions' => [
                'data' => $functions,
                'total' => \array_sum(\array_map(function ($item) {
                    return $item['value'];
                }, $functions)),
            ],
            'collections' => [
                'data' => $collections,
                'total' => $collectionsTotal,
            ],
            'documents' => [
                'data' => $documents,
                'total' => \array_sum(\array_map(function ($item) {
                    return $item['total'];
                }, $documents)),
            ],
            'users' => [
                'data' => [],
                'total' => $usersTotal,
            ],
            'storage' => [
                'total' => $projectDB->getCount(
                    [
                        'attribute' => 'sizeOriginal',
                        'filters' => [
                            '$collection=files',
                        ],
                    ]
                ) +
                $projectDB->getCount(
                    [
                        'attribute' => 'size',
                        'filters' => [
                            '$collection=tags',
                        ],
                    ]
                ),
            ],
        ]);
    });

App::patch('/v1/projects/:projectId')
    ->desc('Update Project')
    ->groups(['api', 'projects'])
    ->label('scope', 'projects.write')
    ->label('sdk.auth', [APP_AUTH_TYPE_ADMIN])
    ->label('sdk.namespace', 'projects')
    ->label('sdk.method', 'update')
    ->label('sdk.response.code', Response::STATUS_CODE_OK)
    ->label('sdk.response.type', Response::CONTENT_TYPE_JSON)
    ->label('sdk.response.model', Response::MODEL_PROJECT)
    ->param('projectId', '', new UID(), 'Project unique ID.')
    ->param('name', null, new Text(128), 'Project name. Max length: 128 chars.')
    ->param('description', '', new Text(256), 'Project description. Max length: 256 chars.', true)
    ->param('logo', '', new Text(1024), 'Project logo.', true)
    ->param('url', '', new URL(), 'Project URL.', true)
    ->param('legalName', '', new Text(256), 'Project legal name. Max length: 256 chars.', true)
    ->param('legalCountry', '', new Text(256), 'Project legal country. Max length: 256 chars.', true)
    ->param('legalState', '', new Text(256), 'Project legal state. Max length: 256 chars.', true)
    ->param('legalCity', '', new Text(256), 'Project legal city. Max length: 256 chars.', true)
    ->param('legalAddress', '', new Text(256), 'Project legal address. Max length: 256 chars.', true)
    ->param('legalTaxId', '', new Text(256), 'Project legal tax ID. Max length: 256 chars.', true)
    ->inject('response')
    ->inject('dbForConsole')
    ->action(function ($projectId, $name, $description, $logo, $url, $legalName, $legalCountry, $legalState, $legalCity, $legalAddress, $legalTaxId, $response, $dbForConsole) {
        /** @var Appwrite\Utopia\Response $response */
        /** @var Utopia\Database\Database $dbForConsole */

        $project = $dbForConsole->getDocument('projects', $projectId);

        if ($project->isEmpty()) {
            throw new Exception('Project not found', 404);
        }

        $project = $dbForConsole->updateDocument('projects', $project->getId(), $project
                ->setAttribute('name', $name)
                ->setAttribute('description', $description)
                ->setAttribute('logo', $logo)
                ->setAttribute('url', $url)
                ->setAttribute('legalName', $legalName)
                ->setAttribute('legalCountry', $legalCountry)
                ->setAttribute('legalState', $legalState)
                ->setAttribute('legalCity', $legalCity)
                ->setAttribute('legalAddress', $legalAddress)
                ->setAttribute('legalTaxId', $legalTaxId)
                ->setAttribute('search', implode(' ', [$projectId, $name]))
        );

        $response->dynamic($project, Response::MODEL_PROJECT);
    });

App::patch('/v1/projects/:projectId/service')
    ->desc('Update service status')
    ->groups(['api', 'projects'])
    ->label('scope', 'projects.write')
    ->label('sdk.auth', [APP_AUTH_TYPE_ADMIN])
    ->label('sdk.namespace', 'projects')
    ->label('sdk.method', 'updateServiceStatus')
    ->label('sdk.response.code', Response::STATUS_CODE_OK)
    ->label('sdk.response.type', Response::CONTENT_TYPE_JSON)
    ->label('sdk.response.model', Response::MODEL_PROJECT)
    ->param('projectId', '', new UID(), 'Project unique ID.')
    ->param('service', '', new WhiteList(array_keys(array_filter(Config::getParam('services'), function($element) {return $element['optional'];})), true), 'Service name.')
    ->param('status', null, new Boolean(), 'Service status.')
    ->inject('response')
    ->inject('dbForConsole')
    ->action(function ($projectId, $service, $status, $response, $dbForConsole) {
        /** @var Appwrite\Utopia\Response $response */
        /** @var Utopia\Database\Database $dbForConsole */

        $project = $dbForConsole->getDocument('projects', $projectId);

        if ($project->isEmpty()) {
            throw new Exception('Project not found', 404);
        }

        $services = $project->getAttribute('services', []);
        $services[$service] = $status;

        $project = $dbForConsole->updateDocument('projects', $project->getId(), $project->setAttribute('services', $services));

        $response->dynamic($project, Response::MODEL_PROJECT);
    });

App::patch('/v1/projects/:projectId/oauth2')
    ->desc('Update Project OAuth2')
    ->groups(['api', 'projects'])
    ->label('scope', 'projects.write')
    ->label('sdk.auth', [APP_AUTH_TYPE_ADMIN])
    ->label('sdk.namespace', 'projects')
    ->label('sdk.method', 'updateOAuth2')
    ->label('sdk.response.code', Response::STATUS_CODE_OK)
    ->label('sdk.response.type', Response::CONTENT_TYPE_JSON)
    ->label('sdk.response.model', Response::MODEL_PROJECT)
    ->param('projectId', '', new UID(), 'Project unique ID.')
    ->param('provider', '', new WhiteList(\array_keys(Config::getParam('providers')), true), 'Provider Name', false)
    ->param('appId', '', new Text(256), 'Provider app ID. Max length: 256 chars.', true)
    ->param('secret', '', new text(512), 'Provider secret key. Max length: 512 chars.', true)
    ->inject('response')
    ->inject('dbForConsole')
    ->action(function ($projectId, $provider, $appId, $secret, $response, $dbForConsole) {
        /** @var Appwrite\Utopia\Response $response */
        /** @var Utopia\Database\Database $dbForConsole */

        $project = $dbForConsole->getDocument('projects', $projectId);

        if ($project->isEmpty()) {
            throw new Exception('Project not found', 404);
        }

        $providers = $project->getAttribute('providers', []);
        $providers[$provider . 'Appid'] = $appId;
        $providers[$provider . 'Secret'] = $secret;

        $project = $dbForConsole->updateDocument('projects', $project->getId(), $project->setAttribute('providers', $providers));

        $response->dynamic($project, Response::MODEL_PROJECT);
    });

App::patch('/v1/projects/:projectId/auth/limit')
    ->desc('Update Project users limit')
    ->groups(['api', 'projects'])
    ->label('scope', 'projects.write')
    ->label('sdk.auth', [APP_AUTH_TYPE_ADMIN])
    ->label('sdk.namespace', 'projects')
    ->label('sdk.method', 'updateAuthLimit')
    ->label('sdk.response.code', Response::STATUS_CODE_OK)
    ->label('sdk.response.type', Response::CONTENT_TYPE_JSON)
    ->label('sdk.response.model', Response::MODEL_PROJECT)
    ->param('projectId', '', new UID(), 'Project unique ID.')
    ->param('limit', false, new Integer(true), 'Set the max number of users allowed in this project. Use 0 for unlimited.')
    ->inject('response')
    ->inject('dbForConsole')
    ->action(function ($projectId, $limit, $response, $dbForConsole) {
        /** @var Appwrite\Utopia\Response $response */
        /** @var Utopia\Database\Database $dbForConsole */

        $project = $dbForConsole->getDocument('projects', $projectId);

        if ($project->isEmpty()) {
            throw new Exception('Project not found', 404);
        }

        $auths = $project->getAttribute('auths', []);
        $auths['limit'] = $limit;

        $dbForConsole->updateDocument('projects', $project->getId(), $project
            ->setAttribute('auths', $auths)
        );

        $response->dynamic($project, Response::MODEL_PROJECT);
    });

App::patch('/v1/projects/:projectId/auth/:method')
    ->desc('Update Project auth method status. Use this endpoint to enable or disable a given auth method for this project.')
    ->groups(['api', 'projects'])
    ->label('scope', 'projects.write')
    ->label('sdk.auth', [APP_AUTH_TYPE_ADMIN])
    ->label('sdk.namespace', 'projects')
    ->label('sdk.method', 'updateAuthStatus')
    ->label('sdk.response.code', Response::STATUS_CODE_OK)
    ->label('sdk.response.type', Response::CONTENT_TYPE_JSON)
    ->label('sdk.response.model', Response::MODEL_PROJECT)
    ->param('projectId', '', new UID(), 'Project unique ID.')
    ->param('method', '', new WhiteList(\array_keys(Config::getParam('auth')), true), 'Auth Method. Possible values: ' . implode(',', \array_keys(Config::getParam('auth'))), false)
    ->param('status', false, new Boolean(true), 'Set the status of this auth method.')
    ->inject('response')
    ->inject('dbForConsole')
    ->action(function ($projectId, $method, $status, $response, $dbForConsole) {
        /** @var Appwrite\Utopia\Response $response */
        /** @var Utopia\Database\Database $dbForConsole */

        $project = $dbForConsole->getDocument('projects', $projectId);
        $auth = Config::getParam('auth')[$method] ?? [];
        $authKey = $auth['key'] ?? '';
        $status = ($status === '1' || $status === 'true' || $status === 1 || $status === true);

        if ($project->isEmpty()) {
            throw new Exception('Project not found', 404);
        }

        $auths = $project->getAttribute('auths', []);
        $auths[$authKey] = $status;

        $project = $dbForConsole->updateDocument('projects', $project->getId(), $project->setAttribute('auths', $auths));

        $response->dynamic($project, Response::MODEL_PROJECT);
    });

App::delete('/v1/projects/:projectId')
    ->desc('Delete Project')
    ->groups(['api', 'projects'])
    ->label('scope', 'projects.write')
    ->label('sdk.auth', [APP_AUTH_TYPE_ADMIN])
    ->label('sdk.namespace', 'projects')
    ->label('sdk.method', 'delete')
    ->label('sdk.response.code', Response::STATUS_CODE_NOCONTENT)
    ->label('sdk.response.model', Response::MODEL_NONE)
    ->param('projectId', '', new UID(), 'Project unique ID.')
    ->param('password', '', new UID(), 'Your user password for confirmation. Must be between 6 to 32 chars.')
    ->inject('response')
    ->inject('user')
    ->inject('dbForConsole')
    ->inject('deletes')
    ->action(function ($projectId, $password, $response, $user, $dbForConsole, $deletes) {
        /** @var Appwrite\Utopia\Response $response */
        /** @var Appwrite\Database\Document $user */
        /** @var Utopia\Database\Database $dbForConsole */
        /** @var Appwrite\Event\Event $deletes */

        if (!Auth::passwordVerify($password, $user->getAttribute('password'))) { // Double check user password
            throw new Exception('Invalid credentials', 401);
        }

        $project = $dbForConsole->getDocument('projects', $projectId);

        if ($project->isEmpty()) {
            throw new Exception('Project not found', 404);
        }

        $deletes
            ->setParam('type', DELETE_TYPE_DOCUMENT)
            ->setParam('document', $project)
        ;

        if (!$dbForConsole->deleteDocument('teams', $project->getAttribute('teamId', null))) {
            throw new Exception('Failed to remove project team from DB', 500);
        }

        if (!$dbForConsole->deleteDocument('projects', $projectId)) {
            throw new Exception('Failed to remove project from DB', 500);
        }

        $response->noContent();
    });

// Webhooks

App::post('/v1/projects/:projectId/webhooks')
    ->desc('Create Webhook')
    ->groups(['api', 'projects'])
    ->label('scope', 'projects.write')
    ->label('sdk.auth', [APP_AUTH_TYPE_ADMIN])
    ->label('sdk.namespace', 'projects')
    ->label('sdk.method', 'createWebhook')
    ->label('sdk.response.code', Response::STATUS_CODE_CREATED)
    ->label('sdk.response.type', Response::CONTENT_TYPE_JSON)
    ->label('sdk.response.model', Response::MODEL_WEBHOOK)
    ->param('projectId', null, new UID(), 'Project unique ID.')
    ->param('name', null, new Text(128), 'Webhook name. Max length: 128 chars.')
    ->param('events', null, new ArrayList(new WhiteList(array_keys(Config::getParam('events'), true), true)), 'Events list.')
    ->param('url', null, new URL(), 'Webhook URL.')
    ->param('security', false, new Boolean(true), 'Certificate verification, false for disabled or true for enabled.')
    ->param('httpUser', '', new Text(256), 'Webhook HTTP user. Max length: 256 chars.', true)
    ->param('httpPass', '', new Text(256), 'Webhook HTTP password. Max length: 256 chars.', true)
    ->inject('response')
    ->inject('dbForConsole')
    ->action(function ($projectId, $name, $events, $url, $security, $httpUser, $httpPass, $response, $dbForConsole) {
        /** @var Appwrite\Utopia\Response $response */
        /** @var Utopia\Database\Database $dbForConsole */

        $project = $dbForConsole->getDocument('projects', $projectId);

        if ($project->isEmpty()) {
            throw new Exception('Project not found', 404);
        }

        $security = ($security === '1' || $security === 'true' || $security === 1 || $security === true);

        $webhook = new Document([
            '$id' => $dbForConsole->getId(),
            'name' => $name,
            'events' => $events,
            'url' => $url,
            'security' => $security,
            'httpUser' => $httpUser,
            'httpPass' => $httpPass,
        ]);

        $project = $dbForConsole->updateDocument('projects', $project->getId(), $project
                ->setAttribute('webhooks', $webhook, Document::SET_TYPE_APPEND)
        );

        $response->setStatusCode(Response::STATUS_CODE_CREATED);
        $response->dynamic($webhook, Response::MODEL_WEBHOOK);
    });

App::get('/v1/projects/:projectId/webhooks')
    ->desc('List Webhooks')
    ->groups(['api', 'projects'])
    ->label('scope', 'projects.read')
    ->label('sdk.auth', [APP_AUTH_TYPE_ADMIN])
    ->label('sdk.namespace', 'projects')
    ->label('sdk.method', 'listWebhooks')
    ->label('sdk.response.code', Response::STATUS_CODE_OK)
    ->label('sdk.response.type', Response::CONTENT_TYPE_JSON)
    ->label('sdk.response.model', Response::MODEL_WEBHOOK_LIST)
    ->param('projectId', '', new UID(), 'Project unique ID.')
    ->inject('response')
    ->inject('dbForConsole')
    ->action(function ($projectId, $response, $dbForConsole) {
        /** @var Appwrite\Utopia\Response $response */
        /** @var Utopia\Database\Database $dbForConsole */

        $project = $dbForConsole->getDocument('projects', $projectId);

        if ($project->isEmpty()) {
            throw new Exception('Project not found', 404);
        }

        $webhooks = $project->getAttribute('webhooks', []);

        $response->dynamic(new Document([
            'webhooks' => $webhooks,
            'sum' => count($webhooks),
        ]), Response::MODEL_WEBHOOK_LIST);
    });

App::get('/v1/projects/:projectId/webhooks/:webhookId')
    ->desc('Get Webhook')
    ->groups(['api', 'projects'])
    ->label('scope', 'projects.read')
    ->label('sdk.auth', [APP_AUTH_TYPE_ADMIN])
    ->label('sdk.namespace', 'projects')
    ->label('sdk.method', 'getWebhook')
    ->label('sdk.response.code', Response::STATUS_CODE_OK)
    ->label('sdk.response.type', Response::CONTENT_TYPE_JSON)
    ->label('sdk.response.model', Response::MODEL_WEBHOOK)
    ->param('projectId', null, new UID(), 'Project unique ID.')
    ->param('webhookId', null, new UID(), 'Webhook unique ID.')
    ->inject('response')
    ->inject('dbForConsole')
    ->action(function ($projectId, $webhookId, $response, $dbForConsole) {
        /** @var Appwrite\Utopia\Response $response */
        /** @var Utopia\Database\Database $dbForConsole */

        $project = $dbForConsole->getDocument('projects', $projectId);

        if ($project->isEmpty()) {
            throw new Exception('Project not found', 404);
        }

        $webhook = $project->find('$id', $webhookId, 'webhooks');

        if (empty($webhook) || !$webhook instanceof Document) {
            throw new Exception('Webhook not found', 404);
        }

        $response->dynamic($webhook, Response::MODEL_WEBHOOK);
    });

App::put('/v1/projects/:projectId/webhooks/:webhookId')
    ->desc('Update Webhook')
    ->groups(['api', 'projects'])
    ->label('scope', 'projects.write')
    ->label('sdk.auth', [APP_AUTH_TYPE_ADMIN])
    ->label('sdk.namespace', 'projects')
    ->label('sdk.method', 'updateWebhook')
    ->label('sdk.response.code', Response::STATUS_CODE_OK)
    ->label('sdk.response.type', Response::CONTENT_TYPE_JSON)
    ->label('sdk.response.model', Response::MODEL_WEBHOOK)
    ->param('projectId', null, new UID(), 'Project unique ID.')
    ->param('webhookId', null, new UID(), 'Webhook unique ID.')
    ->param('name', null, new Text(128), 'Webhook name. Max length: 128 chars.')
    ->param('events', null, new ArrayList(new WhiteList(array_keys(Config::getParam('events'), true), true)), 'Events list.')
    ->param('url', null, new URL(), 'Webhook URL.')
    ->param('security', false, new Boolean(true), 'Certificate verification, false for disabled or true for enabled.')
    ->param('httpUser', '', new Text(256), 'Webhook HTTP user. Max length: 256 chars.', true)
    ->param('httpPass', '', new Text(256), 'Webhook HTTP password. Max length: 256 chars.', true)
    ->inject('response')
    ->inject('dbForConsole')
    ->action(function ($projectId, $webhookId, $name, $events, $url, $security, $httpUser, $httpPass, $response, $dbForConsole) {
        /** @var Appwrite\Utopia\Response $response */
        /** @var Utopia\Database\Database $dbForConsole */

        $project = $dbForConsole->getDocument('projects', $projectId);

        if ($project->isEmpty()) {
            throw new Exception('Project not found', 404);
        }

        $security = ($security === '1' || $security === 'true' || $security === 1 || $security === true);

        $webhook = $project->find('$id', $webhookId, 'webhooks');

        if (empty($webhook) || !$webhook instanceof Document) {
            throw new Exception('Webhook not found', 404);
        }

        $project->findAndReplace('$id', $webhook->getId(), $webhook
                ->setAttribute('name', $name)
                ->setAttribute('events', $events)
                ->setAttribute('url', $url)
                ->setAttribute('security', $security)
                ->setAttribute('httpUser', $httpUser)
                ->setAttribute('httpPass', $httpPass)
            , 'webhooks');

        $dbForConsole->updateDocument('projects', $project->getId(), $project);

        $response->dynamic($webhook, Response::MODEL_WEBHOOK);
    });

App::delete('/v1/projects/:projectId/webhooks/:webhookId')
    ->desc('Delete Webhook')
    ->groups(['api', 'projects'])
    ->label('scope', 'projects.write')
    ->label('sdk.auth', [APP_AUTH_TYPE_ADMIN])
    ->label('sdk.namespace', 'projects')
    ->label('sdk.method', 'deleteWebhook')
    ->label('sdk.response.code', Response::STATUS_CODE_NOCONTENT)
    ->label('sdk.response.model', Response::MODEL_NONE)
    ->param('projectId', null, new UID(), 'Project unique ID.')
    ->param('webhookId', null, new UID(), 'Webhook unique ID.')
    ->inject('response')
    ->inject('dbForConsole')
    ->action(function ($projectId, $webhookId, $response, $dbForConsole) {
        /** @var Appwrite\Utopia\Response $response */
        /** @var Utopia\Database\Database $dbForConsole */

        $project = $dbForConsole->getDocument('projects', $projectId);

        if ($project->isEmpty()) {
            throw new Exception('Project not found', 404);
        }

        if (!$project->findAndRemove('$id', $webhookId, 'webhooks')) {
            throw new Exception('Webhook not found', 404);
        }

        $dbForConsole->updateDocument('projects', $project->getId(), $project);

        $response->noContent();
    });

// Keys

App::post('/v1/projects/:projectId/keys')
    ->desc('Create Key')
    ->groups(['api', 'projects'])
    ->label('scope', 'projects.write')
    ->label('sdk.auth', [APP_AUTH_TYPE_ADMIN])
    ->label('sdk.namespace', 'projects')
    ->label('sdk.method', 'createKey')
    ->label('sdk.response.code', Response::STATUS_CODE_CREATED)
    ->label('sdk.response.type', Response::CONTENT_TYPE_JSON)
    ->label('sdk.response.model', Response::MODEL_KEY)
    ->param('projectId', null, new UID(), 'Project unique ID.')
    ->param('name', null, new Text(128), 'Key name. Max length: 128 chars.')
    ->param('scopes', null, new ArrayList(new WhiteList(array_keys(Config::getParam('scopes')), true)), 'Key scopes list.')
    ->inject('response')
    ->inject('dbForConsole')
    ->action(function ($projectId, $name, $scopes, $response, $dbForConsole) {
        /** @var Appwrite\Utopia\Response $response */
        /** @var Utopia\Database\Database $dbForConsole */

        $project = $dbForConsole->getDocument('projects', $projectId);

        if ($project->isEmpty()) {
            throw new Exception('Project not found', 404);
        }

        $key = new Document([
            '$id' => $dbForConsole->getId(),
            'name' => $name,
            'scopes' => $scopes,
            'secret' => \bin2hex(\random_bytes(128)),
        ]);

        $project = $dbForConsole->updateDocument('projects', $project->getId(), $project
            ->setAttribute('keys', $key, Document::SET_TYPE_APPEND)
        );

        $response->setStatusCode(Response::STATUS_CODE_CREATED);
        $response->dynamic($key, Response::MODEL_KEY);
    });

App::get('/v1/projects/:projectId/keys')
    ->desc('List Keys')
    ->groups(['api', 'projects'])
    ->label('scope', 'projects.read')
    ->label('sdk.auth', [APP_AUTH_TYPE_ADMIN])
    ->label('sdk.namespace', 'projects')
    ->label('sdk.method', 'listKeys')
    ->label('sdk.response.code', Response::STATUS_CODE_OK)
    ->label('sdk.response.type', Response::CONTENT_TYPE_JSON)
    ->label('sdk.response.model', Response::MODEL_KEY_LIST)
    ->param('projectId', null, new UID(), 'Project unique ID.')
    ->inject('response')
    ->inject('dbForConsole')
    ->action(function ($projectId, $response, $dbForConsole) {
        /** @var Appwrite\Utopia\Response $response */
        /** @var Utopia\Database\Database $dbForConsole */

        $project = $dbForConsole->getDocument('projects', $projectId);

        if ($project->isEmpty()) {
            throw new Exception('Project not found', 404);
        }

        $keys = $project->getAttribute('keys', []);

        $response->dynamic(new Document([
            'keys' => $keys,
            'sum' => count($keys),
        ]), Response::MODEL_KEY_LIST);
    });

App::get('/v1/projects/:projectId/keys/:keyId')
    ->desc('Get Key')
    ->groups(['api', 'projects'])
    ->label('scope', 'projects.read')
    ->label('sdk.auth', [APP_AUTH_TYPE_ADMIN])
    ->label('sdk.namespace', 'projects')
    ->label('sdk.method', 'getKey')
    ->label('sdk.response.code', Response::STATUS_CODE_OK)
    ->label('sdk.response.type', Response::CONTENT_TYPE_JSON)
    ->label('sdk.response.model', Response::MODEL_KEY)
    ->param('projectId', null, new UID(), 'Project unique ID.')
    ->param('keyId', null, new UID(), 'Key unique ID.')
    ->inject('response')
    ->inject('dbForConsole')
    ->action(function ($projectId, $keyId, $response, $dbForConsole) {
        $project = $dbForConsole->getDocument('projects', $projectId);

        if ($project->isEmpty()) {
            throw new Exception('Project not found', 404);
        }

        $key = $project->find('$id', $keyId, 'keys');

        if (empty($key) || !$key instanceof Document) {
            throw new Exception('Key not found', 404);
        }

        $response->dynamic($key, Response::MODEL_KEY);
    });

App::put('/v1/projects/:projectId/keys/:keyId')
    ->desc('Update Key')
    ->groups(['api', 'projects'])
    ->label('scope', 'projects.write')
    ->label('sdk.auth', [APP_AUTH_TYPE_ADMIN])
    ->label('sdk.namespace', 'projects')
    ->label('sdk.method', 'updateKey')
    ->label('sdk.response.code', Response::STATUS_CODE_OK)
    ->label('sdk.response.type', Response::CONTENT_TYPE_JSON)
    ->label('sdk.response.model', Response::MODEL_KEY)
    ->param('projectId', null, new UID(), 'Project unique ID.')
    ->param('keyId', null, new UID(), 'Key unique ID.')
    ->param('name', null, new Text(128), 'Key name. Max length: 128 chars.')
    ->param('scopes', null, new ArrayList(new WhiteList(array_keys(Config::getParam('scopes')), true)), 'Key scopes list')
    ->inject('response')
    ->inject('dbForConsole')
    ->action(function ($projectId, $keyId, $name, $scopes, $response, $dbForConsole) {
        /** @var Appwrite\Utopia\Response $response */
        /** @var Utopia\Database\Database $dbForConsole */

        $project = $dbForConsole->getDocument('projects', $projectId);

        if ($project->isEmpty()) {
            throw new Exception('Project not found', 404);
        }

        $key = $project->find('$id', $keyId, 'keys');

        if (empty($key) || !$key instanceof Document) {
            throw new Exception('Key not found', 404);
        }

        $project->findAndReplace('$id', $key->getId(), $key
                ->setAttribute('name', $name)
                ->setAttribute('scopes', $scopes)
            , 'keys');

        $dbForConsole->updateDocument('projects', $project->getId(), $project);

        $response->dynamic($key, Response::MODEL_KEY);
    });

App::delete('/v1/projects/:projectId/keys/:keyId')
    ->desc('Delete Key')
    ->groups(['api', 'projects'])
    ->label('scope', 'projects.write')
    ->label('sdk.auth', [APP_AUTH_TYPE_ADMIN])
    ->label('sdk.namespace', 'projects')
    ->label('sdk.method', 'deleteKey')
    ->label('sdk.response.code', Response::STATUS_CODE_NOCONTENT)
    ->label('sdk.response.model', Response::MODEL_NONE)
    ->param('projectId', null, new UID(), 'Project unique ID.')
    ->param('keyId', null, new UID(), 'Key unique ID.')
    ->inject('response')
    ->inject('dbForConsole')
    ->action(function ($projectId, $keyId, $response, $dbForConsole) {
        /** @var Appwrite\Utopia\Response $response */
        /** @var Utopia\Database\Database $dbForConsole */

        $project = $dbForConsole->getDocument('projects', $projectId);

        if ($project->isEmpty()) {
            throw new Exception('Project not found', 404);
        }

        if (!$project->findAndRemove('$id', $keyId, 'keys')) {
            throw new Exception('Key not found', 404);
        }

        $dbForConsole->updateDocument('projects', $project->getId(), $project);

        $response->noContent();
    });

// Platforms

App::post('/v1/projects/:projectId/platforms')
    ->desc('Create Platform')
    ->groups(['api', 'projects'])
    ->label('scope', 'projects.write')
    ->label('sdk.auth', [APP_AUTH_TYPE_ADMIN])
    ->label('sdk.namespace', 'projects')
    ->label('sdk.method', 'createPlatform')
    ->label('sdk.response.code', Response::STATUS_CODE_CREATED)
    ->label('sdk.response.type', Response::CONTENT_TYPE_JSON)
    ->label('sdk.response.model', Response::MODEL_PLATFORM)
    ->param('projectId', null, new UID(), 'Project unique ID.')
    ->param('type', null, new WhiteList(['web', 'flutter-ios', 'flutter-android', 'flutter-linux', 'flutter-macos', 'flutter-windows', 'ios', 'android', 'unity'], true), 'Platform type.')
    ->param('name', null, new Text(128), 'Platform name. Max length: 128 chars.')
    ->param('key', '', new Text(256), 'Package name for android or bundle ID for iOS. Max length: 256 chars.', true)
    ->param('store', '', new Text(256), 'App store or Google Play store ID. Max length: 256 chars.', true)
    ->param('hostname', '', new Text(256), 'Platform client hostname. Max length: 256 chars.', true)
    ->inject('response')
    ->inject('dbForConsole')
    ->action(function ($projectId, $type, $name, $key, $store, $hostname, $response, $dbForConsole) {
        /** @var Appwrite\Utopia\Response $response */
        /** @var Utopia\Database\Database $dbForConsole */

        $project = $dbForConsole->getDocument('projects', $projectId);

        if ($project->isEmpty()) {
            throw new Exception('Project not found', 404);
        }

        $platform = new Document([
            '$id' => $dbForConsole->getId(),
            'type' => $type,
            'name' => $name,
            'key' => $key,
            'store' => $store,
            'hostname' => $hostname,
            'dateCreated' => \time(),
            'dateUpdated' => \time(),
        ]);

        $project = $dbForConsole->updateDocument('projects', $project->getId(), $project
            ->setAttribute('platforms', $platform, Document::SET_TYPE_APPEND)
        );

        $response->setStatusCode(Response::STATUS_CODE_CREATED);
        $response->dynamic($platform, Response::MODEL_PLATFORM);
    });

App::get('/v1/projects/:projectId/platforms')
    ->desc('List Platforms')
    ->groups(['api', 'projects'])
    ->label('scope', 'projects.read')
    ->label('sdk.auth', [APP_AUTH_TYPE_ADMIN])
    ->label('sdk.namespace', 'projects')
    ->label('sdk.method', 'listPlatforms')
    ->label('sdk.response.code', Response::STATUS_CODE_OK)
    ->label('sdk.response.type', Response::CONTENT_TYPE_JSON)
    ->label('sdk.response.model', Response::MODEL_PLATFORM_LIST)
    ->param('projectId', '', new UID(), 'Project unique ID.')
    ->inject('response')
    ->inject('dbForConsole')
    ->action(function ($projectId, $response, $dbForConsole) {
        /** @var Appwrite\Utopia\Response $response */
        /** @var Utopia\Database\Database $dbForConsole */

        $project = $dbForConsole->getDocument('projects', $projectId);

        if ($project->isEmpty()) {
            throw new Exception('Project not found', 404);
        }

        $platforms = $project->getAttribute('platforms', []);

        $response->dynamic(new Document([
            'platforms' => $platforms,
            'sum' => count($platforms),
        ]), Response::MODEL_PLATFORM_LIST);
    });

App::get('/v1/projects/:projectId/platforms/:platformId')
    ->desc('Get Platform')
    ->groups(['api', 'projects'])
    ->label('scope', 'projects.read')
    ->label('sdk.auth', [APP_AUTH_TYPE_ADMIN])
    ->label('sdk.namespace', 'projects')
    ->label('sdk.method', 'getPlatform')
    ->label('sdk.response.code', Response::STATUS_CODE_OK)
    ->label('sdk.response.type', Response::CONTENT_TYPE_JSON)
    ->label('sdk.response.model', Response::MODEL_PLATFORM)
    ->param('projectId', null, new UID(), 'Project unique ID.')
    ->param('platformId', null, new UID(), 'Platform unique ID.')
    ->inject('response')
    ->inject('dbForConsole')
    ->action(function ($projectId, $platformId, $response, $dbForConsole) {
        /** @var Appwrite\Utopia\Response $response */
        /** @var Utopia\Database\Database $dbForConsole */

        $project = $dbForConsole->getDocument('projects', $projectId);

        if ($project->isEmpty()) {
            throw new Exception('Project not found', 404);
        }

        $platform = $project->find('$id', $platformId, 'platforms');

        if (empty($platform) || !$platform instanceof Document) {
            throw new Exception('Platform not found', 404);
        }

        $response->dynamic($platform, Response::MODEL_PLATFORM);
    });

App::put('/v1/projects/:projectId/platforms/:platformId')
    ->desc('Update Platform')
    ->groups(['api', 'projects'])
    ->label('scope', 'projects.write')
    ->label('sdk.auth', [APP_AUTH_TYPE_ADMIN])
    ->label('sdk.namespace', 'projects')
    ->label('sdk.method', 'updatePlatform')
    ->label('sdk.response.code', Response::STATUS_CODE_OK)
    ->label('sdk.response.type', Response::CONTENT_TYPE_JSON)
    ->label('sdk.response.model', Response::MODEL_PLATFORM)
    ->param('projectId', null, new UID(), 'Project unique ID.')
    ->param('platformId', null, new UID(), 'Platform unique ID.')
    ->param('name', null, new Text(128), 'Platform name. Max length: 128 chars.')
    ->param('key', '', new Text(256), 'Package name for android or bundle ID for iOS. Max length: 256 chars.', true)
    ->param('store', '', new Text(256), 'App store or Google Play store ID. Max length: 256 chars.', true)
    ->param('hostname', '', new Text(256), 'Platform client URL. Max length: 256 chars.', true)
    ->inject('response')
    ->inject('dbForConsole')
    ->action(function ($projectId, $platformId, $name, $key, $store, $hostname, $response, $dbForConsole) {
        /** @var Appwrite\Utopia\Response $response */
        /** @var Utopia\Database\Database $dbForConsole */

        $project = $dbForConsole->getDocument('projects', $projectId);

        if ($project->isEmpty()) {
            throw new Exception('Project not found', 404);
        }

        $platform = $project->find('$id', $platformId, 'platforms');

        if (empty($platform) || !$platform instanceof Document) {
            throw new Exception('Platform not found', 404);
        }

        $platform
            ->setAttribute('name', $name)
            ->setAttribute('dateUpdated', \time())
            ->setAttribute('key', $key)
            ->setAttribute('store', $store)
            ->setAttribute('hostname', $hostname)
        ;

        $project->findAndReplace('$id', $platform->getId(), $platform
                ->setAttribute('name', $name)
                ->setAttribute('dateUpdated', \time())
                ->setAttribute('key', $key)
                ->setAttribute('store', $store)
                ->setAttribute('hostname', $hostname)
            , 'platforms');

        $dbForConsole->updateDocument('projects', $project->getId(), $project);

        $response->dynamic($platform, Response::MODEL_PLATFORM);
    });

App::delete('/v1/projects/:projectId/platforms/:platformId')
    ->desc('Delete Platform')
    ->groups(['api', 'projects'])
    ->label('scope', 'projects.write')
    ->label('sdk.auth', [APP_AUTH_TYPE_ADMIN])
    ->label('sdk.namespace', 'projects')
    ->label('sdk.method', 'deletePlatform')
    ->label('sdk.response.code', Response::STATUS_CODE_NOCONTENT)
    ->label('sdk.response.model', Response::MODEL_NONE)
    ->param('projectId', null, new UID(), 'Project unique ID.')
    ->param('platformId', null, new UID(), 'Platform unique ID.')
    ->inject('response')
    ->inject('dbForConsole')
    ->action(function ($projectId, $platformId, $response, $dbForConsole) {
        /** @var Appwrite\Utopia\Response $response */
        /** @var Utopia\Database\Database $dbForConsole */

        $project = $dbForConsole->getDocument('projects', $projectId);

        if ($project->isEmpty()) {
            throw new Exception('Project not found', 404);
        }

        if (!$project->findAndRemove('$id', $platformId, 'platforms')) {
            throw new Exception('Platform not found', 404);
        }

        $dbForConsole->updateDocument('projects', $project->getId(), $project);

        $response->noContent();
    });

// Domains

App::post('/v1/projects/:projectId/domains')
    ->desc('Create Domain')
    ->groups(['api', 'projects'])
    ->label('scope', 'projects.write')
    ->label('sdk.auth', [APP_AUTH_TYPE_ADMIN])
    ->label('sdk.namespace', 'projects')
    ->label('sdk.method', 'createDomain')
    ->label('sdk.response.code', Response::STATUS_CODE_CREATED)
    ->label('sdk.response.type', Response::CONTENT_TYPE_JSON)
    ->label('sdk.response.model', Response::MODEL_DOMAIN)
    ->param('projectId', null, new UID(), 'Project unique ID.')
    ->param('domain', null, new DomainValidator(), 'Domain name.')
    ->inject('response')
    ->inject('dbForConsole')
    ->action(function ($projectId, $domain, $response, $dbForConsole) {
        /** @var Appwrite\Utopia\Response $response */
        /** @var Utopia\Database\Database $dbForConsole */

        $project = $dbForConsole->getDocument('projects', $projectId);

        if ($project->isEmpty()) {
            throw new Exception('Project not found', 404);
        }

        $document = $project->find('domain', $domain, 'domains');

        if ($document) {
            throw new Exception('Domain already exists', 409);
        }

        $target = new Domain(App::getEnv('_APP_DOMAIN_TARGET', ''));

        if (!$target->isKnown() || $target->isTest()) {
            throw new Exception('Unreachable CNAME target (' . $target->get() . '), please use a domain with a public suffix.', 500);
        }

        $domain = new Domain($domain);

        $domain = new Document([
            '$id' => $dbForConsole->getId(),
            'updated' => \time(),
            'domain' => $domain->get(),
            'tld' => $domain->getSuffix(),
            'registerable' => $domain->getRegisterable(),
            'verification' => false,
            'certificateId' => null,
        ]);

        $project = $dbForConsole->updateDocument('projects', $project->getId(), $project
            ->setAttribute('domains', $domain, Document::SET_TYPE_APPEND)
        );

        $response->setStatusCode(Response::STATUS_CODE_CREATED);
        $response->dynamic($domain, Response::MODEL_DOMAIN);
    });

App::get('/v1/projects/:projectId/domains')
    ->desc('List Domains')
    ->groups(['api', 'projects'])
    ->label('scope', 'projects.read')
    ->label('sdk.auth', [APP_AUTH_TYPE_ADMIN])
    ->label('sdk.namespace', 'projects')
    ->label('sdk.method', 'listDomains')
    ->label('sdk.response.code', Response::STATUS_CODE_OK)
    ->label('sdk.response.type', Response::CONTENT_TYPE_JSON)
    ->label('sdk.response.model', Response::MODEL_DOMAIN_LIST)
    ->param('projectId', '', new UID(), 'Project unique ID.')
    ->inject('response')
    ->inject('dbForConsole')
    ->action(function ($projectId, $response, $dbForConsole) {
        /** @var Appwrite\Utopia\Response $response */
        /** @var Utopia\Database\Database $dbForConsole */

        $project = $dbForConsole->getDocument('projects', $projectId);

        if ($project->isEmpty()) {
            throw new Exception('Project not found', 404);
        }

        $domains = $project->getAttribute('domains', []);

        $response->dynamic(new Document([
            'domains' => $domains,
            'sum' => count($domains),
        ]), Response::MODEL_DOMAIN_LIST);
    });

App::get('/v1/projects/:projectId/domains/:domainId')
    ->desc('Get Domain')
    ->groups(['api', 'projects'])
    ->label('scope', 'projects.read')
    ->label('sdk.auth', [APP_AUTH_TYPE_ADMIN])
    ->label('sdk.namespace', 'projects')
    ->label('sdk.method', 'getDomain')
    ->label('sdk.response.code', Response::STATUS_CODE_OK)
    ->label('sdk.response.type', Response::CONTENT_TYPE_JSON)
    ->label('sdk.response.model', Response::MODEL_DOMAIN)
    ->param('projectId', null, new UID(), 'Project unique ID.')
    ->param('domainId', null, new UID(), 'Domain unique ID.')
    ->inject('response')
    ->inject('dbForConsole')
    ->action(function ($projectId, $domainId, $response, $dbForConsole) {
        /** @var Appwrite\Utopia\Response $response */
        /** @var Utopia\Database\Database $dbForConsole */

        $project = $dbForConsole->getDocument('projects', $projectId);

        if ($project->isEmpty()) {
            throw new Exception('Project not found', 404);
        }

        $domain = $project->find('$id', $domainId, 'domains');

        if (empty($domain) || !$domain instanceof Document) {
            throw new Exception('Domain not found', 404);
        }

        $response->dynamic($domain, Response::MODEL_DOMAIN);
    });

App::patch('/v1/projects/:projectId/domains/:domainId/verification')
    ->desc('Update Domain Verification Status')
    ->groups(['api', 'projects'])
    ->label('scope', 'projects.write')
    ->label('sdk.auth', [APP_AUTH_TYPE_ADMIN])
    ->label('sdk.namespace', 'projects')
    ->label('sdk.method', 'updateDomainVerification')
    ->label('sdk.response.code', Response::STATUS_CODE_OK)
    ->label('sdk.response.type', Response::CONTENT_TYPE_JSON)
    ->label('sdk.response.model', Response::MODEL_DOMAIN)
    ->param('projectId', null, new UID(), 'Project unique ID.')
    ->param('domainId', null, new UID(), 'Domain unique ID.')
    ->inject('response')
    ->inject('dbForConsole')
    ->action(function ($projectId, $domainId, $response, $dbForConsole) {
        /** @var Appwrite\Utopia\Response $response */
        /** @var Utopia\Database\Database $dbForConsole */

        $project = $dbForConsole->getDocument('projects', $projectId);

        if ($project->isEmpty()) {
            throw new Exception('Project not found', 404);
        }

        $domain = $project->find('$id', $domainId, 'domains');

        if (empty($domain) || !$domain instanceof Document) {
            throw new Exception('Domain not found', 404);
        }

        $target = new Domain(App::getEnv('_APP_DOMAIN_TARGET', ''));

        if (!$target->isKnown() || $target->isTest()) {
            throw new Exception('Unreachable CNAME target (' . $target->get() . '), please use a domain with a public suffix.', 500);
        }

        if ($domain->getAttribute('verification') === true) {
            return $response->dynamic($domain, Response::MODEL_DOMAIN);
        }

        $validator = new CNAME($target->get()); // Verify Domain with DNS records

        if (!$validator->isValid($domain->getAttribute('domain', ''))) {
            throw new Exception('Failed to verify domain', 401);
        }

        $project->findAndReplace('$id', $domain->getId(), $domain
                ->setAttribute('verification', true)
            , 'domains');

        $dbForConsole->updateDocument('projects', $project->getId(), $project);

        // Issue a TLS certificate when domain is verified
        Resque::enqueue('v1-certificates', 'CertificatesV1', [
            'document' => $domain->getArrayCopy(),
            'domain' => $domain->getAttribute('domain'),
        ]);

        $response->dynamic($domain, Response::MODEL_DOMAIN);
    });

App::delete('/v1/projects/:projectId/domains/:domainId')
    ->desc('Delete Domain')
    ->groups(['api', 'projects'])
    ->label('scope', 'projects.write')
    ->label('sdk.auth', [APP_AUTH_TYPE_ADMIN])
    ->label('sdk.namespace', 'projects')
    ->label('sdk.method', 'deleteDomain')
    ->label('sdk.response.code', Response::STATUS_CODE_NOCONTENT)
    ->label('sdk.response.model', Response::MODEL_NONE)
    ->param('projectId', null, new UID(), 'Project unique ID.')
    ->param('domainId', null, new UID(), 'Domain unique ID.')
    ->inject('response')
    ->inject('dbForConsole')
    ->inject('deletes')
    ->action(function ($projectId, $domainId, $response, $dbForConsole, $deletes) {
        /** @var Appwrite\Utopia\Response $response */
        /** @var Utopia\Database\Database $dbForConsole */

        $project = $dbForConsole->getDocument('projects', $projectId);

        if ($project->isEmpty()) {
            throw new Exception('Project not found', 404);
        }

        $domain = $project->find('$id', $domainId, 'domains');

        if (!$project->findAndRemove('$id', $domainId, 'domains')) {
            throw new Exception('Domain not found', 404);
        }

        $dbForConsole->updateDocument('projects', $project->getId(), $project);

        $deletes
            ->setParam('type', DELETE_TYPE_CERTIFICATES)
            ->setParam('document', $domain)
        ;

        $response->noContent();
    });<|MERGE_RESOLUTION|>--- conflicted
+++ resolved
@@ -78,12 +78,7 @@
 
         $projectId = ($projectId == 'unique()') ? $dbForConsole->getId() : $projectId;
         $project = $dbForConsole->createDocument('projects', new Document([
-<<<<<<< HEAD
-            '$id' => $projectId,
-            '$collection' => 'projects',
-=======
             '$id' => $projectId == 'unique()' ? $dbForConsole->getId() : $projectId,
->>>>>>> 4d721fca
             '$read' => ['team:' . $teamId],
             '$write' => ['team:' . $teamId . '/owner', 'team:' . $teamId . '/developer'],
             'name' => $name,
