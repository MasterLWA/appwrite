<?php

use Appwrite\Auth\Auth;
use Appwrite\Auth\Validator\Password;
use Appwrite\Event\Certificate;
use Appwrite\Event\Delete;
use Appwrite\Event\Validator\Event;
use Appwrite\Network\Validator\CNAME;
use Appwrite\Network\Validator\Domain as DomainValidator;
use Appwrite\Network\Validator\Origin;
use Appwrite\Network\Validator\URL;
use Appwrite\Utopia\Database\Validator\CustomId;
use Appwrite\Utopia\Response;
use Utopia\Abuse\Adapters\TimeLimit;
use Utopia\App;
use Utopia\Audit\Audit;
use Utopia\Config\Config;
use Utopia\Database\Database;
use Utopia\Database\Document;
use Utopia\Database\ID;
use Utopia\Database\DateTime;
use Utopia\Database\Permission;
use Utopia\Database\Query;
use Utopia\Database\Role;
use Utopia\Database\Validator\Authorization;
use Utopia\Database\Validator\DatetimeValidator;
use Utopia\Database\Validator\UID;
use Utopia\Domains\Domain;
use Utopia\Registry\Registry;
use Appwrite\Extend\Exception;
use Utopia\Validator\ArrayList;
use Utopia\Validator\Boolean;
use Utopia\Validator\Hostname;
use Utopia\Validator\Range;
use Utopia\Validator\Text;
use Utopia\Validator\WhiteList;

<<<<<<< HEAD
App::init(function (Document $project) {
    if ($project->getId() !== 'console') {
        throw new Exception('Access to this API is forbidden.', 401, Exception::GENERAL_ACCESS_FORBIDDEN);
    }
}, ['project'], 'projects');
=======
App::init()
    ->groups(['projects'])
    ->inject('project')
    ->action(function (Document $project) {
        if ($project->getId() !== 'console') {
            throw new Exception(Exception::GENERAL_ACCESS_FORBIDDEN);
        }
    });
>>>>>>> 399df17a

App::post('/v1/projects')
    ->desc('Create Project')
    ->groups(['api', 'projects'])
    ->label('scope', 'projects.write')
    ->label('sdk.auth', [APP_AUTH_TYPE_ADMIN])
    ->label('sdk.namespace', 'projects')
    ->label('sdk.method', 'create')
    ->label('sdk.response.code', Response::STATUS_CODE_CREATED)
    ->label('sdk.response.type', Response::CONTENT_TYPE_JSON)
    ->label('sdk.response.model', Response::MODEL_PROJECT)
    ->param('projectId', '', new CustomId(), 'Unique Id. Choose your own unique ID or pass the string "unique()" to auto generate it. Valid chars are a-z, A-Z, 0-9, period, hyphen, and underscore. Can\'t start with a special char. Max length is 36 chars.')
    ->param('name', null, new Text(128), 'Project name. Max length: 128 chars.')
    ->param('teamId', '', new UID(), 'Team unique ID.')
    ->param('description', '', new Text(256), 'Project description. Max length: 256 chars.', true)
    ->param('logo', '', new Text(1024), 'Project logo.', true)
    ->param('url', '', new URL(), 'Project URL.', true)
    ->param('legalName', '', new Text(256), 'Project legal Name. Max length: 256 chars.', true)
    ->param('legalCountry', '', new Text(256), 'Project legal Country. Max length: 256 chars.', true)
    ->param('legalState', '', new Text(256), 'Project legal State. Max length: 256 chars.', true)
    ->param('legalCity', '', new Text(256), 'Project legal City. Max length: 256 chars.', true)
    ->param('legalAddress', '', new Text(256), 'Project legal Address. Max length: 256 chars.', true)
    ->param('legalTaxId', '', new Text(256), 'Project legal Tax ID. Max length: 256 chars.', true)
    ->inject('response')
    ->inject('dbForConsole')
    ->inject('dbForProject')
    ->action(function (string $projectId, string $name, string $teamId, string $description, string $logo, string $url, string $legalName, string $legalCountry, string $legalState, string $legalCity, string $legalAddress, string $legalTaxId, Response $response, Database $dbForConsole, Database $dbForProject) {

        $team = $dbForConsole->getDocument('teams', $teamId);

        if ($team->isEmpty()) {
            throw new Exception(Exception::TEAM_NOT_FOUND);
        }

        $auth = Config::getParam('auth', []);
        $auths = ['limit' => 0];
        foreach ($auth as $index => $method) {
            $auths[$method['key'] ?? ''] = true;
        }

        $projectId = ($projectId == 'unique()') ? ID::unique() : $projectId;

        if ($projectId === 'console') {
            throw new Exception(Exception::PROJECT_RESERVED_PROJECT, "'console' is a reserved project.");
        }

        $project = $dbForConsole->createDocument('projects', new Document([
            '$id' => $projectId,
            '$permissions' => [
                Permission::read(Role::team(ID::custom($teamId))),
                Permission::update(Role::team(ID::custom($teamId), 'owner')),
                Permission::update(Role::team(ID::custom($teamId), 'developer')),
                Permission::delete(Role::team(ID::custom($teamId), 'owner')),
                Permission::delete(Role::team(ID::custom($teamId), 'developer')),
            ],
            'name' => $name,
            'teamInternalId' => $team->getInternalId(),
            'teamId' => $team->getId(),
            'description' => $description,
            'logo' => $logo,
            'url' => $url,
            'version' => APP_VERSION_STABLE,
            'legalName' => $legalName,
            'legalCountry' => $legalCountry,
            'legalState' => $legalState,
            'legalCity' => $legalCity,
            'legalAddress' => $legalAddress,
            'legalTaxId' => ID::custom($legalTaxId),
            'services' => new stdClass(),
            'platforms' => null,
            'authProviders' => [],
            'webhooks' => null,
            'keys' => null,
            'domains' => null,
            'auths' => $auths,
            'search' => implode(' ', [$projectId, $name]),
        ]));
        /** @var array $collections */
        $collections = Config::getParam('collections', []);

        $dbForProject->setNamespace("_{$project->getInternalId()}");
        $dbForProject->create(App::getEnv('_APP_DB_SCHEMA', 'appwrite'));

        $audit = new Audit($dbForProject);
        $audit->setup();

        $adapter = new TimeLimit('', 0, 1, $dbForProject);
        $adapter->setup();

        foreach ($collections as $key => $collection) {
            if (($collection['$collection'] ?? '') !== Database::METADATA) {
                continue;
            }

            $attributes = [];
            $indexes = [];

            foreach ($collection['attributes'] as $attribute) {
                $attributes[] = new Document([
                    '$id' => $attribute['$id'],
                    'type' => $attribute['type'],
                    'size' => $attribute['size'],
                    'required' => $attribute['required'],
                    'signed' => $attribute['signed'],
                    'array' => $attribute['array'],
                    'filters' => $attribute['filters'],
                    'default' => $attribute['default'] ?? null,
                    'format' => $attribute['format'] ?? ''
                ]);
            }

            foreach ($collection['indexes'] as $index) {
                $indexes[] = new Document([
                    '$id' => $index['$id'],
                    'type' => $index['type'],
                    'attributes' => $index['attributes'],
                    'lengths' => $index['lengths'],
                    'orders' => $index['orders'],
                ]);
            }
            $dbForProject->createCollection($key, $attributes, $indexes);
        }

        $response->setStatusCode(Response::STATUS_CODE_CREATED);
        $response->dynamic($project, Response::MODEL_PROJECT);
    });

App::get('/v1/projects')
    ->desc('List Projects')
    ->groups(['api', 'projects'])
    ->label('scope', 'projects.read')
    ->label('sdk.auth', [APP_AUTH_TYPE_ADMIN])
    ->label('sdk.namespace', 'projects')
    ->label('sdk.method', 'list')
    ->label('sdk.response.code', Response::STATUS_CODE_OK)
    ->label('sdk.response.type', Response::CONTENT_TYPE_JSON)
    ->label('sdk.response.model', Response::MODEL_PROJECT_LIST)
    ->param('search', '', new Text(256), 'Search term to filter your list results. Max length: 256 chars.', true)
    ->param('limit', 25, new Range(0, 100), 'Results limit value. By default will return maximum 25 results. Maximum of 100 results allowed per request.', true)
    ->param('offset', 0, new Range(0, APP_LIMIT_COUNT), 'Results offset. The default value is 0. Use this param to manage pagination. [learn more about pagination](https://appwrite.io/docs/pagination)', true)
    ->param('cursor', '', new UID(), 'ID of the project used as the starting point for the query, excluding the project itself. Should be used for efficient pagination when working with large sets of data. [learn more about pagination](https://appwrite.io/docs/pagination)', true)
    ->param('cursorDirection', Database::CURSOR_AFTER, new WhiteList([Database::CURSOR_AFTER, Database::CURSOR_BEFORE]), 'Direction of the cursor, can be either \'before\' or \'after\'.', true)
    ->param('orderType', Database::ORDER_ASC, new WhiteList([Database::ORDER_ASC, Database::ORDER_DESC], true), 'Order result by ' . Database::ORDER_ASC . ' or ' . Database::ORDER_DESC . ' order.', true)
    ->inject('response')
    ->inject('dbForConsole')
    ->action(function (string $search, int $limit, int $offset, string $cursor, string $cursorDirection, string $orderType, Response $response, Database $dbForConsole) {

        $filterQueries = [];

        if (!empty($search)) {
            $filterQueries[] = Query::search('search', $search);
        }

        $queries = [];
        $queries[] = Query::limit($limit);
        $queries[] = Query::offset($offset);
        $queries[] = $orderType === Database::ORDER_ASC ? Query::orderAsc('') : Query::orderDesc('');
        if (!empty($cursor)) {
            $cursorDocument = $dbForConsole->getDocument('projects', $cursor);

            if ($cursorDocument->isEmpty()) {
                throw new Exception(Exception::GENERAL_CURSOR_NOT_FOUND, "Project '{$cursor}' for the 'cursor' value not found.");
            }

            $queries[] = $cursorDirection === Database::CURSOR_AFTER ? Query::cursorAfter($cursorDocument) : Query::cursorBefore($cursorDocument);
        }

        $results = $dbForConsole->find('projects', \array_merge($filterQueries, $queries));
        $total = $dbForConsole->count('projects', $filterQueries, APP_LIMIT_COUNT);

        $response->dynamic(new Document([
            'projects' => $results,
            'total' => $total,
        ]), Response::MODEL_PROJECT_LIST);
    });

App::get('/v1/projects/:projectId')
    ->desc('Get Project')
    ->groups(['api', 'projects'])
    ->label('scope', 'projects.read')
    ->label('sdk.auth', [APP_AUTH_TYPE_ADMIN])
    ->label('sdk.namespace', 'projects')
    ->label('sdk.method', 'get')
    ->label('sdk.response.code', Response::STATUS_CODE_OK)
    ->label('sdk.response.type', Response::CONTENT_TYPE_JSON)
    ->label('sdk.response.model', Response::MODEL_PROJECT)
    ->param('projectId', '', new UID(), 'Project unique ID.')
    ->inject('response')
    ->inject('dbForConsole')
    ->action(function (string $projectId, Response $response, Database $dbForConsole) {

        $project = $dbForConsole->getDocument('projects', $projectId);

        if ($project->isEmpty()) {
            throw new Exception(Exception::PROJECT_NOT_FOUND);
        }

        $response->dynamic($project, Response::MODEL_PROJECT);
    });

App::get('/v1/projects/:projectId/usage')
    ->desc('Get usage stats for a project')
    ->groups(['api', 'projects'])
    ->label('scope', 'projects.read')
    ->label('sdk.auth', [APP_AUTH_TYPE_ADMIN])
    ->label('sdk.namespace', 'projects')
    ->label('sdk.method', 'getUsage')
    ->label('sdk.response.code', Response::STATUS_CODE_OK)
    ->label('sdk.response.type', Response::CONTENT_TYPE_JSON)
    ->label('sdk.response.model', Response::MODEL_USAGE_PROJECT)
    ->param('projectId', '', new UID(), 'Project unique ID.')
    ->param('range', '30d', new WhiteList(['24h', '7d', '30d', '90d'], true), 'Date range.', true)
    ->inject('response')
    ->inject('dbForConsole')
    ->inject('dbForProject')
    ->inject('register')
    ->action(function (string $projectId, string $range, Response $response, Database $dbForConsole, Database $dbForProject, Registry $register) {

        $project = $dbForConsole->getDocument('projects', $projectId);

        if ($project->isEmpty()) {
            throw new Exception(Exception::PROJECT_NOT_FOUND);
        }

        $usage = [];
        if (App::getEnv('_APP_USAGE_STATS', 'enabled') == 'enabled') {
            $periods = [
                '24h' => [
                    'period' => '30m',
                    'limit' => 48,
                ],
                '7d' => [
                    'period' => '1d',
                    'limit' => 7,
                ],
                '30d' => [
                    'period' => '1d',
                    'limit' => 30,
                ],
                '90d' => [
                    'period' => '1d',
                    'limit' => 90,
                ],
            ];

            $dbForProject->setNamespace("_{$project->getInternalId()}");

            $metrics = [
                'requests',
                'network',
                'executions',
                'users.count',
                'databases.documents.count',
                'databases.collections.count',
                'storage.total'
            ];

            $stats = [];

            Authorization::skip(function () use ($dbForProject, $periods, $range, $metrics, &$stats) {
                foreach ($metrics as $metric) {
                    $limit = $periods[$range]['limit'];
                    $period = $periods[$range]['period'];

                    $requestDocs = $dbForProject->find('stats', [
                        Query::equal('period', [$period]),
                        Query::equal('metric', [$metric]),
                        Query::limit($limit),
                        Query::orderDesc('time'),
                    ]);

                    $stats[$metric] = [];
                    foreach ($requestDocs as $requestDoc) {
                        $stats[$metric][] = [
                            'value' => $requestDoc->getAttribute('value'),
                            'date' => $requestDoc->getAttribute('time'),
                        ];
                    }

                    // backfill metrics with empty values for graphs
                    $backfill = $limit - \count($requestDocs);
                    while ($backfill > 0) {
                        $last = $limit - $backfill - 1; // array index of last added metric
                        $diff = match ($period) { // convert period to seconds for unix timestamp math
                            '30m' => 1800,
                            '1d' => 86400,
                        };
                        $stats[$metric][] = [
                            'value' => 0,
                            'date' => DateTime::addSeconds(new \DateTime($stats[$metric][$last]['date'] ?? null), -1 * $diff),
                        ];
                        $backfill--;
                    }
                    $stats[$metric] = array_reverse($stats[$metric]);
                }
            });

            $usage = new Document([
                'range' => $range,
                'requests' => $stats['requests'],
                'network' => $stats['network'],
                'functions' => $stats['executions'],
                'documents' => $stats['databases.documents.count'],
                'collections' => $stats['databases.collections.count'],
                'users' => $stats['users.count'],
                'storage' => $stats['storage.total']
            ]);
        }

        $response->dynamic($usage, Response::MODEL_USAGE_PROJECT);
    });

App::patch('/v1/projects/:projectId')
    ->desc('Update Project')
    ->groups(['api', 'projects'])
    ->label('scope', 'projects.write')
    ->label('sdk.auth', [APP_AUTH_TYPE_ADMIN])
    ->label('sdk.namespace', 'projects')
    ->label('sdk.method', 'update')
    ->label('sdk.response.code', Response::STATUS_CODE_OK)
    ->label('sdk.response.type', Response::CONTENT_TYPE_JSON)
    ->label('sdk.response.model', Response::MODEL_PROJECT)
    ->param('projectId', '', new UID(), 'Project unique ID.')
    ->param('name', null, new Text(128), 'Project name. Max length: 128 chars.')
    ->param('description', '', new Text(256), 'Project description. Max length: 256 chars.', true)
    ->param('logo', '', new Text(1024), 'Project logo.', true)
    ->param('url', '', new URL(), 'Project URL.', true)
    ->param('legalName', '', new Text(256), 'Project legal name. Max length: 256 chars.', true)
    ->param('legalCountry', '', new Text(256), 'Project legal country. Max length: 256 chars.', true)
    ->param('legalState', '', new Text(256), 'Project legal state. Max length: 256 chars.', true)
    ->param('legalCity', '', new Text(256), 'Project legal city. Max length: 256 chars.', true)
    ->param('legalAddress', '', new Text(256), 'Project legal address. Max length: 256 chars.', true)
    ->param('legalTaxId', '', new Text(256), 'Project legal tax ID. Max length: 256 chars.', true)
    ->inject('response')
    ->inject('dbForConsole')
    ->action(function (string $projectId, string $name, string $description, string $logo, string $url, string $legalName, string $legalCountry, string $legalState, string $legalCity, string $legalAddress, string $legalTaxId, Response $response, Database $dbForConsole) {

        $project = $dbForConsole->getDocument('projects', $projectId);

        if ($project->isEmpty()) {
            throw new Exception(Exception::PROJECT_NOT_FOUND);
        }

        $project = $dbForConsole->updateDocument('projects', $project->getId(), $project
                ->setAttribute('name', $name)
                ->setAttribute('description', $description)
                ->setAttribute('logo', $logo)
                ->setAttribute('url', $url)
                ->setAttribute('legalName', $legalName)
                ->setAttribute('legalCountry', $legalCountry)
                ->setAttribute('legalState', $legalState)
                ->setAttribute('legalCity', $legalCity)
                ->setAttribute('legalAddress', $legalAddress)
                ->setAttribute('legalTaxId', $legalTaxId)
                ->setAttribute('search', implode(' ', [$projectId, $name])));

        $response->dynamic($project, Response::MODEL_PROJECT);
    });

App::patch('/v1/projects/:projectId/service')
    ->desc('Update service status')
    ->groups(['api', 'projects'])
    ->label('scope', 'projects.write')
    ->label('sdk.auth', [APP_AUTH_TYPE_ADMIN])
    ->label('sdk.namespace', 'projects')
    ->label('sdk.method', 'updateServiceStatus')
    ->label('sdk.response.code', Response::STATUS_CODE_OK)
    ->label('sdk.response.type', Response::CONTENT_TYPE_JSON)
    ->label('sdk.response.model', Response::MODEL_PROJECT)
    ->param('projectId', '', new UID(), 'Project unique ID.')
    ->param('service', '', new WhiteList(array_keys(array_filter(Config::getParam('services'), fn($element) => $element['optional'])), true), 'Service name.')
    ->param('status', null, new Boolean(), 'Service status.')
    ->inject('response')
    ->inject('dbForConsole')
    ->action(function (string $projectId, string $service, bool $status, Response $response, Database $dbForConsole) {

        $project = $dbForConsole->getDocument('projects', $projectId);

        if ($project->isEmpty()) {
            throw new Exception(Exception::PROJECT_NOT_FOUND);
        }

        $services = $project->getAttribute('services', []);
        $services[$service] = $status;

        $project = $dbForConsole->updateDocument('projects', $project->getId(), $project->setAttribute('services', $services));

        $response->dynamic($project, Response::MODEL_PROJECT);
    });

App::patch('/v1/projects/:projectId/oauth2')
    ->desc('Update Project OAuth2')
    ->groups(['api', 'projects'])
    ->label('scope', 'projects.write')
    ->label('sdk.auth', [APP_AUTH_TYPE_ADMIN])
    ->label('sdk.namespace', 'projects')
    ->label('sdk.method', 'updateOAuth2')
    ->label('sdk.response.code', Response::STATUS_CODE_OK)
    ->label('sdk.response.type', Response::CONTENT_TYPE_JSON)
    ->label('sdk.response.model', Response::MODEL_PROJECT)
    ->param('projectId', '', new UID(), 'Project unique ID.')
    ->param('provider', '', new WhiteList(\array_keys(Config::getParam('providers')), true), 'Provider Name', false)
    ->param('appId', '', new Text(256), 'Provider app ID. Max length: 256 chars.', true)
    ->param('secret', '', new text(512), 'Provider secret key. Max length: 512 chars.', true)
    ->inject('response')
    ->inject('dbForConsole')
    ->action(function (string $projectId, string $provider, string $appId, string $secret, Response $response, Database $dbForConsole) {

        $project = $dbForConsole->getDocument('projects', $projectId);

        if ($project->isEmpty()) {
            throw new Exception(Exception::PROJECT_NOT_FOUND);
        }

        $providers = $project->getAttribute('authProviders', []);
        $providers[$provider . 'Appid'] = $appId;
        $providers[$provider . 'Secret'] = $secret;

        $project = $dbForConsole->updateDocument('projects', $project->getId(), $project->setAttribute('authProviders', $providers));

        $response->dynamic($project, Response::MODEL_PROJECT);
    });

App::patch('/v1/projects/:projectId/auth/limit')
    ->desc('Update Project users limit')
    ->groups(['api', 'projects'])
    ->label('scope', 'projects.write')
    ->label('sdk.auth', [APP_AUTH_TYPE_ADMIN])
    ->label('sdk.namespace', 'projects')
    ->label('sdk.method', 'updateAuthLimit')
    ->label('sdk.response.code', Response::STATUS_CODE_OK)
    ->label('sdk.response.type', Response::CONTENT_TYPE_JSON)
    ->label('sdk.response.model', Response::MODEL_PROJECT)
    ->param('projectId', '', new UID(), 'Project unique ID.')
    ->param('limit', false, new Range(0, APP_LIMIT_USERS), 'Set the max number of users allowed in this project. Use 0 for unlimited.')
    ->inject('response')
    ->inject('dbForConsole')
    ->action(function (string $projectId, int $limit, Response $response, Database $dbForConsole) {

        $project = $dbForConsole->getDocument('projects', $projectId);

        if ($project->isEmpty()) {
            throw new Exception(Exception::PROJECT_NOT_FOUND);
        }

        $auths = $project->getAttribute('auths', []);
        $auths['limit'] = $limit;

        $dbForConsole->updateDocument('projects', $project->getId(), $project
            ->setAttribute('auths', $auths));

        $response->dynamic($project, Response::MODEL_PROJECT);
    });

App::patch('/v1/projects/:projectId/auth/:method')
    ->desc('Update Project auth method status. Use this endpoint to enable or disable a given auth method for this project.')
    ->groups(['api', 'projects'])
    ->label('scope', 'projects.write')
    ->label('sdk.auth', [APP_AUTH_TYPE_ADMIN])
    ->label('sdk.namespace', 'projects')
    ->label('sdk.method', 'updateAuthStatus')
    ->label('sdk.response.code', Response::STATUS_CODE_OK)
    ->label('sdk.response.type', Response::CONTENT_TYPE_JSON)
    ->label('sdk.response.model', Response::MODEL_PROJECT)
    ->param('projectId', '', new UID(), 'Project unique ID.')
    ->param('method', '', new WhiteList(\array_keys(Config::getParam('auth')), true), 'Auth Method. Possible values: ' . implode(',', \array_keys(Config::getParam('auth'))), false)
    ->param('status', false, new Boolean(true), 'Set the status of this auth method.')
    ->inject('response')
    ->inject('dbForConsole')
    ->action(function (string $projectId, string $method, bool $status, Response $response, Database $dbForConsole) {

        $project = $dbForConsole->getDocument('projects', $projectId);
        $auth = Config::getParam('auth')[$method] ?? [];
        $authKey = $auth['key'] ?? '';
        $status = ($status === '1' || $status === 'true' || $status === 1 || $status === true);

        if ($project->isEmpty()) {
            throw new Exception(Exception::PROJECT_NOT_FOUND);
        }

        $auths = $project->getAttribute('auths', []);
        $auths[$authKey] = $status;

        $project = $dbForConsole->updateDocument('projects', $project->getId(), $project->setAttribute('auths', $auths));

        $response->dynamic($project, Response::MODEL_PROJECT);
    });

App::delete('/v1/projects/:projectId')
    ->desc('Delete Project')
    ->groups(['api', 'projects'])
    ->label('scope', 'projects.write')
    ->label('sdk.auth', [APP_AUTH_TYPE_ADMIN])
    ->label('sdk.namespace', 'projects')
    ->label('sdk.method', 'delete')
    ->label('sdk.response.code', Response::STATUS_CODE_NOCONTENT)
    ->label('sdk.response.model', Response::MODEL_NONE)
    ->param('projectId', '', new UID(), 'Project unique ID.')
    ->param('password', '', new Password(), 'Your user password for confirmation. Must be at least 8 chars.')
    ->inject('response')
    ->inject('user')
    ->inject('dbForConsole')
    ->inject('deletes')
    ->action(function (string $projectId, string $password, Response $response, Document $user, Database $dbForConsole, Delete $deletes) {

        if (!Auth::passwordVerify($password, $user->getAttribute('password'), $user->getAttribute('hash'), $user->getAttribute('hashOptions'))) { // Double check user password
            throw new Exception(Exception::USER_INVALID_CREDENTIALS);
        }

        $project = $dbForConsole->getDocument('projects', $projectId);

        if ($project->isEmpty()) {
            throw new Exception(Exception::PROJECT_NOT_FOUND);
        }

        $deletes
            ->setType(DELETE_TYPE_DOCUMENT)
            ->setDocument($project)
        ;

        if (!$dbForConsole->deleteDocument('teams', $project->getAttribute('teamId', null))) {
            throw new Exception(Exception::GENERAL_SERVER_ERROR, 'Failed to remove project team from DB');
        }

        if (!$dbForConsole->deleteDocument('projects', $projectId)) {
            throw new Exception(Exception::GENERAL_SERVER_ERROR, 'Failed to remove project from DB');
        }

        $response->noContent();
    });

// Webhooks

App::post('/v1/projects/:projectId/webhooks')
    ->desc('Create Webhook')
    ->groups(['api', 'projects'])
    ->label('scope', 'projects.write')
    ->label('sdk.auth', [APP_AUTH_TYPE_ADMIN])
    ->label('sdk.namespace', 'projects')
    ->label('sdk.method', 'createWebhook')
    ->label('sdk.response.code', Response::STATUS_CODE_CREATED)
    ->label('sdk.response.type', Response::CONTENT_TYPE_JSON)
    ->label('sdk.response.model', Response::MODEL_WEBHOOK)
    ->param('projectId', null, new UID(), 'Project unique ID.')
    ->param('name', null, new Text(128), 'Webhook name. Max length: 128 chars.')
    ->param('events', null, new ArrayList(new Event(), APP_LIMIT_ARRAY_PARAMS_SIZE), 'Events list. Maximum of ' . APP_LIMIT_ARRAY_PARAMS_SIZE . ' events are allowed.')
    ->param('url', null, new URL(['http', 'https']), 'Webhook URL.')
    ->param('security', false, new Boolean(true), 'Certificate verification, false for disabled or true for enabled.')
    ->param('httpUser', '', new Text(256), 'Webhook HTTP user. Max length: 256 chars.', true)
    ->param('httpPass', '', new Text(256), 'Webhook HTTP password. Max length: 256 chars.', true)
    ->inject('response')
    ->inject('dbForConsole')
    ->action(function (string $projectId, string $name, array $events, string $url, bool $security, string $httpUser, string $httpPass, Response $response, Database $dbForConsole) {

        $project = $dbForConsole->getDocument('projects', $projectId);

        if ($project->isEmpty()) {
            throw new Exception(Exception::PROJECT_NOT_FOUND);
        }

        $security = (bool) filter_var($security, FILTER_VALIDATE_BOOLEAN);

        $webhook = new Document([
            '$id' => ID::unique(),
            '$permissions' => [
                Permission::read(Role::any()),
                Permission::update(Role::any()),
                Permission::delete(Role::any()),
            ],
            'projectInternalId' => $project->getInternalId(),
            'projectId' => $project->getId(),
            'name' => $name,
            'events' => $events,
            'url' => $url,
            'security' => $security,
            'httpUser' => $httpUser,
            'httpPass' => $httpPass,
            'signatureKey' => \bin2hex(\random_bytes(64)),
        ]);

        $webhook = $dbForConsole->createDocument('webhooks', $webhook);

        $dbForConsole->deleteCachedDocument('projects', $project->getId());

        $response->setStatusCode(Response::STATUS_CODE_CREATED);
        $response->dynamic($webhook, Response::MODEL_WEBHOOK);
    });

App::get('/v1/projects/:projectId/webhooks')
    ->desc('List Webhooks')
    ->groups(['api', 'projects'])
    ->label('scope', 'projects.read')
    ->label('sdk.auth', [APP_AUTH_TYPE_ADMIN])
    ->label('sdk.namespace', 'projects')
    ->label('sdk.method', 'listWebhooks')
    ->label('sdk.response.code', Response::STATUS_CODE_OK)
    ->label('sdk.response.type', Response::CONTENT_TYPE_JSON)
    ->label('sdk.response.model', Response::MODEL_WEBHOOK_LIST)
    ->param('projectId', '', new UID(), 'Project unique ID.')
    ->inject('response')
    ->inject('dbForConsole')
    ->action(function (string $projectId, Response $response, Database $dbForConsole) {

        $project = $dbForConsole->getDocument('projects', $projectId);

        if ($project->isEmpty()) {
            throw new Exception(Exception::PROJECT_NOT_FOUND);
        }

        $webhooks = $dbForConsole->find('webhooks', [
            Query::equal('projectInternalId', [$project->getInternalId()]),
            Query::limit(5000),
        ]);

        $response->dynamic(new Document([
            'webhooks' => $webhooks,
            'total' => count($webhooks),
        ]), Response::MODEL_WEBHOOK_LIST);
    });

App::get('/v1/projects/:projectId/webhooks/:webhookId')
    ->desc('Get Webhook')
    ->groups(['api', 'projects'])
    ->label('scope', 'projects.read')
    ->label('sdk.auth', [APP_AUTH_TYPE_ADMIN])
    ->label('sdk.namespace', 'projects')
    ->label('sdk.method', 'getWebhook')
    ->label('sdk.response.code', Response::STATUS_CODE_OK)
    ->label('sdk.response.type', Response::CONTENT_TYPE_JSON)
    ->label('sdk.response.model', Response::MODEL_WEBHOOK)
    ->param('projectId', null, new UID(), 'Project unique ID.')
    ->param('webhookId', null, new UID(), 'Webhook unique ID.')
    ->inject('response')
    ->inject('dbForConsole')
    ->action(function (string $projectId, string $webhookId, Response $response, Database $dbForConsole) {

        $project = $dbForConsole->getDocument('projects', $projectId);

        if ($project->isEmpty()) {
            throw new Exception(Exception::PROJECT_NOT_FOUND);
        }

        $webhook = $dbForConsole->findOne('webhooks', [
            Query::equal('_uid', [$webhookId]),
            Query::equal('projectInternalId', [$project->getInternalId()]),
        ]);

        if ($webhook === false || $webhook->isEmpty()) {
            throw new Exception(Exception::WEBHOOK_NOT_FOUND);
        }

        $response->dynamic($webhook, Response::MODEL_WEBHOOK);
    });

App::put('/v1/projects/:projectId/webhooks/:webhookId')
    ->desc('Update Webhook')
    ->groups(['api', 'projects'])
    ->label('scope', 'projects.write')
    ->label('sdk.auth', [APP_AUTH_TYPE_ADMIN])
    ->label('sdk.namespace', 'projects')
    ->label('sdk.method', 'updateWebhook')
    ->label('sdk.response.code', Response::STATUS_CODE_OK)
    ->label('sdk.response.type', Response::CONTENT_TYPE_JSON)
    ->label('sdk.response.model', Response::MODEL_WEBHOOK)
    ->param('projectId', null, new UID(), 'Project unique ID.')
    ->param('webhookId', null, new UID(), 'Webhook unique ID.')
    ->param('name', null, new Text(128), 'Webhook name. Max length: 128 chars.')
    ->param('events', null, new ArrayList(new Event(), APP_LIMIT_ARRAY_PARAMS_SIZE), 'Events list. Maximum of ' . APP_LIMIT_ARRAY_PARAMS_SIZE . ' events are allowed.')
    ->param('url', null, new URL(['http', 'https']), 'Webhook URL.')
    ->param('security', false, new Boolean(true), 'Certificate verification, false for disabled or true for enabled.')
    ->param('httpUser', '', new Text(256), 'Webhook HTTP user. Max length: 256 chars.', true)
    ->param('httpPass', '', new Text(256), 'Webhook HTTP password. Max length: 256 chars.', true)
    ->inject('response')
    ->inject('dbForConsole')
    ->action(function (string $projectId, string $webhookId, string $name, array $events, string $url, bool $security, string $httpUser, string $httpPass, Response $response, Database $dbForConsole) {

        $project = $dbForConsole->getDocument('projects', $projectId);

        if ($project->isEmpty()) {
            throw new Exception(Exception::PROJECT_NOT_FOUND);
        }

        $security = ($security === '1' || $security === 'true' || $security === 1 || $security === true);

        $webhook = $dbForConsole->findOne('webhooks', [
            Query::equal('_uid', [$webhookId]),
            Query::equal('projectInternalId', [$project->getInternalId()]),
        ]);

        if ($webhook === false || $webhook->isEmpty()) {
            throw new Exception(Exception::WEBHOOK_NOT_FOUND);
        }

        $webhook
            ->setAttribute('name', $name)
            ->setAttribute('events', $events)
            ->setAttribute('url', $url)
            ->setAttribute('security', $security)
            ->setAttribute('httpUser', $httpUser)
            ->setAttribute('httpPass', $httpPass)
        ;

        $dbForConsole->updateDocument('webhooks', $webhook->getId(), $webhook);
        $dbForConsole->deleteCachedDocument('projects', $project->getId());

        $response->dynamic($webhook, Response::MODEL_WEBHOOK);
    });

App::patch('/v1/projects/:projectId/webhooks/:webhookId/signature')
    ->desc('Update Webhook Signature Key')
    ->groups(['api', 'projects'])
    ->label('scope', 'projects.write')
    ->label('sdk.auth', [APP_AUTH_TYPE_ADMIN])
    ->label('sdk.namespace', 'projects')
    ->label('sdk.method', 'updateWebhookSignature')
    ->label('sdk.response.code', Response::STATUS_CODE_OK)
    ->label('sdk.response.type', Response::CONTENT_TYPE_JSON)
    ->label('sdk.response.model', Response::MODEL_WEBHOOK)
    ->param('projectId', null, new UID(), 'Project unique ID.')
    ->param('webhookId', null, new UID(), 'Webhook unique ID.')
    ->inject('response')
    ->inject('dbForConsole')
    ->action(function (string $projectId, string $webhookId, Response $response, Database $dbForConsole) {

        $project = $dbForConsole->getDocument('projects', $projectId);

        if ($project->isEmpty()) {
            throw new Exception(Exception::PROJECT_NOT_FOUND);
        }

        $webhook = $dbForConsole->findOne('webhooks', [
            Query::equal('_uid', [$webhookId]),
            Query::equal('projectInternalId', [$project->getInternalId()]),
        ]);

        if ($webhook === false || $webhook->isEmpty()) {
            throw new Exception(Exception::WEBHOOK_NOT_FOUND);
        }

        $webhook->setAttribute('signatureKey', \bin2hex(\random_bytes(64)));

        $dbForConsole->updateDocument('webhooks', $webhook->getId(), $webhook);
        $dbForConsole->deleteCachedDocument('projects', $project->getId());

        $response->dynamic($webhook, Response::MODEL_WEBHOOK);
    });

App::delete('/v1/projects/:projectId/webhooks/:webhookId')
    ->desc('Delete Webhook')
    ->groups(['api', 'projects'])
    ->label('scope', 'projects.write')
    ->label('sdk.auth', [APP_AUTH_TYPE_ADMIN])
    ->label('sdk.namespace', 'projects')
    ->label('sdk.method', 'deleteWebhook')
    ->label('sdk.response.code', Response::STATUS_CODE_NOCONTENT)
    ->label('sdk.response.model', Response::MODEL_NONE)
    ->param('projectId', null, new UID(), 'Project unique ID.')
    ->param('webhookId', null, new UID(), 'Webhook unique ID.')
    ->inject('response')
    ->inject('dbForConsole')
    ->action(function (string $projectId, string $webhookId, Response $response, Database $dbForConsole) {

        $project = $dbForConsole->getDocument('projects', $projectId);

        if ($project->isEmpty()) {
            throw new Exception(Exception::PROJECT_NOT_FOUND);
        }

        $webhook = $dbForConsole->findOne('webhooks', [
            Query::equal('_uid', [$webhookId]),
            Query::equal('projectInternalId', [$project->getInternalId()]),
        ]);

        if ($webhook === false || $webhook->isEmpty()) {
            throw new Exception(Exception::WEBHOOK_NOT_FOUND);
        }

        $dbForConsole->deleteDocument('webhooks', $webhook->getId());

        $dbForConsole->deleteCachedDocument('projects', $project->getId());

        $response->noContent();
    });

// Keys

App::post('/v1/projects/:projectId/keys')
    ->desc('Create Key')
    ->groups(['api', 'projects'])
    ->label('scope', 'projects.write')
    ->label('sdk.auth', [APP_AUTH_TYPE_ADMIN])
    ->label('sdk.namespace', 'projects')
    ->label('sdk.method', 'createKey')
    ->label('sdk.response.code', Response::STATUS_CODE_CREATED)
    ->label('sdk.response.type', Response::CONTENT_TYPE_JSON)
    ->label('sdk.response.model', Response::MODEL_KEY)
    ->param('projectId', null, new UID(), 'Project unique ID.')
    ->param('name', null, new Text(128), 'Key name. Max length: 128 chars.')
    ->param('scopes', null, new ArrayList(new WhiteList(array_keys(Config::getParam('scopes')), true), APP_LIMIT_ARRAY_PARAMS_SIZE), 'Key scopes list. Maximum of ' . APP_LIMIT_ARRAY_PARAMS_SIZE . ' scopes are allowed.')
    ->param('expire', null, new DatetimeValidator(), 'Expiration time in DateTime. Use null for unlimited expiration.', true)
    ->inject('response')
    ->inject('dbForConsole')
    ->action(function (string $projectId, string $name, array $scopes, ?string $expire, Response $response, Database $dbForConsole) {

        $project = $dbForConsole->getDocument('projects', $projectId);

        if ($project->isEmpty()) {
            throw new Exception(Exception::PROJECT_NOT_FOUND);
        }

        $key = new Document([
            '$id' => ID::unique(),
            '$permissions' => [
                Permission::read(Role::any()),
                Permission::update(Role::any()),
                Permission::delete(Role::any()),
            ],
            'projectInternalId' => $project->getInternalId(),
            'projectId' => $project->getId(),
            'name' => $name,
            'scopes' => $scopes,
            'expire' => $expire,
            'secret' => \bin2hex(\random_bytes(128)),
        ]);

        $key = $dbForConsole->createDocument('keys', $key);

        $dbForConsole->deleteCachedDocument('projects', $project->getId());

        $response->setStatusCode(Response::STATUS_CODE_CREATED);
        $response->dynamic($key, Response::MODEL_KEY);
    });

App::get('/v1/projects/:projectId/keys')
    ->desc('List Keys')
    ->groups(['api', 'projects'])
    ->label('scope', 'projects.read')
    ->label('sdk.auth', [APP_AUTH_TYPE_ADMIN])
    ->label('sdk.namespace', 'projects')
    ->label('sdk.method', 'listKeys')
    ->label('sdk.response.code', Response::STATUS_CODE_OK)
    ->label('sdk.response.type', Response::CONTENT_TYPE_JSON)
    ->label('sdk.response.model', Response::MODEL_KEY_LIST)
    ->param('projectId', null, new UID(), 'Project unique ID.')
    ->inject('response')
    ->inject('dbForConsole')
    ->action(function (string $projectId, Response $response, Database $dbForConsole) {

        $project = $dbForConsole->getDocument('projects', $projectId);

        if ($project->isEmpty()) {
            throw new Exception(Exception::PROJECT_NOT_FOUND);
        }

        $keys = $dbForConsole->find('keys', [
            Query::equal('projectInternalId', [$project->getInternalId()]),
            Query::limit(5000),
        ]);

        $response->dynamic(new Document([
            'keys' => $keys,
            'total' => count($keys),
        ]), Response::MODEL_KEY_LIST);
    });

App::get('/v1/projects/:projectId/keys/:keyId')
    ->desc('Get Key')
    ->groups(['api', 'projects'])
    ->label('scope', 'projects.read')
    ->label('sdk.auth', [APP_AUTH_TYPE_ADMIN])
    ->label('sdk.namespace', 'projects')
    ->label('sdk.method', 'getKey')
    ->label('sdk.response.code', Response::STATUS_CODE_OK)
    ->label('sdk.response.type', Response::CONTENT_TYPE_JSON)
    ->label('sdk.response.model', Response::MODEL_KEY)
    ->param('projectId', null, new UID(), 'Project unique ID.')
    ->param('keyId', null, new UID(), 'Key unique ID.')
    ->inject('response')
    ->inject('dbForConsole')
    ->action(function (string $projectId, string $keyId, Response $response, Database $dbForConsole) {

        $project = $dbForConsole->getDocument('projects', $projectId);

        if ($project->isEmpty()) {
            throw new Exception(Exception::PROJECT_NOT_FOUND);
        }

        $key = $dbForConsole->findOne('keys', [
            Query::equal('_uid', [$keyId]),
            Query::equal('projectInternalId', [$project->getInternalId()]),
        ]);

        if ($key === false || $key->isEmpty()) {
            throw new Exception(Exception::KEY_NOT_FOUND);
        }

        $response->dynamic($key, Response::MODEL_KEY);
    });

App::put('/v1/projects/:projectId/keys/:keyId')
    ->desc('Update Key')
    ->groups(['api', 'projects'])
    ->label('scope', 'projects.write')
    ->label('sdk.auth', [APP_AUTH_TYPE_ADMIN])
    ->label('sdk.namespace', 'projects')
    ->label('sdk.method', 'updateKey')
    ->label('sdk.response.code', Response::STATUS_CODE_OK)
    ->label('sdk.response.type', Response::CONTENT_TYPE_JSON)
    ->label('sdk.response.model', Response::MODEL_KEY)
    ->param('projectId', null, new UID(), 'Project unique ID.')
    ->param('keyId', null, new UID(), 'Key unique ID.')
    ->param('name', null, new Text(128), 'Key name. Max length: 128 chars.')
    ->param('scopes', null, new ArrayList(new WhiteList(array_keys(Config::getParam('scopes')), true), APP_LIMIT_ARRAY_PARAMS_SIZE), 'Key scopes list. Maximum of ' . APP_LIMIT_ARRAY_PARAMS_SIZE . ' events are allowed.')
    ->param('expire', null, new DatetimeValidator(), 'Expiration time in DateTime. Use null for unlimited expiration.', true)
    ->inject('response')
    ->inject('dbForConsole')
    ->action(function (string $projectId, string $keyId, string $name, array $scopes, ?string $expire, Response $response, Database $dbForConsole) {

        $project = $dbForConsole->getDocument('projects', $projectId);

        if ($project->isEmpty()) {
            throw new Exception(Exception::PROJECT_NOT_FOUND);
        }

        $key = $dbForConsole->findOne('keys', [
            Query::equal('_uid', [$keyId]),
            Query::equal('projectInternalId', [$project->getInternalId()]),
        ]);

        if ($key === false || $key->isEmpty()) {
            throw new Exception(Exception::KEY_NOT_FOUND);
        }

        $key
            ->setAttribute('name', $name)
            ->setAttribute('scopes', $scopes)
            ->setAttribute('expire', $expire)
        ;

        $dbForConsole->updateDocument('keys', $key->getId(), $key);

        $dbForConsole->deleteCachedDocument('projects', $project->getId());

        $response->dynamic($key, Response::MODEL_KEY);
    });

App::delete('/v1/projects/:projectId/keys/:keyId')
    ->desc('Delete Key')
    ->groups(['api', 'projects'])
    ->label('scope', 'projects.write')
    ->label('sdk.auth', [APP_AUTH_TYPE_ADMIN])
    ->label('sdk.namespace', 'projects')
    ->label('sdk.method', 'deleteKey')
    ->label('sdk.response.code', Response::STATUS_CODE_NOCONTENT)
    ->label('sdk.response.model', Response::MODEL_NONE)
    ->param('projectId', null, new UID(), 'Project unique ID.')
    ->param('keyId', null, new UID(), 'Key unique ID.')
    ->inject('response')
    ->inject('dbForConsole')
    ->action(function (string $projectId, string $keyId, Response $response, Database $dbForConsole) {

        $project = $dbForConsole->getDocument('projects', $projectId);

        if ($project->isEmpty()) {
            throw new Exception(Exception::PROJECT_NOT_FOUND);
        }

        $key = $dbForConsole->findOne('keys', [
            Query::equal('_uid', [$keyId]),
            Query::equal('projectInternalId', [$project->getInternalId()]),
        ]);

        if ($key === false || $key->isEmpty()) {
            throw new Exception(Exception::KEY_NOT_FOUND);
        }

        $dbForConsole->deleteDocument('keys', $key->getId());

        $dbForConsole->deleteCachedDocument('projects', $project->getId());

        $response->noContent();
    });

// Platforms

App::post('/v1/projects/:projectId/platforms')
    ->desc('Create Platform')
    ->groups(['api', 'projects'])
    ->label('scope', 'projects.write')
    ->label('sdk.auth', [APP_AUTH_TYPE_ADMIN])
    ->label('sdk.namespace', 'projects')
    ->label('sdk.method', 'createPlatform')
    ->label('sdk.response.code', Response::STATUS_CODE_CREATED)
    ->label('sdk.response.type', Response::CONTENT_TYPE_JSON)
    ->label('sdk.response.model', Response::MODEL_PLATFORM)
    ->param('projectId', null, new UID(), 'Project unique ID.')
    ->param('type', null, new WhiteList([Origin::CLIENT_TYPE_WEB, Origin::CLIENT_TYPE_FLUTTER_IOS, Origin::CLIENT_TYPE_FLUTTER_ANDROID, Origin::CLIENT_TYPE_FLUTTER_LINUX, Origin::CLIENT_TYPE_FLUTTER_MACOS, Origin::CLIENT_TYPE_FLUTTER_WINDOWS, Origin::CLIENT_TYPE_APPLE_IOS, Origin::CLIENT_TYPE_APPLE_MACOS,  Origin::CLIENT_TYPE_APPLE_WATCHOS, Origin::CLIENT_TYPE_APPLE_TVOS, Origin::CLIENT_TYPE_ANDROID, Origin::CLIENT_TYPE_UNITY], true), 'Platform type.')
    ->param('name', null, new Text(128), 'Platform name. Max length: 128 chars.')
    ->param('key', '', new Text(256), 'Package name for Android or bundle ID for iOS or macOS. Max length: 256 chars.', true)
    ->param('store', '', new Text(256), 'App store or Google Play store ID. Max length: 256 chars.', true)
    ->param('hostname', '', new Hostname(), 'Platform client hostname. Max length: 256 chars.', true)
    ->inject('response')
    ->inject('dbForConsole')
    ->action(function (string $projectId, string $type, string $name, string $key, string $store, string $hostname, Response $response, Database $dbForConsole) {
        $project = $dbForConsole->getDocument('projects', $projectId);

        if ($project->isEmpty()) {
            throw new Exception(Exception::PROJECT_NOT_FOUND);
        }

        $platform = new Document([
            '$id' => ID::unique(),
            '$permissions' => [
                Permission::read(Role::any()),
                Permission::update(Role::any()),
                Permission::delete(Role::any()),
            ],
            'projectInternalId' => $project->getInternalId(),
            'projectId' => $project->getId(),
            'type' => $type,
            'name' => $name,
            'key' => $key,
            'store' => $store,
            'hostname' => $hostname
        ]);

        $platform = $dbForConsole->createDocument('platforms', $platform);

        $dbForConsole->deleteCachedDocument('projects', $project->getId());

        $response->setStatusCode(Response::STATUS_CODE_CREATED);
        $response->dynamic($platform, Response::MODEL_PLATFORM);
    });

App::get('/v1/projects/:projectId/platforms')
    ->desc('List Platforms')
    ->groups(['api', 'projects'])
    ->label('scope', 'projects.read')
    ->label('sdk.auth', [APP_AUTH_TYPE_ADMIN])
    ->label('sdk.namespace', 'projects')
    ->label('sdk.method', 'listPlatforms')
    ->label('sdk.response.code', Response::STATUS_CODE_OK)
    ->label('sdk.response.type', Response::CONTENT_TYPE_JSON)
    ->label('sdk.response.model', Response::MODEL_PLATFORM_LIST)
    ->param('projectId', '', new UID(), 'Project unique ID.')
    ->inject('response')
    ->inject('dbForConsole')
    ->action(function (string $projectId, Response $response, Database $dbForConsole) {

        $project = $dbForConsole->getDocument('projects', $projectId);

        if ($project->isEmpty()) {
            throw new Exception(Exception::PROJECT_NOT_FOUND);
        }

        $platforms = $dbForConsole->find('platforms', [
            Query::equal('projectId', [$project->getId()]),
            Query::limit(5000),
        ]);

        $response->dynamic(new Document([
            'platforms' => $platforms,
            'total' => count($platforms),
        ]), Response::MODEL_PLATFORM_LIST);
    });

App::get('/v1/projects/:projectId/platforms/:platformId')
    ->desc('Get Platform')
    ->groups(['api', 'projects'])
    ->label('scope', 'projects.read')
    ->label('sdk.auth', [APP_AUTH_TYPE_ADMIN])
    ->label('sdk.namespace', 'projects')
    ->label('sdk.method', 'getPlatform')
    ->label('sdk.response.code', Response::STATUS_CODE_OK)
    ->label('sdk.response.type', Response::CONTENT_TYPE_JSON)
    ->label('sdk.response.model', Response::MODEL_PLATFORM)
    ->param('projectId', null, new UID(), 'Project unique ID.')
    ->param('platformId', null, new UID(), 'Platform unique ID.')
    ->inject('response')
    ->inject('dbForConsole')
    ->action(function (string $projectId, string $platformId, Response $response, Database $dbForConsole) {

        $project = $dbForConsole->getDocument('projects', $projectId);

        if ($project->isEmpty()) {
            throw new Exception(Exception::PROJECT_NOT_FOUND);
        }

        $platform = $dbForConsole->findOne('platforms', [
            Query::equal('_uid', [$platformId]),
            Query::equal('projectInternalId', [$project->getInternalId()]),
        ]);

        if ($platform === false || $platform->isEmpty()) {
            throw new Exception(Exception::PLATFORM_NOT_FOUND);
        }

        $response->dynamic($platform, Response::MODEL_PLATFORM);
    });

App::put('/v1/projects/:projectId/platforms/:platformId')
    ->desc('Update Platform')
    ->groups(['api', 'projects'])
    ->label('scope', 'projects.write')
    ->label('sdk.auth', [APP_AUTH_TYPE_ADMIN])
    ->label('sdk.namespace', 'projects')
    ->label('sdk.method', 'updatePlatform')
    ->label('sdk.response.code', Response::STATUS_CODE_OK)
    ->label('sdk.response.type', Response::CONTENT_TYPE_JSON)
    ->label('sdk.response.model', Response::MODEL_PLATFORM)
    ->param('projectId', null, new UID(), 'Project unique ID.')
    ->param('platformId', null, new UID(), 'Platform unique ID.')
    ->param('name', null, new Text(128), 'Platform name. Max length: 128 chars.')
    ->param('key', '', new Text(256), 'Package name for android or bundle ID for iOS. Max length: 256 chars.', true)
    ->param('store', '', new Text(256), 'App store or Google Play store ID. Max length: 256 chars.', true)
    ->param('hostname', '', new Hostname(), 'Platform client URL. Max length: 256 chars.', true)
    ->inject('response')
    ->inject('dbForConsole')
    ->action(function (string $projectId, string $platformId, string $name, string $key, string $store, string $hostname, Response $response, Database $dbForConsole) {
        $project = $dbForConsole->getDocument('projects', $projectId);

        if ($project->isEmpty()) {
            throw new Exception(Exception::PROJECT_NOT_FOUND);
        }

        $platform = $dbForConsole->findOne('platforms', [
            Query::equal('_uid', [$platformId]),
            Query::equal('projectInternalId', [$project->getInternalId()]),
        ]);

        if ($platform === false || $platform->isEmpty()) {
            throw new Exception(Exception::PLATFORM_NOT_FOUND);
        }

        $platform
            ->setAttribute('name', $name)
            ->setAttribute('key', $key)
            ->setAttribute('store', $store)
            ->setAttribute('hostname', $hostname)
        ;

        $dbForConsole->updateDocument('platforms', $platform->getId(), $platform);

        $dbForConsole->deleteCachedDocument('projects', $project->getId());

        $response->dynamic($platform, Response::MODEL_PLATFORM);
    });

App::delete('/v1/projects/:projectId/platforms/:platformId')
    ->desc('Delete Platform')
    ->groups(['api', 'projects'])
    ->label('scope', 'projects.write')
    ->label('sdk.auth', [APP_AUTH_TYPE_ADMIN])
    ->label('sdk.namespace', 'projects')
    ->label('sdk.method', 'deletePlatform')
    ->label('sdk.response.code', Response::STATUS_CODE_NOCONTENT)
    ->label('sdk.response.model', Response::MODEL_NONE)
    ->param('projectId', null, new UID(), 'Project unique ID.')
    ->param('platformId', null, new UID(), 'Platform unique ID.')
    ->inject('response')
    ->inject('dbForConsole')
    ->action(function (string $projectId, string $platformId, Response $response, Database $dbForConsole) {

        $project = $dbForConsole->getDocument('projects', $projectId);

        if ($project->isEmpty()) {
            throw new Exception(Exception::PROJECT_NOT_FOUND);
        }

        $platform = $dbForConsole->findOne('platforms', [
            Query::equal('_uid', [$platformId]),
            Query::equal('projectInternalId', [$project->getInternalId()]),
        ]);

        if ($platform === false || $platform->isEmpty()) {
            throw new Exception(Exception::PLATFORM_NOT_FOUND);
        }

        $dbForConsole->deleteDocument('platforms', $platformId);

        $dbForConsole->deleteCachedDocument('projects', $project->getId());

        $response->noContent();
    });

// Domains

App::post('/v1/projects/:projectId/domains')
    ->desc('Create Domain')
    ->groups(['api', 'projects'])
    ->label('scope', 'projects.write')
    ->label('sdk.auth', [APP_AUTH_TYPE_ADMIN])
    ->label('sdk.namespace', 'projects')
    ->label('sdk.method', 'createDomain')
    ->label('sdk.response.code', Response::STATUS_CODE_CREATED)
    ->label('sdk.response.type', Response::CONTENT_TYPE_JSON)
    ->label('sdk.response.model', Response::MODEL_DOMAIN)
    ->param('projectId', null, new UID(), 'Project unique ID.')
    ->param('domain', null, new DomainValidator(), 'Domain name.')
    ->inject('response')
    ->inject('dbForConsole')
    ->action(function (string $projectId, string $domain, Response $response, Database $dbForConsole) {

        $project = $dbForConsole->getDocument('projects', $projectId);

        if ($project->isEmpty()) {
            throw new Exception(Exception::PROJECT_NOT_FOUND);
        }

        $document = $dbForConsole->findOne('domains', [
            Query::equal('domain', [$domain]),
            Query::equal('projectInternalId', [$project->getInternalId()]),
        ]);

        if ($document && !$document->isEmpty()) {
            throw new Exception(Exception::DOMAIN_ALREADY_EXISTS);
        }

        $target = new Domain(App::getEnv('_APP_DOMAIN_TARGET', ''));

        if (!$target->isKnown() || $target->isTest()) {
            throw new Exception(Exception::GENERAL_SERVER_ERROR, 'Unreachable CNAME target (' . $target->get() . '), please use a domain with a public suffix.');
        }

        $domain = new Domain($domain);

        $domain = new Document([
            '$id' => ID::unique(),
            '$permissions' => [
                Permission::read(Role::any()),
                Permission::update(Role::any()),
                Permission::delete(Role::any()),
            ],
            'projectInternalId' => $project->getInternalId(),
            'projectId' => $project->getId(),
            'updated' => DateTime::now(),
            'domain' => $domain->get(),
            'tld' => $domain->getSuffix(),
            'registerable' => $domain->getRegisterable(),
            'verification' => false,
            'certificateId' => null,
        ]);

        $domain = $dbForConsole->createDocument('domains', $domain);

        $dbForConsole->deleteCachedDocument('projects', $project->getId());

        $response->setStatusCode(Response::STATUS_CODE_CREATED);
        $response->dynamic($domain, Response::MODEL_DOMAIN);
    });

App::get('/v1/projects/:projectId/domains')
    ->desc('List Domains')
    ->groups(['api', 'projects'])
    ->label('scope', 'projects.read')
    ->label('sdk.auth', [APP_AUTH_TYPE_ADMIN])
    ->label('sdk.namespace', 'projects')
    ->label('sdk.method', 'listDomains')
    ->label('sdk.response.code', Response::STATUS_CODE_OK)
    ->label('sdk.response.type', Response::CONTENT_TYPE_JSON)
    ->label('sdk.response.model', Response::MODEL_DOMAIN_LIST)
    ->param('projectId', '', new UID(), 'Project unique ID.')
    ->inject('response')
    ->inject('dbForConsole')
    ->action(function (string $projectId, Response $response, Database $dbForConsole) {

        $project = $dbForConsole->getDocument('projects', $projectId);

        if ($project->isEmpty()) {
            throw new Exception(Exception::PROJECT_NOT_FOUND);
        }

        $domains = $dbForConsole->find('domains', [
            Query::equal('projectInternalId', [$project->getInternalId()]),
            Query::limit(5000),
        ]);

        $response->dynamic(new Document([
            'domains' => $domains,
            'total' => count($domains),
        ]), Response::MODEL_DOMAIN_LIST);
    });

App::get('/v1/projects/:projectId/domains/:domainId')
    ->desc('Get Domain')
    ->groups(['api', 'projects'])
    ->label('scope', 'projects.read')
    ->label('sdk.auth', [APP_AUTH_TYPE_ADMIN])
    ->label('sdk.namespace', 'projects')
    ->label('sdk.method', 'getDomain')
    ->label('sdk.response.code', Response::STATUS_CODE_OK)
    ->label('sdk.response.type', Response::CONTENT_TYPE_JSON)
    ->label('sdk.response.model', Response::MODEL_DOMAIN)
    ->param('projectId', null, new UID(), 'Project unique ID.')
    ->param('domainId', null, new UID(), 'Domain unique ID.')
    ->inject('response')
    ->inject('dbForConsole')
    ->action(function (string $projectId, string $domainId, Response $response, Database $dbForConsole) {

        $project = $dbForConsole->getDocument('projects', $projectId);

        if ($project->isEmpty()) {
            throw new Exception(Exception::PROJECT_NOT_FOUND);
        }

        $domain = $dbForConsole->findOne('domains', [
            Query::equal('_uid', [$domainId]),
            Query::equal('projectInternalId', [$project->getInternalId()]),
        ]);

        if ($domain === false || $domain->isEmpty()) {
            throw new Exception(Exception::DOMAIN_NOT_FOUND);
        }

        $response->dynamic($domain, Response::MODEL_DOMAIN);
    });

App::patch('/v1/projects/:projectId/domains/:domainId/verification')
    ->desc('Update Domain Verification Status')
    ->groups(['api', 'projects'])
    ->label('scope', 'projects.write')
    ->label('sdk.auth', [APP_AUTH_TYPE_ADMIN])
    ->label('sdk.namespace', 'projects')
    ->label('sdk.method', 'updateDomainVerification')
    ->label('sdk.response.code', Response::STATUS_CODE_OK)
    ->label('sdk.response.type', Response::CONTENT_TYPE_JSON)
    ->label('sdk.response.model', Response::MODEL_DOMAIN)
    ->param('projectId', null, new UID(), 'Project unique ID.')
    ->param('domainId', null, new UID(), 'Domain unique ID.')
    ->inject('response')
    ->inject('dbForConsole')
    ->action(function (string $projectId, string $domainId, Response $response, Database $dbForConsole) {

        $project = $dbForConsole->getDocument('projects', $projectId);

        if ($project->isEmpty()) {
            throw new Exception(Exception::PROJECT_NOT_FOUND);
        }

        $domain = $dbForConsole->findOne('domains', [
            Query::equal('_uid', [$domainId]),
            Query::equal('projectInternalId', [$project->getInternalId()]),
        ]);

        if ($domain === false || $domain->isEmpty()) {
            throw new Exception(Exception::DOMAIN_NOT_FOUND);
        }

        $target = new Domain(App::getEnv('_APP_DOMAIN_TARGET', ''));

        if (!$target->isKnown() || $target->isTest()) {
            throw new Exception(Exception::GENERAL_SERVER_ERROR, 'Unreachable CNAME target (' . $target->get() . '), please use a domain with a public suffix.');
        }

        if ($domain->getAttribute('verification') === true) {
            return $response->dynamic($domain, Response::MODEL_DOMAIN);
        }

        $validator = new CNAME($target->get()); // Verify Domain with DNS records

        if (!$validator->isValid($domain->getAttribute('domain', ''))) {
            throw new Exception(Exception::DOMAIN_VERIFICATION_FAILED);
        }


        $dbForConsole->updateDocument('domains', $domain->getId(), $domain->setAttribute('verification', true));
        $dbForConsole->deleteCachedDocument('projects', $project->getId());

        // Issue a TLS certificate when domain is verified
        $event = new Certificate();
        $event
            ->setDomain($domain)
            ->trigger();

        $response->dynamic($domain, Response::MODEL_DOMAIN);
    });

App::delete('/v1/projects/:projectId/domains/:domainId')
    ->desc('Delete Domain')
    ->groups(['api', 'projects'])
    ->label('scope', 'projects.write')
    ->label('sdk.auth', [APP_AUTH_TYPE_ADMIN])
    ->label('sdk.namespace', 'projects')
    ->label('sdk.method', 'deleteDomain')
    ->label('sdk.response.code', Response::STATUS_CODE_NOCONTENT)
    ->label('sdk.response.model', Response::MODEL_NONE)
    ->param('projectId', null, new UID(), 'Project unique ID.')
    ->param('domainId', null, new UID(), 'Domain unique ID.')
    ->inject('response')
    ->inject('dbForConsole')
    ->inject('deletes')
    ->action(function (string $projectId, string $domainId, Response $response, Database $dbForConsole, Delete $deletes) {

        $project = $dbForConsole->getDocument('projects', $projectId);

        if ($project->isEmpty()) {
            throw new Exception(Exception::PROJECT_NOT_FOUND);
        }

        $domain = $dbForConsole->findOne('domains', [
            Query::equal('_uid', [$domainId]),
            Query::equal('projectInternalId', [$project->getInternalId()]),
        ]);

        if ($domain === false || $domain->isEmpty()) {
            throw new Exception(Exception::DOMAIN_NOT_FOUND);
        }

        $dbForConsole->deleteDocument('domains', $domain->getId());

        $dbForConsole->deleteCachedDocument('projects', $project->getId());

        $deletes
            ->setType(DELETE_TYPE_CERTIFICATES)
            ->setDocument($domain);

        $response->noContent();
    });<|MERGE_RESOLUTION|>--- conflicted
+++ resolved
@@ -35,13 +35,6 @@
 use Utopia\Validator\Text;
 use Utopia\Validator\WhiteList;
 
-<<<<<<< HEAD
-App::init(function (Document $project) {
-    if ($project->getId() !== 'console') {
-        throw new Exception('Access to this API is forbidden.', 401, Exception::GENERAL_ACCESS_FORBIDDEN);
-    }
-}, ['project'], 'projects');
-=======
 App::init()
     ->groups(['projects'])
     ->inject('project')
@@ -50,7 +43,6 @@
             throw new Exception(Exception::GENERAL_ACCESS_FORBIDDEN);
         }
     });
->>>>>>> 399df17a
 
 App::post('/v1/projects')
     ->desc('Create Project')
