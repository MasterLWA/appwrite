<?php

use Utopia\App;
use Utopia\Exception;
use Utopia\Validator\ArrayList;
use Utopia\Validator\Boolean;
use Utopia\Validator\Text;
use Utopia\Validator\WhiteList;
use Utopia\Validator\URL;
use Utopia\Validator\Range;
use Utopia\Config\Config;
use Utopia\Domains\Domain;
use Appwrite\Auth\Auth;
use Appwrite\Task\Validator\Cron;
use Appwrite\Database\Database;
use Appwrite\Database\Document;
use Appwrite\Database\Validator\UID;
use Appwrite\Network\Validator\CNAME;
use Appwrite\Network\Validator\Domain as DomainValidator;
use Appwrite\Utopia\Response;
use Cron\CronExpression;

App::post('/v1/projects')
    ->desc('Create Project')
    ->groups(['api', 'projects'])
    ->label('scope', 'projects.write')
    ->label('sdk.namespace', 'projects')
    ->label('sdk.method', 'create')
    ->param('name', null, new Text(128), 'Project name. Max length: 128 chars.')
    ->param('teamId', '', new UID(), 'Team unique ID.')
    ->param('description', '', new Text(256), 'Project description. Max length: 256 chars.', true)
    ->param('logo', '', new Text(1024), 'Project logo.', true)
    ->param('url', '', new URL(), 'Project URL.', true)
    ->param('legalName', '', new Text(256), 'Project legal Name. Max length: 256 chars.', true)
    ->param('legalCountry', '', new Text(256), 'Project legal Country. Max length: 256 chars.', true)
    ->param('legalState', '', new Text(256), 'Project legal State. Max length: 256 chars.', true)
    ->param('legalCity', '', new Text(256), 'Project legal City. Max length: 256 chars.', true)
    ->param('legalAddress', '', new Text(256), 'Project legal Address. Max length: 256 chars.', true)
    ->param('legalTaxId', '', new Text(256), 'Project legal Tax ID. Max length: 256 chars.', true)
    ->action(function ($name, $teamId, $description, $logo, $url, $legalName, $legalCountry, $legalState, $legalCity, $legalAddress, $legalTaxId, $response, $consoleDB, $projectDB) {
        /** @var Appwrite\Utopia\Response $response */
        /** @var Appwrite\Database\Database $consoleDB */
        /** @var Appwrite\Database\Database $projectDB */

        $team = $projectDB->getDocument($teamId);

        if (empty($team->getId()) || Database::SYSTEM_COLLECTION_TEAMS != $team->getCollection()) {
            throw new Exception('Team not found', 404);
        }

        $project = $consoleDB->createDocument(
            [
                '$collection' => Database::SYSTEM_COLLECTION_PROJECTS,
                '$permissions' => [
                    'read' => ['team:'.$teamId],
                    'write' => ['team:'.$teamId.'/owner', 'team:'.$teamId.'/developer'],
                ],
                'name' => $name,
                'description' => $description,
                'logo' => $logo,
                'url' => $url,
                'legalName' => $legalName,
                'legalCountry' => $legalCountry,
                'legalState' => $legalState,
                'legalCity' => $legalCity,
                'legalAddress' => $legalAddress,
                'legalTaxId' => $legalTaxId,
                'teamId' => $team->getId(),
                'platforms' => [],
                'webhooks' => [],
                'keys' => [],
                'tasks' => [],
                'domains' => [],
            ]
        );

        if (false === $project) {
            throw new Exception('Failed saving project to DB', 500);
        }

        $consoleDB->createNamespace($project->getId());

        $response->setStatusCode(Response::STATUS_CODE_CREATED);
        $response->dynamic($project, Response::MODEL_PROJECT);
    }, ['response', 'consoleDB', 'projectDB']);

App::get('/v1/projects')
    ->desc('List Projects')
    ->groups(['api', 'projects'])
    ->label('scope', 'projects.read')
    ->label('sdk.namespace', 'projects')
    ->label('sdk.method', 'list')
    ->param('search', '', new Text(256), 'Search term to filter your list results. Max length: 256 chars.', true)
    ->param('limit', 25, new Range(0, 100), 'Results limit value. By default will return maximum 25 results. Maximum of 100 results allowed per request.', true)
    ->param('offset', 0, new Range(0, 2000), 'Results offset. The default value is 0. Use this param to manage pagination.', true)
    ->param('orderType', 'ASC', new WhiteList(['ASC', 'DESC'], true), 'Order result by ASC or DESC order.', true)
    ->action(function ($search, $limit, $offset, $orderType, $response, $consoleDB) {
        /** @var Appwrite\Utopia\Response $response */
        /** @var Appwrite\Database\Database $consoleDB */

        $results = $consoleDB->getCollection([
            'limit' => $limit,
            'offset' => $offset,
            'orderField' => 'registration',
            'orderType' => $orderType,
            'orderCast' => 'int',
            'search' => $search,
            'filters' => [
                '$collection='.Database::SYSTEM_COLLECTION_PROJECTS,
            ],
        ]);

        $response->dynamic(new Document([
            'sum' => $consoleDB->getSum(),
            'projects' => $results
        ]), Response::MODEL_PROJECT_LIST);
    }, ['response', 'consoleDB']);

App::get('/v1/projects/:projectId')
    ->desc('Get Project')
    ->groups(['api', 'projects'])
    ->label('scope', 'projects.read')
    ->label('sdk.namespace', 'projects')
    ->label('sdk.method', 'get')
    ->param('projectId', '', new UID(), 'Project unique ID.')
    ->action(function ($projectId, $response, $consoleDB) {
        /** @var Appwrite\Utopia\Response $response */
        /** @var Appwrite\Database\Database $consoleDB */

        $project = $consoleDB->getDocument($projectId);

        if (empty($project->getId()) || Database::SYSTEM_COLLECTION_PROJECTS != $project->getCollection()) {
            throw new Exception('Project not found', 404);
        }

<<<<<<< HEAD
        foreach (Config::getParam('providers') as $provider => $node) {
            $secret = \json_decode($project->getAttribute('usersOauth2'.\ucfirst($provider).'Secret', '{}'), true);

            if (!empty($secret) && isset($secret['version'])) {
                $key = App::getEnv('_APP_OPENSSL_KEY_V'.$secret['version']);
                $project->setAttribute('usersOauth2'.\ucfirst($provider).'Secret', OpenSSL::decrypt($secret['data'], $secret['method'], $key, 0, \hex2bin($secret['iv']), \hex2bin($secret['tag'])));
            }
        }

        $response->dynamic($project, Response::MODEL_PROJECT);
=======
        $response->json($project->getArrayCopy());
>>>>>>> 3abfd53d
    }, ['response', 'consoleDB']);

App::get('/v1/projects/:projectId/usage')
    ->desc('Get Project')
    ->groups(['api', 'projects'])
    ->label('scope', 'projects.read')
    ->label('sdk.namespace', 'projects')
    ->label('sdk.method', 'getUsage')
    ->param('projectId', '', new UID(), 'Project unique ID.')
    ->param('range', '30d', new WhiteList(['24h', '7d', '30d', '90d'], true), 'Date range.', true)
    ->action(function ($projectId, $range, $response, $consoleDB, $projectDB, $register) {
        /** @var Appwrite\Utopia\Response $response */
        /** @var Appwrite\Database\Database $consoleDB */
        /** @var Appwrite\Database\Database $projectDB */
        /** @var Utopia\Registry\Registry $register */

        $project = $consoleDB->getDocument($projectId);

        if (empty($project->getId()) || Database::SYSTEM_COLLECTION_PROJECTS != $project->getCollection()) {
            throw new Exception('Project not found', 404);
        }

        $period = [
            '24h' => [
                'start' => DateTime::createFromFormat('U', \strtotime('-24 hours')),
                'end' => DateTime::createFromFormat('U', \strtotime('+1 hour')),
                'group' => '30m',
            ],
            '7d' => [
                'start' => DateTime::createFromFormat('U', \strtotime('-7 days')),
                'end' => DateTime::createFromFormat('U', \strtotime('now')),
                'group' => '1d',
            ],
            '30d' => [
                'start' => DateTime::createFromFormat('U', \strtotime('-30 days')),
                'end' => DateTime::createFromFormat('U', \strtotime('now')),
                'group' => '1d',
            ],
            '90d' => [
                'start' => DateTime::createFromFormat('U', \strtotime('-90 days')),
                'end' => DateTime::createFromFormat('U', \strtotime('now')),
                'group' => '1d',
            ],
        ];

        $client = $register->get('influxdb');

        $requests = [];
        $network = [];
        $functions = [];

        if ($client) {
            $start = $period[$range]['start']->format(DateTime::RFC3339);
            $end = $period[$range]['end']->format(DateTime::RFC3339);
            $database = $client->selectDB('telegraf');

            // Requests
            $result = $database->query('SELECT sum(value) AS "value" FROM "appwrite_usage_requests_all" WHERE time > \''.$start.'\' AND time < \''.$end.'\' AND "metric_type"=\'counter\' AND "project"=\''.$project->getId().'\' GROUP BY time('.$period[$range]['group'].') FILL(null)');
            $points = $result->getPoints();

            foreach ($points as $point) {
                $requests[] = [
                    'value' => (!empty($point['value'])) ? $point['value'] : 0,
                    'date' => \strtotime($point['time']),
                ];
            }

            // Network
            $result = $database->query('SELECT sum(value) AS "value" FROM "appwrite_usage_network_all" WHERE time > \''.$start.'\' AND time < \''.$end.'\' AND "metric_type"=\'counter\' AND "project"=\''.$project->getId().'\' GROUP BY time('.$period[$range]['group'].') FILL(null)');
            $points = $result->getPoints();

            foreach ($points as $point) {
                $network[] = [
                    'value' => (!empty($point['value'])) ? $point['value'] : 0,
                    'date' => \strtotime($point['time']),
                ];
            }

            // Functions
            $result = $database->query('SELECT sum(value) AS "value" FROM "appwrite_usage_executions_all" WHERE time > \''.$start.'\' AND time < \''.$end.'\' AND "metric_type"=\'counter\' AND "project"=\''.$project->getId().'\' GROUP BY time('.$period[$range]['group'].') FILL(null)');
            $points = $result->getPoints();

            foreach ($points as $point) {
                $functions[] = [
                    'value' => (!empty($point['value'])) ? $point['value'] : 0,
                    'date' => \strtotime($point['time']),
                ];
            }
        }

        // Users

        $projectDB->getCollection([
            'limit' => 0,
            'offset' => 0,
            'filters' => [
                '$collection='.Database::SYSTEM_COLLECTION_USERS,
            ],
        ]);

        $usersTotal = $projectDB->getSum();

        // Documents

        $collections = $projectDB->getCollection([
            'limit' => 100,
            'offset' => 0,
            'filters' => [
                '$collection='.Database::SYSTEM_COLLECTION_COLLECTIONS,
            ],
        ]);

        $collectionsTotal = $projectDB->getSum();

        $documents = [];

        foreach ($collections as $collection) {
            $result = $projectDB->getCollection([
                'limit' => 0,
                'offset' => 0,
                'filters' => [
                    '$collection='.$collection['$id'],
                ],
            ]);

            $documents[] = ['name' => $collection['name'], 'total' => $projectDB->getSum()];
        }

        // Tasks
        $tasksTotal = \count($project->getAttribute('tasks', []));

        $response->json([
            'range' => $range,
            'requests' => [
                'data' => $requests,
                'total' => \array_sum(\array_map(function ($item) {
                    return $item['value'];
                }, $requests)),
            ],
            'network' => [
                'data' => \array_map(function ($value) {return ['value' => \round($value['value'] / 1000000, 2), 'date' => $value['date']];}, $network), // convert bytes to mb
                'total' => \array_sum(\array_map(function ($item) {
                    return $item['value'];
                }, $network)),
            ],
            'functions' => [
                'data' => $functions,
                'total' => \array_sum(\array_map(function ($item) {
                    return $item['value'];
                }, $functions)),
            ],
            'collections' => [
                'data' => $collections,
                'total' => $collectionsTotal,
            ],
            'documents' => [
                'data' => $documents,
                'total' => \array_sum(\array_map(function ($item) {
                    return $item['total'];
                }, $documents)),
            ],
            'users' => [
                'data' => [],
                'total' => $usersTotal,
            ],
            'tasks' => [
                'data' => [],
                'total' => $tasksTotal,
            ],
            'storage' => [
                'total' => $projectDB->getCount(
                    [
                        'attribute' => 'sizeOriginal',
                        'filters' => [
                            '$collection='.Database::SYSTEM_COLLECTION_FILES,
                        ],
                    ]
                ) + 
                $projectDB->getCount(
                    [
                        'attribute' => 'size',
                        'filters' => [
                            '$collection='.Database::SYSTEM_COLLECTION_TAGS,
                        ],
                    ]
                ),
            ],
        ]);
    }, ['response', 'consoleDB', 'projectDB', 'register']);

App::patch('/v1/projects/:projectId')
    ->desc('Update Project')
    ->groups(['api', 'projects'])
    ->label('scope', 'projects.write')
    ->label('sdk.namespace', 'projects')
    ->label('sdk.method', 'update')
    ->param('projectId', '', new UID(), 'Project unique ID.')
    ->param('name', null, new Text(128), 'Project name. Max length: 128 chars.')
    ->param('description', '', new Text(256), 'Project description. Max length: 256 chars.', true)
    ->param('logo', '', new Text(1024), 'Project logo.', true)
    ->param('url', '', new URL(), 'Project URL.', true)
    ->param('legalName', '', new Text(256), 'Project legal name. Max length: 256 chars.', true)
    ->param('legalCountry', '', new Text(256), 'Project legal country. Max length: 256 chars.', true)
    ->param('legalState', '', new Text(256), 'Project legal state. Max length: 256 chars.', true)
    ->param('legalCity', '', new Text(256), 'Project legal city. Max length: 256 chars.', true)
    ->param('legalAddress', '', new Text(256), 'Project legal address. Max length: 256 chars.', true)
    ->param('legalTaxId', '', new Text(256), 'Project legal tax ID. Max length: 256 chars.', true)
    ->action(function ($projectId, $name, $description, $logo, $url, $legalName, $legalCountry, $legalState, $legalCity, $legalAddress, $legalTaxId, $response, $consoleDB) {
        /** @var Appwrite\Utopia\Response $response */
        /** @var Appwrite\Database\Database $consoleDB */

        $project = $consoleDB->getDocument($projectId);

        if (empty($project->getId()) || Database::SYSTEM_COLLECTION_PROJECTS != $project->getCollection()) {
            throw new Exception('Project not found', 404);
        }

        $project = $consoleDB->updateDocument(\array_merge($project->getArrayCopy(), [
            'name' => $name,
            'description' => $description,
            'logo' => $logo,
            'url' => $url,
            'legalName' => $legalName,
            'legalCountry' => $legalCountry,
            'legalState' => $legalState,
            'legalCity' => $legalCity,
            'legalAddress' => $legalAddress,
            'legalTaxId' => $legalTaxId,
        ]));

        if (false === $project) {
            throw new Exception('Failed saving project to DB', 500);
        }

        $response->dynamic($project, Response::MODEL_PROJECT);
    }, ['response', 'consoleDB']);

App::patch('/v1/projects/:projectId/oauth2')
    ->desc('Update Project OAuth2')
    ->groups(['api', 'projects'])
    ->label('scope', 'projects.write')
    ->label('sdk.namespace', 'projects')
    ->label('sdk.method', 'updateOAuth2')
    ->param('projectId', '', new UID(), 'Project unique ID.')
    ->param('provider', '', new WhiteList(\array_keys(Config::getParam('providers')), true), 'Provider Name', false)
    ->param('appId', '', new Text(256), 'Provider app ID. Max length: 256 chars.', true)
    ->param('secret', '', new text(512), 'Provider secret key. Max length: 512 chars.', true)
    ->action(function ($projectId, $provider, $appId, $secret, $response, $consoleDB) {
        /** @var Appwrite\Utopia\Response $response */
        /** @var Appwrite\Database\Database $consoleDB */

        $project = $consoleDB->getDocument($projectId);

        if (empty($project->getId()) || Database::SYSTEM_COLLECTION_PROJECTS != $project->getCollection()) {
            throw new Exception('Project not found', 404);
        }

        $project = $consoleDB->updateDocument(\array_merge($project->getArrayCopy(), [
            'usersOauth2'.\ucfirst($provider).'Appid' => $appId,
            'usersOauth2'.\ucfirst($provider).'Secret' => $secret,
        ]));

        if (false === $project) {
            throw new Exception('Failed saving project to DB', 500);
        }

        $response->dynamic($project, Response::MODEL_PROJECT);
    }, ['response', 'consoleDB']);

App::delete('/v1/projects/:projectId')
    ->desc('Delete Project')
    ->groups(['api', 'projects'])
    ->label('scope', 'projects.write')
    ->label('sdk.namespace', 'projects')
    ->label('sdk.method', 'delete')
    ->param('projectId', '', new UID(), 'Project unique ID.')
    ->param('password', '', new UID(), 'Your user password for confirmation. Must be between 6 to 32 chars.')
    ->action(function ($projectId, $password, $response, $user, $consoleDB, $deletes) {
        /** @var Appwrite\Utopia\Response $response */
        /** @var Appwrite\Database\Document $user */
        /** @var Appwrite\Database\Database $consoleDB */
        /** @var Appwrite\Event\Event $deletes */

        if (!Auth::passwordVerify($password, $user->getAttribute('password'))) { // Double check user password
            throw new Exception('Invalid credentials', 401);
        }

        $project = $consoleDB->getDocument($projectId);

        if (empty($project->getId()) || Database::SYSTEM_COLLECTION_PROJECTS != $project->getCollection()) {
            throw new Exception('Project not found', 404);
        }

        $deletes->setParam('document', $project->getArrayCopy());

        foreach (['keys', 'webhooks', 'tasks', 'platforms', 'domains'] as $key) { // Delete all children (keys, webhooks, tasks [stop tasks?], platforms)
            $list = $project->getAttribute('webhooks', []);

            foreach ($list as $document) { /* @var $document Document */
                if (!$consoleDB->deleteDocument($projectId)) {
                    throw new Exception('Failed to remove project document ('.$key.')] from DB', 500);
                }
            }
        }
        
        if (!$consoleDB->deleteDocument($project->getAttribute('teamId', null))) {
            throw new Exception('Failed to remove project team from DB', 500);
        }

        if (!$consoleDB->deleteDocument($projectId)) {
            throw new Exception('Failed to remove project from DB', 500);
        }

        $response->noContent();
    }, ['response', 'user', 'consoleDB', 'deletes']);

// Webhooks

App::post('/v1/projects/:projectId/webhooks')
    ->desc('Create Webhook')
    ->groups(['api', 'projects'])
    ->label('scope', 'projects.write')
    ->label('sdk.namespace', 'projects')
    ->label('sdk.method', 'createWebhook')
    ->param('projectId', null, new UID(), 'Project unique ID.')
    ->param('name', null, new Text(128), 'Webhook name. Max length: 128 chars.')
    ->param('events', null, new ArrayList(new WhiteList(array_keys(Config::getParam('events'), true), true)), 'Events list.')
    ->param('url', null, new URL(), 'Webhook URL.')
    ->param('security', false, new Boolean(true), 'Certificate verification, false for disabled or true for enabled.')
    ->param('httpUser', '', new Text(256), 'Webhook HTTP user. Max length: 256 chars.', true)
    ->param('httpPass', '', new Text(256), 'Webhook HTTP password. Max length: 256 chars.', true)
    ->action(function ($projectId, $name, $events, $url, $security, $httpUser, $httpPass, $response, $consoleDB) {
        /** @var Appwrite\Utopia\Response $response */
        /** @var Appwrite\Database\Database $consoleDB */

        $project = $consoleDB->getDocument($projectId);

        if (empty($project->getId()) || Database::SYSTEM_COLLECTION_PROJECTS != $project->getCollection()) {
            throw new Exception('Project not found', 404);
        }

        $security = ($security === '1' || $security === 'true' || $security === 1 || $security === true);

        $webhook = $consoleDB->createDocument([
            '$collection' => Database::SYSTEM_COLLECTION_WEBHOOKS,
            '$permissions' => [
                'read' => ['team:'.$project->getAttribute('teamId', null)],
                'write' => ['team:'.$project->getAttribute('teamId', null).'/owner', 'team:'.$project->getAttribute('teamId', null).'/developer'],
            ],
            'name' => $name,
            'events' => $events,
            'url' => $url,
            'security' => $security,
            'httpUser' => $httpUser,
            'httpPass' => $httpPass,
        ]);

        if (false === $webhook) {
            throw new Exception('Failed saving webhook to DB', 500);
        }

        $project->setAttribute('webhooks', $webhook, Document::SET_TYPE_APPEND);

        $project = $consoleDB->updateDocument($project->getArrayCopy());

        if (false === $project) {
            throw new Exception('Failed saving project to DB', 500);
        }

        $response->setStatusCode(Response::STATUS_CODE_CREATED);
        $response->dynamic($webhook, Response::MODEL_WEBHOOK);
    }, ['response', 'consoleDB']);

App::get('/v1/projects/:projectId/webhooks')
    ->desc('List Webhooks')
    ->groups(['api', 'projects'])
    ->label('scope', 'projects.read')
    ->label('sdk.namespace', 'projects')
    ->label('sdk.method', 'listWebhooks')
    ->param('projectId', '', new UID(), 'Project unique ID.')
    ->action(function ($projectId, $response, $consoleDB) {
        /** @var Appwrite\Utopia\Response $response */
        /** @var Appwrite\Database\Database $consoleDB */

        $project = $consoleDB->getDocument($projectId);

        if (empty($project->getId()) || Database::SYSTEM_COLLECTION_PROJECTS != $project->getCollection()) {
            throw new Exception('Project not found', 404);
        }

        $webhooks = $project->getAttribute('webhooks', []);

<<<<<<< HEAD
        foreach ($webhooks as $webhook) { /* @var $webhook Document */
            $httpPass = \json_decode($webhook->getAttribute('httpPass', '{}'), true);

            if (empty($httpPass) || !isset($httpPass['version'])) {
                continue;
            }

            $key = App::getEnv('_APP_OPENSSL_KEY_V'.$httpPass['version']);

            $webhook->setAttribute('httpPass', OpenSSL::decrypt($httpPass['data'], $httpPass['method'], $key, 0, \hex2bin($httpPass['iv']), \hex2bin($httpPass['tag'])));
        }

        $response->dynamic(new Document([
            'sum' => count($webhooks),
            'webhooks' => $webhooks
        ]), Response::MODEL_WEBHOOK_LIST);
=======
        $response->json($webhooks);
>>>>>>> 3abfd53d
    }, ['response', 'consoleDB']);

App::get('/v1/projects/:projectId/webhooks/:webhookId')
    ->desc('Get Webhook')
    ->groups(['api', 'projects'])
    ->label('scope', 'projects.read')
    ->label('sdk.namespace', 'projects')
    ->label('sdk.method', 'getWebhook')
    ->param('projectId', null, new UID(), 'Project unique ID.')
    ->param('webhookId', null, new UID(), 'Webhook unique ID.')
    ->action(function ($projectId, $webhookId, $response, $consoleDB) {
        /** @var Appwrite\Utopia\Response $response */
        /** @var Appwrite\Database\Database $consoleDB */

        $project = $consoleDB->getDocument($projectId);

        if (empty($project->getId()) || Database::SYSTEM_COLLECTION_PROJECTS != $project->getCollection()) {
            throw new Exception('Project not found', 404);
        }

        $webhook = $project->search('$id', $webhookId, $project->getAttribute('webhooks', []));

        if (empty($webhook) || !$webhook instanceof Document) {
            throw new Exception('Webhook not found', 404);
        }

<<<<<<< HEAD
        $httpPass = \json_decode($webhook->getAttribute('httpPass', '{}'), true);

        if (!empty($httpPass) && isset($httpPass['version'])) {
            $key = App::getEnv('_APP_OPENSSL_KEY_V'.$httpPass['version']);
            $webhook->setAttribute('httpPass', OpenSSL::decrypt($httpPass['data'], $httpPass['method'], $key, 0, \hex2bin($httpPass['iv']), \hex2bin($httpPass['tag'])));
        }

        $response->dynamic($webhook, Response::MODEL_WEBHOOK);
=======
        $response->json($webhook->getArrayCopy());
>>>>>>> 3abfd53d
    }, ['response', 'consoleDB']);

App::put('/v1/projects/:projectId/webhooks/:webhookId')
    ->desc('Update Webhook')
    ->groups(['api', 'projects'])
    ->label('scope', 'projects.write')
    ->label('sdk.namespace', 'projects')
    ->label('sdk.method', 'updateWebhook')
    ->param('projectId', null, new UID(), 'Project unique ID.')
    ->param('webhookId', null, new UID(), 'Webhook unique ID.')
    ->param('name', null, new Text(128), 'Webhook name. Max length: 128 chars.')
    ->param('events', null, new ArrayList(new WhiteList(array_keys(Config::getParam('events'), true), true)), 'Events list.')
    ->param('url', null, new URL(), 'Webhook URL.')
    ->param('security', false, new Boolean(true), 'Certificate verification, false for disabled or true for enabled.')
    ->param('httpUser', '', new Text(256), 'Webhook HTTP user. Max length: 256 chars.', true)
    ->param('httpPass', '', new Text(256), 'Webhook HTTP password. Max length: 256 chars.', true)
    ->action(function ($projectId, $webhookId, $name, $events, $url, $security, $httpUser, $httpPass, $response, $consoleDB) {
        /** @var Appwrite\Utopia\Response $response */
        /** @var Appwrite\Database\Database $consoleDB */

        $project = $consoleDB->getDocument($projectId);

        if (empty($project->getId()) || Database::SYSTEM_COLLECTION_PROJECTS != $project->getCollection()) {
            throw new Exception('Project not found', 404);
        }

        $security = ($security === '1' || $security === 'true' || $security === 1 || $security === true);

        $webhook = $project->search('$id', $webhookId, $project->getAttribute('webhooks', []));

        if (empty($webhook) || !$webhook instanceof Document) {
            throw new Exception('Webhook not found', 404);
        }

        $webhook
            ->setAttribute('name', $name)
            ->setAttribute('events', $events)
            ->setAttribute('url', $url)
            ->setAttribute('security', $security)
            ->setAttribute('httpUser', $httpUser)
            ->setAttribute('httpPass', $httpPass)
        ;

        if (false === $consoleDB->updateDocument($webhook->getArrayCopy())) {
            throw new Exception('Failed saving webhook to DB', 500);
        }

        $response->dynamic($webhook, Response::MODEL_WEBHOOK);
    }, ['response', 'consoleDB']);

App::delete('/v1/projects/:projectId/webhooks/:webhookId')
    ->desc('Delete Webhook')
    ->groups(['api', 'projects'])
    ->label('scope', 'projects.write')
    ->label('sdk.namespace', 'projects')
    ->label('sdk.method', 'deleteWebhook')
    ->param('projectId', null, new UID(), 'Project unique ID.')
    ->param('webhookId', null, new UID(), 'Webhook unique ID.')
    ->action(function ($projectId, $webhookId, $response, $consoleDB) {
        /** @var Appwrite\Utopia\Response $response */
        /** @var Appwrite\Database\Database $consoleDB */

        $project = $consoleDB->getDocument($projectId);

        if (empty($project->getId()) || Database::SYSTEM_COLLECTION_PROJECTS != $project->getCollection()) {
            throw new Exception('Project not found', 404);
        }

        $webhook = $project->search('$id', $webhookId, $project->getAttribute('webhooks', []));

        if (empty($webhook) || !$webhook instanceof Document) {
            throw new Exception('Webhook not found', 404);
        }

        if (!$consoleDB->deleteDocument($webhook->getId())) {
            throw new Exception('Failed to remove webhook from DB', 500);
        }

        $response->noContent();
    }, ['response', 'consoleDB']);

// Keys

App::post('/v1/projects/:projectId/keys')
    ->desc('Create Key')
    ->groups(['api', 'projects'])
    ->label('scope', 'projects.write')
    ->label('sdk.namespace', 'projects')
    ->label('sdk.method', 'createKey')
    ->param('projectId', null, new UID(), 'Project unique ID.')
    ->param('name', null, new Text(128), 'Key name. Max length: 128 chars.')
    ->param('scopes', null, new ArrayList(new WhiteList(Config::getParam('scopes'), true)), 'Key scopes list.')
    ->action(function ($projectId, $name, $scopes, $response, $consoleDB) {
        /** @var Appwrite\Utopia\Response $response */
        /** @var Appwrite\Database\Database $consoleDB */

        $project = $consoleDB->getDocument($projectId);

        if (empty($project->getId()) || Database::SYSTEM_COLLECTION_PROJECTS != $project->getCollection()) {
            throw new Exception('Project not found', 404);
        }

        $key = $consoleDB->createDocument([
            '$collection' => Database::SYSTEM_COLLECTION_KEYS,
            '$permissions' => [
                'read' => ['team:'.$project->getAttribute('teamId', null)],
                'write' => ['team:'.$project->getAttribute('teamId', null).'/owner', 'team:'.$project->getAttribute('teamId', null).'/developer'],
            ],
            'name' => $name,
            'scopes' => $scopes,
            'secret' => \bin2hex(\random_bytes(128)),
        ]);

        if (false === $key) {
            throw new Exception('Failed saving key to DB', 500);
        }

        $project->setAttribute('keys', $key, Document::SET_TYPE_APPEND);

        $project = $consoleDB->updateDocument($project->getArrayCopy());

        if (false === $project) {
            throw new Exception('Failed saving project to DB', 500);
        }

        $response->setStatusCode(Response::STATUS_CODE_CREATED);
        $response->dynamic($key, Response::MODEL_KEY);
    }, ['response', 'consoleDB']);

App::get('/v1/projects/:projectId/keys')
    ->desc('List Keys')
    ->groups(['api', 'projects'])
    ->label('scope', 'projects.read')
    ->label('sdk.namespace', 'projects')
    ->label('sdk.method', 'listKeys')
    ->param('projectId', null, new UID(), 'Project unique ID.')
    ->action(function ($projectId, $response, $consoleDB) {
        /** @var Appwrite\Utopia\Response $response */
        /** @var Appwrite\Database\Database $consoleDB */
        
        $project = $consoleDB->getDocument($projectId);

        if (empty($project->getId()) || Database::SYSTEM_COLLECTION_PROJECTS != $project->getCollection()) {
            throw new Exception('Project not found', 404);
        }

        $keys = $project->getAttribute('keys', []);

        $response->dynamic(new Document([
            'sum' => count($keys),
            'keys' => $keys
        ]), Response::MODEL_KEY_LIST);
    }, ['response', 'consoleDB']);

App::get('/v1/projects/:projectId/keys/:keyId')
    ->desc('Get Key')
    ->groups(['api', 'projects'])
    ->label('scope', 'projects.read')
    ->label('sdk.namespace', 'projects')
    ->label('sdk.method', 'getKey')
    ->param('projectId', null, new UID(), 'Project unique ID.')
    ->param('keyId', null, new UID(), 'Key unique ID.')
    ->action(function ($projectId, $keyId, $response, $consoleDB) {
        $project = $consoleDB->getDocument($projectId);

        if (empty($project->getId()) || Database::SYSTEM_COLLECTION_PROJECTS != $project->getCollection()) {
            throw new Exception('Project not found', 404);
        }

        $key = $project->search('$id', $keyId, $project->getAttribute('keys', []));

        if (empty($key) || !$key instanceof Document) {
            throw new Exception('Key not found', 404);
        }

        $response->dynamic($key, Response::MODEL_KEY);
    }, ['response', 'consoleDB']);

App::put('/v1/projects/:projectId/keys/:keyId')
    ->desc('Update Key')
    ->groups(['api', 'projects'])
    ->label('scope', 'projects.write')
    ->label('sdk.namespace', 'projects')
    ->label('sdk.method', 'updateKey')
    ->param('projectId', null, new UID(), 'Project unique ID.')
    ->param('keyId', null, new UID(), 'Key unique ID.')
    ->param('name', null, new Text(128), 'Key name. Max length: 128 chars.')
    ->param('scopes', null, new ArrayList(new WhiteList(Config::getParam('scopes'), true)), 'Key scopes list')
    ->action(function ($projectId, $keyId, $name, $scopes, $response, $consoleDB) {
        /** @var Appwrite\Utopia\Response $response */
        /** @var Appwrite\Database\Database $consoleDB */

        $project = $consoleDB->getDocument($projectId);

        if (empty($project->getId()) || Database::SYSTEM_COLLECTION_PROJECTS != $project->getCollection()) {
            throw new Exception('Project not found', 404);
        }

        $key = $project->search('$id', $keyId, $project->getAttribute('keys', []));

        if (empty($key) || !$key instanceof Document) {
            throw new Exception('Key not found', 404);
        }

        $key
            ->setAttribute('name', $name)
            ->setAttribute('scopes', $scopes)
        ;

        if (false === $consoleDB->updateDocument($key->getArrayCopy())) {
            throw new Exception('Failed saving key to DB', 500);
        }

        $response->dynamic($key, Response::MODEL_KEY);
    }, ['response', 'consoleDB']);

App::delete('/v1/projects/:projectId/keys/:keyId')
    ->desc('Delete Key')
    ->groups(['api', 'projects'])
    ->label('scope', 'projects.write')
    ->label('sdk.namespace', 'projects')
    ->label('sdk.method', 'deleteKey')
    ->param('projectId', null, new UID(), 'Project unique ID.')
    ->param('keyId', null, new UID(), 'Key unique ID.')
    ->action(function ($projectId, $keyId, $response, $consoleDB) {
        /** @var Appwrite\Utopia\Response $response */
        /** @var Appwrite\Database\Database $consoleDB */

        $project = $consoleDB->getDocument($projectId);

        if (empty($project->getId()) || Database::SYSTEM_COLLECTION_PROJECTS != $project->getCollection()) {
            throw new Exception('Project not found', 404);
        }

        $key = $project->search('$id', $keyId, $project->getAttribute('keys', []));

        if (empty($key) || !$key instanceof Document) {
            throw new Exception('Key not found', 404);
        }

        if (!$consoleDB->deleteDocument($key->getId())) {
            throw new Exception('Failed to remove key from DB', 500);
        }

        $response->noContent();
    }, ['response', 'consoleDB']);

// Tasks

App::post('/v1/projects/:projectId/tasks')
    ->desc('Create Task')
    ->groups(['api', 'projects'])
    ->label('scope', 'projects.write')
    ->label('sdk.namespace', 'projects')
    ->label('sdk.method', 'createTask')
    ->param('projectId', null, new UID(), 'Project unique ID.')
    ->param('name', null, new Text(128), 'Task name. Max length: 128 chars.')
    ->param('status', null, new WhiteList(['play', 'pause'], true), 'Task status.')
    ->param('schedule', null, new Cron(), 'Task schedule CRON syntax.')
    ->param('security', false, new Boolean(true), 'Certificate verification, false for disabled or true for enabled.')
    ->param('httpMethod', '', new WhiteList(['GET', 'POST', 'PUT', 'PATCH', 'DELETE', 'HEAD', 'OPTIONS', 'TRACE', 'CONNECT'], true), 'Task HTTP method.')
    ->param('httpUrl', '', new URL(), 'Task HTTP URL')
    ->param('httpHeaders', null, new ArrayList(new Text(256)), 'Task HTTP headers list.', true)
    ->param('httpUser', '', new Text(256), 'Task HTTP user. Max length: 256 chars.', true)
    ->param('httpPass', '', new Text(256), 'Task HTTP password. Max length: 256 chars.', true)
    ->action(function ($projectId, $name, $status, $schedule, $security, $httpMethod, $httpUrl, $httpHeaders, $httpUser, $httpPass, $response, $consoleDB) {
        /** @var Appwrite\Utopia\Response $response */
        /** @var Appwrite\Database\Database $consoleDB */

        $project = $consoleDB->getDocument($projectId);

        if (empty($project->getId()) || Database::SYSTEM_COLLECTION_PROJECTS != $project->getCollection()) {
            throw new Exception('Project not found', 404);
        }

        $cron = CronExpression::factory($schedule);
        $next = ($status == 'play') ? $cron->getNextRunDate()->format('U') : null;

        $security = ($security === '1' || $security === 'true' || $security === 1 || $security === true);

        $task = $consoleDB->createDocument([
            '$collection' => Database::SYSTEM_COLLECTION_TASKS,
            '$permissions' => [
                'read' => ['team:'.$project->getAttribute('teamId', null)],
                'write' => ['team:'.$project->getAttribute('teamId', null).'/owner', 'team:'.$project->getAttribute('teamId', null).'/developer'],
            ],
            'name' => $name,
            'status' => $status,
            'schedule' => $schedule,
            'updated' => \time(),
            'previous' => null,
            'next' => $next,
            'security' => $security,
            'httpMethod' => $httpMethod,
            'httpUrl' => $httpUrl,
            'httpHeaders' => $httpHeaders,
            'httpUser' => $httpUser,
            'httpPass' => $httpPass,
            'log' => '{}',
            'failures' => 0,
        ]);

        if (false === $task) {
            throw new Exception('Failed saving tasks to DB', 500);
        }

        $project->setAttribute('tasks', $task, Document::SET_TYPE_APPEND);

        $project = $consoleDB->updateDocument($project->getArrayCopy());

        if (false === $project) {
            throw new Exception('Failed saving project to DB', 500);
        }

        if ($next) {
            ResqueScheduler::enqueueAt($next, 'v1-tasks', 'TasksV1', $task->getArrayCopy());
        }

        $response->setStatusCode(Response::STATUS_CODE_CREATED);
        $response->dynamic($task, Response::MODEL_TASK);
    }, ['response', 'consoleDB']);

App::get('/v1/projects/:projectId/tasks')
    ->desc('List Tasks')
    ->groups(['api', 'projects'])
    ->label('scope', 'projects.read')
    ->label('sdk.namespace', 'projects')
    ->label('sdk.method', 'listTasks')
    ->param('projectId', '', new UID(), 'Project unique ID.')
    ->action(function ($projectId, $response, $consoleDB) {
        /** @var Appwrite\Utopia\Response $response */
        /** @var Appwrite\Database\Database $consoleDB */

        $project = $consoleDB->getDocument($projectId);

        if (empty($project->getId()) || Database::SYSTEM_COLLECTION_PROJECTS != $project->getCollection()) {
            throw new Exception('Project not found', 404);
        }

        $tasks = $project->getAttribute('tasks', []);

<<<<<<< HEAD
        foreach ($tasks as $task) { /* @var $task Document */
            $httpPass = \json_decode($task->getAttribute('httpPass', '{}'), true);

            if (empty($httpPass) || !isset($httpPass['version'])) {
                continue;
            }

            $key = App::getEnv('_APP_OPENSSL_KEY_V'.$httpPass['version']);

            $task->setAttribute('httpPass', OpenSSL::decrypt($httpPass['data'], $httpPass['method'], $key, 0, \hex2bin($httpPass['iv']), \hex2bin($httpPass['tag'])));
        }

        $response->dynamic(new Document([
            'sum' => count($tasks),
            'tasks' => $tasks
        ]), Response::MODEL_TASK_LIST);
=======
        $response->json($tasks);
>>>>>>> 3abfd53d
    }, ['response', 'consoleDB']);

App::get('/v1/projects/:projectId/tasks/:taskId')
    ->desc('Get Task')
    ->groups(['api', 'projects'])
    ->label('scope', 'projects.read')
    ->label('sdk.namespace', 'projects')
    ->label('sdk.method', 'getTask')
    ->param('projectId', null, new UID(), 'Project unique ID.')
    ->param('taskId', null, new UID(), 'Task unique ID.')
    ->action(function ($projectId, $taskId, $response, $consoleDB) {
        /** @var Appwrite\Utopia\Response $response */
        /** @var Appwrite\Database\Database $consoleDB */

        $project = $consoleDB->getDocument($projectId);

        if (empty($project->getId()) || Database::SYSTEM_COLLECTION_PROJECTS != $project->getCollection()) {
            throw new Exception('Project not found', 404);
        }

        $task = $project->search('$id', $taskId, $project->getAttribute('tasks', []));

        if (empty($task) || !$task instanceof Document) {
            throw new Exception('Task not found', 404);
        }

<<<<<<< HEAD
        $httpPass = \json_decode($task->getAttribute('httpPass', '{}'), true);

        if (!empty($httpPass) && isset($httpPass['version'])) {
            $key = App::getEnv('_APP_OPENSSL_KEY_V'.$httpPass['version']);
            $task->setAttribute('httpPass', OpenSSL::decrypt($httpPass['data'], $httpPass['method'], $key, 0, \hex2bin($httpPass['iv']), \hex2bin($httpPass['tag'])));
        }

        $response->dynamic($task, Response::MODEL_TASK);
=======
        $response->json($task->getArrayCopy());
>>>>>>> 3abfd53d
    }, ['response', 'consoleDB']);

App::put('/v1/projects/:projectId/tasks/:taskId')
    ->desc('Update Task')
    ->groups(['api', 'projects'])
    ->label('scope', 'projects.write')
    ->label('sdk.namespace', 'projects')
    ->label('sdk.method', 'updateTask')
    ->param('projectId', null, new UID(), 'Project unique ID.')
    ->param('taskId', null, new UID(), 'Task unique ID.')
    ->param('name', null, new Text(128), 'Task name. Max length: 128 chars.')
    ->param('status', null, new WhiteList(['play', 'pause'], true), 'Task status.')
    ->param('schedule', null, new Cron(), 'Task schedule CRON syntax.')
    ->param('security', false, new Boolean(true), 'Certificate verification, false for disabled or true for enabled.')
    ->param('httpMethod', '', new WhiteList(['GET', 'POST', 'PUT', 'PATCH', 'DELETE', 'HEAD', 'OPTIONS', 'TRACE', 'CONNECT'], true), 'Task HTTP method.')
    ->param('httpUrl', '', new URL(), 'Task HTTP URL.')
    ->param('httpHeaders', null, new ArrayList(new Text(256)), 'Task HTTP headers list.', true)
    ->param('httpUser', '', new Text(256), 'Task HTTP user. Max length: 256 chars.', true)
    ->param('httpPass', '', new Text(256), 'Task HTTP password. Max length: 256 chars.', true)
    ->action(function ($projectId, $taskId, $name, $status, $schedule, $security, $httpMethod, $httpUrl, $httpHeaders, $httpUser, $httpPass, $response, $consoleDB) {
        /** @var Appwrite\Utopia\Response $response */
        /** @var Appwrite\Database\Database $consoleDB */

        $project = $consoleDB->getDocument($projectId);

        if (empty($project->getId()) || Database::SYSTEM_COLLECTION_PROJECTS != $project->getCollection()) {
            throw new Exception('Project not found', 404);
        }

        $task = $project->search('$id', $taskId, $project->getAttribute('tasks', []));

        if (empty($task) || !$task instanceof Document) {
            throw new Exception('Task not found', 404);
        }

        $cron = CronExpression::factory($schedule);
        $next = ($status == 'play') ? $cron->getNextRunDate()->format('U') : null;

        $security = ($security === '1' || $security === 'true' || $security === 1 || $security === true);

        $task
            ->setAttribute('name', $name)
            ->setAttribute('status', $status)
            ->setAttribute('schedule', $schedule)
            ->setAttribute('updated', \time())
            ->setAttribute('next', $next)
            ->setAttribute('security', $security)
            ->setAttribute('httpMethod', $httpMethod)
            ->setAttribute('httpUrl', $httpUrl)
            ->setAttribute('httpHeaders', $httpHeaders)
            ->setAttribute('httpUser', $httpUser)
            ->setAttribute('httpPass', $httpPass)
        ;

        if (false === $consoleDB->updateDocument($task->getArrayCopy())) {
            throw new Exception('Failed saving tasks to DB', 500);
        }

        if ($next) {
            ResqueScheduler::enqueueAt($next, 'v1-tasks', 'TasksV1', $task->getArrayCopy());
        }

        $response->dynamic($task, Response::MODEL_TASK);
    }, ['response', 'consoleDB']);

App::delete('/v1/projects/:projectId/tasks/:taskId')
    ->desc('Delete Task')
    ->groups(['api', 'projects'])
    ->label('scope', 'projects.write')
    ->label('sdk.namespace', 'projects')
    ->label('sdk.method', 'deleteTask')
    ->param('projectId', null, new UID(), 'Project unique ID.')
    ->param('taskId', null, new UID(), 'Task unique ID.')
    ->action(function ($projectId, $taskId, $response, $consoleDB) {
        /** @var Appwrite\Utopia\Response $response */
        /** @var Appwrite\Database\Database $consoleDB */

        $project = $consoleDB->getDocument($projectId);

        if (empty($project->getId()) || Database::SYSTEM_COLLECTION_PROJECTS != $project->getCollection()) {
            throw new Exception('Project not found', 404);
        }

        $task = $project->search('$id', $taskId, $project->getAttribute('tasks', []));

        if (empty($task) || !$task instanceof Document) {
            throw new Exception('Task not found', 404);
        }

        if (!$consoleDB->deleteDocument($task->getId())) {
            throw new Exception('Failed to remove tasks from DB', 500);
        }

        $response->noContent();
    }, ['response', 'consoleDB']);

// Platforms

App::post('/v1/projects/:projectId/platforms')
    ->desc('Create Platform')
    ->groups(['api', 'projects'])
    ->label('scope', 'projects.write')
    ->label('sdk.namespace', 'projects')
    ->label('sdk.method', 'createPlatform')
    ->param('projectId', null, new UID(), 'Project unique ID.')
    ->param('type', null, new WhiteList(['web', 'flutter-ios', 'flutter-android', 'ios', 'android', 'unity'], true), 'Platform type.')
    ->param('name', null, new Text(128), 'Platform name. Max length: 128 chars.')
    ->param('key', '', new Text(256), 'Package name for android or bundle ID for iOS. Max length: 256 chars.', true)
    ->param('store', '', new Text(256), 'App store or Google Play store ID. Max length: 256 chars.', true)
    ->param('hostname', '', new Text(256), 'Platform client hostname. Max length: 256 chars.', true)
    ->action(function ($projectId, $type, $name, $key, $store, $hostname, $response, $consoleDB) {
        /** @var Appwrite\Utopia\Response $response */
        /** @var Appwrite\Database\Database $consoleDB */

        $project = $consoleDB->getDocument($projectId);

        if (empty($project->getId()) || Database::SYSTEM_COLLECTION_PROJECTS != $project->getCollection()) {
            throw new Exception('Project not found', 404);
        }

        $platform = $consoleDB->createDocument([
            '$collection' => Database::SYSTEM_COLLECTION_PLATFORMS,
            '$permissions' => [
                'read' => ['team:'.$project->getAttribute('teamId', null)],
                'write' => ['team:'.$project->getAttribute('teamId', null).'/owner', 'team:'.$project->getAttribute('teamId', null).'/developer'],
            ],
            'type' => $type,
            'name' => $name,
            'key' => $key,
            'store' => $store,
            'hostname' => $hostname,
            'dateCreated' => \time(),
            'dateUpdated' => \time(),
        ]);

        if (false === $platform) {
            throw new Exception('Failed saving platform to DB', 500);
        }

        $project->setAttribute('platforms', $platform, Document::SET_TYPE_APPEND);

        $project = $consoleDB->updateDocument($project->getArrayCopy());

        if (false === $project) {
            throw new Exception('Failed saving project to DB', 500);
        }

        $response->setStatusCode(Response::STATUS_CODE_CREATED);
        $response->dynamic($platform, Response::MODEL_PLATFORM);
    }, ['response', 'consoleDB']);
    
App::get('/v1/projects/:projectId/platforms')
    ->desc('List Platforms')
    ->groups(['api', 'projects'])
    ->label('scope', 'projects.read')
    ->label('sdk.namespace', 'projects')
    ->label('sdk.method', 'listPlatforms')
    ->param('projectId', '', new UID(), 'Project unique ID.')
    ->action(function ($projectId, $response, $consoleDB) {
        /** @var Appwrite\Utopia\Response $response */
        /** @var Appwrite\Database\Database $consoleDB */

        $project = $consoleDB->getDocument($projectId);

        if (empty($project->getId()) || Database::SYSTEM_COLLECTION_PROJECTS != $project->getCollection()) {
            throw new Exception('Project not found', 404);
        }

        $platforms = $project->getAttribute('platforms', []);

        $response->dynamic(new Document([
            'sum' => count($platforms),
            'platforms' => $platforms
        ]), Response::MODEL_PLATFORM_LIST);
    }, ['response', 'consoleDB']);

App::get('/v1/projects/:projectId/platforms/:platformId')
    ->desc('Get Platform')
    ->groups(['api', 'projects'])
    ->label('scope', 'projects.read')
    ->label('sdk.namespace', 'projects')
    ->label('sdk.method', 'getPlatform')
    ->param('projectId', null, new UID(), 'Project unique ID.')
    ->param('platformId', null, new UID(), 'Platform unique ID.')
    ->action(function ($projectId, $platformId, $response, $consoleDB) {
        /** @var Appwrite\Utopia\Response $response */
        /** @var Appwrite\Database\Database $consoleDB */

        $project = $consoleDB->getDocument($projectId);

        if (empty($project->getId()) || Database::SYSTEM_COLLECTION_PROJECTS != $project->getCollection()) {
            throw new Exception('Project not found', 404);
        }

        $platform = $project->search('$id', $platformId, $project->getAttribute('platforms', []));

        if (empty($platform) || !$platform instanceof Document) {
            throw new Exception('Platform not found', 404);
        }

        $response->dynamic($platform, Response::MODEL_PLATFORM);
    }, ['response', 'consoleDB']);

App::put('/v1/projects/:projectId/platforms/:platformId')
    ->desc('Update Platform')
    ->groups(['api', 'projects'])
    ->label('scope', 'projects.write')
    ->label('sdk.namespace', 'projects')
    ->label('sdk.method', 'updatePlatform')
    ->param('projectId', null, new UID(), 'Project unique ID.')
    ->param('platformId', null, new UID(), 'Platform unique ID.')
    ->param('name', null, new Text(128), 'Platform name. Max length: 128 chars.')
    ->param('key', '', new Text(256), 'Package name for android or bundle ID for iOS. Max length: 256 chars.', true)
    ->param('store', '', new Text(256), 'App store or Google Play store ID. Max length: 256 chars.', true)
    ->param('hostname', '', new Text(256), 'Platform client URL. Max length: 256 chars.', true)
    ->action(function ($projectId, $platformId, $name, $key, $store, $hostname, $response, $consoleDB) {
        /** @var Appwrite\Utopia\Response $response */
        /** @var Appwrite\Database\Database $consoleDB */

        $project = $consoleDB->getDocument($projectId);

        if (empty($project->getId()) || Database::SYSTEM_COLLECTION_PROJECTS != $project->getCollection()) {
            throw new Exception('Project not found', 404);
        }

        $platform = $project->search('$id', $platformId, $project->getAttribute('platforms', []));

        if (empty($platform) || !$platform instanceof Document) {
            throw new Exception('Platform not found', 404);
        }

        $platform
            ->setAttribute('name', $name)
            ->setAttribute('dateUpdated', \time())
            ->setAttribute('key', $key)
            ->setAttribute('store', $store)
            ->setAttribute('hostname', $hostname)
        ;

        if (false === $consoleDB->updateDocument($platform->getArrayCopy())) {
            throw new Exception('Failed saving platform to DB', 500);
        }

        $response->dynamic($platform, Response::MODEL_PLATFORM);
    }, ['response', 'consoleDB']);

App::delete('/v1/projects/:projectId/platforms/:platformId')
    ->desc('Delete Platform')
    ->groups(['api', 'projects'])
    ->label('scope', 'projects.write')
    ->label('sdk.namespace', 'projects')
    ->label('sdk.method', 'deletePlatform')
    ->param('projectId', null, new UID(), 'Project unique ID.')
    ->param('platformId', null, new UID(), 'Platform unique ID.')
    ->action(function ($projectId, $platformId, $response, $consoleDB) {
        /** @var Appwrite\Utopia\Response $response */
        /** @var Appwrite\Database\Database $consoleDB */

        $project = $consoleDB->getDocument($projectId);

        if (empty($project->getId()) || Database::SYSTEM_COLLECTION_PROJECTS != $project->getCollection()) {
            throw new Exception('Project not found', 404);
        }

        $platform = $project->search('$id', $platformId, $project->getAttribute('platforms', []));

        if (empty($platform) || !$platform instanceof Document) {
            throw new Exception('Platform not found', 404);
        }

        if (!$consoleDB->deleteDocument($platform->getId())) {
            throw new Exception('Failed to remove platform from DB', 500);
        }

        $response->noContent();
    }, ['response', 'consoleDB']);

// Domains

App::post('/v1/projects/:projectId/domains')
    ->desc('Create Domain')
    ->groups(['api', 'projects'])
    ->label('scope', 'projects.write')
    ->label('sdk.namespace', 'projects')
    ->label('sdk.method', 'createDomain')
    ->param('projectId', null, new UID(), 'Project unique ID.')
    ->param('domain', null, new DomainValidator(), 'Domain name.')
    ->action(function ($projectId, $domain, $response, $consoleDB) {
        /** @var Appwrite\Utopia\Response $response */
        /** @var Appwrite\Database\Database $consoleDB */

        $project = $consoleDB->getDocument($projectId);

        if (empty($project->getId()) || Database::SYSTEM_COLLECTION_PROJECTS != $project->getCollection()) {
            throw new Exception('Project not found', 404);
        }

        $document = $project->search('domain', $domain, $project->getAttribute('domains', []));

        if (!empty($document)) {
            throw new Exception('Domain already exists', 409);
        }

        $target = new Domain(App::getEnv('_APP_DOMAIN_TARGET', ''));

        if (!$target->isKnown() || $target->isTest()) {
            throw new Exception('Unreachable CNAME target ('.$target->get().'), plesse use a domain with a public suffix.', 500);
        }

        $domain = new Domain($domain);

        $domain = $consoleDB->createDocument([
            '$collection' => Database::SYSTEM_COLLECTION_DOMAINS,
            '$permissions' => [
                'read' => ['team:'.$project->getAttribute('teamId', null)],
                'write' => ['team:'.$project->getAttribute('teamId', null).'/owner', 'team:'.$project->getAttribute('teamId', null).'/developer'],
            ],
            'updated' => \time(),
            'domain' => $domain->get(),
            'tld' => $domain->getSuffix(),
            'registerable' => $domain->getRegisterable(),
            'verification' => false,
            'certificateId' => null,
        ]);

        if (false === $domain) {
            throw new Exception('Failed saving domain to DB', 500);
        }

        $project->setAttribute('domains', $domain, Document::SET_TYPE_APPEND);

        $project = $consoleDB->updateDocument($project->getArrayCopy());

        if (false === $project) {
            throw new Exception('Failed saving project to DB', 500);
        }

        $response->setStatusCode(Response::STATUS_CODE_CREATED);
        $response->dynamic($domain, Response::MODEL_DOMAIN);
    }, ['response', 'consoleDB']);

App::get('/v1/projects/:projectId/domains')
    ->desc('List Domains')
    ->groups(['api', 'projects'])
    ->label('scope', 'projects.read')
    ->label('sdk.namespace', 'projects')
    ->label('sdk.method', 'listDomains')
    ->param('projectId', '', new UID(), 'Project unique ID.')
    ->action(function ($projectId, $response, $consoleDB) {
        /** @var Appwrite\Utopia\Response $response */
        /** @var Appwrite\Database\Database $consoleDB */

        $project = $consoleDB->getDocument($projectId);

        if (empty($project->getId()) || Database::SYSTEM_COLLECTION_PROJECTS != $project->getCollection()) {
            throw new Exception('Project not found', 404);
        }

        $domains = $project->getAttribute('domains', []);
        
        $response->dynamic(new Document([
            'sum' => count($domains),
            'domains' => $domains
        ]), Response::MODEL_DOMAIN_LIST);
    }, ['response', 'consoleDB']);

App::get('/v1/projects/:projectId/domains/:domainId')
    ->desc('Get Domain')
    ->groups(['api', 'projects'])
    ->label('scope', 'projects.read')
    ->label('sdk.namespace', 'projects')
    ->label('sdk.method', 'getDomain')
    ->param('projectId', null, new UID(), 'Project unique ID.')
    ->param('domainId', null, new UID(), 'Domain unique ID.')
    ->action(function ($projectId, $domainId, $response, $consoleDB) {
        /** @var Appwrite\Utopia\Response $response */
        /** @var Appwrite\Database\Database $consoleDB */

        $project = $consoleDB->getDocument($projectId);

        if (empty($project->getId()) || Database::SYSTEM_COLLECTION_PROJECTS != $project->getCollection()) {
            throw new Exception('Project not found', 404);
        }

        $domain = $project->search('$id', $domainId, $project->getAttribute('domains', []));

        if (empty($domain) || !$domain instanceof Document) {
            throw new Exception('Domain not found', 404);
        }

        $response->dynamic($domain, Response::MODEL_DOMAIN);
    }, ['response', 'consoleDB']);

App::patch('/v1/projects/:projectId/domains/:domainId/verification')
    ->desc('Update Domain Verification Status')
    ->groups(['api', 'projects'])
    ->label('scope', 'projects.write')
    ->label('sdk.namespace', 'projects')
    ->label('sdk.method', 'updateDomainVerification')
    ->param('projectId', null, new UID(), 'Project unique ID.')
    ->param('domainId', null, new UID(), 'Domain unique ID.')
    ->action(function ($projectId, $domainId, $response, $consoleDB) {
        /** @var Appwrite\Utopia\Response $response */
        /** @var Appwrite\Database\Database $consoleDB */

        $project = $consoleDB->getDocument($projectId);

        if (empty($project->getId()) || Database::SYSTEM_COLLECTION_PROJECTS != $project->getCollection()) {
            throw new Exception('Project not found', 404);
        }

        $domain = $project->search('$id', $domainId, $project->getAttribute('domains', []));

        if (empty($domain) || !$domain instanceof Document) {
            throw new Exception('Domain not found', 404);
        }

        $target = new Domain(App::getEnv('_APP_DOMAIN_TARGET', ''));

        if (!$target->isKnown() || $target->isTest()) {
            throw new Exception('Unreachable CNAME target ('.$target->get().'), plesse use a domain with a public suffix.', 500);
        }

        if ($domain->getAttribute('verification') === true) {
            return $response->dynamic($domain, Response::MODEL_DOMAIN);
        }

        // Verify Domain with DNS records
        $validator = new CNAME($target->get());

        if (!$validator->isValid($domain->getAttribute('domain', ''))) {
            throw new Exception('Failed to verify domain', 401);
        }

        $domain
            ->setAttribute('verification', true)
        ;

        if (false === $consoleDB->updateDocument($domain->getArrayCopy())) {
            throw new Exception('Failed saving domains to DB', 500);
        }

        // Issue a TLS certificate when domain is verified
        Resque::enqueue('v1-certificates', 'CertificatesV1', [
            'document' => $domain->getArrayCopy(),
            'domain' => $domain->getAttribute('domain'),
        ]);

        $response->dynamic($domain, Response::MODEL_DOMAIN);
    }, ['response', 'consoleDB']);

App::delete('/v1/projects/:projectId/domains/:domainId')
    ->desc('Delete Domain')
    ->groups(['api', 'projects'])
    ->label('scope', 'projects.write')
    ->label('sdk.namespace', 'projects')
    ->label('sdk.method', 'deleteDomain')
    ->param('projectId', null, new UID(), 'Project unique ID.')
    ->param('domainId', null, new UID(), 'Domain unique ID.')
    ->action(function ($projectId, $domainId, $response, $consoleDB) {
        /** @var Appwrite\Utopia\Response $response */
        /** @var Appwrite\Database\Database $consoleDB */

        $project = $consoleDB->getDocument($projectId);

        if (empty($project->getId()) || Database::SYSTEM_COLLECTION_PROJECTS != $project->getCollection()) {
            throw new Exception('Project not found', 404);
        }

        $domain = $project->search('$id', $domainId, $project->getAttribute('domains', []));

        if (empty($domain) || !$domain instanceof Document) {
            throw new Exception('Domain not found', 404);
        }

        if (!$consoleDB->deleteDocument($domain->getId())) {
            throw new Exception('Failed to remove domains from DB', 500);
        }

        $response->noContent();
    }, ['response', 'consoleDB']);<|MERGE_RESOLUTION|>--- conflicted
+++ resolved
@@ -133,20 +133,7 @@
             throw new Exception('Project not found', 404);
         }
 
-<<<<<<< HEAD
-        foreach (Config::getParam('providers') as $provider => $node) {
-            $secret = \json_decode($project->getAttribute('usersOauth2'.\ucfirst($provider).'Secret', '{}'), true);
-
-            if (!empty($secret) && isset($secret['version'])) {
-                $key = App::getEnv('_APP_OPENSSL_KEY_V'.$secret['version']);
-                $project->setAttribute('usersOauth2'.\ucfirst($provider).'Secret', OpenSSL::decrypt($secret['data'], $secret['method'], $key, 0, \hex2bin($secret['iv']), \hex2bin($secret['tag'])));
-            }
-        }
-
         $response->dynamic($project, Response::MODEL_PROJECT);
-=======
-        $response->json($project->getArrayCopy());
->>>>>>> 3abfd53d
     }, ['response', 'consoleDB']);
 
 App::get('/v1/projects/:projectId/usage')
@@ -539,26 +526,10 @@
 
         $webhooks = $project->getAttribute('webhooks', []);
 
-<<<<<<< HEAD
-        foreach ($webhooks as $webhook) { /* @var $webhook Document */
-            $httpPass = \json_decode($webhook->getAttribute('httpPass', '{}'), true);
-
-            if (empty($httpPass) || !isset($httpPass['version'])) {
-                continue;
-            }
-
-            $key = App::getEnv('_APP_OPENSSL_KEY_V'.$httpPass['version']);
-
-            $webhook->setAttribute('httpPass', OpenSSL::decrypt($httpPass['data'], $httpPass['method'], $key, 0, \hex2bin($httpPass['iv']), \hex2bin($httpPass['tag'])));
-        }
-
         $response->dynamic(new Document([
             'sum' => count($webhooks),
             'webhooks' => $webhooks
         ]), Response::MODEL_WEBHOOK_LIST);
-=======
-        $response->json($webhooks);
->>>>>>> 3abfd53d
     }, ['response', 'consoleDB']);
 
 App::get('/v1/projects/:projectId/webhooks/:webhookId')
@@ -585,18 +556,7 @@
             throw new Exception('Webhook not found', 404);
         }
 
-<<<<<<< HEAD
-        $httpPass = \json_decode($webhook->getAttribute('httpPass', '{}'), true);
-
-        if (!empty($httpPass) && isset($httpPass['version'])) {
-            $key = App::getEnv('_APP_OPENSSL_KEY_V'.$httpPass['version']);
-            $webhook->setAttribute('httpPass', OpenSSL::decrypt($httpPass['data'], $httpPass['method'], $key, 0, \hex2bin($httpPass['iv']), \hex2bin($httpPass['tag'])));
-        }
-
         $response->dynamic($webhook, Response::MODEL_WEBHOOK);
-=======
-        $response->json($webhook->getArrayCopy());
->>>>>>> 3abfd53d
     }, ['response', 'consoleDB']);
 
 App::put('/v1/projects/:projectId/webhooks/:webhookId')
@@ -938,26 +898,11 @@
 
         $tasks = $project->getAttribute('tasks', []);
 
-<<<<<<< HEAD
-        foreach ($tasks as $task) { /* @var $task Document */
-            $httpPass = \json_decode($task->getAttribute('httpPass', '{}'), true);
-
-            if (empty($httpPass) || !isset($httpPass['version'])) {
-                continue;
-            }
-
-            $key = App::getEnv('_APP_OPENSSL_KEY_V'.$httpPass['version']);
-
-            $task->setAttribute('httpPass', OpenSSL::decrypt($httpPass['data'], $httpPass['method'], $key, 0, \hex2bin($httpPass['iv']), \hex2bin($httpPass['tag'])));
-        }
-
         $response->dynamic(new Document([
             'sum' => count($tasks),
             'tasks' => $tasks
         ]), Response::MODEL_TASK_LIST);
-=======
-        $response->json($tasks);
->>>>>>> 3abfd53d
+
     }, ['response', 'consoleDB']);
 
 App::get('/v1/projects/:projectId/tasks/:taskId')
@@ -984,18 +929,7 @@
             throw new Exception('Task not found', 404);
         }
 
-<<<<<<< HEAD
-        $httpPass = \json_decode($task->getAttribute('httpPass', '{}'), true);
-
-        if (!empty($httpPass) && isset($httpPass['version'])) {
-            $key = App::getEnv('_APP_OPENSSL_KEY_V'.$httpPass['version']);
-            $task->setAttribute('httpPass', OpenSSL::decrypt($httpPass['data'], $httpPass['method'], $key, 0, \hex2bin($httpPass['iv']), \hex2bin($httpPass['tag'])));
-        }
-
         $response->dynamic($task, Response::MODEL_TASK);
-=======
-        $response->json($task->getArrayCopy());
->>>>>>> 3abfd53d
     }, ['response', 'consoleDB']);
 
 App::put('/v1/projects/:projectId/tasks/:taskId')
