<?php

use Utopia\App;
use Utopia\Exception;
use Utopia\Validator\ArrayList;
use Utopia\Validator\Boolean;
use Utopia\Validator\Text;
use Utopia\Validator\WhiteList;
use Utopia\Validator\URL;
use Utopia\Validator\Range;
use Utopia\Config\Config;
use Utopia\Domains\Domain;
use Appwrite\Auth\Auth;
use Appwrite\Task\Validator\Cron;
use Appwrite\Database\Database;
use Appwrite\Database\Document;
use Appwrite\Database\Validator\UID;
use Appwrite\OpenSSL\OpenSSL;
use Appwrite\Network\Validator\CNAME;
use Appwrite\Network\Validator\Domain as DomainValidator;
use Appwrite\Utopia\Response;
use Cron\CronExpression;

App::post('/v1/projects')
    ->desc('Create Project')
    ->groups(['api', 'projects'])
    ->label('scope', 'projects.write')
    ->label('sdk.namespace', 'projects')
    ->label('sdk.method', 'create')
    ->param('name', null, function () { return new Text(128); }, 'Project name. Max length: 128 chars.')
    ->param('teamId', '', function () { return new UID(); }, 'Team unique ID.')
    ->param('description', '', function () { return new Text(256); }, 'Project description. Max length: 256 chars.', true)
    ->param('logo', '', function () { return new Text(1024); }, 'Project logo.', true)
    ->param('url', '', function () { return new URL(); }, 'Project URL.', true)
    ->param('legalName', '', function () { return new Text(256); }, 'Project legal Name. Max length: 256 chars.', true)
    ->param('legalCountry', '', function () { return new Text(256); }, 'Project legal Country. Max length: 256 chars.', true)
    ->param('legalState', '', function () { return new Text(256); }, 'Project legal State. Max length: 256 chars.', true)
    ->param('legalCity', '', function () { return new Text(256); }, 'Project legal City. Max length: 256 chars.', true)
    ->param('legalAddress', '', function () { return new Text(256); }, 'Project legal Address. Max length: 256 chars.', true)
    ->param('legalTaxId', '', function () { return new Text(256); }, 'Project legal Tax ID. Max length: 256 chars.', true)
    ->action(function ($name, $teamId, $description, $logo, $url, $legalName, $legalCountry, $legalState, $legalCity, $legalAddress, $legalTaxId, $response, $consoleDB, $projectDB) {
        /** @var Appwrite\Utopia\Response $response */
        /** @var Appwrite\Database\Database $consoleDB */
        /** @var Appwrite\Database\Database $projectDB */

        $team = $projectDB->getDocument($teamId);

        if (empty($team->getId()) || Database::SYSTEM_COLLECTION_TEAMS != $team->getCollection()) {
            throw new Exception('Team not found', 404);
        }

        $project = $consoleDB->createDocument(
            [
                '$collection' => Database::SYSTEM_COLLECTION_PROJECTS,
                '$permissions' => [
                    'read' => ['team:'.$teamId],
                    'write' => ['team:'.$teamId.'/owner', 'team:'.$teamId.'/developer'],
                ],
                'name' => $name,
                'description' => $description,
                'logo' => $logo,
                'url' => $url,
                'legalName' => $legalName,
                'legalCountry' => $legalCountry,
                'legalState' => $legalState,
                'legalCity' => $legalCity,
                'legalAddress' => $legalAddress,
                'legalTaxId' => $legalTaxId,
                'teamId' => $team->getId(),
                'platforms' => [],
                'webhooks' => [],
                'keys' => [],
                'tasks' => [],
            ]
        );

        if (false === $project) {
            throw new Exception('Failed saving project to DB', 500);
        }

        $consoleDB->createNamespace($project->getId());

        $response
            ->setStatusCode(Response::STATUS_CODE_CREATED)
            ->json($project->getArrayCopy())
        ;
    }, ['response', 'consoleDB', 'projectDB']);

App::get('/v1/projects')
    ->desc('List Projects')
    ->groups(['api', 'projects'])
    ->label('scope', 'projects.read')
    ->label('sdk.namespace', 'projects')
    ->label('sdk.method', 'list')
    ->param('search', '', function () { return new Text(256); }, 'Search term to filter your list results. Max length: 256 chars.', true)
    ->param('limit', 25, function () { return new Range(0, 100); }, 'Results limit value. By default will return maximum 25 results. Maximum of 100 results allowed per request.', true)
    ->param('offset', 0, function () { return new Range(0, 2000); }, 'Results offset. The default value is 0. Use this param to manage pagination.', true)
    ->param('orderType', 'ASC', function () { return new WhiteList(['ASC', 'DESC'], true); }, 'Order result by ASC or DESC order.', true)
    ->action(function ($search, $limit, $offset, $orderType, $response, $consoleDB) {
        /** @var Appwrite\Utopia\Response $response */
        /** @var Appwrite\Database\Database $consoleDB */

        $results = $consoleDB->getCollection([
            'limit' => $limit,
            'offset' => $offset,
            'orderField' => 'registration',
            'orderType' => $orderType,
            'orderCast' => 'int',
            'search' => $search,
            'filters' => [
                '$collection='.Database::SYSTEM_COLLECTION_PROJECTS,
            ],
        ]);
        foreach ($results as $project) {
            foreach (Config::getParam('providers') as $provider => $node) {
                $secret = \json_decode($project->getAttribute('usersOauth2'.\ucfirst($provider).'Secret', '{}'), true);

                if (!empty($secret) && isset($secret['version'])) {
                    $key = App::getEnv('_APP_OPENSSL_KEY_V'.$secret['version']);
                    $project->setAttribute('usersOauth2'.\ucfirst($provider).'Secret', OpenSSL::decrypt($secret['data'], $secret['method'], $key, 0, \hex2bin($secret['iv']), \hex2bin($secret['tag'])));
                }
            }
        }

        $response->json(['sum' => $consoleDB->getSum(), 'projects' => $results]);
    }, ['response', 'consoleDB']);

App::get('/v1/projects/:projectId')
    ->desc('Get Project')
    ->groups(['api', 'projects'])
    ->label('scope', 'projects.read')
    ->label('sdk.namespace', 'projects')
    ->label('sdk.method', 'get')
    ->param('projectId', '', function () { return new UID(); }, 'Project unique ID.')
    ->action(function ($projectId, $response, $consoleDB) {
        /** @var Appwrite\Utopia\Response $response */
        /** @var Appwrite\Database\Database $consoleDB */

        $project = $consoleDB->getDocument($projectId);

        if (empty($project->getId()) || Database::SYSTEM_COLLECTION_PROJECTS != $project->getCollection()) {
            throw new Exception('Project not found', 404);
        }

        foreach (Config::getParam('providers') as $provider => $node) {
            $secret = \json_decode($project->getAttribute('usersOauth2'.\ucfirst($provider).'Secret', '{}'), true);

            if (!empty($secret) && isset($secret['version'])) {
                $key = App::getEnv('_APP_OPENSSL_KEY_V'.$secret['version']);
                $project->setAttribute('usersOauth2'.\ucfirst($provider).'Secret', OpenSSL::decrypt($secret['data'], $secret['method'], $key, 0, \hex2bin($secret['iv']), \hex2bin($secret['tag'])));
            }
        }

        $response->json($project->getArrayCopy());
    }, ['response', 'consoleDB']);

App::get('/v1/projects/:projectId/usage')
    ->desc('Get Project')
    ->groups(['api', 'projects'])
    ->label('scope', 'projects.read')
    ->label('sdk.namespace', 'projects')
    ->label('sdk.method', 'getUsage')
    ->param('projectId', '', function () { return new UID(); }, 'Project unique ID.')
<<<<<<< HEAD
    ->param('range', 'last30', function () { return new WhiteList(['daily', 'monthly', 'last30', 'last90'], true); }, 'Date range.', true)
=======
    ->param('range', '30d', function () { return new WhiteList(['24h', '7d', '30d', '90d']); }, 'Date range.', true)
>>>>>>> 152e0cc2
    ->action(function ($projectId, $range, $response, $consoleDB, $projectDB, $register) {
        /** @var Appwrite\Utopia\Response $response */
        /** @var Appwrite\Database\Database $consoleDB */
        /** @var Appwrite\Database\Database $projectDB */
        /** @var Utopia\Registry\Registry $register */

        $project = $consoleDB->getDocument($projectId);

        if (empty($project->getId()) || Database::SYSTEM_COLLECTION_PROJECTS != $project->getCollection()) {
            throw new Exception('Project not found', 404);
        }

        $period = [
            '24h' => [
                'start' => DateTime::createFromFormat('U', \strtotime('-24 hours')),
                'end' => DateTime::createFromFormat('U', \strtotime('+1 hour')),
                'group' => '30m',
            ],
            '7d' => [
                'start' => DateTime::createFromFormat('U', \strtotime('-7 days')),
                'end' => DateTime::createFromFormat('U', \strtotime('now')),
                'group' => '1d',
            ],
            '30d' => [
                'start' => DateTime::createFromFormat('U', \strtotime('-30 days')),
                'end' => DateTime::createFromFormat('U', \strtotime('now')),
                'group' => '1d',
            ],
            '90d' => [
                'start' => DateTime::createFromFormat('U', \strtotime('-90 days')),
                'end' => DateTime::createFromFormat('U', \strtotime('now')),
                'group' => '1d',
            ],
        ];

        $client = $register->get('influxdb');

        $requests = [];
        $network = [];
        $functions = [];

        if ($client) {
            $start = $period[$range]['start']->format(DateTime::RFC3339);
            $end = $period[$range]['end']->format(DateTime::RFC3339);
            $database = $client->selectDB('telegraf');

            // Requests
            $result = $database->query('SELECT sum(value) AS "value" FROM "appwrite_usage_requests_all" WHERE time > \''.$start.'\' AND time < \''.$end.'\' AND "metric_type"=\'counter\' AND "project"=\''.$project->getId().'\' GROUP BY time('.$period[$range]['group'].') FILL(null)');
            $points = $result->getPoints();

            foreach ($points as $point) {
                $requests[] = [
                    'value' => (!empty($point['value'])) ? $point['value'] : 0,
                    'date' => \strtotime($point['time']),
                ];
            }

            // Network
            $result = $database->query('SELECT sum(value) AS "value" FROM "appwrite_usage_network_all" WHERE time > \''.$start.'\' AND time < \''.$end.'\' AND "metric_type"=\'counter\' AND "project"=\''.$project->getId().'\' GROUP BY time('.$period[$range]['group'].') FILL(null)');
            $points = $result->getPoints();

            foreach ($points as $point) {
                $network[] = [
                    'value' => (!empty($point['value'])) ? $point['value'] : 0,
                    'date' => \strtotime($point['time']),
                ];
            }

            // Functions
            $result = $database->query('SELECT sum(value) AS "value" FROM "appwrite_usage_executions_all" WHERE time > \''.$start.'\' AND time < \''.$end.'\' AND "metric_type"=\'counter\' AND "project"=\''.$project->getId().'\' GROUP BY time('.$period[$range]['group'].') FILL(null)');
            $points = $result->getPoints();

            foreach ($points as $point) {
                $functions[] = [
                    'value' => (!empty($point['value'])) ? $point['value'] : 0,
                    'date' => \strtotime($point['time']),
                ];
            }
        }

        // Users

        $projectDB->getCollection([
            'limit' => 0,
            'offset' => 0,
            'filters' => [
                '$collection='.Database::SYSTEM_COLLECTION_USERS,
            ],
        ]);

        $usersTotal = $projectDB->getSum();

        // Documents

        $collections = $projectDB->getCollection([
            'limit' => 100,
            'offset' => 0,
            'filters' => [
                '$collection='.Database::SYSTEM_COLLECTION_COLLECTIONS,
            ],
        ]);

        $collectionsTotal = $projectDB->getSum();

        $documents = [];

        foreach ($collections as $collection) {
            $result = $projectDB->getCollection([
                'limit' => 0,
                'offset' => 0,
                'filters' => [
                    '$collection='.$collection['$id'],
                ],
            ]);

            $documents[] = ['name' => $collection['name'], 'total' => $projectDB->getSum()];
        }

        // Tasks
        $tasksTotal = \count($project->getAttribute('tasks', []));

        $response->json([
            'range' => $range,
            'requests' => [
                'data' => $requests,
                'total' => \array_sum(\array_map(function ($item) {
                    return $item['value'];
                }, $requests)),
            ],
            'network' => [
                'data' => \array_map(function ($value) {return ['value' => \round($value['value'] / 1000000, 2), 'date' => $value['date']];}, $network), // convert bytes to mb
                'total' => \array_sum(\array_map(function ($item) {
                    return $item['value'];
                }, $network)),
            ],
            'functions' => [
                'data' => $functions,
                'total' => \array_sum(\array_map(function ($item) {
                    return $item['value'];
                }, $functions)),
            ],
            'collections' => [
                'data' => $collections,
                'total' => $collectionsTotal,
            ],
            'documents' => [
                'data' => $documents,
                'total' => \array_sum(\array_map(function ($item) {
                    return $item['total'];
                }, $documents)),
            ],
            'users' => [
                'data' => [],
                'total' => $usersTotal,
            ],
            'tasks' => [
                'data' => [],
                'total' => $tasksTotal,
            ],
            'storage' => [
                'total' => $projectDB->getCount(
                    [
                        'attribute' => 'sizeOriginal',
                        'filters' => [
                            '$collection='.Database::SYSTEM_COLLECTION_FILES,
                        ],
                    ]
                ) + 
                $projectDB->getCount(
                    [
                        'attribute' => 'size',
                        'filters' => [
                            '$collection='.Database::SYSTEM_COLLECTION_TAGS,
                        ],
                    ]
                ),
            ],
        ]);
    }, ['response', 'consoleDB', 'projectDB', 'register']);

App::patch('/v1/projects/:projectId')
    ->desc('Update Project')
    ->groups(['api', 'projects'])
    ->label('scope', 'projects.write')
    ->label('sdk.namespace', 'projects')
    ->label('sdk.method', 'update')
    ->param('projectId', '', function () { return new UID(); }, 'Project unique ID.')
    ->param('name', null, function () { return new Text(128); }, 'Project name. Max length: 128 chars.')
    ->param('description', '', function () { return new Text(256); }, 'Project description. Max length: 256 chars.', true)
    ->param('logo', '', function () { return new Text(1024); }, 'Project logo.', true)
    ->param('url', '', function () { return new URL(); }, 'Project URL.', true)
    ->param('legalName', '', function () { return new Text(256); }, 'Project legal name. Max length: 256 chars.', true)
    ->param('legalCountry', '', function () { return new Text(256); }, 'Project legal country. Max length: 256 chars.', true)
    ->param('legalState', '', function () { return new Text(256); }, 'Project legal state. Max length: 256 chars.', true)
    ->param('legalCity', '', function () { return new Text(256); }, 'Project legal city. Max length: 256 chars.', true)
    ->param('legalAddress', '', function () { return new Text(256); }, 'Project legal address. Max length: 256 chars.', true)
    ->param('legalTaxId', '', function () { return new Text(256); }, 'Project legal tax ID. Max length: 256 chars.', true)
    ->action(function ($projectId, $name, $description, $logo, $url, $legalName, $legalCountry, $legalState, $legalCity, $legalAddress, $legalTaxId, $response, $consoleDB) {
        /** @var Appwrite\Utopia\Response $response */
        /** @var Appwrite\Database\Database $consoleDB */

        $project = $consoleDB->getDocument($projectId);

        if (empty($project->getId()) || Database::SYSTEM_COLLECTION_PROJECTS != $project->getCollection()) {
            throw new Exception('Project not found', 404);
        }

        $project = $consoleDB->updateDocument(\array_merge($project->getArrayCopy(), [
            'name' => $name,
            'description' => $description,
            'logo' => $logo,
            'url' => $url,
            'legalName' => $legalName,
            'legalCountry' => $legalCountry,
            'legalState' => $legalState,
            'legalCity' => $legalCity,
            'legalAddress' => $legalAddress,
            'legalTaxId' => $legalTaxId,
        ]));

        if (false === $project) {
            throw new Exception('Failed saving project to DB', 500);
        }

        $response->json($project->getArrayCopy());
    }, ['response', 'consoleDB']);

App::patch('/v1/projects/:projectId/oauth2')
    ->desc('Update Project OAuth2')
    ->groups(['api', 'projects'])
    ->label('scope', 'projects.write')
    ->label('sdk.namespace', 'projects')
    ->label('sdk.method', 'updateOAuth2')
    ->param('projectId', '', function () { return new UID(); }, 'Project unique ID.')
    ->param('provider', '', function () { return new WhiteList(\array_keys(Config::getParam('providers')), true); }, 'Provider Name', false)
    ->param('appId', '', function () { return new Text(256); }, 'Provider app ID. Max length: 256 chars.', true)
    ->param('secret', '', function () { return new text(512); }, 'Provider secret key. Max length: 512 chars.', true)
    ->action(function ($projectId, $provider, $appId, $secret, $response, $consoleDB) {
        /** @var Appwrite\Utopia\Response $response */
        /** @var Appwrite\Database\Database $consoleDB */

        $project = $consoleDB->getDocument($projectId);

        if (empty($project->getId()) || Database::SYSTEM_COLLECTION_PROJECTS != $project->getCollection()) {
            throw new Exception('Project not found', 404);
        }

        $key = App::getEnv('_APP_OPENSSL_KEY_V1');
        $iv = OpenSSL::randomPseudoBytes(OpenSSL::cipherIVLength(OpenSSL::CIPHER_AES_128_GCM));
        $tag = null;
        $secret = \json_encode([
            'data' => OpenSSL::encrypt($secret, OpenSSL::CIPHER_AES_128_GCM, $key, 0, $iv, $tag),
            'method' => OpenSSL::CIPHER_AES_128_GCM,
            'iv' => \bin2hex($iv),
            'tag' => \bin2hex($tag),
            'version' => '1',
        ]);

        $project = $consoleDB->updateDocument(\array_merge($project->getArrayCopy(), [
            'usersOauth2'.\ucfirst($provider).'Appid' => $appId,
            'usersOauth2'.\ucfirst($provider).'Secret' => $secret,
        ]));

        if (false === $project) {
            throw new Exception('Failed saving project to DB', 500);
        }

        $response->json($project->getArrayCopy());
    }, ['response', 'consoleDB']);

App::delete('/v1/projects/:projectId')
    ->desc('Delete Project')
    ->groups(['api', 'projects'])
    ->label('scope', 'projects.write')
    ->label('sdk.namespace', 'projects')
    ->label('sdk.method', 'delete')
    ->param('projectId', '', function () { return new UID(); }, 'Project unique ID.')
    ->param('password', '', function () { return new UID(); }, 'Your user password for confirmation. Must be between 6 to 32 chars.')
    ->action(function ($projectId, $password, $response, $user, $consoleDB, $deletes) {
        /** @var Appwrite\Utopia\Response $response */
        /** @var Appwrite\Database\Document $user */
        /** @var Appwrite\Database\Database $consoleDB */
        /** @var Appwrite\Event\Event $deletes */

        if (!Auth::passwordVerify($password, $user->getAttribute('password'))) { // Double check user password
            throw new Exception('Invalid credentials', 401);
        }

        $project = $consoleDB->getDocument($projectId);

        if (empty($project->getId()) || Database::SYSTEM_COLLECTION_PROJECTS != $project->getCollection()) {
            throw new Exception('Project not found', 404);
        }

        $deletes->setParam('document', $project->getArrayCopy());

        foreach (['keys', 'webhooks', 'tasks', 'platforms', 'domains'] as $key) { // Delete all children (keys, webhooks, tasks [stop tasks?], platforms)
            $list = $project->getAttribute('webhooks', []);

            foreach ($list as $document) { /* @var $document Document */
                if (!$consoleDB->deleteDocument($projectId)) {
                    throw new Exception('Failed to remove project document ('.$key.')] from DB', 500);
                }
            }
        }
        
        if (!$consoleDB->deleteDocument($project->getAttribute('teamId', null))) {
            throw new Exception('Failed to remove project team from DB', 500);
        }

        if (!$consoleDB->deleteDocument($projectId)) {
            throw new Exception('Failed to remove project from DB', 500);
        }

        $response->noContent();
    }, ['response', 'user', 'consoleDB', 'deletes']);

// Webhooks

App::post('/v1/projects/:projectId/webhooks')
    ->desc('Create Webhook')
    ->groups(['api', 'projects'])
    ->label('scope', 'projects.write')
    ->label('sdk.namespace', 'projects')
    ->label('sdk.method', 'createWebhook')
    ->param('projectId', null, function () { return new UID(); }, 'Project unique ID.')
    ->param('name', null, function () { return new Text(128); }, 'Webhook name. Max length: 128 chars.')
    ->param('events', null, function () { return new ArrayList(new WhiteList(array_keys(Config::getParam('events'), true), true)); }, 'Events list.')
    ->param('url', null, function () { return new URL(); }, 'Webhook URL.')
    ->param('security', false, function () { return new Boolean(true); }, 'Certificate verification, false for disabled or true for enabled.')
    ->param('httpUser', '', function () { return new Text(256); }, 'Webhook HTTP user. Max length: 256 chars.', true)
    ->param('httpPass', '', function () { return new Text(256); }, 'Webhook HTTP password. Max length: 256 chars.', true)
    ->action(function ($projectId, $name, $events, $url, $security, $httpUser, $httpPass, $response, $consoleDB) {
        /** @var Appwrite\Utopia\Response $response */
        /** @var Appwrite\Database\Database $consoleDB */

        $project = $consoleDB->getDocument($projectId);

        if (empty($project->getId()) || Database::SYSTEM_COLLECTION_PROJECTS != $project->getCollection()) {
            throw new Exception('Project not found', 404);
        }

        $security = ($security === '1' || $security === 'true' || $security === 1 || $security === true);
        $key = App::getEnv('_APP_OPENSSL_KEY_V1');
        $iv = OpenSSL::randomPseudoBytes(OpenSSL::cipherIVLength(OpenSSL::CIPHER_AES_128_GCM));
        $tag = null;
        $httpPass = \json_encode([
            'data' => OpenSSL::encrypt($httpPass, OpenSSL::CIPHER_AES_128_GCM, $key, 0, $iv, $tag),
            'method' => OpenSSL::CIPHER_AES_128_GCM,
            'iv' => \bin2hex($iv),
            'tag' => \bin2hex($tag),
            'version' => '1',
        ]);

        $webhook = $consoleDB->createDocument([
            '$collection' => Database::SYSTEM_COLLECTION_WEBHOOKS,
            '$permissions' => [
                'read' => ['team:'.$project->getAttribute('teamId', null)],
                'write' => ['team:'.$project->getAttribute('teamId', null).'/owner', 'team:'.$project->getAttribute('teamId', null).'/developer'],
            ],
            'name' => $name,
            'events' => $events,
            'url' => $url,
            'security' => $security,
            'httpUser' => $httpUser,
            'httpPass' => $httpPass,
        ]);

        if (false === $webhook) {
            throw new Exception('Failed saving webhook to DB', 500);
        }

        $project->setAttribute('webhooks', $webhook, Document::SET_TYPE_APPEND);

        $project = $consoleDB->updateDocument($project->getArrayCopy());

        if (false === $project) {
            throw new Exception('Failed saving project to DB', 500);
        }

        $response->setStatusCode(Response::STATUS_CODE_CREATED);
        $response->dynamic($webhook, Response::MODEL_WEBHOOK);
    }, ['response', 'consoleDB']);

App::get('/v1/projects/:projectId/webhooks')
    ->desc('List Webhooks')
    ->groups(['api', 'projects'])
    ->label('scope', 'projects.read')
    ->label('sdk.namespace', 'projects')
    ->label('sdk.method', 'listWebhooks')
    ->param('projectId', '', function () { return new UID(); }, 'Project unique ID.')
    ->action(function ($projectId, $response, $consoleDB) {
        /** @var Appwrite\Utopia\Response $response */
        /** @var Appwrite\Database\Database $consoleDB */

        $project = $consoleDB->getDocument($projectId);

        if (empty($project->getId()) || Database::SYSTEM_COLLECTION_PROJECTS != $project->getCollection()) {
            throw new Exception('Project not found', 404);
        }

        $webhooks = $project->getAttribute('webhooks', []);

        foreach ($webhooks as $webhook) { /* @var $webhook Document */
            $httpPass = \json_decode($webhook->getAttribute('httpPass', '{}'), true);

            if (empty($httpPass) || !isset($httpPass['version'])) {
                continue;
            }

            $key = App::getEnv('_APP_OPENSSL_KEY_V'.$httpPass['version']);

            $webhook->setAttribute('httpPass', OpenSSL::decrypt($httpPass['data'], $httpPass['method'], $key, 0, \hex2bin($httpPass['iv']), \hex2bin($httpPass['tag'])));
        }

        $response->dynamic(new Document([
            'sum' => count($webhooks),
            'webhooks' => $webhooks
        ]), Response::MODEL_WEBHOOK_LIST);
    }, ['response', 'consoleDB']);

App::get('/v1/projects/:projectId/webhooks/:webhookId')
    ->desc('Get Webhook')
    ->groups(['api', 'projects'])
    ->label('scope', 'projects.read')
    ->label('sdk.namespace', 'projects')
    ->label('sdk.method', 'getWebhook')
    ->param('projectId', null, function () { return new UID(); }, 'Project unique ID.')
    ->param('webhookId', null, function () { return new UID(); }, 'Webhook unique ID.')
    ->action(function ($projectId, $webhookId, $response, $consoleDB) {
        /** @var Appwrite\Utopia\Response $response */
        /** @var Appwrite\Database\Database $consoleDB */

        $project = $consoleDB->getDocument($projectId);

        if (empty($project->getId()) || Database::SYSTEM_COLLECTION_PROJECTS != $project->getCollection()) {
            throw new Exception('Project not found', 404);
        }

        $webhook = $project->search('$id', $webhookId, $project->getAttribute('webhooks', []));

        if (empty($webhook) || !$webhook instanceof Document) {
            throw new Exception('Webhook not found', 404);
        }

        $httpPass = \json_decode($webhook->getAttribute('httpPass', '{}'), true);

        if (!empty($httpPass) && isset($httpPass['version'])) {
            $key = App::getEnv('_APP_OPENSSL_KEY_V'.$httpPass['version']);
            $webhook->setAttribute('httpPass', OpenSSL::decrypt($httpPass['data'], $httpPass['method'], $key, 0, \hex2bin($httpPass['iv']), \hex2bin($httpPass['tag'])));
        }

        $response->dynamic($webhook, Response::MODEL_WEBHOOK);
    }, ['response', 'consoleDB']);

App::put('/v1/projects/:projectId/webhooks/:webhookId')
    ->desc('Update Webhook')
    ->groups(['api', 'projects'])
    ->label('scope', 'projects.write')
    ->label('sdk.namespace', 'projects')
    ->label('sdk.method', 'updateWebhook')
    ->param('projectId', null, function () { return new UID(); }, 'Project unique ID.')
    ->param('webhookId', null, function () { return new UID(); }, 'Webhook unique ID.')
    ->param('name', null, function () { return new Text(128); }, 'Webhook name. Max length: 128 chars.')
    ->param('events', null, function () { return new ArrayList(new WhiteList(array_keys(Config::getParam('events'), true), true)); }, 'Events list.')
    ->param('url', null, function () { return new URL(); }, 'Webhook URL.')
    ->param('security', false, function () { return new Boolean(true); }, 'Certificate verification, false for disabled or true for enabled.')
    ->param('httpUser', '', function () { return new Text(256); }, 'Webhook HTTP user. Max length: 256 chars.', true)
    ->param('httpPass', '', function () { return new Text(256); }, 'Webhook HTTP password. Max length: 256 chars.', true)
    ->action(function ($projectId, $webhookId, $name, $events, $url, $security, $httpUser, $httpPass, $response, $consoleDB) {
        /** @var Appwrite\Utopia\Response $response */
        /** @var Appwrite\Database\Database $consoleDB */

        $project = $consoleDB->getDocument($projectId);

        if (empty($project->getId()) || Database::SYSTEM_COLLECTION_PROJECTS != $project->getCollection()) {
            throw new Exception('Project not found', 404);
        }

        $security = ($security === '1' || $security === 'true' || $security === 1 || $security === true);
        $key = App::getEnv('_APP_OPENSSL_KEY_V1');
        $iv = OpenSSL::randomPseudoBytes(OpenSSL::cipherIVLength(OpenSSL::CIPHER_AES_128_GCM));
        $tag = null;
        $httpPass = \json_encode([
            'data' => OpenSSL::encrypt($httpPass, OpenSSL::CIPHER_AES_128_GCM, $key, 0, $iv, $tag),
            'method' => OpenSSL::CIPHER_AES_128_GCM,
            'iv' => \bin2hex($iv),
            'tag' => \bin2hex($tag),
            'version' => '1',
        ]);

        $webhook = $project->search('$id', $webhookId, $project->getAttribute('webhooks', []));

        if (empty($webhook) || !$webhook instanceof Document) {
            throw new Exception('Webhook not found', 404);
        }

        $webhook
            ->setAttribute('name', $name)
            ->setAttribute('events', $events)
            ->setAttribute('url', $url)
            ->setAttribute('security', $security)
            ->setAttribute('httpUser', $httpUser)
            ->setAttribute('httpPass', $httpPass)
        ;

        if (false === $consoleDB->updateDocument($webhook->getArrayCopy())) {
            throw new Exception('Failed saving webhook to DB', 500);
        }

        $response->dynamic($webhook, Response::MODEL_WEBHOOK);
    }, ['response', 'consoleDB']);

App::delete('/v1/projects/:projectId/webhooks/:webhookId')
    ->desc('Delete Webhook')
    ->groups(['api', 'projects'])
    ->label('scope', 'projects.write')
    ->label('sdk.namespace', 'projects')
    ->label('sdk.method', 'deleteWebhook')
    ->param('projectId', null, function () { return new UID(); }, 'Project unique ID.')
    ->param('webhookId', null, function () { return new UID(); }, 'Webhook unique ID.')
    ->action(function ($projectId, $webhookId, $response, $consoleDB) {
        /** @var Appwrite\Utopia\Response $response */
        /** @var Appwrite\Database\Database $consoleDB */

        $project = $consoleDB->getDocument($projectId);

        if (empty($project->getId()) || Database::SYSTEM_COLLECTION_PROJECTS != $project->getCollection()) {
            throw new Exception('Project not found', 404);
        }

        $webhook = $project->search('$id', $webhookId, $project->getAttribute('webhooks', []));

        if (empty($webhook) || !$webhook instanceof Document) {
            throw new Exception('Webhook not found', 404);
        }

        if (!$consoleDB->deleteDocument($webhook->getId())) {
            throw new Exception('Failed to remove webhook from DB', 500);
        }

        $response->noContent();
    }, ['response', 'consoleDB']);

// Keys

App::post('/v1/projects/:projectId/keys')
    ->desc('Create Key')
    ->groups(['api', 'projects'])
    ->label('scope', 'projects.write')
    ->label('sdk.namespace', 'projects')
    ->label('sdk.method', 'createKey')
    ->param('projectId', null, function () { return new UID(); }, 'Project unique ID.')
    ->param('name', null, function () { return new Text(128); }, 'Key name. Max length: 128 chars.')
    ->param('scopes', null, function () { return new ArrayList(new WhiteList(Config::getParam('scopes'), true)); }, 'Key scopes list.')
    ->action(function ($projectId, $name, $scopes, $response, $consoleDB) {
        /** @var Appwrite\Utopia\Response $response */
        /** @var Appwrite\Database\Database $consoleDB */

        $project = $consoleDB->getDocument($projectId);

        if (empty($project->getId()) || Database::SYSTEM_COLLECTION_PROJECTS != $project->getCollection()) {
            throw new Exception('Project not found', 404);
        }

        $key = $consoleDB->createDocument([
            '$collection' => Database::SYSTEM_COLLECTION_KEYS,
            '$permissions' => [
                'read' => ['team:'.$project->getAttribute('teamId', null)],
                'write' => ['team:'.$project->getAttribute('teamId', null).'/owner', 'team:'.$project->getAttribute('teamId', null).'/developer'],
            ],
            'name' => $name,
            'scopes' => $scopes,
            'secret' => \bin2hex(\random_bytes(128)),
        ]);

        if (false === $key) {
            throw new Exception('Failed saving key to DB', 500);
        }

        $project->setAttribute('keys', $key, Document::SET_TYPE_APPEND);

        $project = $consoleDB->updateDocument($project->getArrayCopy());

        if (false === $project) {
            throw new Exception('Failed saving project to DB', 500);
        }

        $response->setStatusCode(Response::STATUS_CODE_CREATED);
        $response->dynamic($key, Response::MODEL_KEY);
    }, ['response', 'consoleDB']);

App::get('/v1/projects/:projectId/keys')
    ->desc('List Keys')
    ->groups(['api', 'projects'])
    ->label('scope', 'projects.read')
    ->label('sdk.namespace', 'projects')
    ->label('sdk.method', 'listKeys')
    ->param('projectId', null, function () { return new UID(); }, 'Project unique ID.')
    ->action(function ($projectId, $response, $consoleDB) {
        /** @var Appwrite\Utopia\Response $response */
        /** @var Appwrite\Database\Database $consoleDB */
        
        $project = $consoleDB->getDocument($projectId);

        if (empty($project->getId()) || Database::SYSTEM_COLLECTION_PROJECTS != $project->getCollection()) {
            throw new Exception('Project not found', 404);
        }

        $keys = $project->getAttribute('keys', []);

        $response->dynamic(new Document([
            'sum' => count($keys),
            'keys' => $keys
        ]), Response::MODEL_KEY_LIST);
    }, ['response', 'consoleDB']);

App::get('/v1/projects/:projectId/keys/:keyId')
    ->desc('Get Key')
    ->groups(['api', 'projects'])
    ->label('scope', 'projects.read')
    ->label('sdk.namespace', 'projects')
    ->label('sdk.method', 'getKey')
    ->param('projectId', null, function () { return new UID(); }, 'Project unique ID.')
    ->param('keyId', null, function () { return new UID(); }, 'Key unique ID.')
    ->action(function ($projectId, $keyId, $response, $consoleDB) {
        $project = $consoleDB->getDocument($projectId);

        if (empty($project->getId()) || Database::SYSTEM_COLLECTION_PROJECTS != $project->getCollection()) {
            throw new Exception('Project not found', 404);
        }

        $key = $project->search('$id', $keyId, $project->getAttribute('keys', []));

        if (empty($key) || !$key instanceof Document) {
            throw new Exception('Key not found', 404);
        }

        $response->dynamic($key, Response::MODEL_KEY);
    }, ['response', 'consoleDB']);

App::put('/v1/projects/:projectId/keys/:keyId')
    ->desc('Update Key')
    ->groups(['api', 'projects'])
    ->label('scope', 'projects.write')
    ->label('sdk.namespace', 'projects')
    ->label('sdk.method', 'updateKey')
    ->param('projectId', null, function () { return new UID(); }, 'Project unique ID.')
    ->param('keyId', null, function () { return new UID(); }, 'Key unique ID.')
    ->param('name', null, function () { return new Text(128); }, 'Key name. Max length: 128 chars.')
    ->param('scopes', null, function () { return new ArrayList(new WhiteList(Config::getParam('scopes'), true)); }, 'Key scopes list')
    ->action(function ($projectId, $keyId, $name, $scopes, $response, $consoleDB) {
        /** @var Appwrite\Utopia\Response $response */
        /** @var Appwrite\Database\Database $consoleDB */

        $project = $consoleDB->getDocument($projectId);

        if (empty($project->getId()) || Database::SYSTEM_COLLECTION_PROJECTS != $project->getCollection()) {
            throw new Exception('Project not found', 404);
        }

        $key = $project->search('$id', $keyId, $project->getAttribute('keys', []));

        if (empty($key) || !$key instanceof Document) {
            throw new Exception('Key not found', 404);
        }

        $key
            ->setAttribute('name', $name)
            ->setAttribute('scopes', $scopes)
        ;

        if (false === $consoleDB->updateDocument($key->getArrayCopy())) {
            throw new Exception('Failed saving key to DB', 500);
        }

        $response->dynamic($key, Response::MODEL_KEY);
    }, ['response', 'consoleDB']);

App::delete('/v1/projects/:projectId/keys/:keyId')
    ->desc('Delete Key')
    ->groups(['api', 'projects'])
    ->label('scope', 'projects.write')
    ->label('sdk.namespace', 'projects')
    ->label('sdk.method', 'deleteKey')
    ->param('projectId', null, function () { return new UID(); }, 'Project unique ID.')
    ->param('keyId', null, function () { return new UID(); }, 'Key unique ID.')
    ->action(function ($projectId, $keyId, $response, $consoleDB) {
        /** @var Appwrite\Utopia\Response $response */
        /** @var Appwrite\Database\Database $consoleDB */

        $project = $consoleDB->getDocument($projectId);

        if (empty($project->getId()) || Database::SYSTEM_COLLECTION_PROJECTS != $project->getCollection()) {
            throw new Exception('Project not found', 404);
        }

        $key = $project->search('$id', $keyId, $project->getAttribute('keys', []));

        if (empty($key) || !$key instanceof Document) {
            throw new Exception('Key not found', 404);
        }

        if (!$consoleDB->deleteDocument($key->getId())) {
            throw new Exception('Failed to remove key from DB', 500);
        }

        $response->noContent();
    }, ['response', 'consoleDB']);

// Tasks

App::post('/v1/projects/:projectId/tasks')
    ->desc('Create Task')
    ->groups(['api', 'projects'])
    ->label('scope', 'projects.write')
    ->label('sdk.namespace', 'projects')
    ->label('sdk.method', 'createTask')
    ->param('projectId', null, function () { return new UID(); }, 'Project unique ID.')
    ->param('name', null, function () { return new Text(128); }, 'Task name. Max length: 128 chars.')
    ->param('status', null, function () { return new WhiteList(['play', 'pause'], true); }, 'Task status.')
    ->param('schedule', null, function () { return new Cron(); }, 'Task schedule CRON syntax.')
    ->param('security', false, function () { return new Boolean(true); }, 'Certificate verification, false for disabled or true for enabled.')
    ->param('httpMethod', '', function () { return new WhiteList(['GET', 'POST', 'PUT', 'PATCH', 'DELETE', 'HEAD', 'OPTIONS', 'TRACE', 'CONNECT'], true); }, 'Task HTTP method.')
    ->param('httpUrl', '', function () { return new URL(); }, 'Task HTTP URL')
    ->param('httpHeaders', null, function () { return new ArrayList(new Text(256)); }, 'Task HTTP headers list.', true)
    ->param('httpUser', '', function () { return new Text(256); }, 'Task HTTP user. Max length: 256 chars.', true)
    ->param('httpPass', '', function () { return new Text(256); }, 'Task HTTP password. Max length: 256 chars.', true)
    ->action(function ($projectId, $name, $status, $schedule, $security, $httpMethod, $httpUrl, $httpHeaders, $httpUser, $httpPass, $response, $consoleDB) {
        /** @var Appwrite\Utopia\Response $response */
        /** @var Appwrite\Database\Database $consoleDB */

        $project = $consoleDB->getDocument($projectId);

        if (empty($project->getId()) || Database::SYSTEM_COLLECTION_PROJECTS != $project->getCollection()) {
            throw new Exception('Project not found', 404);
        }

        $cron = CronExpression::factory($schedule);
        $next = ($status == 'play') ? $cron->getNextRunDate()->format('U') : null;

        $security = ($security === '1' || $security === 'true' || $security === 1 || $security === true);
        $key = App::getEnv('_APP_OPENSSL_KEY_V1');
        $iv = OpenSSL::randomPseudoBytes(OpenSSL::cipherIVLength(OpenSSL::CIPHER_AES_128_GCM));
        $tag = null;
        $httpPass = \json_encode([
            'data' => OpenSSL::encrypt($httpPass, OpenSSL::CIPHER_AES_128_GCM, $key, 0, $iv, $tag),
            'method' => OpenSSL::CIPHER_AES_128_GCM,
            'iv' => \bin2hex($iv),
            'tag' => \bin2hex($tag),
            'version' => '1',
        ]);

        $task = $consoleDB->createDocument([
            '$collection' => Database::SYSTEM_COLLECTION_TASKS,
            '$permissions' => [
                'read' => ['team:'.$project->getAttribute('teamId', null)],
                'write' => ['team:'.$project->getAttribute('teamId', null).'/owner', 'team:'.$project->getAttribute('teamId', null).'/developer'],
            ],
            'name' => $name,
            'status' => $status,
            'schedule' => $schedule,
            'updated' => \time(),
            'previous' => null,
            'next' => $next,
            'security' => $security,
            'httpMethod' => $httpMethod,
            'httpUrl' => $httpUrl,
            'httpHeaders' => $httpHeaders,
            'httpUser' => $httpUser,
            'httpPass' => $httpPass,
            'log' => '{}',
            'failures' => 0,
        ]);

        if (false === $task) {
            throw new Exception('Failed saving tasks to DB', 500);
        }

        $project->setAttribute('tasks', $task, Document::SET_TYPE_APPEND);

        $project = $consoleDB->updateDocument($project->getArrayCopy());

        if (false === $project) {
            throw new Exception('Failed saving project to DB', 500);
        }

        if ($next) {
            ResqueScheduler::enqueueAt($next, 'v1-tasks', 'TasksV1', $task->getArrayCopy());
        }

        $response->setStatusCode(Response::STATUS_CODE_CREATED);
        $response->dynamic($task, Response::MODEL_TASK);
    }, ['response', 'consoleDB']);

App::get('/v1/projects/:projectId/tasks')
    ->desc('List Tasks')
    ->groups(['api', 'projects'])
    ->label('scope', 'projects.read')
    ->label('sdk.namespace', 'projects')
    ->label('sdk.method', 'listTasks')
    ->param('projectId', '', function () { return new UID(); }, 'Project unique ID.')
    ->action(function ($projectId, $response, $consoleDB) {
        /** @var Appwrite\Utopia\Response $response */
        /** @var Appwrite\Database\Database $consoleDB */

        $project = $consoleDB->getDocument($projectId);

        if (empty($project->getId()) || Database::SYSTEM_COLLECTION_PROJECTS != $project->getCollection()) {
            throw new Exception('Project not found', 404);
        }

        $tasks = $project->getAttribute('tasks', []);

        foreach ($tasks as $task) { /* @var $task Document */
            $httpPass = \json_decode($task->getAttribute('httpPass', '{}'), true);

            if (empty($httpPass) || !isset($httpPass['version'])) {
                continue;
            }

            $key = App::getEnv('_APP_OPENSSL_KEY_V'.$httpPass['version']);

            $task->setAttribute('httpPass', OpenSSL::decrypt($httpPass['data'], $httpPass['method'], $key, 0, \hex2bin($httpPass['iv']), \hex2bin($httpPass['tag'])));
        }

        $response->dynamic(new Document([
            'sum' => count($tasks),
            'tasks' => $tasks
        ]), Response::MODEL_TASK_LIST);
    }, ['response', 'consoleDB']);

App::get('/v1/projects/:projectId/tasks/:taskId')
    ->desc('Get Task')
    ->groups(['api', 'projects'])
    ->label('scope', 'projects.read')
    ->label('sdk.namespace', 'projects')
    ->label('sdk.method', 'getTask')
    ->param('projectId', null, function () { return new UID(); }, 'Project unique ID.')
    ->param('taskId', null, function () { return new UID(); }, 'Task unique ID.')
    ->action(function ($projectId, $taskId, $response, $consoleDB) {
        /** @var Appwrite\Utopia\Response $response */
        /** @var Appwrite\Database\Database $consoleDB */

        $project = $consoleDB->getDocument($projectId);

        if (empty($project->getId()) || Database::SYSTEM_COLLECTION_PROJECTS != $project->getCollection()) {
            throw new Exception('Project not found', 404);
        }

        $task = $project->search('$id', $taskId, $project->getAttribute('tasks', []));

        if (empty($task) || !$task instanceof Document) {
            throw new Exception('Task not found', 404);
        }

        $httpPass = \json_decode($task->getAttribute('httpPass', '{}'), true);

        if (!empty($httpPass) && isset($httpPass['version'])) {
            $key = App::getEnv('_APP_OPENSSL_KEY_V'.$httpPass['version']);
            $task->setAttribute('httpPass', OpenSSL::decrypt($httpPass['data'], $httpPass['method'], $key, 0, \hex2bin($httpPass['iv']), \hex2bin($httpPass['tag'])));
        }

        $response->dynamic($task, Response::MODEL_TASK);
    }, ['response', 'consoleDB']);

App::put('/v1/projects/:projectId/tasks/:taskId')
    ->desc('Update Task')
    ->groups(['api', 'projects'])
    ->label('scope', 'projects.write')
    ->label('sdk.namespace', 'projects')
    ->label('sdk.method', 'updateTask')
    ->param('projectId', null, function () { return new UID(); }, 'Project unique ID.')
    ->param('taskId', null, function () { return new UID(); }, 'Task unique ID.')
    ->param('name', null, function () { return new Text(128); }, 'Task name. Max length: 128 chars.')
    ->param('status', null, function () { return new WhiteList(['play', 'pause'], true); }, 'Task status.')
    ->param('schedule', null, function () { return new Cron(); }, 'Task schedule CRON syntax.')
    ->param('security', false, function () { return new Boolean(true); }, 'Certificate verification, false for disabled or true for enabled.')
    ->param('httpMethod', '', function () { return new WhiteList(['GET', 'POST', 'PUT', 'PATCH', 'DELETE', 'HEAD', 'OPTIONS', 'TRACE', 'CONNECT'], true); }, 'Task HTTP method.')
    ->param('httpUrl', '', function () { return new URL(); }, 'Task HTTP URL.')
    ->param('httpHeaders', null, function () { return new ArrayList(new Text(256)); }, 'Task HTTP headers list.', true)
    ->param('httpUser', '', function () { return new Text(256); }, 'Task HTTP user. Max length: 256 chars.', true)
    ->param('httpPass', '', function () { return new Text(256); }, 'Task HTTP password. Max length: 256 chars.', true)
    ->action(function ($projectId, $taskId, $name, $status, $schedule, $security, $httpMethod, $httpUrl, $httpHeaders, $httpUser, $httpPass, $response, $consoleDB) {
        /** @var Appwrite\Utopia\Response $response */
        /** @var Appwrite\Database\Database $consoleDB */

        $project = $consoleDB->getDocument($projectId);

        if (empty($project->getId()) || Database::SYSTEM_COLLECTION_PROJECTS != $project->getCollection()) {
            throw new Exception('Project not found', 404);
        }

        $task = $project->search('$id', $taskId, $project->getAttribute('tasks', []));

        if (empty($task) || !$task instanceof Document) {
            throw new Exception('Task not found', 404);
        }

        $cron = CronExpression::factory($schedule);
        $next = ($status == 'play') ? $cron->getNextRunDate()->format('U') : null;

        $security = ($security === '1' || $security === 'true' || $security === 1 || $security === true);
        $key = App::getEnv('_APP_OPENSSL_KEY_V1');
        $iv = OpenSSL::randomPseudoBytes(OpenSSL::cipherIVLength(OpenSSL::CIPHER_AES_128_GCM));
        $tag = null;
        $httpPass = \json_encode([
            'data' => OpenSSL::encrypt($httpPass, OpenSSL::CIPHER_AES_128_GCM, $key, 0, $iv, $tag),
            'method' => OpenSSL::CIPHER_AES_128_GCM,
            'iv' => \bin2hex($iv),
            'tag' => \bin2hex($tag),
            'version' => '1',
        ]);

        $task
            ->setAttribute('name', $name)
            ->setAttribute('status', $status)
            ->setAttribute('schedule', $schedule)
            ->setAttribute('updated', \time())
            ->setAttribute('next', $next)
            ->setAttribute('security', $security)
            ->setAttribute('httpMethod', $httpMethod)
            ->setAttribute('httpUrl', $httpUrl)
            ->setAttribute('httpHeaders', $httpHeaders)
            ->setAttribute('httpUser', $httpUser)
            ->setAttribute('httpPass', $httpPass)
        ;

        if (false === $consoleDB->updateDocument($task->getArrayCopy())) {
            throw new Exception('Failed saving tasks to DB', 500);
        }

        if ($next) {
            ResqueScheduler::enqueueAt($next, 'v1-tasks', 'TasksV1', $task->getArrayCopy());
        }

        $response->dynamic($task, Response::MODEL_TASK);
    }, ['response', 'consoleDB']);

App::delete('/v1/projects/:projectId/tasks/:taskId')
    ->desc('Delete Task')
    ->groups(['api', 'projects'])
    ->label('scope', 'projects.write')
    ->label('sdk.namespace', 'projects')
    ->label('sdk.method', 'deleteTask')
    ->param('projectId', null, function () { return new UID(); }, 'Project unique ID.')
    ->param('taskId', null, function () { return new UID(); }, 'Task unique ID.')
    ->action(function ($projectId, $taskId, $response, $consoleDB) {
        /** @var Appwrite\Utopia\Response $response */
        /** @var Appwrite\Database\Database $consoleDB */

        $project = $consoleDB->getDocument($projectId);

        if (empty($project->getId()) || Database::SYSTEM_COLLECTION_PROJECTS != $project->getCollection()) {
            throw new Exception('Project not found', 404);
        }

        $task = $project->search('$id', $taskId, $project->getAttribute('tasks', []));

        if (empty($task) || !$task instanceof Document) {
            throw new Exception('Task not found', 404);
        }

        if (!$consoleDB->deleteDocument($task->getId())) {
            throw new Exception('Failed to remove tasks from DB', 500);
        }

        $response->noContent();
    }, ['response', 'consoleDB']);

// Platforms

App::post('/v1/projects/:projectId/platforms')
    ->desc('Create Platform')
    ->groups(['api', 'projects'])
    ->label('scope', 'projects.write')
    ->label('sdk.namespace', 'projects')
    ->label('sdk.method', 'createPlatform')
    ->param('projectId', null, function () { return new UID(); }, 'Project unique ID.')
    ->param('type', null, function () { return new WhiteList(['web', 'flutter-ios', 'flutter-android', 'ios', 'android', 'unity'], true); }, 'Platform type.')
    ->param('name', null, function () { return new Text(128); }, 'Platform name. Max length: 128 chars.')
    ->param('key', '', function () { return new Text(256); }, 'Package name for android or bundle ID for iOS. Max length: 256 chars.', true)
    ->param('store', '', function () { return new Text(256); }, 'App store or Google Play store ID. Max length: 256 chars.', true)
    ->param('hostname', '', function () { return new Text(256); }, 'Platform client hostname. Max length: 256 chars.', true)
    ->action(function ($projectId, $type, $name, $key, $store, $hostname, $response, $consoleDB) {
        /** @var Appwrite\Utopia\Response $response */
        /** @var Appwrite\Database\Database $consoleDB */

        $project = $consoleDB->getDocument($projectId);

        if (empty($project->getId()) || Database::SYSTEM_COLLECTION_PROJECTS != $project->getCollection()) {
            throw new Exception('Project not found', 404);
        }

        $platform = $consoleDB->createDocument([
            '$collection' => Database::SYSTEM_COLLECTION_PLATFORMS,
            '$permissions' => [
                'read' => ['team:'.$project->getAttribute('teamId', null)],
                'write' => ['team:'.$project->getAttribute('teamId', null).'/owner', 'team:'.$project->getAttribute('teamId', null).'/developer'],
            ],
            'type' => $type,
            'name' => $name,
            'key' => $key,
            'store' => $store,
            'hostname' => $hostname,
            'dateCreated' => \time(),
            'dateUpdated' => \time(),
        ]);

        if (false === $platform) {
            throw new Exception('Failed saving platform to DB', 500);
        }

        $project->setAttribute('platforms', $platform, Document::SET_TYPE_APPEND);

        $project = $consoleDB->updateDocument($project->getArrayCopy());

        if (false === $project) {
            throw new Exception('Failed saving project to DB', 500);
        }

        $response->setStatusCode(Response::STATUS_CODE_CREATED);
        $response->dynamic($platform, Response::MODEL_PLATFORM);
    }, ['response', 'consoleDB']);
    
App::get('/v1/projects/:projectId/platforms')
    ->desc('List Platforms')
    ->groups(['api', 'projects'])
    ->label('scope', 'projects.read')
    ->label('sdk.namespace', 'projects')
    ->label('sdk.method', 'listPlatforms')
    ->param('projectId', '', function () { return new UID(); }, 'Project unique ID.')
    ->action(function ($projectId, $response, $consoleDB) {
        /** @var Appwrite\Utopia\Response $response */
        /** @var Appwrite\Database\Database $consoleDB */

        $project = $consoleDB->getDocument($projectId);

        if (empty($project->getId()) || Database::SYSTEM_COLLECTION_PROJECTS != $project->getCollection()) {
            throw new Exception('Project not found', 404);
        }

        $platforms = $project->getAttribute('platforms', []);

        $response->dynamic(new Document([
            'sum' => count($platforms),
            'platforms' => $platforms
        ]), Response::MODEL_PLATFORM_LIST);
    }, ['response', 'consoleDB']);

App::get('/v1/projects/:projectId/platforms/:platformId')
    ->desc('Get Platform')
    ->groups(['api', 'projects'])
    ->label('scope', 'projects.read')
    ->label('sdk.namespace', 'projects')
    ->label('sdk.method', 'getPlatform')
    ->param('projectId', null, function () { return new UID(); }, 'Project unique ID.')
    ->param('platformId', null, function () { return new UID(); }, 'Platform unique ID.')
    ->action(function ($projectId, $platformId, $response, $consoleDB) {
        /** @var Appwrite\Utopia\Response $response */
        /** @var Appwrite\Database\Database $consoleDB */

        $project = $consoleDB->getDocument($projectId);

        if (empty($project->getId()) || Database::SYSTEM_COLLECTION_PROJECTS != $project->getCollection()) {
            throw new Exception('Project not found', 404);
        }

        $platform = $project->search('$id', $platformId, $project->getAttribute('platforms', []));

        if (empty($platform) || !$platform instanceof Document) {
            throw new Exception('Platform not found', 404);
        }

        $response->dynamic($platform, Response::MODEL_PLATFORM);
    }, ['response', 'consoleDB']);

App::put('/v1/projects/:projectId/platforms/:platformId')
    ->desc('Update Platform')
    ->groups(['api', 'projects'])
    ->label('scope', 'projects.write')
    ->label('sdk.namespace', 'projects')
    ->label('sdk.method', 'updatePlatform')
    ->param('projectId', null, function () { return new UID(); }, 'Project unique ID.')
    ->param('platformId', null, function () { return new UID(); }, 'Platform unique ID.')
    ->param('name', null, function () { return new Text(128); }, 'Platform name. Max length: 128 chars.')
    ->param('key', '', function () { return new Text(256); }, 'Package name for android or bundle ID for iOS. Max length: 256 chars.', true)
    ->param('store', '', function () { return new Text(256); }, 'App store or Google Play store ID. Max length: 256 chars.', true)
    ->param('hostname', '', function () { return new Text(256); }, 'Platform client URL. Max length: 256 chars.', true)
    ->action(function ($projectId, $platformId, $name, $key, $store, $hostname, $response, $consoleDB) {
        /** @var Appwrite\Utopia\Response $response */
        /** @var Appwrite\Database\Database $consoleDB */

        $project = $consoleDB->getDocument($projectId);

        if (empty($project->getId()) || Database::SYSTEM_COLLECTION_PROJECTS != $project->getCollection()) {
            throw new Exception('Project not found', 404);
        }

        $platform = $project->search('$id', $platformId, $project->getAttribute('platforms', []));

        if (empty($platform) || !$platform instanceof Document) {
            throw new Exception('Platform not found', 404);
        }

        $platform
            ->setAttribute('name', $name)
            ->setAttribute('dateUpdated', \time())
            ->setAttribute('key', $key)
            ->setAttribute('store', $store)
            ->setAttribute('hostname', $hostname)
        ;

        if (false === $consoleDB->updateDocument($platform->getArrayCopy())) {
            throw new Exception('Failed saving platform to DB', 500);
        }

        $response->dynamic($platform, Response::MODEL_PLATFORM);
    }, ['response', 'consoleDB']);

App::delete('/v1/projects/:projectId/platforms/:platformId')
    ->desc('Delete Platform')
    ->groups(['api', 'projects'])
    ->label('scope', 'projects.write')
    ->label('sdk.namespace', 'projects')
    ->label('sdk.method', 'deletePlatform')
    ->param('projectId', null, function () { return new UID(); }, 'Project unique ID.')
    ->param('platformId', null, function () { return new UID(); }, 'Platform unique ID.')
    ->action(function ($projectId, $platformId, $response, $consoleDB) {
        /** @var Appwrite\Utopia\Response $response */
        /** @var Appwrite\Database\Database $consoleDB */

        $project = $consoleDB->getDocument($projectId);

        if (empty($project->getId()) || Database::SYSTEM_COLLECTION_PROJECTS != $project->getCollection()) {
            throw new Exception('Project not found', 404);
        }

        $platform = $project->search('$id', $platformId, $project->getAttribute('platforms', []));

        if (empty($platform) || !$platform instanceof Document) {
            throw new Exception('Platform not found', 404);
        }

        if (!$consoleDB->deleteDocument($platform->getId())) {
            throw new Exception('Failed to remove platform from DB', 500);
        }

        $response->noContent();
    }, ['response', 'consoleDB']);

// Domains

App::post('/v1/projects/:projectId/domains')
    ->desc('Create Domain')
    ->groups(['api', 'projects'])
    ->label('scope', 'projects.write')
    ->label('sdk.namespace', 'projects')
    ->label('sdk.method', 'createDomain')
    ->param('projectId', null, function () { return new UID(); }, 'Project unique ID.')
    ->param('domain', null, function () { return new DomainValidator(); }, 'Domain name.')
    ->action(function ($projectId, $domain, $response, $consoleDB) {
        /** @var Appwrite\Utopia\Response $response */
        /** @var Appwrite\Database\Database $consoleDB */

        $project = $consoleDB->getDocument($projectId);

        if (empty($project->getId()) || Database::SYSTEM_COLLECTION_PROJECTS != $project->getCollection()) {
            throw new Exception('Project not found', 404);
        }

        $document = $project->search('domain', $domain, $project->getAttribute('domains', []));

        if (!empty($document)) {
            throw new Exception('Domain already exists', 409);
        }

        $target = new Domain(App::getEnv('_APP_DOMAIN_TARGET', ''));

        if (!$target->isKnown() || $target->isTest()) {
            throw new Exception('Unreachable CNAME target ('.$target->get().'), plesse use a domain with a public suffix.', 500);
        }

        $domain = new Domain($domain);

        $domain = $consoleDB->createDocument([
            '$collection' => Database::SYSTEM_COLLECTION_DOMAINS,
            '$permissions' => [
                'read' => ['team:'.$project->getAttribute('teamId', null)],
                'write' => ['team:'.$project->getAttribute('teamId', null).'/owner', 'team:'.$project->getAttribute('teamId', null).'/developer'],
            ],
            'updated' => \time(),
            'domain' => $domain->get(),
            'tld' => $domain->getSuffix(),
            'registerable' => $domain->getRegisterable(),
            'verification' => false,
            'certificateId' => null,
        ]);

        if (false === $domain) {
            throw new Exception('Failed saving domain to DB', 500);
        }

        $project->setAttribute('domains', $domain, Document::SET_TYPE_APPEND);

        $project = $consoleDB->updateDocument($project->getArrayCopy());

        if (false === $project) {
            throw new Exception('Failed saving project to DB', 500);
        }

        $response->setStatusCode(Response::STATUS_CODE_CREATED);
        $response->dynamic($domain, Response::MODEL_DOMAIN);
    }, ['response', 'consoleDB']);

App::get('/v1/projects/:projectId/domains')
    ->desc('List Domains')
    ->groups(['api', 'projects'])
    ->label('scope', 'projects.read')
    ->label('sdk.namespace', 'projects')
    ->label('sdk.method', 'listDomains')
    ->param('projectId', '', function () { return new UID(); }, 'Project unique ID.')
    ->action(function ($projectId, $response, $consoleDB) {
        /** @var Appwrite\Utopia\Response $response */
        /** @var Appwrite\Database\Database $consoleDB */

        $project = $consoleDB->getDocument($projectId);

        if (empty($project->getId()) || Database::SYSTEM_COLLECTION_PROJECTS != $project->getCollection()) {
            throw new Exception('Project not found', 404);
        }

        $domains = $project->getAttribute('domains', []);
        
        $response->dynamic(new Document([
            'sum' => count($domains),
            'domains' => $domains
        ]), Response::MODEL_DOMAIN_LIST);
    }, ['response', 'consoleDB']);

App::get('/v1/projects/:projectId/domains/:domainId')
    ->desc('Get Domain')
    ->groups(['api', 'projects'])
    ->label('scope', 'projects.read')
    ->label('sdk.namespace', 'projects')
    ->label('sdk.method', 'getDomain')
    ->param('projectId', null, function () { return new UID(); }, 'Project unique ID.')
    ->param('domainId', null, function () { return new UID(); }, 'Domain unique ID.')
    ->action(function ($projectId, $domainId, $response, $consoleDB) {
        /** @var Appwrite\Utopia\Response $response */
        /** @var Appwrite\Database\Database $consoleDB */

        $project = $consoleDB->getDocument($projectId);

        if (empty($project->getId()) || Database::SYSTEM_COLLECTION_PROJECTS != $project->getCollection()) {
            throw new Exception('Project not found', 404);
        }

        $domain = $project->search('$id', $domainId, $project->getAttribute('domains', []));

        if (empty($domain) || !$domain instanceof Document) {
            throw new Exception('Domain not found', 404);
        }

        $response->dynamic($domain, Response::MODEL_DOMAIN);
    }, ['response', 'consoleDB']);

App::patch('/v1/projects/:projectId/domains/:domainId/verification')
    ->desc('Update Domain Verification Status')
    ->groups(['api', 'projects'])
    ->label('scope', 'projects.write')
    ->label('sdk.namespace', 'projects')
    ->label('sdk.method', 'updateDomainVerification')
    ->param('projectId', null, function () { return new UID(); }, 'Project unique ID.')
    ->param('domainId', null, function () { return new UID(); }, 'Domain unique ID.')
    ->action(function ($projectId, $domainId, $response, $consoleDB) {
        /** @var Appwrite\Utopia\Response $response */
        /** @var Appwrite\Database\Database $consoleDB */

        $project = $consoleDB->getDocument($projectId);

        if (empty($project->getId()) || Database::SYSTEM_COLLECTION_PROJECTS != $project->getCollection()) {
            throw new Exception('Project not found', 404);
        }

        $domain = $project->search('$id', $domainId, $project->getAttribute('domains', []));

        if (empty($domain) || !$domain instanceof Document) {
            throw new Exception('Domain not found', 404);
        }

        $target = new Domain(App::getEnv('_APP_DOMAIN_TARGET', ''));

        if (!$target->isKnown() || $target->isTest()) {
            throw new Exception('Unreachable CNAME target ('.$target->get().'), plesse use a domain with a public suffix.', 500);
        }

        if ($domain->getAttribute('verification') === true) {
            return $response->dynamic($domain, Response::MODEL_DOMAIN);
        }

        // Verify Domain with DNS records
        $validator = new CNAME($target->get());

        if (!$validator->isValid($domain->getAttribute('domain', ''))) {
            throw new Exception('Failed to verify domain', 401);
        }

        $domain
            ->setAttribute('verification', true)
        ;

        if (false === $consoleDB->updateDocument($domain->getArrayCopy())) {
            throw new Exception('Failed saving domains to DB', 500);
        }

        // Issue a TLS certificate when domain is verified
        Resque::enqueue('v1-certificates', 'CertificatesV1', [
            'document' => $domain->getArrayCopy(),
            'domain' => $domain->getAttribute('domain'),
        ]);

        $response->dynamic($domain, Response::MODEL_DOMAIN);
    }, ['response', 'consoleDB']);

App::delete('/v1/projects/:projectId/domains/:domainId')
    ->desc('Delete Domain')
    ->groups(['api', 'projects'])
    ->label('scope', 'projects.write')
    ->label('sdk.namespace', 'projects')
    ->label('sdk.method', 'deleteDomain')
    ->param('projectId', null, function () { return new UID(); }, 'Project unique ID.')
    ->param('domainId', null, function () { return new UID(); }, 'Domain unique ID.')
    ->action(function ($projectId, $domainId, $response, $consoleDB) {
        /** @var Appwrite\Utopia\Response $response */
        /** @var Appwrite\Database\Database $consoleDB */

        $project = $consoleDB->getDocument($projectId);

        if (empty($project->getId()) || Database::SYSTEM_COLLECTION_PROJECTS != $project->getCollection()) {
            throw new Exception('Project not found', 404);
        }

        $domain = $project->search('$id', $domainId, $project->getAttribute('domains', []));

        if (empty($domain) || !$domain instanceof Document) {
            throw new Exception('Domain not found', 404);
        }

        if (!$consoleDB->deleteDocument($domain->getId())) {
            throw new Exception('Failed to remove domains from DB', 500);
        }

        $response->noContent();
    }, ['response', 'consoleDB']);<|MERGE_RESOLUTION|>--- conflicted
+++ resolved
@@ -161,11 +161,7 @@
     ->label('sdk.namespace', 'projects')
     ->label('sdk.method', 'getUsage')
     ->param('projectId', '', function () { return new UID(); }, 'Project unique ID.')
-<<<<<<< HEAD
-    ->param('range', 'last30', function () { return new WhiteList(['daily', 'monthly', 'last30', 'last90'], true); }, 'Date range.', true)
-=======
     ->param('range', '30d', function () { return new WhiteList(['24h', '7d', '30d', '90d']); }, 'Date range.', true)
->>>>>>> 152e0cc2
     ->action(function ($projectId, $range, $response, $consoleDB, $projectDB, $register) {
         /** @var Appwrite\Utopia\Response $response */
         /** @var Appwrite\Database\Database $consoleDB */
