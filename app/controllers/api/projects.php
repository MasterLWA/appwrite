<?php

use Appwrite\Auth\Auth;
use Appwrite\Auth\Validator\Password;
use Appwrite\Event\Certificate;
use Appwrite\Event\Delete;
use Appwrite\Event\Validator\Event;
use Appwrite\Network\Validator\CNAME;
use Utopia\Validator\Domain as DomainValidator;
use Appwrite\Network\Validator\Origin;
use Utopia\Validator\URL;
use Appwrite\Utopia\Database\Validator\ProjectId;
use Appwrite\Utopia\Response;
use Utopia\Abuse\Adapters\TimeLimit;
use Utopia\App;
use Utopia\Audit\Audit;
use Utopia\Config\Config;
use Utopia\Database\Database;
use Utopia\Database\DateTime;
use Utopia\Database\Document;
use Utopia\Database\Exception\Duplicate;
use Utopia\Database\Helpers\ID;
use Utopia\Database\Helpers\Permission;
use Utopia\Database\Query;
use Utopia\Database\Helpers\Role;
use Utopia\Database\Validator\Datetime as DatetimeValidator;
use Utopia\Database\Validator\UID;
use Utopia\Domains\Domain;
use Appwrite\Extend\Exception;
use Appwrite\Network\Validator\Email;
use Appwrite\Utopia\Database\Validator\Queries\Projects;
<<<<<<< HEAD
use Utopia\Cache\Cache;
use Utopia\Pools\Group;
=======
use Utopia\Database\Exception\Duplicate;
>>>>>>> a22685fd
use Utopia\Validator\ArrayList;
use Utopia\Validator\Boolean;
use Utopia\Validator\Hostname;
use Utopia\Validator\Integer;
use Utopia\Validator\Range;
use Utopia\Validator\Text;
use Utopia\Validator\WhiteList;
use Appwrite\Template\Template;
use Utopia\Locale\Locale;
use PHPMailer\PHPMailer\PHPMailer;

App::init()
    ->groups(['projects'])
    ->inject('project')
    ->action(function (Document $project) {
        if ($project->getId() !== 'console') {
            throw new Exception(Exception::GENERAL_ACCESS_FORBIDDEN);
        }
    });

App::post('/v1/projects')
    ->desc('Create Project')
    ->groups(['api', 'projects'])
    ->label('scope', 'projects.write')
    ->label('sdk.auth', [APP_AUTH_TYPE_ADMIN])
    ->label('sdk.namespace', 'projects')
    ->label('sdk.method', 'create')
    ->label('sdk.response.code', Response::STATUS_CODE_CREATED)
    ->label('sdk.response.type', Response::CONTENT_TYPE_JSON)
    ->label('sdk.response.model', Response::MODEL_PROJECT)
    ->param('projectId', '', new ProjectId(), 'Unique Id. Choose a custom ID or generate a random ID with `ID.unique()`. Valid chars are a-z, and hyphen. Can\'t start with a special char. Max length is 36 chars.')
    ->param('name', null, new Text(128), 'Project name. Max length: 128 chars.')
    ->param('teamId', '', new UID(), 'Team unique ID.')
    ->param('region', App::getEnv('_APP_REGION', 'default'), new Whitelist(array_keys(array_filter(Config::getParam('regions'), fn($config) => !$config['disabled']))), 'Project Region.', true)
    ->param('description', '', new Text(256), 'Project description. Max length: 256 chars.', true)
    ->param('logo', '', new Text(1024), 'Project logo.', true)
    ->param('url', '', new URL(), 'Project URL.', true)
    ->param('legalName', '', new Text(256), 'Project legal Name. Max length: 256 chars.', true)
    ->param('legalCountry', '', new Text(256), 'Project legal Country. Max length: 256 chars.', true)
    ->param('legalState', '', new Text(256), 'Project legal State. Max length: 256 chars.', true)
    ->param('legalCity', '', new Text(256), 'Project legal City. Max length: 256 chars.', true)
    ->param('legalAddress', '', new Text(256), 'Project legal Address. Max length: 256 chars.', true)
    ->param('legalTaxId', '', new Text(256), 'Project legal Tax ID. Max length: 256 chars.', true)
    ->inject('response')
    ->inject('dbForConsole')
    ->inject('cache')
    ->inject('pools')
    ->action(function (string $projectId, string $name, string $teamId, string $region, string $description, string $logo, string $url, string $legalName, string $legalCountry, string $legalState, string $legalCity, string $legalAddress, string $legalTaxId, Response $response, Database $dbForConsole, Cache $cache, Group $pools) {


        $team = $dbForConsole->getDocument('teams', $teamId);

        if ($team->isEmpty()) {
            throw new Exception(Exception::TEAM_NOT_FOUND);
        }

        $auth = Config::getParam('auth', []);
        $auths = ['limit' => 0, 'maxSessions' => APP_LIMIT_USER_SESSIONS_DEFAULT, 'passwordHistory' => 0, 'passwordDictionary' => false, 'duration' => Auth::TOKEN_EXPIRATION_LOGIN_LONG];
        foreach ($auth as $index => $method) {
            $auths[$method['key'] ?? ''] = true;
        }

        $projectId = ($projectId == 'unique()') ? ID::unique() : $projectId;

        $backups['database_db_fra1_02'] = ['from' => '7:30', 'to' => '8:15'];
        $backups['database_db_fra1_03'] = ['from' => '10:30', 'to' => '11:15'];
        $backups['database_db_fra1_04'] = ['from' => '13:30', 'to' => '14:15'];
        $backups['database_db_fra1_05'] = ['from' => '4:30', 'to' => '5:15'];

        $databases = Config::getParam('pools-database', []);

        /**
         * Extract db from list while backing
         */
        if (count($databases) > 1) {
            $now = new \DateTime();

            foreach ($databases as $index => $database) {
                if (empty($backups[$database])) {
                    continue;
                }
                $backup = $backups[$database];
                $from = \DateTime::createFromFormat('H:i', $backup['from']);
                $to = \DateTime::createFromFormat('H:i', $backup['to']);
                if ($now >= $from && $now <= $to) {
                    unset($databases[$index]);
                    break;
                }
            }
        }

        if ($index = array_search('database_db_fra1_05', $databases)) {
            $database = $databases[$index];
        } else {
            $database = $databases[array_rand($databases)];
        }

        if ($projectId === 'console') {
            throw new Exception(Exception::PROJECT_RESERVED_PROJECT, "'console' is a reserved project.");
        }

        try {
            $project = $dbForConsole->createDocument('projects', new Document([
                '$id' => $projectId,
                '$permissions' => [
                    Permission::read(Role::team(ID::custom($teamId))),
                    Permission::update(Role::team(ID::custom($teamId), 'owner')),
                    Permission::update(Role::team(ID::custom($teamId), 'developer')),
                    Permission::delete(Role::team(ID::custom($teamId), 'owner')),
                    Permission::delete(Role::team(ID::custom($teamId), 'developer')),
                ],
                'name' => $name,
                'teamInternalId' => $team->getInternalId(),
                'teamId' => $team->getId(),
                'region' => $region,
                'description' => $description,
                'logo' => $logo,
                'url' => $url,
                'version' => APP_VERSION_STABLE,
                'legalName' => $legalName,
                'legalCountry' => $legalCountry,
                'legalState' => $legalState,
                'legalCity' => $legalCity,
                'legalAddress' => $legalAddress,
                'legalTaxId' => ID::custom($legalTaxId),
                'services' => new stdClass(),
                'platforms' => null,
                'authProviders' => [],
                'webhooks' => null,
                'keys' => null,
                'domains' => null,
                'auths' => $auths,
                'search' => implode(' ', [$projectId, $name]),
<<<<<<< HEAD
                'database' => $database
=======
>>>>>>> a22685fd
            ]));
        } catch (Duplicate $th) {
            throw new Exception(Exception::PROJECT_ALREADY_EXISTS);
        }

<<<<<<< HEAD
        $dbForProject = new Database($pools->get($database)->pop()->getResource(), $cache);
=======
        /** @var array $collections */
        $collections = Config::getParam('collections', []);

>>>>>>> a22685fd
        $dbForProject->setNamespace("_{$project->getInternalId()}");
        $dbForProject->create();

        $audit = new Audit($dbForProject);
        $audit->setup();

        $adapter = new TimeLimit('', 0, 1, $dbForProject);
        $adapter->setup();

        /** @var array $collections */
        $collections = Config::getParam('collections', [])['projects'] ?? [];

        foreach ($collections as $key => $collection) {
            if (($collection['$collection'] ?? '') !== Database::METADATA) {
                continue;
            }

            $attributes = [];
            $indexes = [];

            foreach ($collection['attributes'] as $attribute) {
                $attributes[] = new Document([
                    '$id' => $attribute['$id'],
                    'type' => $attribute['type'],
                    'size' => $attribute['size'],
                    'required' => $attribute['required'],
                    'signed' => $attribute['signed'],
                    'array' => $attribute['array'],
                    'filters' => $attribute['filters'],
                    'default' => $attribute['default'] ?? null,
                    'format' => $attribute['format'] ?? ''
                ]);
            }

            foreach ($collection['indexes'] as $index) {
                $indexes[] = new Document([
                    '$id' => $index['$id'],
                    'type' => $index['type'],
                    'attributes' => $index['attributes'],
                    'lengths' => $index['lengths'],
                    'orders' => $index['orders'],
                ]);
            }
            $dbForProject->createCollection($key, $attributes, $indexes);
        }

        $response
            ->setStatusCode(Response::STATUS_CODE_CREATED)
            ->dynamic($project, Response::MODEL_PROJECT);
    });

App::get('/v1/projects')
    ->desc('List Projects')
    ->groups(['api', 'projects'])
    ->label('scope', 'projects.read')
    ->label('sdk.auth', [APP_AUTH_TYPE_ADMIN])
    ->label('sdk.namespace', 'projects')
    ->label('sdk.method', 'list')
    ->label('sdk.response.code', Response::STATUS_CODE_OK)
    ->label('sdk.response.type', Response::CONTENT_TYPE_JSON)
    ->label('sdk.response.model', Response::MODEL_PROJECT_LIST)
    ->param('queries', [], new Projects(), 'Array of query strings generated using the Query class provided by the SDK. [Learn more about queries](https://appwrite.io/docs/queries). Maximum of ' . APP_LIMIT_ARRAY_PARAMS_SIZE . ' queries are allowed, each ' . APP_LIMIT_ARRAY_ELEMENT_SIZE . ' characters long. You may filter on the following attributes: ' . implode(', ', Projects::ALLOWED_ATTRIBUTES), true)
    ->param('search', '', new Text(256), 'Search term to filter your list results. Max length: 256 chars.', true)
    ->inject('response')
    ->inject('dbForConsole')
    ->action(function (array $queries, string $search, Response $response, Database $dbForConsole) {

        $queries = Query::parseQueries($queries);

        if (!empty($search)) {
            $queries[] = Query::search('search', $search);
        }

        // Get cursor document if there was a cursor query
        $cursor = Query::getByType($queries, [Query::TYPE_CURSORAFTER, Query::TYPE_CURSORBEFORE]);
        $cursor = reset($cursor);
        if ($cursor) {
            /** @var Query $cursor */
            $projectId = $cursor->getValue();
            $cursorDocument = $dbForConsole->getDocument('projects', $projectId);

            if ($cursorDocument->isEmpty()) {
                throw new Exception(Exception::GENERAL_CURSOR_NOT_FOUND, "Project '{$projectId}' for the 'cursor' value not found.");
            }

            $cursor->setValue($cursorDocument);
        }

        $filterQueries = Query::groupByType($queries)['filters'];

        $response->dynamic(new Document([
            'projects' => $dbForConsole->find('projects', $queries),
            'total' => $dbForConsole->count('projects', $filterQueries, APP_LIMIT_COUNT),
        ]), Response::MODEL_PROJECT_LIST);
    });

App::get('/v1/projects/:projectId')
    ->desc('Get Project')
    ->groups(['api', 'projects'])
    ->label('scope', 'projects.read')
    ->label('sdk.auth', [APP_AUTH_TYPE_ADMIN])
    ->label('sdk.namespace', 'projects')
    ->label('sdk.method', 'get')
    ->label('sdk.response.code', Response::STATUS_CODE_OK)
    ->label('sdk.response.type', Response::CONTENT_TYPE_JSON)
    ->label('sdk.response.model', Response::MODEL_PROJECT)
    ->param('projectId', '', new UID(), 'Project unique ID.')
    ->inject('response')
    ->inject('dbForConsole')
    ->action(function (string $projectId, Response $response, Database $dbForConsole) {

        $project = $dbForConsole->getDocument('projects', $projectId);

        if ($project->isEmpty()) {
            throw new Exception(Exception::PROJECT_NOT_FOUND);
        }

        $response->dynamic($project, Response::MODEL_PROJECT);
    });

App::patch('/v1/projects/:projectId')
    ->desc('Update Project')
    ->groups(['api', 'projects'])
    ->label('scope', 'projects.write')
    ->label('sdk.auth', [APP_AUTH_TYPE_ADMIN])
    ->label('sdk.namespace', 'projects')
    ->label('sdk.method', 'update')
    ->label('sdk.response.code', Response::STATUS_CODE_OK)
    ->label('sdk.response.type', Response::CONTENT_TYPE_JSON)
    ->label('sdk.response.model', Response::MODEL_PROJECT)
    ->param('projectId', '', new UID(), 'Project unique ID.')
    ->param('name', null, new Text(128), 'Project name. Max length: 128 chars.')
    ->param('description', '', new Text(256), 'Project description. Max length: 256 chars.', true)
    ->param('logo', '', new Text(1024), 'Project logo.', true)
    ->param('url', '', new URL(), 'Project URL.', true)
    ->param('legalName', '', new Text(256), 'Project legal name. Max length: 256 chars.', true)
    ->param('legalCountry', '', new Text(256), 'Project legal country. Max length: 256 chars.', true)
    ->param('legalState', '', new Text(256), 'Project legal state. Max length: 256 chars.', true)
    ->param('legalCity', '', new Text(256), 'Project legal city. Max length: 256 chars.', true)
    ->param('legalAddress', '', new Text(256), 'Project legal address. Max length: 256 chars.', true)
    ->param('legalTaxId', '', new Text(256), 'Project legal tax ID. Max length: 256 chars.', true)
    ->inject('response')
    ->inject('dbForConsole')
    ->action(function (string $projectId, string $name, string $description, string $logo, string $url, string $legalName, string $legalCountry, string $legalState, string $legalCity, string $legalAddress, string $legalTaxId, Response $response, Database $dbForConsole) {

        $project = $dbForConsole->getDocument('projects', $projectId);

        if ($project->isEmpty()) {
            throw new Exception(Exception::PROJECT_NOT_FOUND);
        }

        $project = $dbForConsole->updateDocument('projects', $project->getId(), $project
                ->setAttribute('name', $name)
                ->setAttribute('description', $description)
                ->setAttribute('logo', $logo)
                ->setAttribute('url', $url)
                ->setAttribute('legalName', $legalName)
                ->setAttribute('legalCountry', $legalCountry)
                ->setAttribute('legalState', $legalState)
                ->setAttribute('legalCity', $legalCity)
                ->setAttribute('legalAddress', $legalAddress)
                ->setAttribute('legalTaxId', $legalTaxId)
                ->setAttribute('search', implode(' ', [$projectId, $name])));

        $response->dynamic($project, Response::MODEL_PROJECT);
    });

App::patch('/v1/projects/:projectId/team')
    ->desc('Update Project Team')
    ->groups(['api', 'projects'])
    ->label('scope', 'projects.write')
    ->label('sdk.auth', [APP_AUTH_TYPE_ADMIN])
    ->label('sdk.namespace', 'projects')
    ->label('sdk.method', 'updateTeam')
    ->label('sdk.response.code', Response::STATUS_CODE_OK)
    ->label('sdk.response.type', Response::CONTENT_TYPE_JSON)
    ->label('sdk.response.model', Response::MODEL_PROJECT)
    ->param('projectId', '', new UID(), 'Project unique ID.')
    ->param('teamId', '', new UID(), 'Team ID of the team to transfer project to.')
    ->inject('response')
    ->inject('dbForConsole')
    ->action(function (string $projectId, string $teamId, Response $response, Database $dbForConsole) {

        $project = $dbForConsole->getDocument('projects', $projectId);
        $team = $dbForConsole->getDocument('teams', $teamId);

        if ($project->isEmpty()) {
            throw new Exception(Exception::PROJECT_NOT_FOUND);
        }

        if ($team->isEmpty()) {
            throw new Exception(Exception::TEAM_NOT_FOUND);
        }

        $project = $dbForConsole->updateDocument('projects', $project->getId(), $project
                ->setAttribute('teamId', $teamId)
                ->setAttribute('$permissions', [
                    Permission::read(Role::team(ID::custom($teamId))),
                    Permission::update(Role::team(ID::custom($teamId), 'owner')),
                    Permission::update(Role::team(ID::custom($teamId), 'developer')),
                    Permission::delete(Role::team(ID::custom($teamId), 'owner')),
                    Permission::delete(Role::team(ID::custom($teamId), 'developer')),
                ]));

        $response->dynamic($project, Response::MODEL_PROJECT);
    });

App::patch('/v1/projects/:projectId/service')
    ->desc('Update service status')
    ->groups(['api', 'projects'])
    ->label('scope', 'projects.write')
    ->label('sdk.auth', [APP_AUTH_TYPE_ADMIN])
    ->label('sdk.namespace', 'projects')
    ->label('sdk.method', 'updateServiceStatus')
    ->label('sdk.response.code', Response::STATUS_CODE_OK)
    ->label('sdk.response.type', Response::CONTENT_TYPE_JSON)
    ->label('sdk.response.model', Response::MODEL_PROJECT)
    ->param('projectId', '', new UID(), 'Project unique ID.')
    ->param('service', '', new WhiteList(array_keys(array_filter(Config::getParam('services'), fn($element) => $element['optional'])), true), 'Service name.')
    ->param('status', null, new Boolean(), 'Service status.')
    ->inject('response')
    ->inject('dbForConsole')
    ->action(function (string $projectId, string $service, bool $status, Response $response, Database $dbForConsole) {

        $project = $dbForConsole->getDocument('projects', $projectId);

        if ($project->isEmpty()) {
            throw new Exception(Exception::PROJECT_NOT_FOUND);
        }

        $services = $project->getAttribute('services', []);
        $services[$service] = $status;

        $project = $dbForConsole->updateDocument('projects', $project->getId(), $project->setAttribute('services', $services));

        $response->dynamic($project, Response::MODEL_PROJECT);
    });

App::patch('/v1/projects/:projectId/service/all')
    ->desc('Update all service status')
    ->groups(['api', 'projects'])
    ->label('scope', 'projects.write')
    ->label('sdk.auth', [APP_AUTH_TYPE_ADMIN])
    ->label('sdk.namespace', 'projects')
    ->label('sdk.method', 'updateServiceStatusAll')
    ->label('sdk.response.code', Response::STATUS_CODE_OK)
    ->label('sdk.response.type', Response::CONTENT_TYPE_JSON)
    ->label('sdk.response.model', Response::MODEL_PROJECT)
    ->param('projectId', '', new UID(), 'Project unique ID.')
    ->param('status', null, new Boolean(), 'Service status.')
    ->inject('response')
    ->inject('dbForConsole')
    ->action(function (string $projectId, bool $status, Response $response, Database $dbForConsole) {

        $project = $dbForConsole->getDocument('projects', $projectId);

        if ($project->isEmpty()) {
            throw new Exception(Exception::PROJECT_NOT_FOUND);
        }

        $allServices = array_keys(array_filter(Config::getParam('services'), fn($element) => $element['optional']));

        $services = [];
        foreach ($allServices as $service) {
            $services[$service] = $status;
        }

        $project = $dbForConsole->updateDocument('projects', $project->getId(), $project->setAttribute('services', $services));

        $response->dynamic($project, Response::MODEL_PROJECT);
    });

App::patch('/v1/projects/:projectId/oauth2')
    ->desc('Update Project OAuth2')
    ->groups(['api', 'projects'])
    ->label('scope', 'projects.write')
    ->label('sdk.auth', [APP_AUTH_TYPE_ADMIN])
    ->label('sdk.namespace', 'projects')
    ->label('sdk.method', 'updateOAuth2')
    ->label('sdk.response.code', Response::STATUS_CODE_OK)
    ->label('sdk.response.type', Response::CONTENT_TYPE_JSON)
    ->label('sdk.response.model', Response::MODEL_PROJECT)
    ->param('projectId', '', new UID(), 'Project unique ID.')
    ->param('provider', '', new WhiteList(\array_keys(Config::getParam('providers')), true), 'Provider Name')
    ->param('appId', null, new Text(256), 'Provider app ID. Max length: 256 chars.', true)
    ->param('secret', null, new text(512), 'Provider secret key. Max length: 512 chars.', true)
    ->param('enabled', null, new Boolean(), 'Provider status. Set to \'false\' to disable new session creation.', true)
    ->inject('response')
    ->inject('dbForConsole')
    ->action(function (string $projectId, string $provider, ?string $appId, ?string $secret, ?bool $enabled, Response $response, Database $dbForConsole) {

        $project = $dbForConsole->getDocument('projects', $projectId);

        if ($project->isEmpty()) {
            throw new Exception(Exception::PROJECT_NOT_FOUND);
        }

        $providers = $project->getAttribute('authProviders', []);

        if ($appId !== null) {
            $providers[$provider . 'Appid'] = $appId;
        }

        if ($secret !== null) {
            $providers[$provider . 'Secret'] = $secret;
        }

        if ($enabled !== null) {
            $providers[$provider . 'Enabled'] = $enabled;
        }

        $project = $dbForConsole->updateDocument('projects', $project->getId(), $project->setAttribute('authProviders', $providers));

        $response->dynamic($project, Response::MODEL_PROJECT);
    });

App::patch('/v1/projects/:projectId/auth/limit')
    ->desc('Update Project users limit')
    ->groups(['api', 'projects'])
    ->label('scope', 'projects.write')
    ->label('sdk.auth', [APP_AUTH_TYPE_ADMIN])
    ->label('sdk.namespace', 'projects')
    ->label('sdk.method', 'updateAuthLimit')
    ->label('sdk.response.code', Response::STATUS_CODE_OK)
    ->label('sdk.response.type', Response::CONTENT_TYPE_JSON)
    ->label('sdk.response.model', Response::MODEL_PROJECT)
    ->param('projectId', '', new UID(), 'Project unique ID.')
    ->param('limit', false, new Range(0, APP_LIMIT_USERS), 'Set the max number of users allowed in this project. Use 0 for unlimited.')
    ->inject('response')
    ->inject('dbForConsole')
    ->action(function (string $projectId, int $limit, Response $response, Database $dbForConsole) {

        $project = $dbForConsole->getDocument('projects', $projectId);

        if ($project->isEmpty()) {
            throw new Exception(Exception::PROJECT_NOT_FOUND);
        }

        $auths = $project->getAttribute('auths', []);
        $auths['limit'] = $limit;

        $dbForConsole->updateDocument('projects', $project->getId(), $project
            ->setAttribute('auths', $auths));

        $response->dynamic($project, Response::MODEL_PROJECT);
    });

App::patch('/v1/projects/:projectId/auth/duration')
    ->desc('Update Project Authentication Duration')
    ->groups(['api', 'projects'])
    ->label('scope', 'projects.write')
    ->label('sdk.auth', [APP_AUTH_TYPE_ADMIN])
    ->label('sdk.namespace', 'projects')
    ->label('sdk.method', 'updateAuthDuration')
    ->label('sdk.response.code', Response::STATUS_CODE_OK)
    ->label('sdk.response.type', Response::CONTENT_TYPE_JSON)
    ->label('sdk.response.model', Response::MODEL_PROJECT)
    ->param('projectId', '', new UID(), 'Project unique ID.')
    ->param('duration', 31536000, new Range(0, 31536000), 'Project session length in seconds. Max length: 31536000 seconds.')
    ->inject('response')
    ->inject('dbForConsole')
    ->action(function (string $projectId, int $duration, Response $response, Database $dbForConsole) {

        $project = $dbForConsole->getDocument('projects', $projectId);

        if ($project->isEmpty()) {
            throw new Exception(Exception::PROJECT_NOT_FOUND);
        }

        $auths = $project->getAttribute('auths', []);
        $auths['duration'] = $duration;

        $dbForConsole->updateDocument('projects', $project->getId(), $project
            ->setAttribute('auths', $auths));

        $response->dynamic($project, Response::MODEL_PROJECT);
    });

App::patch('/v1/projects/:projectId/auth/:method')
    ->desc('Update Project auth method status. Use this endpoint to enable or disable a given auth method for this project.')
    ->groups(['api', 'projects'])
    ->label('scope', 'projects.write')
    ->label('sdk.auth', [APP_AUTH_TYPE_ADMIN])
    ->label('sdk.namespace', 'projects')
    ->label('sdk.method', 'updateAuthStatus')
    ->label('sdk.response.code', Response::STATUS_CODE_OK)
    ->label('sdk.response.type', Response::CONTENT_TYPE_JSON)
    ->label('sdk.response.model', Response::MODEL_PROJECT)
    ->param('projectId', '', new UID(), 'Project unique ID.')
    ->param('method', '', new WhiteList(\array_keys(Config::getParam('auth')), true), 'Auth Method. Possible values: ' . implode(',', \array_keys(Config::getParam('auth'))), false)
    ->param('status', false, new Boolean(true), 'Set the status of this auth method.')
    ->inject('response')
    ->inject('dbForConsole')
    ->action(function (string $projectId, string $method, bool $status, Response $response, Database $dbForConsole) {

        $project = $dbForConsole->getDocument('projects', $projectId);
        $auth = Config::getParam('auth')[$method] ?? [];
        $authKey = $auth['key'] ?? '';
        $status = ($status === '1' || $status === 'true' || $status === 1 || $status === true);

        if ($project->isEmpty()) {
            throw new Exception(Exception::PROJECT_NOT_FOUND);
        }

        $auths = $project->getAttribute('auths', []);
        $auths[$authKey] = $status;

        $project = $dbForConsole->updateDocument('projects', $project->getId(), $project->setAttribute('auths', $auths));

        $response->dynamic($project, Response::MODEL_PROJECT);
    });

App::patch('/v1/projects/:projectId/auth/password-history')
    ->desc('Update authentication password history. Use this endpoint to set the number of password history to save and 0 to disable password history.')
    ->groups(['api', 'projects'])
    ->label('scope', 'projects.write')
    ->label('sdk.auth', [APP_AUTH_TYPE_ADMIN])
    ->label('sdk.namespace', 'projects')
    ->label('sdk.method', 'updateAuthPasswordHistory')
    ->label('sdk.response.code', Response::STATUS_CODE_OK)
    ->label('sdk.response.type', Response::CONTENT_TYPE_JSON)
    ->label('sdk.response.model', Response::MODEL_PROJECT)
    ->param('projectId', '', new UID(), 'Project unique ID.')
    ->param('limit', 0, new Range(0, APP_LIMIT_USER_PASSWORD_HISTORY), 'Set the max number of passwords to store in user history. User can\'t choose a new password that is already stored in the password history list.  Max number of passwords allowed in history is' . APP_LIMIT_USER_PASSWORD_HISTORY . '. Default value is 0')
    ->inject('response')
    ->inject('dbForConsole')
    ->action(function (string $projectId, int $limit, Response $response, Database $dbForConsole) {

        $project = $dbForConsole->getDocument('projects', $projectId);

        if ($project->isEmpty()) {
            throw new Exception(Exception::PROJECT_NOT_FOUND);
        }

        $auths = $project->getAttribute('auths', []);
        $auths['passwordHistory'] = $limit;

        $dbForConsole->updateDocument('projects', $project->getId(), $project
            ->setAttribute('auths', $auths));

        $response->dynamic($project, Response::MODEL_PROJECT);
    });

App::patch('/v1/projects/:projectId/auth/password-dictionary')
    ->desc('Update authentication password disctionary status. Use this endpoint to enable or disable the dicitonary check for user password')
    ->groups(['api', 'projects'])
    ->label('scope', 'projects.write')
    ->label('sdk.auth', [APP_AUTH_TYPE_ADMIN])
    ->label('sdk.namespace', 'projects')
    ->label('sdk.method', 'updateAuthPasswordDictionary')
    ->label('sdk.response.code', Response::STATUS_CODE_OK)
    ->label('sdk.response.type', Response::CONTENT_TYPE_JSON)
    ->label('sdk.response.model', Response::MODEL_PROJECT)
    ->param('projectId', '', new UID(), 'Project unique ID.')
    ->param('enabled', false, new Boolean(false), 'Set whether or not to enable checking user\'s password against most commonly used passwords. Default is false.')
    ->inject('response')
    ->inject('dbForConsole')
    ->action(function (string $projectId, bool $enabled, Response $response, Database $dbForConsole) {

        $project = $dbForConsole->getDocument('projects', $projectId);

        if ($project->isEmpty()) {
            throw new Exception(Exception::PROJECT_NOT_FOUND);
        }

        $auths = $project->getAttribute('auths', []);
        $auths['passwordDictionary'] = $enabled;

        $dbForConsole->updateDocument('projects', $project->getId(), $project
            ->setAttribute('auths', $auths));

        $response->dynamic($project, Response::MODEL_PROJECT);
    });

App::patch('/v1/projects/:projectId/auth/max-sessions')
    ->desc('Update Project user sessions limit')
    ->groups(['api', 'projects'])
    ->label('scope', 'projects.write')
    ->label('sdk.auth', [APP_AUTH_TYPE_ADMIN])
    ->label('sdk.namespace', 'projects')
    ->label('sdk.method', 'updateAuthSessionsLimit')
    ->label('sdk.response.code', Response::STATUS_CODE_OK)
    ->label('sdk.response.type', Response::CONTENT_TYPE_JSON)
    ->label('sdk.response.model', Response::MODEL_PROJECT)
    ->param('projectId', '', new UID(), 'Project unique ID.')
    ->param('limit', false, new Range(1, APP_LIMIT_USER_SESSIONS_MAX), 'Set the max number of users allowed in this project. Value allowed is between 1-' . APP_LIMIT_USER_SESSIONS_MAX . '. Default is ' . APP_LIMIT_USER_SESSIONS_DEFAULT)
    ->inject('response')
    ->inject('dbForConsole')
    ->action(function (string $projectId, int $limit, Response $response, Database $dbForConsole) {

        $project = $dbForConsole->getDocument('projects', $projectId);

        if ($project->isEmpty()) {
            throw new Exception(Exception::PROJECT_NOT_FOUND);
        }

        $auths = $project->getAttribute('auths', []);
        $auths['maxSessions'] = $limit;

        $dbForConsole->updateDocument('projects', $project->getId(), $project
            ->setAttribute('auths', $auths));

        $response->dynamic($project, Response::MODEL_PROJECT);
    });

App::delete('/v1/projects/:projectId')
    ->desc('Delete Project')
    ->groups(['api', 'projects'])
    ->label('scope', 'projects.write')
    ->label('sdk.auth', [APP_AUTH_TYPE_ADMIN])
    ->label('sdk.namespace', 'projects')
    ->label('sdk.method', 'delete')
    ->label('sdk.response.code', Response::STATUS_CODE_NOCONTENT)
    ->label('sdk.response.model', Response::MODEL_NONE)
    ->param('projectId', '', new UID(), 'Project unique ID.')
    ->inject('response')
    ->inject('user')
    ->inject('dbForConsole')
    ->inject('deletes')
    ->action(function (string $projectId, Response $response, Document $user, Database $dbForConsole, Delete $deletes) {
        $project = $dbForConsole->getDocument('projects', $projectId);

        if ($project->isEmpty()) {
            throw new Exception(Exception::PROJECT_NOT_FOUND);
        }

        $deletes
            ->setType(DELETE_TYPE_DOCUMENT)
            ->setDocument($project)
        ;

        if (!$dbForConsole->deleteDocument('projects', $projectId)) {
            throw new Exception(Exception::GENERAL_SERVER_ERROR, 'Failed to remove project from DB');
        }

        $response->noContent();
    });

// Webhooks

App::post('/v1/projects/:projectId/webhooks')
    ->desc('Create Webhook')
    ->groups(['api', 'projects'])
    ->label('scope', 'projects.write')
    ->label('sdk.auth', [APP_AUTH_TYPE_ADMIN])
    ->label('sdk.namespace', 'projects')
    ->label('sdk.method', 'createWebhook')
    ->label('sdk.response.code', Response::STATUS_CODE_CREATED)
    ->label('sdk.response.type', Response::CONTENT_TYPE_JSON)
    ->label('sdk.response.model', Response::MODEL_WEBHOOK)
    ->param('projectId', '', new UID(), 'Project unique ID.')
    ->param('name', null, new Text(128), 'Webhook name. Max length: 128 chars.')
    ->param('events', null, new ArrayList(new Event(), APP_LIMIT_ARRAY_PARAMS_SIZE), 'Events list. Maximum of ' . APP_LIMIT_ARRAY_PARAMS_SIZE . ' events are allowed.')
    ->param('url', null, new URL(['http', 'https']), 'Webhook URL.')
    ->param('security', false, new Boolean(true), 'Certificate verification, false for disabled or true for enabled.')
    ->param('httpUser', '', new Text(256), 'Webhook HTTP user. Max length: 256 chars.', true)
    ->param('httpPass', '', new Text(256), 'Webhook HTTP password. Max length: 256 chars.', true)
    ->inject('response')
    ->inject('dbForConsole')
    ->action(function (string $projectId, string $name, array $events, string $url, bool $security, string $httpUser, string $httpPass, Response $response, Database $dbForConsole) {

        $project = $dbForConsole->getDocument('projects', $projectId);

        if ($project->isEmpty()) {
            throw new Exception(Exception::PROJECT_NOT_FOUND);
        }

        $security = (bool) filter_var($security, FILTER_VALIDATE_BOOLEAN);

        $webhook = new Document([
            '$id' => ID::unique(),
            '$permissions' => [
                Permission::read(Role::any()),
                Permission::update(Role::any()),
                Permission::delete(Role::any()),
            ],
            'projectInternalId' => $project->getInternalId(),
            'projectId' => $project->getId(),
            'name' => $name,
            'events' => $events,
            'url' => $url,
            'security' => $security,
            'httpUser' => $httpUser,
            'httpPass' => $httpPass,
            'signatureKey' => \bin2hex(\random_bytes(64)),
        ]);

        $webhook = $dbForConsole->createDocument('webhooks', $webhook);

        $dbForConsole->deleteCachedDocument('projects', $project->getId());

        $response
            ->setStatusCode(Response::STATUS_CODE_CREATED)
            ->dynamic($webhook, Response::MODEL_WEBHOOK);
    });

App::get('/v1/projects/:projectId/webhooks')
    ->desc('List Webhooks')
    ->groups(['api', 'projects'])
    ->label('scope', 'projects.read')
    ->label('sdk.auth', [APP_AUTH_TYPE_ADMIN])
    ->label('sdk.namespace', 'projects')
    ->label('sdk.method', 'listWebhooks')
    ->label('sdk.response.code', Response::STATUS_CODE_OK)
    ->label('sdk.response.type', Response::CONTENT_TYPE_JSON)
    ->label('sdk.response.model', Response::MODEL_WEBHOOK_LIST)
    ->param('projectId', '', new UID(), 'Project unique ID.')
    ->inject('response')
    ->inject('dbForConsole')
    ->action(function (string $projectId, Response $response, Database $dbForConsole) {

        $project = $dbForConsole->getDocument('projects', $projectId);

        if ($project->isEmpty()) {
            throw new Exception(Exception::PROJECT_NOT_FOUND);
        }

        $webhooks = $dbForConsole->find('webhooks', [
            Query::equal('projectInternalId', [$project->getInternalId()]),
            Query::limit(5000),
        ]);

        $response->dynamic(new Document([
            'webhooks' => $webhooks,
            'total' => count($webhooks),
        ]), Response::MODEL_WEBHOOK_LIST);
    });

App::get('/v1/projects/:projectId/webhooks/:webhookId')
    ->desc('Get Webhook')
    ->groups(['api', 'projects'])
    ->label('scope', 'projects.read')
    ->label('sdk.auth', [APP_AUTH_TYPE_ADMIN])
    ->label('sdk.namespace', 'projects')
    ->label('sdk.method', 'getWebhook')
    ->label('sdk.response.code', Response::STATUS_CODE_OK)
    ->label('sdk.response.type', Response::CONTENT_TYPE_JSON)
    ->label('sdk.response.model', Response::MODEL_WEBHOOK)
    ->param('projectId', '', new UID(), 'Project unique ID.')
    ->param('webhookId', '', new UID(), 'Webhook unique ID.')
    ->inject('response')
    ->inject('dbForConsole')
    ->action(function (string $projectId, string $webhookId, Response $response, Database $dbForConsole) {

        $project = $dbForConsole->getDocument('projects', $projectId);

        if ($project->isEmpty()) {
            throw new Exception(Exception::PROJECT_NOT_FOUND);
        }

        $webhook = $dbForConsole->findOne('webhooks', [
            Query::equal('$id', [$webhookId]),
            Query::equal('projectInternalId', [$project->getInternalId()]),
        ]);

        if ($webhook === false || $webhook->isEmpty()) {
            throw new Exception(Exception::WEBHOOK_NOT_FOUND);
        }

        $response->dynamic($webhook, Response::MODEL_WEBHOOK);
    });

App::put('/v1/projects/:projectId/webhooks/:webhookId')
    ->desc('Update Webhook')
    ->groups(['api', 'projects'])
    ->label('scope', 'projects.write')
    ->label('sdk.auth', [APP_AUTH_TYPE_ADMIN])
    ->label('sdk.namespace', 'projects')
    ->label('sdk.method', 'updateWebhook')
    ->label('sdk.response.code', Response::STATUS_CODE_OK)
    ->label('sdk.response.type', Response::CONTENT_TYPE_JSON)
    ->label('sdk.response.model', Response::MODEL_WEBHOOK)
    ->param('projectId', '', new UID(), 'Project unique ID.')
    ->param('webhookId', '', new UID(), 'Webhook unique ID.')
    ->param('name', null, new Text(128), 'Webhook name. Max length: 128 chars.')
    ->param('events', null, new ArrayList(new Event(), APP_LIMIT_ARRAY_PARAMS_SIZE), 'Events list. Maximum of ' . APP_LIMIT_ARRAY_PARAMS_SIZE . ' events are allowed.')
    ->param('url', null, new URL(['http', 'https']), 'Webhook URL.')
    ->param('security', false, new Boolean(true), 'Certificate verification, false for disabled or true for enabled.')
    ->param('httpUser', '', new Text(256), 'Webhook HTTP user. Max length: 256 chars.', true)
    ->param('httpPass', '', new Text(256), 'Webhook HTTP password. Max length: 256 chars.', true)
    ->inject('response')
    ->inject('dbForConsole')
    ->action(function (string $projectId, string $webhookId, string $name, array $events, string $url, bool $security, string $httpUser, string $httpPass, Response $response, Database $dbForConsole) {

        $project = $dbForConsole->getDocument('projects', $projectId);

        if ($project->isEmpty()) {
            throw new Exception(Exception::PROJECT_NOT_FOUND);
        }

        $security = ($security === '1' || $security === 'true' || $security === 1 || $security === true);

        $webhook = $dbForConsole->findOne('webhooks', [
            Query::equal('$id', [$webhookId]),
            Query::equal('projectInternalId', [$project->getInternalId()]),
        ]);

        if ($webhook === false || $webhook->isEmpty()) {
            throw new Exception(Exception::WEBHOOK_NOT_FOUND);
        }

        $webhook
            ->setAttribute('name', $name)
            ->setAttribute('events', $events)
            ->setAttribute('url', $url)
            ->setAttribute('security', $security)
            ->setAttribute('httpUser', $httpUser)
            ->setAttribute('httpPass', $httpPass)
        ;

        $dbForConsole->updateDocument('webhooks', $webhook->getId(), $webhook);
        $dbForConsole->deleteCachedDocument('projects', $project->getId());

        $response->dynamic($webhook, Response::MODEL_WEBHOOK);
    });

App::patch('/v1/projects/:projectId/webhooks/:webhookId/signature')
    ->desc('Update Webhook Signature Key')
    ->groups(['api', 'projects'])
    ->label('scope', 'projects.write')
    ->label('sdk.auth', [APP_AUTH_TYPE_ADMIN])
    ->label('sdk.namespace', 'projects')
    ->label('sdk.method', 'updateWebhookSignature')
    ->label('sdk.response.code', Response::STATUS_CODE_OK)
    ->label('sdk.response.type', Response::CONTENT_TYPE_JSON)
    ->label('sdk.response.model', Response::MODEL_WEBHOOK)
    ->param('projectId', '', new UID(), 'Project unique ID.')
    ->param('webhookId', '', new UID(), 'Webhook unique ID.')
    ->inject('response')
    ->inject('dbForConsole')
    ->action(function (string $projectId, string $webhookId, Response $response, Database $dbForConsole) {

        $project = $dbForConsole->getDocument('projects', $projectId);

        if ($project->isEmpty()) {
            throw new Exception(Exception::PROJECT_NOT_FOUND);
        }

        $webhook = $dbForConsole->findOne('webhooks', [
            Query::equal('$id', [$webhookId]),
            Query::equal('projectInternalId', [$project->getInternalId()]),
        ]);

        if ($webhook === false || $webhook->isEmpty()) {
            throw new Exception(Exception::WEBHOOK_NOT_FOUND);
        }

        $webhook->setAttribute('signatureKey', \bin2hex(\random_bytes(64)));

        $dbForConsole->updateDocument('webhooks', $webhook->getId(), $webhook);
        $dbForConsole->deleteCachedDocument('projects', $project->getId());

        $response->dynamic($webhook, Response::MODEL_WEBHOOK);
    });

App::delete('/v1/projects/:projectId/webhooks/:webhookId')
    ->desc('Delete Webhook')
    ->groups(['api', 'projects'])
    ->label('scope', 'projects.write')
    ->label('sdk.auth', [APP_AUTH_TYPE_ADMIN])
    ->label('sdk.namespace', 'projects')
    ->label('sdk.method', 'deleteWebhook')
    ->label('sdk.response.code', Response::STATUS_CODE_NOCONTENT)
    ->label('sdk.response.model', Response::MODEL_NONE)
    ->param('projectId', '', new UID(), 'Project unique ID.')
    ->param('webhookId', '', new UID(), 'Webhook unique ID.')
    ->inject('response')
    ->inject('dbForConsole')
    ->action(function (string $projectId, string $webhookId, Response $response, Database $dbForConsole) {

        $project = $dbForConsole->getDocument('projects', $projectId);

        if ($project->isEmpty()) {
            throw new Exception(Exception::PROJECT_NOT_FOUND);
        }

        $webhook = $dbForConsole->findOne('webhooks', [
            Query::equal('$id', [$webhookId]),
            Query::equal('projectInternalId', [$project->getInternalId()]),
        ]);

        if ($webhook === false || $webhook->isEmpty()) {
            throw new Exception(Exception::WEBHOOK_NOT_FOUND);
        }

        $dbForConsole->deleteDocument('webhooks', $webhook->getId());

        $dbForConsole->deleteCachedDocument('projects', $project->getId());

        $response->noContent();
    });

// Keys

App::post('/v1/projects/:projectId/keys')
    ->desc('Create Key')
    ->groups(['api', 'projects'])
    ->label('scope', 'projects.write')
    ->label('sdk.auth', [APP_AUTH_TYPE_ADMIN])
    ->label('sdk.namespace', 'projects')
    ->label('sdk.method', 'createKey')
    ->label('sdk.response.code', Response::STATUS_CODE_CREATED)
    ->label('sdk.response.type', Response::CONTENT_TYPE_JSON)
    ->label('sdk.response.model', Response::MODEL_KEY)
    ->param('projectId', '', new UID(), 'Project unique ID.')
    ->param('name', null, new Text(128), 'Key name. Max length: 128 chars.')
    ->param('scopes', null, new ArrayList(new WhiteList(array_keys(Config::getParam('scopes')), true), APP_LIMIT_ARRAY_PARAMS_SIZE), 'Key scopes list. Maximum of ' . APP_LIMIT_ARRAY_PARAMS_SIZE . ' scopes are allowed.')
    ->param('expire', null, new DatetimeValidator(), 'Expiration time in ISO 8601 format. Use null for unlimited expiration.', true)
    ->inject('response')
    ->inject('dbForConsole')
    ->action(function (string $projectId, string $name, array $scopes, ?string $expire, Response $response, Database $dbForConsole) {

        $project = $dbForConsole->getDocument('projects', $projectId);

        if ($project->isEmpty()) {
            throw new Exception(Exception::PROJECT_NOT_FOUND);
        }

        $key = new Document([
            '$id' => ID::unique(),
            '$permissions' => [
                Permission::read(Role::any()),
                Permission::update(Role::any()),
                Permission::delete(Role::any()),
            ],
            'projectInternalId' => $project->getInternalId(),
            'projectId' => $project->getId(),
            'name' => $name,
            'scopes' => $scopes,
            'expire' => $expire,
            'sdks' => [],
            'accessedAt' => null,
            'secret' => \bin2hex(\random_bytes(128)),
        ]);

        $key = $dbForConsole->createDocument('keys', $key);

        $dbForConsole->deleteCachedDocument('projects', $project->getId());

        $response
            ->setStatusCode(Response::STATUS_CODE_CREATED)
            ->dynamic($key, Response::MODEL_KEY);
    });

App::get('/v1/projects/:projectId/keys')
    ->desc('List Keys')
    ->groups(['api', 'projects'])
    ->label('scope', 'projects.read')
    ->label('sdk.auth', [APP_AUTH_TYPE_ADMIN])
    ->label('sdk.namespace', 'projects')
    ->label('sdk.method', 'listKeys')
    ->label('sdk.response.code', Response::STATUS_CODE_OK)
    ->label('sdk.response.type', Response::CONTENT_TYPE_JSON)
    ->label('sdk.response.model', Response::MODEL_KEY_LIST)
    ->param('projectId', '', new UID(), 'Project unique ID.')
    ->inject('response')
    ->inject('dbForConsole')
    ->action(function (string $projectId, Response $response, Database $dbForConsole) {

        $project = $dbForConsole->getDocument('projects', $projectId);

        if ($project->isEmpty()) {
            throw new Exception(Exception::PROJECT_NOT_FOUND);
        }

        $keys = $dbForConsole->find('keys', [
            Query::equal('projectInternalId', [$project->getInternalId()]),
            Query::limit(5000),
        ]);

        $response->dynamic(new Document([
            'keys' => $keys,
            'total' => count($keys),
        ]), Response::MODEL_KEY_LIST);
    });

App::get('/v1/projects/:projectId/keys/:keyId')
    ->desc('Get Key')
    ->groups(['api', 'projects'])
    ->label('scope', 'projects.read')
    ->label('sdk.auth', [APP_AUTH_TYPE_ADMIN])
    ->label('sdk.namespace', 'projects')
    ->label('sdk.method', 'getKey')
    ->label('sdk.response.code', Response::STATUS_CODE_OK)
    ->label('sdk.response.type', Response::CONTENT_TYPE_JSON)
    ->label('sdk.response.model', Response::MODEL_KEY)
    ->param('projectId', '', new UID(), 'Project unique ID.')
    ->param('keyId', '', new UID(), 'Key unique ID.')
    ->inject('response')
    ->inject('dbForConsole')
    ->action(function (string $projectId, string $keyId, Response $response, Database $dbForConsole) {

        $project = $dbForConsole->getDocument('projects', $projectId);

        if ($project->isEmpty()) {
            throw new Exception(Exception::PROJECT_NOT_FOUND);
        }

        $key = $dbForConsole->findOne('keys', [
            Query::equal('$id', [$keyId]),
            Query::equal('projectInternalId', [$project->getInternalId()]),
        ]);

        if ($key === false || $key->isEmpty()) {
            throw new Exception(Exception::KEY_NOT_FOUND);
        }

        $response->dynamic($key, Response::MODEL_KEY);
    });

App::put('/v1/projects/:projectId/keys/:keyId')
    ->desc('Update Key')
    ->groups(['api', 'projects'])
    ->label('scope', 'projects.write')
    ->label('sdk.auth', [APP_AUTH_TYPE_ADMIN])
    ->label('sdk.namespace', 'projects')
    ->label('sdk.method', 'updateKey')
    ->label('sdk.response.code', Response::STATUS_CODE_OK)
    ->label('sdk.response.type', Response::CONTENT_TYPE_JSON)
    ->label('sdk.response.model', Response::MODEL_KEY)
    ->param('projectId', '', new UID(), 'Project unique ID.')
    ->param('keyId', '', new UID(), 'Key unique ID.')
    ->param('name', null, new Text(128), 'Key name. Max length: 128 chars.')
    ->param('scopes', null, new ArrayList(new WhiteList(array_keys(Config::getParam('scopes')), true), APP_LIMIT_ARRAY_PARAMS_SIZE), 'Key scopes list. Maximum of ' . APP_LIMIT_ARRAY_PARAMS_SIZE . ' events are allowed.')
    ->param('expire', null, new DatetimeValidator(), 'Expiration time in ISO 8601 format. Use null for unlimited expiration.', true)
    ->inject('response')
    ->inject('dbForConsole')
    ->action(function (string $projectId, string $keyId, string $name, array $scopes, ?string $expire, Response $response, Database $dbForConsole) {

        $project = $dbForConsole->getDocument('projects', $projectId);

        if ($project->isEmpty()) {
            throw new Exception(Exception::PROJECT_NOT_FOUND);
        }

        $key = $dbForConsole->findOne('keys', [
            Query::equal('$id', [$keyId]),
            Query::equal('projectInternalId', [$project->getInternalId()]),
        ]);

        if ($key === false || $key->isEmpty()) {
            throw new Exception(Exception::KEY_NOT_FOUND);
        }

        $key
            ->setAttribute('name', $name)
            ->setAttribute('scopes', $scopes)
            ->setAttribute('expire', $expire)
        ;

        $dbForConsole->updateDocument('keys', $key->getId(), $key);

        $dbForConsole->deleteCachedDocument('projects', $project->getId());

        $response->dynamic($key, Response::MODEL_KEY);
    });

App::delete('/v1/projects/:projectId/keys/:keyId')
    ->desc('Delete Key')
    ->groups(['api', 'projects'])
    ->label('scope', 'projects.write')
    ->label('sdk.auth', [APP_AUTH_TYPE_ADMIN])
    ->label('sdk.namespace', 'projects')
    ->label('sdk.method', 'deleteKey')
    ->label('sdk.response.code', Response::STATUS_CODE_NOCONTENT)
    ->label('sdk.response.model', Response::MODEL_NONE)
    ->param('projectId', '', new UID(), 'Project unique ID.')
    ->param('keyId', '', new UID(), 'Key unique ID.')
    ->inject('response')
    ->inject('dbForConsole')
    ->action(function (string $projectId, string $keyId, Response $response, Database $dbForConsole) {

        $project = $dbForConsole->getDocument('projects', $projectId);

        if ($project->isEmpty()) {
            throw new Exception(Exception::PROJECT_NOT_FOUND);
        }

        $key = $dbForConsole->findOne('keys', [
            Query::equal('$id', [$keyId]),
            Query::equal('projectInternalId', [$project->getInternalId()]),
        ]);

        if ($key === false || $key->isEmpty()) {
            throw new Exception(Exception::KEY_NOT_FOUND);
        }

        $dbForConsole->deleteDocument('keys', $key->getId());

        $dbForConsole->deleteCachedDocument('projects', $project->getId());

        $response->noContent();
    });

// Platforms

App::post('/v1/projects/:projectId/platforms')
    ->desc('Create Platform')
    ->groups(['api', 'projects'])
    ->label('scope', 'projects.write')
    ->label('sdk.auth', [APP_AUTH_TYPE_ADMIN])
    ->label('sdk.namespace', 'projects')
    ->label('sdk.method', 'createPlatform')
    ->label('sdk.response.code', Response::STATUS_CODE_CREATED)
    ->label('sdk.response.type', Response::CONTENT_TYPE_JSON)
    ->label('sdk.response.model', Response::MODEL_PLATFORM)
    ->param('projectId', '', new UID(), 'Project unique ID.')
    ->param('type', null, new WhiteList([Origin::CLIENT_TYPE_WEB, Origin::CLIENT_TYPE_FLUTTER_WEB, Origin::CLIENT_TYPE_FLUTTER_IOS, Origin::CLIENT_TYPE_FLUTTER_ANDROID, Origin::CLIENT_TYPE_FLUTTER_LINUX, Origin::CLIENT_TYPE_FLUTTER_MACOS, Origin::CLIENT_TYPE_FLUTTER_WINDOWS, Origin::CLIENT_TYPE_APPLE_IOS, Origin::CLIENT_TYPE_APPLE_MACOS,  Origin::CLIENT_TYPE_APPLE_WATCHOS, Origin::CLIENT_TYPE_APPLE_TVOS, Origin::CLIENT_TYPE_ANDROID, Origin::CLIENT_TYPE_UNITY], true), 'Platform type.')
    ->param('name', null, new Text(128), 'Platform name. Max length: 128 chars.')
    ->param('key', '', new Text(256), 'Package name for Android or bundle ID for iOS or macOS. Max length: 256 chars.', true)
    ->param('store', '', new Text(256), 'App store or Google Play store ID. Max length: 256 chars.', true)
    ->param('hostname', '', new Hostname(), 'Platform client hostname. Max length: 256 chars.', true)
    ->inject('response')
    ->inject('dbForConsole')
    ->action(function (string $projectId, string $type, string $name, string $key, string $store, string $hostname, Response $response, Database $dbForConsole) {
        $project = $dbForConsole->getDocument('projects', $projectId);

        if ($project->isEmpty()) {
            throw new Exception(Exception::PROJECT_NOT_FOUND);
        }

        $platform = new Document([
            '$id' => ID::unique(),
            '$permissions' => [
                Permission::read(Role::any()),
                Permission::update(Role::any()),
                Permission::delete(Role::any()),
            ],
            'projectInternalId' => $project->getInternalId(),
            'projectId' => $project->getId(),
            'type' => $type,
            'name' => $name,
            'key' => $key,
            'store' => $store,
            'hostname' => $hostname
        ]);

        $platform = $dbForConsole->createDocument('platforms', $platform);

        $dbForConsole->deleteCachedDocument('projects', $project->getId());

        $response
            ->setStatusCode(Response::STATUS_CODE_CREATED)
            ->dynamic($platform, Response::MODEL_PLATFORM);
    });

App::get('/v1/projects/:projectId/platforms')
    ->desc('List Platforms')
    ->groups(['api', 'projects'])
    ->label('scope', 'projects.read')
    ->label('sdk.auth', [APP_AUTH_TYPE_ADMIN])
    ->label('sdk.namespace', 'projects')
    ->label('sdk.method', 'listPlatforms')
    ->label('sdk.response.code', Response::STATUS_CODE_OK)
    ->label('sdk.response.type', Response::CONTENT_TYPE_JSON)
    ->label('sdk.response.model', Response::MODEL_PLATFORM_LIST)
    ->param('projectId', '', new UID(), 'Project unique ID.')
    ->inject('response')
    ->inject('dbForConsole')
    ->action(function (string $projectId, Response $response, Database $dbForConsole) {

        $project = $dbForConsole->getDocument('projects', $projectId);

        if ($project->isEmpty()) {
            throw new Exception(Exception::PROJECT_NOT_FOUND);
        }

        $platforms = $dbForConsole->find('platforms', [
            Query::equal('projectInternalId', [$project->getInternalId()]),
            Query::limit(5000),
        ]);

        $response->dynamic(new Document([
            'platforms' => $platforms,
            'total' => count($platforms),
        ]), Response::MODEL_PLATFORM_LIST);
    });

App::get('/v1/projects/:projectId/platforms/:platformId')
    ->desc('Get Platform')
    ->groups(['api', 'projects'])
    ->label('scope', 'projects.read')
    ->label('sdk.auth', [APP_AUTH_TYPE_ADMIN])
    ->label('sdk.namespace', 'projects')
    ->label('sdk.method', 'getPlatform')
    ->label('sdk.response.code', Response::STATUS_CODE_OK)
    ->label('sdk.response.type', Response::CONTENT_TYPE_JSON)
    ->label('sdk.response.model', Response::MODEL_PLATFORM)
    ->param('projectId', '', new UID(), 'Project unique ID.')
    ->param('platformId', '', new UID(), 'Platform unique ID.')
    ->inject('response')
    ->inject('dbForConsole')
    ->action(function (string $projectId, string $platformId, Response $response, Database $dbForConsole) {

        $project = $dbForConsole->getDocument('projects', $projectId);

        if ($project->isEmpty()) {
            throw new Exception(Exception::PROJECT_NOT_FOUND);
        }

        $platform = $dbForConsole->findOne('platforms', [
            Query::equal('$id', [$platformId]),
            Query::equal('projectInternalId', [$project->getInternalId()]),
        ]);

        if ($platform === false || $platform->isEmpty()) {
            throw new Exception(Exception::PLATFORM_NOT_FOUND);
        }

        $response->dynamic($platform, Response::MODEL_PLATFORM);
    });

App::put('/v1/projects/:projectId/platforms/:platformId')
    ->desc('Update Platform')
    ->groups(['api', 'projects'])
    ->label('scope', 'projects.write')
    ->label('sdk.auth', [APP_AUTH_TYPE_ADMIN])
    ->label('sdk.namespace', 'projects')
    ->label('sdk.method', 'updatePlatform')
    ->label('sdk.response.code', Response::STATUS_CODE_OK)
    ->label('sdk.response.type', Response::CONTENT_TYPE_JSON)
    ->label('sdk.response.model', Response::MODEL_PLATFORM)
    ->param('projectId', '', new UID(), 'Project unique ID.')
    ->param('platformId', '', new UID(), 'Platform unique ID.')
    ->param('name', null, new Text(128), 'Platform name. Max length: 128 chars.')
    ->param('key', '', new Text(256), 'Package name for android or bundle ID for iOS. Max length: 256 chars.', true)
    ->param('store', '', new Text(256), 'App store or Google Play store ID. Max length: 256 chars.', true)
    ->param('hostname', '', new Hostname(), 'Platform client URL. Max length: 256 chars.', true)
    ->inject('response')
    ->inject('dbForConsole')
    ->action(function (string $projectId, string $platformId, string $name, string $key, string $store, string $hostname, Response $response, Database $dbForConsole) {
        $project = $dbForConsole->getDocument('projects', $projectId);

        if ($project->isEmpty()) {
            throw new Exception(Exception::PROJECT_NOT_FOUND);
        }

        $platform = $dbForConsole->findOne('platforms', [
            Query::equal('$id', [$platformId]),
            Query::equal('projectInternalId', [$project->getInternalId()]),
        ]);

        if ($platform === false || $platform->isEmpty()) {
            throw new Exception(Exception::PLATFORM_NOT_FOUND);
        }

        $platform
            ->setAttribute('name', $name)
            ->setAttribute('key', $key)
            ->setAttribute('store', $store)
            ->setAttribute('hostname', $hostname)
        ;

        $dbForConsole->updateDocument('platforms', $platform->getId(), $platform);

        $dbForConsole->deleteCachedDocument('projects', $project->getId());

        $response->dynamic($platform, Response::MODEL_PLATFORM);
    });

App::delete('/v1/projects/:projectId/platforms/:platformId')
    ->desc('Delete Platform')
    ->groups(['api', 'projects'])
    ->label('scope', 'projects.write')
    ->label('sdk.auth', [APP_AUTH_TYPE_ADMIN])
    ->label('sdk.namespace', 'projects')
    ->label('sdk.method', 'deletePlatform')
    ->label('sdk.response.code', Response::STATUS_CODE_NOCONTENT)
    ->label('sdk.response.model', Response::MODEL_NONE)
    ->param('projectId', '', new UID(), 'Project unique ID.')
    ->param('platformId', '', new UID(), 'Platform unique ID.')
    ->inject('response')
    ->inject('dbForConsole')
    ->action(function (string $projectId, string $platformId, Response $response, Database $dbForConsole) {

        $project = $dbForConsole->getDocument('projects', $projectId);

        if ($project->isEmpty()) {
            throw new Exception(Exception::PROJECT_NOT_FOUND);
        }

        $platform = $dbForConsole->findOne('platforms', [
            Query::equal('$id', [$platformId]),
            Query::equal('projectInternalId', [$project->getInternalId()]),
        ]);

        if ($platform === false || $platform->isEmpty()) {
            throw new Exception(Exception::PLATFORM_NOT_FOUND);
        }

        $dbForConsole->deleteDocument('platforms', $platformId);

        $dbForConsole->deleteCachedDocument('projects', $project->getId());

        $response->noContent();
    });

// Domains

App::post('/v1/projects/:projectId/domains')
    ->desc('Create Domain')
    ->groups(['api', 'projects'])
    ->label('scope', 'projects.write')
    ->label('sdk.auth', [APP_AUTH_TYPE_ADMIN])
    ->label('sdk.namespace', 'projects')
    ->label('sdk.method', 'createDomain')
    ->label('sdk.response.code', Response::STATUS_CODE_CREATED)
    ->label('sdk.response.type', Response::CONTENT_TYPE_JSON)
    ->label('sdk.response.model', Response::MODEL_DOMAIN)
    ->param('projectId', '', new UID(), 'Project unique ID.')
    ->param('domain', null, new DomainValidator(), 'Domain name.')
    ->inject('response')
    ->inject('dbForConsole')
    ->action(function (string $projectId, string $domain, Response $response, Database $dbForConsole) {

        $project = $dbForConsole->getDocument('projects', $projectId);

        if ($project->isEmpty()) {
            throw new Exception(Exception::PROJECT_NOT_FOUND);
        }

        if ($domain === App::getEnv('_APP_DOMAIN', '') || $domain === App::getEnv('_APP_DOMAIN_TARGET', '')) {
            throw new Exception(Exception::DOMAIN_FORBIDDEN);
        }

        $document = $dbForConsole->findOne('domains', [
            Query::equal('domain', [$domain])
        ]);

        if ($document && !$document->isEmpty()) {
            throw new Exception(Exception::DOMAIN_ALREADY_EXISTS);
        }

        $target = new Domain(App::getEnv('_APP_DOMAIN_TARGET', ''));

        if (!$target->isKnown() || $target->isTest()) {
            throw new Exception(Exception::DOMAIN_TARGET_INVALID, 'Unreachable CNAME target (' . $target->get() . '). Please check the _APP_DOMAIN_TARGET environment variable of your Appwrite server.');
        }

        $domain = new Domain($domain);

        $domain = new Document([
            '$id' => ID::unique(),
            '$permissions' => [
                Permission::read(Role::any()),
                Permission::update(Role::any()),
                Permission::delete(Role::any()),
            ],
            'projectInternalId' => $project->getInternalId(),
            'projectId' => $project->getId(),
            'updated' => DateTime::now(),
            'domain' => $domain->get(),
            'tld' => $domain->getSuffix(),
            'registerable' => $domain->getRegisterable(),
            'verification' => false,
            'certificateId' => null,
        ]);

        $domain = $dbForConsole->createDocument('domains', $domain);

        $dbForConsole->deleteCachedDocument('projects', $project->getId());

        $response
            ->setStatusCode(Response::STATUS_CODE_CREATED)
            ->dynamic($domain, Response::MODEL_DOMAIN);
    });

App::get('/v1/projects/:projectId/domains')
    ->desc('List Domains')
    ->groups(['api', 'projects'])
    ->label('scope', 'projects.read')
    ->label('sdk.auth', [APP_AUTH_TYPE_ADMIN])
    ->label('sdk.namespace', 'projects')
    ->label('sdk.method', 'listDomains')
    ->label('sdk.response.code', Response::STATUS_CODE_OK)
    ->label('sdk.response.type', Response::CONTENT_TYPE_JSON)
    ->label('sdk.response.model', Response::MODEL_DOMAIN_LIST)
    ->param('projectId', '', new UID(), 'Project unique ID.')
    ->inject('response')
    ->inject('dbForConsole')
    ->action(function (string $projectId, Response $response, Database $dbForConsole) {

        $project = $dbForConsole->getDocument('projects', $projectId);

        if ($project->isEmpty()) {
            throw new Exception(Exception::PROJECT_NOT_FOUND);
        }

        $domains = $dbForConsole->find('domains', [
            Query::equal('projectInternalId', [$project->getInternalId()]),
            Query::limit(5000),
        ]);

        $response->dynamic(new Document([
            'domains' => $domains,
            'total' => count($domains),
        ]), Response::MODEL_DOMAIN_LIST);
    });

App::get('/v1/projects/:projectId/domains/:domainId')
    ->desc('Get Domain')
    ->groups(['api', 'projects'])
    ->label('scope', 'projects.read')
    ->label('sdk.auth', [APP_AUTH_TYPE_ADMIN])
    ->label('sdk.namespace', 'projects')
    ->label('sdk.method', 'getDomain')
    ->label('sdk.response.code', Response::STATUS_CODE_OK)
    ->label('sdk.response.type', Response::CONTENT_TYPE_JSON)
    ->label('sdk.response.model', Response::MODEL_DOMAIN)
    ->param('projectId', '', new UID(), 'Project unique ID.')
    ->param('domainId', '', new UID(), 'Domain unique ID.')
    ->inject('response')
    ->inject('dbForConsole')
    ->action(function (string $projectId, string $domainId, Response $response, Database $dbForConsole) {

        $project = $dbForConsole->getDocument('projects', $projectId);

        if ($project->isEmpty()) {
            throw new Exception(Exception::PROJECT_NOT_FOUND);
        }

        $domain = $dbForConsole->findOne('domains', [
            Query::equal('$id', [$domainId]),
            Query::equal('projectInternalId', [$project->getInternalId()]),
        ]);

        if ($domain === false || $domain->isEmpty()) {
            throw new Exception(Exception::DOMAIN_NOT_FOUND);
        }

        $response->dynamic($domain, Response::MODEL_DOMAIN);
    });

App::patch('/v1/projects/:projectId/domains/:domainId/verification')
    ->desc('Update Domain Verification Status')
    ->groups(['api', 'projects'])
    ->label('scope', 'projects.write')
    ->label('sdk.auth', [APP_AUTH_TYPE_ADMIN])
    ->label('sdk.namespace', 'projects')
    ->label('sdk.method', 'updateDomainVerification')
    ->label('sdk.response.code', Response::STATUS_CODE_OK)
    ->label('sdk.response.type', Response::CONTENT_TYPE_JSON)
    ->label('sdk.response.model', Response::MODEL_DOMAIN)
    ->param('projectId', '', new UID(), 'Project unique ID.')
    ->param('domainId', '', new UID(), 'Domain unique ID.')
    ->inject('response')
    ->inject('dbForConsole')
    ->action(function (string $projectId, string $domainId, Response $response, Database $dbForConsole) {

        $project = $dbForConsole->getDocument('projects', $projectId);

        if ($project->isEmpty()) {
            throw new Exception(Exception::PROJECT_NOT_FOUND);
        }

        $domain = $dbForConsole->findOne('domains', [
            Query::equal('$id', [$domainId]),
            Query::equal('projectInternalId', [$project->getInternalId()]),
        ]);

        if ($domain === false || $domain->isEmpty()) {
            throw new Exception(Exception::DOMAIN_NOT_FOUND);
        }

        $target = new Domain(App::getEnv('_APP_DOMAIN_TARGET', ''));

        if (!$target->isKnown() || $target->isTest()) {
            throw new Exception(Exception::GENERAL_SERVER_ERROR, 'Unreachable CNAME target (' . $target->get() . '), please use a domain with a public suffix.');
        }

        if ($domain->getAttribute('verification') === true) {
            return $response->dynamic($domain, Response::MODEL_DOMAIN);
        }

        $validator = new CNAME($target->get()); // Verify Domain with DNS records

        if (!$validator->isValid($domain->getAttribute('domain', ''))) {
            throw new Exception(Exception::DOMAIN_VERIFICATION_FAILED);
        }


        $dbForConsole->updateDocument('domains', $domain->getId(), $domain->setAttribute('verification', true));
        $dbForConsole->deleteCachedDocument('projects', $project->getId());

        // Issue a TLS certificate when domain is verified
        $event = new Certificate();
        $event
            ->setDomain($domain)
            ->trigger();

        $response->dynamic($domain, Response::MODEL_DOMAIN);
    });

App::delete('/v1/projects/:projectId/domains/:domainId')
    ->desc('Delete Domain')
    ->groups(['api', 'projects'])
    ->label('scope', 'projects.write')
    ->label('sdk.auth', [APP_AUTH_TYPE_ADMIN])
    ->label('sdk.namespace', 'projects')
    ->label('sdk.method', 'deleteDomain')
    ->label('sdk.response.code', Response::STATUS_CODE_NOCONTENT)
    ->label('sdk.response.model', Response::MODEL_NONE)
    ->param('projectId', '', new UID(), 'Project unique ID.')
    ->param('domainId', '', new UID(), 'Domain unique ID.')
    ->inject('response')
    ->inject('dbForConsole')
    ->inject('deletes')
    ->action(function (string $projectId, string $domainId, Response $response, Database $dbForConsole, Delete $deletes) {

        $project = $dbForConsole->getDocument('projects', $projectId);

        if ($project->isEmpty()) {
            throw new Exception(Exception::PROJECT_NOT_FOUND);
        }

        $domain = $dbForConsole->findOne('domains', [
            Query::equal('$id', [$domainId]),
            Query::equal('projectInternalId', [$project->getInternalId()]),
        ]);

        if ($domain === false || $domain->isEmpty()) {
            throw new Exception(Exception::DOMAIN_NOT_FOUND);
        }

        if ($domain->getAttribute('domain') === App::getEnv('_APP_DOMAIN', '') || $domain->getAttribute('domain') === App::getEnv('_APP_DOMAIN_TARGET', '')) {
            throw new Exception(Exception::DOMAIN_FORBIDDEN);
        }

        $dbForConsole->deleteDocument('domains', $domain->getId());

        $dbForConsole->deleteCachedDocument('projects', $project->getId());

        $deletes
            ->setType(DELETE_TYPE_CERTIFICATES)
            ->setDocument($domain);

        $response->noContent();
    });

// CUSTOM SMTP and Templates
App::patch('/v1/projects/:projectId/smtp')
    ->desc('Update SMTP configuration')
    ->groups(['api', 'projects'])
    ->label('scope', 'projects.write')
    ->label('sdk.auth', [APP_AUTH_TYPE_ADMIN])
    ->label('sdk.namespace', 'projects')
    ->label('sdk.method', 'updateSmtpConfiguration')
    ->label('sdk.response.code', Response::STATUS_CODE_OK)
    ->label('sdk.response.type', Response::CONTENT_TYPE_JSON)
    ->label('sdk.response.model', Response::MODEL_PROJECT)
    ->param('projectId', '', new UID(), 'Project unique ID.')
    ->param('enabled', false, new Boolean(), 'Enable custom SMTP service')
    ->param('sender', '', new Email(), 'SMTP sender email')
    ->param('host', '', new HostName(), 'SMTP server host name')
    ->param('port', null, new Integer(), 'SMTP server port')
    ->param('username', null, new Text(0), 'SMTP server username')
    ->param('password', null, new Text(0), 'SMTP server password')
    ->param('secure', '', new WhiteList(['tls'], true), 'Does SMTP server use secure connection', true)
    ->inject('response')
    ->inject('dbForConsole')
    ->action(function (string $projectId, bool $enabled, string $sender, string $host, int $port, string $username, string $password, string $secure, Response $response, Database $dbForConsole) {

        $project = $dbForConsole->getDocument('projects', $projectId);

        if ($project->isEmpty()) {
            throw new Exception(Exception::PROJECT_NOT_FOUND);
        }

        // validate SMTP settings
        $mail = new PHPMailer(true);
        $mail->isSMTP();
        $mail->Username = $username;
        $mail->Password = $password;
        $mail->Host = $host;
        $mail->Port = $port;
        $mail->SMTPSecure = $secure;
        $mail->SMTPAutoTLS = false;
        $valid = $mail->SmtpConnect();

        if (!$valid) {
            throw new Exception(Exception::GENERAL_SMTP_DISABLED);
        }

        $smtp = [
            'enabled' => $enabled,
            'sender' => $sender,
            'host' => $host,
            'port' => $port,
            'username' => $username,
            'password' => $password,
            'secure' => $secure,
        ];

        $project = $dbForConsole->updateDocument('projects', $project->getId(), $project->setAttribute('smtp', $smtp));

        $response->dynamic($project, Response::MODEL_PROJECT);
    });

App::get('/v1/projects/:projectId/templates/sms/:type/:locale')
    ->desc('Get custom SMS template')
    ->groups(['api', 'projects'])
    ->label('scope', 'projects.write')
    ->label('sdk.auth', [APP_AUTH_TYPE_ADMIN])
    ->label('sdk.namespace', 'projects')
    ->label('sdk.method', 'getSmsTemplate')
    ->label('sdk.response.code', Response::STATUS_CODE_OK)
    ->label('sdk.response.type', Response::CONTENT_TYPE_JSON)
    ->label('sdk.response.model', Response::MODEL_SMS_TEMPLATE)
    ->param('projectId', '', new UID(), 'Project unique ID.')
    ->param('type', '', new WhiteList(Config::getParam('locale-templates')['sms'] ?? []), 'Template type')
    ->param('locale', '', fn($localeCodes) => new WhiteList($localeCodes), 'Template locale', false, ['localeCodes'])
    ->inject('response')
    ->inject('dbForConsole')
    ->action(function (string $projectId, string $type, string $locale, Response $response, Database $dbForConsole) {

        $project = $dbForConsole->getDocument('projects', $projectId);

        if ($project->isEmpty()) {
            throw new Exception(Exception::PROJECT_NOT_FOUND);
        }

        $templates = $project->getAttribute('templates', []);
        $template  = $templates['sms.' . $type . '-' . $locale] ?? null;

        if (is_null($template)) {
            $template = [
            'message' => Template::fromFile(__DIR__ . '/../../config/locale/templates/sms-base.tpl')->render(),
            ];
        }

        $template['type'] = $type;
        $template['locale'] = $locale;

        $response->dynamic(new Document($template), Response::MODEL_SMS_TEMPLATE);
    });

App::get('/v1/projects/:projectId/templates/email/:type/:locale')
    ->desc('Get custom email template')
    ->groups(['api', 'projects'])
    ->label('scope', 'projects.write')
    ->label('sdk.auth', [APP_AUTH_TYPE_ADMIN])
    ->label('sdk.namespace', 'projects')
    ->label('sdk.method', 'getEmailTemplate')
    ->label('sdk.response.code', Response::STATUS_CODE_OK)
    ->label('sdk.response.type', Response::CONTENT_TYPE_JSON)
    ->label('sdk.response.model', Response::MODEL_EMAIL_TEMPLATE)
    ->param('projectId', '', new UID(), 'Project unique ID.')
    ->param('type', '', new WhiteList(Config::getParam('locale-templates')['email'] ?? []), 'Template type')
    ->param('locale', '', fn($localeCodes) => new WhiteList($localeCodes), 'Template locale', false, ['localeCodes'])
    ->inject('response')
    ->inject('dbForConsole')
    ->action(function (string $projectId, string $type, string $locale, Response $response, Database $dbForConsole) {

        $project = $dbForConsole->getDocument('projects', $projectId);

        if ($project->isEmpty()) {
            throw new Exception(Exception::PROJECT_NOT_FOUND);
        }

        $templates = $project->getAttribute('templates', []);
        $template  = $templates['email.' . $type . '-' . $locale] ?? null;

        $localeObj = new Locale($locale);
        if (is_null($template)) {
            $message = Template::fromFile(__DIR__ . '/../../config/locale/templates/email-base.tpl');
            $message = $message
                ->setParam('{{hello}}', $localeObj->getText("emails.{$type}.hello"))
                ->setParam('{{name}}', '')
                ->setParam('{{body}}', $localeObj->getText("emails.{$type}.body"))
                ->setParam('{{footer}}', $localeObj->getText("emails.{$type}.footer"))
                ->setParam('{{thanks}}', $localeObj->getText("emails.{$type}.thanks"))
                ->setParam('{{signature}}', $localeObj->getText("emails.{$type}.signature"))
                ->setParam('{{direction}}', $localeObj->getText('settings.direction'))
                ->setParam('{{bg-body}}', '#f7f7f7')
                ->setParam('{{bg-content}}', '#ffffff')
                ->setParam('{{text-content}}', '#000000')
                ->render();

            $from = $project->isEmpty() || $project->getId() === 'console' ? '' : \sprintf($localeObj->getText('emails.sender'), $project->getAttribute('name'));
            $from = empty($from) ? \urldecode(App::getEnv('_APP_SYSTEM_EMAIL_NAME', APP_NAME . ' Server')) : $from;
            $template = [
                'message' => $message,
                'subject' => $localeObj->getText('emails.' . $type . '.subject'),
                'senderEmail' => App::getEnv('_APP_SYSTEM_EMAIL_ADDRESS', ''),
                'senderName' => $from
            ];
        }

        $template['type'] = $type;
        $template['locale'] = $locale;

        $response->dynamic(new Document($template), Response::MODEL_EMAIL_TEMPLATE);
    });

App::patch('/v1/projects/:projectId/templates/sms/:type/:locale')
    ->desc('Update custom SMS template')
    ->groups(['api', 'projects'])
    ->label('scope', 'projects.write')
    ->label('sdk.auth', [APP_AUTH_TYPE_ADMIN])
    ->label('sdk.namespace', 'projects')
    ->label('sdk.method', 'updateSmsTemplate')
    ->label('sdk.response.code', Response::STATUS_CODE_OK)
    ->label('sdk.response.type', Response::CONTENT_TYPE_JSON)
    ->label('sdk.response.model', Response::MODEL_SMS_TEMPLATE)
    ->param('projectId', '', new UID(), 'Project unique ID.')
    ->param('type', '', new WhiteList(Config::getParam('locale-templates')['sms'] ?? []), 'Template type')
    ->param('locale', '', fn($localeCodes) => new WhiteList($localeCodes), 'Template locale', false, ['localeCodes'])
    ->param('message', '', new Text(0), 'Template message')
    ->inject('response')
    ->inject('dbForConsole')
    ->action(function (string $projectId, string $type, string $locale, string $message, Response $response, Database $dbForConsole) {

        $project = $dbForConsole->getDocument('projects', $projectId);

        if ($project->isEmpty()) {
            throw new Exception(Exception::PROJECT_NOT_FOUND);
        }

        $templates = $project->getAttribute('templates', []);
        $templates['sms.' . $type . '-' . $locale] = [
            'message' => $message
        ];

        $project = $dbForConsole->updateDocument('projects', $project->getId(), $project->setAttribute('templates', $templates));

        $response->dynamic(new Document([
            'message' => $message,
            'type' => $type,
            'locale' => $locale,
        ]), Response::MODEL_SMS_TEMPLATE);
    });

App::patch('/v1/projects/:projectId/templates/email/:type/:locale')
    ->desc('Update custom email templates')
    ->groups(['api', 'projects'])
    ->label('scope', 'projects.write')
    ->label('sdk.auth', [APP_AUTH_TYPE_ADMIN])
    ->label('sdk.namespace', 'projects')
    ->label('sdk.method', 'updateEmailTemplate')
    ->label('sdk.response.code', Response::STATUS_CODE_OK)
    ->label('sdk.response.type', Response::CONTENT_TYPE_JSON)
    ->label('sdk.response.model', Response::MODEL_PROJECT)
    ->param('projectId', '', new UID(), 'Project unique ID.')
    ->param('type', '', new WhiteList(Config::getParam('locale-templates')['email'] ?? []), 'Template type')
    ->param('locale', '', fn($localeCodes) => new WhiteList($localeCodes), 'Template locale', false, ['localeCodes'])
    ->param('senderName', '', new Text(255), 'Name of the email sender')
    ->param('senderEmail', '', new Email(), 'Email of the sender')
    ->param('subject', '', new Text(255), 'Email Subject')
    ->param('message', '', new Text(0), 'Template message')
    ->param('replyTo', '', new Email(), 'Reply to email', true)
    ->inject('response')
    ->inject('dbForConsole')
    ->action(function (string $projectId, string $type, string $locale, string $senderName, string $senderEmail, string $subject, string $message, string $replyTo, Response $response, Database $dbForConsole) {

        $project = $dbForConsole->getDocument('projects', $projectId);

        if ($project->isEmpty()) {
            throw new Exception(Exception::PROJECT_NOT_FOUND);
        }

        $templates = $project->getAttribute('templates', []);
        $templates['email.' . $type . '-' . $locale] = [
            'senderName' => $senderName,
            'senderEmail' => $senderEmail,
            'subject' => $subject,
            'replyTo' => $replyTo,
            'message' => $message
        ];

        $project = $dbForConsole->updateDocument('projects', $project->getId(), $project->setAttribute('templates', $templates));

        $response->dynamic(new Document([
            'type' => $type,
            'locale' => $locale,
            'senderName' => $senderName,
            'senderEmail' => $senderEmail,
            'subject' => $subject,
            'replyTo' => $replyTo,
            'message' => $message
        ]), Response::MODEL_EMAIL_TEMPLATE);
    });

App::delete('/v1/projects/:projectId/templates/sms/:type/:locale')
    ->desc('Reset custom SMS template')
    ->groups(['api', 'projects'])
    ->label('scope', 'projects.write')
    ->label('sdk.auth', [APP_AUTH_TYPE_ADMIN])
    ->label('sdk.namespace', 'projects')
    ->label('sdk.method', 'deleteSmsTemplate')
    ->label('sdk.response.code', Response::STATUS_CODE_OK)
    ->label('sdk.response.type', Response::CONTENT_TYPE_JSON)
    ->label('sdk.response.model', Response::MODEL_SMS_TEMPLATE)
    ->param('projectId', '', new UID(), 'Project unique ID.')
    ->param('type', '', new WhiteList(Config::getParam('locale-templates')['sms'] ?? []), 'Template type')
    ->param('locale', '', fn($localeCodes) => new WhiteList($localeCodes), 'Template locale', false, ['localeCodes'])
    ->inject('response')
    ->inject('dbForConsole')
    ->action(function (string $projectId, string $type, string $locale, Response $response, Database $dbForConsole) {

        $project = $dbForConsole->getDocument('projects', $projectId);

        if ($project->isEmpty()) {
            throw new Exception(Exception::PROJECT_NOT_FOUND);
        }

        $templates = $project->getAttribute('templates', []);
        $template  = $templates['sms.' . $type . '-' . $locale] ?? null;

        if (is_null($template)) {
            throw new Exception(Exception::PROJECT_TEMPLATE_DEFAULT_DELETION);
        }

        unset($template['sms.' . $type . '-' . $locale]);

        $project = $dbForConsole->updateDocument('projects', $project->getId(), $project->setAttribute('templates', $templates));

        $response->dynamic(new Document([
            'type' => $type,
            'locale' => $locale,
            'message' => $template['message']
        ]), Response::MODEL_SMS_TEMPLATE);
    });

App::delete('/v1/projects/:projectId/templates/email/:type/:locale')
    ->desc('Reset custom email template')
    ->groups(['api', 'projects'])
    ->label('scope', 'projects.write')
    ->label('sdk.auth', [APP_AUTH_TYPE_ADMIN])
    ->label('sdk.namespace', 'projects')
    ->label('sdk.method', 'deleteEmailTemplate')
    ->label('sdk.response.code', Response::STATUS_CODE_OK)
    ->label('sdk.response.type', Response::CONTENT_TYPE_JSON)
    ->label('sdk.response.model', Response::MODEL_EMAIL_TEMPLATE)
    ->param('projectId', '', new UID(), 'Project unique ID.')
    ->param('type', '', new WhiteList(Config::getParam('locale-templates')['email'] ?? []), 'Template type')
    ->param('locale', '', fn($localeCodes) => new WhiteList($localeCodes), 'Template locale', false, ['localeCodes'])
    ->inject('response')
    ->inject('dbForConsole')
    ->action(function (string $projectId, string $type, string $locale, Response $response, Database $dbForConsole) {

        $project = $dbForConsole->getDocument('projects', $projectId);

        if ($project->isEmpty()) {
            throw new Exception(Exception::PROJECT_NOT_FOUND);
        }

        $templates = $project->getAttribute('templates', []);
        $template  = $templates['email.' . $type . '-' . $locale] ?? null;

        if (is_null($template)) {
            throw new Exception(Exception::PROJECT_TEMPLATE_DEFAULT_DELETION);
        }

        unset($templates['email.' . $type . '-' . $locale]);

        $project = $dbForConsole->updateDocument('projects', $project->getId(), $project->setAttribute('templates', $templates));

        $response->dynamic(new Document([
            'type' => $type,
            'locale' => $locale,
            'senderName' => $template['senderName'],
            'senderEmail' => $template['senderEmail'],
            'subject' => $template['subject'],
            'replyTo' => $template['replyTo'],
            'message' => $template['message']
        ]), Response::MODEL_EMAIL_TEMPLATE);
    });<|MERGE_RESOLUTION|>--- conflicted
+++ resolved
@@ -29,12 +29,8 @@
 use Appwrite\Extend\Exception;
 use Appwrite\Network\Validator\Email;
 use Appwrite\Utopia\Database\Validator\Queries\Projects;
-<<<<<<< HEAD
 use Utopia\Cache\Cache;
 use Utopia\Pools\Group;
-=======
-use Utopia\Database\Exception\Duplicate;
->>>>>>> a22685fd
 use Utopia\Validator\ArrayList;
 use Utopia\Validator\Boolean;
 use Utopia\Validator\Hostname;
@@ -168,22 +164,13 @@
                 'domains' => null,
                 'auths' => $auths,
                 'search' => implode(' ', [$projectId, $name]),
-<<<<<<< HEAD
                 'database' => $database
-=======
->>>>>>> a22685fd
             ]));
         } catch (Duplicate $th) {
             throw new Exception(Exception::PROJECT_ALREADY_EXISTS);
         }
 
-<<<<<<< HEAD
         $dbForProject = new Database($pools->get($database)->pop()->getResource(), $cache);
-=======
-        /** @var array $collections */
-        $collections = Config::getParam('collections', []);
-
->>>>>>> a22685fd
         $dbForProject->setNamespace("_{$project->getInternalId()}");
         $dbForProject->create();
 
