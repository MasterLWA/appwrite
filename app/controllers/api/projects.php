--- conflicted
+++ resolved
@@ -963,60 +963,8 @@
     ->param('projectId', null, new UID(), 'Project unique ID.')
     ->param('keyId', null, new UID(), 'Key unique ID.')
     ->inject('response')
-<<<<<<< HEAD
-    ->inject('consoleDB')
-    ->action(function ($projectId, $keyId, $response, $consoleDB) {
-        /** @var Appwrite\Utopia\Response $response */
-        /** @var Appwrite\Database\Database $consoleDB */
-
-        $project = $consoleDB->getDocument($projectId);
-
-        if (empty($project->getId()) || Database::SYSTEM_COLLECTION_PROJECTS != $project->getCollection()) {
-            throw new Exception('Project not found', 404);
-        }
-
-        $key = $project->search('$id', $keyId, $project->getAttribute('keys', []));
-
-        if (empty($key) || !$key instanceof Document) {
-            throw new Exception('Key not found', 404);
-        }
-
-        if (!$consoleDB->deleteDocument($key->getId())) {
-            throw new Exception('Failed to remove key from DB', 500);
-        }
-
-        $response->dynamic(new Document(), Response::MODEL_NONE);
-    });
-
-// Tasks
-
-App::post('/v1/projects/:projectId/tasks')
-    ->desc('Create Task')
-    ->groups(['api', 'projects'])
-    ->label('scope', 'projects.write')
-    ->label('sdk.auth', [APP_AUTH_TYPE_ADMIN])
-    ->label('sdk.namespace', 'projects')
-    ->label('sdk.method', 'createTask')
-    ->label('sdk.response.code', Response::STATUS_CODE_CREATED)
-    ->label('sdk.response.type', Response::CONTENT_TYPE_JSON)
-    ->label('sdk.response.model', Response::MODEL_TASK)
-    ->param('projectId', null, new UID(), 'Project unique ID.')
-    ->param('name', null, new Text(128), 'Task name. Max length: 128 chars.')
-    ->param('status', null, new WhiteList(['play', 'pause'], true), 'Task status.')
-    ->param('schedule', null, new Cron(), 'Task schedule CRON syntax.')
-    ->param('security', false, new Boolean(true), 'Certificate verification, false for disabled or true for enabled.')
-    ->param('httpMethod', '', new WhiteList(['GET', 'POST', 'PUT', 'PATCH', 'DELETE', 'HEAD', 'OPTIONS', 'TRACE', 'CONNECT'], true), 'Task HTTP method.')
-    ->param('httpUrl', '', new URL(), 'Task HTTP URL')
-    ->param('httpHeaders', null, new ArrayList(new Text(256)), 'Task HTTP headers list.', true)
-    ->param('httpUser', '', new Text(256), 'Task HTTP user. Max length: 256 chars.', true)
-    ->param('httpPass', '', new Text(256), 'Task HTTP password. Max length: 256 chars.', true)
-    ->inject('response')
-    ->inject('consoleDB')
-    ->action(function ($projectId, $name, $status, $schedule, $security, $httpMethod, $httpUrl, $httpHeaders, $httpUser, $httpPass, $response, $consoleDB) {
-=======
     ->inject('dbForConsole')
     ->action(function ($projectId, $keyId, $response, $dbForConsole) {
->>>>>>> 5ab38c0f
         /** @var Appwrite\Utopia\Response $response */
         /** @var Utopia\Database\Database $dbForConsole */
 
@@ -1491,5 +1439,5 @@
             ->setParam('document', $domain)
         ;
 
-        $response->dynamic(new Document(), Response::MODEL_NONE);
+        $response->noContent();
     });