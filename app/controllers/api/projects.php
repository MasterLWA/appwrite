--- conflicted
+++ resolved
@@ -2,7 +2,6 @@
 
 use Appwrite\Auth\Auth;
 use Appwrite\Auth\Validator\Password;
-use Appwrite\Database\DatabasePool;
 use Appwrite\Event\Certificate;
 use Appwrite\Event\Delete;
 use Appwrite\Event\Validator\Event;
@@ -29,9 +28,6 @@
 use Utopia\Domains\Domain;
 use Utopia\Registry\Registry;
 use Appwrite\Extend\Exception;
-use Utopia\Cache\Adapter\Redis;
-use Utopia\Cache\Cache;
-use Utopia\Database\Adapter\MariaDB;
 use Appwrite\Utopia\Database\Validator\Queries\Projects;
 use Utopia\Cache\Cache;
 use Utopia\Pools\Group;
@@ -76,14 +72,10 @@
     ->inject('response')
     ->inject('dbForConsole')
     ->inject('cache')
-<<<<<<< HEAD
     ->inject('pools')
     ->action(function (string $projectId, string $name, string $teamId, string $description, string $logo, string $url, string $legalName, string $legalCountry, string $legalState, string $legalCity, string $legalAddress, string $legalTaxId, Response $response, Database $dbForConsole, Cache $cache, Group $pools) {
-=======
-    ->inject('dbPool')
-    ->action(function (string $projectId, string $name, string $teamId, string $region, string $description, string $logo, string $url, string $legalName, string $legalCountry, string $legalState, string $legalCity, string $legalAddress, string $legalTaxId, Response $response, Database $dbForConsole, \Redis $cache, DatabasePool $dbPool) {
-
->>>>>>> 6bfb76b6
+
+        
         $team = $dbForConsole->getDocument('teams', $teamId);
 
         if ($team->isEmpty()) {
@@ -103,8 +95,6 @@
         if ($projectId === 'console') {
             throw new Exception(Exception::PROJECT_RESERVED_PROJECT, "'console' is a reserved project.");
         }
-
-        $pdo = $dbPool->getAnyFromPool();
 
         $project = $dbForConsole->createDocument('projects', new Document([
             '$id' => $projectId,
@@ -136,7 +126,6 @@
             'domains' => null,
             'auths' => $auths,
             'search' => implode(' ', [$projectId, $name]),
-<<<<<<< HEAD
             'database' => $database,
         ]));
 
@@ -144,12 +133,6 @@
         $dbForProject->setNamespace("_{$project->getInternalId()}");
         $dbForProject->setDefaultDatabase('appwrite');
 
-=======
-            'database' => $pdo->getName()
-        ]));
-
-        $dbForProject = DatabasePool::getDatabase($pdo->getConnection(), $cache, "_{$project->getInternalId()}");
->>>>>>> 6bfb76b6
         $dbForProject->create(App::getEnv('_APP_DB_SCHEMA', 'appwrite'));
 
         $audit = new Audit($dbForProject);
