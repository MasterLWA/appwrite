--- conflicted
+++ resolved
@@ -300,12 +300,8 @@
     ->inject('response')
     ->inject('dbForProject')
     ->inject('project')
-<<<<<<< HEAD
     ->inject('user')
-    ->action(function ($functionId, $name, $execute, $vars, $events, $schedule, $timeout, $response, $dbForInternal, $project, $user) {
-=======
-    ->action(function ($functionId, $name, $execute, $vars, $events, $schedule, $timeout, $response, $dbForProject, $project) {
->>>>>>> 8d419491
+    ->action(function ($functionId, $name, $execute, $vars, $events, $schedule, $timeout, $response, $dbForProject, $project, $user) {
         /** @var Appwrite\Utopia\Response $response */
         /** @var Utopia\Database\Database $dbForProject */
         /** @var Utopia\Database\Document $project */
@@ -368,14 +364,9 @@
         /** @var Utopia\Database\Database $dbForProject */
         /** @var Utopia\Database\Document $project */
 
-<<<<<<< HEAD
         $function = $dbForInternal->getDocument('functions', $functionId);
         $tag = $dbForInternal->getDocument('tags', $tag);
         $build = $dbForInternal->getDocument('builds', $tag->getAttribute('buildId'));
-=======
-        $function = $dbForProject->getDocument('functions', $functionId);
-        $tag = $dbForProject->getDocument('tags', $tag);
->>>>>>> 8d419491
 
         if ($function->isEmpty()) {
             throw new Exception('Function not found', 404);
@@ -430,12 +421,8 @@
     ->inject('response')
     ->inject('dbForProject')
     ->inject('deletes')
-<<<<<<< HEAD
     ->inject('project')
-    ->action(function ($functionId, $response, $dbForInternal, $deletes, $project) {
-=======
-    ->action(function ($functionId, $response, $dbForProject, $deletes) {
->>>>>>> 8d419491
+    ->action(function ($functionId, $response, $dbForProject, $deletes, $project) {
         /** @var Appwrite\Utopia\Response $response */
         /** @var Utopia\Database\Database $dbForProject */
         /** @var Appwrite\Event\Event $deletes */
@@ -504,28 +491,18 @@
     ->label('sdk.response.code', Response::STATUS_CODE_CREATED)
     ->label('sdk.response.type', Response::CONTENT_TYPE_JSON)
     ->label('sdk.response.model', Response::MODEL_TAG)
-<<<<<<< HEAD
-    ->param('functionId', '', new UID(), 'Function unique ID.')
+    ->param('functionId', '', new UID(), 'Function ID.')
     ->param('entrypoint', '', new Text('1028'), 'Entrypoint File.')
-=======
-    ->param('functionId', '', new UID(), 'Function ID.')
-    ->param('command', '', new Text('1028'), 'Code execution command.')
->>>>>>> 8d419491
     ->param('code', [], new File(), 'Gzip file with your code package. When used with the Appwrite CLI, pass the path to your code directory, and the CLI will automatically package your code. Use a path that is within the current directory.', false)
     ->param('automaticDeploy', false, new Boolean(true), 'Automatically deploy the function when it is finished building.', false)
     ->inject('request')
     ->inject('response')
     ->inject('dbForProject')
     ->inject('usage')
-<<<<<<< HEAD
     ->inject('user')
     ->inject('project')
-    ->action(function ($functionId, $entrypoint, $file, $automaticDeploy, $request, $response, $dbForInternal, $usage, $user, $project) {
+    ->action(function ($functionId, $entrypoint, $file, $automaticDeploy, $request, $response, $dbForProject, $usage, $user, $project) {
         /** @var Utopia\Swoole\Request $request */
-=======
-    ->action(function ($functionId, $command, $file, $request, $response, $dbForProject, $usage) {
-        /** @var Appwrite\Utopia\Request $request */
->>>>>>> 8d419491
         /** @var Appwrite\Utopia\Response $response */
         /** @var Utopia\Database\Database $dbForProject */
         /** @var Appwrite\Event\Event $usage */
@@ -765,12 +742,8 @@
     ->inject('response')
     ->inject('dbForProject')
     ->inject('usage')
-<<<<<<< HEAD
     ->inject('project')
-    ->action(function ($functionId, $tagId, $response, $dbForInternal, $usage, $project) {
-=======
-    ->action(function ($functionId, $tagId, $response, $dbForProject, $usage) {
->>>>>>> 8d419491
+    ->action(function ($functionId, $tagId, $response, $dbForProject, $usage, $project) {
         /** @var Appwrite\Utopia\Response $response */
         /** @var Utopia\Database\Database $dbForProject */
         /** @var Appwrite\Event\Event $usage */
@@ -866,11 +839,7 @@
     ->inject('project')
     ->inject('dbForProject')
     ->inject('user')
-<<<<<<< HEAD
-    ->action(function ($functionId, $data, $async, $response, $project, $dbForInternal, $user) {
-=======
-    ->action(function ($functionId, $data, /*$async,*/ $response, $project, $dbForProject, $user) {
->>>>>>> 8d419491
+    ->action(function ($functionId, $data, $async, $response, $project, $dbForProject, $user) {
         /** @var Appwrite\Utopia\Response $response */
         /** @var Utopia\Database\Document $project */
         /** @var Utopia\Database\Database $dbForProject */
