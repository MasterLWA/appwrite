<?php

use Ahc\Jwt\JWT;
use Appwrite\Auth\Auth;
use Appwrite\Event\Build;
use Appwrite\Event\Delete;
use Appwrite\Event\Event;
use Appwrite\Event\Validator\Event as ValidatorEvent;
use Appwrite\Extend\Exception;
use Appwrite\Utopia\Database\Validator\CustomId;
use Utopia\Database\ID;
use Utopia\Database\Permission;
use Utopia\Database\Role;
use Utopia\Database\Validator\UID;
use Appwrite\Usage\Stats;
use Utopia\Pools\Group;
use Utopia\Storage\Device;
use Utopia\Storage\Validator\File;
use Utopia\Storage\Validator\FileExt;
use Utopia\Storage\Validator\FileSize;
use Utopia\Storage\Validator\Upload;
use Appwrite\Utopia\Response;
use Utopia\Swoole\Request;
use Appwrite\Task\Validator\Cron;
use Appwrite\Utopia\Database\Validator\Queries\Deployments;
use Appwrite\Utopia\Database\Validator\Queries\Executions;
use Appwrite\Utopia\Database\Validator\Queries\Functions;
use Utopia\App;
use Utopia\Database\Database;
use Utopia\Database\Document;
use Utopia\Database\DateTime;
use Utopia\Database\Query;
use Utopia\Database\Validator\Authorization;
use Utopia\Validator\ArrayList;
use Utopia\Validator\Text;
use Utopia\Validator\Range;
use Utopia\Validator\WhiteList;
use Utopia\Config\Config;
use Executor\Executor;
use Utopia\CLI\Console;
use Utopia\Database\Validator\Roles;
use Utopia\Validator\Boolean;
use Utopia\Database\Exception\Duplicate as DuplicateException;
use Utopia\Queue\Client as QueueClient;

include_once __DIR__ . '/../shared/api.php';

App::post('/v1/functions')
    ->groups(['api', 'functions'])
    ->desc('Create Function')
    ->label('scope', 'functions.write')
    ->label('event', 'functions.[functionId].create')
    ->label('audits.event', 'function.create')
    ->label('audits.resource', 'function/{response.$id}')
    ->label('sdk.auth', [APP_AUTH_TYPE_KEY])
    ->label('sdk.namespace', 'functions')
    ->label('sdk.method', 'create')
    ->label('sdk.description', '/docs/references/functions/create-function.md')
    ->label('sdk.response.code', Response::STATUS_CODE_CREATED)
    ->label('sdk.response.type', Response::CONTENT_TYPE_JSON)
    ->label('sdk.response.model', Response::MODEL_FUNCTION)
    ->param('functionId', '', new CustomId(), 'Function ID. Choose your own unique ID or pass the string `ID.unique()` to auto generate it. Valid chars are a-z, A-Z, 0-9, period, hyphen, and underscore. Can\'t start with a special char. Max length is 36 chars.')
    ->param('name', '', new Text(128), 'Function name. Max length: 128 chars.')
    ->param('execute', [], new Roles(APP_LIMIT_ARRAY_PARAMS_SIZE), 'An array of strings with execution roles. By default no user is granted with any execute permissions. [learn more about permissions](https://appwrite.io/docs/permissions). Maximum of ' . APP_LIMIT_ARRAY_PARAMS_SIZE . ' roles are allowed, each 64 characters long.')
    ->param('runtime', '', new WhiteList(array_keys(Config::getParam('runtimes')), true), 'Execution runtime.')
    ->param('events', [], new ArrayList(new ValidatorEvent(), APP_LIMIT_ARRAY_PARAMS_SIZE), 'Events list. Maximum of ' . APP_LIMIT_ARRAY_PARAMS_SIZE . ' events are allowed.', true)
    ->param('schedule', '', new Cron(), 'Schedule CRON syntax.', true)
    ->param('timeout', 15, new Range(1, (int) App::getEnv('_APP_FUNCTIONS_TIMEOUT', 900)), 'Function maximum execution time in seconds.', true)
    ->param('enabled', true, new Boolean(), 'Is function enabled?', true)
    ->inject('response')
    ->inject('dbForProject')
    ->inject('project')
    ->inject('user')
    ->inject('events')
    ->inject('dbForConsole')
    ->action(function (string $functionId, string $name, array $execute, string $runtime, array $events, string $schedule, int $timeout, bool $enabled, Response $response, Database $dbForProject, Document $project, Document $user, Event $eventsInstance, Database $dbForConsole) {

        $functionId = ($functionId == 'unique()') ? ID::unique() : $functionId;
        $function = $dbForProject->createDocument('functions', new Document([
            '$id' => $functionId,
            'execute' => $execute,
            'enabled' => $enabled,
            'name' => $name,
            'runtime' => $runtime,
            'deployment' => '',
            'events' => $events,
            'schedule' => $schedule,
            'scheduleUpdatedAt' => DateTime::now(),
            'timeout' => $timeout,
            'search' => implode(' ', [$functionId, $name, $runtime])
        ]));

        $schedule = Authorization::skip(
            fn() => $dbForConsole->createDocument('schedules', new Document([
                'region' => App::getEnv('_APP_REGION'), // Todo replace with projects region
                'resourceType' => 'function',
                'resourceId' => $function->getId(),
                'resourceUpdatedAt' => DateTime::now(),
                'projectId' => $project->getId(),
                'schedule'  => $function->getAttribute('schedule'),
                'active' => false,
            ]))
        );

        $function->setAttribute('scheduleId', $schedule->getId());
        $dbForProject->updateDocument('functions', $function->getId(), $function);

        $eventsInstance->setParam('functionId', $function->getId());

        $response
            ->setStatusCode(Response::STATUS_CODE_CREATED)
            ->dynamic($function, Response::MODEL_FUNCTION);
    });

App::get('/v1/functions')
    ->groups(['api', 'functions'])
    ->desc('List Functions')
    ->label('scope', 'functions.read')
    ->label('sdk.auth', [APP_AUTH_TYPE_KEY])
    ->label('sdk.namespace', 'functions')
    ->label('sdk.method', 'list')
    ->label('sdk.description', '/docs/references/functions/list-functions.md')
    ->label('sdk.response.code', Response::STATUS_CODE_OK)
    ->label('sdk.response.type', Response::CONTENT_TYPE_JSON)
    ->label('sdk.response.model', Response::MODEL_FUNCTION_LIST)
    ->param('queries', [], new Functions(), 'Array of query strings generated using the Query class provided by the SDK. [Learn more about queries](https://appwrite.io/docs/databases#querying-documents). Maximum of ' . APP_LIMIT_ARRAY_PARAMS_SIZE . ' queries are allowed, each ' . APP_LIMIT_ARRAY_ELEMENT_SIZE . ' characters long. You may filter on the following attributes: ' . implode(', ', Functions::ALLOWED_ATTRIBUTES), true)
    ->param('search', '', new Text(256), 'Search term to filter your list results. Max length: 256 chars.', true)
    ->inject('response')
    ->inject('dbForProject')
    ->action(function (array $queries, string $search, Response $response, Database $dbForProject) {

        $queries = Query::parseQueries($queries);

        if (!empty($search)) {
            $queries[] = Query::search('search', $search);
        }

        // Get cursor document if there was a cursor query
        $cursor = Query::getByType($queries, Query::TYPE_CURSORAFTER, Query::TYPE_CURSORBEFORE);
        $cursor = reset($cursor);
        if ($cursor) {
            /** @var Query $cursor */
            $functionId = $cursor->getValue();
            $cursorDocument = $dbForProject->getDocument('functions', $functionId);

            if ($cursorDocument->isEmpty()) {
                throw new Exception(Exception::GENERAL_CURSOR_NOT_FOUND, "Function '{$functionId}' for the 'cursor' value not found.");
            }

            $cursor->setValue($cursorDocument);
        }

        $filterQueries = Query::groupByType($queries)['filters'];

        $response->dynamic(new Document([
            'functions' => $dbForProject->find('functions', $queries),
            'total' => $dbForProject->count('functions', $filterQueries, APP_LIMIT_COUNT),
        ]), Response::MODEL_FUNCTION_LIST);
    });

App::get('/v1/functions/runtimes')
    ->groups(['api', 'functions'])
    ->desc('List runtimes')
    ->label('scope', 'functions.read')
    ->label('sdk.auth', [APP_AUTH_TYPE_KEY])
    ->label('sdk.namespace', 'functions')
    ->label('sdk.method', 'listRuntimes')
    ->label('sdk.description', '/docs/references/functions/list-runtimes.md')
    ->label('sdk.response.code', Response::STATUS_CODE_OK)
    ->label('sdk.response.type', Response::CONTENT_TYPE_JSON)
    ->label('sdk.response.model', Response::MODEL_RUNTIME_LIST)
    ->inject('response')
    ->action(function (Response $response) {

        $runtimes = Config::getParam('runtimes');

        $runtimes = array_map(function ($key) use ($runtimes) {
            $runtimes[$key]['$id'] = $key;
            return $runtimes[$key];
        }, array_keys($runtimes));

        $response->dynamic(new Document([
            'total' => count($runtimes),
            'runtimes' => $runtimes
        ]), Response::MODEL_RUNTIME_LIST);
    });

App::get('/v1/functions/:functionId')
    ->groups(['api', 'functions'])
    ->desc('Get Function')
    ->label('scope', 'functions.read')
    ->label('sdk.auth', [APP_AUTH_TYPE_KEY])
    ->label('sdk.namespace', 'functions')
    ->label('sdk.method', 'get')
    ->label('sdk.description', '/docs/references/functions/get-function.md')
    ->label('sdk.response.code', Response::STATUS_CODE_OK)
    ->label('sdk.response.type', Response::CONTENT_TYPE_JSON)
    ->label('sdk.response.model', Response::MODEL_FUNCTION)
    ->param('functionId', '', new UID(), 'Function ID.')
    ->inject('response')
    ->inject('dbForProject')
    ->action(function (string $functionId, Response $response, Database $dbForProject) {
        $function = $dbForProject->getDocument('functions', $functionId);

        if ($function->isEmpty()) {
            throw new Exception(Exception::FUNCTION_NOT_FOUND);
        }

        $response->dynamic($function, Response::MODEL_FUNCTION);
    });

App::get('/v1/functions/:functionId/usage')
    ->desc('Get Function Usage')
    ->groups(['api', 'functions'])
    ->label('scope', 'functions.read')
    ->label('sdk.auth', [APP_AUTH_TYPE_ADMIN])
    ->label('sdk.namespace', 'functions')
    ->label('sdk.method', 'getFunctionUsage')
    ->label('sdk.response.code', Response::STATUS_CODE_OK)
    ->label('sdk.response.type', Response::CONTENT_TYPE_JSON)
    ->label('sdk.response.model', Response::MODEL_USAGE_FUNCTIONS)
    ->param('functionId', '', new UID(), 'Function ID.')
    ->param('range', '30d', new WhiteList(['24h', '7d', '30d', '90d']), 'Date range.', true)
    ->inject('response')
    ->inject('dbForProject')
    ->action(function (string $functionId, string $range, Response $response, Database $dbForProject) {

        $function = $dbForProject->getDocument('functions', $functionId);

        if ($function->isEmpty()) {
            throw new Exception(Exception::FUNCTION_NOT_FOUND);
        }

        $usage = [];
        if (App::getEnv('_APP_USAGE_STATS', 'enabled') == 'enabled') {
            $periods = [
                '24h' => [
                    'period' => '30m',
                    'limit' => 48,
                ],
                '7d' => [
                    'period' => '1d',
                    'limit' => 7,
                ],
                '30d' => [
                    'period' => '1d',
                    'limit' => 30,
                ],
                '90d' => [
                    'period' => '1d',
                    'limit' => 90,
                ],
            ];

            $metrics = [
                "executions.$functionId.compute.total",
                "executions.$functionId.compute.success",
                "executions.$functionId.compute.failure",
                "executions.$functionId.compute.time",
                "builds.$functionId.compute.total",
                "builds.$functionId.compute.success",
                "builds.$functionId.compute.failure",
                "builds.$functionId.compute.time",
            ];

            $stats = [];

            Authorization::skip(function () use ($dbForProject, $periods, $range, $metrics, &$stats) {
                foreach ($metrics as $metric) {
                    $limit = $periods[$range]['limit'];
                    $period = $periods[$range]['period'];

                    $requestDocs = $dbForProject->find('stats', [
                        Query::equal('period', [$period]),
                        Query::equal('metric', [$metric]),
                        Query::limit($limit),
                        Query::orderDesc('time'),
                    ]);

                    $stats[$metric] = [];
                    foreach ($requestDocs as $requestDoc) {
                        $stats[$metric][] = [
                            'value' => $requestDoc->getAttribute('value'),
                            'date' => $requestDoc->getAttribute('time'),
                        ];
                    }

                    // backfill metrics with empty values for graphs
                    $backfill = $limit - \count($requestDocs);
                    while ($backfill > 0) {
                        $last = $limit - $backfill - 1; // array index of last added metric
                        $diff = match ($period) { // convert period to seconds for unix timestamp math
                            '30m' => 1800,
                            '1d' => 86400,
                        };
                        $stats[$metric][] = [
                            'value' => 0,
                            'date' => DateTime::formatTz(DateTime::addSeconds(new \DateTime($stats[$metric][$last]['date'] ?? null), -1 * $diff)),
                        ];
                        $backfill--;
                    }
                    $stats[$metric] = array_reverse($stats[$metric]);
                }
            });

            $usage = new Document([
                'range' => $range,
                'executionsTotal' => $stats["executions.$functionId.compute.total"] ?? [],
                'executionsFailure' => $stats["executions.$functionId.compute.failure"] ?? [],
                'executionsSuccesse' => $stats["executions.$functionId.compute.success"] ?? [],
                'executionsTime' => $stats["executions.$functionId.compute.time"] ?? [],
                'buildsTotal' => $stats["builds.$functionId.compute.total"] ?? [],
                'buildsFailure' => $stats["builds.$functionId.compute.failure"] ?? [],
                'buildsSuccess' => $stats["builds.$functionId.compute.success"] ?? [],
                'buildsTime' => $stats["builds.$functionId.compute.time" ?? []]
            ]);
        }

        $response->dynamic($usage, Response::MODEL_USAGE_FUNCTION);
    });

App::get('/v1/functions/usage')
    ->desc('Get Functions Usage')
    ->groups(['api', 'functions'])
    ->label('scope', 'functions.read')
    ->label('sdk.auth', [APP_AUTH_TYPE_ADMIN])
    ->label('sdk.namespace', 'functions')
    ->label('sdk.method', 'getUsage')
    ->label('sdk.response.code', Response::STATUS_CODE_OK)
    ->label('sdk.response.type', Response::CONTENT_TYPE_JSON)
    ->label('sdk.response.model', Response::MODEL_USAGE_FUNCTIONS)
    ->param('range', '30d', new WhiteList(['24h', '7d', '30d', '90d']), 'Date range.', true)
    ->inject('response')
    ->inject('dbForProject')
    ->action(function (string $range, Response $response, Database $dbForProject) {

        $usage = [];
        if (App::getEnv('_APP_USAGE_STATS', 'enabled') == 'enabled') {
            $periods = [
                '24h' => [
                    'period' => '30m',
                    'limit' => 48,
                ],
                '7d' => [
                    'period' => '1d',
                    'limit' => 7,
                ],
                '30d' => [
                    'period' => '1d',
                    'limit' => 30,
                ],
                '90d' => [
                    'period' => '1d',
                    'limit' => 90,
                ],
            ];

            $metrics = [
                'executions.$all.compute.total',
                'executions.$all.compute.failure',
                'executions.$all.compute.success',
                'executions.$all.compute.time',
                'builds.$all.compute.total',
                'builds.$all.compute.failure',
                'builds.$all.compute.success',
                'builds.$all.compute.time',
            ];

            $stats = [];

            Authorization::skip(function () use ($dbForProject, $periods, $range, $metrics, &$stats) {
                foreach ($metrics as $metric) {
                    $limit = $periods[$range]['limit'];
                    $period = $periods[$range]['period'];

                    $requestDocs = $dbForProject->find('stats', [
                        Query::equal('period', [$period]),
                        Query::equal('metric', [$metric]),
                        Query::limit($limit),
                        Query::orderDesc('time'),
                    ]);

                    $stats[$metric] = [];
                    foreach ($requestDocs as $requestDoc) {
                        $stats[$metric][] = [
                            'value' => $requestDoc->getAttribute('value'),
                            'date' => $requestDoc->getAttribute('time'),
                        ];
                    }

                    // backfill metrics with empty values for graphs
                    $backfill = $limit - \count($requestDocs);
                    while ($backfill > 0) {
                        $last = $limit - $backfill - 1; // array index of last added metric
                        $diff = match ($period) { // convert period to seconds for unix timestamp math
                            '30m' => 1800,
                            '1d' => 86400,
                        };
                        $stats[$metric][] = [
                            'value' => 0,
                            'date' => DateTime::formatTz(DateTime::addSeconds(new \DateTime($stats[$metric][$last]['date'] ?? null), -1 * $diff)),
                        ];
                        $backfill--;
                    }
                    $stats[$metric] = array_reverse($stats[$metric]);
                }
            });

            $usage = new Document([
                'range' => $range,
                'executionsTotal' => $stats[$metrics[0]] ?? [],
                'executionsFailure' => $stats[$metrics[1]] ?? [],
                'executionsSuccess' => $stats[$metrics[2]] ?? [],
                'executionsTime' => $stats[$metrics[3]] ?? [],
                'buildsTotal' => $stats[$metrics[4]] ?? [],
                'buildsFailure' => $stats[$metrics[5]] ?? [],
                'buildsSuccess' => $stats[$metrics[6]] ?? [],
                'buildsTime' => $stats[$metrics[7]] ?? [],
            ]);
        }

        $response->dynamic($usage, Response::MODEL_USAGE_FUNCTIONS);
    });

App::put('/v1/functions/:functionId')
    ->groups(['api', 'functions'])
    ->desc('Update Function')
    ->label('scope', 'functions.write')
    ->label('event', 'functions.[functionId].update')
    ->label('audits.event', 'function.update')
    ->label('audits.resource', 'function/{response.$id}')
    ->label('sdk.auth', [APP_AUTH_TYPE_KEY])
    ->label('sdk.namespace', 'functions')
    ->label('sdk.method', 'update')
    ->label('sdk.description', '/docs/references/functions/update-function.md')
    ->label('sdk.response.code', Response::STATUS_CODE_OK)
    ->label('sdk.response.type', Response::CONTENT_TYPE_JSON)
    ->label('sdk.response.model', Response::MODEL_FUNCTION)
    ->param('functionId', '', new UID(), 'Function ID.')
    ->param('name', '', new Text(128), 'Function name. Max length: 128 chars.')
    ->param('execute', [], new Roles(APP_LIMIT_ARRAY_PARAMS_SIZE), 'An array of strings with execution roles. By default no user is granted with any execute permissions. [learn more about permissions](https://appwrite.io/docs/permissions). Maximum of ' . APP_LIMIT_ARRAY_PARAMS_SIZE . ' roles are allowed, each 64 characters long.')
    ->param('events', [], new ArrayList(new ValidatorEvent(), APP_LIMIT_ARRAY_PARAMS_SIZE), 'Events list. Maximum of ' . APP_LIMIT_ARRAY_PARAMS_SIZE . ' events are allowed.', true)
    ->param('schedule', '', new Cron(), 'Schedule CRON syntax.', true)
    ->param('timeout', 15, new Range(1, (int) App::getEnv('_APP_FUNCTIONS_TIMEOUT', 900)), 'Maximum execution time in seconds.', true)
    ->param('enabled', true, new Boolean(), 'Is function enabled?', true)
    ->inject('response')
    ->inject('dbForProject')
    ->inject('project')
    ->inject('user')
    ->inject('events')
    ->inject('dbForConsole')
    ->action(function (string $functionId, string $name, array $execute, array $events, string $schedule, int $timeout, bool $enabled, Response $response, Database $dbForProject, Document $project, Document $user, Event $eventsInstance, Database $dbForConsole) {

        $function = $dbForProject->getDocument('functions', $functionId);

        if ($function->isEmpty()) {
            throw new Exception(Exception::FUNCTION_NOT_FOUND);
        }

        $enabled ??= $function->getAttribute('enabled', true);

        $function = $dbForProject->updateDocument('functions', $function->getId(), new Document(array_merge($function->getArrayCopy(), [
            'execute' => $execute,
            'name' => $name,
            'events' => $events,
            'schedule' => $schedule,
            'scheduleUpdatedAt' => DateTime::now(),
            'timeout' => $timeout,
            'enabled' => $enabled,
            'search' => implode(' ', [$functionId, $name, $function->getAttribute('runtime')]),
        ])));

        $schedule = $dbForConsole->getDocument('schedules', $function['scheduleId']);

        /**
         * In case we want to clear the schedule
         */
        if (!empty($function->getAttribute('deployment'))) {
            $schedule->setAttribute('resourceUpdatedAt', $function['scheduleUpdatedAt']);
        }

        $schedule
            ->setAttribute('schedule', $function->getAttribute('schedule'))
            ->setAttribute('active', !empty($function->getAttribute('schedule')) && !empty($function->getAttribute('deployment')));


        $dbForConsole->updateDocument('schedules', $schedule->getId(), $schedule);

        $eventsInstance->setParam('functionId', $function->getId());

        $response->dynamic($function, Response::MODEL_FUNCTION);
    });

App::patch('/v1/functions/:functionId/deployments/:deploymentId')
    ->groups(['api', 'functions'])
    ->desc('Update Function Deployment')
    ->label('scope', 'functions.write')
    ->label('event', 'functions.[functionId].deployments.[deploymentId].update')
    ->label('audits.event', 'deployment.update')
    ->label('audits.resource', 'function/{request.functionId}')
    ->label('sdk.auth', [APP_AUTH_TYPE_KEY])
    ->label('sdk.namespace', 'functions')
    ->label('sdk.method', 'updateDeployment')
    ->label('sdk.description', '/docs/references/functions/update-function-deployment.md')
    ->label('sdk.response.code', Response::STATUS_CODE_OK)
    ->label('sdk.response.type', Response::CONTENT_TYPE_JSON)
    ->label('sdk.response.model', Response::MODEL_FUNCTION)
    ->param('functionId', '', new UID(), 'Function ID.')
    ->param('deploymentId', '', new UID(), 'Deployment ID.')
    ->inject('response')
    ->inject('dbForProject')
    ->inject('project')
    ->inject('events')
    ->inject('dbForConsole')
    ->action(function (string $functionId, string $deploymentId, Response $response, Database $dbForProject, Document $project, Event $events, Database $dbForConsole) {

        $function = $dbForProject->getDocument('functions', $functionId);
        $deployment = $dbForProject->getDocument('deployments', $deploymentId);
        $build = $dbForProject->getDocument('builds', $deployment->getAttribute('buildId', ''));

        if ($function->isEmpty()) {
            throw new Exception(Exception::FUNCTION_NOT_FOUND);
        }

        if ($deployment->isEmpty()) {
            throw new Exception(Exception::DEPLOYMENT_NOT_FOUND);
        }

        if ($build->isEmpty()) {
            throw new Exception(Exception::BUILD_NOT_FOUND);
        }

        if ($build->getAttribute('status') !== 'ready') {
            throw new Exception(Exception::BUILD_NOT_READY);
        }

        $function = $dbForProject->updateDocument('functions', $function->getId(), new Document(array_merge($function->getArrayCopy(), [
            'deployment' => $deployment->getId()
        ])));

        $schedule = $dbForConsole->getDocument('schedules', $function['scheduleId']);

        $active = !empty($function->getAttribute('schedule'));

        if ($active) {
            $schedule->setAttribute('resourceUpdatedAt', datetime::now());
        }

        $schedule->setAttribute('active', $active);

<<<<<<< HEAD
        Authorization::skip(function () use ($dbForConsole, $schedule) {
            $dbForConsole->updateDocument('schedules', $schedule->getId(), $schedule);
        });
=======
        Authorization::skip(fn () => $dbForConsole->updateDocument('schedules', $schedule->getId(), $schedule));
>>>>>>> 390fbc52

        $events
            ->setParam('functionId', $function->getId())
            ->setParam('deploymentId', $deployment->getId());

        $response->dynamic($function, Response::MODEL_FUNCTION);
    });

App::delete('/v1/functions/:functionId')
    ->groups(['api', 'functions'])
    ->desc('Delete Function')
    ->label('scope', 'functions.write')
    ->label('event', 'functions.[functionId].delete')
    ->label('audits.event', 'function.delete')
    ->label('audits.resource', 'function/{request.functionId}')
    ->label('sdk.auth', [APP_AUTH_TYPE_KEY])
    ->label('sdk.namespace', 'functions')
    ->label('sdk.method', 'delete')
    ->label('sdk.description', '/docs/references/functions/delete-function.md')
    ->label('sdk.response.code', Response::STATUS_CODE_NOCONTENT)
    ->label('sdk.response.model', Response::MODEL_NONE)
    ->param('functionId', '', new UID(), 'Function ID.')
    ->inject('response')
    ->inject('dbForProject')
    ->inject('deletes')
    ->inject('events')
    ->inject('project')
    ->inject('dbForConsole')
    ->action(function (string $functionId, Response $response, Database $dbForProject, Delete $deletes, Event $events, Document $project, Database $dbForConsole) {

        $function = $dbForProject->getDocument('functions', $functionId);

        if ($function->isEmpty()) {
            throw new Exception(Exception::FUNCTION_NOT_FOUND);
        }

        if (!$dbForProject->deleteDocument('functions', $function->getId())) {
            throw new Exception(Exception::GENERAL_SERVER_ERROR, 'Failed to remove function from DB');
        }

        $schedule = $dbForConsole->getDocument('schedules', $function['scheduleId']);

        $schedule
            ->setAttribute('resourceUpdatedAt', DateTime::now())
            ->setAttribute('active', false)
        ;

<<<<<<< HEAD
        Authorization::skip(function () use ($dbForConsole, $schedule) {
            $dbForConsole->updateDocument('schedules', $schedule->getId(), $schedule);
        });
=======
        Authorization::skip(fn () => $dbForConsole->updateDocument('schedules', $schedule->getId(), $schedule));
>>>>>>> 390fbc52

        $deletes
            ->setType(DELETE_TYPE_DOCUMENT)
            ->setDocument($function);

        $events->setParam('functionId', $function->getId());

        $response->noContent();
    });

App::post('/v1/functions/:functionId/deployments')
    ->groups(['api', 'functions'])
    ->desc('Create Deployment')
    ->label('scope', 'functions.write')
    ->label('event', 'functions.[functionId].deployments.[deploymentId].create')
    ->label('audits.event', 'deployment.create')
    ->label('audits.resource', 'function/{request.functionId}')
    ->label('sdk.auth', [APP_AUTH_TYPE_KEY])
    ->label('sdk.namespace', 'functions')
    ->label('sdk.method', 'createDeployment')
    ->label('sdk.description', '/docs/references/functions/create-deployment.md')
    ->label('sdk.packaging', true)
    ->label('sdk.request.type', 'multipart/form-data')
    ->label('sdk.response.code', Response::STATUS_CODE_ACCEPTED)
    ->label('sdk.response.type', Response::CONTENT_TYPE_JSON)
    ->label('sdk.response.model', Response::MODEL_DEPLOYMENT)
    ->param('functionId', '', new UID(), 'Function ID.')
    ->param('entrypoint', '', new Text('1028'), 'Entrypoint File.')
    ->param('code', [], new File(), 'Gzip file with your code package. When used with the Appwrite CLI, pass the path to your code directory, and the CLI will automatically package your code. Use a path that is within the current directory.', false)
    ->param('activate', false, new Boolean(true), 'Automatically activate the deployment when it is finished building.', false)
    ->inject('request')
    ->inject('response')
    ->inject('dbForProject')
    ->inject('events')
    ->inject('project')
    ->inject('deviceFunctions')
    ->inject('deviceLocal')
    ->inject('dbForConsole')
    ->action(function (string $functionId, string $entrypoint, mixed $code, bool $activate, Request $request, Response $response, Database $dbForProject, Event $events, Document $project, Device $deviceFunctions, Device $deviceLocal, Database $dbForConsole) {

        $function = $dbForProject->getDocument('functions', $functionId);

        if ($function->isEmpty()) {
            throw new Exception(Exception::FUNCTION_NOT_FOUND);
        }

        $file = $request->getFiles('code');
        $fileExt = new FileExt([FileExt::TYPE_GZIP]);
        $fileSizeValidator = new FileSize(App::getEnv('_APP_FUNCTIONS_SIZE_LIMIT', 0));
        $upload = new Upload();

        if (empty($file)) {
            throw new Exception(Exception::STORAGE_FILE_EMPTY, 'No file sent');
        }

        // Make sure we handle a single file and multiple files the same way
        $fileName = (\is_array($file['name']) && isset($file['name'][0])) ? $file['name'][0] : $file['name'];
        $fileTmpName = (\is_array($file['tmp_name']) && isset($file['tmp_name'][0])) ? $file['tmp_name'][0] : $file['tmp_name'];
        $fileSize = (\is_array($file['size']) && isset($file['size'][0])) ? $file['size'][0] : $file['size'];

        if (!$fileExt->isValid($file['name'])) { // Check if file type is allowed
            throw new Exception(Exception::STORAGE_FILE_TYPE_UNSUPPORTED);
        }

        $contentRange = $request->getHeader('content-range');
        $deploymentId = ID::unique();
        $chunk = 1;
        $chunks = 1;

        if (!empty($contentRange)) {
            $start = $request->getContentRangeStart();
            $end = $request->getContentRangeEnd();
            $fileSize = $request->getContentRangeSize();
            $deploymentId = $request->getHeader('x-appwrite-id', $deploymentId);
            if (is_null($start) || is_null($end) || is_null($fileSize)) {
                throw new Exception(Exception::STORAGE_INVALID_CONTENT_RANGE);
            }

            if ($end === $fileSize) {
                //if it's a last chunks the chunk size might differ, so we set the $chunks and $chunk to notify it's last chunk
                $chunks = $chunk = -1;
            } else {
                // Calculate total number of chunks based on the chunk size i.e ($rangeEnd - $rangeStart)
                $chunks = (int) ceil($fileSize / ($end + 1 - $start));
                $chunk = (int) ($start / ($end + 1 - $start)) + 1;
            }
        }

        if (!$fileSizeValidator->isValid($fileSize)) { // Check if file size is exceeding allowed limit
            throw new Exception(Exception::STORAGE_INVALID_FILE_SIZE);
        }

        if (!$upload->isValid($fileTmpName)) {
            throw new Exception(Exception::STORAGE_INVALID_FILE);
        }

        // Save to storage
        $fileSize ??= $deviceLocal->getFileSize($fileTmpName);
        $path = $deviceFunctions->getPath($deploymentId . '.' . \pathinfo($fileName, PATHINFO_EXTENSION));

        $deployment = $dbForProject->getDocument('deployments', $deploymentId);

        $metadata = ['content_type' => $deviceLocal->getFileMimeType($fileTmpName)];
        if (!$deployment->isEmpty()) {
            $chunks = $deployment->getAttribute('chunksTotal', 1);
            $metadata = $deployment->getAttribute('metadata', []);
            if ($chunk === -1) {
                $chunk = $chunks;
            }
        }

        $chunksUploaded = $deviceFunctions->upload($fileTmpName, $path, $chunk, $chunks, $metadata);

        if (empty($chunksUploaded)) {
            throw new Exception(Exception::GENERAL_SERVER_ERROR, 'Failed moving file');
        }

        $activate = (bool) filter_var($activate, FILTER_VALIDATE_BOOLEAN);

        if ($chunksUploaded === $chunks) {
            if ($activate) {
                // Remove deploy for all other deployments.
                $activeDeployments = $dbForProject->find('deployments', [
                    Query::equal('activate', [true]),
                    Query::equal('resourceId', [$functionId]),
                    Query::equal('resourceType', ['functions'])
                ]);

                foreach ($activeDeployments as $activeDeployment) {
                    $activeDeployment->setAttribute('activate', false);
                    $dbForProject->updateDocument('deployments', $activeDeployment->getId(), $activeDeployment);
                }
            }

            $fileSize = $deviceFunctions->getFileSize($path);

            if ($deployment->isEmpty()) {
                $deployment = $dbForProject->createDocument('deployments', new Document([
                    '$id' => $deploymentId,
                    '$permissions' => [
                        Permission::read(Role::any()),
                        Permission::update(Role::any()),
                        Permission::delete(Role::any()),
                    ],
                    'resourceId' => $function->getId(),
                    'resourceType' => 'functions',
                    'entrypoint' => $entrypoint,
                    'path' => $path,
                    'size' => $fileSize,
                    'search' => implode(' ', [$deploymentId, $entrypoint]),
                    'activate' => $activate,
                    'metadata' => $metadata,
                ]));
            } else {
                $deployment = $dbForProject->updateDocument('deployments', $deploymentId, $deployment->setAttribute('size', $fileSize)->setAttribute('metadata', $metadata));
            }

            // Start the build
            $buildEvent = new Build();
            $buildEvent
                ->setType(BUILD_TYPE_DEPLOYMENT)
                ->setResource($function)
                ->setDeployment($deployment)
                ->setProject($project)
                ->trigger();
        } else {
            if ($deployment->isEmpty()) {
                $deployment = $dbForProject->createDocument('deployments', new Document([
                    '$id' => $deploymentId,
                    '$permissions' => [
                        Permission::read(Role::any()),
                        Permission::update(Role::any()),
                        Permission::delete(Role::any()),
                    ],
                    'resourceId' => $function->getId(),
                    'resourceType' => 'functions',
                    'entrypoint' => $entrypoint,
                    'path' => $path,
                    'size' => $fileSize,
                    'chunksTotal' => $chunks,
                    'chunksUploaded' => $chunksUploaded,
                    'search' => implode(' ', [$deploymentId, $entrypoint]),
                    'activate' => $activate,
                    'metadata' => $metadata,
                ]));
            } else {
                $deployment = $dbForProject->updateDocument('deployments', $deploymentId, $deployment->setAttribute('chunksUploaded', $chunksUploaded)->setAttribute('metadata', $metadata));
            }
        }

        /**
         * TODO Should we update also the function collection with the scheduleUpdatedAt attr?
         */

        $schedule = $dbForConsole->getDocument('schedules', $function['scheduleId']);

        $active = !empty($function->getAttribute('schedule'));

        if ($active) {
            $schedule->setAttribute('resourceUpdatedAt', datetime::now());
        }

        $schedule->setAttribute('active', $active);

<<<<<<< HEAD
        Authorization::skip(function () use ($dbForConsole, $schedule) {
            $dbForConsole->updateDocument('schedules', $schedule->getId(), $schedule);
        });
=======
        Authorization::skip(fn () => $dbForConsole->updateDocument('schedules', $schedule->getId(), $schedule));
>>>>>>> 390fbc52

        $metadata = null;

        $events
            ->setParam('functionId', $function->getId())
            ->setParam('deploymentId', $deployment->getId());

        $response
            ->setStatusCode(Response::STATUS_CODE_ACCEPTED)
            ->dynamic($deployment, Response::MODEL_DEPLOYMENT);
    });

App::get('/v1/functions/:functionId/deployments')
    ->groups(['api', 'functions'])
    ->desc('List Deployments')
    ->label('scope', 'functions.read')
    ->label('sdk.auth', [APP_AUTH_TYPE_KEY])
    ->label('sdk.namespace', 'functions')
    ->label('sdk.method', 'listDeployments')
    ->label('sdk.description', '/docs/references/functions/list-deployments.md')
    ->label('sdk.response.code', Response::STATUS_CODE_OK)
    ->label('sdk.response.type', Response::CONTENT_TYPE_JSON)
    ->label('sdk.response.model', Response::MODEL_DEPLOYMENT_LIST)
    ->param('functionId', '', new UID(), 'Function ID.')
    ->param('queries', [], new Deployments(), 'Array of query strings generated using the Query class provided by the SDK. [Learn more about queries](https://appwrite.io/docs/databases#querying-documents). Maximum of ' . APP_LIMIT_ARRAY_PARAMS_SIZE . ' queries are allowed, each ' . APP_LIMIT_ARRAY_ELEMENT_SIZE . ' characters long. You may filter on the following attributes: ' . implode(', ', Deployments::ALLOWED_ATTRIBUTES), true)
    ->param('search', '', new Text(256), 'Search term to filter your list results. Max length: 256 chars.', true)
    ->inject('response')
    ->inject('dbForProject')
    ->action(function (string $functionId, array $queries, string $search, Response $response, Database $dbForProject) {

        $function = $dbForProject->getDocument('functions', $functionId);

        if ($function->isEmpty()) {
            throw new Exception(Exception::FUNCTION_NOT_FOUND);
        }

        $queries = Query::parseQueries($queries);

        if (!empty($search)) {
            $queries[] = Query::search('search', $search);
        }

        // Set resource queries
        $queries[] = Query::equal('resourceId', [$function->getId()]);
        $queries[] = Query::equal('resourceType', ['functions']);

        // Get cursor document if there was a cursor query
        $cursor = Query::getByType($queries, Query::TYPE_CURSORAFTER, Query::TYPE_CURSORBEFORE);
        $cursor = reset($cursor);
        if ($cursor) {
            /** @var Query $cursor */
            $deploymentId = $cursor->getValue();
            $cursorDocument = $dbForProject->getDocument('deployments', $deploymentId);

            if ($cursorDocument->isEmpty()) {
                throw new Exception(Exception::GENERAL_CURSOR_NOT_FOUND, "Deployment '{$deploymentId}' for the 'cursor' value not found.");
            }

            $cursor->setValue($cursorDocument);
        }

        $filterQueries = Query::groupByType($queries)['filters'];

        $results = $dbForProject->find('deployments', $queries);
        $total = $dbForProject->count('deployments', $filterQueries, APP_LIMIT_COUNT);

        foreach ($results as $result) {
            $build = $dbForProject->getDocument('builds', $result->getAttribute('buildId', ''));
            $result->setAttribute('status', $build->getAttribute('status', 'processing'));
            $result->setAttribute('buildStderr', $build->getAttribute('stderr', ''));
            $result->setAttribute('buildStdout', $build->getAttribute('stdout', ''));
        }

        $response->dynamic(new Document([
            'deployments' => $results,
            'total' => $total,
        ]), Response::MODEL_DEPLOYMENT_LIST);
    });

App::get('/v1/functions/:functionId/deployments/:deploymentId')
    ->groups(['api', 'functions'])
    ->desc('Get Deployment')
    ->label('scope', 'functions.read')
    ->label('sdk.auth', [APP_AUTH_TYPE_KEY])
    ->label('sdk.namespace', 'functions')
    ->label('sdk.method', 'getDeployment')
    ->label('sdk.description', '/docs/references/functions/get-deployment.md')
    ->label('sdk.response.code', Response::STATUS_CODE_OK)
    ->label('sdk.response.type', Response::CONTENT_TYPE_JSON)
    ->label('sdk.response.model', Response::MODEL_DEPLOYMENT)
    ->param('functionId', '', new UID(), 'Function ID.')
    ->param('deploymentId', '', new UID(), 'Deployment ID.')
    ->inject('response')
    ->inject('dbForProject')
    ->action(function (string $functionId, string $deploymentId, Response $response, Database $dbForProject) {

        $function = $dbForProject->getDocument('functions', $functionId);

        if ($function->isEmpty()) {
            throw new Exception(Exception::FUNCTION_NOT_FOUND);
        }

        $deployment = $dbForProject->getDocument('deployments', $deploymentId);

        if ($deployment->getAttribute('resourceId') !== $function->getId()) {
            throw new Exception(Exception::DEPLOYMENT_NOT_FOUND);
        }

        if ($deployment->isEmpty()) {
            throw new Exception(Exception::DEPLOYMENT_NOT_FOUND);
        }

        $response->dynamic($deployment, Response::MODEL_DEPLOYMENT);
    });

App::delete('/v1/functions/:functionId/deployments/:deploymentId')
    ->groups(['api', 'functions'])
    ->desc('Delete Deployment')
    ->label('scope', 'functions.write')
    ->label('event', 'functions.[functionId].deployments.[deploymentId].delete')
    ->label('audits.event', 'deployment.delete')
    ->label('audits.resource', 'function/{request.functionId}')
    ->label('sdk.auth', [APP_AUTH_TYPE_KEY])
    ->label('sdk.namespace', 'functions')
    ->label('sdk.method', 'deleteDeployment')
    ->label('sdk.description', '/docs/references/functions/delete-deployment.md')
    ->label('sdk.response.code', Response::STATUS_CODE_NOCONTENT)
    ->label('sdk.response.model', Response::MODEL_NONE)
    ->param('functionId', '', new UID(), 'Function ID.')
    ->param('deploymentId', '', new UID(), 'Deployment ID.')
    ->inject('response')
    ->inject('dbForProject')
    ->inject('deletes')
    ->inject('events')
    ->inject('deviceFunctions')
    ->action(function (string $functionId, string $deploymentId, Response $response, Database $dbForProject, Delete $deletes, Event $events, Device $deviceFunctions) {

        $function = $dbForProject->getDocument('functions', $functionId);
        if ($function->isEmpty()) {
            throw new Exception(Exception::FUNCTION_NOT_FOUND);
        }

        $deployment = $dbForProject->getDocument('deployments', $deploymentId);
        if ($deployment->isEmpty()) {
            throw new Exception(Exception::DEPLOYMENT_NOT_FOUND);
        }

        if ($deployment->getAttribute('resourceId') !== $function->getId()) {
            throw new Exception(Exception::DEPLOYMENT_NOT_FOUND);
        }

        if ($deviceFunctions->delete($deployment->getAttribute('path', ''))) {
            if (!$dbForProject->deleteDocument('deployments', $deployment->getId())) {
                throw new Exception(Exception::GENERAL_SERVER_ERROR, 'Failed to remove deployment from DB');
            }
        }

        if ($function->getAttribute('deployment') === $deployment->getId()) { // Reset function deployment
            $function = $dbForProject->updateDocument('functions', $function->getId(), new Document(array_merge($function->getArrayCopy(), [
                'deployment' => '',
            ])));
        }

        $events
            ->setParam('functionId', $function->getId())
            ->setParam('deploymentId', $deployment->getId());

        $deletes
            ->setType(DELETE_TYPE_DOCUMENT)
            ->setDocument($deployment);

        $response->noContent();
    });

App::post('/v1/functions/:functionId/deployments/:deploymentId/builds/:buildId')
    ->groups(['api', 'functions'])
    ->desc('Create Build')
    ->label('scope', 'functions.write')
    ->label('event', 'functions.[functionId].deployments.[deploymentId].update')
    ->label('audits.event', 'deployment.update')
    ->label('audits.resource', 'function/{request.functionId}')
    ->label('sdk.auth', [APP_AUTH_TYPE_KEY])
    ->label('sdk.namespace', 'functions')
    ->label('sdk.method', 'createBuild')
    ->label('sdk.description', '/docs/references/functions/create-build.md')
    ->label('sdk.response.code', Response::STATUS_CODE_NOCONTENT)
    ->label('sdk.response.model', Response::MODEL_NONE)
    ->param('functionId', '', new UID(), 'Function ID.')
    ->param('deploymentId', '', new UID(), 'Deployment ID.')
    ->param('buildId', '', new UID(), 'Build unique ID.')
    ->inject('response')
    ->inject('dbForProject')
    ->inject('project')
    ->inject('events')
    ->action(function (string $functionId, string $deploymentId, string $buildId, Response $response, Database $dbForProject, Document $project, Event $events) {

        $function = $dbForProject->getDocument('functions', $functionId);
        $deployment = $dbForProject->getDocument('deployments', $deploymentId);

        if ($function->isEmpty()) {
            throw new Exception(Exception::FUNCTION_NOT_FOUND);
        }

        if ($deployment->isEmpty()) {
            throw new Exception(Exception::DEPLOYMENT_NOT_FOUND);
        }

        $build = Authorization::skip(fn () => $dbForProject->getDocument('builds', $buildId));

        if ($build->isEmpty()) {
            throw new Exception(Exception::BUILD_NOT_FOUND);
        }

        if ($build->getAttribute('status') !== 'failed') {
            throw new Exception(Exception::BUILD_IN_PROGRESS, 'Build not failed');
        }

        $events
            ->setParam('functionId', $function->getId())
            ->setParam('deploymentId', $deployment->getId());

        // Retry the build
        $buildEvent = new Build();
        $buildEvent
            ->setType(BUILD_TYPE_RETRY)
            ->setResource($function)
            ->setDeployment($deployment)
            ->setProject($project)
            ->trigger();

        $response->noContent();
    });

App::post('/v1/functions/:functionId/executions')
    ->groups(['api', 'functions'])
    ->desc('Create Execution')
    ->label('scope', 'execution.write')
    ->label('event', 'functions.[functionId].executions.[executionId].create')
    ->label('sdk.auth', [APP_AUTH_TYPE_SESSION, APP_AUTH_TYPE_KEY, APP_AUTH_TYPE_JWT])
    ->label('sdk.namespace', 'functions')
    ->label('sdk.method', 'createExecution')
    ->label('sdk.description', '/docs/references/functions/create-execution.md')
    ->label('sdk.response.code', Response::STATUS_CODE_CREATED)
    ->label('sdk.response.type', Response::CONTENT_TYPE_JSON)
    ->label('sdk.response.model', Response::MODEL_EXECUTION)
    ->label('abuse-key', 'ip:{ip},userId:{userId}')
    ->label('abuse-limit', APP_LIMIT_WRITE_RATE_DEFAULT)
    ->label('abuse-time', APP_LIMIT_WRITE_RATE_PERIOD_DEFAULT)
    ->param('functionId', '', new UID(), 'Function ID.')
    ->param('data', '', new Text(8192), 'String of custom data to send to function.', true)
    ->param('async', false, new Boolean(), 'Execute code in the background. Default value is false.', true)
    ->inject('response')
    ->inject('project')
    ->inject('dbForProject')
    ->inject('user')
    ->inject('events')
    ->inject('usage')
    ->inject('mode')
    ->inject('pools')
    ->action(function (string $functionId, string $data, bool $async, Response $response, Document $project, Database $dbForProject, Document $user, Event $events, Stats $usage, string $mode, Group $pools) {

        $function = Authorization::skip(fn () => $dbForProject->getDocument('functions', $functionId));

        if ($function->isEmpty() || !$function->getAttribute('enabled')) {
            if (!($mode === APP_MODE_ADMIN && Auth::isPrivilegedUser(Authorization::getRoles()))) {
                throw new Exception(Exception::FUNCTION_NOT_FOUND);
            }
        }

        $runtimes = Config::getParam('runtimes', []);

        $runtime = (isset($runtimes[$function->getAttribute('runtime', '')])) ? $runtimes[$function->getAttribute('runtime', '')] : null;

        if (\is_null($runtime)) {
            throw new Exception(Exception::FUNCTION_RUNTIME_UNSUPPORTED, 'Runtime "' . $function->getAttribute('runtime', '') . '" is not supported');
        }

        $deployment = Authorization::skip(fn () => $dbForProject->getDocument('deployments', $function->getAttribute('deployment', '')));

        if ($deployment->getAttribute('resourceId') !== $function->getId()) {
            throw new Exception(Exception::DEPLOYMENT_NOT_FOUND, 'Deployment not found. Create a deployment before trying to execute a function');
        }

        if ($deployment->isEmpty()) {
            throw new Exception(Exception::DEPLOYMENT_NOT_FOUND, 'Deployment not found. Create a deployment before trying to execute a function');
        }

        /** Check if build has completed */
        $build = Authorization::skip(fn () => $dbForProject->getDocument('builds', $deployment->getAttribute('buildId', '')));
        if ($build->isEmpty()) {
            throw new Exception(Exception::BUILD_NOT_FOUND);
        }

        if ($build->getAttribute('status') !== 'ready') {
            throw new Exception(Exception::BUILD_NOT_READY);
        }

        $validator = new Authorization('execute');

        if (!$validator->isValid($function->getAttribute('execute'))) { // Check if user has write access to execute function
            throw new Exception(Exception::USER_UNAUTHORIZED, $validator->getDescription());
        }

        $executionId = ID::unique();

        /** @var Document $execution */
        $execution = Authorization::skip(fn () => $dbForProject->createDocument('executions', new Document([
            '$id' => $executionId,
            '$permissions' => !$user->isEmpty() ? [Permission::read(Role::user($user->getId()))] : [],
            'functionId' => $function->getId(),
            'deploymentId' => $deployment->getId(),
            'trigger' => 'http', // http / schedule / event
            'status' => 'waiting', // waiting / processing / completed / failed
            'statusCode' => 0,
            'response' => '',
            'stderr' => '',
            'duration' => 0.0,
            'search' => implode(' ', [$functionId, $executionId]),
        ])));

        $jwt = ''; // initialize
        if (!$user->isEmpty()) { // If userId exists, generate a JWT for function
            $sessions = $user->getAttribute('sessions', []);
            $current = new Document();

            foreach ($sessions as $session) {
                /** @var Utopia\Database\Document $session */
                if ($session->getAttribute('secret') == Auth::hash(Auth::$secret)) { // If current session delete the cookies too
                    $current = $session;
                }
            }

            if (!$current->isEmpty()) {
                $jwtObj = new JWT(App::getEnv('_APP_OPENSSL_KEY_V1'), 'HS256', 900, 10); // Instantiate with key, algo, maxAge and leeway.
                $jwt = $jwtObj->encode([
                    'userId' => $user->getId(),
                    'sessionId' => $current->getId(),
                ]);
            }
        }

        $events
            ->setParam('functionId', $function->getId())
            ->setParam('executionId', $execution->getId())
            ->setContext('function', $function);

        if ($async) {
            $queueForFunctions = new QueueClient(Event::FUNCTIONS_QUEUE_NAME, $pools->get('queue')->pop()->getResource());
            $queueForFunctions->enqueue([
                'type'  => 'http',
                'value' => [
                    'type' => 'http',
                    'execution' => $execution,
                    'function' => $function,
                    'data' => $data,
                    'jwt' => $jwt,
                    'project' => $project,
                    'user' => $user
                ]]);

            return $response
                ->setStatusCode(Response::STATUS_CODE_ACCEPTED)
                ->dynamic($execution, Response::MODEL_EXECUTION);
        }

        $vars = array_reduce($function['vars'] ?? [], function (array $carry, Document $var) {
            $carry[$var->getAttribute('key')] = $var->getAttribute('value') ?? '';
            return $carry;
        }, []);

        $vars = \array_merge($vars, [
            'APPWRITE_FUNCTION_ID' => $function->getId(),
            'APPWRITE_FUNCTION_NAME' => $function->getAttribute('name'),
            'APPWRITE_FUNCTION_DEPLOYMENT' => $deployment->getId(),
            'APPWRITE_FUNCTION_PROJECT_ID' => $project->getId(),
            'APPWRITE_FUNCTION_TRIGGER' => 'http',
            'APPWRITE_FUNCTION_RUNTIME_NAME' => $runtime['name'] ?? '',
            'APPWRITE_FUNCTION_RUNTIME_VERSION' => $runtime['version'] ?? '',
            'APPWRITE_FUNCTION_DATA' => $data ?? '',
            'APPWRITE_FUNCTION_USER_ID' => $user->getId() ?? '',
            'APPWRITE_FUNCTION_JWT' => $jwt ?? '',
        ]);

        /** Execute function */
        $executor = new Executor(App::getEnv('_APP_EXECUTOR_HOST'));
        try {
            $executionResponse = $executor->createExecution(
                projectId: $project->getId(),
                deploymentId: $deployment->getId(),
<<<<<<< HEAD
                path: $build->getAttribute('outputPath', ''),
                vars: $vars,
                entrypoint: $deployment->getAttribute('entrypoint', ''),
                data: $data,
                runtime: $function->getAttribute('runtime', ''),
                baseImage: $runtime['image'],
                timeout: $function->getAttribute('timeout', 0)
=======
                payload: $data,
                variables: $vars,
                timeout: $function->getAttribute('timeout', 0),
                image: $runtime['image'],
                source: $build->getAttribute('outputPath', ''),
                entrypoint: $deployment->getAttribute('entrypoint', ''),
>>>>>>> 390fbc52
            );

            /** Update execution status */
            $execution->setAttribute('status', $executionResponse['status']);
            $execution->setAttribute('statusCode', $executionResponse['statusCode']);
            $execution->setAttribute('response', $executionResponse['response']);
            $execution->setAttribute('stdout', $executionResponse['stdout']);
            $execution->setAttribute('stderr', $executionResponse['stderr']);
            $execution->setAttribute('duration', $executionResponse['duration']);
        } catch (\Throwable $th) {
            $interval = (new \DateTime())->diff(new \DateTime($execution->getCreatedAt()));
            $execution
                ->setAttribute('duration', (float)$interval->format('%s.%f'))
                ->setAttribute('status', 'failed')
                ->setAttribute('statusCode', $th->getCode())
                ->setAttribute('stderr', $th->getMessage());
            Console::error($th->getMessage());
        }

        Authorization::skip(fn () => $dbForProject->updateDocument('executions', $executionId, $execution));

        // TODO revise this later using route label
        $usage
        ->setParam('functionId', $function->getId())
        ->setParam('executions.{scope}.compute', 1)
        ->setParam('executionStatus', $execution->getAttribute('status', ''))
        ->setParam('executionTime', $execution->getAttribute('duration')); // ms

        $roles = Authorization::getRoles();
        $isPrivilegedUser = Auth::isPrivilegedUser($roles);
        $isAppUser = Auth::isAppUser($roles);

        if (!$isPrivilegedUser && !$isAppUser) {
            $execution->setAttribute('stdout', '');
            $execution->setAttribute('stderr', '');
        }

        $response
            ->setStatusCode(Response::STATUS_CODE_CREATED)
            ->dynamic($execution, Response::MODEL_EXECUTION);
    });

App::get('/v1/functions/:functionId/executions')
    ->groups(['api', 'functions'])
    ->desc('List Executions')
    ->label('scope', 'execution.read')
    ->label('sdk.auth', [APP_AUTH_TYPE_SESSION, APP_AUTH_TYPE_KEY, APP_AUTH_TYPE_JWT])
    ->label('sdk.namespace', 'functions')
    ->label('sdk.method', 'listExecutions')
    ->label('sdk.description', '/docs/references/functions/list-executions.md')
    ->label('sdk.response.code', Response::STATUS_CODE_OK)
    ->label('sdk.response.type', Response::CONTENT_TYPE_JSON)
    ->label('sdk.response.model', Response::MODEL_EXECUTION_LIST)
    ->param('functionId', '', new UID(), 'Function ID.')
    ->param('queries', [], new Executions(), 'Array of query strings generated using the Query class provided by the SDK. [Learn more about queries](https://appwrite.io/docs/databases#querying-documents). Maximum of ' . APP_LIMIT_ARRAY_PARAMS_SIZE . ' queries are allowed, each ' . APP_LIMIT_ARRAY_ELEMENT_SIZE . ' characters long. You may filter on the following attributes: ' . implode(', ', Executions::ALLOWED_ATTRIBUTES), true)
    ->param('search', '', new Text(256), 'Search term to filter your list results. Max length: 256 chars.', true)
    ->inject('response')
    ->inject('dbForProject')
    ->inject('mode')
    ->action(function (string $functionId, array $queries, string $search, Response $response, Database $dbForProject, string $mode) {

        $function = Authorization::skip(fn () => $dbForProject->getDocument('functions', $functionId));

        if ($function->isEmpty() || !$function->getAttribute('enabled')) {
            if (!($mode === APP_MODE_ADMIN && Auth::isPrivilegedUser(Authorization::getRoles()))) {
                throw new Exception(Exception::FUNCTION_NOT_FOUND);
            }
        }

        $queries = Query::parseQueries($queries);

        if (!empty($search)) {
            $queries[] = Query::search('search', $search);
        }

        // Set internal queries
        $queries[] = Query::equal('functionId', [$function->getId()]);

        // Get cursor document if there was a cursor query
        $cursor = Query::getByType($queries, Query::TYPE_CURSORAFTER, Query::TYPE_CURSORBEFORE);
        $cursor = reset($cursor);
        if ($cursor) {
            /** @var Query $cursor */
            $executionId = $cursor->getValue();
            $cursorDocument = $dbForProject->getDocument('executions', $executionId);

            if ($cursorDocument->isEmpty()) {
                throw new Exception(Exception::GENERAL_CURSOR_NOT_FOUND, "Execution '{$executionId}' for the 'cursor' value not found.");
            }

            $cursor->setValue($cursorDocument);
        }

        $filterQueries = Query::groupByType($queries)['filters'];

        $results = $dbForProject->find('executions', $queries);
        $total = $dbForProject->count('executions', $filterQueries, APP_LIMIT_COUNT);

        $roles = Authorization::getRoles();
        $isPrivilegedUser = Auth::isPrivilegedUser($roles);
        $isAppUser = Auth::isAppUser($roles);
        if (!$isPrivilegedUser && !$isAppUser) {
            $results = array_map(function ($execution) {
                $execution->setAttribute('stdout', '');
                $execution->setAttribute('stderr', '');
                return $execution;
            }, $results);
        }

        $response->dynamic(new Document([
            'executions' => $results,
            'total' => $total,
        ]), Response::MODEL_EXECUTION_LIST);
    });

App::get('/v1/functions/:functionId/executions/:executionId')
    ->groups(['api', 'functions'])
    ->desc('Get Execution')
    ->label('scope', 'execution.read')
    ->label('sdk.auth', [APP_AUTH_TYPE_SESSION, APP_AUTH_TYPE_KEY, APP_AUTH_TYPE_JWT])
    ->label('sdk.namespace', 'functions')
    ->label('sdk.method', 'getExecution')
    ->label('sdk.description', '/docs/references/functions/get-execution.md')
    ->label('sdk.response.code', Response::STATUS_CODE_OK)
    ->label('sdk.response.type', Response::CONTENT_TYPE_JSON)
    ->label('sdk.response.model', Response::MODEL_EXECUTION)
    ->param('functionId', '', new UID(), 'Function ID.')
    ->param('executionId', '', new UID(), 'Execution ID.')
    ->inject('response')
    ->inject('dbForProject')
    ->inject('mode')
    ->action(function (string $functionId, string $executionId, Response $response, Database $dbForProject, string $mode) {

        $function = Authorization::skip(fn () => $dbForProject->getDocument('functions', $functionId));

        if ($function->isEmpty() || !$function->getAttribute('enabled')) {
            if (!($mode === APP_MODE_ADMIN && Auth::isPrivilegedUser(Authorization::getRoles()))) {
                throw new Exception(Exception::FUNCTION_NOT_FOUND);
            }
        }

        $execution = $dbForProject->getDocument('executions', $executionId);

        if ($execution->getAttribute('functionId') !== $function->getId()) {
            throw new Exception(Exception::EXECUTION_NOT_FOUND);
        }

        if ($execution->isEmpty()) {
            throw new Exception(Exception::EXECUTION_NOT_FOUND);
        }

        $roles = Authorization::getRoles();
        $isPrivilegedUser = Auth::isPrivilegedUser($roles);
        $isAppUser = Auth::isAppUser($roles);
        if (!$isPrivilegedUser && !$isAppUser) {
            $execution->setAttribute('stdout', '');
            $execution->setAttribute('stderr', '');
        }

        $response->dynamic($execution, Response::MODEL_EXECUTION);
    });

// Variables

App::post('/v1/functions/:functionId/variables')
    ->desc('Create Variable')
    ->groups(['api', 'functions'])
    ->label('scope', 'functions.write')
    ->label('audits.event', 'variable.create')
    ->label('audits.resource', 'function/{request.functionId}')
    ->label('sdk.auth', [APP_AUTH_TYPE_KEY])
    ->label('sdk.namespace', 'functions')
    ->label('sdk.method', 'createVariable')
    ->label('sdk.description', '/docs/references/functions/create-variable.md')
    ->label('sdk.response.code', Response::STATUS_CODE_CREATED)
    ->label('sdk.response.type', Response::CONTENT_TYPE_JSON)
    ->label('sdk.response.model', Response::MODEL_VARIABLE)
    ->param('functionId', '', new UID(), 'Function unique ID.', false)
    ->param('key', null, new Text(Database::LENGTH_KEY), 'Variable key. Max length: ' . Database::LENGTH_KEY  . ' chars.', false)
    ->param('value', null, new Text(8192), 'Variable value. Max length: 8192 chars.', false)
    ->inject('response')
    ->inject('dbForProject')
    ->action(function (string $functionId, string $key, string $value, Response $response, Database $dbForProject) {
        $function = $dbForProject->getDocument('functions', $functionId);

        if ($function->isEmpty()) {
            throw new Exception(Exception::FUNCTION_NOT_FOUND);
        }

        $variableId = ID::unique();

        $variable = new Document([
            '$id' => $variableId,
            '$permissions' => [
                Permission::read(Role::any()),
                Permission::update(Role::any()),
                Permission::delete(Role::any()),
            ],
            'functionInternalId' => $function->getInternalId(),
            'functionId' => $function->getId(),
            'key' => $key,
            'value' => $value,
            'search' => implode(' ', [$variableId, $function->getId(), $key]),
        ]);

        try {
            $variable = $dbForProject->createDocument('variables', $variable);
        } catch (DuplicateException $th) {
            throw new Exception(Exception::VARIABLE_ALREADY_EXISTS);
        }

        $dbForProject->deleteCachedDocument('functions', $function->getId());

        $response
            ->setStatusCode(Response::STATUS_CODE_CREATED)
            ->dynamic($variable, Response::MODEL_VARIABLE);
    });

App::get('/v1/functions/:functionId/variables')
    ->desc('List Variables')
    ->groups(['api', 'functions'])
    ->label('scope', 'functions.read')
    ->label('sdk.auth', [APP_AUTH_TYPE_KEY])
    ->label('sdk.namespace', 'functions')
    ->label('sdk.method', 'listVariables')
    ->label('sdk.description', '/docs/references/functions/list-variables.md')
    ->label('sdk.response.code', Response::STATUS_CODE_OK)
    ->label('sdk.response.type', Response::CONTENT_TYPE_JSON)
    ->label('sdk.response.model', Response::MODEL_VARIABLE_LIST)
    ->param('functionId', '', new UID(), 'Function unique ID.', false)
    ->inject('response')
    ->inject('dbForProject')
    ->action(function (string $functionId, Response $response, Database $dbForProject) {
        $function = $dbForProject->getDocument('functions', $functionId);

        if ($function->isEmpty()) {
            throw new Exception(Exception::FUNCTION_NOT_FOUND);
        }

        $response->dynamic(new Document([
            'variables' => $function->getAttribute('vars'),
            'total' => \count($function->getAttribute('vars')),
        ]), Response::MODEL_VARIABLE_LIST);
    });

App::get('/v1/functions/:functionId/variables/:variableId')
    ->desc('Get Variable')
    ->groups(['api', 'functions'])
    ->label('scope', 'functions.read')
    ->label('sdk.auth', [APP_AUTH_TYPE_KEY])
    ->label('sdk.namespace', 'functions')
    ->label('sdk.method', 'getVariable')
    ->label('sdk.description', '/docs/references/functions/get-variable.md')
    ->label('sdk.response.code', Response::STATUS_CODE_OK)
    ->label('sdk.response.type', Response::CONTENT_TYPE_JSON)
    ->label('sdk.response.model', Response::MODEL_VARIABLE)
    ->param('functionId', '', new UID(), 'Function unique ID.', false)
    ->param('variableId', '', new UID(), 'Variable unique ID.', false)
    ->inject('response')
    ->inject('dbForProject')
    ->action(function (string $functionId, string $variableId, Response $response, Database $dbForProject) {
        $function = $dbForProject->getDocument('functions', $functionId);

        if ($function->isEmpty()) {
            throw new Exception(Exception::FUNCTION_NOT_FOUND);
        }

        $variable = $dbForProject->findOne('variables', [
            Query::equal('$id', [$variableId]),
            Query::equal('functionInternalId', [$function->getInternalId()]),
        ]);

        if ($variable === false || $variable->isEmpty()) {
            throw new Exception(Exception::VARIABLE_NOT_FOUND);
        }

        $response->dynamic($variable, Response::MODEL_VARIABLE);
    });

App::put('/v1/functions/:functionId/variables/:variableId')
    ->desc('Update Variable')
    ->groups(['api', 'functions'])
    ->label('scope', 'functions.write')
    ->label('audits.event', 'variable.update')
    ->label('audits.resource', 'function/{request.functionId}')
    ->label('sdk.auth', [APP_AUTH_TYPE_KEY])
    ->label('sdk.namespace', 'functions')
    ->label('sdk.method', 'updateVariable')
    ->label('sdk.description', '/docs/references/functions/update-variable.md')
    ->label('sdk.response.code', Response::STATUS_CODE_OK)
    ->label('sdk.response.type', Response::CONTENT_TYPE_JSON)
    ->label('sdk.response.model', Response::MODEL_VARIABLE)
    ->param('functionId', '', new UID(), 'Function unique ID.', false)
    ->param('variableId', '', new UID(), 'Variable unique ID.', false)
    ->param('key', null, new Text(255), 'Variable key. Max length: 255 chars.', false)
    ->param('value', null, new Text(8192), 'Variable value. Max length: 8192 chars.', true)
    ->inject('response')
    ->inject('dbForProject')
    ->action(function (string $functionId, string $variableId, string $key, ?string $value, Response $response, Database $dbForProject) {

        $function = $dbForProject->getDocument('functions', $functionId);

        if ($function->isEmpty()) {
            throw new Exception(Exception::FUNCTION_NOT_FOUND);
        }

        $variable = $dbForProject->findOne('variables', [
            Query::equal('$id', [$variableId]),
            Query::equal('functionInternalId', [$function->getInternalId()]),
        ]);

        if ($variable === false || $variable->isEmpty()) {
            throw new Exception(Exception::VARIABLE_NOT_FOUND);
        }

        $variable
            ->setAttribute('key', $key)
            ->setAttribute('value', $value ?? $variable->getAttribute('value'))
            ->setAttribute('search', implode(' ', [$variableId, $function->getId(), $key]))
        ;

        try {
            $dbForProject->updateDocument('variables', $variable->getId(), $variable);
        } catch (DuplicateException $th) {
            throw new Exception(Exception::VARIABLE_ALREADY_EXISTS);
        }

        $dbForProject->deleteCachedDocument('functions', $function->getId());

        $response->dynamic($variable, Response::MODEL_VARIABLE);
    });

App::delete('/v1/functions/:functionId/variables/:variableId')
    ->desc('Delete Variable')
    ->groups(['api', 'functions'])
    ->label('scope', 'functions.write')
    ->label('audits.event', 'variable.delete')
    ->label('audits.resource', 'function/{request.functionId}')
    ->label('sdk.auth', [APP_AUTH_TYPE_KEY])
    ->label('sdk.namespace', 'functions')
    ->label('sdk.method', 'deleteVariable')
    ->label('sdk.description', '/docs/references/functions/delete-variable.md')
    ->label('sdk.response.code', Response::STATUS_CODE_NOCONTENT)
    ->label('sdk.response.model', Response::MODEL_NONE)
    ->param('functionId', '', new UID(), 'Function unique ID.', false)
    ->param('variableId', '', new UID(), 'Variable unique ID.', false)
    ->inject('response')
    ->inject('dbForProject')
    ->action(function (string $functionId, string $variableId, Response $response, Database $dbForProject) {
        $function = $dbForProject->getDocument('functions', $functionId);

        if ($function->isEmpty()) {
            throw new Exception(Exception::FUNCTION_NOT_FOUND);
        }

        $variable = $dbForProject->findOne('variables', [
            Query::equal('$id', [$variableId]),
            Query::equal('functionInternalId', [$function->getInternalId()]),
        ]);

        if ($variable === false || $variable->isEmpty()) {
            throw new Exception(Exception::VARIABLE_NOT_FOUND);
        }

        $dbForProject->deleteDocument('variables', $variable->getId());
        $dbForProject->deleteCachedDocument('functions', $function->getId());

        $response->noContent();
    });<|MERGE_RESOLUTION|>--- conflicted
+++ resolved
@@ -548,13 +548,7 @@
 
         $schedule->setAttribute('active', $active);
 
-<<<<<<< HEAD
-        Authorization::skip(function () use ($dbForConsole, $schedule) {
-            $dbForConsole->updateDocument('schedules', $schedule->getId(), $schedule);
-        });
-=======
         Authorization::skip(fn () => $dbForConsole->updateDocument('schedules', $schedule->getId(), $schedule));
->>>>>>> 390fbc52
 
         $events
             ->setParam('functionId', $function->getId())
@@ -602,13 +596,7 @@
             ->setAttribute('active', false)
         ;
 
-<<<<<<< HEAD
-        Authorization::skip(function () use ($dbForConsole, $schedule) {
-            $dbForConsole->updateDocument('schedules', $schedule->getId(), $schedule);
-        });
-=======
         Authorization::skip(fn () => $dbForConsole->updateDocument('schedules', $schedule->getId(), $schedule));
->>>>>>> 390fbc52
 
         $deletes
             ->setType(DELETE_TYPE_DOCUMENT)
@@ -813,13 +801,7 @@
 
         $schedule->setAttribute('active', $active);
 
-<<<<<<< HEAD
-        Authorization::skip(function () use ($dbForConsole, $schedule) {
-            $dbForConsole->updateDocument('schedules', $schedule->getId(), $schedule);
-        });
-=======
         Authorization::skip(fn () => $dbForConsole->updateDocument('schedules', $schedule->getId(), $schedule));
->>>>>>> 390fbc52
 
         $metadata = null;
 
@@ -1209,22 +1191,12 @@
             $executionResponse = $executor->createExecution(
                 projectId: $project->getId(),
                 deploymentId: $deployment->getId(),
-<<<<<<< HEAD
-                path: $build->getAttribute('outputPath', ''),
-                vars: $vars,
-                entrypoint: $deployment->getAttribute('entrypoint', ''),
-                data: $data,
-                runtime: $function->getAttribute('runtime', ''),
-                baseImage: $runtime['image'],
-                timeout: $function->getAttribute('timeout', 0)
-=======
                 payload: $data,
                 variables: $vars,
                 timeout: $function->getAttribute('timeout', 0),
                 image: $runtime['image'],
                 source: $build->getAttribute('outputPath', ''),
                 entrypoint: $deployment->getAttribute('entrypoint', ''),
->>>>>>> 390fbc52
             );
 
             /** Update execution status */
