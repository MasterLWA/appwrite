<?php

use Ahc\Jwt\JWT;
use Appwrite\Auth\Auth;
use Appwrite\Event\Build;
use Appwrite\Event\Delete;
use Appwrite\Event\Event;
use Appwrite\Event\Func;
use Appwrite\Event\Usage;
use Appwrite\Event\Validator\Event as ValidatorEvent;
use Appwrite\Extend\Exception;
use Appwrite\Utopia\Database\Validator\CustomId;
use Utopia\Database\Helpers\ID;
use Utopia\Database\Helpers\Permission;
use Utopia\Database\Helpers\Role;
use Utopia\Database\Validator\UID;
use Utopia\Storage\Device;
use Utopia\Storage\Validator\File;
use Utopia\Storage\Validator\FileExt;
use Utopia\Storage\Validator\FileSize;
use Utopia\Storage\Validator\Upload;
use Appwrite\Utopia\Response;
use Utopia\Swoole\Request;
use Appwrite\Task\Validator\Cron;
use Appwrite\Utopia\Database\Validator\Queries\Deployments;
use Appwrite\Utopia\Database\Validator\Queries\Executions;
use Appwrite\Utopia\Database\Validator\Queries\Functions;
use Utopia\App;
use Utopia\Database\Database;
use Utopia\Database\Document;
use Utopia\Database\DateTime;
use Utopia\Database\Query;
use Utopia\Database\Validator\Authorization;
use Utopia\Validator\ArrayList;
use Utopia\Validator\Text;
use Utopia\Validator\Range;
use Utopia\Validator\WhiteList;
use Utopia\Config\Config;
use Executor\Executor;
use Utopia\CLI\Console;
use Utopia\Database\Validator\Roles;
use Utopia\Validator\Boolean;
use Utopia\Database\Exception\Duplicate as DuplicateException;

include_once __DIR__ . '/../shared/api.php';

App::post('/v1/functions')
    ->groups(['api', 'functions'])
    ->desc('Create Function')
    ->label('scope', 'functions.write')
    ->label('event', 'functions.[functionId].create')
    ->label('audits.event', 'function.create')
    ->label('audits.resource', 'function/{response.$id}')
    ->label('sdk.auth', [APP_AUTH_TYPE_KEY])
    ->label('sdk.namespace', 'functions')
    ->label('sdk.method', 'create')
    ->label('sdk.description', '/docs/references/functions/create-function.md')
    ->label('sdk.response.code', Response::STATUS_CODE_CREATED)
    ->label('sdk.response.type', Response::CONTENT_TYPE_JSON)
    ->label('sdk.response.model', Response::MODEL_FUNCTION)
    ->param('functionId', '', new CustomId(), 'Function ID. Choose a custom ID or generate a random ID with `ID.unique()`. Valid chars are a-z, A-Z, 0-9, period, hyphen, and underscore. Can\'t start with a special char. Max length is 36 chars.')
    ->param('name', '', new Text(128), 'Function name. Max length: 128 chars.')
    ->param('execute', [], new Roles(APP_LIMIT_ARRAY_PARAMS_SIZE), 'An array of strings with execution roles. By default no user is granted with any execute permissions. [learn more about permissions](https://appwrite.io/docs/permissions). Maximum of ' . APP_LIMIT_ARRAY_PARAMS_SIZE . ' roles are allowed, each 64 characters long.')
    ->param('runtime', '', new WhiteList(array_keys(Config::getParam('runtimes')), true), 'Execution runtime.')
    ->param('events', [], new ArrayList(new ValidatorEvent(), APP_LIMIT_ARRAY_PARAMS_SIZE), 'Events list. Maximum of ' . APP_LIMIT_ARRAY_PARAMS_SIZE . ' events are allowed.', true)
    ->param('schedule', '', new Cron(), 'Schedule CRON syntax.', true)
    ->param('timeout', 15, new Range(1, (int) App::getEnv('_APP_FUNCTIONS_TIMEOUT', 900)), 'Function maximum execution time in seconds.', true)
    ->param('enabled', true, new Boolean(), 'Is function enabled?', true)
    ->inject('response')
    ->inject('dbForProject')
    ->inject('project')
    ->inject('user')
    ->inject('events')
    ->inject('dbForConsole')
    ->action(function (string $functionId, string $name, array $execute, string $runtime, array $events, string $schedule, int $timeout, bool $enabled, Response $response, Database $dbForProject, Document $project, Document $user, Event $eventsInstance, Database $dbForConsole) {

        $functionId = ($functionId == 'unique()') ? ID::unique() : $functionId;
        $function = $dbForProject->createDocument('functions', new Document([
            '$id' => $functionId,
            'execute' => $execute,
            'enabled' => $enabled,
            'name' => $name,
            'runtime' => $runtime,
            'deploymentInternalId' => '',
            'deployment' => '',
            'events' => $events,
            'schedule' => $schedule,
<<<<<<< HEAD
            'scheduleInternalId' => '',
            'scheduleUpdatedAt' => DateTime::now(),
=======
>>>>>>> 55e53abc
            'timeout' => $timeout,
            'search' => implode(' ', [$functionId, $name, $runtime])
        ]));

        $schedule = Authorization::skip(
            fn() => $dbForConsole->createDocument('schedules', new Document([
                'region' => App::getEnv('_APP_REGION', 'default'), // Todo replace with projects region
                'resourceType' => 'function',
                'resourceId' => $function->getId(),
                'resourceInternalId' => $function->getInternalId(),
                'resourceUpdatedAt' => DateTime::now(),
                'projectId' => $project->getId(),
                'schedule'  => $function->getAttribute('schedule'),
                'active' => false,
            ]))
        );

        $function->setAttribute('scheduleId', $schedule->getId());
        $function->setAttribute('scheduleInternalId', $schedule->getInternalId());
        $dbForProject->updateDocument('functions', $function->getId(), $function);

        $eventsInstance->setParam('functionId', $function->getId());

        $response
            ->setStatusCode(Response::STATUS_CODE_CREATED)
            ->dynamic($function, Response::MODEL_FUNCTION);
    });

App::get('/v1/functions')
    ->groups(['api', 'functions'])
    ->desc('List Functions')
    ->label('scope', 'functions.read')
    ->label('sdk.auth', [APP_AUTH_TYPE_KEY])
    ->label('sdk.namespace', 'functions')
    ->label('sdk.method', 'list')
    ->label('sdk.description', '/docs/references/functions/list-functions.md')
    ->label('sdk.response.code', Response::STATUS_CODE_OK)
    ->label('sdk.response.type', Response::CONTENT_TYPE_JSON)
    ->label('sdk.response.model', Response::MODEL_FUNCTION_LIST)
    ->param('queries', [], new Functions(), 'Array of query strings generated using the Query class provided by the SDK. [Learn more about queries](https://appwrite.io/docs/databases#querying-documents). Maximum of ' . APP_LIMIT_ARRAY_PARAMS_SIZE . ' queries are allowed, each ' . APP_LIMIT_ARRAY_ELEMENT_SIZE . ' characters long. You may filter on the following attributes: ' . implode(', ', Functions::ALLOWED_ATTRIBUTES), true)
    ->param('search', '', new Text(256), 'Search term to filter your list results. Max length: 256 chars.', true)
    ->inject('response')
    ->inject('dbForProject')
    ->action(function (array $queries, string $search, Response $response, Database $dbForProject) {

        $queries = Query::parseQueries($queries);

        if (!empty($search)) {
            $queries[] = Query::search('search', $search);
        }

        // Get cursor document if there was a cursor query
        $cursor = Query::getByType($queries, Query::TYPE_CURSORAFTER, Query::TYPE_CURSORBEFORE);
        $cursor = reset($cursor);
        if ($cursor) {
            /** @var Query $cursor */
            $functionId = $cursor->getValue();
            $cursorDocument = $dbForProject->getDocument('functions', $functionId);

            if ($cursorDocument->isEmpty()) {
                throw new Exception(Exception::GENERAL_CURSOR_NOT_FOUND, "Function '{$functionId}' for the 'cursor' value not found.");
            }

            $cursor->setValue($cursorDocument);
        }

        $filterQueries = Query::groupByType($queries)['filters'];

        $response->dynamic(new Document([
            'functions' => $dbForProject->find('functions', $queries),
            'total' => $dbForProject->count('functions', $filterQueries, APP_LIMIT_COUNT),
        ]), Response::MODEL_FUNCTION_LIST);
    });

App::get('/v1/functions/runtimes')
    ->groups(['api', 'functions'])
    ->desc('List runtimes')
    ->label('scope', 'functions.read')
    ->label('sdk.auth', [APP_AUTH_TYPE_KEY])
    ->label('sdk.namespace', 'functions')
    ->label('sdk.method', 'listRuntimes')
    ->label('sdk.description', '/docs/references/functions/list-runtimes.md')
    ->label('sdk.response.code', Response::STATUS_CODE_OK)
    ->label('sdk.response.type', Response::CONTENT_TYPE_JSON)
    ->label('sdk.response.model', Response::MODEL_RUNTIME_LIST)
    ->inject('response')
    ->action(function (Response $response) {

        $runtimes = Config::getParam('runtimes');

        $runtimes = array_map(function ($key) use ($runtimes) {
            $runtimes[$key]['$id'] = $key;
            return $runtimes[$key];
        }, array_keys($runtimes));

        $response->dynamic(new Document([
            'total' => count($runtimes),
            'runtimes' => $runtimes
        ]), Response::MODEL_RUNTIME_LIST);
    });

App::get('/v1/functions/:functionId')
    ->groups(['api', 'functions'])
    ->desc('Get Function')
    ->label('scope', 'functions.read')
    ->label('sdk.auth', [APP_AUTH_TYPE_KEY])
    ->label('sdk.namespace', 'functions')
    ->label('sdk.method', 'get')
    ->label('sdk.description', '/docs/references/functions/get-function.md')
    ->label('sdk.response.code', Response::STATUS_CODE_OK)
    ->label('sdk.response.type', Response::CONTENT_TYPE_JSON)
    ->label('sdk.response.model', Response::MODEL_FUNCTION)
    ->param('functionId', '', new UID(), 'Function ID.')
    ->inject('response')
    ->inject('dbForProject')
    ->action(function (string $functionId, Response $response, Database $dbForProject) {
        $function = $dbForProject->getDocument('functions', $functionId);

        if ($function->isEmpty()) {
            throw new Exception(Exception::FUNCTION_NOT_FOUND);
        }

        $response->dynamic($function, Response::MODEL_FUNCTION);
    });

App::get('/v1/functions/:functionId/usage')
    ->desc('Get Function Usage')
    ->groups(['api', 'functions'])
    ->label('scope', 'functions.read')
    ->label('sdk.auth', [APP_AUTH_TYPE_ADMIN])
    ->label('sdk.namespace', 'functions')
    ->label('sdk.method', 'getFunctionUsage')
    ->label('sdk.response.code', Response::STATUS_CODE_OK)
    ->label('sdk.response.type', Response::CONTENT_TYPE_JSON)
    ->label('sdk.response.model', Response::MODEL_USAGE_FUNCTIONS)
    ->param('functionId', '', new UID(), 'Function ID.')
    ->param('range', '30d', new WhiteList(['24h', '7d', '30d', '90d']), 'Date range.', true)
    ->inject('response')
    ->inject('dbForProject')
    ->action(function (string $functionId, string $range, Response $response, Database $dbForProject) {

        $function = $dbForProject->getDocument('functions', $functionId);

        if ($function->isEmpty()) {
            throw new Exception(Exception::FUNCTION_NOT_FOUND);
        }

        $periods = Config::getParam('usage', []);
        $stats = $usage = [];
        $days = $periods[$range];
        $metrics = [
            str_replace(['{resourceType}', '{resourceInternalId}'], ['function', $function->getInternalId()], METRIC_FUNCTION_ID_DEPLOYMENTS),
            str_replace(['{resourceType}', '{resourceInternalId}'], ['function', $function->getInternalId()], METRIC_FUNCTION_ID_DEPLOYMENTS_STORAGE),
            str_replace('{functionInternalId}', $function->getInternalId(), METRIC_FUNCTION_ID_BUILDS),
            str_replace('{functionInternalId}', $function->getInternalId(), METRIC_FUNCTION_ID_BUILDS_STORAGE),
            str_replace('{functionInternalId}', $function->getInternalId(), METRIC_FUNCTION_ID_BUILDS_COMPUTE),
            str_replace('{functionInternalId}', $function->getInternalId(), METRIC_FUNCTION_ID_EXECUTIONS),
            str_replace('{functionInternalId}', $function->getInternalId(), METRIC_FUNCTION_ID_EXECUTIONS_COMPUTE),
        ];

        Authorization::skip(function () use ($dbForProject, $days, $metrics, &$stats) {
            foreach ($metrics as $metric) {
                $limit = $days['limit'];
                $period = $days['period'];
                $results = $dbForProject->find('stats', [
                    Query::equal('period', [$period]),
                    Query::equal('metric', [$metric]),
                    Query::limit($limit),
                    Query::orderDesc('time'),
                ]);
                $stats[$metric] = [];
                foreach ($results as $result) {
                    $stats[$metric][$result->getAttribute('time')] = [
                        'value' => $result->getAttribute('value'),
                    ];
                }
            }
        });

        $format = match ($days['period']) {
            '1h' => 'Y-m-d\TH:00:00.000P',
            '1d' => 'Y-m-d\T00:00:00.000P',
        };

    foreach ($metrics as $metric) {
        $usage[$metric] = [];
        $leap = time() - ($days['limit'] * $days['factor']);
        while ($leap < time()) {
            $leap += $days['factor'];
            $formatDate = date($format, $leap);
            $usage[$metric][] = [
                'value' => $stats[$metric][$formatDate]['value'] ?? 0,
                'date' => $formatDate,
            ];
        }
    }

        $response->dynamic(new Document([
            'range' => $range,
            'deploymentsTotal' => $usage[$metrics[0]],
            'deploymentsStorage' => $usage[$metrics[1]],
            'buildsTotal' => $usage[$metrics[2]],
            'buildsStorage' => $usage[$metrics[3]],
            'buildsTime' => $usage[$metrics[4]],
            'executionsTotal' => $usage[$metrics[5]],
            'executionsTime' => $usage[$metrics[6]],
        ]), Response::MODEL_USAGE_FUNCTION);
    });

App::get('/v1/functions/usage')
    ->desc('Get Functions Usage')
    ->groups(['api', 'functions'])
    ->label('scope', 'functions.read')
    ->label('sdk.auth', [APP_AUTH_TYPE_ADMIN])
    ->label('sdk.namespace', 'functions')
    ->label('sdk.method', 'getUsage')
    ->label('sdk.response.code', Response::STATUS_CODE_OK)
    ->label('sdk.response.type', Response::CONTENT_TYPE_JSON)
    ->label('sdk.response.model', Response::MODEL_USAGE_FUNCTIONS)
    ->param('range', '30d', new WhiteList(['24h', '7d', '30d', '90d']), 'Date range.', true)
    ->inject('response')
    ->inject('dbForProject')
    ->action(function (string $range, Response $response, Database $dbForProject) {

        $periods = Config::getParam('usage', []);
        $stats = $usage = [];
        $days = $periods[$range];
        $metrics = [
            METRIC_FUNCTIONS,
            METRIC_DEPLOYMENTS,
            METRIC_DEPLOYMENTS_STORAGE,
            METRIC_BUILDS,
            METRIC_BUILDS_STORAGE,
            METRIC_BUILDS_COMPUTE,
            METRIC_EXECUTIONS,
            METRIC_EXECUTIONS_COMPUTE,
        ];

        Authorization::skip(function () use ($dbForProject, $days, $metrics, &$stats) {
            foreach ($metrics as $metric) {
                $limit = $days['limit'];
                $period = $days['period'];
                $results = $dbForProject->find('stats', [
                    Query::equal('period', [$period]),
                    Query::equal('metric', [$metric]),
                    Query::limit($limit),
                    Query::orderDesc('time'),
                ]);
                $stats[$metric] = [];
                foreach ($results as $result) {
                    $stats[$metric][$result->getAttribute('time')] = [
                        'value' => $result->getAttribute('value'),
                    ];
                }
            }
        });

        $format = match ($days['period']) {
            '1h' => 'Y-m-d\TH:00:00.000P',
            '1d' => 'Y-m-d\T00:00:00.000P',
        };

    foreach ($metrics as $metric) {
        $usage[$metric] = [];
        $leap = time() - ($days['limit'] * $days['factor']);
        while ($leap < time()) {
            $leap += $days['factor'];
            $formatDate = date($format, $leap);
            $usage[$metric][] = [
                'value' => $stats[$metric][$formatDate]['value'] ?? 0,
                'date' => $formatDate,
            ];
        }
    }
        $response->dynamic(new Document([
            'range' => $range,
            'functionsTotal' => $usage[$metrics[0]],
            'deploymentsTotal' => $usage[$metrics[1]],
            'deploymentsStorage' => $usage[$metrics[2]],
            'buildsTotal' => $usage[$metrics[3]],
            'buildsStorage' => $usage[$metrics[4]],
            'buildsTime' => $usage[$metrics[5]],
            'executionsTotal' => $usage[$metrics[6]],
            'executionsTime' => $usage[$metrics[7]],
        ]), Response::MODEL_USAGE_FUNCTIONS);
    });

App::put('/v1/functions/:functionId')
    ->groups(['api', 'functions'])
    ->desc('Update Function')
    ->label('scope', 'functions.write')
    ->label('event', 'functions.[functionId].update')
    ->label('audits.event', 'function.update')
    ->label('audits.resource', 'function/{response.$id}')
    ->label('sdk.auth', [APP_AUTH_TYPE_KEY])
    ->label('sdk.namespace', 'functions')
    ->label('sdk.method', 'update')
    ->label('sdk.description', '/docs/references/functions/update-function.md')
    ->label('sdk.response.code', Response::STATUS_CODE_OK)
    ->label('sdk.response.type', Response::CONTENT_TYPE_JSON)
    ->label('sdk.response.model', Response::MODEL_FUNCTION)
    ->param('functionId', '', new UID(), 'Function ID.')
    ->param('name', '', new Text(128), 'Function name. Max length: 128 chars.')
    ->param('execute', [], new Roles(APP_LIMIT_ARRAY_PARAMS_SIZE), 'An array of strings with execution roles. By default no user is granted with any execute permissions. [learn more about permissions](https://appwrite.io/docs/permissions). Maximum of ' . APP_LIMIT_ARRAY_PARAMS_SIZE . ' roles are allowed, each 64 characters long.')
    ->param('events', [], new ArrayList(new ValidatorEvent(), APP_LIMIT_ARRAY_PARAMS_SIZE), 'Events list. Maximum of ' . APP_LIMIT_ARRAY_PARAMS_SIZE . ' events are allowed.', true)
    ->param('schedule', '', new Cron(), 'Schedule CRON syntax.', true)
    ->param('timeout', 15, new Range(1, (int) App::getEnv('_APP_FUNCTIONS_TIMEOUT', 900)), 'Maximum execution time in seconds.', true)
    ->param('enabled', true, new Boolean(), 'Is function enabled?', true)
    ->inject('response')
    ->inject('dbForProject')
    ->inject('project')
    ->inject('user')
    ->inject('events')
    ->inject('dbForConsole')
    ->action(function (string $functionId, string $name, array $execute, array $events, string $schedule, int $timeout, bool $enabled, Response $response, Database $dbForProject, Document $project, Document $user, Event $eventsInstance, Database $dbForConsole) {

        $function = $dbForProject->getDocument('functions', $functionId);

        if ($function->isEmpty()) {
            throw new Exception(Exception::FUNCTION_NOT_FOUND);
        }

        $enabled ??= $function->getAttribute('enabled', true);

        $function = $dbForProject->updateDocument('functions', $function->getId(), new Document(array_merge($function->getArrayCopy(), [
            'execute' => $execute,
            'name' => $name,
            'events' => $events,
            'schedule' => $schedule,
            'timeout' => $timeout,
            'enabled' => $enabled,
            'search' => implode(' ', [$functionId, $name, $function->getAttribute('runtime')]),
        ])));

        $schedule = $dbForConsole->getDocument('schedules', $function->getAttribute('scheduleId'));

        $schedule
            ->setAttribute('resourceUpdatedAt', DateTime::now())
            ->setAttribute('schedule', $function->getAttribute('schedule'))
            ->setAttribute('active', !empty($function->getAttribute('schedule')) && !empty($function->getAttribute('deployment')));

        Authorization::skip(fn () => $dbForConsole->updateDocument('schedules', $schedule->getId(), $schedule));

        $eventsInstance->setParam('functionId', $function->getId());

        $response->dynamic($function, Response::MODEL_FUNCTION);
    });

App::patch('/v1/functions/:functionId/deployments/:deploymentId')
    ->groups(['api', 'functions'])
    ->desc('Update Function Deployment')
    ->label('scope', 'functions.write')
    ->label('event', 'functions.[functionId].deployments.[deploymentId].update')
    ->label('audits.event', 'deployment.update')
    ->label('audits.resource', 'function/{request.functionId}')
    ->label('sdk.auth', [APP_AUTH_TYPE_KEY])
    ->label('sdk.namespace', 'functions')
    ->label('sdk.method', 'updateDeployment')
    ->label('sdk.description', '/docs/references/functions/update-function-deployment.md')
    ->label('sdk.response.code', Response::STATUS_CODE_OK)
    ->label('sdk.response.type', Response::CONTENT_TYPE_JSON)
    ->label('sdk.response.model', Response::MODEL_FUNCTION)
    ->param('functionId', '', new UID(), 'Function ID.')
    ->param('deploymentId', '', new UID(), 'Deployment ID.')
    ->inject('response')
    ->inject('dbForProject')
    ->inject('project')
    ->inject('events')
    ->inject('dbForConsole')
    ->action(function (string $functionId, string $deploymentId, Response $response, Database $dbForProject, Document $project, Event $events, Database $dbForConsole) {

        $function = $dbForProject->getDocument('functions', $functionId);
        $deployment = $dbForProject->getDocument('deployments', $deploymentId);
        $build = $dbForProject->getDocument('builds', $deployment->getAttribute('buildId', ''));

        if ($function->isEmpty()) {
            throw new Exception(Exception::FUNCTION_NOT_FOUND);
        }

        if ($deployment->isEmpty()) {
            throw new Exception(Exception::DEPLOYMENT_NOT_FOUND);
        }

        if ($build->isEmpty()) {
            throw new Exception(Exception::BUILD_NOT_FOUND);
        }

        if ($build->getAttribute('status') !== 'ready') {
            throw new Exception(Exception::BUILD_NOT_READY);
        }

        $function = $dbForProject->updateDocument('functions', $function->getId(), new Document(array_merge($function->getArrayCopy(), [
            'deploymentInternalId' => $deployment->getInternalId(),
            'deployment' => $deployment->getId()
        ])));

        $schedule = $dbForConsole->getDocument('schedules', $function->getAttribute('scheduleId'));
        $schedule
            ->setAttribute('resourceUpdatedAt', DateTime::now())
            ->setAttribute('schedule', $function->getAttribute('schedule'))
            ->setAttribute('active', !empty($function->getAttribute('schedule')) && !empty($function->getAttribute('deployment')));
        Authorization::skip(fn () => $dbForConsole->updateDocument('schedules', $schedule->getId(), $schedule));

        $events
            ->setParam('functionId', $function->getId())
            ->setParam('deploymentId', $deployment->getId());

        $response->dynamic($function, Response::MODEL_FUNCTION);
    });

App::delete('/v1/functions/:functionId')
    ->groups(['api', 'functions'])
    ->desc('Delete Function')
    ->label('scope', 'functions.write')
    ->label('event', 'functions.[functionId].delete')
    ->label('audits.event', 'function.delete')
    ->label('audits.resource', 'function/{request.functionId}')
    ->label('sdk.auth', [APP_AUTH_TYPE_KEY])
    ->label('sdk.namespace', 'functions')
    ->label('sdk.method', 'delete')
    ->label('sdk.description', '/docs/references/functions/delete-function.md')
    ->label('sdk.response.code', Response::STATUS_CODE_NOCONTENT)
    ->label('sdk.response.model', Response::MODEL_NONE)
    ->param('functionId', '', new UID(), 'Function ID.')
    ->inject('response')
    ->inject('dbForProject')
    ->inject('deletes')
    ->inject('events')
    ->inject('project')
    ->inject('dbForConsole')
    ->action(function (string $functionId, Response $response, Database $dbForProject, Delete $deletes, Event $events, Document $project, Database $dbForConsole) {

        $function = $dbForProject->getDocument('functions', $functionId);

        if ($function->isEmpty()) {
            throw new Exception(Exception::FUNCTION_NOT_FOUND);
        }

        if (!$dbForProject->deleteDocument('functions', $function->getId())) {
            throw new Exception(Exception::GENERAL_SERVER_ERROR, 'Failed to remove function from DB');
        }

        $schedule = $dbForConsole->getDocument('schedules', $function->getAttribute('scheduleId'));

        $schedule
            ->setAttribute('resourceUpdatedAt', DateTime::now())
            ->setAttribute('active', false)
        ;

        Authorization::skip(fn () => $dbForConsole->updateDocument('schedules', $schedule->getId(), $schedule));

        $deletes
            ->setType(DELETE_TYPE_DOCUMENT)
            ->setDocument($function);

        $events->setParam('functionId', $function->getId());

        $response->noContent();
    });

App::post('/v1/functions/:functionId/deployments')
    ->groups(['api', 'functions'])
    ->desc('Create Deployment')
    ->label('scope', 'functions.write')
    ->label('event', 'functions.[functionId].deployments.[deploymentId].create')
    ->label('audits.event', 'deployment.create')
    ->label('audits.resource', 'function/{request.functionId}')
    ->label('sdk.auth', [APP_AUTH_TYPE_KEY])
    ->label('sdk.namespace', 'functions')
    ->label('sdk.method', 'createDeployment')
    ->label('sdk.description', '/docs/references/functions/create-deployment.md')
    ->label('sdk.packaging', true)
    ->label('sdk.request.type', 'multipart/form-data')
    ->label('sdk.response.code', Response::STATUS_CODE_ACCEPTED)
    ->label('sdk.response.type', Response::CONTENT_TYPE_JSON)
    ->label('sdk.response.model', Response::MODEL_DEPLOYMENT)
    ->param('functionId', '', new UID(), 'Function ID.')
    ->param('entrypoint', '', new Text('1028'), 'Entrypoint File.')
    ->param('code', [], new File(), 'Gzip file with your code package. When used with the Appwrite CLI, pass the path to your code directory, and the CLI will automatically package your code. Use a path that is within the current directory.', false)
    ->param('activate', false, new Boolean(true), 'Automatically activate the deployment when it is finished building.', false)
    ->inject('request')
    ->inject('response')
    ->inject('dbForProject')
    ->inject('events')
    ->inject('project')
    ->inject('deviceFunctions')
    ->inject('deviceLocal')
    ->inject('dbForConsole')
    ->action(function (string $functionId, string $entrypoint, mixed $code, bool $activate, Request $request, Response $response, Database $dbForProject, Event $events, Document $project, Device $deviceFunctions, Device $deviceLocal, Database $dbForConsole) {

        $function = $dbForProject->getDocument('functions', $functionId);

        if ($function->isEmpty()) {
            throw new Exception(Exception::FUNCTION_NOT_FOUND);
        }

        $file = $request->getFiles('code');

        // GraphQL multipart spec adds files with index keys
        if (empty($file)) {
            $file = $request->getFiles(0);
        }

        if (empty($file)) {
            throw new Exception(Exception::STORAGE_FILE_EMPTY, 'No file sent');
        }

        $fileExt = new FileExt([FileExt::TYPE_GZIP]);
        $fileSizeValidator = new FileSize(App::getEnv('_APP_FUNCTIONS_SIZE_LIMIT', 0));
        $upload = new Upload();

        // Make sure we handle a single file and multiple files the same way
        $fileName = (\is_array($file['name']) && isset($file['name'][0])) ? $file['name'][0] : $file['name'];
        $fileTmpName = (\is_array($file['tmp_name']) && isset($file['tmp_name'][0])) ? $file['tmp_name'][0] : $file['tmp_name'];
        $fileSize = (\is_array($file['size']) && isset($file['size'][0])) ? $file['size'][0] : $file['size'];

        if (!$fileExt->isValid($file['name'])) { // Check if file type is allowed
            throw new Exception(Exception::STORAGE_FILE_TYPE_UNSUPPORTED);
        }

        $contentRange = $request->getHeader('content-range');
        $deploymentId = ID::unique();
        $chunk = 1;
        $chunks = 1;

        if (!empty($contentRange)) {
            $start = $request->getContentRangeStart();
            $end = $request->getContentRangeEnd();
            $fileSize = $request->getContentRangeSize();
            $deploymentId = $request->getHeader('x-appwrite-id', $deploymentId);
            if (is_null($start) || is_null($end) || is_null($fileSize)) {
                throw new Exception(Exception::STORAGE_INVALID_CONTENT_RANGE);
            }

            if ($end === $fileSize) {
                //if it's a last chunks the chunk size might differ, so we set the $chunks and $chunk to notify it's last chunk
                $chunks = $chunk = -1;
            } else {
                // Calculate total number of chunks based on the chunk size i.e ($rangeEnd - $rangeStart)
                $chunks = (int) ceil($fileSize / ($end + 1 - $start));
                $chunk = (int) ($start / ($end + 1 - $start)) + 1;
            }
        }

        if (!$fileSizeValidator->isValid($fileSize)) { // Check if file size is exceeding allowed limit
            throw new Exception(Exception::STORAGE_INVALID_FILE_SIZE);
        }

        if (!$upload->isValid($fileTmpName)) {
            throw new Exception(Exception::STORAGE_INVALID_FILE);
        }

        // Save to storage
        $fileSize ??= $deviceLocal->getFileSize($fileTmpName);
        $path = $deviceFunctions->getPath($deploymentId . '.' . \pathinfo($fileName, PATHINFO_EXTENSION));
        $deployment = $dbForProject->getDocument('deployments', $deploymentId);

        $metadata = ['content_type' => $deviceLocal->getFileMimeType($fileTmpName)];
        if (!$deployment->isEmpty()) {
            $chunks = $deployment->getAttribute('chunksTotal', 1);
            $metadata = $deployment->getAttribute('metadata', []);
            if ($chunk === -1) {
                $chunk = $chunks;
            }
        }

        $chunksUploaded = $deviceFunctions->upload($fileTmpName, $path, $chunk, $chunks, $metadata);

        if (empty($chunksUploaded)) {
            throw new Exception(Exception::GENERAL_SERVER_ERROR, 'Failed moving file');
        }

        $activate = (bool) filter_var($activate, FILTER_VALIDATE_BOOLEAN);

        if ($chunksUploaded === $chunks) {
            if ($activate) {
                // Remove deploy for all other deployments.
                $activeDeployments = $dbForProject->find('deployments', [
                    Query::equal('activate', [true]),
                    Query::equal('resourceId', [$functionId]),
                    Query::equal('resourceType', ['functions'])
                ]);

                foreach ($activeDeployments as $activeDeployment) {
                    $activeDeployment->setAttribute('activate', false);
                    $dbForProject->updateDocument('deployments', $activeDeployment->getId(), $activeDeployment);
                }
            }

            $fileSize = $deviceFunctions->getFileSize($path);

            if ($deployment->isEmpty()) {
                $deployment = $dbForProject->createDocument('deployments', new Document([
                    '$id' => $deploymentId,
                    '$permissions' => [
                        Permission::read(Role::any()),
                        Permission::update(Role::any()),
                        Permission::delete(Role::any()),
                    ],
                    'resourceInternalId' => $function->getInternalId(),
                    'resourceId' => $function->getId(),
                    'resourceType' => 'functions',
                    'buildInternalId' => '',
                    'entrypoint' => $entrypoint,
                    'path' => $path,
                    'size' => $fileSize,
                    'search' => implode(' ', [$deploymentId, $entrypoint]),
                    'activate' => $activate,
                    'metadata' => $metadata,
                ]));
            } else {
                $deployment = $dbForProject->updateDocument('deployments', $deploymentId, $deployment->setAttribute('size', $fileSize)->setAttribute('metadata', $metadata));
            }

            // Start the build
            $buildEvent = new Build();
            $buildEvent
                ->setType(BUILD_TYPE_DEPLOYMENT)
                ->setResource($function)
                ->setDeployment($deployment)
                ->setProject($project)
                ->trigger();
        } else {
            if ($deployment->isEmpty()) {
                $deployment = $dbForProject->createDocument('deployments', new Document([
                    '$id' => $deploymentId,
                    '$permissions' => [
                        Permission::read(Role::any()),
                        Permission::update(Role::any()),
                        Permission::delete(Role::any()),
                    ],
                    'resourceInternalId' => $function->getInternalId(),
                    'resourceId' => $function->getId(),
                    'resourceType' => 'functions',
                    'buildInternalId' => '',
                    'entrypoint' => $entrypoint,
                    'path' => $path,
                    'size' => $fileSize,
                    'chunksTotal' => $chunks,
                    'chunksUploaded' => $chunksUploaded,
                    'search' => implode(' ', [$deploymentId, $entrypoint]),
                    'activate' => $activate,
                    'metadata' => $metadata,
                ]));
            } else {
                $deployment = $dbForProject->updateDocument('deployments', $deploymentId, $deployment->setAttribute('chunksUploaded', $chunksUploaded)->setAttribute('metadata', $metadata));
            }
        }

        $metadata = null;

        $events
            ->setParam('functionId', $function->getId())
            ->setParam('deploymentId', $deployment->getId());

        $response
            ->setStatusCode(Response::STATUS_CODE_ACCEPTED)
            ->dynamic($deployment, Response::MODEL_DEPLOYMENT);
    });

App::get('/v1/functions/:functionId/deployments')
    ->groups(['api', 'functions'])
    ->desc('List Deployments')
    ->label('scope', 'functions.read')
    ->label('sdk.auth', [APP_AUTH_TYPE_KEY])
    ->label('sdk.namespace', 'functions')
    ->label('sdk.method', 'listDeployments')
    ->label('sdk.description', '/docs/references/functions/list-deployments.md')
    ->label('sdk.response.code', Response::STATUS_CODE_OK)
    ->label('sdk.response.type', Response::CONTENT_TYPE_JSON)
    ->label('sdk.response.model', Response::MODEL_DEPLOYMENT_LIST)
    ->param('functionId', '', new UID(), 'Function ID.')
    ->param('queries', [], new Deployments(), 'Array of query strings generated using the Query class provided by the SDK. [Learn more about queries](https://appwrite.io/docs/databases#querying-documents). Maximum of ' . APP_LIMIT_ARRAY_PARAMS_SIZE . ' queries are allowed, each ' . APP_LIMIT_ARRAY_ELEMENT_SIZE . ' characters long. You may filter on the following attributes: ' . implode(', ', Deployments::ALLOWED_ATTRIBUTES), true)
    ->param('search', '', new Text(256), 'Search term to filter your list results. Max length: 256 chars.', true)
    ->inject('response')
    ->inject('dbForProject')
    ->action(function (string $functionId, array $queries, string $search, Response $response, Database $dbForProject) {

        $function = $dbForProject->getDocument('functions', $functionId);

        if ($function->isEmpty()) {
            throw new Exception(Exception::FUNCTION_NOT_FOUND);
        }

        $queries = Query::parseQueries($queries);

        if (!empty($search)) {
            $queries[] = Query::search('search', $search);
        }

        // Set resource queries
        $queries[] = Query::equal('resourceId', [$function->getId()]);
        $queries[] = Query::equal('resourceType', ['functions']);

        // Get cursor document if there was a cursor query
        $cursor = Query::getByType($queries, Query::TYPE_CURSORAFTER, Query::TYPE_CURSORBEFORE);
        $cursor = reset($cursor);
        if ($cursor) {
            /** @var Query $cursor */
            $deploymentId = $cursor->getValue();
            $cursorDocument = $dbForProject->getDocument('deployments', $deploymentId);

            if ($cursorDocument->isEmpty()) {
                throw new Exception(Exception::GENERAL_CURSOR_NOT_FOUND, "Deployment '{$deploymentId}' for the 'cursor' value not found.");
            }

            $cursor->setValue($cursorDocument);
        }

        $filterQueries = Query::groupByType($queries)['filters'];

        $results = $dbForProject->find('deployments', $queries);
        $total = $dbForProject->count('deployments', $filterQueries, APP_LIMIT_COUNT);

        foreach ($results as $result) {
            $build = $dbForProject->getDocument('builds', $result->getAttribute('buildId', ''));
            $result->setAttribute('status', $build->getAttribute('status', 'processing'));
            $result->setAttribute('buildStderr', $build->getAttribute('stderr', ''));
            $result->setAttribute('buildStdout', $build->getAttribute('stdout', ''));
            $result->setAttribute('buildTime', $build->getAttribute('duration', 0));
        }

        $response->dynamic(new Document([
            'deployments' => $results,
            'total' => $total,
        ]), Response::MODEL_DEPLOYMENT_LIST);
    });

App::get('/v1/functions/:functionId/deployments/:deploymentId')
    ->groups(['api', 'functions'])
    ->desc('Get Deployment')
    ->label('scope', 'functions.read')
    ->label('sdk.auth', [APP_AUTH_TYPE_KEY])
    ->label('sdk.namespace', 'functions')
    ->label('sdk.method', 'getDeployment')
    ->label('sdk.description', '/docs/references/functions/get-deployment.md')
    ->label('sdk.response.code', Response::STATUS_CODE_OK)
    ->label('sdk.response.type', Response::CONTENT_TYPE_JSON)
    ->label('sdk.response.model', Response::MODEL_DEPLOYMENT)
    ->param('functionId', '', new UID(), 'Function ID.')
    ->param('deploymentId', '', new UID(), 'Deployment ID.')
    ->inject('response')
    ->inject('dbForProject')
    ->action(function (string $functionId, string $deploymentId, Response $response, Database $dbForProject) {

        $function = $dbForProject->getDocument('functions', $functionId);

        if ($function->isEmpty()) {
            throw new Exception(Exception::FUNCTION_NOT_FOUND);
        }

        $deployment = $dbForProject->getDocument('deployments', $deploymentId);

        if ($deployment->getAttribute('resourceId') !== $function->getId()) {
            throw new Exception(Exception::DEPLOYMENT_NOT_FOUND);
        }

        if ($deployment->isEmpty()) {
            throw new Exception(Exception::DEPLOYMENT_NOT_FOUND);
        }

        $build = $dbForProject->getDocument('builds', $deployment->getAttribute('buildId', ''));
        $deployment->setAttribute('status', $build->getAttribute('status', 'processing'));
        $deployment->setAttribute('buildStderr', $build->getAttribute('stderr', ''));
        $deployment->setAttribute('buildStdout', $build->getAttribute('stdout', ''));

        $response->dynamic($deployment, Response::MODEL_DEPLOYMENT);
    });

App::delete('/v1/functions/:functionId/deployments/:deploymentId')
    ->groups(['api', 'functions'])
    ->desc('Delete Deployment')
    ->label('scope', 'functions.write')
    ->label('event', 'functions.[functionId].deployments.[deploymentId].delete')
    ->label('audits.event', 'deployment.delete')
    ->label('audits.resource', 'function/{request.functionId}')
    ->label('sdk.auth', [APP_AUTH_TYPE_KEY])
    ->label('sdk.namespace', 'functions')
    ->label('sdk.method', 'deleteDeployment')
    ->label('sdk.description', '/docs/references/functions/delete-deployment.md')
    ->label('sdk.response.code', Response::STATUS_CODE_NOCONTENT)
    ->label('sdk.response.model', Response::MODEL_NONE)
    ->param('functionId', '', new UID(), 'Function ID.')
    ->param('deploymentId', '', new UID(), 'Deployment ID.')
    ->inject('response')
    ->inject('dbForProject')
    ->inject('deletes')
    ->inject('events')
    ->inject('deviceFunctions')
    ->action(function (string $functionId, string $deploymentId, Response $response, Database $dbForProject, Delete $deletes, Event $events, Device $deviceFunctions) {

        $function = $dbForProject->getDocument('functions', $functionId);
        if ($function->isEmpty()) {
            throw new Exception(Exception::FUNCTION_NOT_FOUND);
        }

        $deployment = $dbForProject->getDocument('deployments', $deploymentId);
        if ($deployment->isEmpty()) {
            throw new Exception(Exception::DEPLOYMENT_NOT_FOUND);
        }

        if ($deployment->getAttribute('resourceId') !== $function->getId()) {
            throw new Exception(Exception::DEPLOYMENT_NOT_FOUND);
        }

        if ($deviceFunctions->delete($deployment->getAttribute('path', ''))) {
            if (!$dbForProject->deleteDocument('deployments', $deployment->getId())) {
                throw new Exception(Exception::GENERAL_SERVER_ERROR, 'Failed to remove deployment from DB');
            }
        }

        if ($function->getAttribute('deployment') === $deployment->getId()) { // Reset function deployment
            $function = $dbForProject->updateDocument('functions', $function->getId(), new Document(array_merge($function->getArrayCopy(), [
                'deployment' => '',
                'deploymentInternalId' => '',
            ])));
        }

        $events
            ->setParam('functionId', $function->getId())
            ->setParam('deploymentId', $deployment->getId());

        $deletes
            ->setType(DELETE_TYPE_DOCUMENT)
            ->setDocument($deployment);

        $response->noContent();
    });

App::post('/v1/functions/:functionId/deployments/:deploymentId/builds/:buildId')
    ->groups(['api', 'functions'])
    ->desc('Create Build')
    ->label('scope', 'functions.write')
    ->label('event', 'functions.[functionId].deployments.[deploymentId].update')
    ->label('audits.event', 'deployment.update')
    ->label('audits.resource', 'function/{request.functionId}')
    ->label('sdk.auth', [APP_AUTH_TYPE_KEY])
    ->label('sdk.namespace', 'functions')
    ->label('sdk.method', 'createBuild')
    ->label('sdk.description', '/docs/references/functions/create-build.md')
    ->label('sdk.response.code', Response::STATUS_CODE_NOCONTENT)
    ->label('sdk.response.model', Response::MODEL_NONE)
    ->param('functionId', '', new UID(), 'Function ID.')
    ->param('deploymentId', '', new UID(), 'Deployment ID.')
    ->param('buildId', '', new UID(), 'Build unique ID.')
    ->inject('response')
    ->inject('dbForProject')
    ->inject('project')
    ->inject('events')
    ->action(function (string $functionId, string $deploymentId, string $buildId, Response $response, Database $dbForProject, Document $project, Event $events) {

        $function = $dbForProject->getDocument('functions', $functionId);
        $deployment = $dbForProject->getDocument('deployments', $deploymentId);

        if ($function->isEmpty()) {
            throw new Exception(Exception::FUNCTION_NOT_FOUND);
        }

        if ($deployment->isEmpty()) {
            throw new Exception(Exception::DEPLOYMENT_NOT_FOUND);
        }

        $build = Authorization::skip(fn () => $dbForProject->getDocument('builds', $buildId));

        if ($build->isEmpty()) {
            throw new Exception(Exception::BUILD_NOT_FOUND);
        }

        if ($build->getAttribute('status') !== 'failed') {
            throw new Exception(Exception::BUILD_IN_PROGRESS, 'Build not failed');
        }

        $events
            ->setParam('functionId', $function->getId())
            ->setParam('deploymentId', $deployment->getId());

        // Retry the build
        $buildEvent = new Build();
        $buildEvent
            ->setType(BUILD_TYPE_RETRY)
            ->setResource($function)
            ->setDeployment($deployment)
            ->setProject($project)
            ->trigger();

        $response->noContent();
    });

App::post('/v1/functions/:functionId/executions')
    ->groups(['api', 'functions'])
    ->desc('Create Execution')
    ->label('scope', 'execution.write')
    ->label('event', 'functions.[functionId].executions.[executionId].create')
    ->label('sdk.auth', [APP_AUTH_TYPE_SESSION, APP_AUTH_TYPE_KEY, APP_AUTH_TYPE_JWT])
    ->label('sdk.namespace', 'functions')
    ->label('sdk.method', 'createExecution')
    ->label('sdk.description', '/docs/references/functions/create-execution.md')
    ->label('sdk.response.code', Response::STATUS_CODE_CREATED)
    ->label('sdk.response.type', Response::CONTENT_TYPE_JSON)
    ->label('sdk.response.model', Response::MODEL_EXECUTION)
    ->label('abuse-key', 'ip:{ip},userId:{userId}')
    ->label('abuse-limit', APP_LIMIT_WRITE_RATE_DEFAULT)
    ->label('abuse-time', APP_LIMIT_WRITE_RATE_PERIOD_DEFAULT)
    ->param('functionId', '', new UID(), 'Function ID.')
    ->param('data', '', new Text(8192), 'String of custom data to send to function.', true)
    ->param('async', false, new Boolean(), 'Execute code in the background. Default value is false.', true)
    ->inject('response')
    ->inject('project')
    ->inject('dbForProject')
    ->inject('user')
    ->inject('events')
    ->inject('mode')
    ->inject('queueForFunctions')
    ->inject('queueForUsage')
    ->action(function (string $functionId, string $data, bool $async, Response $response, Document $project, Database $dbForProject, Document $user, Event $events, string $mode, Func $queueForFunctions, Usage $queueForUsage) {

        $function = Authorization::skip(fn () => $dbForProject->getDocument('functions', $functionId));

        if ($function->isEmpty() || !$function->getAttribute('enabled')) {
            if (!($mode === APP_MODE_ADMIN && Auth::isPrivilegedUser(Authorization::getRoles()))) {
                throw new Exception(Exception::FUNCTION_NOT_FOUND);
            }
        }

        $runtimes = Config::getParam('runtimes', []);

        $runtime = (isset($runtimes[$function->getAttribute('runtime', '')])) ? $runtimes[$function->getAttribute('runtime', '')] : null;

        if (\is_null($runtime)) {
            throw new Exception(Exception::FUNCTION_RUNTIME_UNSUPPORTED, 'Runtime "' . $function->getAttribute('runtime', '') . '" is not supported');
        }

        $deployment = Authorization::skip(fn () => $dbForProject->getDocument('deployments', $function->getAttribute('deployment', '')));

        if ($deployment->getAttribute('resourceId') !== $function->getId()) {
            throw new Exception(Exception::DEPLOYMENT_NOT_FOUND, 'Deployment not found. Create a deployment before trying to execute a function');
        }

        if ($deployment->isEmpty()) {
            throw new Exception(Exception::DEPLOYMENT_NOT_FOUND, 'Deployment not found. Create a deployment before trying to execute a function');
        }

        /** Check if build has completed */
        $build = Authorization::skip(fn () => $dbForProject->getDocument('builds', $deployment->getAttribute('buildId', '')));
        if ($build->isEmpty()) {
            throw new Exception(Exception::BUILD_NOT_FOUND);
        }

        if ($build->getAttribute('status') !== 'ready') {
            throw new Exception(Exception::BUILD_NOT_READY);
        }

        $validator = new Authorization('execute');

        if (!$validator->isValid($function->getAttribute('execute'))) { // Check if user has write access to execute function
            throw new Exception(Exception::USER_UNAUTHORIZED, $validator->getDescription());
        }

        $executionId = ID::unique();

        /** @var Document $execution */
        $execution = Authorization::skip(fn () => $dbForProject->createDocument('executions', new Document([
            '$id' => $executionId,
            '$permissions' => !$user->isEmpty() ? [Permission::read(Role::user($user->getId()))] : [],
            'functionInternalId' => $function->getInternalId(),
            'functionId' => $function->getId(),
            'deploymentInternalId' => $deployment->getInternalId(),
            'deploymentId' => $deployment->getId(),
            'trigger' => 'http', // http / schedule / event
            'status' => $async ? 'waiting' : 'processing', // waiting / processing / completed / failed
            'statusCode' => 0,
            'response' => '',
            'stderr' => '',
            'duration' => 0.0,
            'search' => implode(' ', [$functionId, $executionId]),
        ])));

        $jwt = ''; // initialize
        if (!$user->isEmpty()) { // If userId exists, generate a JWT for function
            $sessions = $user->getAttribute('sessions', []);
            $current = new Document();

            foreach ($sessions as $session) {
                /** @var Utopia\Database\Document $session */
                if ($session->getAttribute('secret') == Auth::hash(Auth::$secret)) { // If current session delete the cookies too
                    $current = $session;
                }
            }

            if (!$current->isEmpty()) {
                $jwtObj = new JWT(App::getEnv('_APP_OPENSSL_KEY_V1'), 'HS256', 900, 10); // Instantiate with key, algo, maxAge and leeway.
                $jwt = $jwtObj->encode([
                    'userId' => $user->getId(),
                    'sessionId' => $current->getId(),
                ]);
            }
        }

        $events
            ->setParam('functionId', $function->getId())
            ->setParam('executionId', $execution->getId())
            ->setContext('function', $function);

        if ($async) {
            $queueForFunctions
                ->setType('http')
                ->setExecution($execution)
                ->setFunction($function)
                ->setData($data)
                ->setJWT($jwt)
                ->setProject($project)
                ->setUser($user)
                ->trigger();

            return $response
                ->setStatusCode(Response::STATUS_CODE_ACCEPTED)
                ->dynamic($execution, Response::MODEL_EXECUTION);
        }

        $vars = array_reduce($function->getAttribute('vars', []), function (array $carry, Document $var) {
            $carry[$var->getAttribute('key')] = $var->getAttribute('value') ?? '';
            return $carry;
        }, []);

        $vars = \array_merge($vars, [
            'APPWRITE_FUNCTION_ID' => $function->getId(),
            'APPWRITE_FUNCTION_NAME' => $function->getAttribute('name'),
            'APPWRITE_FUNCTION_DEPLOYMENT' => $deployment->getId(),
            'APPWRITE_FUNCTION_PROJECT_ID' => $project->getId(),
            'APPWRITE_FUNCTION_TRIGGER' => 'http',
            'APPWRITE_FUNCTION_RUNTIME_NAME' => $runtime['name'] ?? '',
            'APPWRITE_FUNCTION_RUNTIME_VERSION' => $runtime['version'] ?? '',
            'APPWRITE_FUNCTION_DATA' => $data ?? '',
            'APPWRITE_FUNCTION_USER_ID' => $user->getId() ?? '',
            'APPWRITE_FUNCTION_JWT' => $jwt ?? '',
        ]);

        /** Execute function */
        $executor = new Executor(App::getEnv('_APP_EXECUTOR_HOST'));
        try {
            $executionResponse = $executor->createExecution(
                projectId: $project->getId(),
                deploymentId: $deployment->getId(),
                payload: $data,
                variables: $vars,
                timeout: $function->getAttribute('timeout', 0),
                image: $runtime['image'],
                source: $build->getAttribute('outputPath', ''),
                entrypoint: $deployment->getAttribute('entrypoint', ''),
            );

            /** Update execution status */
            $execution->setAttribute('status', $executionResponse['status']);
            $execution->setAttribute('statusCode', $executionResponse['statusCode']);
            $execution->setAttribute('response', $executionResponse['response']);
            $execution->setAttribute('stdout', $executionResponse['stdout']);
            $execution->setAttribute('stderr', $executionResponse['stderr']);
            $execution->setAttribute('duration', $executionResponse['duration']);
            /**
             * Sync execution compute usage from
             */
            $queueForUsage
                ->addMetric(METRIC_EXECUTIONS_COMPUTE, (int)($executionResponse['duration'] * 1000))// per project
                ->addMetric(str_replace('{functionInternalId}', $function->getInternalId(), METRIC_FUNCTION_ID_EXECUTIONS_COMPUTE), (int)($executionResponse['duration'] * 1000))// per function
            ;
        } catch (\Throwable $th) {
            $interval = (new \DateTime())->diff(new \DateTime($execution->getCreatedAt()));
            $execution
                ->setAttribute('duration', (float)$interval->format('%s.%f'))
                ->setAttribute('status', 'failed')
                ->setAttribute('statusCode', $th->getCode())
                ->setAttribute('stderr', $th->getMessage());
            Console::error($th->getMessage());
        }

        Authorization::skip(fn () => $dbForProject->updateDocument('executions', $executionId, $execution));

        $roles = Authorization::getRoles();
        $isPrivilegedUser = Auth::isPrivilegedUser($roles);
        $isAppUser = Auth::isAppUser($roles);

        if (!$isPrivilegedUser && !$isAppUser) {
            $execution->setAttribute('stdout', '');
            $execution->setAttribute('stderr', '');
        }

        $response
            ->setStatusCode(Response::STATUS_CODE_CREATED)
            ->dynamic($execution, Response::MODEL_EXECUTION);
    });

App::get('/v1/functions/:functionId/executions')
    ->groups(['api', 'functions'])
    ->desc('List Executions')
    ->label('scope', 'execution.read')
    ->label('sdk.auth', [APP_AUTH_TYPE_SESSION, APP_AUTH_TYPE_KEY, APP_AUTH_TYPE_JWT])
    ->label('sdk.namespace', 'functions')
    ->label('sdk.method', 'listExecutions')
    ->label('sdk.description', '/docs/references/functions/list-executions.md')
    ->label('sdk.response.code', Response::STATUS_CODE_OK)
    ->label('sdk.response.type', Response::CONTENT_TYPE_JSON)
    ->label('sdk.response.model', Response::MODEL_EXECUTION_LIST)
    ->param('functionId', '', new UID(), 'Function ID.')
    ->param('queries', [], new Executions(), 'Array of query strings generated using the Query class provided by the SDK. [Learn more about queries](https://appwrite.io/docs/databases#querying-documents). Maximum of ' . APP_LIMIT_ARRAY_PARAMS_SIZE . ' queries are allowed, each ' . APP_LIMIT_ARRAY_ELEMENT_SIZE . ' characters long. You may filter on the following attributes: ' . implode(', ', Executions::ALLOWED_ATTRIBUTES), true)
    ->param('search', '', new Text(256), 'Search term to filter your list results. Max length: 256 chars.', true)
    ->inject('response')
    ->inject('dbForProject')
    ->inject('mode')
    ->action(function (string $functionId, array $queries, string $search, Response $response, Database $dbForProject, string $mode) {

        $function = Authorization::skip(fn () => $dbForProject->getDocument('functions', $functionId));

        if ($function->isEmpty() || !$function->getAttribute('enabled')) {
            if (!($mode === APP_MODE_ADMIN && Auth::isPrivilegedUser(Authorization::getRoles()))) {
                throw new Exception(Exception::FUNCTION_NOT_FOUND);
            }
        }

        $queries = Query::parseQueries($queries);

        if (!empty($search)) {
            $queries[] = Query::search('search', $search);
        }

        // Set internal queries
        $queries[] = Query::equal('functionId', [$function->getId()]);

        // Get cursor document if there was a cursor query
        $cursor = Query::getByType($queries, Query::TYPE_CURSORAFTER, Query::TYPE_CURSORBEFORE);
        $cursor = reset($cursor);
        if ($cursor) {
            /** @var Query $cursor */
            $executionId = $cursor->getValue();
            $cursorDocument = $dbForProject->getDocument('executions', $executionId);

            if ($cursorDocument->isEmpty()) {
                throw new Exception(Exception::GENERAL_CURSOR_NOT_FOUND, "Execution '{$executionId}' for the 'cursor' value not found.");
            }

            $cursor->setValue($cursorDocument);
        }

        $filterQueries = Query::groupByType($queries)['filters'];

        $results = $dbForProject->find('executions', $queries);
        $total = $dbForProject->count('executions', $filterQueries, APP_LIMIT_COUNT);

        $roles = Authorization::getRoles();
        $isPrivilegedUser = Auth::isPrivilegedUser($roles);
        $isAppUser = Auth::isAppUser($roles);
        if (!$isPrivilegedUser && !$isAppUser) {
            $results = array_map(function ($execution) {
                $execution->setAttribute('stdout', '');
                $execution->setAttribute('stderr', '');
                return $execution;
            }, $results);
        }

        $response->dynamic(new Document([
            'executions' => $results,
            'total' => $total,
        ]), Response::MODEL_EXECUTION_LIST);
    });

App::get('/v1/functions/:functionId/executions/:executionId')
    ->groups(['api', 'functions'])
    ->desc('Get Execution')
    ->label('scope', 'execution.read')
    ->label('sdk.auth', [APP_AUTH_TYPE_SESSION, APP_AUTH_TYPE_KEY, APP_AUTH_TYPE_JWT])
    ->label('sdk.namespace', 'functions')
    ->label('sdk.method', 'getExecution')
    ->label('sdk.description', '/docs/references/functions/get-execution.md')
    ->label('sdk.response.code', Response::STATUS_CODE_OK)
    ->label('sdk.response.type', Response::CONTENT_TYPE_JSON)
    ->label('sdk.response.model', Response::MODEL_EXECUTION)
    ->param('functionId', '', new UID(), 'Function ID.')
    ->param('executionId', '', new UID(), 'Execution ID.')
    ->inject('response')
    ->inject('dbForProject')
    ->inject('mode')
    ->action(function (string $functionId, string $executionId, Response $response, Database $dbForProject, string $mode) {

        $function = Authorization::skip(fn () => $dbForProject->getDocument('functions', $functionId));

        if ($function->isEmpty() || !$function->getAttribute('enabled')) {
            if (!($mode === APP_MODE_ADMIN && Auth::isPrivilegedUser(Authorization::getRoles()))) {
                throw new Exception(Exception::FUNCTION_NOT_FOUND);
            }
        }

        $execution = $dbForProject->getDocument('executions', $executionId);

        if ($execution->getAttribute('functionId') !== $function->getId()) {
            throw new Exception(Exception::EXECUTION_NOT_FOUND);
        }

        if ($execution->isEmpty()) {
            throw new Exception(Exception::EXECUTION_NOT_FOUND);
        }

        $roles = Authorization::getRoles();
        $isPrivilegedUser = Auth::isPrivilegedUser($roles);
        $isAppUser = Auth::isAppUser($roles);
        if (!$isPrivilegedUser && !$isAppUser) {
            $execution->setAttribute('stdout', '');
            $execution->setAttribute('stderr', '');
        }

        $response->dynamic($execution, Response::MODEL_EXECUTION);
    });

// Variables

App::post('/v1/functions/:functionId/variables')
    ->desc('Create Variable')
    ->groups(['api', 'functions'])
    ->label('scope', 'functions.write')
    ->label('audits.event', 'variable.create')
    ->label('audits.resource', 'function/{request.functionId}')
    ->label('sdk.auth', [APP_AUTH_TYPE_KEY])
    ->label('sdk.namespace', 'functions')
    ->label('sdk.method', 'createVariable')
    ->label('sdk.description', '/docs/references/functions/create-variable.md')
    ->label('sdk.response.code', Response::STATUS_CODE_CREATED)
    ->label('sdk.response.type', Response::CONTENT_TYPE_JSON)
    ->label('sdk.response.model', Response::MODEL_VARIABLE)
    ->param('functionId', '', new UID(), 'Function unique ID.', false)
    ->param('key', null, new Text(Database::LENGTH_KEY), 'Variable key. Max length: ' . Database::LENGTH_KEY  . ' chars.', false)
    ->param('value', null, new Text(8192), 'Variable value. Max length: 8192 chars.', false)
    ->inject('response')
    ->inject('dbForProject')
    ->inject('dbForConsole')
    ->action(function (string $functionId, string $key, string $value, Response $response, Database $dbForProject, Database $dbForConsole) {
        $function = $dbForProject->getDocument('functions', $functionId);

        if ($function->isEmpty()) {
            throw new Exception(Exception::FUNCTION_NOT_FOUND);
        }

        $variableId = ID::unique();

        $variable = new Document([
            '$id' => $variableId,
            '$permissions' => [
                Permission::read(Role::any()),
                Permission::update(Role::any()),
                Permission::delete(Role::any()),
            ],
            'functionInternalId' => $function->getInternalId(),
            'functionId' => $function->getId(),
            'key' => $key,
            'value' => $value,
            'search' => implode(' ', [$variableId, $function->getId(), $key]),
        ]);

        try {
            $variable = $dbForProject->createDocument('variables', $variable);
        } catch (DuplicateException $th) {
            throw new Exception(Exception::VARIABLE_ALREADY_EXISTS);
        }

        $schedule = $dbForConsole->getDocument('schedules', $function->getAttribute('scheduleId'));
        $schedule
            ->setAttribute('resourceUpdatedAt', DateTime::now())
            ->setAttribute('schedule', $function->getAttribute('schedule'))
            ->setAttribute('active', !empty($function->getAttribute('schedule')) && !empty($function->getAttribute('deployment')));
        Authorization::skip(fn () => $dbForConsole->updateDocument('schedules', $schedule->getId(), $schedule));

        $dbForProject->deleteCachedDocument('functions', $function->getId());

        $response
            ->setStatusCode(Response::STATUS_CODE_CREATED)
            ->dynamic($variable, Response::MODEL_VARIABLE);
    });

App::get('/v1/functions/:functionId/variables')
    ->desc('List Variables')
    ->groups(['api', 'functions'])
    ->label('scope', 'functions.read')
    ->label('sdk.auth', [APP_AUTH_TYPE_KEY])
    ->label('sdk.namespace', 'functions')
    ->label('sdk.method', 'listVariables')
    ->label('sdk.description', '/docs/references/functions/list-variables.md')
    ->label('sdk.response.code', Response::STATUS_CODE_OK)
    ->label('sdk.response.type', Response::CONTENT_TYPE_JSON)
    ->label('sdk.response.model', Response::MODEL_VARIABLE_LIST)
    ->param('functionId', '', new UID(), 'Function unique ID.', false)
    ->inject('response')
    ->inject('dbForProject')
    ->action(function (string $functionId, Response $response, Database $dbForProject) {
        $function = $dbForProject->getDocument('functions', $functionId);

        if ($function->isEmpty()) {
            throw new Exception(Exception::FUNCTION_NOT_FOUND);
        }

        $response->dynamic(new Document([
            'variables' => $function->getAttribute('vars'),
            'total' => \count($function->getAttribute('vars')),
        ]), Response::MODEL_VARIABLE_LIST);
    });

App::get('/v1/functions/:functionId/variables/:variableId')
    ->desc('Get Variable')
    ->groups(['api', 'functions'])
    ->label('scope', 'functions.read')
    ->label('sdk.auth', [APP_AUTH_TYPE_KEY])
    ->label('sdk.namespace', 'functions')
    ->label('sdk.method', 'getVariable')
    ->label('sdk.description', '/docs/references/functions/get-variable.md')
    ->label('sdk.response.code', Response::STATUS_CODE_OK)
    ->label('sdk.response.type', Response::CONTENT_TYPE_JSON)
    ->label('sdk.response.model', Response::MODEL_VARIABLE)
    ->param('functionId', '', new UID(), 'Function unique ID.', false)
    ->param('variableId', '', new UID(), 'Variable unique ID.', false)
    ->inject('response')
    ->inject('dbForProject')
    ->action(function (string $functionId, string $variableId, Response $response, Database $dbForProject) {
        $function = $dbForProject->getDocument('functions', $functionId);

        if ($function->isEmpty()) {
            throw new Exception(Exception::FUNCTION_NOT_FOUND);
        }

        $variable = $dbForProject->findOne('variables', [
            Query::equal('$id', [$variableId]),
            Query::equal('functionInternalId', [$function->getInternalId()]),
        ]);

        if ($variable === false || $variable->isEmpty()) {
            throw new Exception(Exception::VARIABLE_NOT_FOUND);
        }

        $response->dynamic($variable, Response::MODEL_VARIABLE);
    });

App::put('/v1/functions/:functionId/variables/:variableId')
    ->desc('Update Variable')
    ->groups(['api', 'functions'])
    ->label('scope', 'functions.write')
    ->label('audits.event', 'variable.update')
    ->label('audits.resource', 'function/{request.functionId}')
    ->label('sdk.auth', [APP_AUTH_TYPE_KEY])
    ->label('sdk.namespace', 'functions')
    ->label('sdk.method', 'updateVariable')
    ->label('sdk.description', '/docs/references/functions/update-variable.md')
    ->label('sdk.response.code', Response::STATUS_CODE_OK)
    ->label('sdk.response.type', Response::CONTENT_TYPE_JSON)
    ->label('sdk.response.model', Response::MODEL_VARIABLE)
    ->param('functionId', '', new UID(), 'Function unique ID.', false)
    ->param('variableId', '', new UID(), 'Variable unique ID.', false)
    ->param('key', null, new Text(255), 'Variable key. Max length: 255 chars.', false)
    ->param('value', null, new Text(8192), 'Variable value. Max length: 8192 chars.', true)
    ->inject('response')
    ->inject('dbForProject')
    ->inject('dbForConsole')
    ->action(function (string $functionId, string $variableId, string $key, ?string $value, Response $response, Database $dbForProject, Database $dbForConsole) {

        $function = $dbForProject->getDocument('functions', $functionId);

        if ($function->isEmpty()) {
            throw new Exception(Exception::FUNCTION_NOT_FOUND);
        }

        $variable = $dbForProject->findOne('variables', [
            Query::equal('$id', [$variableId]),
            Query::equal('functionInternalId', [$function->getInternalId()]),
        ]);

        if ($variable === false || $variable->isEmpty()) {
            throw new Exception(Exception::VARIABLE_NOT_FOUND);
        }

        $variable
            ->setAttribute('key', $key)
            ->setAttribute('value', $value ?? $variable->getAttribute('value'))
            ->setAttribute('search', implode(' ', [$variableId, $function->getId(), $key]))
        ;

        try {
            $dbForProject->updateDocument('variables', $variable->getId(), $variable);
        } catch (DuplicateException $th) {
            throw new Exception(Exception::VARIABLE_ALREADY_EXISTS);
        }

        $schedule = $dbForConsole->getDocument('schedules', $function->getAttribute('scheduleId'));
        $schedule
            ->setAttribute('resourceUpdatedAt', DateTime::now())
            ->setAttribute('schedule', $function->getAttribute('schedule'))
            ->setAttribute('active', !empty($function->getAttribute('schedule')) && !empty($function->getAttribute('deployment')));
        Authorization::skip(fn () => $dbForConsole->updateDocument('schedules', $schedule->getId(), $schedule));

        $dbForProject->deleteCachedDocument('functions', $function->getId());

        $response->dynamic($variable, Response::MODEL_VARIABLE);
    });

App::delete('/v1/functions/:functionId/variables/:variableId')
    ->desc('Delete Variable')
    ->groups(['api', 'functions'])
    ->label('scope', 'functions.write')
    ->label('audits.event', 'variable.delete')
    ->label('audits.resource', 'function/{request.functionId}')
    ->label('sdk.auth', [APP_AUTH_TYPE_KEY])
    ->label('sdk.namespace', 'functions')
    ->label('sdk.method', 'deleteVariable')
    ->label('sdk.description', '/docs/references/functions/delete-variable.md')
    ->label('sdk.response.code', Response::STATUS_CODE_NOCONTENT)
    ->label('sdk.response.model', Response::MODEL_NONE)
    ->param('functionId', '', new UID(), 'Function unique ID.', false)
    ->param('variableId', '', new UID(), 'Variable unique ID.', false)
    ->inject('response')
    ->inject('dbForProject')
    ->inject('dbForConsole')
    ->action(function (string $functionId, string $variableId, Response $response, Database $dbForProject, Database $dbForConsole) {
        $function = $dbForProject->getDocument('functions', $functionId);

        if ($function->isEmpty()) {
            throw new Exception(Exception::FUNCTION_NOT_FOUND);
        }

        $variable = $dbForProject->findOne('variables', [
            Query::equal('$id', [$variableId]),
            Query::equal('functionInternalId', [$function->getInternalId()]),
        ]);

        if ($variable === false || $variable->isEmpty()) {
            throw new Exception(Exception::VARIABLE_NOT_FOUND);
        }

        $dbForProject->deleteDocument('variables', $variable->getId());

        $schedule = $dbForConsole->getDocument('schedules', $function->getAttribute('scheduleId'));
        $schedule
            ->setAttribute('resourceUpdatedAt', DateTime::now())
            ->setAttribute('schedule', $function->getAttribute('schedule'))
            ->setAttribute('active', !empty($function->getAttribute('schedule')) && !empty($function->getAttribute('deployment')));
        Authorization::skip(fn () => $dbForConsole->updateDocument('schedules', $schedule->getId(), $schedule));

        $dbForProject->deleteCachedDocument('functions', $function->getId());

        $response->noContent();
    });<|MERGE_RESOLUTION|>--- conflicted
+++ resolved
@@ -85,11 +85,6 @@
             'deployment' => '',
             'events' => $events,
             'schedule' => $schedule,
-<<<<<<< HEAD
-            'scheduleInternalId' => '',
-            'scheduleUpdatedAt' => DateTime::now(),
-=======
->>>>>>> 55e53abc
             'timeout' => $timeout,
             'search' => implode(' ', [$functionId, $name, $runtime])
         ]));
