<?php

use Ahc\Jwt\JWT;
use Appwrite\Auth\Auth;
use Appwrite\Event\Build;
use Appwrite\Event\Delete;
use Appwrite\Event\Event;
use Appwrite\Event\Func;
use Appwrite\Event\Usage;
use Appwrite\Event\Validator\Event as ValidatorEvent;
use Appwrite\Utopia\Response\Model\Rule;
use Appwrite\Extend\Exception;
use Appwrite\Utopia\Database\Validator\CustomId;
use Appwrite\Messaging\Adapter\Realtime;
use Utopia\Validator\Assoc;
use Appwrite\Usage\Stats;
use Utopia\Database\Helpers\ID;
use Utopia\Database\Helpers\Permission;
use Utopia\Database\Helpers\Role;
use Utopia\Database\Validator\UID;
use Utopia\Storage\Device;
use Utopia\Storage\Validator\File;
use Utopia\Storage\Validator\FileExt;
use Utopia\Storage\Validator\FileSize;
use Utopia\Storage\Validator\Upload;
use Appwrite\Utopia\Response;
use Utopia\Swoole\Request;
use Appwrite\Task\Validator\Cron;
use Appwrite\Utopia\Database\Validator\Queries\Deployments;
use Appwrite\Utopia\Database\Validator\Queries\Executions;
use Appwrite\Utopia\Database\Validator\Queries\Functions;
use Utopia\App;
use Utopia\Database\Database;
use Utopia\Database\Document;
use Utopia\Database\DateTime;
use Utopia\Database\Query;
use Utopia\Database\Validator\Authorization;
use Utopia\Validator\ArrayList;
use Utopia\Validator\Text;
use Utopia\Validator\Range;
use Utopia\Validator\WhiteList;
use Utopia\Config\Config;
use Executor\Executor;
use Utopia\CLI\Console;
use Utopia\Database\Validator\Roles;
use Utopia\Validator\Boolean;
use Utopia\Database\Exception\Duplicate as DuplicateException;
use MaxMind\Db\Reader;
use Utopia\VCS\Adapter\Git\GitHub;

include_once __DIR__ . '/../shared/api.php';

$redeployVcs = function (Request $request, Document $function, Document $project, Document $installation, Database $dbForProject, Document $template, GitHub $github) {
    $deploymentId = ID::unique();
    $entrypoint = $function->getAttribute('entrypoint', '');
    $providerInstallationId = $installation->getAttribute('providerInstallationId', '');
    $privateKey = App::getEnv('_APP_VCS_GITHUB_PRIVATE_KEY');
    $githubAppId = App::getEnv('_APP_VCS_GITHUB_APP_ID');
    $github->initializeVariables($providerInstallationId, $privateKey, $githubAppId);
    $owner = $github->getOwnerName($providerInstallationId);
    $providerRepositoryId = $function->getAttribute('providerRepositoryId', '');
    $repositoryName = $github->getRepositoryName($providerRepositoryId);
    $providerBranch = $function->getAttribute('providerBranch', 'main');
    $authorUrl = "https://github.com/$owner";
    $repositoryUrl = "https://github.com/$owner/$repositoryName";
    $branchUrl = "https://github.com/$owner/$repositoryName/tree/$providerBranch";

    $commitDetails = [];
    if ($template->isEmpty()) {
        try {
            $commitDetails = $github->getLatestCommit($owner, $repositoryName, $providerBranch);
        } catch (\Throwable $error) {
            Console::warning('Failed to get latest commit details');
            Console::warning($error->getMessage());
            Console::warning($error->getTraceAsString());
        }
    }

    $deployment = $dbForProject->createDocument('deployments', new Document([
        '$id' => $deploymentId,
        '$permissions' => [
            Permission::read(Role::any()),
            Permission::update(Role::any()),
            Permission::delete(Role::any()),
        ],
        'resourceId' => $function->getId(),
        'resourceType' => 'functions',
        'entrypoint' => $entrypoint,
        'commands' => $function->getAttribute('commands', ''),
        'type' => 'vcs',
        'installationId' => $installation->getId(),
        'installationInternalId' => $installation->getInternalId(),
        'providerRepositoryId' => $providerRepositoryId,
        'repositoryId' => $function->getAttribute('repositoryId', ''),
        'repositoryInternalId' => $function->getAttribute('repositoryInternalId', ''),
        'providerBranchUrl' => $branchUrl,
        'providerRepositoryName' => $repositoryName,
        'providerRepositoryOwner' => $owner,
        'providerRepositoryUrl' => $repositoryUrl,
        'providerCommitHash' => $commitDetails['commitHash'] ?? '',
        'providerCommitAuthorUrl' => $authorUrl,
        'providerCommitAuthor' => $commitDetails['commitAuthor'] ?? '',
        'providerCommitMessage' => $commitDetails['commitMessage'] ?? '',
        'providerCommitUrl' => $commitDetails['commitUrl'] ?? '',
        'providerBranch' => $providerBranch,
        'providerRootDirectory' => $function->getAttribute('providerRootDirectory', ''),
        'search' => implode(' ', [$deploymentId, $entrypoint]),
        'activate' => true,
    ]));

    $buildEvent = new Build();
    $buildEvent
        ->setType(BUILD_TYPE_DEPLOYMENT)
        ->setResource($function)
        ->setDeployment($deployment)
        ->setTemplate($template)
        ->setProject($project)
        ->trigger();
};

App::post('/v1/functions')
    ->groups(['api', 'functions'])
    ->desc('Create Function')
    ->label('scope', 'functions.write')
    ->label('event', 'functions.[functionId].create')
    ->label('audits.event', 'function.create')
    ->label('audits.resource', 'function/{response.$id}')
    ->label('sdk.auth', [APP_AUTH_TYPE_KEY])
    ->label('sdk.namespace', 'functions')
    ->label('sdk.method', 'create')
    ->label('sdk.description', '/docs/references/functions/create-function.md')
    ->label('sdk.response.code', Response::STATUS_CODE_CREATED)
    ->label('sdk.response.type', Response::CONTENT_TYPE_JSON)
    ->label('sdk.response.model', Response::MODEL_FUNCTION)
    ->param('functionId', '', new CustomId(), 'Function ID. Choose a custom ID or generate a random ID with `ID.unique()`. Valid chars are a-z, A-Z, 0-9, period, hyphen, and underscore. Can\'t start with a special char. Max length is 36 chars.')
    ->param('name', '', new Text(128), 'Function name. Max length: 128 chars.')
    ->param('runtime', '', new WhiteList(array_keys(Config::getParam('runtimes')), true), 'Execution runtime.')
    ->param('execute', [], new Roles(APP_LIMIT_ARRAY_PARAMS_SIZE), 'An array of strings with execution roles. By default no user is granted with any execute permissions. [learn more about permissions](https://appwrite.io/docs/permissions). Maximum of ' . APP_LIMIT_ARRAY_PARAMS_SIZE . ' roles are allowed, each 64 characters long.', true)
    ->param('events', [], new ArrayList(new ValidatorEvent(), APP_LIMIT_ARRAY_PARAMS_SIZE), 'Events list. Maximum of ' . APP_LIMIT_ARRAY_PARAMS_SIZE . ' events are allowed.', true)
    ->param('schedule', '', new Cron(), 'Schedule CRON syntax.', true)
    ->param('timeout', 15, new Range(1, (int) App::getEnv('_APP_FUNCTIONS_TIMEOUT', 900)), 'Function maximum execution time in seconds.', true)
    ->param('enabled', true, new Boolean(), 'Is function enabled?', true)
    ->param('logging', true, new Boolean(), 'Do executions get logged?', true)
    ->param('entrypoint', '', new Text(1028), 'Entrypoint File.')
    ->param('commands', '', new Text(8192, 0), 'Build Commands.', true)
    ->param('installationId', '', new Text(128, 0), 'Appwrite Installation ID for vcs deployment.', true)
    ->param('providerRepositoryId', '', new Text(128, 0), 'Repository ID of the repo linked to the function', true)
    ->param('providerBranch', '', new Text(128, 0), 'Production branch for the repo linked to the function', true)
    ->param('providerSilentMode', false, new Boolean(), 'Is VCS connection in silent mode for the repo linked to the function?', true)
    ->param('providerRootDirectory', '', new Text(128, 0), 'Path to function code in the linked repo', true)
    ->param('templateRepository', '', new Text(128, 0), 'Repository name of the template', true)
    ->param('templateOwner', '', new Text(128, 0), 'Owner name of the template', true)
    ->param('templateRootDirectory', '', new Text(128, 0), 'Path to function code in the template repo', true)
    ->param('templateBranch', '', new Text(128, 0), 'Branch of template repo with the code', true)
    ->inject('request')
    ->inject('response')
    ->inject('dbForProject')
    ->inject('project')
    ->inject('user')
    ->inject('events')
    ->inject('dbForConsole')
    ->inject('gitHub')
    ->action(function (string $functionId, string $name, string $runtime, array $execute, array $events, string $schedule, int $timeout, bool $enabled, bool $logging, string $entrypoint, string $commands, string $installationId, string $providerRepositoryId, string $providerBranch, bool $providerSilentMode, string $providerRootDirectory, string $templateRepository, string $templateOwner, string $templateRootDirectory, string $templateBranch, Request $request, Response $response, Database $dbForProject, Document $project, Document $user, Event $eventsInstance, Database $dbForConsole, GitHub $github) use ($redeployVcs) {
        $functionId = ($functionId == 'unique()') ? ID::unique() : $functionId;

        // build from template
        $template = new Document([]);
        if (
            !empty($templateRepository)
            && !empty($templateOwner)
            && !empty($templateRootDirectory)
            && !empty($templateBranch)
        ) {
            $template->setAttribute('repositoryName', $templateRepository)
                ->setAttribute('ownerName', $templateOwner)
                ->setAttribute('rootDirectory', $templateRootDirectory)
                ->setAttribute('branch', $templateBranch);
        }

        $installation = $dbForConsole->getDocument('installations', $installationId);

        if (!empty($installationId) && $installation->isEmpty()) {
            throw new Exception(Exception::INSTALLATION_NOT_FOUND);
        }

        if (!empty($providerRepositoryId) && (empty($installationId) || empty($providerBranch))) {
            throw new Exception(Exception::GENERAL_ARGUMENT_INVALID, 'When connecting to VCS (Version Control System), you need to provide "installationId" and "providerBranch".');
        }

        $function = $dbForProject->createDocument('functions', new Document([
            '$id' => $functionId,
            'execute' => $execute,
            'enabled' => $enabled,
            'live' => true,
            'logging' => $logging,
            'name' => $name,
            'runtime' => $runtime,
            'deploymentInternalId' => '',
            'deployment' => '',
            'events' => $events,
            'schedule' => $schedule,
            'scheduleInternalId' => '',
            'scheduleId' => '',
            'timeout' => $timeout,
            'entrypoint' => $entrypoint,
            'commands' => $commands,
            'search' => implode(' ', [$functionId, $name, $runtime]),
            'version' => 'v3',
            'installationId' => $installation->getId(),
            'installationInternalId' => $installation->getInternalId(),
            'providerRepositoryId' => $providerRepositoryId,
            'repositoryId' => '',
            'repositoryInternalId' => '',
            'providerBranch' => $providerBranch,
            'providerRootDirectory' => $providerRootDirectory,
            'providerSilentMode' => $providerSilentMode,
        ]));

        $schedule = Authorization::skip(
            fn () => $dbForConsole->createDocument('schedules', new Document([
                'region' => App::getEnv('_APP_REGION', 'default'), // Todo replace with projects region
                'resourceType' => 'function',
                'resourceId' => $function->getId(),
                'resourceInternalId' => $function->getInternalId(),
                'resourceUpdatedAt' => DateTime::now(),
                'projectId' => $project->getId(),
                'schedule'  => $function->getAttribute('schedule'),
                'active' => false,
            ]))
        );
        
        $function->setAttribute('scheduleId', $schedule->getId());
        $function->setAttribute('scheduleInternalId', $schedule->getInternalId());

        // Git connect logic
        if (!empty($providerRepositoryId)) {
            $repository = $dbForConsole->createDocument('repositories', new Document([
                '$id' => ID::unique(),
                '$permissions' => [
                    Permission::read(Role::any()),
                    Permission::update(Role::any()),
                    Permission::delete(Role::any()),
                ],
                'installationId' => $installation->getId(),
                'installationInternalId' => $installation->getInternalId(),
                'projectId' => $project->getId(),
                'projectInternalId' => $project->getInternalId(),
                'providerRepositoryId' => $providerRepositoryId,
                'resourceId' => $function->getId(),
                'resourceInternalId' => $function->getInternalId(),
                'resourceType' => 'function',
                'providerPullRequestIds' => []
            ]));

            $function->setAttribute('repositoryId', $repository->getId());
            $function->setAttribute('repositoryInternalId', $repository->getInternalId());
        }

        $function = $dbForProject->updateDocument('functions', $function->getId(), $function);

        // Redeploy vcs logic
        if (!empty($providerRepositoryId)) {
            $redeployVcs($request, $function, $project, $installation, $dbForProject, $template, $github);
        }

        $functionsDomain = App::getEnv('_APP_DOMAIN_FUNCTIONS', '');
        if (!empty($functionsDomain)) {
            $ruleId = ID::unique();
            $routeSubdomain = ID::unique();
            $domain = "{$routeSubdomain}.{$functionsDomain}";

            $rule = Authorization::skip(
                fn () => $dbForConsole->createDocument('rules', new Document([
                    '$id' => $ruleId,
                    'projectId' => $project->getId(),
                    'projectInternalId' => $project->getInternalId(),
                    'domain' => $domain,
                    'resourceType' => 'function',
                    'resourceId' => $function->getId(),
                    'resourceInternalId' => $function->getInternalId(),
                    'status' => 'verified',
                    'certificateId' => '',
                ]))
            );

            /** Trigger Webhook */
            $ruleModel = new Rule();
            $ruleCreate = new Event(Event::WEBHOOK_QUEUE_NAME, Event::WEBHOOK_CLASS_NAME);
            $ruleCreate
                ->setProject($project)
                ->setEvent('rules.[ruleId].create')
                ->setParam('ruleId', $rule->getId())
                ->setPayload($rule->getArrayCopy(array_keys($ruleModel->getRules())))
                ->trigger();

            /** Trigger Functions */
            $ruleCreate
                ->setClass(Event::FUNCTIONS_CLASS_NAME)
                ->setQueue(Event::FUNCTIONS_QUEUE_NAME)
                ->trigger();

            /** Trigger realtime event */
            $allEvents = Event::generateEvents('rules.[ruleId].create', [
                'ruleId' => $rule->getId(),
            ]);
            $target = Realtime::fromPayload(
                // Pass first, most verbose event pattern
                event: $allEvents[0],
                payload: $rule,
                project: $project
            );
            Realtime::send(
                projectId: 'console',
                payload: $rule->getArrayCopy(),
                events: $allEvents,
                channels: $target['channels'],
                roles: $target['roles']
            );
            Realtime::send(
                projectId: $project->getId(),
                payload: $rule->getArrayCopy(),
                events: $allEvents,
                channels: $target['channels'],
                roles: $target['roles']
            );
        }

        $eventsInstance->setParam('functionId', $function->getId());

        $response
            ->setStatusCode(Response::STATUS_CODE_CREATED)
            ->dynamic($function, Response::MODEL_FUNCTION);
    });

App::get('/v1/functions')
    ->groups(['api', 'functions'])
    ->desc('List Functions')
    ->label('scope', 'functions.read')
    ->label('sdk.auth', [APP_AUTH_TYPE_KEY])
    ->label('sdk.namespace', 'functions')
    ->label('sdk.method', 'list')
    ->label('sdk.description', '/docs/references/functions/list-functions.md')
    ->label('sdk.response.code', Response::STATUS_CODE_OK)
    ->label('sdk.response.type', Response::CONTENT_TYPE_JSON)
    ->label('sdk.response.model', Response::MODEL_FUNCTION_LIST)
    ->param('queries', [], new Functions(), 'Array of query strings generated using the Query class provided by the SDK. [Learn more about queries](https://appwrite.io/docs/queries). Maximum of ' . APP_LIMIT_ARRAY_PARAMS_SIZE . ' queries are allowed, each ' . APP_LIMIT_ARRAY_ELEMENT_SIZE . ' characters long. You may filter on the following attributes: ' . implode(', ', Functions::ALLOWED_ATTRIBUTES), true)
    ->param('search', '', new Text(256), 'Search term to filter your list results. Max length: 256 chars.', true)
    ->inject('response')
    ->inject('dbForProject')
    ->action(function (array $queries, string $search, Response $response, Database $dbForProject) {

        $queries = Query::parseQueries($queries);

        if (!empty($search)) {
            $queries[] = Query::search('search', $search);
        }

        // Get cursor document if there was a cursor query
        $cursor = \array_filter($queries, function ($query) {
            return \in_array($query->getMethod(), [Query::TYPE_CURSORAFTER, Query::TYPE_CURSORBEFORE]);
        });
        $cursor = reset($cursor);
        if ($cursor) {
            /** @var Query $cursor */
            $functionId = $cursor->getValue();
            $cursorDocument = $dbForProject->getDocument('functions', $functionId);

            if ($cursorDocument->isEmpty()) {
                throw new Exception(Exception::GENERAL_CURSOR_NOT_FOUND, "Function '{$functionId}' for the 'cursor' value not found.");
            }

            $cursor->setValue($cursorDocument);
        }

        $filterQueries = Query::groupByType($queries)['filters'];

        $response->dynamic(new Document([
            'functions' => $dbForProject->find('functions', $queries),
            'total' => $dbForProject->count('functions', $filterQueries, APP_LIMIT_COUNT),
        ]), Response::MODEL_FUNCTION_LIST);
    });

App::get('/v1/functions/runtimes')
    ->groups(['api', 'functions'])
    ->desc('List runtimes')
    ->label('scope', 'functions.read')
    ->label('sdk.auth', [APP_AUTH_TYPE_KEY])
    ->label('sdk.namespace', 'functions')
    ->label('sdk.method', 'listRuntimes')
    ->label('sdk.description', '/docs/references/functions/list-runtimes.md')
    ->label('sdk.response.code', Response::STATUS_CODE_OK)
    ->label('sdk.response.type', Response::CONTENT_TYPE_JSON)
    ->label('sdk.response.model', Response::MODEL_RUNTIME_LIST)
    ->inject('response')
    ->action(function (Response $response) {

        $runtimes = Config::getParam('runtimes');

        $runtimes = array_map(function ($key) use ($runtimes) {
            $runtimes[$key]['$id'] = $key;
            return $runtimes[$key];
        }, array_keys($runtimes));

        $response->dynamic(new Document([
            'total' => count($runtimes),
            'runtimes' => $runtimes
        ]), Response::MODEL_RUNTIME_LIST);
    });

App::get('/v1/functions/:functionId')
    ->groups(['api', 'functions'])
    ->desc('Get Function')
    ->label('scope', 'functions.read')
    ->label('sdk.auth', [APP_AUTH_TYPE_KEY])
    ->label('sdk.namespace', 'functions')
    ->label('sdk.method', 'get')
    ->label('sdk.description', '/docs/references/functions/get-function.md')
    ->label('sdk.response.code', Response::STATUS_CODE_OK)
    ->label('sdk.response.type', Response::CONTENT_TYPE_JSON)
    ->label('sdk.response.model', Response::MODEL_FUNCTION)
    ->param('functionId', '', new UID(), 'Function ID.')
    ->inject('response')
    ->inject('dbForProject')
    ->action(function (string $functionId, Response $response, Database $dbForProject) {
        $function = $dbForProject->getDocument('functions', $functionId);

        if ($function->isEmpty()) {
            throw new Exception(Exception::FUNCTION_NOT_FOUND);
        }

        $response->dynamic($function, Response::MODEL_FUNCTION);
    });

App::get('/v1/functions/:functionId/usage')
    ->desc('Get Function Usage')
    ->groups(['api', 'functions', 'usage'])
    ->label('scope', 'functions.read')
    ->label('sdk.auth', [APP_AUTH_TYPE_ADMIN])
    ->label('sdk.namespace', 'functions')
    ->label('sdk.method', 'getFunctionUsage')
    ->label('sdk.response.code', Response::STATUS_CODE_OK)
    ->label('sdk.response.type', Response::CONTENT_TYPE_JSON)
    ->label('sdk.response.model', Response::MODEL_USAGE_FUNCTIONS)
    ->param('functionId', '', new UID(), 'Function ID.')
    ->param('range', '30d', new WhiteList(['24h', '7d', '30d', '90d']), 'Date range.', true)
    ->inject('response')
    ->inject('dbForProject')
    ->action(function (string $functionId, string $range, Response $response, Database $dbForProject) {

        $function = $dbForProject->getDocument('functions', $functionId);

        if ($function->isEmpty()) {
            throw new Exception(Exception::FUNCTION_NOT_FOUND);
        }

        $usage = [];
        if (App::getEnv('_APP_USAGE_STATS', 'enabled') == 'enabled') {
            $periods = [
                '24h' => [
                    'period' => '1h',
                    'limit' => 24,
                ],
                '7d' => [
                    'period' => '1d',
                    'limit' => 7,
                ],
                '30d' => [
                    'period' => '1d',
                    'limit' => 30,
                ],
                '90d' => [
                    'period' => '1d',
                    'limit' => 90,
                ],
            ];

            $metrics = [
                "executions.$functionId.compute.total",
                "executions.$functionId.compute.success",
                "executions.$functionId.compute.failure",
                "executions.$functionId.compute.time",
                "builds.$functionId.compute.total",
                "builds.$functionId.compute.success",
                "builds.$functionId.compute.failure",
                "builds.$functionId.compute.time",
            ];

            $stats = [];

            Authorization::skip(function () use ($dbForProject, $periods, $range, $metrics, &$stats) {
                foreach ($metrics as $metric) {
                    $limit = $periods[$range]['limit'];
                    $period = $periods[$range]['period'];

                    $requestDocs = $dbForProject->find('stats', [
                        Query::equal('period', [$period]),
                        Query::equal('metric', [$metric]),
                        Query::limit($limit),
                        Query::orderDesc('time'),
                    ]);

                    $stats[$metric] = [];
                    foreach ($requestDocs as $requestDoc) {
                        $stats[$metric][] = [
                            'value' => $requestDoc->getAttribute('value'),
                            'date' => $requestDoc->getAttribute('time'),
                        ];
                    }

                    // backfill metrics with empty values for graphs
                    $backfill = $limit - \count($requestDocs);
                    while ($backfill > 0) {
                        $last = $limit - $backfill - 1; // array index of last added metric
                        $diff = match ($period) { // convert period to seconds for unix timestamp math
                            '1h' => 3600,
                            '1d' => 86400,
                        };
                        $stats[$metric][] = [
                            'value' => 0,
                            'date' => DateTime::formatTz(DateTime::addSeconds(new \DateTime($stats[$metric][$last]['date'] ?? null), -1 * $diff)),
                        ];
                        $backfill--;
                    }
                    $stats[$metric] = array_reverse($stats[$metric]);
                }
            });

            $usage = new Document([
                'range' => $range,
                'executionsTotal' => $stats["executions.$functionId.compute.total"] ?? [],
                'executionsFailure' => $stats["executions.$functionId.compute.failure"] ?? [],
                'executionsSuccesse' => $stats["executions.$functionId.compute.success"] ?? [],
                'executionsTime' => $stats["executions.$functionId.compute.time"] ?? [],
                'buildsTotal' => $stats["builds.$functionId.compute.total"] ?? [],
                'buildsFailure' => $stats["builds.$functionId.compute.failure"] ?? [],
                'buildsSuccess' => $stats["builds.$functionId.compute.success"] ?? [],
                'buildsTime' => $stats["builds.$functionId.compute.time" ?? []]
            ]);
        }

        $response->dynamic($usage, Response::MODEL_USAGE_FUNCTION);
    });

App::get('/v1/functions/usage')
    ->desc('Get Functions Usage')
    ->groups(['api', 'functions', 'usage'])
    ->label('scope', 'functions.read')
    ->label('sdk.auth', [APP_AUTH_TYPE_ADMIN])
    ->label('sdk.namespace', 'functions')
    ->label('sdk.method', 'getUsage')
    ->label('sdk.response.code', Response::STATUS_CODE_OK)
    ->label('sdk.response.type', Response::CONTENT_TYPE_JSON)
    ->label('sdk.response.model', Response::MODEL_USAGE_FUNCTIONS)
    ->param('range', '30d', new WhiteList(['24h', '7d', '30d', '90d']), 'Date range.', true)
    ->inject('response')
    ->inject('dbForProject')
    ->action(function (string $range, Response $response, Database $dbForProject) {

        $usage = [];
        if (App::getEnv('_APP_USAGE_STATS', 'enabled') == 'enabled') {
            $periods = [
                '24h' => [
                    'period' => '1h',
                    'limit' => 24,
                ],
                '7d' => [
                    'period' => '1d',
                    'limit' => 7,
                ],
                '30d' => [
                    'period' => '1d',
                    'limit' => 30,
                ],
                '90d' => [
                    'period' => '1d',
                    'limit' => 90,
                ],
            ];

            $metrics = [
                'executions.$all.compute.total',
                'executions.$all.compute.failure',
                'executions.$all.compute.success',
                'executions.$all.compute.time',
                'builds.$all.compute.total',
                'builds.$all.compute.failure',
                'builds.$all.compute.success',
                'builds.$all.compute.time',
            ];

            $stats = [];

            Authorization::skip(function () use ($dbForProject, $periods, $range, $metrics, &$stats) {
                foreach ($metrics as $metric) {
                    $limit = $periods[$range]['limit'];
                    $period = $periods[$range]['period'];

                    $requestDocs = $dbForProject->find('stats', [
                        Query::equal('period', [$period]),
                        Query::equal('metric', [$metric]),
                        Query::limit($limit),
                        Query::orderDesc('time'),
                    ]);

                    $stats[$metric] = [];
                    foreach ($requestDocs as $requestDoc) {
                        $stats[$metric][] = [
                            'value' => $requestDoc->getAttribute('value'),
                            'date' => $requestDoc->getAttribute('time'),
                        ];
                    }

                    // backfill metrics with empty values for graphs
                    $backfill = $limit - \count($requestDocs);
                    while ($backfill > 0) {
                        $last = $limit - $backfill - 1; // array index of last added metric
                        $diff = match ($period) { // convert period to seconds for unix timestamp math
                            '1h' => 3600,
                            '1d' => 86400,
                        };
                        $stats[$metric][] = [
                            'value' => 0,
                            'date' => DateTime::formatTz(DateTime::addSeconds(new \DateTime($stats[$metric][$last]['date'] ?? null), -1 * $diff)),
                        ];
                        $backfill--;
                    }
                    $stats[$metric] = array_reverse($stats[$metric]);
                }
            });

            $usage = new Document([
                'range' => $range,
                'executionsTotal' => $stats[$metrics[0]] ?? [],
                'executionsFailure' => $stats[$metrics[1]] ?? [],
                'executionsSuccess' => $stats[$metrics[2]] ?? [],
                'executionsTime' => $stats[$metrics[3]] ?? [],
                'buildsTotal' => $stats[$metrics[4]] ?? [],
                'buildsFailure' => $stats[$metrics[5]] ?? [],
                'buildsSuccess' => $stats[$metrics[6]] ?? [],
                'buildsTime' => $stats[$metrics[7]] ?? [],
            ]);
        }

        $response->dynamic($usage, Response::MODEL_USAGE_FUNCTIONS);
    });

App::put('/v1/functions/:functionId')
    ->groups(['api', 'functions'])
    ->desc('Update Function')
    ->label('scope', 'functions.write')
    ->label('event', 'functions.[functionId].update')
    ->label('audits.event', 'function.update')
    ->label('audits.resource', 'function/{response.$id}')
    ->label('sdk.auth', [APP_AUTH_TYPE_KEY])
    ->label('sdk.namespace', 'functions')
    ->label('sdk.method', 'update')
    ->label('sdk.description', '/docs/references/functions/update-function.md')
    ->label('sdk.response.code', Response::STATUS_CODE_OK)
    ->label('sdk.response.type', Response::CONTENT_TYPE_JSON)
    ->label('sdk.response.model', Response::MODEL_FUNCTION)
    ->param('functionId', '', new UID(), 'Function ID.')
    ->param('name', '', new Text(128), 'Function name. Max length: 128 chars.')
    ->param('runtime', '', new WhiteList(array_keys(Config::getParam('runtimes')), true), 'Execution runtime.')
    ->param('execute', [], new Roles(APP_LIMIT_ARRAY_PARAMS_SIZE), 'An array of strings with execution roles. By default no user is granted with any execute permissions. [learn more about permissions](https://appwrite.io/docs/permissions). Maximum of ' . APP_LIMIT_ARRAY_PARAMS_SIZE . ' roles are allowed, each 64 characters long.', true)
    ->param('events', [], new ArrayList(new ValidatorEvent(), APP_LIMIT_ARRAY_PARAMS_SIZE), 'Events list. Maximum of ' . APP_LIMIT_ARRAY_PARAMS_SIZE . ' events are allowed.', true)
    ->param('schedule', '', new Cron(), 'Schedule CRON syntax.', true)
    ->param('timeout', 15, new Range(1, (int) App::getEnv('_APP_FUNCTIONS_TIMEOUT', 900)), 'Maximum execution time in seconds.', true)
    ->param('enabled', true, new Boolean(), 'Is function enabled?', true)
    ->param('logging', true, new Boolean(), 'Do executions get logged?', true)
    ->param('entrypoint', '', new Text(1028), 'Entrypoint File.')
    ->param('commands', '', new Text(8192, 0), 'Build Commands.', true)
    ->param('installationId', '', new Text(128, 0), 'Appwrite Installation ID for vcs deployment.', true)
    ->param('providerRepositoryId', '', new Text(128, 0), 'Repository ID of the repo linked to the function', true)
    ->param('providerBranch', '', new Text(128, 0), 'Production branch for the repo linked to the function', true)
    ->param('providerSilentMode', false, new Boolean(), 'Is VCS connection in silent mode for the repo linked to the function?', true)
    ->param('providerRootDirectory', '', new Text(128, 0), 'Path to function code in the linked repo', true)
    ->inject('request')
    ->inject('response')
    ->inject('dbForProject')
    ->inject('project')
    ->inject('events')
    ->inject('dbForConsole')
    ->inject('gitHub')
    ->action(function (string $functionId, string $name, string $runtime, array $execute, array $events, string $schedule, int $timeout, bool $enabled, bool $logging, string $entrypoint, string $commands, string $installationId, string $providerRepositoryId, string $providerBranch, bool $providerSilentMode, string $providerRootDirectory, Request $request, Response $response, Database $dbForProject, Document $project, Event $eventsInstance, Database $dbForConsole, GitHub $github) use ($redeployVcs) {
        // TODO: If only branch changes, re-deploy

        $function = $dbForProject->getDocument('functions', $functionId);

        if ($function->isEmpty()) {
            throw new Exception(Exception::FUNCTION_NOT_FOUND);
        }

        $installation = $dbForConsole->getDocument('installations', $installationId);

        if (!empty($installationId) && $installation->isEmpty()) {
            throw new Exception(Exception::INSTALLATION_NOT_FOUND);
        }

        if (!empty($providerRepositoryId) && (empty($installationId) || empty($providerBranch))) {
            throw new Exception(Exception::GENERAL_ARGUMENT_INVALID, 'When connecting to VCS (Version Control System), you need to provide "installationId" and "providerBranch".');
        }

        if ($function->isEmpty()) {
            throw new Exception(Exception::FUNCTION_NOT_FOUND);
        }

        $enabled ??= $function->getAttribute('enabled', true);

        $repositoryId = $function->getAttribute('repositoryId', '');
        $repositoryInternalId = $function->getAttribute('repositoryInternalId', '');

        $isConnected = !empty($function->getAttribute('providerRepositoryId', ''));

        // Git disconnect logic
        if ($isConnected && empty($providerRepositoryId)) {
            $repositories = $dbForConsole->find('repositories', [
                Query::equal('projectInternalId', [$project->getInternalId()]),
                Query::equal('resourceInternalId', [$function->getInternalId()]),
                Query::equal('resourceType', ['function']),
                Query::limit(100),
            ]);

            foreach ($repositories as $repository) {
                $dbForConsole->deleteDocument('repositories', $repository->getId());
            }

            $providerRepositoryId = '';
            $installationId = '';
            $providerBranch = '';
            $providerRootDirectory = '';
            $providerSilentMode = true;
            $repositoryId = '';
            $repositoryInternalId = '';
        }

        // Git connect logic
        if (!$isConnected && !empty($providerRepositoryId)) {
            $teamId = $project->getAttribute('teamId', '');

            $repository = $dbForConsole->createDocument('repositories', new Document([
                '$id' => ID::unique(),
                '$permissions' => [
                    Permission::read(Role::team(ID::custom($teamId))),
                    Permission::update(Role::team(ID::custom($teamId), 'owner')),
                    Permission::update(Role::team(ID::custom($teamId), 'developer')),
                    Permission::delete(Role::team(ID::custom($teamId), 'owner')),
                    Permission::delete(Role::team(ID::custom($teamId), 'developer')),
                ],
                'installationId' => $installation->getId(),
                'installationInternalId' => $installation->getInternalId(),
                'projectId' => $project->getId(),
                'projectInternalId' => $project->getInternalId(),
                'providerRepositoryId' => $providerRepositoryId,
                'resourceId' => $function->getId(),
                'resourceInternalId' => $function->getInternalId(),
                'resourceType' => 'function',
                'providerPullRequestIds' => []
            ]));

            $repositoryId = $repository->getId();
            $repositoryInternalId = $repository->getInternalId();
        }

        $live = true;

        if (
            $function->getAttribute('name') !== $name ||
            $function->getAttribute('entrypoint') !== $entrypoint ||
            $function->getAttribute('commands') !== $commands ||
            $function->getAttribute('providerRootDirectory') !== $providerRootDirectory ||
            $function->getAttribute('runtime') !== $runtime
        ) {
            $live = false;
        }

        $function = $dbForProject->updateDocument('functions', $function->getId(), new Document(array_merge($function->getArrayCopy(), [
            'execute' => $execute,
            'name' => $name,
            'runtime' => $runtime,
            'events' => $events,
            'schedule' => $schedule,
            'timeout' => $timeout,
            'enabled' => $enabled,
            'live' => $live,
            'logging' => $logging,
            'entrypoint' => $entrypoint,
            'commands' => $commands,
            'installationId' => $installation->getId(),
            'installationInternalId' => $installation->getInternalId(),
            'providerRepositoryId' => $providerRepositoryId,
            'repositoryId' => $repositoryId,
            'repositoryInternalId' => $repositoryInternalId,
            'providerBranch' => $providerBranch,
            'providerRootDirectory' => $providerRootDirectory,
            'providerSilentMode' => $providerSilentMode,
            'search' => implode(' ', [$functionId, $name, $runtime]),
        ])));

        // Redeploy logic
        if (!$isConnected && !empty($providerRepositoryId)) {
            $redeployVcs($request, $function, $project, $installation, $dbForProject, new Document(), $github);
        }

        // Inform scheduler if function is still active
        $schedule = $dbForConsole->getDocument('schedules', $function->getAttribute('scheduleId'));
        $schedule
            ->setAttribute('resourceUpdatedAt', DateTime::now())
            ->setAttribute('schedule', $function->getAttribute('schedule'))
            ->setAttribute('active', !empty($function->getAttribute('schedule')) && !empty($function->getAttribute('deployment')));
        Authorization::skip(fn () => $dbForConsole->updateDocument('schedules', $schedule->getId(), $schedule));

        $eventsInstance->setParam('functionId', $function->getId());

        $response->dynamic($function, Response::MODEL_FUNCTION);
    });

App::get('/v1/functions/:functionId/deployments/:deploymentId/download')
    ->groups(['api', 'functions'])
    ->desc('Download Deployment')
    ->label('scope', 'functions.read')
    ->label('sdk.auth', [APP_AUTH_TYPE_KEY])
    ->label('sdk.namespace', 'functions')
    ->label('sdk.method', 'downloadDeployment')
    ->label('sdk.description', '/docs/references/functions/download-deployment.md')
    ->label('sdk.response.code', Response::STATUS_CODE_OK)
    ->label('sdk.response.type', '*/*')
    ->label('sdk.methodType', 'location')
    ->param('functionId', '', new UID(), 'Function ID.')
    ->param('deploymentId', '', new UID(), 'Deployment ID.')
    ->inject('response')
    ->inject('request')
    ->inject('dbForProject')
    ->inject('deviceFunctions')
    ->action(function (string $functionId, string $deploymentId, Response $response, Request $request, Database $dbForProject, Device $deviceFunctions) {

        $function = $dbForProject->getDocument('functions', $functionId);
        if ($function->isEmpty()) {
            throw new Exception(Exception::FUNCTION_NOT_FOUND);
        }

        $deployment = $dbForProject->getDocument('deployments', $deploymentId);
        if ($deployment->isEmpty()) {
            throw new Exception(Exception::DEPLOYMENT_NOT_FOUND);
        }

        if ($deployment->getAttribute('resourceId') !== $function->getId()) {
            throw new Exception(Exception::DEPLOYMENT_NOT_FOUND);
        }

        $path = $deployment->getAttribute('path', '');
        if (!$deviceFunctions->exists($path)) {
            throw new Exception(Exception::DEPLOYMENT_NOT_FOUND);
        }

        $response
            ->setContentType('application/gzip')
            ->addHeader('Expires', \date('D, d M Y H:i:s', \time() + (60 * 60 * 24 * 45)) . ' GMT') // 45 days cache
            ->addHeader('X-Peak', \memory_get_peak_usage())
            ->addHeader('Content-Disposition', 'attachment; filename="'.$deploymentId.'.tar.gz"')
        ;

        $size = $deviceFunctions->getFileSize($path);
        $rangeHeader = $request->getHeader('range');

        if (!empty($rangeHeader)) {
            $start = $request->getRangeStart();
            $end = $request->getRangeEnd();
            $unit = $request->getRangeUnit();

            if ($end === null) {
                $end = min(($start + MAX_OUTPUT_CHUNK_SIZE - 1), ($size - 1));
            }

            if ($unit !== 'bytes' || $start >= $end || $end >= $size) {
                throw new Exception(Exception::STORAGE_INVALID_RANGE);
            }

            $response
                ->addHeader('Accept-Ranges', 'bytes')
                ->addHeader('Content-Range', 'bytes ' . $start . '-' . $end . '/' . $size)
                ->addHeader('Content-Length', $end - $start + 1)
                ->setStatusCode(Response::STATUS_CODE_PARTIALCONTENT);

            $response->send($deviceFunctions->read($path, $start, ($end - $start + 1)));
        }

        if ($size > APP_STORAGE_READ_BUFFER) {
            $response->addHeader('Content-Length', $deviceFunctions->getFileSize($path));
            for ($i = 0; $i < ceil($size / MAX_OUTPUT_CHUNK_SIZE); $i++) {
                $response->chunk(
                    $deviceFunctions->read(
                        $path,
                        ($i * MAX_OUTPUT_CHUNK_SIZE),
                        min(MAX_OUTPUT_CHUNK_SIZE, $size - ($i * MAX_OUTPUT_CHUNK_SIZE))
                    ),
                    (($i + 1) * MAX_OUTPUT_CHUNK_SIZE) >= $size
                );
            }
        } else {
            $response->send($deviceFunctions->read($path));
        }
    });

App::patch('/v1/functions/:functionId/deployments/:deploymentId')
    ->groups(['api', 'functions'])
    ->desc('Update Function Deployment')
    ->label('scope', 'functions.write')
    ->label('event', 'functions.[functionId].deployments.[deploymentId].update')
    ->label('audits.event', 'deployment.update')
    ->label('audits.resource', 'function/{request.functionId}')
    ->label('sdk.auth', [APP_AUTH_TYPE_KEY])
    ->label('sdk.namespace', 'functions')
    ->label('sdk.method', 'updateDeployment')
    ->label('sdk.description', '/docs/references/functions/update-function-deployment.md')
    ->label('sdk.response.code', Response::STATUS_CODE_OK)
    ->label('sdk.response.type', Response::CONTENT_TYPE_JSON)
    ->label('sdk.response.model', Response::MODEL_FUNCTION)
    ->param('functionId', '', new UID(), 'Function ID.')
    ->param('deploymentId', '', new UID(), 'Deployment ID.')
    ->inject('response')
    ->inject('dbForProject')
    ->inject('project')
    ->inject('events')
    ->inject('dbForConsole')
    ->action(function (string $functionId, string $deploymentId, Response $response, Database $dbForProject, Document $project, Event $events, Database $dbForConsole) {

        $function = $dbForProject->getDocument('functions', $functionId);
        $deployment = $dbForProject->getDocument('deployments', $deploymentId);
        $build = $dbForProject->getDocument('builds', $deployment->getAttribute('buildId', ''));

        if ($function->isEmpty()) {
            throw new Exception(Exception::FUNCTION_NOT_FOUND);
        }

        if ($deployment->isEmpty()) {
            throw new Exception(Exception::DEPLOYMENT_NOT_FOUND);
        }

        if ($build->isEmpty()) {
            throw new Exception(Exception::BUILD_NOT_FOUND);
        }

        if ($build->getAttribute('status') !== 'ready') {
            throw new Exception(Exception::BUILD_NOT_READY);
        }

        $function = $dbForProject->updateDocument('functions', $function->getId(), new Document(array_merge($function->getArrayCopy(), [
            'deploymentInternalId' => $deployment->getInternalId(),
            'deployment' => $deployment->getId(),
        ])));

        // Inform scheduler if function is still active
        $schedule = $dbForConsole->getDocument('schedules', $function->getAttribute('scheduleId'));
        $schedule
            ->setAttribute('resourceUpdatedAt', DateTime::now())
            ->setAttribute('schedule', $function->getAttribute('schedule'))
            ->setAttribute('active', !empty($function->getAttribute('schedule')) && !empty($function->getAttribute('deployment')));
        Authorization::skip(fn () => $dbForConsole->updateDocument('schedules', $schedule->getId(), $schedule));

        $events
            ->setParam('functionId', $function->getId())
            ->setParam('deploymentId', $deployment->getId());

        $response->dynamic($function, Response::MODEL_FUNCTION);
    });

App::delete('/v1/functions/:functionId')
    ->groups(['api', 'functions'])
    ->desc('Delete Function')
    ->label('scope', 'functions.write')
    ->label('event', 'functions.[functionId].delete')
    ->label('audits.event', 'function.delete')
    ->label('audits.resource', 'function/{request.functionId}')
    ->label('sdk.auth', [APP_AUTH_TYPE_KEY])
    ->label('sdk.namespace', 'functions')
    ->label('sdk.method', 'delete')
    ->label('sdk.description', '/docs/references/functions/delete-function.md')
    ->label('sdk.response.code', Response::STATUS_CODE_NOCONTENT)
    ->label('sdk.response.model', Response::MODEL_NONE)
    ->param('functionId', '', new UID(), 'Function ID.')
    ->inject('response')
    ->inject('dbForProject')
    ->inject('deletes')
    ->inject('events')
    ->inject('project')
    ->inject('dbForConsole')
    ->action(function (string $functionId, Response $response, Database $dbForProject, Delete $deletes, Event $events, Document $project, Database $dbForConsole) {

        $function = $dbForProject->getDocument('functions', $functionId);

        if ($function->isEmpty()) {
            throw new Exception(Exception::FUNCTION_NOT_FOUND);
        }

        if (!$dbForProject->deleteDocument('functions', $function->getId())) {
            throw new Exception(Exception::GENERAL_SERVER_ERROR, 'Failed to remove function from DB');
        }

        // Inform scheduler to no longer run function
        $schedule = $dbForConsole->getDocument('schedules', $function->getAttribute('scheduleId'));
        $schedule
            ->setAttribute('resourceUpdatedAt', DateTime::now())
            ->setAttribute('active', false);
        Authorization::skip(fn () => $dbForConsole->updateDocument('schedules', $schedule->getId(), $schedule));

        $deletes
            ->setType(DELETE_TYPE_DOCUMENT)
            ->setDocument($function);

        $events->setParam('functionId', $function->getId());

        $response->noContent();
    });

App::post('/v1/functions/:functionId/deployments')
    ->groups(['api', 'functions'])
    ->desc('Create Deployment')
    ->label('scope', 'functions.write')
    ->label('event', 'functions.[functionId].deployments.[deploymentId].create')
    ->label('audits.event', 'deployment.create')
    ->label('audits.resource', 'function/{request.functionId}')
    ->label('sdk.auth', [APP_AUTH_TYPE_KEY])
    ->label('sdk.namespace', 'functions')
    ->label('sdk.method', 'createDeployment')
    ->label('sdk.description', '/docs/references/functions/create-deployment.md')
    ->label('sdk.packaging', true)
    ->label('sdk.request.type', 'multipart/form-data')
    ->label('sdk.response.code', Response::STATUS_CODE_ACCEPTED)
    ->label('sdk.response.type', Response::CONTENT_TYPE_JSON)
    ->label('sdk.response.model', Response::MODEL_DEPLOYMENT)
    ->param('functionId', '', new UID(), 'Function ID.')
    ->param('code', [], new File(), 'Gzip file with your code package. When used with the Appwrite CLI, pass the path to your code directory, and the CLI will automatically package your code. Use a path that is within the current directory.', skipValidation: true)
    ->param('activate', false, new Boolean(true), 'Automatically activate the deployment when it is finished building.')
    ->inject('request')
    ->inject('response')
    ->inject('dbForProject')
    ->inject('events')
    ->inject('project')
    ->inject('deviceFunctions')
    ->inject('deviceLocal')
    ->action(function (string $functionId, mixed $code, mixed $activate, Request $request, Response $response, Database $dbForProject, Event $events, Document $project, Device $deviceFunctions, Device $deviceLocal) {
        $activate = filter_var($activate, FILTER_VALIDATE_BOOLEAN);

        $function = $dbForProject->getDocument('functions', $functionId);

        if ($function->isEmpty()) {
            throw new Exception(Exception::FUNCTION_NOT_FOUND);
        }

        $entrypoint = $function->getAttribute('entrypoint', '');
        $commands = $function->getAttribute('commands', '');

        if (empty($entrypoint)) {
            throw new Exception(Exception::FUNCTION_ENTRYPOINT_MISSING);
        }

        $file = $request->getFiles('code');

        // GraphQL multipart spec adds files with index keys
        if (empty($file)) {
            $file = $request->getFiles(0);
        }

        if (empty($file)) {
            throw new Exception(Exception::STORAGE_FILE_EMPTY, 'No file sent');
        }

        $fileExt = new FileExt([FileExt::TYPE_GZIP]);
        $fileSizeValidator = new FileSize(App::getEnv('_APP_FUNCTIONS_SIZE_LIMIT', 0));
        $upload = new Upload();

        // Make sure we handle a single file and multiple files the same way
        $fileName = (\is_array($file['name']) && isset($file['name'][0])) ? $file['name'][0] : $file['name'];
        $fileTmpName = (\is_array($file['tmp_name']) && isset($file['tmp_name'][0])) ? $file['tmp_name'][0] : $file['tmp_name'];
        $fileSize = (\is_array($file['size']) && isset($file['size'][0])) ? $file['size'][0] : $file['size'];

        if (!$fileExt->isValid($file['name'])) { // Check if file type is allowed
            throw new Exception(Exception::STORAGE_FILE_TYPE_UNSUPPORTED);
        }

        $contentRange = $request->getHeader('content-range');
        $deploymentId = ID::unique();
        $chunk = 1;
        $chunks = 1;

        if (!empty($contentRange)) {
            $start = $request->getContentRangeStart();
            $end = $request->getContentRangeEnd();
            $fileSize = $request->getContentRangeSize();
            $deploymentId = $request->getHeader('x-appwrite-id', $deploymentId);
            // TODO make `end >= $fileSize` in next breaking version
            if (is_null($start) || is_null($end) || is_null($fileSize) || $end > $fileSize) {
                throw new Exception(Exception::STORAGE_INVALID_CONTENT_RANGE);
            }

            // TODO remove the condition that checks `$end === $fileSize` in next breaking version
            if ($end === $fileSize - 1 || $end === $fileSize) {
                //if it's a last chunks the chunk size might differ, so we set the $chunks and $chunk to notify it's last chunk
                $chunks = $chunk = -1;
            } else {
                // Calculate total number of chunks based on the chunk size i.e ($rangeEnd - $rangeStart)
                $chunks = (int) ceil($fileSize / ($end + 1 - $start));
                $chunk = (int) ($start / ($end + 1 - $start)) + 1;
            }
        }

        if (!$fileSizeValidator->isValid($fileSize)) { // Check if file size is exceeding allowed limit
            throw new Exception(Exception::STORAGE_INVALID_FILE_SIZE);
        }

        if (!$upload->isValid($fileTmpName)) {
            throw new Exception(Exception::STORAGE_INVALID_FILE);
        }

        // Save to storage
        $fileSize ??= $deviceLocal->getFileSize($fileTmpName);
        $path = $deviceFunctions->getPath($deploymentId . '.' . \pathinfo($fileName, PATHINFO_EXTENSION));
        $deployment = $dbForProject->getDocument('deployments', $deploymentId);

        $metadata = ['content_type' => $deviceLocal->getFileMimeType($fileTmpName)];
        if (!$deployment->isEmpty()) {
            $chunks = $deployment->getAttribute('chunksTotal', 1);
            $metadata = $deployment->getAttribute('metadata', []);
            if ($chunk === -1) {
                $chunk = $chunks;
            }
        }

        $chunksUploaded = $deviceFunctions->upload($fileTmpName, $path, $chunk, $chunks, $metadata);

        if (empty($chunksUploaded)) {
            throw new Exception(Exception::GENERAL_SERVER_ERROR, 'Failed moving file');
        }

        $activate = (bool) filter_var($activate, FILTER_VALIDATE_BOOLEAN);

        if ($chunksUploaded === $chunks) {
            if ($activate) {
                // Remove deploy for all other deployments.
                $activeDeployments = $dbForProject->find('deployments', [
                    Query::equal('activate', [true]),
                    Query::equal('resourceId', [$functionId]),
                    Query::equal('resourceType', ['functions'])
                ]);

                foreach ($activeDeployments as $activeDeployment) {
                    $activeDeployment->setAttribute('activate', false);
                    $dbForProject->updateDocument('deployments', $activeDeployment->getId(), $activeDeployment);
                }
            }

            $fileSize = $deviceFunctions->getFileSize($path);

            if ($deployment->isEmpty()) {
                $deployment = $dbForProject->createDocument('deployments', new Document([
                    '$id' => $deploymentId,
                    '$permissions' => [
                        Permission::read(Role::any()),
                        Permission::update(Role::any()),
                        Permission::delete(Role::any()),
                    ],
                    'resourceInternalId' => $function->getInternalId(),
                    'resourceId' => $function->getId(),
                    'resourceType' => 'functions',
                    'buildInternalId' => '',
                    'entrypoint' => $entrypoint,
                    'commands' => $commands,
                    'path' => $path,
                    'size' => $fileSize,
                    'search' => implode(' ', [$deploymentId, $entrypoint]),
                    'activate' => $activate,
                    'metadata' => $metadata,
                    'type' => 'manual'
                ]));
            } else {
                $deployment = $dbForProject->updateDocument('deployments', $deploymentId, $deployment->setAttribute('size', $fileSize)->setAttribute('metadata', $metadata));
            }

            // Start the build
            $buildEvent = new Build();
            $buildEvent
                ->setType(BUILD_TYPE_DEPLOYMENT)
                ->setResource($function)
                ->setDeployment($deployment)
                ->setProject($project)
                ->trigger();
        } else {
            if ($deployment->isEmpty()) {
                $deployment = $dbForProject->createDocument('deployments', new Document([
                    '$id' => $deploymentId,
                    '$permissions' => [
                        Permission::read(Role::any()),
                        Permission::update(Role::any()),
                        Permission::delete(Role::any()),
                    ],
                    'resourceInternalId' => $function->getInternalId(),
                    'resourceId' => $function->getId(),
                    'resourceType' => 'functions',
                    'buildInternalId' => '',
                    'entrypoint' => $entrypoint,
                    'commands' => $commands,
                    'path' => $path,
                    'size' => $fileSize,
                    'chunksTotal' => $chunks,
                    'chunksUploaded' => $chunksUploaded,
                    'search' => implode(' ', [$deploymentId, $entrypoint]),
                    'activate' => $activate,
                    'metadata' => $metadata,
                    'type' => 'manual'
                ]));
            } else {
                $deployment = $dbForProject->updateDocument('deployments', $deploymentId, $deployment->setAttribute('chunksUploaded', $chunksUploaded)->setAttribute('metadata', $metadata));
            }
        }

        $metadata = null;

        $events
            ->setParam('functionId', $function->getId())
            ->setParam('deploymentId', $deployment->getId());

        $response
            ->setStatusCode(Response::STATUS_CODE_ACCEPTED)
            ->dynamic($deployment, Response::MODEL_DEPLOYMENT);
    });

App::get('/v1/functions/:functionId/deployments')
    ->groups(['api', 'functions'])
    ->desc('List Deployments')
    ->label('scope', 'functions.read')
    ->label('sdk.auth', [APP_AUTH_TYPE_KEY])
    ->label('sdk.namespace', 'functions')
    ->label('sdk.method', 'listDeployments')
    ->label('sdk.description', '/docs/references/functions/list-deployments.md')
    ->label('sdk.response.code', Response::STATUS_CODE_OK)
    ->label('sdk.response.type', Response::CONTENT_TYPE_JSON)
    ->label('sdk.response.model', Response::MODEL_DEPLOYMENT_LIST)
    ->param('functionId', '', new UID(), 'Function ID.')
    ->param('queries', [], new Deployments(), 'Array of query strings generated using the Query class provided by the SDK. [Learn more about queries](https://appwrite.io/docs/queries). Maximum of ' . APP_LIMIT_ARRAY_PARAMS_SIZE . ' queries are allowed, each ' . APP_LIMIT_ARRAY_ELEMENT_SIZE . ' characters long. You may filter on the following attributes: ' . implode(', ', Deployments::ALLOWED_ATTRIBUTES), true)
    ->param('search', '', new Text(256), 'Search term to filter your list results. Max length: 256 chars.', true)
    ->inject('response')
    ->inject('dbForProject')
    ->action(function (string $functionId, array $queries, string $search, Response $response, Database $dbForProject) {

        $function = $dbForProject->getDocument('functions', $functionId);

        if ($function->isEmpty()) {
            throw new Exception(Exception::FUNCTION_NOT_FOUND);
        }

        $queries = Query::parseQueries($queries);

        if (!empty($search)) {
            $queries[] = Query::search('search', $search);
        }

        // Set resource queries
        $queries[] = Query::equal('resourceId', [$function->getId()]);
        $queries[] = Query::equal('resourceType', ['functions']);

        // Get cursor document if there was a cursor query
        $cursor = \array_filter($queries, function ($query) {
            return \in_array($query->getMethod(), [Query::TYPE_CURSORAFTER, Query::TYPE_CURSORBEFORE]);
        });
        $cursor = reset($cursor);
        if ($cursor) {
            /** @var Query $cursor */
            $deploymentId = $cursor->getValue();
            $cursorDocument = $dbForProject->getDocument('deployments', $deploymentId);

            if ($cursorDocument->isEmpty()) {
                throw new Exception(Exception::GENERAL_CURSOR_NOT_FOUND, "Deployment '{$deploymentId}' for the 'cursor' value not found.");
            }

            $cursor->setValue($cursorDocument);
        }

        $filterQueries = Query::groupByType($queries)['filters'];

        $results = $dbForProject->find('deployments', $queries);
        $total = $dbForProject->count('deployments', $filterQueries, APP_LIMIT_COUNT);

        foreach ($results as $result) {
            $build = $dbForProject->getDocument('builds', $result->getAttribute('buildId', ''));
            $result->setAttribute('status', $build->getAttribute('status', 'processing'));
            $result->setAttribute('buildLogs', $build->getAttribute('logs', ''));
            $result->setAttribute('buildTime', $build->getAttribute('duration', 0));
            $result->setAttribute('size', $result->getAttribute('size', 0) + $build->getAttribute('size', 0));
        }

        $response->dynamic(new Document([
            'deployments' => $results,
            'total' => $total,
        ]), Response::MODEL_DEPLOYMENT_LIST);
    });

App::get('/v1/functions/:functionId/deployments/:deploymentId')
    ->groups(['api', 'functions'])
    ->desc('Get Deployment')
    ->label('scope', 'functions.read')
    ->label('sdk.auth', [APP_AUTH_TYPE_KEY])
    ->label('sdk.namespace', 'functions')
    ->label('sdk.method', 'getDeployment')
    ->label('sdk.description', '/docs/references/functions/get-deployment.md')
    ->label('sdk.response.code', Response::STATUS_CODE_OK)
    ->label('sdk.response.type', Response::CONTENT_TYPE_JSON)
    ->label('sdk.response.model', Response::MODEL_DEPLOYMENT)
    ->param('functionId', '', new UID(), 'Function ID.')
    ->param('deploymentId', '', new UID(), 'Deployment ID.')
    ->inject('response')
    ->inject('dbForProject')
    ->action(function (string $functionId, string $deploymentId, Response $response, Database $dbForProject) {

        $function = $dbForProject->getDocument('functions', $functionId);

        if ($function->isEmpty()) {
            throw new Exception(Exception::FUNCTION_NOT_FOUND);
        }

        $deployment = $dbForProject->getDocument('deployments', $deploymentId);

        if ($deployment->getAttribute('resourceId') !== $function->getId()) {
            throw new Exception(Exception::DEPLOYMENT_NOT_FOUND);
        }

        if ($deployment->isEmpty()) {
            throw new Exception(Exception::DEPLOYMENT_NOT_FOUND);
        }

        $build = $dbForProject->getDocument('builds', $deployment->getAttribute('buildId', ''));
        $deployment->setAttribute('status', $build->getAttribute('status', 'waiting'));
        $deployment->setAttribute('buildLogs', $build->getAttribute('logs', ''));
        $deployment->setAttribute('buildTime', $build->getAttribute('duration', 0));
        $deployment->setAttribute('size', $deployment->getAttribute('size', 0) + $build->getAttribute('size', 0));

        $response->dynamic($deployment, Response::MODEL_DEPLOYMENT);
    });

App::delete('/v1/functions/:functionId/deployments/:deploymentId')
    ->groups(['api', 'functions'])
    ->desc('Delete Deployment')
    ->label('scope', 'functions.write')
    ->label('event', 'functions.[functionId].deployments.[deploymentId].delete')
    ->label('audits.event', 'deployment.delete')
    ->label('audits.resource', 'function/{request.functionId}')
    ->label('sdk.auth', [APP_AUTH_TYPE_KEY])
    ->label('sdk.namespace', 'functions')
    ->label('sdk.method', 'deleteDeployment')
    ->label('sdk.description', '/docs/references/functions/delete-deployment.md')
    ->label('sdk.response.code', Response::STATUS_CODE_NOCONTENT)
    ->label('sdk.response.model', Response::MODEL_NONE)
    ->param('functionId', '', new UID(), 'Function ID.')
    ->param('deploymentId', '', new UID(), 'Deployment ID.')
    ->inject('response')
    ->inject('dbForProject')
    ->inject('deletes')
    ->inject('events')
    ->inject('deviceFunctions')
    ->action(function (string $functionId, string $deploymentId, Response $response, Database $dbForProject, Delete $deletes, Event $events, Device $deviceFunctions) {

        $function = $dbForProject->getDocument('functions', $functionId);
        if ($function->isEmpty()) {
            throw new Exception(Exception::FUNCTION_NOT_FOUND);
        }

        $deployment = $dbForProject->getDocument('deployments', $deploymentId);
        if ($deployment->isEmpty()) {
            throw new Exception(Exception::DEPLOYMENT_NOT_FOUND);
        }

        if ($deployment->getAttribute('resourceId') !== $function->getId()) {
            throw new Exception(Exception::DEPLOYMENT_NOT_FOUND);
        }

        if (!$dbForProject->deleteDocument('deployments', $deployment->getId())) {
            throw new Exception(Exception::GENERAL_SERVER_ERROR, 'Failed to remove deployment from DB');
        }

        if (!empty($deployment->getAttribute('path', ''))) {
            if (!($deviceFunctions->delete($deployment->getAttribute('path', '')))) {
                throw new Exception(Exception::GENERAL_SERVER_ERROR, 'Failed to remove deployment from storage');
            }
        }

        if ($function->getAttribute('deployment') === $deployment->getId()) { // Reset function deployment
            $function = $dbForProject->updateDocument('functions', $function->getId(), new Document(array_merge($function->getArrayCopy(), [
                'deployment' => '',
                'deploymentInternalId' => '',
            ])));
        }

        $events
            ->setParam('functionId', $function->getId())
            ->setParam('deploymentId', $deployment->getId());

        $deletes
            ->setType(DELETE_TYPE_DOCUMENT)
            ->setDocument($deployment);

        $response->noContent();
    });

App::post('/v1/functions/:functionId/deployments/:deploymentId/builds/:buildId')
    ->groups(['api', 'functions'])
    ->desc('Create Build')
    ->label('scope', 'functions.write')
    ->label('event', 'functions.[functionId].deployments.[deploymentId].update')
    ->label('audits.event', 'deployment.update')
    ->label('audits.resource', 'function/{request.functionId}')
    ->label('sdk.auth', [APP_AUTH_TYPE_KEY])
    ->label('sdk.namespace', 'functions')
    ->label('sdk.method', 'createBuild')
    ->label('sdk.description', '/docs/references/functions/create-build.md')
    ->label('sdk.response.code', Response::STATUS_CODE_NOCONTENT)
    ->label('sdk.response.model', Response::MODEL_NONE)
    ->param('functionId', '', new UID(), 'Function ID.')
    ->param('deploymentId', '', new UID(), 'Deployment ID.')
    ->param('buildId', '', new UID(), 'Build unique ID.')
    ->inject('request')
    ->inject('response')
    ->inject('dbForProject')
    ->inject('dbForConsole')
    ->inject('project')
    ->inject('gitHub')
    ->inject('events')
    ->action(function (string $functionId, string $deploymentId, string $buildId, Request $request, Response $response, Database $dbForProject, Database $dbForConsole, Document $project, GitHub $github, Event $events) use ($redeployVcs) {

        $function = $dbForProject->getDocument('functions', $functionId);

        if ($function->isEmpty()) {
            throw new Exception(Exception::FUNCTION_NOT_FOUND);
        }

        $deployment = $dbForProject->getDocument('deployments', $deploymentId);

        if ($deployment->isEmpty()) {
            throw new Exception(Exception::DEPLOYMENT_NOT_FOUND);
        }

        $build = Authorization::skip(fn () => $dbForProject->getDocument('builds', $buildId));

        if ($build->isEmpty()) {
            throw new Exception(Exception::BUILD_NOT_FOUND);
        }

        $deploymentId = ID::unique();

        $deployment = $dbForProject->createDocument('deployments', $deployment->setAttributes([
            '$id' => $deploymentId,
            'buildId' => '',
            'buildInternalId' => '',
            'entrypoint' => $function->getAttribute('entrypoint'),
            'commands' => $function->getAttribute('commands', ''),
            'search' => implode(' ', [$deploymentId, $function->getAttribute('entrypoint')]),
        ]));

        $buildEvent = new Build();

        $buildEvent
            ->setType(BUILD_TYPE_DEPLOYMENT)
            ->setResource($function)
            ->setDeployment($deployment)
            ->setProject($project)
            ->trigger();

        $events
            ->setParam('functionId', $function->getId())
            ->setParam('deploymentId', $deployment->getId());

        $response->noContent();
    });

App::post('/v1/functions/:functionId/executions')
    ->groups(['api', 'functions'])
    ->desc('Create Execution')
    ->label('scope', 'execution.write')
    ->label('event', 'functions.[functionId].executions.[executionId].create')
    ->label('sdk.auth', [APP_AUTH_TYPE_SESSION, APP_AUTH_TYPE_KEY, APP_AUTH_TYPE_JWT])
    ->label('sdk.namespace', 'functions')
    ->label('sdk.method', 'createExecution')
    ->label('sdk.description', '/docs/references/functions/create-execution.md')
    ->label('sdk.response.code', Response::STATUS_CODE_CREATED)
    ->label('sdk.response.type', Response::CONTENT_TYPE_JSON)
    ->label('sdk.response.model', Response::MODEL_EXECUTION)
    ->param('functionId', '', new UID(), 'Function ID.')
    ->param('body', '', new Text(8192, 0), 'HTTP body of execution. Default value is empty string.', true)
    ->param('async', false, new Boolean(), 'Execute code in the background. Default value is false.', true)
    ->param('path', '/', new Text(2048), 'HTTP path of execution. Path can include query params. Default value is /', true)
    ->param('method', 'POST', new Whitelist(['GET', 'POST', 'PUT', 'PATCH', 'DELETE', 'OPTIONS'], true), 'HTTP method of execution. Default value is GET.', true)
    ->param('headers', [], new Assoc(), 'HTTP headers of execution. Defaults to empty.', true)
    ->inject('response')
    ->inject('project')
    ->inject('dbForProject')
    ->inject('user')
    ->inject('events')
    ->inject('usage')
    ->inject('mode')
    ->inject('queueForFunctions')
<<<<<<< HEAD
    ->inject('geodb')
    ->action(function (string $functionId, string $body, bool $async, string $path, string $method, array $headers, Response $response, Document $project, Database $dbForProject, Document $user, Event $events, Stats $usage, string $mode, Func $queueForFunctions, Reader $geodb) {

=======
    ->inject('queueForUsage')
    ->action(function (string $functionId, string $data, bool $async, Response $response, Document $project, Database $dbForProject, Document $user, Event $events, string $mode, Func $queueForFunctions, Usage $queueForUsage) {
>>>>>>> bda3afdf
        $function = Authorization::skip(fn () => $dbForProject->getDocument('functions', $functionId));

        $isAPIKey = Auth::isAppUser(Authorization::getRoles());
        $isPrivilegedUser = Auth::isPrivilegedUser(Authorization::getRoles());

        if ($function->isEmpty() || (!$function->getAttribute('enabled') && !$isAPIKey && !$isPrivilegedUser)) {
            throw new Exception(Exception::FUNCTION_NOT_FOUND);
        }

        $runtimes = Config::getParam('runtimes', []);

        $runtime = (isset($runtimes[$function->getAttribute('runtime', '')])) ? $runtimes[$function->getAttribute('runtime', '')] : null;

        if (\is_null($runtime)) {
            throw new Exception(Exception::FUNCTION_RUNTIME_UNSUPPORTED, 'Runtime "' . $function->getAttribute('runtime', '') . '" is not supported');
        }

        $deployment = Authorization::skip(fn () => $dbForProject->getDocument('deployments', $function->getAttribute('deployment', '')));

        if ($deployment->getAttribute('resourceId') !== $function->getId()) {
            throw new Exception(Exception::DEPLOYMENT_NOT_FOUND, 'Deployment not found. Create a deployment before trying to execute a function');
        }

        if ($deployment->isEmpty()) {
            throw new Exception(Exception::DEPLOYMENT_NOT_FOUND, 'Deployment not found. Create a deployment before trying to execute a function');
        }

        /** Check if build has completed */
        $build = Authorization::skip(fn () => $dbForProject->getDocument('builds', $deployment->getAttribute('buildId', '')));
        if ($build->isEmpty()) {
            throw new Exception(Exception::BUILD_NOT_FOUND);
        }

        if ($build->getAttribute('status') !== 'ready') {
            throw new Exception(Exception::BUILD_NOT_READY);
        }

        $validator = new Authorization('execute');

        if (!$validator->isValid($function->getAttribute('execute'))) { // Check if user has write access to execute function
            throw new Exception(Exception::USER_UNAUTHORIZED, $validator->getDescription());
        }

        $jwt = ''; // initialize
        if (!$user->isEmpty()) { // If userId exists, generate a JWT for function
            $sessions = $user->getAttribute('sessions', []);
            $current = new Document();

            foreach ($sessions as $session) {
                /** @var Utopia\Database\Document $session */
                if ($session->getAttribute('secret') == Auth::hash(Auth::$secret)) { // If current session delete the cookies too
                    $current = $session;
                }
            }

            if (!$current->isEmpty()) {
                $jwtObj = new JWT(App::getEnv('_APP_OPENSSL_KEY_V1'), 'HS256', 900, 10); // Instantiate with key, algo, maxAge and leeway.
                $jwt = $jwtObj->encode([
                    'userId' => $user->getId(),
                    'sessionId' => $current->getId(),
                ]);
            }
        }

        $headers['x-appwrite-trigger'] = 'http';
        $headers['x-appwrite-user-id'] = $user->getId() ?? '';
        $headers['x-appwrite-user-jwt'] = $jwt ?? '';
        $headers['x-appwrite-country-code'] = '';
        $headers['x-appwrite-continent-code'] = '';
        $headers['x-appwrite-continent-eu'] = 'false';

        $ip = $headers['x-real-ip'] ?? '';
        if (!empty($ip)) {
            $record = $geodb->get($ip);

            if ($record) {
                $eu = Config::getParam('locale-eu');

                $headers['x-appwrite-country-code'] = $record['country']['iso_code'] ?? '';
                $headers['x-appwrite-continent-code'] = $record['continent']['code'] ?? '';
                $headers['x-appwrite-continent-eu'] = (\in_array($record['country']['iso_code'], $eu)) ? 'true' : 'false';
            }
        }

        $headersFiltered = [];
        foreach ($headers as $key => $value) {
            if (\in_array(\strtolower($key), FUNCTION_ALLOWLIST_HEADERS_REQUEST)) {
                $headersFiltered[] = ['name' => $key, 'value' => $value];
            }
        }

        $executionId = ID::unique();

        $execution = new Document([
            '$id' => $executionId,
            '$permissions' => !$user->isEmpty() ? [Permission::read(Role::user($user->getId()))] : [],
            'functionInternalId' => $function->getInternalId(),
            'functionId' => $function->getId(),
            'deploymentInternalId' => $deployment->getInternalId(),
            'deploymentId' => $deployment->getId(),
            'trigger' => 'http', // http / schedule / event
            'status' => $async ? 'waiting' : 'processing', // waiting / processing / completed / failed
            'responseStatusCode' => 0,
            'responseHeaders' => [],
            'requestPath' => $path,
            'requestMethod' => $method,
            'requestHeaders' => $headersFiltered,
            'errors' => '',
            'logs' => '',
            'duration' => 0.0,
            'search' => implode(' ', [$functionId, $executionId]),
        ]);

        $events
            ->setParam('functionId', $function->getId())
            ->setParam('executionId', $execution->getId())
            ->setContext('function', $function);

        if ($async) {
            if ($function->getAttribute('logging')) {
                /** @var Document $execution */
                $execution = Authorization::skip(fn () => $dbForProject->createDocument('executions', $execution));
            }

            $queueForFunctions
                ->setType('http')
                ->setExecution($execution)
                ->setFunction($function)
                ->setBody($body)
                ->setHeaders($headers)
                ->setPath($path)
                ->setMethod($method)
                ->setJWT($jwt)
                ->setProject($project)
                ->setUser($user)
                ->trigger();

            return $response
                ->setStatusCode(Response::STATUS_CODE_ACCEPTED)
                ->dynamic($execution, Response::MODEL_EXECUTION);
        }

        $durationStart = \microtime(true);

        $vars = [];

        // Shared vars
        foreach ($project->getAttribute('variables', []) as $var) {
            $vars[$var->getAttribute('key')] = $var->getAttribute('value', '');
        }

        // Function vars
        $vars = \array_merge($vars, array_reduce($function->getAttribute('vars', []), function (array $carry, Document $var) {
            $carry[$var->getAttribute('key')] = $var->getAttribute('value') ?? '';
            return $carry;
        }, []));

        // Appwrite vars
        $vars = \array_merge($vars, [
            'APPWRITE_FUNCTION_ID' => $functionId,
            'APPWRITE_FUNCTION_NAME' => $function->getAttribute('name'),
            'APPWRITE_FUNCTION_DEPLOYMENT' => $deployment->getId(),
            'APPWRITE_FUNCTION_PROJECT_ID' => $project->getId(),
            'APPWRITE_FUNCTION_RUNTIME_NAME' => $runtime['name'] ?? '',
            'APPWRITE_FUNCTION_RUNTIME_VERSION' => $runtime['version'] ?? '',
        ]);

        /** Execute function */
        $executor = new Executor(App::getEnv('_APP_EXECUTOR_HOST'));
        try {
            $command = $runtime['startCommand'];
            $executionResponse = $executor->createExecution(
                projectId: $project->getId(),
                deploymentId: $deployment->getId(),
                body: \strlen($body) > 0 ? $body : null,
                variables: $vars,
                timeout: $function->getAttribute('timeout', 0),
                image: $runtime['image'],
                source: $build->getAttribute('path', ''),
                entrypoint: $deployment->getAttribute('entrypoint', ''),
                version: $function->getAttribute('version'),
                path: $path,
                method: $method,
                headers: $headers,
                runtimeEntrypoint: 'cp /tmp/code.tar.gz /mnt/code/code.tar.gz && nohup helpers/start.sh "' . $command . '"'
            );

            $headersFiltered = [];
            foreach ($executionResponse['headers'] as $key => $value) {
                if (\in_array(\strtolower($key), FUNCTION_ALLOWLIST_HEADERS_RESPONSE)) {
                    $headersFiltered[] = ['name' => $key, 'value' => $value];
                }
            }

            /** Update execution status */
            $status = $executionResponse['statusCode'] >= 400 ? 'failed' : 'completed';
            $execution->setAttribute('status', $status);
            $execution->setAttribute('responseStatusCode', $executionResponse['statusCode']);
            $execution->setAttribute('responseHeaders', $headersFiltered);
            $execution->setAttribute('logs', $executionResponse['logs']);
            $execution->setAttribute('errors', $executionResponse['errors']);
            $execution->setAttribute('duration', $executionResponse['duration']);
        } catch (\Throwable $th) {
            $durationEnd = \microtime(true);

            $execution
                ->setAttribute('duration', $durationEnd - $durationStart)
                ->setAttribute('status', 'failed')
                ->setAttribute('responseStatusCode', 500)
                ->setAttribute('errors', $th->getMessage() . '\nError Code: ' . $th->getCode());
            Console::error($th->getMessage());
        }

        if ($function->getAttribute('logging')) {
            /** @var Document $execution */
            $execution = Authorization::skip(fn () => $dbForProject->createDocument('executions', $execution));
        }

        // TODO revise this later using route label
        $usage
            ->setParam('functionId', $function->getId())
            ->setParam('executions.{scope}.compute', 1)
            ->setParam('executionStatus', $execution->getAttribute('status', ''))
            ->setParam('executionTime', $execution->getAttribute('duration')); // ms


        $roles = Authorization::getRoles();
        $isPrivilegedUser = Auth::isPrivilegedUser($roles);
        $isAppUser = Auth::isAppUser($roles);

        if (!$isPrivilegedUser && !$isAppUser) {
            $execution->setAttribute('logs', '');
            $execution->setAttribute('errors', '');
        }

        $headers = [];
        foreach (($executionResponse['headers'] ?? []) as $key => $value) {
            $headers[] = ['name' => $key, 'value' => $value];
        }

        $execution->setAttribute('responseBody', $executionResponse['body'] ?? '');
        $execution->setAttribute('responseHeaders', $headers);

        $response
            ->setStatusCode(Response::STATUS_CODE_CREATED)
            ->dynamic($execution, Response::MODEL_EXECUTION);
    });

App::get('/v1/functions/:functionId/executions')
    ->groups(['api', 'functions'])
    ->desc('List Executions')
    ->label('scope', 'execution.read')
    ->label('sdk.auth', [APP_AUTH_TYPE_SESSION, APP_AUTH_TYPE_KEY, APP_AUTH_TYPE_JWT])
    ->label('sdk.namespace', 'functions')
    ->label('sdk.method', 'listExecutions')
    ->label('sdk.description', '/docs/references/functions/list-executions.md')
    ->label('sdk.response.code', Response::STATUS_CODE_OK)
    ->label('sdk.response.type', Response::CONTENT_TYPE_JSON)
    ->label('sdk.response.model', Response::MODEL_EXECUTION_LIST)
    ->param('functionId', '', new UID(), 'Function ID.')
    ->param('queries', [], new Executions(), 'Array of query strings generated using the Query class provided by the SDK. [Learn more about queries](https://appwrite.io/docs/queries). Maximum of ' . APP_LIMIT_ARRAY_PARAMS_SIZE . ' queries are allowed, each ' . APP_LIMIT_ARRAY_ELEMENT_SIZE . ' characters long. You may filter on the following attributes: ' . implode(', ', Executions::ALLOWED_ATTRIBUTES), true)
    ->param('search', '', new Text(256), 'Search term to filter your list results. Max length: 256 chars.', true)
    ->inject('response')
    ->inject('dbForProject')
    ->inject('mode')
    ->action(function (string $functionId, array $queries, string $search, Response $response, Database $dbForProject, string $mode) {
        $function = Authorization::skip(fn () => $dbForProject->getDocument('functions', $functionId));

        $isAPIKey = Auth::isAppUser(Authorization::getRoles());
        $isPrivilegedUser = Auth::isPrivilegedUser(Authorization::getRoles());

        if ($function->isEmpty() || (!$function->getAttribute('enabled') && !$isAPIKey && !$isPrivilegedUser)) {
            throw new Exception(Exception::FUNCTION_NOT_FOUND);
        }

        $queries = Query::parseQueries($queries);

        if (!empty($search)) {
            $queries[] = Query::search('search', $search);
        }

        // Set internal queries
        $queries[] = Query::equal('functionId', [$function->getId()]);

        // Get cursor document if there was a cursor query
        $cursor = \array_filter($queries, function ($query) {
            return \in_array($query->getMethod(), [Query::TYPE_CURSORAFTER, Query::TYPE_CURSORBEFORE]);
        });
        $cursor = reset($cursor);
        if ($cursor) {
            /** @var Query $cursor */
            $executionId = $cursor->getValue();
            $cursorDocument = $dbForProject->getDocument('executions', $executionId);

            if ($cursorDocument->isEmpty()) {
                throw new Exception(Exception::GENERAL_CURSOR_NOT_FOUND, "Execution '{$executionId}' for the 'cursor' value not found.");
            }

            $cursor->setValue($cursorDocument);
        }

        $filterQueries = Query::groupByType($queries)['filters'];

        $results = $dbForProject->find('executions', $queries);
        $total = $dbForProject->count('executions', $filterQueries, APP_LIMIT_COUNT);

        $roles = Authorization::getRoles();
        $isPrivilegedUser = Auth::isPrivilegedUser($roles);
        $isAppUser = Auth::isAppUser($roles);
        if (!$isPrivilegedUser && !$isAppUser) {
            $results = array_map(function ($execution) {
                $execution->setAttribute('logs', '');
                $execution->setAttribute('errors', '');
                return $execution;
            }, $results);
        }

        $response->dynamic(new Document([
            'executions' => $results,
            'total' => $total,
        ]), Response::MODEL_EXECUTION_LIST);
    });

App::get('/v1/functions/:functionId/executions/:executionId')
    ->groups(['api', 'functions'])
    ->desc('Get Execution')
    ->label('scope', 'execution.read')
    ->label('sdk.auth', [APP_AUTH_TYPE_SESSION, APP_AUTH_TYPE_KEY, APP_AUTH_TYPE_JWT])
    ->label('sdk.namespace', 'functions')
    ->label('sdk.method', 'getExecution')
    ->label('sdk.description', '/docs/references/functions/get-execution.md')
    ->label('sdk.response.code', Response::STATUS_CODE_OK)
    ->label('sdk.response.type', Response::CONTENT_TYPE_JSON)
    ->label('sdk.response.model', Response::MODEL_EXECUTION)
    ->param('functionId', '', new UID(), 'Function ID.')
    ->param('executionId', '', new UID(), 'Execution ID.')
    ->inject('response')
    ->inject('dbForProject')
    ->inject('mode')
    ->action(function (string $functionId, string $executionId, Response $response, Database $dbForProject, string $mode) {
        $function = Authorization::skip(fn () => $dbForProject->getDocument('functions', $functionId));

        $isAPIKey = Auth::isAppUser(Authorization::getRoles());
        $isPrivilegedUser = Auth::isPrivilegedUser(Authorization::getRoles());

        if ($function->isEmpty() || (!$function->getAttribute('enabled') && !$isAPIKey && !$isPrivilegedUser)) {
            throw new Exception(Exception::FUNCTION_NOT_FOUND);
        }

        $execution = $dbForProject->getDocument('executions', $executionId);

        if ($execution->getAttribute('functionId') !== $function->getId()) {
            throw new Exception(Exception::EXECUTION_NOT_FOUND);
        }

        if ($execution->isEmpty()) {
            throw new Exception(Exception::EXECUTION_NOT_FOUND);
        }

        $roles = Authorization::getRoles();
        $isPrivilegedUser = Auth::isPrivilegedUser($roles);
        $isAppUser = Auth::isAppUser($roles);
        if (!$isPrivilegedUser && !$isAppUser) {
            $execution->setAttribute('logs', '');
            $execution->setAttribute('errors', '');
        }

        $response->dynamic($execution, Response::MODEL_EXECUTION);
    });

// Variables

App::post('/v1/functions/:functionId/variables')
    ->desc('Create Variable')
    ->groups(['api', 'functions'])
    ->label('scope', 'functions.write')
    ->label('audits.event', 'variable.create')
    ->label('audits.resource', 'function/{request.functionId}')
    ->label('sdk.auth', [APP_AUTH_TYPE_KEY])
    ->label('sdk.namespace', 'functions')
    ->label('sdk.method', 'createVariable')
    ->label('sdk.description', '/docs/references/functions/create-variable.md')
    ->label('sdk.response.code', Response::STATUS_CODE_CREATED)
    ->label('sdk.response.type', Response::CONTENT_TYPE_JSON)
    ->label('sdk.response.model', Response::MODEL_VARIABLE)
    ->param('functionId', '', new UID(), 'Function unique ID.', false)
    ->param('key', null, new Text(Database::LENGTH_KEY), 'Variable key. Max length: ' . Database::LENGTH_KEY  . ' chars.', false)
    ->param('value', null, new Text(8192, 0), 'Variable value. Max length: 8192 chars.', false)
    ->inject('project')
    ->inject('response')
    ->inject('dbForProject')
    ->inject('dbForConsole')
    ->action(function (string $functionId, string $key, string $value, Document $project, Response $response, Database $dbForProject, Database $dbForConsole) {
        $function = $dbForProject->getDocument('functions', $functionId);

        if ($function->isEmpty()) {
            throw new Exception(Exception::FUNCTION_NOT_FOUND);
        }

        $variableId = ID::unique();

        $variable = new Document([
            '$id' => $variableId,
            '$permissions' => [
                Permission::read(Role::any()),
                Permission::update(Role::any()),
                Permission::delete(Role::any()),
            ],
            'resourceInternalId' => $function->getInternalId(),
            'resourceId' => $function->getId(),
            'resourceType' => 'function',
            'key' => $key,
            'value' => $value,
            'search' => implode(' ', [$variableId, $function->getId(), $key, 'function']),
        ]);

        try {
            $variable = $dbForProject->createDocument('variables', $variable);
        } catch (DuplicateException $th) {
            throw new Exception(Exception::VARIABLE_ALREADY_EXISTS);
        }
        $dbForConsole->deleteCachedDocument('projects', $project->getId());

        $dbForProject->updateDocument('functions', $function->getId(), $function->setAttribute('live', false));

        // Inform scheduler to pull the latest changes
        $schedule = $dbForConsole->getDocument('schedules', $function->getAttribute('scheduleId'));
        $schedule
            ->setAttribute('resourceUpdatedAt', DateTime::now())
            ->setAttribute('schedule', $function->getAttribute('schedule'))
            ->setAttribute('active', !empty($function->getAttribute('schedule')) && !empty($function->getAttribute('deployment')));
        Authorization::skip(fn () => $dbForConsole->updateDocument('schedules', $schedule->getId(), $schedule));

        $dbForProject->deleteCachedDocument('functions', $function->getId());

        $response
            ->setStatusCode(Response::STATUS_CODE_CREATED)
            ->dynamic($variable, Response::MODEL_VARIABLE);
    });

App::get('/v1/functions/:functionId/variables')
    ->desc('List Variables')
    ->groups(['api', 'functions'])
    ->label('scope', 'functions.read')
    ->label('sdk.auth', [APP_AUTH_TYPE_KEY])
    ->label('sdk.namespace', 'functions')
    ->label('sdk.method', 'listVariables')
    ->label('sdk.description', '/docs/references/functions/list-variables.md')
    ->label('sdk.response.code', Response::STATUS_CODE_OK)
    ->label('sdk.response.type', Response::CONTENT_TYPE_JSON)
    ->label('sdk.response.model', Response::MODEL_VARIABLE_LIST)
    ->param('functionId', '', new UID(), 'Function unique ID.', false)
    ->inject('response')
    ->inject('dbForProject')
    ->action(function (string $functionId, Response $response, Database $dbForProject) {
        $function = $dbForProject->getDocument('functions', $functionId);

        if ($function->isEmpty()) {
            throw new Exception(Exception::FUNCTION_NOT_FOUND);
        }

        $response->dynamic(new Document([
            'variables' => $function->getAttribute('vars'),
            'total' => \count($function->getAttribute('vars')),
        ]), Response::MODEL_VARIABLE_LIST);
    });

App::get('/v1/functions/:functionId/variables/:variableId')
    ->desc('Get Variable')
    ->groups(['api', 'functions'])
    ->label('scope', 'functions.read')
    ->label('sdk.auth', [APP_AUTH_TYPE_KEY])
    ->label('sdk.namespace', 'functions')
    ->label('sdk.method', 'getVariable')
    ->label('sdk.description', '/docs/references/functions/get-variable.md')
    ->label('sdk.response.code', Response::STATUS_CODE_OK)
    ->label('sdk.response.type', Response::CONTENT_TYPE_JSON)
    ->label('sdk.response.model', Response::MODEL_VARIABLE)
    ->param('functionId', '', new UID(), 'Function unique ID.', false)
    ->param('variableId', '', new UID(), 'Variable unique ID.', false)
    ->inject('response')
    ->inject('dbForProject')
    ->action(function (string $functionId, string $variableId, Response $response, Database $dbForProject) {
        $function = $dbForProject->getDocument('functions', $functionId);

        if ($function->isEmpty()) {
            throw new Exception(Exception::FUNCTION_NOT_FOUND);
        }

        $variable = $dbForProject->getDocument('variables', $variableId);
        if (
            $variable === false ||
            $variable->isEmpty() ||
            $variable->getAttribute('resourceInternalId') !== $function->getInternalId() ||
            $variable->getAttribute('resourceType') !== 'function'
        ) {
            throw new Exception(Exception::VARIABLE_NOT_FOUND);
        }

        if ($variable === false || $variable->isEmpty()) {
            throw new Exception(Exception::VARIABLE_NOT_FOUND);
        }

        $response->dynamic($variable, Response::MODEL_VARIABLE);
    });

App::put('/v1/functions/:functionId/variables/:variableId')
    ->desc('Update Variable')
    ->groups(['api', 'functions'])
    ->label('scope', 'functions.write')
    ->label('audits.event', 'variable.update')
    ->label('audits.resource', 'function/{request.functionId}')
    ->label('sdk.auth', [APP_AUTH_TYPE_KEY])
    ->label('sdk.namespace', 'functions')
    ->label('sdk.method', 'updateVariable')
    ->label('sdk.description', '/docs/references/functions/update-variable.md')
    ->label('sdk.response.code', Response::STATUS_CODE_OK)
    ->label('sdk.response.type', Response::CONTENT_TYPE_JSON)
    ->label('sdk.response.model', Response::MODEL_VARIABLE)
    ->param('functionId', '', new UID(), 'Function unique ID.', false)
    ->param('variableId', '', new UID(), 'Variable unique ID.', false)
    ->param('key', null, new Text(255), 'Variable key. Max length: 255 chars.', false)
    ->param('value', null, new Text(8192, 0), 'Variable value. Max length: 8192 chars.', true)
    ->inject('project')
    ->inject('response')
    ->inject('dbForProject')
    ->inject('dbForConsole')
    ->action(function (string $functionId, string $variableId, string $key, ?string $value, Document $project, Response $response, Database $dbForProject, Database $dbForConsole) {

        $function = $dbForProject->getDocument('functions', $functionId);

        if ($function->isEmpty()) {
            throw new Exception(Exception::FUNCTION_NOT_FOUND);
        }

        $variable = $dbForProject->getDocument('variables', $variableId);
        if ($variable === false || $variable->isEmpty() || $variable->getAttribute('resourceInternalId') !== $function->getInternalId() || $variable->getAttribute('resourceType') !== 'function') {
            throw new Exception(Exception::VARIABLE_NOT_FOUND);
        }

        if ($variable === false || $variable->isEmpty()) {
            throw new Exception(Exception::VARIABLE_NOT_FOUND);
        }

        $variable
            ->setAttribute('key', $key)
            ->setAttribute('value', $value ?? $variable->getAttribute('value'))
            ->setAttribute('search', implode(' ', [$variableId, $function->getId(), $key, 'function']));

        try {
            $dbForProject->updateDocument('variables', $variable->getId(), $variable);
        } catch (DuplicateException $th) {
            throw new Exception(Exception::VARIABLE_ALREADY_EXISTS);
        }
        $dbForConsole->deleteCachedDocument('projects', $project->getId());

        $dbForProject->updateDocument('functions', $function->getId(), $function->setAttribute('live', false));

        // Inform scheduler to pull the latest changes
        $schedule = $dbForConsole->getDocument('schedules', $function->getAttribute('scheduleId'));
        $schedule
            ->setAttribute('resourceUpdatedAt', DateTime::now())
            ->setAttribute('schedule', $function->getAttribute('schedule'))
            ->setAttribute('active', !empty($function->getAttribute('schedule')) && !empty($function->getAttribute('deployment')));
        Authorization::skip(fn () => $dbForConsole->updateDocument('schedules', $schedule->getId(), $schedule));

        $dbForProject->deleteCachedDocument('functions', $function->getId());

        $response->dynamic($variable, Response::MODEL_VARIABLE);
    });

App::delete('/v1/functions/:functionId/variables/:variableId')
    ->desc('Delete Variable')
    ->groups(['api', 'functions'])
    ->label('scope', 'functions.write')
    ->label('audits.event', 'variable.delete')
    ->label('audits.resource', 'function/{request.functionId}')
    ->label('sdk.auth', [APP_AUTH_TYPE_KEY])
    ->label('sdk.namespace', 'functions')
    ->label('sdk.method', 'deleteVariable')
    ->label('sdk.description', '/docs/references/functions/delete-variable.md')
    ->label('sdk.response.code', Response::STATUS_CODE_NOCONTENT)
    ->label('sdk.response.model', Response::MODEL_NONE)
    ->param('functionId', '', new UID(), 'Function unique ID.', false)
    ->param('variableId', '', new UID(), 'Variable unique ID.', false)
    ->inject('project')
    ->inject('response')
    ->inject('dbForProject')
    ->inject('dbForConsole')
    ->action(function (string $functionId, string $variableId, Document $project, Response $response, Database $dbForProject, Database $dbForConsole) {
        $function = $dbForProject->getDocument('functions', $functionId);

        if ($function->isEmpty()) {
            throw new Exception(Exception::FUNCTION_NOT_FOUND);
        }

        $variable = $dbForProject->getDocument('variables', $variableId);
        if ($variable === false || $variable->isEmpty() || $variable->getAttribute('resourceInternalId') !== $function->getInternalId() || $variable->getAttribute('resourceType') !== 'function') {
            throw new Exception(Exception::VARIABLE_NOT_FOUND);
        }

        if ($variable === false || $variable->isEmpty()) {
            throw new Exception(Exception::VARIABLE_NOT_FOUND);
        }

        $dbForProject->deleteDocument('variables', $variable->getId());

        $dbForProject->updateDocument('functions', $function->getId(), $function->setAttribute('live', false));

        // Inform scheduler to pull the latest changes
        $schedule = $dbForConsole->getDocument('schedules', $function->getAttribute('scheduleId'));
        $schedule
            ->setAttribute('resourceUpdatedAt', DateTime::now())
            ->setAttribute('schedule', $function->getAttribute('schedule'))
            ->setAttribute('active', !empty($function->getAttribute('schedule')) && !empty($function->getAttribute('deployment')));
        Authorization::skip(fn () => $dbForConsole->updateDocument('schedules', $schedule->getId(), $schedule));

        $dbForProject->deleteCachedDocument('functions', $function->getId());

        $response->noContent();
    });<|MERGE_RESOLUTION|>--- conflicted
+++ resolved
@@ -228,7 +228,7 @@
                 'active' => false,
             ]))
         );
-        
+
         $function->setAttribute('scheduleId', $schedule->getId());
         $function->setAttribute('scheduleInternalId', $schedule->getInternalId());
 
@@ -856,7 +856,7 @@
             ->setContentType('application/gzip')
             ->addHeader('Expires', \date('D, d M Y H:i:s', \time() + (60 * 60 * 24 * 45)) . ' GMT') // 45 days cache
             ->addHeader('X-Peak', \memory_get_peak_usage())
-            ->addHeader('Content-Disposition', 'attachment; filename="'.$deploymentId.'.tar.gz"')
+            ->addHeader('Content-Disposition', 'attachment; filename="' . $deploymentId . '.tar.gz"')
         ;
 
         $size = $deviceFunctions->getFileSize($path);
@@ -1496,14 +1496,9 @@
     ->inject('usage')
     ->inject('mode')
     ->inject('queueForFunctions')
-<<<<<<< HEAD
     ->inject('geodb')
     ->action(function (string $functionId, string $body, bool $async, string $path, string $method, array $headers, Response $response, Document $project, Database $dbForProject, Document $user, Event $events, Stats $usage, string $mode, Func $queueForFunctions, Reader $geodb) {
 
-=======
-    ->inject('queueForUsage')
-    ->action(function (string $functionId, string $data, bool $async, Response $response, Document $project, Database $dbForProject, Document $user, Event $events, string $mode, Func $queueForFunctions, Usage $queueForUsage) {
->>>>>>> bda3afdf
         $function = Authorization::skip(fn () => $dbForProject->getDocument('functions', $functionId));
 
         $isAPIKey = Auth::isAppUser(Authorization::getRoles());
