--- conflicted
+++ resolved
@@ -486,14 +486,6 @@
             throw new Exception('File type not allowed', 400, Exception::STORAGE_FILE_TYPE_UNSUPPORTED);
         }
 
-<<<<<<< HEAD
-        if (!$fileSize->isValid($file['size'])) { // Check if file size is exceeding allowed limit
-            throw new Exception('File size not allowed', 400, Exception::STORAGE_INVALID_FILE_SIZE);
-        }
-
-        if (!$upload->isValid($file['tmp_name'])) {
-            throw new Exception('Invalid file', 403, Exception::STORAGE_INVALID_FILE);
-=======
         $contentRange = $request->getHeader('content-range');
         $tagId = $dbForProject->getId();
         $chunk = 1;
@@ -505,7 +497,7 @@
             $fileSize = $request->getContentRangeSize();
             $tagId = $request->getHeader('x-appwrite-id', $tagId);
             if(is_null($start) || is_null($end) || is_null($fileSize)) {
-                throw new Exception('Invalid content-range header', 400);
+                throw new Exception('Invalid content-range header', 400, Exception::STORAGE_INVALID_CONTENT_RANGE);
             }
 
             if ($end === $fileSize) {
@@ -519,22 +511,17 @@
         }
 
         if (!$fileSizeValidator->isValid($fileSize)) { // Check if file size is exceeding allowed limit
-            throw new Exception('File size not allowed', 400);
+            throw new Exception('File size not allowed', 400, Exception::STORAGE_INVALID_FILE_SIZE);
         }
 
         if (!$upload->isValid($fileTmpName)) {
-            throw new Exception('Invalid file', 403);
->>>>>>> f045adb6
+            throw new Exception('Invalid file', 403, Exception::STORAGE_INVALID_FILE);
         }
 
         // Save to storage
         $fileSize ??= $deviceLocal->getFileSize($fileTmpName);
         $path = $deviceFunctions->getPath($tagId.'.'.\pathinfo($fileName, PATHINFO_EXTENSION));
         
-<<<<<<< HEAD
-        if (!$device->upload($file['tmp_name'], $path)) { // TODO deprecate 'upload' and replace with 'move'
-            throw new Exception('Failed moving file', 500, Exception::GENERAL_SERVER_ERROR);
-=======
         $tag = $dbForProject->getDocument('tags', $tagId);
 
         if(!$tag->isEmpty()) {
@@ -547,8 +534,7 @@
         $chunksUploaded = $deviceFunctions->upload($fileTmpName, $path, $chunk, $chunks);
 
         if (empty($chunksUploaded)) {
-            throw new Exception('Failed moving file', 500);
->>>>>>> f045adb6
+            throw new Exception('Failed moving file', 500, Exception::GENERAL_SERVER_ERROR);
         }
         
         if($chunksUploaded === $chunks) {
