--- conflicted
+++ resolved
@@ -675,18 +675,6 @@
         $results = $dbForProject->find('deployments', $queries, $limit, $offset, [], [$orderType], $cursorDeployment ?? null, $cursorDirection);
         $sum = $dbForProject->count('deployments', $queries, APP_LIMIT_COUNT);
 
-<<<<<<< HEAD
-=======
-        // Get Current Build Data
-        foreach ($results as &$deployment) {
-            $build = $dbForProject->getDocument('builds', $deployment->getAttribute('buildId', ''));
-
-            $deployment['status'] = $build->getAttribute('status', 'processing');
-            $deployment['buildStdout'] = $build->getAttribute('stdout', '');
-            $deployment['buildStderr'] = $build->getAttribute('stderr', '');
-        }
-
->>>>>>> 4147faaf
         $response->dynamic(new Document([
             'deployments' => $results,
             'sum' => $sum,
