<?php

use Ahc\Jwt\JWT;
use Appwrite\Auth\Auth;
use Appwrite\Database\Database;
use Appwrite\Database\Document;
use Appwrite\Database\Validator\Authorization;
use Appwrite\Database\Validator\UID;
use Utopia\Storage\Storage;
use Utopia\Storage\Validator\File;
use Utopia\Storage\Validator\FileExt;
use Utopia\Storage\Validator\FileSize;
use Utopia\Storage\Validator\Upload;
use Appwrite\Utopia\Response;
use Appwrite\Task\Validator\Cron;
use Utopia\App;
use Utopia\Validator\ArrayList;
use Utopia\Validator\Assoc;
use Utopia\Validator\Text;
use Utopia\Validator\Range;
use Utopia\Validator\WhiteList;
use Utopia\Config\Config;
use Cron\CronExpression;
use Utopia\Exception;

include_once __DIR__ . '/../shared/api.php';

App::post('/v1/functions')
    ->groups(['api', 'functions'])
    ->desc('Create Function')
    ->label('scope', 'functions.write')
    ->label('event', 'functions.create')
    ->label('sdk.platform', [APP_PLATFORM_SERVER])
    ->label('sdk.namespace', 'functions')
    ->label('sdk.method', 'create')
    ->label('sdk.description', '/docs/references/functions/create-function.md')
    ->label('sdk.response.code', Response::STATUS_CODE_CREATED)
    ->label('sdk.response.type', Response::CONTENT_TYPE_JSON)
    ->label('sdk.response.model', Response::MODEL_FUNCTION)
    ->param('name', '', new Text(128), 'Function name. Max length: 128 chars.')
    ->param('execute', [], new ArrayList(new Text(64)), 'An array of strings with execution permissions. By default no user is granted with any execute permissions. [learn more about permissions](/docs/permissions) and get a full list of available permissions.')
    ->param('env', '', new WhiteList(array_keys(Config::getParam('environments')), true), 'Execution enviornment.')
    ->param('vars', [], new Assoc(), 'Key-value JSON object.', true)
    ->param('events', [], new ArrayList(new WhiteList(array_keys(Config::getParam('events')), true)), 'Events list.', true)
    ->param('schedule', '', new Cron(), 'Schedule CRON syntax.', true)
    ->param('timeout', 15, new Range(1, 900), 'Function maximum execution time in seconds.', true)
    ->inject('response')
    ->inject('projectDB')
    ->action(function ($name, $execute, $env, $vars, $events, $schedule, $timeout, $response, $projectDB) {
        /** @var Appwrite\Utopia\Response $response */
        /** @var Appwrite\Database\Database $projectDB */

        $function = $projectDB->createDocument([
            '$collection' => Database::SYSTEM_COLLECTION_FUNCTIONS,
            '$permissions' => [
                'execute' => $execute,
            ],
            'dateCreated' => time(),
            'dateUpdated' => time(),
            'status' => 'disabled',
            'name' => $name,
            'env' => $env,
            'tag' => '',
            'vars' => $vars,
            'events' => $events,
            'schedule' => $schedule,
            'schedulePrevious' => null,
            'scheduleNext' => null,
            'timeout' => $timeout,
        ]);

        if (false === $function) {
            throw new Exception('Failed saving function to DB', 500);
        }

        $response
            ->setStatusCode(Response::STATUS_CODE_CREATED)
            ->dynamic($function, Response::MODEL_FUNCTION)
        ;
    });

App::get('/v1/functions')
    ->groups(['api', 'functions'])
    ->desc('List Functions')
    ->label('scope', 'functions.read')
    ->label('sdk.platform', [APP_PLATFORM_SERVER])
    ->label('sdk.namespace', 'functions')
    ->label('sdk.method', 'list')
    ->label('sdk.description', '/docs/references/functions/list-functions.md')
    ->label('sdk.response.code', Response::STATUS_CODE_OK)
    ->label('sdk.response.type', Response::CONTENT_TYPE_JSON)
    ->label('sdk.response.model', Response::MODEL_FUNCTION_LIST)
    ->param('search', '', new Text(256), 'Search term to filter your list results. Max length: 256 chars.', true)
    ->param('limit', 25, new Range(0, 100), 'Results limit value. By default will return maximum 25 results. Maximum of 100 results allowed per request.', true)
    ->param('offset', 0, new Range(0, 2000), 'Results offset. The default value is 0. Use this param to manage pagination.', true)
    ->param('orderType', 'ASC', new WhiteList(['ASC', 'DESC'], true), 'Order result by ASC or DESC order.', true)
    ->inject('response')
    ->inject('projectDB')
    ->action(function ($search, $limit, $offset, $orderType, $response, $projectDB) {
        /** @var Appwrite\Utopia\Response $response */
        /** @var Appwrite\Database\Database $projectDB */

        $results = $projectDB->getCollection([
            'limit' => $limit,
            'offset' => $offset,
            'orderType' => $orderType,
            'search' => $search,
            'filters' => [
                '$collection='.Database::SYSTEM_COLLECTION_FUNCTIONS,
            ],
        ]);

        $response->dynamic(new Document([
            'sum' => $projectDB->getSum(),
            'functions' => $results
        ]), Response::MODEL_FUNCTION_LIST);
    });

App::get('/v1/functions/:functionId')
    ->groups(['api', 'functions'])
    ->desc('Get Function')
    ->label('scope', 'functions.read')
    ->label('sdk.platform', [APP_PLATFORM_SERVER])
    ->label('sdk.namespace', 'functions')
    ->label('sdk.method', 'get')
    ->label('sdk.description', '/docs/references/functions/get-function.md')
    ->label('sdk.response.code', Response::STATUS_CODE_OK)
    ->label('sdk.response.type', Response::CONTENT_TYPE_JSON)
    ->label('sdk.response.model', Response::MODEL_FUNCTION)
    ->param('functionId', '', new UID(), 'Function unique ID.')
    ->inject('response')
    ->inject('projectDB')
    ->action(function ($functionId, $response, $projectDB) {
        /** @var Appwrite\Utopia\Response $response */
        /** @var Appwrite\Database\Database $projectDB */

        $function = $projectDB->getDocument($functionId);

        if (empty($function->getId()) || Database::SYSTEM_COLLECTION_FUNCTIONS != $function->getCollection()) {
            throw new Exception('Function not found', 404);
        }

        $response->dynamic($function, Response::MODEL_FUNCTION);
    });

App::get('/v1/functions/:functionId/usage')
    ->desc('Get Function Usage')
    ->groups(['api', 'functions'])
    ->label('scope', 'functions.read')
    ->label('sdk.platform', [APP_PLATFORM_CONSOLE])
    ->label('sdk.namespace', 'functions')
    ->label('sdk.method', 'getUsage')
    ->param('functionId', '', new UID(), 'Function unique ID.')
    ->param('range', '30d', new WhiteList(['24h', '7d', '30d', '90d']), 'Date range.', true)
    ->inject('response')
    ->inject('project')
    ->inject('projectDB')
    ->inject('register')
    ->action(function ($functionId, $range, $response, $project, $projectDB, $register) {
        /** @var Appwrite\Utopia\Response $response */
        /** @var Appwrite\Database\Document $project */
        /** @var Appwrite\Database\Database $consoleDB */
        /** @var Appwrite\Database\Database $projectDB */
        /** @var Utopia\Registry\Registry $register */

        $function = $projectDB->getDocument($functionId);

        if (empty($function->getId()) || Database::SYSTEM_COLLECTION_FUNCTIONS != $function->getCollection()) {
            throw new Exception('Function not found', 404);
        }
        
        if(App::getEnv('_APP_USAGE_STATS', 'enabled') == 'enabled') {
            $period = [
                '24h' => [
                    'start' => DateTime::createFromFormat('U', \strtotime('-24 hours')),
                    'end' => DateTime::createFromFormat('U', \strtotime('+1 hour')),
                    'group' => '30m',
                ],
                '7d' => [
                    'start' => DateTime::createFromFormat('U', \strtotime('-7 days')),
                    'end' => DateTime::createFromFormat('U', \strtotime('now')),
                    'group' => '1d',
                ],
                '30d' => [
                    'start' => DateTime::createFromFormat('U', \strtotime('-30 days')),
                    'end' => DateTime::createFromFormat('U', \strtotime('now')),
                    'group' => '1d',
                ],
                '90d' => [
                    'start' => DateTime::createFromFormat('U', \strtotime('-90 days')),
                    'end' => DateTime::createFromFormat('U', \strtotime('now')),
                    'group' => '1d',
                ],
            ];
    
            $client = $register->get('influxdb');
    
            $executions = [];
            $failures = [];
            $compute = [];
    
            if ($client) {
                $start = $period[$range]['start']->format(DateTime::RFC3339);
                $end = $period[$range]['end']->format(DateTime::RFC3339);
                $database = $client->selectDB('telegraf');
    
                // Executions
                $result = $database->query('SELECT sum(value) AS "value" FROM "appwrite_usage_executions_all" WHERE time > \''.$start.'\' AND time < \''.$end.'\' AND "metric_type"=\'counter\' AND "project"=\''.$project->getId().'\' AND "functionId"=\''.$function->getId().'\' GROUP BY time('.$period[$range]['group'].') FILL(null)');
                $points = $result->getPoints();
    
                foreach ($points as $point) {
                    $executions[] = [
                        'value' => (!empty($point['value'])) ? $point['value'] : 0,
                        'date' => \strtotime($point['time']),
                    ];
                }
    
                // Failures
                $result = $database->query('SELECT sum(value) AS "value" FROM "appwrite_usage_executions_all" WHERE time > \''.$start.'\' AND time < \''.$end.'\' AND "metric_type"=\'counter\' AND "project"=\''.$project->getId().'\' AND "functionId"=\''.$function->getId().'\' AND "functionStatus"=\'failed\' GROUP BY time('.$period[$range]['group'].') FILL(null)');
                $points = $result->getPoints();
    
                foreach ($points as $point) {
                    $failures[] = [
                        'value' => (!empty($point['value'])) ? $point['value'] : 0,
                        'date' => \strtotime($point['time']),
                    ];
                }
    
                // Compute
                $result = $database->query('SELECT sum(value) AS "value" FROM "appwrite_usage_executions_time" WHERE time > \''.$start.'\' AND time < \''.$end.'\' AND "metric_type"=\'counter\' AND "project"=\''.$project->getId().'\' AND "functionId"=\''.$function->getId().'\' GROUP BY time('.$period[$range]['group'].') FILL(null)');
                $points = $result->getPoints();
    
                foreach ($points as $point) {
                    $compute[] = [
                        'value' => round((!empty($point['value'])) ? $point['value'] / 1000 : 0, 2), // minutes
                        'date' => \strtotime($point['time']),
                    ];
                }
            }
    
            $response->json([
                'range' => $range,
                'executions' => [
                    'data' => $executions,
                    'total' => \array_sum(\array_map(function ($item) {
                        return $item['value'];
                    }, $executions)),
                ],
                'failures' => [
                    'data' => $failures,
                    'total' => \array_sum(\array_map(function ($item) {
                        return $item['value'];
                    }, $failures)),
                ],
                'compute' => [
                    'data' => $compute,
                    'total' => \array_sum(\array_map(function ($item) {
                        return $item['value'];
                    }, $compute)),
                ],
            ]);
        } else {
            $response->json([]);
        }
    });

App::put('/v1/functions/:functionId')
    ->groups(['api', 'functions'])
    ->desc('Update Function')
    ->label('scope', 'functions.write')
    ->label('event', 'functions.update')
    ->label('sdk.platform', [APP_PLATFORM_SERVER])
    ->label('sdk.namespace', 'functions')
    ->label('sdk.method', 'update')
    ->label('sdk.description', '/docs/references/functions/update-function.md')
    ->label('sdk.response.code', Response::STATUS_CODE_OK)
    ->label('sdk.response.type', Response::CONTENT_TYPE_JSON)
    ->label('sdk.response.model', Response::MODEL_FUNCTION)
    ->param('functionId', '', new UID(), 'Function unique ID.')
    ->param('name', '', new Text(128), 'Function name. Max length: 128 chars.')
    ->param('execute', [], new ArrayList(new Text(64)), 'An array of strings with execution permissions. By default no user is granted with any execute permissions. [learn more about permissions](/docs/permissions) and get a full list of available permissions.')
    ->param('vars', [], new Assoc(), 'Key-value JSON object.', true)
    ->param('events', [], new ArrayList(new WhiteList(array_keys(Config::getParam('events')), true)), 'Events list.', true)
    ->param('schedule', '', new Cron(), 'Schedule CRON syntax.', true)
    ->param('timeout', 15, new Range(1, 900), 'Function maximum execution time in seconds.', true)
    ->inject('response')
    ->inject('projectDB')
    ->inject('project')
    ->action(function ($functionId, $name, $execute, $vars, $events, $schedule, $timeout, $response, $projectDB, $project) {
        /** @var Appwrite\Utopia\Response $response */
        /** @var Appwrite\Database\Database $projectDB */
        /** @var Appwrite\Database\Document $project */

        $function = $projectDB->getDocument($functionId);

        if (empty($function->getId()) || Database::SYSTEM_COLLECTION_FUNCTIONS != $function->getCollection()) {
            throw new Exception('Function not found', 404);
        }

        $original = $function->getAttribute('schedule', '');
        $cron = (!empty($function->getAttribute('tag', null)) && !empty($schedule)) ? new CronExpression($schedule) : null;
        $next = (!empty($function->getAttribute('tag', null)) && !empty($schedule)) ? $cron->getNextRunDate()->format('U') : null;

        $function = $projectDB->updateDocument(array_merge($function->getArrayCopy(), [
            '$permissions' => [
                'execute' => $execute,
            ],
            'dateUpdated' => time(),
            'name' => $name,
            'vars' => $vars,
            'events' => $events,
            'schedule' => $schedule,
            'scheduleNext' => $next,
            'timeout' => $timeout,
        ]));

        if (false === $function) {
            throw new Exception('Failed saving function to DB', 500);
        }

        if ($next && $schedule !== $original) {
            ResqueScheduler::enqueueAt($next, 'v1-functions', 'FunctionsV1', [
                'projectId' => $project->getId(),
                'functionId' => $function->getId(),
                'executionId' => null,
                'trigger' => 'schedule',
            ]);  // Async task rescheduale
        }

        $response->dynamic($function, Response::MODEL_FUNCTION);
    });

App::patch('/v1/functions/:functionId/tag')
    ->groups(['api', 'functions'])
    ->desc('Update Function Tag')
    ->label('scope', 'functions.write')
    ->label('event', 'functions.tags.update')
    ->label('sdk.platform', [APP_PLATFORM_SERVER])
    ->label('sdk.namespace', 'functions')
    ->label('sdk.method', 'updateTag')
    ->label('sdk.description', '/docs/references/functions/update-function-tag.md')
    ->label('sdk.response.code', Response::STATUS_CODE_OK)
    ->label('sdk.response.type', Response::CONTENT_TYPE_JSON)
    ->label('sdk.response.model', Response::MODEL_FUNCTION)
    ->param('functionId', '', new UID(), 'Function unique ID.')
    ->param('tag', '', new UID(), 'Tag unique ID.')
    ->inject('response')
    ->inject('projectDB')
    ->inject('project')
    ->action(function ($functionId, $tag, $response, $projectDB, $project) {
        /** @var Appwrite\Utopia\Response $response */
        /** @var Appwrite\Database\Database $projectDB */
        /** @var Appwrite\Database\Document $project */

        $function = $projectDB->getDocument($functionId);
        $tag = $projectDB->getDocument($tag);

        if (empty($function->getId()) || Database::SYSTEM_COLLECTION_FUNCTIONS != $function->getCollection()) {
            throw new Exception('Function not found', 404);
        }

        if (empty($tag->getId()) || Database::SYSTEM_COLLECTION_TAGS != $tag->getCollection()) {
            throw new Exception('Tag not found', 404);
        }

        $schedule = $function->getAttribute('schedule', '');
        $cron = (empty($function->getAttribute('tag')) && !empty($schedule)) ? new CronExpression($schedule) : null;
        $next = (empty($function->getAttribute('tag')) && !empty($schedule)) ? $cron->getNextRunDate()->format('U') : null;

        $function = $projectDB->updateDocument(array_merge($function->getArrayCopy(), [
            'tag' => $tag->getId(),
            'scheduleNext' => $next,
        ]));

        if ($next) { // Init first schedule
            ResqueScheduler::enqueueAt($next, 'v1-functions', 'FunctionsV1', [
                'projectId' => $project->getId(),
                'functionId' => $function->getId(),
                'executionId' => null,
                'trigger' => 'schedule',
            ]);  // Async task rescheduale
        }

        if (false === $function) {
            throw new Exception('Failed saving function to DB', 500);
        }

        $response->dynamic($function, Response::MODEL_FUNCTION);
    });

App::delete('/v1/functions/:functionId')
    ->groups(['api', 'functions'])
    ->desc('Delete Function')
    ->label('scope', 'functions.write')
    ->label('event', 'functions.delete')
    ->label('sdk.platform', [APP_PLATFORM_SERVER])
    ->label('sdk.namespace', 'functions')
    ->label('sdk.method', 'delete')
    ->label('sdk.description', '/docs/references/functions/delete-function.md')
    ->label('sdk.response.code', Response::STATUS_CODE_NOCONTENT)
    ->label('sdk.response.model', Response::MODEL_NONE)
    ->param('functionId', '', new UID(), 'Function unique ID.')
    ->inject('response')
    ->inject('projectDB')
    ->inject('deletes')
    ->action(function ($functionId, $response, $projectDB, $deletes) {
        /** @var Appwrite\Utopia\Response $response */
        /** @var Appwrite\Database\Database $projectDB */
        /** @var Appwrite\Event\Event $deletes */

        $function = $projectDB->getDocument($functionId);

        if (empty($function->getId()) || Database::SYSTEM_COLLECTION_FUNCTIONS != $function->getCollection()) {
            throw new Exception('Function not found', 404);
        }

        if (!$projectDB->deleteDocument($function->getId())) {
            throw new Exception('Failed to remove function from DB', 500);
        }

        $deletes
            ->setParam('type', DELETE_TYPE_DOCUMENT)
            ->setParam('document', $function->getArrayCopy())
        ;

        $response->noContent();
    });

App::post('/v1/functions/:functionId/tags')
    ->groups(['api', 'functions'])
    ->desc('Create Tag')
    ->label('scope', 'functions.write')
    ->label('event', 'functions.tags.create')
    ->label('sdk.platform', [APP_PLATFORM_SERVER])
    ->label('sdk.namespace', 'functions')
    ->label('sdk.method', 'createTag')
    ->label('sdk.description', '/docs/references/functions/create-tag.md')
    ->label('sdk.packaging', true)
    ->label('sdk.request.type', 'multipart/form-data')
    ->label('sdk.response.code', Response::STATUS_CODE_CREATED)
    ->label('sdk.response.type', Response::CONTENT_TYPE_JSON)
    ->label('sdk.response.model', Response::MODEL_TAG)
    ->param('functionId', '', new UID(), 'Function unique ID.')
    ->param('command', '', new Text('1028'), 'Code execution command.')
    ->param('code', [], new File(), 'Gzip file with your code package. When used with the Appwrite CLI, pass the path to your code directory, and the CLI will automatically package your code. Use a path that is within the current directory.', false)
    ->inject('request')
    ->inject('response')
    ->inject('projectDB')
    ->inject('usage')
    ->action(function ($functionId, $command, $file, $request, $response, $projectDB, $usage) {
        /** @var Utopia\Swoole\Request $request */
        /** @var Appwrite\Utopia\Response $response */
        /** @var Appwrite\Database\Database $projectDB */
        /** @var Appwrite\Event\Event $usage */

        $function = $projectDB->getDocument($functionId);

        if (empty($function->getId()) || Database::SYSTEM_COLLECTION_FUNCTIONS != $function->getCollection()) {
            throw new Exception('Function not found', 404);
        }

        $file = $request->getFiles('code');
        $device = Storage::getDevice('functions');
        $fileExt = new FileExt([FileExt::TYPE_GZIP]);
        $fileSize = new FileSize(App::getEnv('_APP_STORAGE_LIMIT', 0));
        $upload = new Upload();

        if (empty($file)) {
            throw new Exception('No file sent', 400);
        }

        // Make sure we handle a single file and multiple files the same way
        $file['name'] = (\is_array($file['name']) && isset($file['name'][0])) ? $file['name'][0] : $file['name'];
        $file['tmp_name'] = (\is_array($file['tmp_name']) && isset($file['tmp_name'][0])) ? $file['tmp_name'][0] : $file['tmp_name'];
        $file['size'] = (\is_array($file['size']) && isset($file['size'][0])) ? $file['size'][0] : $file['size'];

        if (!$fileExt->isValid($file['name'])) { // Check if file type is allowed
            throw new Exception('File type not allowed', 400);
        }

        if (!$fileSize->isValid($file['size'])) { // Check if file size is exceeding allowed limit
            throw new Exception('File size not allowed', 400);
        }

        if (!$upload->isValid($file['tmp_name'])) {
            throw new Exception('Invalid file', 403);
        }

        // Save to storage
        $size = $device->getFileSize($file['tmp_name']);
        $path = $device->getPath(\uniqid().'.'.\pathinfo($file['name'], PATHINFO_EXTENSION));
        
        if (!$device->upload($file['tmp_name'], $path)) { // TODO deprecate 'upload' and replace with 'move'
            throw new Exception('Failed moving file', 500);
        }
        
        $tag = $projectDB->createDocument([
            '$collection' => Database::SYSTEM_COLLECTION_TAGS,
            '$permissions' => [
                'read' => [],
                'write' => [],
            ],
            'functionId' => $function->getId(),
            'dateCreated' => time(),
            'command' => $command,
            'path' => $path,
            'size' => $size,
        ]);

        if (false === $tag) {
            throw new Exception('Failed saving tag to DB', 500);
        }

        $usage
            ->setParam('storage', $tag->getAttribute('size', 0))
        ;

        $response
            ->setStatusCode(Response::STATUS_CODE_CREATED)
            ->dynamic($tag, Response::MODEL_TAG)
        ;
    });

App::get('/v1/functions/:functionId/tags')
    ->groups(['api', 'functions'])
    ->desc('List Tags')
    ->label('scope', 'functions.read')
    ->label('sdk.platform', [APP_PLATFORM_SERVER])
    ->label('sdk.namespace', 'functions')
    ->label('sdk.method', 'listTags')
    ->label('sdk.description', '/docs/references/functions/list-tags.md')
    ->label('sdk.response.code', Response::STATUS_CODE_OK)
    ->label('sdk.response.type', Response::CONTENT_TYPE_JSON)
    ->label('sdk.response.model', Response::MODEL_TAG_LIST)
    ->param('functionId', '', new UID(), 'Function unique ID.')
    ->param('search', '', new Text(256), 'Search term to filter your list results. Max length: 256 chars.', true)
    ->param('limit', 25, new Range(0, 100), 'Results limit value. By default will return maximum 25 results. Maximum of 100 results allowed per request.', true)
    ->param('offset', 0, new Range(0, 2000), 'Results offset. The default value is 0. Use this param to manage pagination.', true)
    ->param('orderType', 'ASC', new WhiteList(['ASC', 'DESC'], true), 'Order result by ASC or DESC order.', true)
    ->inject('response')
    ->inject('projectDB')
    ->action(function ($functionId, $search, $limit, $offset, $orderType, $response, $projectDB) {
        /** @var Appwrite\Utopia\Response $response */
        /** @var Appwrite\Database\Database $projectDB */

        $function = $projectDB->getDocument($functionId);

        if (empty($function->getId()) || Database::SYSTEM_COLLECTION_FUNCTIONS != $function->getCollection()) {
            throw new Exception('Function not found', 404);
        }
        
        $results = $projectDB->getCollection([
            'limit' => $limit,
            'offset' => $offset,
            'orderType' => $orderType,
            'search' => $search,
            'filters' => [
                '$collection='.Database::SYSTEM_COLLECTION_TAGS,
                'functionId='.$function->getId(),
            ],
        ]);

        $response->dynamic(new Document([
            'sum' => $projectDB->getSum(),
            'tags' => $results
        ]), Response::MODEL_TAG_LIST);
    });

App::get('/v1/functions/:functionId/tags/:tagId')
    ->groups(['api', 'functions'])
    ->desc('Get Tag')
    ->label('scope', 'functions.read')
    ->label('sdk.platform', [APP_PLATFORM_SERVER])
    ->label('sdk.namespace', 'functions')
    ->label('sdk.method', 'getTag')
    ->label('sdk.description', '/docs/references/functions/get-tag.md')
    ->label('sdk.response.code', Response::STATUS_CODE_OK)
    ->label('sdk.response.type', Response::CONTENT_TYPE_JSON)
    ->label('sdk.response.model', Response::MODEL_TAG)
    ->param('functionId', '', new UID(), 'Function unique ID.')
    ->param('tagId', '', new UID(), 'Tag unique ID.')
    ->inject('response')
    ->inject('projectDB')
    ->action(function ($functionId, $tagId, $response, $projectDB) {
        /** @var Appwrite\Utopia\Response $response */
        /** @var Appwrite\Database\Database $projectDB */

        $function = $projectDB->getDocument($functionId);

        if (empty($function->getId()) || Database::SYSTEM_COLLECTION_FUNCTIONS != $function->getCollection()) {
            throw new Exception('Function not found', 404);
        }

        $tag = $projectDB->getDocument($tagId);

        if ($tag->getAttribute('functionId') !== $function->getId()) {
            throw new Exception('Tag not found', 404);
        }

        if (empty($tag->getId()) || Database::SYSTEM_COLLECTION_TAGS != $tag->getCollection()) {
            throw new Exception('Tag not found', 404);
        }

        $response->dynamic($tag, Response::MODEL_TAG);
    });

App::delete('/v1/functions/:functionId/tags/:tagId')
    ->groups(['api', 'functions'])
    ->desc('Delete Tag')
    ->label('scope', 'functions.write')
    ->label('event', 'functions.tags.delete')
    ->label('sdk.platform', [APP_PLATFORM_SERVER])
    ->label('sdk.namespace', 'functions')
    ->label('sdk.method', 'deleteTag')
    ->label('sdk.description', '/docs/references/functions/delete-tag.md')
    ->label('sdk.response.code', Response::STATUS_CODE_NOCONTENT)
    ->label('sdk.response.model', Response::MODEL_NONE)
    ->param('functionId', '', new UID(), 'Function unique ID.')
    ->param('tagId', '', new UID(), 'Tag unique ID.')
    ->inject('response')
    ->inject('projectDB')
    ->inject('usage')
    ->action(function ($functionId, $tagId, $response, $projectDB, $usage) {
        /** @var Appwrite\Utopia\Response $response */
        /** @var Appwrite\Database\Database $projectDB */
        /** @var Appwrite\Event\Event $usage */

        $function = $projectDB->getDocument($functionId);

        if (empty($function->getId()) || Database::SYSTEM_COLLECTION_FUNCTIONS != $function->getCollection()) {
            throw new Exception('Function not found', 404);
        }
        
        $tag = $projectDB->getDocument($tagId);

        if ($tag->getAttribute('functionId') !== $function->getId()) {
            throw new Exception('Tag not found', 404);
        }

        if (empty($tag->getId()) || Database::SYSTEM_COLLECTION_TAGS != $tag->getCollection()) {
            throw new Exception('Tag not found', 404);
        }

        $device = Storage::getDevice('functions');

        if ($device->delete($tag->getAttribute('path', ''))) {
            if (!$projectDB->deleteDocument($tag->getId())) {
                throw new Exception('Failed to remove tag from DB', 500);
            }
        }

        if($function->getAttribute('tag') === $tag->getId()) { // Reset function tag
            $function = $projectDB->updateDocument(array_merge($function->getArrayCopy(), [
                'tag' => '',
            ]));
    
            if (false === $function) {
                throw new Exception('Failed saving function to DB', 500);
            }
        }

        $usage
            ->setParam('storage', $tag->getAttribute('size', 0) * -1)
        ;

        $response->noContent();
    });

App::post('/v1/functions/:functionId/executions')
    ->groups(['api', 'functions'])
    ->desc('Create Execution')
    ->label('scope', 'execution.write')
    ->label('event', 'functions.executions.create')
    ->label('sdk.platform', [APP_PLATFORM_CLIENT, APP_PLATFORM_SERVER])
    ->label('sdk.namespace', 'functions')
    ->label('sdk.method', 'createExecution')
    ->label('sdk.description', '/docs/references/functions/create-execution.md')
    ->label('sdk.response.code', Response::STATUS_CODE_CREATED)
    ->label('sdk.response.type', Response::CONTENT_TYPE_JSON)
    ->label('sdk.response.model', Response::MODEL_EXECUTION)
    ->label('abuse-limit', 60)
    ->label('abuse-time', 60)
    ->param('functionId', '', new UID(), 'Function unique ID.')
    ->param('data', '', new Text(8192), 'String of custom data to send to function.', true)
    // ->param('async', 1, new Range(0, 1), 'Execute code asynchronously. Pass 1 for true, 0 for false. Default value is 1.', true)
    ->inject('response')
    ->inject('project')
    ->inject('projectDB')
    ->inject('user')
<<<<<<< HEAD
    ->action(function ($functionId, /*$async,*/ $response, $project, $projectDB, $user) {
=======
    ->action(function ($functionId, $data, /*$async,*/ $response, $project, $projectDB, $user) {
>>>>>>> c4217413
        /** @var Appwrite\Utopia\Response $response */
        /** @var Appwrite\Database\Document $project */
        /** @var Appwrite\Database\Database $projectDB */
        /** @var Appwrite\Database\Document $user */

        Authorization::disable();

        $function = $projectDB->getDocument($functionId);

        if (empty($function->getId()) || Database::SYSTEM_COLLECTION_FUNCTIONS != $function->getCollection()) {
            throw new Exception('Function not found', 404);
        }

        $tag = $projectDB->getDocument($function->getAttribute('tag'));

        if ($tag->getAttribute('functionId') !== $function->getId()) {
            throw new Exception('Tag not found. Deploy tag before trying to execute a function', 404);
        }

        if (empty($tag->getId()) || Database::SYSTEM_COLLECTION_TAGS != $tag->getCollection()) {
            throw new Exception('Tag not found. Deploy tag before trying to execute a function', 404);
        }

        Authorization::reset();

        $validator = new Authorization($function, 'execute');

        if (!$validator->isValid($function->getPermissions())) { // Check if user has write access to execute function
            throw new Exception($validator->getDescription(), 401);
        }

        Authorization::disable();

        $execution = $projectDB->createDocument([
            '$collection' => Database::SYSTEM_COLLECTION_EXECUTIONS,
            '$permissions' => [
                'read' => (!empty($user->getId())) ? ['user:' . $user->getId()] : [],
                'write' => [],
            ],
            'dateCreated' => time(),
            'functionId' => $function->getId(),
            'trigger' => 'http', // http / schedule / event
            'status' => 'waiting', // waiting / processing / completed / failed
            'exitCode' => 0,
            'stdout' => '',
            'stderr' => '',
            'time' => 0,
        ]);

        Authorization::reset();

        if (false === $execution) {
            throw new Exception('Failed saving execution to DB', 500);
        }
        
        $jwt = ''; // initialize
        if (!empty($user->getId())) { // If userId exists, generate a JWT for function
            
            $tokens = $user->getAttribute('tokens', []);
            $session = new Document();

            foreach ($tokens as $token) { /** @var Appwrite\Database\Document $token */
                if ($token->getAttribute('secret') == Auth::hash(Auth::$secret)) { // If current session delete the cookies too
                    $session = $token;
                }
            }

            if(!$session->isEmpty()) {
                $jwtObj = new JWT(App::getEnv('_APP_OPENSSL_KEY_V1'), 'HS256', 900, 10); // Instantiate with key, algo, maxAge and leeway.
                $jwt = $jwtObj->encode([
                    'userId' => $user->getId(),
                    'sessionId' => $session->getId(),
                ]);
            }
        }

        Resque::enqueue('v1-functions', 'FunctionsV1', [
            'projectId' => $project->getId(),
            'functionId' => $function->getId(),
            'executionId' => $execution->getId(),
            'trigger' => 'http',
            'data' => $data,
            'userId' => $user->getId(),
            'jwt' => $jwt,
        ]);

        $response
            ->setStatusCode(Response::STATUS_CODE_CREATED)
            ->dynamic($execution, Response::MODEL_EXECUTION)
        ;
    });

App::get('/v1/functions/:functionId/executions')
    ->groups(['api', 'functions'])
    ->desc('List Executions')
    ->label('scope', 'execution.read')
    ->label('sdk.platform', [APP_PLATFORM_CLIENT, APP_PLATFORM_SERVER])
    ->label('sdk.namespace', 'functions')
    ->label('sdk.method', 'listExecutions')
    ->label('sdk.description', '/docs/references/functions/list-executions.md')
    ->label('sdk.response.code', Response::STATUS_CODE_OK)
    ->label('sdk.response.type', Response::CONTENT_TYPE_JSON)
    ->label('sdk.response.model', Response::MODEL_EXECUTION_LIST)
    ->param('functionId', '', new UID(), 'Function unique ID.')
    ->param('search', '', new Text(256), 'Search term to filter your list results. Max length: 256 chars.', true)
    ->param('limit', 25, new Range(0, 100), 'Results limit value. By default will return maximum 25 results. Maximum of 100 results allowed per request.', true)
    ->param('offset', 0, new Range(0, 2000), 'Results offset. The default value is 0. Use this param to manage pagination.', true)
    ->param('orderType', 'ASC', new WhiteList(['ASC', 'DESC'], true), 'Order result by ASC or DESC order.', true)
    ->inject('response')
    ->inject('projectDB')
    ->action(function ($functionId, $search, $limit, $offset, $orderType, $response, $projectDB) {
        /** @var Appwrite\Utopia\Response $response */
        /** @var Appwrite\Database\Database $projectDB */
        
        $function = $projectDB->getDocument($functionId);

        if (empty($function->getId()) || Database::SYSTEM_COLLECTION_FUNCTIONS != $function->getCollection()) {
            throw new Exception('Function not found', 404);
        }
        
        $results = $projectDB->getCollection([
            'limit' => $limit,
            'offset' => $offset,
            'orderType' => $orderType,
            'search' => $search,
            'filters' => [
                '$collection='.Database::SYSTEM_COLLECTION_EXECUTIONS,
                'functionId='.$function->getId(),
            ],
        ]);

        $response->dynamic(new Document([
            'sum' => $projectDB->getSum(),
            'executions' => $results
        ]), Response::MODEL_EXECUTION_LIST);
    });

App::get('/v1/functions/:functionId/executions/:executionId')
    ->groups(['api', 'functions'])
    ->desc('Get Execution')
    ->label('scope', 'execution.read')
    ->label('sdk.platform', [APP_PLATFORM_CLIENT, APP_PLATFORM_SERVER])
    ->label('sdk.namespace', 'functions')
    ->label('sdk.method', 'getExecution')
    ->label('sdk.description', '/docs/references/functions/get-execution.md')
    ->label('sdk.response.code', Response::STATUS_CODE_OK)
    ->label('sdk.response.type', Response::CONTENT_TYPE_JSON)
    ->label('sdk.response.model', Response::MODEL_EXECUTION)
    ->param('functionId', '', new UID(), 'Function unique ID.')
    ->param('executionId', '', new UID(), 'Execution unique ID.')
    ->inject('response')
    ->inject('projectDB')
    ->action(function ($functionId, $executionId, $response, $projectDB) {
        /** @var Appwrite\Utopia\Response $response */
        /** @var Appwrite\Database\Database $projectDB */
        
        $function = $projectDB->getDocument($functionId);

        if (empty($function->getId()) || Database::SYSTEM_COLLECTION_FUNCTIONS != $function->getCollection()) {
            throw new Exception('Function not found', 404);
        }

        $execution = $projectDB->getDocument($executionId);

        if ($execution->getAttribute('functionId') !== $function->getId()) {
            throw new Exception('Execution not found', 404);
        }

        if (empty($execution->getId()) || Database::SYSTEM_COLLECTION_EXECUTIONS != $execution->getCollection()) {
            throw new Exception('Execution not found', 404);
        }

        $response->dynamic($execution, Response::MODEL_EXECUTION);
    });<|MERGE_RESOLUTION|>--- conflicted
+++ resolved
@@ -687,11 +687,7 @@
     ->inject('project')
     ->inject('projectDB')
     ->inject('user')
-<<<<<<< HEAD
-    ->action(function ($functionId, /*$async,*/ $response, $project, $projectDB, $user) {
-=======
     ->action(function ($functionId, $data, /*$async,*/ $response, $project, $projectDB, $user) {
->>>>>>> c4217413
         /** @var Appwrite\Utopia\Response $response */
         /** @var Appwrite\Database\Document $project */
         /** @var Appwrite\Database\Database $projectDB */
