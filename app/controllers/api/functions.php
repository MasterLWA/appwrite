--- conflicted
+++ resolved
@@ -1501,12 +1501,8 @@
     ->inject('project')
     ->inject('response')
     ->inject('dbForProject')
-<<<<<<< HEAD
-    ->action(function (string $functionId, string $key, string $value, Document $project, Response $response, Database $dbForProject) {
-=======
     ->inject('dbForConsole')
-    ->action(function (string $functionId, string $key, string $value, Response $response, Database $dbForProject, Database $dbForConsole) {
->>>>>>> 76f2e0ee
+    ->action(function (string $functionId, string $key, string $value, Document $project, Response $response, Database $dbForProject, Database $dbForConsole) {
         $function = $dbForProject->getDocument('functions', $functionId);
 
         if ($function->isEmpty()) {
@@ -1639,12 +1635,8 @@
     ->inject('project')
     ->inject('response')
     ->inject('dbForProject')
-<<<<<<< HEAD
-    ->action(function (string $functionId, string $variableId, string $key, ?string $value, Document $project, Response $response, Database $dbForProject) {
-=======
     ->inject('dbForConsole')
-    ->action(function (string $functionId, string $variableId, string $key, ?string $value, Response $response, Database $dbForProject, Database $dbForConsole) {
->>>>>>> 76f2e0ee
+    ->action(function (string $functionId, string $variableId, string $key, ?string $value, Document $project, Response $response, Database $dbForProject, Database $dbForConsole) {
 
         $function = $dbForProject->getDocument('functions', $functionId);
 
@@ -1709,12 +1701,8 @@
     ->inject('project')
     ->inject('response')
     ->inject('dbForProject')
-<<<<<<< HEAD
-    ->action(function (string $functionId, string $variableId, Document $project, Response $response, Database $dbForProject) {
-=======
     ->inject('dbForConsole')
-    ->action(function (string $functionId, string $variableId, Response $response, Database $dbForProject, Database $dbForConsole) {
->>>>>>> 76f2e0ee
+    ->action(function (string $functionId, string $variableId, Document $project, Response $response, Database $dbForProject, Database $dbForConsole) {
         $function = $dbForProject->getDocument('functions', $functionId);
 
         if ($function->isEmpty()) {
