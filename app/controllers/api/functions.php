<?php

use Ahc\Jwt\JWT;
use Appwrite\Auth\Auth;
use Appwrite\Event\Build;
use Appwrite\Event\Delete;
use Appwrite\Event\Event;
use Appwrite\Event\Func;
use Appwrite\Event\Validator\Event as ValidatorEvent;
use Appwrite\Extend\Exception;
use Appwrite\Utopia\Database\Validator\CustomId;
use Utopia\Database\Validator\UID;
use Appwrite\Stats\Stats;
use Utopia\Storage\Device;
use Utopia\Storage\Validator\File;
use Utopia\Storage\Validator\FileExt;
use Utopia\Storage\Validator\FileSize;
use Utopia\Storage\Validator\Upload;
use Appwrite\Utopia\Response;
use Utopia\Swoole\Request;
use Appwrite\Task\Validator\Cron;
use Utopia\App;
use Utopia\Database\Database;
use Utopia\Database\Document;
use Utopia\Database\DateTime;
use Utopia\Database\Query;
use Utopia\Database\Validator\Authorization;
use Utopia\Validator\ArrayList;
use Utopia\Validator\Assoc;
use Utopia\Validator\Text;
use Utopia\Validator\Range;
use Utopia\Validator\WhiteList;
use Utopia\Config\Config;
use Cron\CronExpression;
use Executor\Executor;
use Utopia\CLI\Console;
use Utopia\Database\Validator\Permissions;
use Utopia\Validator\Boolean;

include_once __DIR__ . '/../shared/api.php';

App::post('/v1/functions')
    ->groups(['api', 'functions'])
    ->desc('Create Function')
    ->label('scope', 'functions.write')
    ->label('event', 'functions.[functionId].create')
    ->label('sdk.auth', [APP_AUTH_TYPE_KEY])
    ->label('sdk.namespace', 'functions')
    ->label('sdk.method', 'create')
    ->label('sdk.description', '/docs/references/functions/create-function.md')
    ->label('sdk.response.code', Response::STATUS_CODE_CREATED)
    ->label('sdk.response.type', Response::CONTENT_TYPE_JSON)
    ->label('sdk.response.model', Response::MODEL_FUNCTION)
    ->param('functionId', '', new CustomId(), 'Function ID. Choose your own unique ID or pass the string "unique()" to auto generate it. Valid chars are a-z, A-Z, 0-9, period, hyphen, and underscore. Can\'t start with a special char. Max length is 36 chars.')
    ->param('name', '', new Text(128), 'Function name. Max length: 128 chars.')
    ->param('execute', [], new Permissions(APP_LIMIT_ARRAY_PARAMS_SIZE), 'An array of strings with execution permissions. By default no user is granted with any execute permissions. [learn more about permissions](https://appwrite.io/docs/permissions) and get a full list of available permissions. Maximum of ' . APP_LIMIT_ARRAY_PARAMS_SIZE . ' scopes are allowed, each 64 characters long.')
    ->param('runtime', '', new WhiteList(array_keys(Config::getParam('runtimes')), true), 'Execution runtime.')
    ->param('vars', [], new Assoc(), 'Key-value JSON object that will be passed to the function as environment variables.', true)
    ->param('events', [], new ArrayList(new ValidatorEvent(), APP_LIMIT_ARRAY_PARAMS_SIZE), 'Events list. Maximum of ' . APP_LIMIT_ARRAY_PARAMS_SIZE . ' events are allowed.', true)
    ->param('schedule', '', new Cron(), 'Schedule CRON syntax.', true)
    ->param('timeout', 15, new Range(1, (int) App::getEnv('_APP_FUNCTIONS_TIMEOUT', 900)), 'Function maximum execution time in seconds.', true)
    ->inject('response')
    ->inject('dbForProject')
    ->inject('events')
    ->action(function (string $functionId, string $name, array $execute, string $runtime, array $vars, array $events, string $schedule, int $timeout, Response $response, Database $dbForProject, Event $eventsInstance) {

        $functionId = ($functionId == 'unique()') ? $dbForProject->getId() : $functionId;
        $function = $dbForProject->createDocument('functions', new Document([
            '$id' => $functionId,
            'execute' => $execute,
            'status' => 'disabled',
            'name' => $name,
            'runtime' => $runtime,
            'deployment' => '',
            'vars' => $vars,
            'events' => $events,
            'schedule' => $schedule,
            'schedulePrevious' => null,
            'scheduleNext' => null,
            'timeout' => $timeout,
            'search' => implode(' ', [$functionId, $name, $runtime]),
        ]));

        $eventsInstance->setParam('functionId', $function->getId());

        $response->setStatusCode(Response::STATUS_CODE_CREATED);
        $response->dynamic($function, Response::MODEL_FUNCTION);
    });

App::get('/v1/functions')
    ->groups(['api', 'functions'])
    ->desc('List Functions')
    ->label('scope', 'functions.read')
    ->label('sdk.auth', [APP_AUTH_TYPE_KEY])
    ->label('sdk.namespace', 'functions')
    ->label('sdk.method', 'list')
    ->label('sdk.description', '/docs/references/functions/list-functions.md')
    ->label('sdk.response.code', Response::STATUS_CODE_OK)
    ->label('sdk.response.type', Response::CONTENT_TYPE_JSON)
    ->label('sdk.response.model', Response::MODEL_FUNCTION_LIST)
    ->param('search', '', new Text(256), 'Search term to filter your list results. Max length: 256 chars.', true)
    ->param('limit', 25, new Range(0, 100), 'Maximum number of functions to return in response. By default will return maximum 25 results. Maximum of 100 results allowed per request.', true)
    ->param('offset', 0, new Range(0, APP_LIMIT_COUNT), 'Offset value. The default value is 0. Use this value to manage pagination. [learn more about pagination](https://appwrite.io/docs/pagination)', true)
    ->param('cursor', '', new UID(), 'ID of the function used as the starting point for the query, excluding the function itself. Should be used for efficient pagination when working with large sets of data. [learn more about pagination](https://appwrite.io/docs/pagination)', true)
    ->param('cursorDirection', Database::CURSOR_AFTER, new WhiteList([Database::CURSOR_AFTER, Database::CURSOR_BEFORE]), 'Direction of the cursor, can be either \'before\' or \'after\'.', true)
    ->param('orderType', Database::ORDER_ASC, new WhiteList([Database::ORDER_ASC, Database::ORDER_DESC], true), 'Order result by ' . Database::ORDER_ASC . ' or ' . Database::ORDER_DESC . ' order.', true)
    ->inject('response')
    ->inject('dbForProject')
    ->action(function (string $search, int $limit, int $offset, string $cursor, string $cursorDirection, string $orderType, Response $response, Database $dbForProject) {

        $filterQueries = [];

<<<<<<< HEAD
        if (!empty($search)) {
            $filterQueries[] = Query::search('search', $search);
=======
            if ($cursorFunction->isEmpty()) {
                throw new Exception(Exception::GENERAL_CURSOR_NOT_FOUND, "Function '{$cursor}' for the 'cursor' value not found.");
            }
>>>>>>> 6dd64362
        }

        $queries = [];
        $queries[] = Query::limit($limit);
        $queries[] = Query::offset($offset);
        $queries[] = $orderType === Database::ORDER_ASC ? Query::orderAsc('') : Query::orderDesc('');
        if (!empty($cursor)) {
            $cursorDocument = $dbForProject->getDocument('functions', $cursor);

            if ($cursorDocument->isEmpty()) {
                throw new Exception("Function '{$cursor}' for the 'cursor' value not found.", 400, Exception::GENERAL_CURSOR_NOT_FOUND);
            }

            $queries[] = $cursorDirection === Database::CURSOR_AFTER ? Query::cursorAfter($cursorDocument) : Query::cursorBefore($cursorDocument);
        }

        $response->dynamic(new Document([
            'functions' => $dbForProject->find('functions', \array_merge($filterQueries, $queries)),
            'total' => $dbForProject->count('functions', $filterQueries, APP_LIMIT_COUNT),
        ]), Response::MODEL_FUNCTION_LIST);
    });

App::get('/v1/functions/runtimes')
    ->groups(['api', 'functions'])
    ->desc('List runtimes')
    ->label('scope', 'functions.read')
    ->label('sdk.auth', [APP_AUTH_TYPE_KEY])
    ->label('sdk.namespace', 'functions')
    ->label('sdk.method', 'listRuntimes')
    ->label('sdk.description', '/docs/references/functions/list-runtimes.md')
    ->label('sdk.response.code', Response::STATUS_CODE_OK)
    ->label('sdk.response.type', Response::CONTENT_TYPE_JSON)
    ->label('sdk.response.model', Response::MODEL_RUNTIME_LIST)
    ->inject('response')
    ->action(function (Response $response) {

        $runtimes = Config::getParam('runtimes');

        $runtimes = array_map(function ($key) use ($runtimes) {
            $runtimes[$key]['$id'] = $key;
            return $runtimes[$key];
        }, array_keys($runtimes));

        $response->dynamic(new Document([
            'total' => count($runtimes),
            'runtimes' => $runtimes
        ]), Response::MODEL_RUNTIME_LIST);
    });

App::get('/v1/functions/:functionId')
    ->groups(['api', 'functions'])
    ->desc('Get Function')
    ->label('scope', 'functions.read')
    ->label('sdk.auth', [APP_AUTH_TYPE_KEY])
    ->label('sdk.namespace', 'functions')
    ->label('sdk.method', 'get')
    ->label('sdk.description', '/docs/references/functions/get-function.md')
    ->label('sdk.response.code', Response::STATUS_CODE_OK)
    ->label('sdk.response.type', Response::CONTENT_TYPE_JSON)
    ->label('sdk.response.model', Response::MODEL_FUNCTION)
    ->param('functionId', '', new UID(), 'Function ID.')
    ->inject('response')
    ->inject('dbForProject')
    ->action(function (string $functionId, Response $response, Database $dbForProject) {
        $function = $dbForProject->getDocument('functions', $functionId);

        if ($function->isEmpty()) {
            throw new Exception(Exception::FUNCTION_NOT_FOUND);
        }

        $response->dynamic($function, Response::MODEL_FUNCTION);
    });

App::get('/v1/functions/:functionId/usage')
    ->desc('Get Function Usage')
    ->groups(['api', 'functions'])
    ->label('scope', 'functions.read')
    ->label('sdk.auth', [APP_AUTH_TYPE_ADMIN])
    ->label('sdk.namespace', 'functions')
    ->label('sdk.method', 'getUsage')
    ->label('sdk.response.code', Response::STATUS_CODE_OK)
    ->label('sdk.response.type', Response::CONTENT_TYPE_JSON)
    ->label('sdk.response.model', Response::MODEL_USAGE_FUNCTIONS)
    ->param('functionId', '', new UID(), 'Function ID.')
    ->param('range', '30d', new WhiteList(['24h', '7d', '30d', '90d']), 'Date range.', true)
    ->inject('response')
    ->inject('dbForProject')
    ->action(function (string $functionId, string $range, Response $response, Database $dbForProject) {

        $function = $dbForProject->getDocument('functions', $functionId);

        if ($function->isEmpty()) {
            throw new Exception(Exception::FUNCTION_NOT_FOUND);
        }

        $usage = [];
        if (App::getEnv('_APP_USAGE_STATS', 'enabled') == 'enabled') {
            $periods = [
                '24h' => [
                    'period' => '30m',
                    'limit' => 48,
                ],
                '7d' => [
                    'period' => '1d',
                    'limit' => 7,
                ],
                '30d' => [
                    'period' => '1d',
                    'limit' => 30,
                ],
                '90d' => [
                    'period' => '1d',
                    'limit' => 90,
                ],
            ];

            $metrics = [
                "functions.$functionId.executions",
                "functions.$functionId.failures",
                "functions.$functionId.compute"
            ];

            $stats = [];

            Authorization::skip(function () use ($dbForProject, $periods, $range, $metrics, &$stats) {
                foreach ($metrics as $metric) {
                    $limit = $periods[$range]['limit'];
                    $period = $periods[$range]['period'];

                    $requestDocs = $dbForProject->find('stats', [
                        Query::equal('period', [$period]),
                        Query::equal('metric', [$metric]),
                        Query::limit($limit),
                        Query::orderDesc('time'),
                    ]);

                    $stats[$metric] = [];
                    foreach ($requestDocs as $requestDoc) {
                        $stats[$metric][] = [
                            'value' => $requestDoc->getAttribute('value'),
                            'date' => $requestDoc->getAttribute('time'),
                        ];
                    }

                    // backfill metrics with empty values for graphs
                    $backfill = $limit - \count($requestDocs);
                    while ($backfill > 0) {
                        $last = $limit - $backfill - 1; // array index of last added metric
                        $diff = match ($period) { // convert period to seconds for unix timestamp math
                            '30m' => 1800,
                            '1d' => 86400,
                        };
                        $stats[$metric][] = [
                            'value' => 0,
                            'date' => DateTime::addSeconds(new \DateTime($stats[$metric][$last]['date'] ?? null), -1 * $diff),
                        ];
                        $backfill--;
                    }
                    $stats[$metric] = array_reverse($stats[$metric]);
                }
            });

            $usage = new Document([
                'range' => $range,
                'functionsExecutions' => $stats["functions.$functionId.executions"],
                'functionsFailures' => $stats["functions.$functionId.failures"],
                'functionsCompute' => $stats["functions.$functionId.compute"]
            ]);
        }

        $response->dynamic($usage, Response::MODEL_USAGE_FUNCTIONS);
    });

App::put('/v1/functions/:functionId')
    ->groups(['api', 'functions'])
    ->desc('Update Function')
    ->label('scope', 'functions.write')
    ->label('event', 'functions.[functionId].update')
    ->label('sdk.auth', [APP_AUTH_TYPE_KEY])
    ->label('sdk.namespace', 'functions')
    ->label('sdk.method', 'update')
    ->label('sdk.description', '/docs/references/functions/update-function.md')
    ->label('sdk.response.code', Response::STATUS_CODE_OK)
    ->label('sdk.response.type', Response::CONTENT_TYPE_JSON)
    ->label('sdk.response.model', Response::MODEL_FUNCTION)
    ->param('functionId', '', new UID(), 'Function ID.')
    ->param('name', '', new Text(128), 'Function name. Max length: 128 chars.')
    ->param('execute', [], new Permissions(APP_LIMIT_ARRAY_PARAMS_SIZE), 'An array of strings with execution permissions. By default no user is granted with any execute permissions. [learn more about permissions](https://appwrite.io/docs/permissions) and get a full list of available permissions. Maximum of ' . APP_LIMIT_ARRAY_PARAMS_SIZE . ' scopes are allowed, each 64 characters long.')
    ->param('vars', [], new Assoc(), 'Key-value JSON object that will be passed to the function as environment variables.', true)
    ->param('events', [], new ArrayList(new ValidatorEvent(), APP_LIMIT_ARRAY_PARAMS_SIZE), 'Events list. Maximum of ' . APP_LIMIT_ARRAY_PARAMS_SIZE . ' events are allowed.', true)
    ->param('schedule', '', new Cron(), 'Schedule CRON syntax.', true)
    ->param('timeout', 15, new Range(1, (int) App::getEnv('_APP_FUNCTIONS_TIMEOUT', 900)), 'Maximum execution time in seconds.', true)
    ->inject('response')
    ->inject('dbForProject')
    ->inject('project')
    ->inject('user')
    ->inject('events')
    ->action(function (string $functionId, string $name, array $execute, array $vars, array $events, string $schedule, int $timeout, Response $response, Database $dbForProject, Document $project, Document $user, Event $eventsInstance) {

        $function = $dbForProject->getDocument('functions', $functionId);

        if ($function->isEmpty()) {
            throw new Exception(Exception::FUNCTION_NOT_FOUND);
        }

        $original = $function->getAttribute('schedule', '');
        $cron = (!empty($function->getAttribute('deployment')) && !empty($schedule)) ? new CronExpression($schedule) : null;
        $next = (!empty($function->getAttribute('deployment')) && !empty($schedule)) ? DateTime::format($cron->getNextRunDate()) : null;

        $function = $dbForProject->updateDocument('functions', $function->getId(), new Document(array_merge($function->getArrayCopy(), [
            'execute' => $execute,
            'name' => $name,
            'vars' => $vars,
            'events' => $events,
            'schedule' => $schedule,
            'scheduleNext' => $next,
            'timeout' => $timeout,
            'search' => implode(' ', [$functionId, $name, $function->getAttribute('runtime')]),
        ])));

        if ($next && $schedule !== $original) {
            // Async task reschedule
            $functionEvent = new Func();
            $functionEvent
                ->setFunction($function)
                ->setType('schedule')
                ->setUser($user)
                ->setProject($project)
                ->schedule(new \DateTime($next));
        }

        $eventsInstance->setParam('functionId', $function->getId());

        $response->dynamic($function, Response::MODEL_FUNCTION);
    });

App::patch('/v1/functions/:functionId/deployments/:deploymentId')
    ->groups(['api', 'functions'])
    ->desc('Update Function Deployment')
    ->label('scope', 'functions.write')
    ->label('event', 'functions.[functionId].deployments.[deploymentId].update')
    ->label('sdk.auth', [APP_AUTH_TYPE_KEY])
    ->label('sdk.namespace', 'functions')
    ->label('sdk.method', 'updateDeployment')
    ->label('sdk.description', '/docs/references/functions/update-function-deployment.md')
    ->label('sdk.response.code', Response::STATUS_CODE_OK)
    ->label('sdk.response.type', Response::CONTENT_TYPE_JSON)
    ->label('sdk.response.model', Response::MODEL_FUNCTION)
    ->param('functionId', '', new UID(), 'Function ID.')
    ->param('deploymentId', '', new UID(), 'Deployment ID.')
    ->inject('response')
    ->inject('dbForProject')
    ->inject('project')
    ->inject('events')
    ->action(function (string $functionId, string $deploymentId, Response $response, Database $dbForProject, Document $project, Event $events) {

        $function = $dbForProject->getDocument('functions', $functionId);
        $deployment = $dbForProject->getDocument('deployments', $deploymentId);
        $build = $dbForProject->getDocument('builds', $deployment->getAttribute('buildId', ''));

        if ($function->isEmpty()) {
            throw new Exception(Exception::FUNCTION_NOT_FOUND);
        }

        if ($deployment->isEmpty()) {
            throw new Exception(Exception::DEPLOYMENT_NOT_FOUND);
        }

        if ($build->isEmpty()) {
            throw new Exception(Exception::BUILD_NOT_FOUND);
        }

        if ($build->getAttribute('status') !== 'ready') {
            throw new Exception(Exception::BUILD_NOT_READY);
        }

        $schedule = $function->getAttribute('schedule', '');
        $cron = (empty($function->getAttribute('deployment')) && !empty($schedule)) ? new CronExpression($schedule) : null;
        $next = (empty($function->getAttribute('deployment')) && !empty($schedule)) ? DateTime::format($cron->getNextRunDate()) : null;

        $function = $dbForProject->updateDocument('functions', $function->getId(), new Document(array_merge($function->getArrayCopy(), [
            'deployment' => $deployment->getId(),
            'scheduleNext' => $next,
        ])));

        if ($next) { // Init first schedule
            $functionEvent = new Func();
            $functionEvent
                ->setType('schedule')
                ->setFunction($function)
                ->setProject($project)
                ->schedule(new \DateTime($next));
        }

        $events
            ->setParam('functionId', $function->getId())
            ->setParam('deploymentId', $deployment->getId());

        $response->dynamic($function, Response::MODEL_FUNCTION);
    });

App::delete('/v1/functions/:functionId')
    ->groups(['api', 'functions'])
    ->desc('Delete Function')
    ->label('scope', 'functions.write')
    ->label('event', 'functions.[functionId].delete')
    ->label('sdk.auth', [APP_AUTH_TYPE_KEY])
    ->label('sdk.namespace', 'functions')
    ->label('sdk.method', 'delete')
    ->label('sdk.description', '/docs/references/functions/delete-function.md')
    ->label('sdk.response.code', Response::STATUS_CODE_NOCONTENT)
    ->label('sdk.response.model', Response::MODEL_NONE)
    ->param('functionId', '', new UID(), 'Function ID.')
    ->inject('response')
    ->inject('dbForProject')
    ->inject('deletes')
    ->inject('events')
    ->action(function (string $functionId, Response $response, Database $dbForProject, Delete $deletes, Event $events) {

        $function = $dbForProject->getDocument('functions', $functionId);

        if ($function->isEmpty()) {
            throw new Exception(Exception::FUNCTION_NOT_FOUND);
        }

        if (!$dbForProject->deleteDocument('functions', $function->getId())) {
            throw new Exception(Exception::GENERAL_SERVER_ERROR, 'Failed to remove function from DB');
        }

        $deletes
            ->setType(DELETE_TYPE_DOCUMENT)
            ->setDocument($function);

        $events->setParam('functionId', $function->getId());

        $response->noContent();
    });

App::post('/v1/functions/:functionId/deployments')
    ->groups(['api', 'functions'])
    ->desc('Create Deployment')
    ->label('scope', 'functions.write')
    ->label('event', 'functions.[functionId].deployments.[deploymentId].create')
    ->label('sdk.auth', [APP_AUTH_TYPE_KEY])
    ->label('sdk.namespace', 'functions')
    ->label('sdk.method', 'createDeployment')
    ->label('sdk.description', '/docs/references/functions/create-deployment.md')
    ->label('sdk.packaging', true)
    ->label('sdk.request.type', 'multipart/form-data')
    ->label('sdk.response.code', Response::STATUS_CODE_ACCEPTED)
    ->label('sdk.response.type', Response::CONTENT_TYPE_JSON)
    ->label('sdk.response.model', Response::MODEL_DEPLOYMENT)
    ->param('functionId', '', new UID(), 'Function ID.')
    ->param('entrypoint', '', new Text('1028'), 'Entrypoint File.')
    ->param('code', [], new File(), 'Gzip file with your code package. When used with the Appwrite CLI, pass the path to your code directory, and the CLI will automatically package your code. Use a path that is within the current directory.', false)
    ->param('activate', false, new Boolean(true), 'Automatically activate the deployment when it is finished building.', false)
    ->inject('request')
    ->inject('response')
    ->inject('dbForProject')
    ->inject('usage')
    ->inject('events')
    ->inject('project')
    ->inject('deviceFunctions')
    ->inject('deviceLocal')
    ->action(function (string $functionId, string $entrypoint, mixed $code, bool $activate, Request $request, Response $response, Database $dbForProject, Stats $usage, Event $events, Document $project, Device $deviceFunctions, Device $deviceLocal) {

        $function = $dbForProject->getDocument('functions', $functionId);

        if ($function->isEmpty()) {
            throw new Exception(Exception::FUNCTION_NOT_FOUND);
        }

        $file = $request->getFiles('code');
        $fileExt = new FileExt([FileExt::TYPE_GZIP]);
        $fileSizeValidator = new FileSize(App::getEnv('_APP_FUNCTIONS_SIZE_LIMIT', 0));
        $upload = new Upload();

        if (empty($file)) {
            throw new Exception(Exception::STORAGE_FILE_EMPTY, 'No file sent');
        }

        // Make sure we handle a single file and multiple files the same way
        $fileName = (\is_array($file['name']) && isset($file['name'][0])) ? $file['name'][0] : $file['name'];
        $fileTmpName = (\is_array($file['tmp_name']) && isset($file['tmp_name'][0])) ? $file['tmp_name'][0] : $file['tmp_name'];
        $fileSize = (\is_array($file['size']) && isset($file['size'][0])) ? $file['size'][0] : $file['size'];

        if (!$fileExt->isValid($file['name'])) { // Check if file type is allowed
            throw new Exception(Exception::STORAGE_FILE_TYPE_UNSUPPORTED);
        }

        $contentRange = $request->getHeader('content-range');
        $deploymentId = $dbForProject->getId();
        $chunk = 1;
        $chunks = 1;

        if (!empty($contentRange)) {
            $start = $request->getContentRangeStart();
            $end = $request->getContentRangeEnd();
            $fileSize = $request->getContentRangeSize();
            $deploymentId = $request->getHeader('x-appwrite-id', $deploymentId);
            if (is_null($start) || is_null($end) || is_null($fileSize)) {
                throw new Exception(Exception::STORAGE_INVALID_CONTENT_RANGE);
            }

            if ($end === $fileSize) {
                //if it's a last chunks the chunk size might differ, so we set the $chunks and $chunk to notify it's last chunk
                $chunks = $chunk = -1;
            } else {
                // Calculate total number of chunks based on the chunk size i.e ($rangeEnd - $rangeStart)
                $chunks = (int) ceil($fileSize / ($end + 1 - $start));
                $chunk = (int) ($start / ($end + 1 - $start)) + 1;
            }
        }

        if (!$fileSizeValidator->isValid($fileSize)) { // Check if file size is exceeding allowed limit
            throw new Exception(Exception::STORAGE_INVALID_FILE_SIZE);
        }

        if (!$upload->isValid($fileTmpName)) {
            throw new Exception(Exception::STORAGE_INVALID_FILE);
        }

        // Save to storage
        $fileSize ??= $deviceLocal->getFileSize($fileTmpName);
        $path = $deviceFunctions->getPath($deploymentId . '.' . \pathinfo($fileName, PATHINFO_EXTENSION));

        $deployment = $dbForProject->getDocument('deployments', $deploymentId);

        $metadata = ['content_type' => $deviceLocal->getFileMimeType($fileTmpName)];
        if (!$deployment->isEmpty()) {
            $chunks = $deployment->getAttribute('chunksTotal', 1);
            $metadata = $deployment->getAttribute('metadata', []);
            if ($chunk === -1) {
                $chunk = $chunks;
            }
        }

        $chunksUploaded = $deviceFunctions->upload($fileTmpName, $path, $chunk, $chunks, $metadata);

        if (empty($chunksUploaded)) {
            throw new Exception(Exception::GENERAL_SERVER_ERROR, 'Failed moving file');
        }

        $activate = (bool) filter_var($activate, FILTER_VALIDATE_BOOLEAN);

        if ($chunksUploaded === $chunks) {
            if ($activate) {
                // Remove deploy for all other deployments.
                $activeDeployments = $dbForProject->find('deployments', [
                    Query::equal('activate', [true]),
                    Query::equal('resourceId', [$functionId]),
                    Query::equal('resourceType', ['functions'])
                ]);

                foreach ($activeDeployments as $activeDeployment) {
                    $activeDeployment->setAttribute('activate', false);
                    $dbForProject->updateDocument('deployments', $activeDeployment->getId(), $activeDeployment);
                }
            }

            $fileSize = $deviceFunctions->getFileSize($path);

            if ($deployment->isEmpty()) {
                $deployment = $dbForProject->createDocument('deployments', new Document([
                    '$id' => $deploymentId,
                    '$read' => ['role:all'],
                    '$write' => ['role:all'],
                    'resourceId' => $function->getId(),
                    'resourceType' => 'functions',
                    'entrypoint' => $entrypoint,
                    'path' => $path,
                    'size' => $fileSize,
                    'search' => implode(' ', [$deploymentId, $entrypoint]),
                    'activate' => $activate,
                    'metadata' => $metadata,
                ]));
            } else {
                $deployment = $dbForProject->updateDocument('deployments', $deploymentId, $deployment->setAttribute('size', $fileSize)->setAttribute('metadata', $metadata));
            }

            // Start the build
            $buildEvent = new Build();
            $buildEvent
                ->setType(BUILD_TYPE_DEPLOYMENT)
                ->setResource($function)
                ->setDeployment($deployment)
                ->setProject($project)
                ->trigger();

            $usage->setParam('storage', $deployment->getAttribute('size', 0));
        } else {
            if ($deployment->isEmpty()) {
                $deployment = $dbForProject->createDocument('deployments', new Document([
                    '$id' => $deploymentId,
                    '$read' => ['role:all'],
                    '$write' => ['role:all'],
                    'resourceId' => $function->getId(),
                    'resourceType' => 'functions',
                    'entrypoint' => $entrypoint,
                    'path' => $path,
                    'size' => $fileSize,
                    'chunksTotal' => $chunks,
                    'chunksUploaded' => $chunksUploaded,
                    'search' => implode(' ', [$deploymentId, $entrypoint]),
                    'activate' => $activate,
                    'metadata' => $metadata,
                ]));
            } else {
                $deployment = $dbForProject->updateDocument('deployments', $deploymentId, $deployment->setAttribute('chunksUploaded', $chunksUploaded)->setAttribute('metadata', $metadata));
            }
        }

        $metadata = null;

        $events
            ->setParam('functionId', $function->getId())
            ->setParam('deploymentId', $deployment->getId());

        $response->setStatusCode(Response::STATUS_CODE_ACCEPTED);
        $response->dynamic($deployment, Response::MODEL_DEPLOYMENT);
    });

App::get('/v1/functions/:functionId/deployments')
    ->groups(['api', 'functions'])
    ->desc('List Deployments')
    ->label('scope', 'functions.read')
    ->label('sdk.auth', [APP_AUTH_TYPE_KEY])
    ->label('sdk.namespace', 'functions')
    ->label('sdk.method', 'listDeployments')
    ->label('sdk.description', '/docs/references/functions/list-deployments.md')
    ->label('sdk.response.code', Response::STATUS_CODE_OK)
    ->label('sdk.response.type', Response::CONTENT_TYPE_JSON)
    ->label('sdk.response.model', Response::MODEL_DEPLOYMENT_LIST)
    ->param('functionId', '', new UID(), 'Function ID.')
    ->param('search', '', new Text(256), 'Search term to filter your list results. Max length: 256 chars.', true)
    ->param('limit', 25, new Range(0, 100), 'Maximum number of deployments to return in response. By default will return maximum 25 results. Maximum of 100 results allowed per request.', true)
    ->param('offset', 0, new Range(0, APP_LIMIT_COUNT), 'Offset value. The default value is 0. Use this value to manage pagination. [learn more about pagination](https://appwrite.io/docs/pagination)', true)
    ->param('cursor', '', new UID(), 'ID of the deployment used as the starting point for the query, excluding the deployment itself. Should be used for efficient pagination when working with large sets of data. [learn more about pagination](https://appwrite.io/docs/pagination)', true)
    ->param('cursorDirection', Database::CURSOR_AFTER, new WhiteList([Database::CURSOR_AFTER, Database::CURSOR_BEFORE]), 'Direction of the cursor, can be either \'before\' or \'after\'.', true)
    ->param('orderType', Database::ORDER_ASC, new WhiteList([Database::ORDER_ASC, Database::ORDER_DESC], true), 'Order result by ' . Database::ORDER_ASC . ' or ' . Database::ORDER_DESC . ' order.', true)
    ->inject('response')
    ->inject('dbForProject')
    ->action(function (string $functionId, string $search, int $limit, int $offset, string $cursor, string $cursorDirection, string $orderType, Response $response, Database $dbForProject) {

        $function = $dbForProject->getDocument('functions', $functionId);

        if ($function->isEmpty()) {
            throw new Exception(Exception::FUNCTION_NOT_FOUND);
        }

        $filterQueries = [];

<<<<<<< HEAD
        if (!empty($search)) {
            $filterQueries[] = Query::search('search', $search);
=======
            if ($cursorDeployment->isEmpty()) {
                throw new Exception(Exception::GENERAL_CURSOR_NOT_FOUND, "Tag '{$cursor}' for the 'cursor' value not found.");
            }
>>>>>>> 6dd64362
        }

        $filterQueries[] = Query::equal('resourceId', [$function->getId()]);
        $filterQueries[] = Query::equal('resourceType', ['functions']);

        $queries = [];
        $queries[] = Query::limit($limit);
        $queries[] = Query::offset($offset);
        $queries[] = $orderType === Database::ORDER_ASC ? Query::orderAsc('') : Query::orderDesc('');
        if (!empty($cursor)) {
            $cursorDocument = $dbForProject->getDocument('deployments', $cursor);

            if ($cursorDocument->isEmpty()) {
                throw new Exception("Tag '{$cursor}' for the 'cursor' value not found.", 400, Exception::GENERAL_CURSOR_NOT_FOUND);
            }

            $queries[] = $cursorDirection === Database::CURSOR_AFTER ? Query::cursorAfter($cursorDocument) : Query::cursorBefore($cursorDocument);
        }

        $results = $dbForProject->find('deployments', \array_merge($filterQueries, $queries));
        $total = $dbForProject->count('deployments', $filterQueries, APP_LIMIT_COUNT);

        foreach ($results as $result) {
            $build = $dbForProject->getDocument('builds', $result->getAttribute('buildId', ''));
            $result->setAttribute('status', $build->getAttribute('status', 'processing'));
            $result->setAttribute('buildStderr', $build->getAttribute('stderr', ''));
            $result->setAttribute('buildStdout', $build->getAttribute('stdout', ''));
        }

        $response->dynamic(new Document([
            'deployments' => $results,
            'total' => $total,
        ]), Response::MODEL_DEPLOYMENT_LIST);
    });

App::get('/v1/functions/:functionId/deployments/:deploymentId')
    ->groups(['api', 'functions'])
    ->desc('Get Deployment')
    ->label('scope', 'functions.read')
    ->label('sdk.auth', [APP_AUTH_TYPE_KEY])
    ->label('sdk.namespace', 'functions')
    ->label('sdk.method', 'getDeployment')
    ->label('sdk.description', '/docs/references/functions/get-deployment.md')
    ->label('sdk.response.code', Response::STATUS_CODE_OK)
    ->label('sdk.response.type', Response::CONTENT_TYPE_JSON)
    ->label('sdk.response.model', Response::MODEL_DEPLOYMENT)
    ->param('functionId', '', new UID(), 'Function ID.')
    ->param('deploymentId', '', new UID(), 'Deployment ID.')
    ->inject('response')
    ->inject('dbForProject')
    ->action(function (string $functionId, string $deploymentId, Response $response, Database $dbForProject) {

        $function = $dbForProject->getDocument('functions', $functionId);

        if ($function->isEmpty()) {
            throw new Exception(Exception::FUNCTION_NOT_FOUND);
        }

        $deployment = $dbForProject->getDocument('deployments', $deploymentId);

        if ($deployment->getAttribute('resourceId') !== $function->getId()) {
            throw new Exception(Exception::DEPLOYMENT_NOT_FOUND);
        }

        if ($deployment->isEmpty()) {
            throw new Exception(Exception::DEPLOYMENT_NOT_FOUND);
        }

        $response->dynamic($deployment, Response::MODEL_DEPLOYMENT);
    });

App::delete('/v1/functions/:functionId/deployments/:deploymentId')
    ->groups(['api', 'functions'])
    ->desc('Delete Deployment')
    ->label('scope', 'functions.write')
    ->label('event', 'functions.[functionId].deployments.[deploymentId].delete')
    ->label('sdk.auth', [APP_AUTH_TYPE_KEY])
    ->label('sdk.namespace', 'functions')
    ->label('sdk.method', 'deleteDeployment')
    ->label('sdk.description', '/docs/references/functions/delete-deployment.md')
    ->label('sdk.response.code', Response::STATUS_CODE_NOCONTENT)
    ->label('sdk.response.model', Response::MODEL_NONE)
    ->param('functionId', '', new UID(), 'Function ID.')
    ->param('deploymentId', '', new UID(), 'Deployment ID.')
    ->inject('response')
    ->inject('dbForProject')
    ->inject('usage')
    ->inject('deletes')
    ->inject('events')
    ->inject('deviceFunctions')
    ->action(function (string $functionId, string $deploymentId, Response $response, Database $dbForProject, Stats $usage, Delete $deletes, Event $events, Device $deviceFunctions) {

        $function = $dbForProject->getDocument('functions', $functionId);
        if ($function->isEmpty()) {
            throw new Exception(Exception::FUNCTION_NOT_FOUND);
        }

        $deployment = $dbForProject->getDocument('deployments', $deploymentId);
        if ($deployment->isEmpty()) {
            throw new Exception(Exception::DEPLOYMENT_NOT_FOUND);
        }

        if ($deployment->getAttribute('resourceId') !== $function->getId()) {
            throw new Exception(Exception::DEPLOYMENT_NOT_FOUND);
        }

        if ($deviceFunctions->delete($deployment->getAttribute('path', ''))) {
            if (!$dbForProject->deleteDocument('deployments', $deployment->getId())) {
                throw new Exception(Exception::GENERAL_SERVER_ERROR, 'Failed to remove deployment from DB');
            }
        }

        if ($function->getAttribute('deployment') === $deployment->getId()) { // Reset function deployment
            $function = $dbForProject->updateDocument('functions', $function->getId(), new Document(array_merge($function->getArrayCopy(), [
                'deployment' => '',
            ])));
        }

        $usage
            ->setParam('storage', $deployment->getAttribute('size', 0) * -1);

        $events
            ->setParam('functionId', $function->getId())
            ->setParam('deploymentId', $deployment->getId());

        $deletes
            ->setType(DELETE_TYPE_DOCUMENT)
            ->setDocument($deployment);

        $response->noContent();
    });

App::post('/v1/functions/:functionId/executions')
    ->groups(['api', 'functions'])
    ->desc('Create Execution')
    ->label('scope', 'execution.write')
    ->label('event', 'functions.[functionId].executions.[executionId].create')
    ->label('sdk.auth', [APP_AUTH_TYPE_SESSION, APP_AUTH_TYPE_KEY, APP_AUTH_TYPE_JWT])
    ->label('sdk.namespace', 'functions')
    ->label('sdk.method', 'createExecution')
    ->label('sdk.description', '/docs/references/functions/create-execution.md')
    ->label('sdk.response.code', Response::STATUS_CODE_CREATED)
    ->label('sdk.response.type', Response::CONTENT_TYPE_JSON)
    ->label('sdk.response.model', Response::MODEL_EXECUTION)
    ->label('abuse-limit', 60)
    ->label('abuse-time', 60)
    ->param('functionId', '', new UID(), 'Function ID.')
    ->param('data', '', new Text(8192), 'String of custom data to send to function.', true)
    ->param('async', true, new Boolean(), 'Execute code asynchronously. Default value is true.', true)
    ->inject('response')
    ->inject('project')
    ->inject('dbForProject')
    ->inject('user')
    ->inject('events')
    ->inject('usage')
    ->action(function (string $functionId, string $data, bool $async, Response $response, Document $project, Database $dbForProject, Document $user, Event $events, Stats $usage) {

        $function = Authorization::skip(fn () => $dbForProject->getDocument('functions', $functionId));

        if ($function->isEmpty()) {
            throw new Exception(Exception::FUNCTION_NOT_FOUND);
        }

        $runtimes = Config::getParam('runtimes', []);

        $runtime = (isset($runtimes[$function->getAttribute('runtime', '')])) ? $runtimes[$function->getAttribute('runtime', '')] : null;

        if (\is_null($runtime)) {
            throw new Exception(Exception::FUNCTION_RUNTIME_UNSUPPORTED, 'Runtime "' . $function->getAttribute('runtime', '') . '" is not supported');
        }

        $deployment = Authorization::skip(fn () => $dbForProject->getDocument('deployments', $function->getAttribute('deployment', '')));

        if ($deployment->getAttribute('resourceId') !== $function->getId()) {
            throw new Exception(Exception::DEPLOYMENT_NOT_FOUND, 'Deployment not found. Create a deployment before trying to execute a function');
        }

        if ($deployment->isEmpty()) {
            throw new Exception(Exception::DEPLOYMENT_NOT_FOUND, 'Deployment not found. Create a deployment before trying to execute a function');
        }

        /** Check if build has completed */
        $build = Authorization::skip(fn () => $dbForProject->getDocument('builds', $deployment->getAttribute('buildId', '')));
        if ($build->isEmpty()) {
            throw new Exception(Exception::BUILD_NOT_FOUND);
        }

        if ($build->getAttribute('status') !== 'ready') {
            throw new Exception(Exception::BUILD_NOT_READY);
        }

        $validator = new Authorization('execute');

        if (!$validator->isValid($function->getAttribute('execute'))) { // Check if user has write access to execute function
            throw new Exception(Exception::USER_UNAUTHORIZED, $validator->getDescription());
        }

        $executionId = $dbForProject->getId();

        /** @var Document $execution */
        $execution = Authorization::skip(fn () => $dbForProject->createDocument('executions', new Document([
            '$id' => $executionId,
            '$read' => (!$user->isEmpty()) ? ['user:' . $user->getId()] : [],
            '$write' => [],
            'functionId' => $function->getId(),
            'deploymentId' => $deployment->getId(),
            'trigger' => 'http', // http / schedule / event
            'status' => 'waiting', // waiting / processing / completed / failed
            'statusCode' => 0,
            'response' => '',
            'stderr' => '',
            'time' => 0.0,
            'search' => implode(' ', [$functionId, $executionId]),
        ])));

        $jwt = ''; // initialize
        if (!$user->isEmpty()) { // If userId exists, generate a JWT for function
            $sessions = $user->getAttribute('sessions', []);
            $current = new Document();

            foreach ($sessions as $session) {
                /** @var Utopia\Database\Document $session */
                if ($session->getAttribute('secret') == Auth::hash(Auth::$secret)) { // If current session delete the cookies too
                    $current = $session;
                }
            }

            if (!$current->isEmpty()) {
                $jwtObj = new JWT(App::getEnv('_APP_OPENSSL_KEY_V1'), 'HS256', 900, 10); // Instantiate with key, algo, maxAge and leeway.
                $jwt = $jwtObj->encode([
                    'userId' => $user->getId(),
                    'sessionId' => $current->getId(),
                ]);
            }
        }

        $events
            ->setParam('functionId', $function->getId())
            ->setParam('executionId', $execution->getId())
            ->setContext('function', $function);

        if ($async) {
            $event = new Func();
            $event
                ->setType('http')
                ->setExecution($execution)
                ->setFunction($function)
                ->setData($data)
                ->setJWT($jwt)
                ->setProject($project)
                ->setUser($user);

            $event->trigger();

            $response->setStatusCode(Response::STATUS_CODE_ACCEPTED);

            return $response->dynamic($execution, Response::MODEL_EXECUTION);
        }

        /** Collect environment variables */
        $vars = \array_merge($function->getAttribute('vars', []), [
            'APPWRITE_FUNCTION_ID' => $function->getId(),
            'APPWRITE_FUNCTION_NAME' => $function->getAttribute('name', ''),
            'APPWRITE_FUNCTION_DEPLOYMENT' => $deployment->getId(),
            'APPWRITE_FUNCTION_TRIGGER' => 'http',
            'APPWRITE_FUNCTION_RUNTIME_NAME' => $runtime['name'],
            'APPWRITE_FUNCTION_RUNTIME_VERSION' => $runtime['version'],
            'APPWRITE_FUNCTION_DATA' => $data,
            'APPWRITE_FUNCTION_PROJECT_ID' => $project->getId(),
            'APPWRITE_FUNCTION_USER_ID' => $user->getId(),
            'APPWRITE_FUNCTION_JWT' => $jwt,
        ]);

        /** Execute function */
        $executor = new Executor(App::getEnv('_APP_EXECUTOR_HOST'));
        try {
            $executionResponse = $executor->createExecution(
                projectId: $project->getId(),
                deploymentId: $deployment->getId(),
                path: $build->getAttribute('outputPath', ''),
                vars: $vars,
                data: $data,
                entrypoint: $deployment->getAttribute('entrypoint', ''),
                runtime: $function->getAttribute('runtime', ''),
                timeout: $function->getAttribute('timeout', 0),
                baseImage: $runtime['image']
            );

            /** Update execution status */
            $execution->setAttribute('status', $executionResponse['status']);
            $execution->setAttribute('statusCode', $executionResponse['statusCode']);
            $execution->setAttribute('response', $executionResponse['response']);
            $execution->setAttribute('stderr', $executionResponse['stderr']);
            $execution->setAttribute('time', $executionResponse['time']);
        } catch (\Throwable $th) {
            $interval = (new \DateTime())->diff(new \DateTime($execution->getCreatedAt()));
            $execution
                ->setAttribute('time', (float)$interval->format('%s.%f'))
                ->setAttribute('status', 'failed')
                ->setAttribute('statusCode', $th->getCode())
                ->setAttribute('stderr', $th->getMessage());
            Console::error($th->getMessage());
        }

        Authorization::skip(fn () => $dbForProject->updateDocument('executions', $executionId, $execution));

        $usage
            ->setParam('functionId', $function->getId())
            ->setParam('functionExecution', 1)
            ->setParam('functionStatus', $execution->getAttribute('status', ''))
            ->setParam('functionExecutionTime', $execution->getAttribute('time') * 1000); // ms

        $response
            ->setStatusCode(Response::STATUS_CODE_CREATED)
            ->dynamic($execution, Response::MODEL_EXECUTION);
    });

App::get('/v1/functions/:functionId/executions')
    ->groups(['api', 'functions'])
    ->desc('List Executions')
    ->label('scope', 'execution.read')
    ->label('sdk.auth', [APP_AUTH_TYPE_SESSION, APP_AUTH_TYPE_KEY, APP_AUTH_TYPE_JWT])
    ->label('sdk.namespace', 'functions')
    ->label('sdk.method', 'listExecutions')
    ->label('sdk.description', '/docs/references/functions/list-executions.md')
    ->label('sdk.response.code', Response::STATUS_CODE_OK)
    ->label('sdk.response.type', Response::CONTENT_TYPE_JSON)
    ->label('sdk.response.model', Response::MODEL_EXECUTION_LIST)
    ->param('functionId', '', new UID(), 'Function ID.')
    ->param('limit', 25, new Range(0, 100), 'Maximum number of executions to return in response. By default will return maximum 25 results. Maximum of 100 results allowed per request.', true)
    ->param('offset', 0, new Range(0, APP_LIMIT_COUNT), 'Offset value. The default value is 0. Use this value to manage pagination. [learn more about pagination](https://appwrite.io/docs/pagination)', true)
    ->param('search', '', new Text(256), 'Search term to filter your list results. Max length: 256 chars.', true)
    ->param('cursor', '', new UID(), 'ID of the execution used as the starting point for the query, excluding the execution itself. Should be used for efficient pagination when working with large sets of data. [learn more about pagination](https://appwrite.io/docs/pagination)', true)
    ->param('cursorDirection', Database::CURSOR_AFTER, new WhiteList([Database::CURSOR_AFTER, Database::CURSOR_BEFORE]), 'Direction of the cursor, can be either \'before\' or \'after\'.', true)
    ->inject('response')
    ->inject('dbForProject')
    ->action(function (string $functionId, int $limit, int $offset, string $search, string $cursor, string $cursorDirection, Response $response, Database $dbForProject) {

        $function = Authorization::skip(fn () => $dbForProject->getDocument('functions', $functionId));

        if ($function->isEmpty()) {
            throw new Exception(Exception::FUNCTION_NOT_FOUND);
        }

        $filterQueries = [
            Query::equal('functionId', [$function->getId()])
        ];

        if (!empty($search)) {
            $filterQueries[] = Query::search('search', $search);
        }

        $queries = [];
        $queries[] = Query::limit($limit);
        $queries[] = Query::offset($offset);
        $queries[] = Query::orderDesc('');
        if (!empty($cursor)) {
            $cursorDocument = $dbForProject->getDocument('executions', $cursor);

<<<<<<< HEAD
            if ($cursorDocument->isEmpty()) {
                throw new Exception("Execution '{$cursor}' for the 'cursor' value not found.", 400, Exception::GENERAL_CURSOR_NOT_FOUND);
=======
            if ($cursorExecution->isEmpty()) {
                throw new Exception(Exception::GENERAL_CURSOR_NOT_FOUND, "Execution '{$cursor}' for the 'cursor' value not found.");
>>>>>>> 6dd64362
            }

            $queries[] = $cursorDirection === Database::CURSOR_AFTER ? Query::cursorAfter($cursorDocument) : Query::cursorBefore($cursorDocument);
        }

        $results = $dbForProject->find('executions', \array_merge($filterQueries, $queries));
        $total = $dbForProject->count('executions', $filterQueries, APP_LIMIT_COUNT);

        $response->dynamic(new Document([
            'executions' => $results,
            'total' => $total,
        ]), Response::MODEL_EXECUTION_LIST);
    });

App::get('/v1/functions/:functionId/executions/:executionId')
    ->groups(['api', 'functions'])
    ->desc('Get Execution')
    ->label('scope', 'execution.read')
    ->label('sdk.auth', [APP_AUTH_TYPE_SESSION, APP_AUTH_TYPE_KEY, APP_AUTH_TYPE_JWT])
    ->label('sdk.namespace', 'functions')
    ->label('sdk.method', 'getExecution')
    ->label('sdk.description', '/docs/references/functions/get-execution.md')
    ->label('sdk.response.code', Response::STATUS_CODE_OK)
    ->label('sdk.response.type', Response::CONTENT_TYPE_JSON)
    ->label('sdk.response.model', Response::MODEL_EXECUTION)
    ->param('functionId', '', new UID(), 'Function ID.')
    ->param('executionId', '', new UID(), 'Execution ID.')
    ->inject('response')
    ->inject('dbForProject')
    ->action(function (string $functionId, string $executionId, Response $response, Database $dbForProject) {

        $function = Authorization::skip(fn () => $dbForProject->getDocument('functions', $functionId));

        if ($function->isEmpty()) {
            throw new Exception(Exception::FUNCTION_NOT_FOUND);
        }

        $execution = $dbForProject->getDocument('executions', $executionId);

        if ($execution->getAttribute('functionId') !== $function->getId()) {
            throw new Exception(Exception::EXECUTION_NOT_FOUND);
        }

        if ($execution->isEmpty()) {
            throw new Exception(Exception::EXECUTION_NOT_FOUND);
        }

        $response->dynamic($execution, Response::MODEL_EXECUTION);
    });

App::post('/v1/functions/:functionId/deployments/:deploymentId/builds/:buildId')
    ->groups(['api', 'functions'])
    ->desc('Retry Build')
    ->label('scope', 'functions.write')
    ->label('event', 'functions.[functionId].deployments.[deploymentId].update')
    ->label('sdk.auth', [APP_AUTH_TYPE_SESSION, APP_AUTH_TYPE_KEY, APP_AUTH_TYPE_JWT])
    ->label('sdk.namespace', 'functions')
    ->label('sdk.method', 'retryBuild')
    ->label('sdk.description', '/docs/references/functions/retry-build.md')
    ->label('sdk.response.code', Response::STATUS_CODE_NOCONTENT)
    ->label('sdk.response.model', Response::MODEL_NONE)
    ->param('functionId', '', new UID(), 'Function ID.')
    ->param('deploymentId', '', new UID(), 'Deployment ID.')
    ->param('buildId', '', new UID(), 'Build unique ID.')
    ->inject('response')
    ->inject('dbForProject')
    ->inject('project')
    ->inject('events')
    ->action(function (string $functionId, string $deploymentId, string $buildId, Response $response, Database $dbForProject, Document $project, Event $events) {

        $function = $dbForProject->getDocument('functions', $functionId);
        $deployment = $dbForProject->getDocument('deployments', $deploymentId);

        if ($function->isEmpty()) {
            throw new Exception(Exception::FUNCTION_NOT_FOUND);
        }

        if ($deployment->isEmpty()) {
            throw new Exception(Exception::DEPLOYMENT_NOT_FOUND);
        }

        $build = Authorization::skip(fn () => $dbForProject->getDocument('builds', $buildId));

        if ($build->isEmpty()) {
            throw new Exception(Exception::BUILD_NOT_FOUND);
        }

        if ($build->getAttribute('status') !== 'failed') {
            throw new Exception(Exception::BUILD_IN_PROGRESS, 'Build not failed');
        }

        $events
            ->setParam('functionId', $function->getId())
            ->setParam('deploymentId', $deployment->getId());

        // Retry the build
        $buildEvent = new Build();
        $buildEvent
            ->setType(BUILD_TYPE_RETRY)
            ->setResource($function)
            ->setDeployment($deployment)
            ->setProject($project)
            ->trigger();

        $response->noContent();
    });<|MERGE_RESOLUTION|>--- conflicted
+++ resolved
@@ -110,14 +110,8 @@
 
         $filterQueries = [];
 
-<<<<<<< HEAD
         if (!empty($search)) {
             $filterQueries[] = Query::search('search', $search);
-=======
-            if ($cursorFunction->isEmpty()) {
-                throw new Exception(Exception::GENERAL_CURSOR_NOT_FOUND, "Function '{$cursor}' for the 'cursor' value not found.");
-            }
->>>>>>> 6dd64362
         }
 
         $queries = [];
@@ -128,7 +122,7 @@
             $cursorDocument = $dbForProject->getDocument('functions', $cursor);
 
             if ($cursorDocument->isEmpty()) {
-                throw new Exception("Function '{$cursor}' for the 'cursor' value not found.", 400, Exception::GENERAL_CURSOR_NOT_FOUND);
+                throw new Exception(Exception::GENERAL_CURSOR_NOT_FOUND, "Function '{$cursor}' for the 'cursor' value not found.");
             }
 
             $queries[] = $cursorDirection === Database::CURSOR_AFTER ? Query::cursorAfter($cursorDocument) : Query::cursorBefore($cursorDocument);
@@ -670,14 +664,8 @@
 
         $filterQueries = [];
 
-<<<<<<< HEAD
         if (!empty($search)) {
             $filterQueries[] = Query::search('search', $search);
-=======
-            if ($cursorDeployment->isEmpty()) {
-                throw new Exception(Exception::GENERAL_CURSOR_NOT_FOUND, "Tag '{$cursor}' for the 'cursor' value not found.");
-            }
->>>>>>> 6dd64362
         }
 
         $filterQueries[] = Query::equal('resourceId', [$function->getId()]);
@@ -691,7 +679,7 @@
             $cursorDocument = $dbForProject->getDocument('deployments', $cursor);
 
             if ($cursorDocument->isEmpty()) {
-                throw new Exception("Tag '{$cursor}' for the 'cursor' value not found.", 400, Exception::GENERAL_CURSOR_NOT_FOUND);
+                throw new Exception(Exception::GENERAL_CURSOR_NOT_FOUND, "Tag '{$cursor}' for the 'cursor' value not found.");
             }
 
             $queries[] = $cursorDirection === Database::CURSOR_AFTER ? Query::cursorAfter($cursorDocument) : Query::cursorBefore($cursorDocument);
@@ -1037,13 +1025,8 @@
         if (!empty($cursor)) {
             $cursorDocument = $dbForProject->getDocument('executions', $cursor);
 
-<<<<<<< HEAD
             if ($cursorDocument->isEmpty()) {
-                throw new Exception("Execution '{$cursor}' for the 'cursor' value not found.", 400, Exception::GENERAL_CURSOR_NOT_FOUND);
-=======
-            if ($cursorExecution->isEmpty()) {
-                throw new Exception(Exception::GENERAL_CURSOR_NOT_FOUND, "Execution '{$cursor}' for the 'cursor' value not found.");
->>>>>>> 6dd64362
+                throw new Exception(Exception::GENERAL_CURSOR_NOT_FOUND, "Tag '{$cursor}' for the 'cursor' value not found.");
             }
 
             $queries[] = $cursorDirection === Database::CURSOR_AFTER ? Query::cursorAfter($cursorDocument) : Query::cursorBefore($cursorDocument);
