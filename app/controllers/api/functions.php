<?php

use Ahc\Jwt\JWT;
use Appwrite\Auth\Auth;
use Appwrite\Database\Validator\CustomId;
use Appwrite\Event\Event;
use Utopia\Database\Validator\UID;
use Utopia\Storage\Storage;
use Utopia\Storage\Validator\File;
use Utopia\Storage\Validator\FileExt;
use Utopia\Storage\Validator\FileSize;
use Utopia\Storage\Validator\Upload;
use Appwrite\Utopia\Response;
use Appwrite\Task\Validator\Cron;
use Utopia\App;
use Utopia\Exception;
use Utopia\Database\Database;
use Utopia\Database\Document;
use Utopia\Database\Query;
use Utopia\Database\Validator\Authorization;
use Utopia\Validator\ArrayList;
use Utopia\Validator\Assoc;
use Utopia\Validator\Text;
use Utopia\Validator\Range;
use Utopia\Validator\WhiteList;
use Utopia\Config\Config;
use Cron\CronExpression;
use Utopia\CLI\Console;
use Utopia\Validator\Boolean;

include_once __DIR__ . '/../shared/api.php';

App::post('/v1/functions')
    ->groups(['api', 'functions'])
    ->desc('Create Function')
    ->label('scope', 'functions.write')
    ->label('event', 'functions.create')
    ->label('sdk.auth', [APP_AUTH_TYPE_KEY])
    ->label('sdk.namespace', 'functions')
    ->label('sdk.method', 'create')
    ->label('sdk.description', '/docs/references/functions/create-function.md')
    ->label('sdk.response.code', Response::STATUS_CODE_CREATED)
    ->label('sdk.response.type', Response::CONTENT_TYPE_JSON)
    ->label('sdk.response.model', Response::MODEL_FUNCTION)
    ->param('functionId', '', new CustomId(), 'Function ID. Choose your own unique ID or pass the string "unique()" to auto generate it. Valid chars are a-z, A-Z, 0-9, period, hyphen, and underscore. Can\'t start with a special char. Max length is 36 chars.')
    ->param('name', '', new Text(128), 'Function name. Max length: 128 chars.')
    ->param('execute', [], new ArrayList(new Text(64)), 'An array of strings with execution permissions. By default no user is granted with any execute permissions. [learn more about permissions](https://appwrite.io/docs/permissions) and get a full list of available permissions.')
    ->param('runtime', '', new WhiteList(array_keys(Config::getParam('runtimes')), true), 'Execution runtime.')
    ->param('vars', [], new Assoc(), 'Key-value JSON object that will be passed to the function as environment variables.', true)
    ->param('events', [], new ArrayList(new WhiteList(array_keys(Config::getParam('events')), true)), 'Events list.', true)
    ->param('schedule', '', new Cron(), 'Schedule CRON syntax.', true)
    ->param('timeout', 15, new Range(1, 900), 'Function maximum execution time in seconds.', true)
    ->inject('response')
    ->inject('dbForProject')
    ->action(function ($functionId, $name, $execute, $runtime, $vars, $events, $schedule, $timeout, $response, $dbForProject) {
        /** @var Appwrite\Utopia\Response $response */
        /** @var Utopia\Database\Database $dbForProject */

        $functionId = ($functionId == 'unique()') ? $dbForProject->getId() : $functionId;
        $function = $dbForProject->createDocument('functions', new Document([
            '$id' => $functionId,
            'execute' => $execute,
            'dateCreated' => time(),
            'dateUpdated' => time(),
            'status' => 'disabled',
            'name' => $name,
            'runtime' => $runtime,
            'deployment' => '',
            'vars' => $vars,
            'events' => $events,
            'schedule' => $schedule,
            'schedulePrevious' => 0,
            'scheduleNext' => 0,
            'timeout' => $timeout,
            'search' => implode(' ', [$functionId, $name, $runtime]),
        ]));

        $response->setStatusCode(Response::STATUS_CODE_CREATED);
        $response->dynamic($function, Response::MODEL_FUNCTION);
    });

App::get('/v1/functions')
    ->groups(['api', 'functions'])
    ->desc('List Functions')
    ->label('scope', 'functions.read')
    ->label('sdk.auth', [APP_AUTH_TYPE_KEY])
    ->label('sdk.namespace', 'functions')
    ->label('sdk.method', 'list')
    ->label('sdk.description', '/docs/references/functions/list-functions.md')
    ->label('sdk.response.code', Response::STATUS_CODE_OK)
    ->label('sdk.response.type', Response::CONTENT_TYPE_JSON)
    ->label('sdk.response.model', Response::MODEL_FUNCTION_LIST)
    ->param('search', '', new Text(256), 'Search term to filter your list results. Max length: 256 chars.', true)
    ->param('limit', 25, new Range(0, 100), 'Maximum number of functions to return in response. By default will return maximum 25 results. Maximum of 100 results allowed per request.', true)
    ->param('offset', 0, new Range(0, APP_LIMIT_COUNT), 'Offset value. The default value is 0. Use this value to manage pagination. [learn more about pagination](https://appwrite.io/docs/pagination)', true)
    ->param('cursor', '', new UID(), 'ID of the function used as the starting point for the query, excluding the function itself. Should be used for efficient pagination when working with large sets of data. [learn more about pagination](https://appwrite.io/docs/pagination)', true)
    ->param('cursorDirection', Database::CURSOR_AFTER, new WhiteList([Database::CURSOR_AFTER, Database::CURSOR_BEFORE]), 'Direction of the cursor.', true)
    ->param('orderType', 'ASC', new WhiteList(['ASC', 'DESC'], true), 'Order result by ASC or DESC order.', true)
    ->inject('response')
    ->inject('dbForProject')
    ->action(function ($search, $limit, $offset, $cursor, $cursorDirection, $orderType, $response, $dbForProject) {
        /** @var Appwrite\Utopia\Response $response */
        /** @var Utopia\Database\Database $dbForProject */

        if (!empty($cursor)) {
            $cursorFunction = $dbForProject->getDocument('functions', $cursor);

            if ($cursorFunction->isEmpty()) {
                throw new Exception("Function '{$cursor}' for the 'cursor' value not found.", 400);
            }
        }

        $queries = [];

        if (!empty($search)) {
            $queries[] = new Query('search', Query::TYPE_SEARCH, [$search]);
        }

        $response->dynamic(new Document([
            'functions' => $dbForProject->find('functions', $queries, $limit, $offset, [], [$orderType], $cursorFunction ?? null, $cursorDirection),
            'sum' => $dbForProject->count('functions', $queries, APP_LIMIT_COUNT),
        ]), Response::MODEL_FUNCTION_LIST);
    });

App::get('/v1/functions/runtimes')
    ->groups(['api', 'functions'])
    ->desc('List the currently active function runtimes.')
    ->label('scope', 'functions.read')
    ->label('sdk.auth', [APP_AUTH_TYPE_KEY])
    ->label('sdk.namespace', 'functions')
    ->label('sdk.method', 'listRuntimes')
    ->label('sdk.description', '/docs/references/functions/list-runtimes.md')
    ->label('sdk.response.code', Response::STATUS_CODE_OK)
    ->label('sdk.response.type', Response::CONTENT_TYPE_JSON)
    ->label('sdk.response.model', Response::MODEL_RUNTIME_LIST)
    ->inject('response')
    ->action(function ($response) {
        /** @var Appwrite\Utopia\Response $response */

        $runtimes = Config::getParam('runtimes');

        $runtimes = array_map(function ($key) use ($runtimes) {
            $runtimes[$key]['$id'] = $key;
            return $runtimes[$key];
        }, array_keys($runtimes));

        $response->dynamic(new Document([ 
            'sum' => count($runtimes),
            'runtimes' => $runtimes
        ]), Response::MODEL_RUNTIME_LIST);
    });

App::get('/v1/functions/:functionId')
    ->groups(['api', 'functions'])
    ->desc('Get Function')
    ->label('scope', 'functions.read')
    ->label('sdk.auth', [APP_AUTH_TYPE_KEY])
    ->label('sdk.namespace', 'functions')
    ->label('sdk.method', 'get')
    ->label('sdk.description', '/docs/references/functions/get-function.md')
    ->label('sdk.response.code', Response::STATUS_CODE_OK)
    ->label('sdk.response.type', Response::CONTENT_TYPE_JSON)
    ->label('sdk.response.model', Response::MODEL_FUNCTION)
    ->param('functionId', '', new UID(), 'Function ID.')
    ->inject('response')
    ->inject('dbForProject')
    ->action(function ($functionId, $response, $dbForProject) {
        /** @var Appwrite\Utopia\Response $response */
        /** @var Utopia\Database\Database $dbForProject */

        $function = $dbForProject->getDocument('functions', $functionId);

        if ($function->isEmpty()) {
            throw new Exception('Function not found', 404);
        }

        $response->dynamic($function, Response::MODEL_FUNCTION);
    });

App::get('/v1/functions/:functionId/usage')
    ->desc('Get Function Usage')
    ->groups(['api', 'functions'])
    ->label('scope', 'functions.read')
    ->label('sdk.auth', [APP_AUTH_TYPE_ADMIN])
    ->label('sdk.namespace', 'functions')
    ->label('sdk.method', 'getUsage')
    ->label('sdk.response.code', Response::STATUS_CODE_OK)
    ->label('sdk.response.type', Response::CONTENT_TYPE_JSON)
    ->label('sdk.response.model', Response::MODEL_USAGE_FUNCTIONS)
    ->param('functionId', '', new UID(), 'Function ID.')
    ->param('range', '30d', new WhiteList(['24h', '7d', '30d', '90d']), 'Date range.', true)
    ->inject('response')
    ->inject('dbForProject')
    ->action(function ($functionId, $range, $response, $dbForProject) {
        /** @var Appwrite\Utopia\Response $response */
        /** @var Utopia\Database\Document $project */
        /** @var Utopia\Database\Database $dbForProject */
        /** @var Utopia\Registry\Registry $register */

        $function = $dbForProject->getDocument('functions', $functionId);

        if ($function->isEmpty()) {
            throw new Exception('Function not found', 404);
        }
        
        $usage = [];
        if(App::getEnv('_APP_USAGE_STATS', 'enabled') == 'enabled') {
            $periods = [
                '24h' => [
                    'period' => '30m',
                    'limit' => 48,
                ],
                '7d' => [
                    'period' => '1d',
                    'limit' => 7,
                ],
                '30d' => [
                    'period' => '1d',
                    'limit' => 30,
                ],
                '90d' => [
                    'period' => '1d',
                    'limit' => 90,
                ],
            ];
            
            $metrics = [
                "functions.$functionId.executions", 
                "functions.$functionId.failures", 
                "functions.$functionId.compute"
            ];

            $stats = [];

            Authorization::skip(function() use ($dbForProject, $periods, $range, $metrics, &$stats) {
                foreach ($metrics as $metric) {
                    $limit = $periods[$range]['limit'];
                    $period = $periods[$range]['period'];

                    $requestDocs = $dbForProject->find('stats', [
                        new Query('period', Query::TYPE_EQUAL, [$period]),
                        new Query('metric', Query::TYPE_EQUAL, [$metric]),
                    ], $limit, 0, ['time'], [Database::ORDER_DESC]);
    
                    $stats[$metric] = [];
                    foreach ($requestDocs as $requestDoc) {
                        $stats[$metric][] = [
                            'value' => $requestDoc->getAttribute('value'),
                            'date' => $requestDoc->getAttribute('time'),
                        ];
                    }

                    // backfill metrics with empty values for graphs
                    $backfill = $limit - \count($requestDocs);
                    while ($backfill > 0) {
                        $last = $limit - $backfill - 1; // array index of last added metric
                        $diff = match($period) { // convert period to seconds for unix timestamp math
                            '30m' => 1800,
                            '1d' => 86400,
                        };
                        $stats[$metric][] = [
                            'value' => 0,
                            'date' => ($stats[$metric][$last]['date'] ?? \time()) - $diff, // time of last metric minus period
                        ];
                        $backfill--;
                    }
                    $stats[$metric] = array_reverse($stats[$metric]);
                }    
            });

            $usage = new Document([
                'range' => $range,
                'functionsExecutions' => $stats["functions.$functionId.executions"],
                'functionsFailures' => $stats["functions.$functionId.failures"],
                'functionsCompute' => $stats["functions.$functionId.compute"]
            ]);
        }

        $response->dynamic($usage, Response::MODEL_USAGE_FUNCTIONS);
    });

App::put('/v1/functions/:functionId')
    ->groups(['api', 'functions'])
    ->desc('Update Function')
    ->label('scope', 'functions.write')
    ->label('event', 'functions.update')
    ->label('sdk.auth', [APP_AUTH_TYPE_KEY])
    ->label('sdk.namespace', 'functions')
    ->label('sdk.method', 'update')
    ->label('sdk.description', '/docs/references/functions/update-function.md')
    ->label('sdk.response.code', Response::STATUS_CODE_OK)
    ->label('sdk.response.type', Response::CONTENT_TYPE_JSON)
    ->label('sdk.response.model', Response::MODEL_FUNCTION)
    ->param('functionId', '', new UID(), 'Function ID.')
    ->param('name', '', new Text(128), 'Function name. Max length: 128 chars.')
    ->param('execute', [], new ArrayList(new Text(64)), 'An array of strings with execution permissions. By default no user is granted with any execute permissions. [learn more about permissions](https://appwrite.io/docs/permissions) and get a full list of available permissions.')
    ->param('vars', [], new Assoc(), 'Key-value JSON object that will be passed to the function as environment variables.', true)
    ->param('events', [], new ArrayList(new WhiteList(array_keys(Config::getParam('events')), true)), 'Events list.', true)
    ->param('schedule', '', new Cron(), 'Schedule CRON syntax.', true)
    ->param('timeout', 15, new Range(1, 900), 'Maximum execution time in seconds.', true)
    ->inject('response')
    ->inject('dbForProject')
    ->inject('project')
    ->inject('user')
    ->action(function ($functionId, $name, $execute, $vars, $events, $schedule, $timeout, $response, $dbForProject, $project, $user) {
        /** @var Appwrite\Utopia\Response $response */
        /** @var Utopia\Database\Database $dbForProject */
        /** @var Utopia\Database\Document $project */
        /** @var Appwrite\Auth\User $user */

        $function = $dbForProject->getDocument('functions', $functionId);

        if ($function->isEmpty()) {
            throw new Exception('Function not found', 404);
        }

        $original = $function->getAttribute('schedule', '');
        $cron = (!empty($function->getAttribute('deployment', null)) && !empty($schedule)) ? new CronExpression($schedule) : null;
        $next = (!empty($function->getAttribute('deployment', null)) && !empty($schedule)) ? $cron->getNextRunDate()->format('U') : 0;

        $function = $dbForProject->updateDocument('functions', $function->getId(), new Document(array_merge($function->getArrayCopy(), [
            'execute' => $execute,
            'dateUpdated' => time(),
            'name' => $name,
            'vars' => $vars,
            'events' => $events,
            'schedule' => $schedule,
            'scheduleNext' => (int)$next,
            'timeout' => $timeout,
            'search' => implode(' ', [$functionId, $name, $function->getAttribute('runtime')]),
        ])));

        if ($next && $schedule !== $original) {
            ResqueScheduler::enqueueAt($next, 'v1-functions', 'FunctionsV1', [
                'projectId' => $project->getId(),
                'webhooks' => $project->getAttribute('webhooks', []),
                'functionId' => $function->getId(),
                'userId' => $user->getId(),
                'executionId' => null,
                'trigger' => 'schedule',
            ]);  // Async task rescheduale
        }

        $response->dynamic($function, Response::MODEL_FUNCTION);
    });

App::patch('/v1/functions/:functionId/deployment')
    ->groups(['api', 'functions'])
    ->desc('Update Function Deployment')
    ->label('scope', 'functions.write')
    ->label('event', 'functions.deployments.update')
    ->label('sdk.auth', [APP_AUTH_TYPE_KEY])
    ->label('sdk.namespace', 'functions')
    ->label('sdk.method', 'updateDeployment')
    ->label('sdk.description', '/docs/references/functions/update-function-deployment.md')
    ->label('sdk.response.code', Response::STATUS_CODE_OK)
    ->label('sdk.response.type', Response::CONTENT_TYPE_JSON)
    ->label('sdk.response.model', Response::MODEL_FUNCTION)
    ->param('functionId', '', new UID(), 'Function ID.')
    ->param('deployment', '', new UID(), 'Deployment ID.')
    ->inject('response')
    ->inject('dbForProject')
    ->inject('project')
    ->action(function ($functionId, $deployment, $response, $dbForProject, $project) {
        /** @var Appwrite\Utopia\Response $response */
        /** @var Utopia\Database\Database $dbForProject */
        /** @var Utopia\Database\Document $project */

        $function = $dbForProject->getDocument('functions', $functionId);
        $deployment = $dbForProject->getDocument('deployments', $deployment);
        $build = $dbForProject->getDocument('builds', $deployment->getAttribute('buildId', ''));

        if ($function->isEmpty()) {
            throw new Exception('Function not found', 404);
        }

        if ($deployment->isEmpty()) {
            throw new Exception('Deployment not found', 404);
        }

        if ($build->isEmpty()) {
            throw new Exception('Build not found', 404);
        }

        if ($build->getAttribute('status') !== 'ready') {
            throw new Exception('Build not ready', 400);
        }

        $schedule = $function->getAttribute('schedule', '');
        $cron = (empty($function->getAttribute('deployment')) && !empty($schedule)) ? new CronExpression($schedule) : null;
        $next = (empty($function->getAttribute('deployment')) && !empty($schedule)) ? $cron->getNextRunDate()->format('U') : 0;

        $function = $dbForProject->updateDocument('functions', $function->getId(), new Document(array_merge($function->getArrayCopy(), [
            'deployment' => $deployment->getId(),
            'scheduleNext' => (int)$next,
        ])));

        if ($next) { // Init first schedule
            ResqueScheduler::enqueueAt($next, 'v1-functions', 'FunctionsV1', [
                'projectId' => $project->getId(),
                'webhooks' => $project->getAttribute('webhooks', []),
                'functionId' => $function->getId(),
                'executionId' => null,
                'trigger' => 'schedule',
            ]);  // Async task rescheduale
        }

        $response->dynamic($function, Response::MODEL_FUNCTION);
    });

App::delete('/v1/functions/:functionId')
    ->groups(['api', 'functions'])
    ->desc('Delete Function')
    ->label('scope', 'functions.write')
    ->label('event', 'functions.delete')
    ->label('sdk.auth', [APP_AUTH_TYPE_KEY])
    ->label('sdk.namespace', 'functions')
    ->label('sdk.method', 'delete')
    ->label('sdk.description', '/docs/references/functions/delete-function.md')
    ->label('sdk.response.code', Response::STATUS_CODE_NOCONTENT)
    ->label('sdk.response.model', Response::MODEL_NONE)
    ->param('functionId', '', new UID(), 'Function ID.')
    ->inject('response')
    ->inject('dbForProject')
    ->inject('deletes')
    ->action(function ($functionId, $response, $dbForProject, $deletes) {
        /** @var Appwrite\Utopia\Response $response */
        /** @var Utopia\Database\Database $dbForProject */
        /** @var Appwrite\Event\Event $deletes */

        $function = $dbForProject->getDocument('functions', $functionId);

        if ($function->isEmpty()) {
            throw new Exception('Function not found', 404);
        }

        if (!$dbForProject->deleteDocument('functions', $function->getId())) {
            throw new Exception('Failed to remove function from DB', 500);
        }

        $deletes
            ->setParam('type', DELETE_TYPE_DOCUMENT)
            ->setParam('document', $function)
        ;

        $response->noContent();
    });

App::post('/v1/functions/:functionId/deployments')
    ->groups(['api', 'functions'])
    ->desc('Create Deployment')
    ->label('scope', 'functions.write')
    ->label('event', 'functions.deployments.create')
    ->label('sdk.auth', [APP_AUTH_TYPE_KEY])
    ->label('sdk.namespace', 'functions')
    ->label('sdk.method', 'createDeployment')
    ->label('sdk.description', '/docs/references/functions/create-deployment.md')
    ->label('sdk.packaging', true)
    ->label('sdk.request.type', 'multipart/form-data')
    ->label('sdk.response.code', Response::STATUS_CODE_CREATED)
    ->label('sdk.response.type', Response::CONTENT_TYPE_JSON)
    ->label('sdk.response.model', Response::MODEL_DEPLOYMENT)
    ->param('functionId', '', new UID(), 'Function ID.')
    ->param('entrypoint', '', new Text('1028'), 'Entrypoint File.')
    ->param('code', [], new File(), 'Gzip file with your code package. When used with the Appwrite CLI, pass the path to your code directory, and the CLI will automatically package your code. Use a path that is within the current directory.', false)
    ->param('deploy', false, new Boolean(true), 'Automatically deploy the function when it is finished building.', false)
    ->inject('request')
    ->inject('response')
    ->inject('dbForProject')
    ->inject('usage')
    ->inject('user')
    ->inject('project')
    ->action(function ($functionId, $entrypoint, $file, $deploy, $request, $response, $dbForProject, $usage, $user, $project) {
        /** @var Utopia\Swoole\Request $request */
        /** @var Appwrite\Utopia\Response $response */
        /** @var Utopia\Database\Database $dbForProject */
        /** @var Appwrite\Event\Event $usage */
        /** @var Appwrite\Auth\User $user */
        /** @var Appwrite\Database\Document $project */

        $function = $dbForProject->getDocument('functions', $functionId);

        if ($function->isEmpty()) {
            throw new Exception('Function not found', 404);
        }

        $file = $request->getFiles('code');
        $device = Storage::getDevice('functions');
        $fileExt = new FileExt([FileExt::TYPE_GZIP]);
        $fileSize = new FileSize(App::getEnv('_APP_STORAGE_LIMIT', 0));
        $upload = new Upload();

        if (empty($file)) {
            throw new Exception('No file sent', 400);
        }

        // Make sure we handle a single file and multiple files the same way
        $file['name'] = (\is_array($file['name']) && isset($file['name'][0])) ? $file['name'][0] : $file['name'];
        $file['tmp_name'] = (\is_array($file['tmp_name']) && isset($file['tmp_name'][0])) ? $file['tmp_name'][0] : $file['tmp_name'];
        $file['size'] = (\is_array($file['size']) && isset($file['size'][0])) ? $file['size'][0] : $file['size'];

        if (!$fileExt->isValid($file['name'])) { // Check if file type is allowed
            throw new Exception('File type not allowed', 400);
        }

        if (!$fileSize->isValid($file['size'])) { // Check if file size is exceeding allowed limit
            throw new Exception('File size not allowed', 400);
        }

        if (!$upload->isValid($file['tmp_name'])) {
            throw new Exception('Invalid file', 403);
        }

        // Save to storage
        $size = $device->getFileSize($file['tmp_name']);
        $path = $device->getPath(\uniqid().'.'.\pathinfo($file['name'], PATHINFO_EXTENSION));
        
        if (!$device->upload($file['tmp_name'], $path)) { // TODO deprecate 'upload' and replace with 'move'
            throw new Exception('Failed moving file', 500);
        }

        if ((bool) $deploy) {
            // Remove deploy for all other deployments.
            $deployments = $dbForProject->find('deployments', [
                new Query('deploy', Query::TYPE_EQUAL, [true]),
                new Query('resourceId', Query::TYPE_EQUAL, [$functionId]),
                new Query('resourceType', Query::TYPE_EQUAL, ['functions'])
            ]);

            foreach ($deployments as $deployment) {
                $deployment->setAttribute('deploy', false);
                $dbForProject->updateDocument('deployments', $deployment->getId(), $deployment);
            }
        }
        
        $deploymentId = $dbForProject->getId();
        $deployment = $dbForProject->createDocument('deployments', new Document([
            '$id' => $deploymentId,
            '$read' => ['role:all'],
            '$write' => ['role:all'],
            'resourceId' => $function->getId(),
            'resourceType' => 'functions',
            'dateCreated' => time(),
            'entrypoint' => $entrypoint,
            'path' => $path,
            'size' => $size,
            'search' => implode(' ', [$deploymentId, $entrypoint]),
            'deploy' => ($deploy === 'true'),
        ]));

        // Enqueue a message to start the build
        Resque::enqueue(Event::BUILDS_QUEUE_NAME, Event::BUILDS_CLASS_NAME, [
            'projectId' => $project->getId(),
            'functionId' => $function->getId(),
            'deploymentId' => $deploymentId,
            'type' => BUILD_TYPE_DEPLOYMENT
        ]);

        $usage
            ->setParam('storage', $deployment->getAttribute('size', 0))
        ;


        $response->setStatusCode(Response::STATUS_CODE_CREATED);
        $response->dynamic($deployment, Response::MODEL_DEPLOYMENT);
    });

App::get('/v1/functions/:functionId/deployments')
    ->groups(['api', 'functions'])
    ->desc('List Deployments')
    ->label('scope', 'functions.read')
    ->label('sdk.auth', [APP_AUTH_TYPE_KEY])
    ->label('sdk.namespace', 'functions')
    ->label('sdk.method', 'listDeployments')
    ->label('sdk.description', '/docs/references/functions/list-deployments.md')
    ->label('sdk.response.code', Response::STATUS_CODE_OK)
    ->label('sdk.response.type', Response::CONTENT_TYPE_JSON)
    ->label('sdk.response.model', Response::MODEL_DEPLOYMENT_LIST)
    ->param('functionId', '', new UID(), 'Function ID.')
    ->param('search', '', new Text(256), 'Search term to filter your list results. Max length: 256 chars.', true)
    ->param('limit', 25, new Range(0, 100), 'Maximum number of deployments to return in response. By default will return maximum 25 results. Maximum of 100 results allowed per request.', true)
    ->param('offset', 0, new Range(0, APP_LIMIT_COUNT), 'Offset value. The default value is 0. Use this value to manage pagination. [learn more about pagination](https://appwrite.io/docs/pagination)', true)
    ->param('cursor', '', new UID(), 'ID of the deployment used as the starting point for the query, excluding the deployment itself. Should be used for efficient pagination when working with large sets of data. [learn more about pagination](https://appwrite.io/docs/pagination)', true)
    ->param('cursorDirection', Database::CURSOR_AFTER, new WhiteList([Database::CURSOR_AFTER, Database::CURSOR_BEFORE]), 'Direction of the cursor.', true)
    ->param('orderType', 'ASC', new WhiteList(['ASC', 'DESC'], true), 'Order result by ASC or DESC order.', true)
    ->inject('response')
    ->inject('dbForProject')
    ->action(function ($functionId, $search, $limit, $offset, $cursor, $cursorDirection, $orderType, $response, $dbForProject) {
        /** @var Appwrite\Utopia\Response $response */
        /** @var Utopia\Database\Database $dbForProject */

        $function = $dbForProject->getDocument('functions', $functionId);

        if ($function->isEmpty()) {
            throw new Exception('Function not found', 404);
        }

        if (!empty($cursor)) {
            $cursorDeployment = $dbForProject->getDocument('deployments', $cursor);

            if ($cursorDeployment->isEmpty()) {
                throw new Exception("Deployment '{$cursor}' for the 'cursor' value not found.", 400);
            }
        }

        $queries = [];

        if (!empty($search)) {
            $queries[] = new Query('search', Query::TYPE_SEARCH, [$search]);
        }

        $queries[] = new Query('resourceId', Query::TYPE_EQUAL, [$function->getId()]);
        $queries[] = new Query('resourceType', Query::TYPE_EQUAL, ['functions']);

        $results = $dbForProject->find('deployments', $queries, $limit, $offset, [], [$orderType], $cursorDeployment ?? null, $cursorDirection);
        $sum = $dbForProject->count('deployments', $queries, APP_LIMIT_COUNT);

        foreach ($results as $result) {
            $build = $dbForProject->getDocument('builds', $result->getAttribute('buildId'));
            $result->setAttribute('status', $build->getAttribute('status', 'pending'));
            $result->setAttribute('buildStderr', $build->getAttribute('stderr', ''));
            $result->setAttribute('buildStdout', $build->getAttribute('stdout', ''));
        }

        $response->dynamic(new Document([
            'deployments' => $results,
            'sum' => $sum,
        ]), Response::MODEL_DEPLOYMENT_LIST);
    });

App::get('/v1/functions/:functionId/deployments/:deploymentId')
    ->groups(['api', 'functions'])
    ->desc('Get Deployment')
    ->label('scope', 'functions.read')
    ->label('sdk.auth', [APP_AUTH_TYPE_KEY])
    ->label('sdk.namespace', 'functions')
    ->label('sdk.method', 'getDeployment')
    ->label('sdk.description', '/docs/references/functions/get-deployment.md')
    ->label('sdk.response.code', Response::STATUS_CODE_OK)
    ->label('sdk.response.type', Response::CONTENT_TYPE_JSON)
    ->label('sdk.response.model', Response::MODEL_DEPLOYMENT_LIST)
    ->param('functionId', '', new UID(), 'Function ID.')
    ->param('deploymentId', '', new UID(), 'Deployment ID.')
    ->inject('response')
    ->inject('dbForProject')
    ->action(function ($functionId, $deploymentId, $response, $dbForProject) {
        /** @var Appwrite\Utopia\Response $response */
        /** @var Utopia\Database\Database $dbForProject */

        $function = $dbForProject->getDocument('functions', $functionId);

        if ($function->isEmpty()) {
            throw new Exception('Function not found', 404);
        }

        $deployment = $dbForProject->getDocument('deployments', $deploymentId);

        if ($deployment->getAttribute('resourceId') !== $function->getId()) {
            throw new Exception('Deployment not found', 404);
        }

        if ($deployment->isEmpty()) {
            throw new Exception('Deployment not found', 404);
        }

        $response->dynamic($deployment, Response::MODEL_DEPLOYMENT);
    });

App::delete('/v1/functions/:functionId/deployments/:deploymentId')
    ->groups(['api', 'functions'])
    ->desc('Delete Deployment')
    ->label('scope', 'functions.write')
    ->label('event', 'functions.deployments.delete')
    ->label('sdk.auth', [APP_AUTH_TYPE_KEY])
    ->label('sdk.namespace', 'functions')
    ->label('sdk.method', 'deleteDeployment')
    ->label('sdk.description', '/docs/references/functions/delete-deployment.md')
    ->label('sdk.response.code', Response::STATUS_CODE_NOCONTENT)
    ->label('sdk.response.model', Response::MODEL_NONE)
    ->param('functionId', '', new UID(), 'Function ID.')
    ->param('deploymentId', '', new UID(), 'Deployment ID.')
    ->inject('response')
    ->inject('dbForProject')
    ->inject('usage')
    ->inject('deletes')
    ->action(function ($functionId, $deploymentId, $response, $dbForProject, $usage, $deletes) {
        /** @var Appwrite\Utopia\Response $response */
        /** @var Utopia\Database\Database $dbForProject */
        /** @var Appwrite\Event\Event $usage */
        /** @var Appwrite\Event\Event $deletes */

        $function = $dbForProject->getDocument('functions', $functionId);
        if ($function->isEmpty()) {
            throw new Exception('Function not found', 404);
        }
        
        $deployment = $dbForProject->getDocument('deployments', $deploymentId);
<<<<<<< HEAD
=======

        if ($deployment->getAttribute('resourceId') !== $function->getId()) {
            throw new Exception('Deployment not found', 404);
        }

>>>>>>> 73ee2349
        if ($deployment->isEmpty()) {
            throw new Exception('Deployment not found', 404);
        }

        if ($deployment->getAttribute('functionId') !== $function->getId()) {
            throw new Exception('Deployment not found', 404);
        }

        if (!$dbForProject->deleteDocument('deployments', $deployment->getId())) {
            throw new Exception('Failed to remove deployment from DB', 500);
        }

        if($function->getAttribute('deployment') === $deployment->getId()) { // Reset function deployment
            $function = $dbForProject->updateDocument('functions', $function->getId(), new Document(array_merge($function->getArrayCopy(), [
                'deployment' => '',
            ])));
        }

        $usage
            ->setParam('storage', $deployment->getAttribute('size', 0) * -1)
        ;

        $deletes
            ->setParam('type', DELETE_TYPE_DOCUMENT)
            ->setParam('document', $deployment)
        ;

        $response->noContent();
    });

App::post('/v1/functions/:functionId/executions')
    ->groups(['api', 'functions'])
    ->desc('Create Execution')
    ->label('scope', 'execution.write')
    ->label('event', 'functions.executions.create')
    ->label('sdk.auth', [APP_AUTH_TYPE_SESSION, APP_AUTH_TYPE_KEY, APP_AUTH_TYPE_JWT])
    ->label('sdk.namespace', 'functions')
    ->label('sdk.method', 'createExecution')
    ->label('sdk.description', '/docs/references/functions/create-execution.md')
    ->label('sdk.response.code', Response::STATUS_CODE_CREATED)
    ->label('sdk.response.type', Response::CONTENT_TYPE_JSON)
    ->label('sdk.response.model', Response::MODEL_EXECUTION)
    ->label('abuse-limit', 60)
    ->label('abuse-time', 60)
    ->param('functionId', '', new UID(), 'Function ID.')
    ->param('data', '', new Text(8192), 'String of custom data to send to function.', true)
    ->param('async', true, new Boolean(), 'Execute code asynchronously. Default value is true.', true)
    ->inject('response')
    ->inject('project')
    ->inject('dbForProject')
    ->inject('user')
    ->action(function ($functionId, $data, $async, $response, $project, $dbForProject, $user) {
        /** @var Appwrite\Utopia\Response $response */
        /** @var Utopia\Database\Document $project */
        /** @var Utopia\Database\Database $dbForProject */
        /** @var Utopia\Database\Document $user */

        $function = Authorization::skip(fn() => $dbForProject->getDocument('functions', $functionId));

        if ($function->isEmpty()) {
            throw new Exception('Function not found', 404);
        }

        $deployment = Authorization::skip(fn() => $dbForProject->getDocument('deployments', $function->getAttribute('deployment')));

        if ($deployment->getAttribute('resourceId') !== $function->getId()) {
            throw new Exception('Deployment not found. Deploy deployment before trying to execute a function', 404);
        }

        if ($deployment->isEmpty()) {
            throw new Exception('Deployment not found. Deploy deployment before trying to execute a function', 404);
        }

        $validator = new Authorization('execute');

        if (!$validator->isValid($function->getAttribute('execute'))) { // Check if user has write access to execute function
            throw new Exception($validator->getDescription(), 401);
        }

        $executionId = $dbForProject->getId();

        $execution = Authorization::skip(fn() => $dbForProject->createDocument('executions', new Document([
            '$id' => $executionId,
            '$read' => (!$user->isEmpty()) ? ['user:' . $user->getId()] : [],
            '$write' => ['role:all'],
            'dateCreated' => time(),
            'functionId' => $function->getId(),
            'deploymentId' => $deployment->getId(),
            'trigger' => 'http', // http / schedule / event
            'status' => 'waiting', // waiting / processing / completed / failed
            'statusCode' => 0,
            'stdout' => '',
            'stderr' => '',
            'time' => 0.0,
            'search' => implode(' ', [$functionId, $executionId]),
        ])));

        $jwt = ''; // initialize
        if (!$user->isEmpty()) { // If userId exists, generate a JWT for function

            $sessions = $user->getAttribute('sessions', []);
            $current = new Document();

            foreach ($sessions as $session) { /** @var Utopia\Database\Document $session */
                if ($session->getAttribute('secret') == Auth::hash(Auth::$secret)) { // If current session delete the cookies too
                    $current = $session;
                }
            }

            if(!$current->isEmpty()) {
                $jwtObj = new JWT(App::getEnv('_APP_OPENSSL_KEY_V1'), 'HS256', 900, 10); // Instantiate with key, algo, maxAge and leeway.
                $jwt = $jwtObj->encode([
                    'userId' => $user->getId(),
                    'sessionId' => $current->getId(),
                ]);
            }
        }

        if ($async) {
            Resque::enqueue('v1-functions', 'FunctionsV1', [
                'projectId' => $project->getId(),
                'webhooks' => $project->getAttribute('webhooks', []),
                'functionId' => $function->getId(),
                'executionId' => $execution->getId(),
                'trigger' => 'http',
                'data' => $data,
                'userId' => $user->getId(),
                'jwt' => $jwt
            ]);

            $response->setStatusCode(Response::STATUS_CODE_CREATED);
            $response->dynamic($execution, Response::MODEL_EXECUTION);
            return $response;
        }

        // Directly execute function.
        $ch = \curl_init();
        \curl_setopt($ch, CURLOPT_URL, "http://appwrite-executor/v1/functions/{$function->getId()}/executions");
        \curl_setopt($ch, CURLOPT_POST, true);
        \curl_setopt($ch, CURLOPT_POSTFIELDS, json_encode([
            'trigger' => 'http',
            'projectId' => $project->getId(),
            'executionId' => $execution->getId(),
            'data' => $data,
            'webhooks' => $project->getAttribute('webhooks', []),
            'userId' => $user->getId(),
            'jwt' => $jwt,
        ]));
        \curl_setopt($ch, CURLOPT_RETURNTRANSFER, true);
        \curl_setopt($ch, CURLOPT_TIMEOUT, App::getEnv('_APP_FUNCTIONS_TIMEOUT', 900) + 200); // + 200 for safety margin
        \curl_setopt($ch, CURLOPT_CONNECTTIMEOUT, 10);
        \curl_setopt($ch, CURLOPT_HTTPHEADER, [
            'Content-Type: application/json',
            'x-appwrite-project: '.$project->getId(),
            'x-appwrite-executor-key: '. App::getEnv('_APP_EXECUTOR_SECRET', '')
        ]);
    
        $responseExecute = \curl_exec($ch);
    
        $error = \curl_error($ch);
        if (!empty($error)) {
            Console::error('Curl error: '.$error);
        }
    
        \curl_close($ch);

        $response
            ->setStatusCode(Response::STATUS_CODE_CREATED)
            ->dynamic(new Document(json_decode($responseExecute, true)), Response::MODEL_SYNC_EXECUTION);
    });

App::get('/v1/functions/:functionId/executions')
    ->groups(['api', 'functions'])
    ->desc('List Executions')
    ->label('scope', 'execution.read')
    ->label('sdk.auth', [APP_AUTH_TYPE_SESSION, APP_AUTH_TYPE_KEY, APP_AUTH_TYPE_JWT])
    ->label('sdk.namespace', 'functions')
    ->label('sdk.method', 'listExecutions')
    ->label('sdk.description', '/docs/references/functions/list-executions.md')
    ->label('sdk.response.code', Response::STATUS_CODE_OK)
    ->label('sdk.response.type', Response::CONTENT_TYPE_JSON)
    ->label('sdk.response.model', Response::MODEL_EXECUTION_LIST)
    ->param('functionId', '', new UID(), 'Function ID.')
    ->param('limit', 25, new Range(0, 100), 'Maximum number of executions to return in response. By default will return maximum 25 results. Maximum of 100 results allowed per request.', true)
    ->param('offset', 0, new Range(0, APP_LIMIT_COUNT), 'Offset value. The default value is 0. Use this value to manage pagination. [learn more about pagination](https://appwrite.io/docs/pagination)', true)
    ->param('search', '', new Text(256), 'Search term to filter your list results. Max length: 256 chars.', true)
    ->param('cursor', '', new UID(), 'ID of the execution used as the starting point for the query, excluding the execution itself. Should be used for efficient pagination when working with large sets of data. [learn more about pagination](https://appwrite.io/docs/pagination)', true)
    ->param('cursorDirection', Database::CURSOR_AFTER, new WhiteList([Database::CURSOR_AFTER, Database::CURSOR_BEFORE]), 'Direction of the cursor.', true)
    ->inject('response')
    ->inject('dbForProject')
    ->action(function ($functionId, $limit, $offset, $search, $cursor, $cursorDirection, $response, $dbForProject) {
        /** @var Appwrite\Utopia\Response $response */
        /** @var Utopia\Database\Database $dbForProject */

        $function = Authorization::skip(fn() => $dbForProject->getDocument('functions', $functionId));

        if ($function->isEmpty()) {
            throw new Exception('Function not found', 404);
        }

        if (!empty($cursor)) {
            $cursorExecution = $dbForProject->getDocument('executions', $cursor);

            if ($cursorExecution->isEmpty()) {
                throw new Exception("Execution '{$cursor}' for the 'cursor' value not found.", 400);
            }
        }

        $queries = [
            new Query('functionId', Query::TYPE_EQUAL, [$function->getId()])
        ];

        if (!empty($search)) {
            $queries[] = new Query('search', Query::TYPE_SEARCH, [$search]);
        }

        $results = $dbForProject->find('executions', $queries, $limit, $offset, [], [Database::ORDER_DESC], $cursorExecution ?? null, $cursorDirection);
        $sum = $dbForProject->count('executions', $queries, APP_LIMIT_COUNT);

        $response->dynamic(new Document([
            'executions' => $results,
            'sum' => $sum,
        ]), Response::MODEL_EXECUTION_LIST);
    });

App::get('/v1/functions/:functionId/executions/:executionId')
    ->groups(['api', 'functions'])
    ->desc('Get Execution')
    ->label('scope', 'execution.read')
    ->label('sdk.auth', [APP_AUTH_TYPE_SESSION, APP_AUTH_TYPE_KEY, APP_AUTH_TYPE_JWT])
    ->label('sdk.namespace', 'functions')
    ->label('sdk.method', 'getExecution')
    ->label('sdk.description', '/docs/references/functions/get-execution.md')
    ->label('sdk.response.code', Response::STATUS_CODE_OK)
    ->label('sdk.response.type', Response::CONTENT_TYPE_JSON)
    ->label('sdk.response.model', Response::MODEL_EXECUTION)
    ->param('functionId', '', new UID(), 'Function ID.')
    ->param('executionId', '', new UID(), 'Execution ID.')
    ->inject('response')
    ->inject('dbForProject')
    ->action(function ($functionId, $executionId, $response, $dbForProject) {
        /** @var Appwrite\Utopia\Response $response */
        /** @var Utopia\Database\Database $dbForProject */

        $function = Authorization::skip(fn() => $dbForProject->getDocument('functions', $functionId));

        if ($function->isEmpty()) {
            throw new Exception('Function not found', 404);
        }

        $execution = $dbForProject->getDocument('executions', $executionId);

        if ($execution->getAttribute('functionId') !== $function->getId()) {
            throw new Exception('Execution not found', 404);
        }

        if ($execution->isEmpty()) {
            throw new Exception('Execution not found', 404);
        }

        $response->dynamic($execution, Response::MODEL_EXECUTION);
    });

App::post('/v1/builds/:buildId')
    ->groups(['api', 'functions'])
    ->desc('Retry Build')
    ->label('scope', 'functions.write')
    ->label('event', 'functions.deployments.update')
    ->label('sdk.auth', [APP_AUTH_TYPE_SESSION, APP_AUTH_TYPE_KEY, APP_AUTH_TYPE_JWT])
    ->label('sdk.namespace', 'functions')
    ->label('sdk.method', 'retryBuild')
    ->label('sdk.description', '/docs/references/functions/retry-build.md')
    ->label('sdk.response.code', Response::STATUS_CODE_NOCONTENT)
    ->label('sdk.response.model', Response::MODEL_NONE)
    ->param('buildId', '', new UID(), 'Build unique ID.')
    ->inject('response')
    ->inject('dbForProject')
    ->inject('project')
    ->action(function ($buildId, $response, $dbForProject, $project) {
        /** @var Appwrite\Utopia\Response $response */
        /** @var Utopia\Database\Database $dbForProject */
        /** @var Utopia\Database\Document $project */

        $build = Authorization::skip(fn() => $dbForProject->getDocument('builds', $buildId));

        if ($build->isEmpty()) {
            throw new Exception('Build not found', 404);
        }

        if ($build->getAttribute('status') !== 'failed') {
            throw new Exception('Build not failed', 400);
        }

        // Enqueue a message to start the build
        Resque::enqueue(Event::BUILDS_QUEUE_NAME, Event::BUILDS_CLASS_NAME, [
            'projectId' => $project->getId(),
            'buildId' => $buildId,
            'type' => BUILD_TYPE_RETRY
        ]);

        $response->noContent();
    });<|MERGE_RESOLUTION|>--- conflicted
+++ resolved
@@ -695,14 +695,6 @@
         }
         
         $deployment = $dbForProject->getDocument('deployments', $deploymentId);
-<<<<<<< HEAD
-=======
-
-        if ($deployment->getAttribute('resourceId') !== $function->getId()) {
-            throw new Exception('Deployment not found', 404);
-        }
-
->>>>>>> 73ee2349
         if ($deployment->isEmpty()) {
             throw new Exception('Deployment not found', 404);
         }
