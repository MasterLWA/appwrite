<?php

use Ahc\Jwt\JWT;
use Appwrite\Auth\Auth;
use Appwrite\Database\Validator\CustomId;
use Utopia\Database\Validator\UID;
use Utopia\Storage\Storage;
use Utopia\Storage\Validator\File;
use Utopia\Storage\Validator\FileExt;
use Utopia\Storage\Validator\FileSize;
use Utopia\Storage\Validator\Upload;
use Appwrite\Utopia\Response;
use Appwrite\Task\Validator\Cron;
use Utopia\App;
use Utopia\Exception;
use Utopia\Database\Database;
use Utopia\Database\Document;
use Utopia\Database\Query;
use Utopia\Database\Validator\Authorization;
use Utopia\Validator\ArrayList;
use Utopia\Validator\Assoc;
use Utopia\Validator\Text;
use Utopia\Validator\Range;
use Utopia\Validator\WhiteList;
use Utopia\Config\Config;
use Cron\CronExpression;

include_once __DIR__ . '/../shared/api.php';

App::post('/v1/functions')
    ->groups(['api', 'functions'])
    ->desc('Create Function')
    ->label('scope', 'functions.write')
    ->label('event', 'functions.create')
    ->label('sdk.auth', [APP_AUTH_TYPE_KEY])
    ->label('sdk.namespace', 'functions')
    ->label('sdk.method', 'create')
    ->label('sdk.description', '/docs/references/functions/create-function.md')
    ->label('sdk.response.code', Response::STATUS_CODE_CREATED)
    ->label('sdk.response.type', Response::CONTENT_TYPE_JSON)
    ->label('sdk.response.model', Response::MODEL_FUNCTION)
    ->param('functionId', '', new CustomId(), 'Unique Id. Choose your own unique ID or pass the string `unique()` to auto generate it. Valid chars are a-z, A-Z, 0-9, period, hyphen, and underscore. Can\'t start with a special char. Max length is 36 chars.')
    ->param('name', '', new Text(128), 'Function name. Max length: 128 chars.')
    ->param('execute', [], new ArrayList(new Text(64)), 'An array of strings with execution permissions. By default no user is granted with any execute permissions. [learn more about permissions](/docs/permissions) and get a full list of available permissions.')
    ->param('runtime', '', new WhiteList(array_keys(Config::getParam('runtimes')), true), 'Execution runtime.')
    ->param('vars', [], new Assoc(), 'Key-value JSON object.', true)
    ->param('events', [], new ArrayList(new WhiteList(array_keys(Config::getParam('events')), true)), 'Events list.', true)
    ->param('schedule', '', new Cron(), 'Schedule CRON syntax.', true)
    ->param('timeout', 15, new Range(1, 900), 'Function maximum execution time in seconds.', true)
    ->inject('response')
    ->inject('dbForInternal')
    ->action(function ($functionId, $name, $execute, $runtime, $vars, $events, $schedule, $timeout, $response, $dbForInternal) {
        /** @var Appwrite\Utopia\Response $response */
        /** @var Utopia\Database\Database $dbForInternal */

        $functionId = ($functionId == 'unique()') ? $dbForInternal->getId() : $functionId;
        $function = $dbForInternal->createDocument('functions', new Document([
            '$id' => $functionId,
            'execute' => $execute,
            'dateCreated' => time(),
            'dateUpdated' => time(),
            'status' => 'disabled',
            'name' => $name,
            'runtime' => $runtime,
            'tag' => '',
            'vars' => $vars,
            'events' => $events,
            'schedule' => $schedule,
            'schedulePrevious' => 0,
            'scheduleNext' => 0,
            'timeout' => $timeout,
            'search' => implode(' ', [$functionId, $name, $runtime]),
        ]));

        $response->setStatusCode(Response::STATUS_CODE_CREATED);
        $response->dynamic($function, Response::MODEL_FUNCTION);
    });

App::get('/v1/functions')
    ->groups(['api', 'functions'])
    ->desc('List Functions')
    ->label('scope', 'functions.read')
    ->label('sdk.auth', [APP_AUTH_TYPE_KEY])
    ->label('sdk.namespace', 'functions')
    ->label('sdk.method', 'list')
    ->label('sdk.description', '/docs/references/functions/list-functions.md')
    ->label('sdk.response.code', Response::STATUS_CODE_OK)
    ->label('sdk.response.type', Response::CONTENT_TYPE_JSON)
    ->label('sdk.response.model', Response::MODEL_FUNCTION_LIST)
    ->param('search', '', new Text(256), 'Search term to filter your list results. Max length: 256 chars.', true)
    ->param('limit', 25, new Range(0, 100), 'Results limit value. By default will return maximum 25 results. Maximum of 100 results allowed per request.', true)
    ->param('offset', 0, new Range(0, 2000), 'Results offset. The default value is 0. Use this param to manage pagination.', true)
    ->param('cursor', '', new UID(), 'ID of the function used as the starting point for the query, excluding the function itself. Should be used for efficient pagination when working with large sets of data.', true)
    ->param('cursorDirection', Database::CURSOR_AFTER, new WhiteList([Database::CURSOR_AFTER, Database::CURSOR_BEFORE]), 'Direction of the cursor.', true)
    ->param('orderType', 'ASC', new WhiteList(['ASC', 'DESC'], true), 'Order result by ASC or DESC order.', true)
    ->inject('response')
    ->inject('dbForInternal')
    ->action(function ($search, $limit, $offset, $cursor, $cursorDirection, $orderType, $response, $dbForInternal) {
        /** @var Appwrite\Utopia\Response $response */
        /** @var Utopia\Database\Database $dbForInternal */

<<<<<<< HEAD
        $queries = ($search) ? [new Query('name', Query::TYPE_SEARCH, [$search])] : [];

        if (!empty($cursor)) {
            $cursorFunction = $dbForInternal->getDocument('functions', $cursor);
=======
        if (!empty($after)) {
            $afterFunction = $dbForInternal->getDocument('functions', $after);
>>>>>>> 5a203409

            if ($cursorFunction->isEmpty()) {
                throw new Exception("Function '{$cursor}' for the 'cursor' value not found.", 400);
            }
        }
        
        $queries = [];

        if (!empty($search)) {
            $queries[] = new Query('search', Query::TYPE_SEARCH, [$search]);
        }

        $response->dynamic(new Document([
            'functions' => $dbForInternal->find('functions', $queries, $limit, $offset, [], [$orderType], $cursorFunction ?? null, $cursorDirection),
            'sum' => $dbForInternal->count('functions', $queries, APP_LIMIT_COUNT),
        ]), Response::MODEL_FUNCTION_LIST);
    });

App::get('/v1/functions/:functionId')
    ->groups(['api', 'functions'])
    ->desc('Get Function')
    ->label('scope', 'functions.read')
    ->label('sdk.auth', [APP_AUTH_TYPE_KEY])
    ->label('sdk.namespace', 'functions')
    ->label('sdk.method', 'get')
    ->label('sdk.description', '/docs/references/functions/get-function.md')
    ->label('sdk.response.code', Response::STATUS_CODE_OK)
    ->label('sdk.response.type', Response::CONTENT_TYPE_JSON)
    ->label('sdk.response.model', Response::MODEL_FUNCTION)
    ->param('functionId', '', new UID(), 'Function unique ID.')
    ->inject('response')
    ->inject('dbForInternal')
    ->action(function ($functionId, $response, $dbForInternal) {
        /** @var Appwrite\Utopia\Response $response */
        /** @var Utopia\Database\Database $dbForInternal */

        $function = $dbForInternal->getDocument('functions', $functionId);

        if ($function->isEmpty()) {
            throw new Exception('Function not found', 404);
        }

        $response->dynamic($function, Response::MODEL_FUNCTION);
    });

App::get('/v1/functions/:functionId/usage')
    ->desc('Get Function Usage')
    ->groups(['api', 'functions'])
    ->label('scope', 'functions.read')
    ->label('sdk.auth', [APP_AUTH_TYPE_ADMIN])
    ->label('sdk.namespace', 'functions')
    ->label('sdk.method', 'getUsage')
    ->label('sdk.response.code', Response::STATUS_CODE_OK)
    ->label('sdk.response.type', Response::CONTENT_TYPE_JSON)
    ->label('sdk.response.model', Response::MODEL_USAGE_FUNCTIONS)
    ->param('functionId', '', new UID(), 'Function unique ID.')
    ->param('range', '30d', new WhiteList(['24h', '7d', '30d', '90d']), 'Date range.', true)
    ->inject('response')
    ->inject('project')
    ->inject('dbForInternal')
    ->inject('register')
    ->action(function ($functionId, $range, $response, $project, $dbForInternal, $register) {
        /** @var Appwrite\Utopia\Response $response */
        /** @var Utopia\Database\Document $project */
        /** @var Utopia\Database\Database $dbForInternal */
        /** @var Utopia\Registry\Registry $register */

        $function = $dbForInternal->getDocument('functions', $functionId);

        if ($function->isEmpty()) {
            throw new Exception('Function not found', 404);
        }
        
        $usage = [];
        if(App::getEnv('_APP_USAGE_STATS', 'enabled') == 'enabled') {
            $period = [
                '24h' => [
                    'period' => '30m',
                    'limit' => 48,
                ],
                '7d' => [
                    'period' => '1d',
                    'limit' => 7,
                ],
                '30d' => [
                    'period' => '1d',
                    'limit' => 30,
                ],
                '90d' => [
                    'period' => '1d',
                    'limit' => 90,
                ],
            ];
            
            $metrics = [
                "functions.$functionId.executions", 
                "functions.$functionId.failures", 
                "functions.$functionId.compute"
            ];

            $stats = [];

            Authorization::skip(function() use ($dbForInternal, $period, $range, $metrics, &$stats) {
                foreach ($metrics as $metric) {
                    $requestDocs = $dbForInternal->find('stats', [
                        new Query('period', Query::TYPE_EQUAL, [$period[$range]['period']]),
                        new Query('metric', Query::TYPE_EQUAL, [$metric]),
                    ], $period[$range]['limit'], 0, ['time'], [Database::ORDER_DESC]);
    
                    $stats[$metric] = [];
                    foreach ($requestDocs as $requestDoc) {
                        $stats[$metric][] = [
                            'value' => $requestDoc->getAttribute('value'),
                            'date' => $requestDoc->getAttribute('time'),
                        ];
                    }
                    $stats[$metric] = array_reverse($stats[$metric]);
                }    
            });

            $usage = new Document([
                'range' => $range,
                'functions.executions' => $stats["functions.$functionId.executions"],
                'functions.failures' => $stats["functions.$functionId.failures"],
                'functions.compute' => $stats["functions.$functionId.compute"]
            ]);
        }

        $response->dynamic($usage, Response::MODEL_USAGE_FUNCTIONS);
    });

App::put('/v1/functions/:functionId')
    ->groups(['api', 'functions'])
    ->desc('Update Function')
    ->label('scope', 'functions.write')
    ->label('event', 'functions.update')
    ->label('sdk.auth', [APP_AUTH_TYPE_KEY])
    ->label('sdk.namespace', 'functions')
    ->label('sdk.method', 'update')
    ->label('sdk.description', '/docs/references/functions/update-function.md')
    ->label('sdk.response.code', Response::STATUS_CODE_OK)
    ->label('sdk.response.type', Response::CONTENT_TYPE_JSON)
    ->label('sdk.response.model', Response::MODEL_FUNCTION)
    ->param('functionId', '', new UID(), 'Function unique ID.')
    ->param('name', '', new Text(128), 'Function name. Max length: 128 chars.')
    ->param('execute', [], new ArrayList(new Text(64)), 'An array of strings with execution permissions. By default no user is granted with any execute permissions. [learn more about permissions](/docs/permissions) and get a full list of available permissions.')
    ->param('vars', [], new Assoc(), 'Key-value JSON object.', true)
    ->param('events', [], new ArrayList(new WhiteList(array_keys(Config::getParam('events')), true)), 'Events list.', true)
    ->param('schedule', '', new Cron(), 'Schedule CRON syntax.', true)
    ->param('timeout', 15, new Range(1, 900), 'Function maximum execution time in seconds.', true)
    ->inject('response')
    ->inject('dbForInternal')
    ->inject('project')
    ->action(function ($functionId, $name, $execute, $vars, $events, $schedule, $timeout, $response, $dbForInternal, $project) {
        /** @var Appwrite\Utopia\Response $response */
        /** @var Utopia\Database\Database $dbForInternal */
        /** @var Utopia\Database\Document $project */

        $function = $dbForInternal->getDocument('functions', $functionId);

        if ($function->isEmpty()) {
            throw new Exception('Function not found', 404);
        }

        $original = $function->getAttribute('schedule', '');
        $cron = (!empty($function->getAttribute('tag', null)) && !empty($schedule)) ? new CronExpression($schedule) : null;
        $next = (!empty($function->getAttribute('tag', null)) && !empty($schedule)) ? $cron->getNextRunDate()->format('U') : 0;

        $function = $dbForInternal->updateDocument('functions', $function->getId(), new Document(array_merge($function->getArrayCopy(), [
            'execute' => $execute,
            'dateUpdated' => time(),
            'name' => $name,
            'vars' => $vars,
            'events' => $events,
            'schedule' => $schedule,
            'scheduleNext' => (int)$next,
            'timeout' => $timeout,
            'search' => implode(' ', [$functionId, $name, $function->getAttribute('runtime')]),
        ])));

        if ($next && $schedule !== $original) {
            ResqueScheduler::enqueueAt($next, 'v1-functions', 'FunctionsV1', [
                'projectId' => $project->getId(),
                'webhooks' => $project->getAttribute('webhooks', []),
                'functionId' => $function->getId(),
                'executionId' => null,
                'trigger' => 'schedule',
            ]);  // Async task rescheduale
        }

        $response->dynamic($function, Response::MODEL_FUNCTION);
    });

App::patch('/v1/functions/:functionId/tag')
    ->groups(['api', 'functions'])
    ->desc('Update Function Tag')
    ->label('scope', 'functions.write')
    ->label('event', 'functions.tags.update')
    ->label('sdk.auth', [APP_AUTH_TYPE_KEY])
    ->label('sdk.namespace', 'functions')
    ->label('sdk.method', 'updateTag')
    ->label('sdk.description', '/docs/references/functions/update-function-tag.md')
    ->label('sdk.response.code', Response::STATUS_CODE_OK)
    ->label('sdk.response.type', Response::CONTENT_TYPE_JSON)
    ->label('sdk.response.model', Response::MODEL_FUNCTION)
    ->param('functionId', '', new UID(), 'Function unique ID.')
    ->param('tag', '', new UID(), 'Tag unique ID.')
    ->inject('response')
    ->inject('dbForInternal')
    ->inject('project')
    ->action(function ($functionId, $tag, $response, $dbForInternal, $project) {
        /** @var Appwrite\Utopia\Response $response */
        /** @var Utopia\Database\Database $dbForInternal */
        /** @var Utopia\Database\Document $project */

        $function = $dbForInternal->getDocument('functions', $functionId);
        $tag = $dbForInternal->getDocument('tags', $tag);

        if ($function->isEmpty()) {
            throw new Exception('Function not found', 404);
        }

        if ($tag->isEmpty()) {
            throw new Exception('Tag not found', 404);
        }

        $schedule = $function->getAttribute('schedule', '');
        $cron = (empty($function->getAttribute('tag')) && !empty($schedule)) ? new CronExpression($schedule) : null;
        $next = (empty($function->getAttribute('tag')) && !empty($schedule)) ? $cron->getNextRunDate()->format('U') : 0;

        $function = $dbForInternal->updateDocument('functions', $function->getId(), new Document(array_merge($function->getArrayCopy(), [
            'tag' => $tag->getId(),
            'scheduleNext' => (int)$next,
        ])));

        if ($next) { // Init first schedule
            ResqueScheduler::enqueueAt($next, 'v1-functions', 'FunctionsV1', [
                'projectId' => $project->getId(),
                'webhooks' => $project->getAttribute('webhooks', []),
                'functionId' => $function->getId(),
                'executionId' => null,
                'trigger' => 'schedule',
            ]);  // Async task rescheduale
        }

        $response->dynamic($function, Response::MODEL_FUNCTION);
    });

App::delete('/v1/functions/:functionId')
    ->groups(['api', 'functions'])
    ->desc('Delete Function')
    ->label('scope', 'functions.write')
    ->label('event', 'functions.delete')
    ->label('sdk.auth', [APP_AUTH_TYPE_KEY])
    ->label('sdk.namespace', 'functions')
    ->label('sdk.method', 'delete')
    ->label('sdk.description', '/docs/references/functions/delete-function.md')
    ->label('sdk.response.code', Response::STATUS_CODE_NOCONTENT)
    ->label('sdk.response.model', Response::MODEL_NONE)
    ->param('functionId', '', new UID(), 'Function unique ID.')
    ->inject('response')
    ->inject('dbForInternal')
    ->inject('deletes')
    ->action(function ($functionId, $response, $dbForInternal, $deletes) {
        /** @var Appwrite\Utopia\Response $response */
        /** @var Utopia\Database\Database $dbForInternal */
        /** @var Appwrite\Event\Event $deletes */

        $function = $dbForInternal->getDocument('functions', $functionId);

        if ($function->isEmpty()) {
            throw new Exception('Function not found', 404);
        }

        if (!$dbForInternal->deleteDocument('functions', $function->getId())) {
            throw new Exception('Failed to remove function from DB', 500);
        }

        $deletes
            ->setParam('type', DELETE_TYPE_DOCUMENT)
            ->setParam('document', $function)
        ;

        $response->noContent();
    });

App::post('/v1/functions/:functionId/tags')
    ->groups(['api', 'functions'])
    ->desc('Create Tag')
    ->label('scope', 'functions.write')
    ->label('event', 'functions.tags.create')
    ->label('sdk.auth', [APP_AUTH_TYPE_KEY])
    ->label('sdk.namespace', 'functions')
    ->label('sdk.method', 'createTag')
    ->label('sdk.description', '/docs/references/functions/create-tag.md')
    ->label('sdk.packaging', true)
    ->label('sdk.request.type', 'multipart/form-data')
    ->label('sdk.response.code', Response::STATUS_CODE_CREATED)
    ->label('sdk.response.type', Response::CONTENT_TYPE_JSON)
    ->label('sdk.response.model', Response::MODEL_TAG)
    ->param('functionId', '', new UID(), 'Function unique ID.')
    ->param('command', '', new Text('1028'), 'Code execution command.')
    ->param('code', [], new File(), 'Gzip file with your code package. When used with the Appwrite CLI, pass the path to your code directory, and the CLI will automatically package your code. Use a path that is within the current directory.', false)
    ->inject('request')
    ->inject('response')
    ->inject('dbForInternal')
    ->inject('usage')
    ->action(function ($functionId, $command, $file, $request, $response, $dbForInternal, $usage) {
        /** @var Utopia\Swoole\Request $request */
        /** @var Appwrite\Utopia\Response $response */
        /** @var Utopia\Database\Database $dbForInternal */
        /** @var Appwrite\Event\Event $usage */

        $function = $dbForInternal->getDocument('functions', $functionId);

        if ($function->isEmpty()) {
            throw new Exception('Function not found', 404);
        }

        $file = $request->getFiles('code');
        $device = Storage::getDevice('functions');
        $fileExt = new FileExt([FileExt::TYPE_GZIP]);
        $fileSize = new FileSize(App::getEnv('_APP_STORAGE_LIMIT', 0));
        $upload = new Upload();

        if (empty($file)) {
            throw new Exception('No file sent', 400);
        }

        // Make sure we handle a single file and multiple files the same way
        $file['name'] = (\is_array($file['name']) && isset($file['name'][0])) ? $file['name'][0] : $file['name'];
        $file['tmp_name'] = (\is_array($file['tmp_name']) && isset($file['tmp_name'][0])) ? $file['tmp_name'][0] : $file['tmp_name'];
        $file['size'] = (\is_array($file['size']) && isset($file['size'][0])) ? $file['size'][0] : $file['size'];

        if (!$fileExt->isValid($file['name'])) { // Check if file type is allowed
            throw new Exception('File type not allowed', 400);
        }

        if (!$fileSize->isValid($file['size'])) { // Check if file size is exceeding allowed limit
            throw new Exception('File size not allowed', 400);
        }

        if (!$upload->isValid($file['tmp_name'])) {
            throw new Exception('Invalid file', 403);
        }

        // Save to storage
        $size = $device->getFileSize($file['tmp_name']);
        $path = $device->getPath(\uniqid().'.'.\pathinfo($file['name'], PATHINFO_EXTENSION));
        
        if (!$device->upload($file['tmp_name'], $path)) { // TODO deprecate 'upload' and replace with 'move'
            throw new Exception('Failed moving file', 500);
        }
        
        $tagId = $dbForInternal->getId();
        $tag = $dbForInternal->createDocument('tags', new Document([
            '$id' => $tagId,
            '$read' => [],
            '$write' => [],
            'functionId' => $function->getId(),
            'dateCreated' => time(),
            'command' => $command,
            'path' => $path,
            'size' => $size,
            'search' => implode(' ', [$tagId, $command]),
        ]));

        $usage
            ->setParam('storage', $tag->getAttribute('size', 0))
        ;

        $response->setStatusCode(Response::STATUS_CODE_CREATED);
        $response->dynamic($tag, Response::MODEL_TAG);
    });

App::get('/v1/functions/:functionId/tags')
    ->groups(['api', 'functions'])
    ->desc('List Tags')
    ->label('scope', 'functions.read')
    ->label('sdk.auth', [APP_AUTH_TYPE_KEY])
    ->label('sdk.namespace', 'functions')
    ->label('sdk.method', 'listTags')
    ->label('sdk.description', '/docs/references/functions/list-tags.md')
    ->label('sdk.response.code', Response::STATUS_CODE_OK)
    ->label('sdk.response.type', Response::CONTENT_TYPE_JSON)
    ->label('sdk.response.model', Response::MODEL_TAG_LIST)
    ->param('functionId', '', new UID(), 'Function unique ID.')
    ->param('search', '', new Text(256), 'Search term to filter your list results. Max length: 256 chars.', true)
    ->param('limit', 25, new Range(0, 100), 'Results limit value. By default will return maximum 25 results. Maximum of 100 results allowed per request.', true)
    ->param('offset', 0, new Range(0, 2000), 'Results offset. The default value is 0. Use this param to manage pagination.', true)
    ->param('cursor', '', new UID(), 'ID of the tag used as the starting point for the query, excluding the tag itself. Should be used for efficient pagination when working with large sets of data.', true)
    ->param('cursorDirection', Database::CURSOR_AFTER, new WhiteList([Database::CURSOR_AFTER, Database::CURSOR_BEFORE]), 'Direction of the cursor.', true)
    ->param('orderType', 'ASC', new WhiteList(['ASC', 'DESC'], true), 'Order result by ASC or DESC order.', true)
    ->inject('response')
    ->inject('dbForInternal')
    ->action(function ($functionId, $search, $limit, $offset, $cursor, $cursorDirection, $orderType, $response, $dbForInternal) {
        /** @var Appwrite\Utopia\Response $response */
        /** @var Utopia\Database\Database $dbForInternal */

        $function = $dbForInternal->getDocument('functions', $functionId);

        if ($function->isEmpty()) {
            throw new Exception('Function not found', 404);
        }

<<<<<<< HEAD
        $queries[] = new Query('functionId', Query::TYPE_EQUAL, [$function->getId()]);

        if (!empty($cursor)) {
            $cursorTag = $dbForInternal->getDocument('tags', $cursor);
=======
        if (!empty($after)) {
            $afterTag = $dbForInternal->getDocument('tags', $after);
>>>>>>> 5a203409

            if ($cursorTag->isEmpty()) {
                throw new Exception("Tag '{$cursor}' for the 'cursor' value not found.", 400);
            }
        }

<<<<<<< HEAD
        $results = $dbForInternal->find('tags', $queries, $limit, $offset, [], [$orderType], $cursorTag ?? null, $cursorDirection);
=======
        $queries = [];

        if (!empty($search)) {
            $queries[] = new Query('search', Query::TYPE_SEARCH, [$search]);
        }

        $queries[] = new Query('functionId', Query::TYPE_EQUAL, [$function->getId()]);

        $results = $dbForInternal->find('tags', $queries, $limit, $offset, [], [$orderType], $afterTag ?? null);
>>>>>>> 5a203409
        $sum = $dbForInternal->count('tags', $queries, APP_LIMIT_COUNT);

        $response->dynamic(new Document([
            'tags' => $results,
            'sum' => $sum,
        ]), Response::MODEL_TAG_LIST);
    });

App::get('/v1/functions/:functionId/tags/:tagId')
    ->groups(['api', 'functions'])
    ->desc('Get Tag')
    ->label('scope', 'functions.read')
    ->label('sdk.auth', [APP_AUTH_TYPE_KEY])
    ->label('sdk.namespace', 'functions')
    ->label('sdk.method', 'getTag')
    ->label('sdk.description', '/docs/references/functions/get-tag.md')
    ->label('sdk.response.code', Response::STATUS_CODE_OK)
    ->label('sdk.response.type', Response::CONTENT_TYPE_JSON)
    ->label('sdk.response.model', Response::MODEL_TAG)
    ->param('functionId', '', new UID(), 'Function unique ID.')
    ->param('tagId', '', new UID(), 'Tag unique ID.')
    ->inject('response')
    ->inject('dbForInternal')
    ->action(function ($functionId, $tagId, $response, $dbForInternal) {
        /** @var Appwrite\Utopia\Response $response */
        /** @var Utopia\Database\Database $dbForInternal */

        $function = $dbForInternal->getDocument('functions', $functionId);

        if ($function->isEmpty()) {
            throw new Exception('Function not found', 404);
        }

        $tag = $dbForInternal->getDocument('tags', $tagId);

        if ($tag->getAttribute('functionId') !== $function->getId()) {
            throw new Exception('Tag not found', 404);
        }

        if ($tag->isEmpty()) {
            throw new Exception('Tag not found', 404);
        }

        $response->dynamic($tag, Response::MODEL_TAG);
    });

App::delete('/v1/functions/:functionId/tags/:tagId')
    ->groups(['api', 'functions'])
    ->desc('Delete Tag')
    ->label('scope', 'functions.write')
    ->label('event', 'functions.tags.delete')
    ->label('sdk.auth', [APP_AUTH_TYPE_KEY])
    ->label('sdk.namespace', 'functions')
    ->label('sdk.method', 'deleteTag')
    ->label('sdk.description', '/docs/references/functions/delete-tag.md')
    ->label('sdk.response.code', Response::STATUS_CODE_NOCONTENT)
    ->label('sdk.response.model', Response::MODEL_NONE)
    ->param('functionId', '', new UID(), 'Function unique ID.')
    ->param('tagId', '', new UID(), 'Tag unique ID.')
    ->inject('response')
    ->inject('dbForInternal')
    ->inject('usage')
    ->action(function ($functionId, $tagId, $response, $dbForInternal, $usage) {
        /** @var Appwrite\Utopia\Response $response */
        /** @var Utopia\Database\Database $dbForInternal */
        /** @var Appwrite\Event\Event $usage */

        $function = $dbForInternal->getDocument('functions', $functionId);

        if ($function->isEmpty()) {
            throw new Exception('Function not found', 404);
        }
        
        $tag = $dbForInternal->getDocument('tags', $tagId);

        if ($tag->getAttribute('functionId') !== $function->getId()) {
            throw new Exception('Tag not found', 404);
        }

        if ($tag->isEmpty()) {
            throw new Exception('Tag not found', 404);
        }

        $device = Storage::getDevice('functions');

        if ($device->delete($tag->getAttribute('path', ''))) {
            if (!$dbForInternal->deleteDocument('tags', $tag->getId())) {
                throw new Exception('Failed to remove tag from DB', 500);
            }
        }

        if($function->getAttribute('tag') === $tag->getId()) { // Reset function tag
            $function = $dbForInternal->updateDocument('functions', $function->getId(), new Document(array_merge($function->getArrayCopy(), [
                'tag' => '',
            ])));
        }

        $usage
            ->setParam('storage', $tag->getAttribute('size', 0) * -1)
        ;

        $response->noContent();
    });

App::post('/v1/functions/:functionId/executions')
    ->groups(['api', 'functions'])
    ->desc('Create Execution')
    ->label('scope', 'execution.write')
    ->label('event', 'functions.executions.create')
    ->label('sdk.auth', [APP_AUTH_TYPE_SESSION, APP_AUTH_TYPE_KEY, APP_AUTH_TYPE_JWT])
    ->label('sdk.namespace', 'functions')
    ->label('sdk.method', 'createExecution')
    ->label('sdk.description', '/docs/references/functions/create-execution.md')
    ->label('sdk.response.code', Response::STATUS_CODE_CREATED)
    ->label('sdk.response.type', Response::CONTENT_TYPE_JSON)
    ->label('sdk.response.model', Response::MODEL_EXECUTION)
    ->label('abuse-limit', 60)
    ->label('abuse-time', 60)
    ->param('functionId', '', new UID(), 'Function unique ID.')
    ->param('data', '', new Text(8192), 'String of custom data to send to function.', true)
    // ->param('async', 1, new Range(0, 1), 'Execute code asynchronously. Pass 1 for true, 0 for false. Default value is 1.', true)
    ->inject('response')
    ->inject('project')
    ->inject('dbForInternal')
    ->inject('user')
    ->action(function ($functionId, $data, /*$async,*/ $response, $project, $dbForInternal, $user) {
        /** @var Appwrite\Utopia\Response $response */
        /** @var Utopia\Database\Document $project */
        /** @var Utopia\Database\Database $dbForInternal */
        /** @var Utopia\Database\Document $user */

        Authorization::disable();

        $function = $dbForInternal->getDocument('functions', $functionId);

        if ($function->isEmpty()) {
            throw new Exception('Function not found', 404);
        }

        $tag = $dbForInternal->getDocument('tags', $function->getAttribute('tag'));

        if ($tag->getAttribute('functionId') !== $function->getId()) {
            throw new Exception('Tag not found. Deploy tag before trying to execute a function', 404);
        }

        if ($tag->isEmpty()) {
            throw new Exception('Tag not found. Deploy tag before trying to execute a function', 404);
        }

        Authorization::reset();

        $validator = new Authorization($function, 'execute');

        if (!$validator->isValid($function->getAttribute('execute'))) { // Check if user has write access to execute function
            throw new Exception($validator->getDescription(), 401);
        }

        Authorization::disable();

        $executionId = $dbForInternal->getId();

        $execution = $dbForInternal->createDocument('executions', new Document([
            '$id' => $executionId,
            '$read' => (!$user->isEmpty()) ? ['user:' . $user->getId()] : [],
            '$write' => [],
            'dateCreated' => time(),
            'functionId' => $function->getId(),
            'tagId' => $tag->getId(),
            'trigger' => 'http', // http / schedule / event
            'status' => 'waiting', // waiting / processing / completed / failed
            'exitCode' => 0,
            'stdout' => '',
            'stderr' => '',
            'time' => 0.0,
            'search' => implode(' ', [$functionId, $executionId]),
        ]));

        Authorization::reset();
        
        $jwt = ''; // initialize
        if (!$user->isEmpty()) { // If userId exists, generate a JWT for function
            
            $sessions = $user->getAttribute('sessions', []);
            $current = new Document();

            foreach ($sessions as $session) { /** @var Utopia\Database\Document $session */
                if ($session->getAttribute('secret') == Auth::hash(Auth::$secret)) { // If current session delete the cookies too
                    $current = $session;
                }
            }

            if(!$current->isEmpty()) {
                $jwtObj = new JWT(App::getEnv('_APP_OPENSSL_KEY_V1'), 'HS256', 900, 10); // Instantiate with key, algo, maxAge and leeway.
                $jwt = $jwtObj->encode([
                    'userId' => $user->getId(),
                    'sessionId' => $current->getId(),
                ]);
            }
        }

        Resque::enqueue('v1-functions', 'FunctionsV1', [
            'projectId' => $project->getId(),
            'webhooks' => $project->getAttribute('webhooks', []),
            'functionId' => $function->getId(),
            'executionId' => $execution->getId(),
            'trigger' => 'http',
            'data' => $data,
            'userId' => $user->getId(),
            'jwt' => $jwt,
        ]);

        $response->setStatusCode(Response::STATUS_CODE_CREATED);
        $response->dynamic($execution, Response::MODEL_EXECUTION);
    });

App::get('/v1/functions/:functionId/executions')
    ->groups(['api', 'functions'])
    ->desc('List Executions')
    ->label('scope', 'execution.read')
    ->label('sdk.auth', [APP_AUTH_TYPE_SESSION, APP_AUTH_TYPE_KEY, APP_AUTH_TYPE_JWT])
    ->label('sdk.namespace', 'functions')
    ->label('sdk.method', 'listExecutions')
    ->label('sdk.description', '/docs/references/functions/list-executions.md')
    ->label('sdk.response.code', Response::STATUS_CODE_OK)
    ->label('sdk.response.type', Response::CONTENT_TYPE_JSON)
    ->label('sdk.response.model', Response::MODEL_EXECUTION_LIST)
    ->param('functionId', '', new UID(), 'Function unique ID.')
    ->param('limit', 25, new Range(0, 100), 'Results limit value. By default will return maximum 25 results. Maximum of 100 results allowed per request.', true)
    ->param('offset', 0, new Range(0, 2000), 'Results offset. The default value is 0. Use this param to manage pagination.', true)
<<<<<<< HEAD
    ->param('cursor', '', new UID(), 'ID of the execution used as the starting point for the query, excluding the execution itself. Should be used for efficient pagination when working with large sets of data.', true)
    ->param('cursorDirection', Database::CURSOR_AFTER, new WhiteList([Database::CURSOR_AFTER, Database::CURSOR_BEFORE]), 'Direction of the cursor.', true)
    ->inject('response')
    ->inject('dbForInternal')
    ->action(function ($functionId, $limit, $offset, $cursor, $cursorDirection, $response, $dbForInternal) {
=======
    ->param('search', '', new Text(256), 'Search term to filter your list results. Max length: 256 chars.', true)
    ->param('after', '', new UID(), 'ID of the execution used as the starting point for the query, excluding the execution itself. Should be used for efficient pagination when working with large sets of data.', true)
    ->inject('response')
    ->inject('dbForInternal')
    ->action(function ($functionId, $limit, $offset, $search, $after, $response, $dbForInternal) {
>>>>>>> 5a203409
        /** @var Appwrite\Utopia\Response $response */
        /** @var Utopia\Database\Database $dbForInternal */

        Authorization::disable();
        $function = $dbForInternal->getDocument('functions', $functionId);
        Authorization::reset();

        if ($function->isEmpty()) {
            throw new Exception('Function not found', 404);
        }

        if (!empty($cursor)) {
            $cursorExecution = $dbForInternal->getDocument('executions', $cursor);

            if ($cursorExecution->isEmpty()) {
                throw new Exception("Execution '{$cursor}' for the 'cursor' value not found.", 400);
            }
        }

<<<<<<< HEAD
        $results = $dbForInternal->find('executions', [
            new Query('functionId', Query::TYPE_EQUAL, [$function->getId()]),
        ], $limit, $offset, [], [Database::ORDER_DESC], $cursorExecution ?? null, $cursorDirection);
=======
        $queries = [
            new Query('functionId', Query::TYPE_EQUAL, [$function->getId()])
        ];

        if (!empty($search)) {
            $queries[] = new Query('search', Query::TYPE_SEARCH, [$search]);
        }

        $results = $dbForInternal->find('executions', $queries, $limit, $offset, [], [Database::ORDER_DESC], $afterExecution ?? null);
>>>>>>> 5a203409

        $sum = $dbForInternal->count('executions', $queries, APP_LIMIT_COUNT);

        $response->dynamic(new Document([
            'executions' => $results,
            'sum' => $sum,
        ]), Response::MODEL_EXECUTION_LIST);
    });

App::get('/v1/functions/:functionId/executions/:executionId')
    ->groups(['api', 'functions'])
    ->desc('Get Execution')
    ->label('scope', 'execution.read')
    ->label('sdk.auth', [APP_AUTH_TYPE_SESSION, APP_AUTH_TYPE_KEY, APP_AUTH_TYPE_JWT])
    ->label('sdk.namespace', 'functions')
    ->label('sdk.method', 'getExecution')
    ->label('sdk.description', '/docs/references/functions/get-execution.md')
    ->label('sdk.response.code', Response::STATUS_CODE_OK)
    ->label('sdk.response.type', Response::CONTENT_TYPE_JSON)
    ->label('sdk.response.model', Response::MODEL_EXECUTION)
    ->param('functionId', '', new UID(), 'Function unique ID.')
    ->param('executionId', '', new UID(), 'Execution unique ID.')
    ->inject('response')
    ->inject('dbForInternal')
    ->action(function ($functionId, $executionId, $response, $dbForInternal) {
        /** @var Appwrite\Utopia\Response $response */
        /** @var Utopia\Database\Database $dbForInternal */
        
        Authorization::disable();
        $function = $dbForInternal->getDocument('functions', $functionId);
        Authorization::reset();

        if ($function->isEmpty()) {
            throw new Exception('Function not found', 404);
        }

        $execution = $dbForInternal->getDocument('executions', $executionId);

        if ($execution->getAttribute('functionId') !== $function->getId()) {
            throw new Exception('Execution not found', 404);
        }

        if ($execution->isEmpty()) {
            throw new Exception('Execution not found', 404);
        }

        $response->dynamic($execution, Response::MODEL_EXECUTION);
    });<|MERGE_RESOLUTION|>--- conflicted
+++ resolved
@@ -99,21 +99,14 @@
         /** @var Appwrite\Utopia\Response $response */
         /** @var Utopia\Database\Database $dbForInternal */
 
-<<<<<<< HEAD
-        $queries = ($search) ? [new Query('name', Query::TYPE_SEARCH, [$search])] : [];
-
         if (!empty($cursor)) {
             $cursorFunction = $dbForInternal->getDocument('functions', $cursor);
-=======
-        if (!empty($after)) {
-            $afterFunction = $dbForInternal->getDocument('functions', $after);
->>>>>>> 5a203409
 
             if ($cursorFunction->isEmpty()) {
                 throw new Exception("Function '{$cursor}' for the 'cursor' value not found.", 400);
             }
         }
-        
+
         $queries = [];
 
         if (!empty($search)) {
@@ -513,24 +506,14 @@
             throw new Exception('Function not found', 404);
         }
 
-<<<<<<< HEAD
-        $queries[] = new Query('functionId', Query::TYPE_EQUAL, [$function->getId()]);
-
         if (!empty($cursor)) {
             $cursorTag = $dbForInternal->getDocument('tags', $cursor);
-=======
-        if (!empty($after)) {
-            $afterTag = $dbForInternal->getDocument('tags', $after);
->>>>>>> 5a203409
 
             if ($cursorTag->isEmpty()) {
                 throw new Exception("Tag '{$cursor}' for the 'cursor' value not found.", 400);
             }
         }
 
-<<<<<<< HEAD
-        $results = $dbForInternal->find('tags', $queries, $limit, $offset, [], [$orderType], $cursorTag ?? null, $cursorDirection);
-=======
         $queries = [];
 
         if (!empty($search)) {
@@ -539,8 +522,7 @@
 
         $queries[] = new Query('functionId', Query::TYPE_EQUAL, [$function->getId()]);
 
-        $results = $dbForInternal->find('tags', $queries, $limit, $offset, [], [$orderType], $afterTag ?? null);
->>>>>>> 5a203409
+        $results = $dbForInternal->find('tags', $queries, $limit, $offset, [], [$orderType], $cursorTag ?? null, $cursorDirection);
         $sum = $dbForInternal->count('tags', $queries, APP_LIMIT_COUNT);
 
         $response->dynamic(new Document([
@@ -770,25 +752,18 @@
     ->param('functionId', '', new UID(), 'Function unique ID.')
     ->param('limit', 25, new Range(0, 100), 'Results limit value. By default will return maximum 25 results. Maximum of 100 results allowed per request.', true)
     ->param('offset', 0, new Range(0, 2000), 'Results offset. The default value is 0. Use this param to manage pagination.', true)
-<<<<<<< HEAD
+    ->param('search', '', new Text(256), 'Search term to filter your list results. Max length: 256 chars.', true)
     ->param('cursor', '', new UID(), 'ID of the execution used as the starting point for the query, excluding the execution itself. Should be used for efficient pagination when working with large sets of data.', true)
     ->param('cursorDirection', Database::CURSOR_AFTER, new WhiteList([Database::CURSOR_AFTER, Database::CURSOR_BEFORE]), 'Direction of the cursor.', true)
     ->inject('response')
     ->inject('dbForInternal')
-    ->action(function ($functionId, $limit, $offset, $cursor, $cursorDirection, $response, $dbForInternal) {
-=======
-    ->param('search', '', new Text(256), 'Search term to filter your list results. Max length: 256 chars.', true)
-    ->param('after', '', new UID(), 'ID of the execution used as the starting point for the query, excluding the execution itself. Should be used for efficient pagination when working with large sets of data.', true)
-    ->inject('response')
-    ->inject('dbForInternal')
-    ->action(function ($functionId, $limit, $offset, $search, $after, $response, $dbForInternal) {
->>>>>>> 5a203409
-        /** @var Appwrite\Utopia\Response $response */
-        /** @var Utopia\Database\Database $dbForInternal */
-
-        Authorization::disable();
-        $function = $dbForInternal->getDocument('functions', $functionId);
-        Authorization::reset();
+    ->action(function ($functionId, $limit, $offset, $search, $cursor, $cursorDirection, $response, $dbForInternal) {
+        /** @var Appwrite\Utopia\Response $response */
+        /** @var Utopia\Database\Database $dbForInternal */
+
+        $function = Authorization::skip(function() use ($dbForInternal, $functionId) {
+            return $dbForInternal->getDocument('functions', $functionId);
+        });
 
         if ($function->isEmpty()) {
             throw new Exception('Function not found', 404);
@@ -802,11 +777,6 @@
             }
         }
 
-<<<<<<< HEAD
-        $results = $dbForInternal->find('executions', [
-            new Query('functionId', Query::TYPE_EQUAL, [$function->getId()]),
-        ], $limit, $offset, [], [Database::ORDER_DESC], $cursorExecution ?? null, $cursorDirection);
-=======
         $queries = [
             new Query('functionId', Query::TYPE_EQUAL, [$function->getId()])
         ];
@@ -815,9 +785,7 @@
             $queries[] = new Query('search', Query::TYPE_SEARCH, [$search]);
         }
 
-        $results = $dbForInternal->find('executions', $queries, $limit, $offset, [], [Database::ORDER_DESC], $afterExecution ?? null);
->>>>>>> 5a203409
-
+        $results = $dbForInternal->find('executions', $queries, $limit, $offset, [], [Database::ORDER_DESC], $cursorExecution ?? null, $cursorDirection);
         $sum = $dbForInternal->count('executions', $queries, APP_LIMIT_COUNT);
 
         $response->dynamic(new Document([
