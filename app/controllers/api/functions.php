<?php

use Ahc\Jwt\JWT;
use Appwrite\Auth\Auth;
use Appwrite\Event\Build;
use Appwrite\Event\Delete;
use Appwrite\Event\Event;
use Appwrite\Event\Func;
use Appwrite\Event\Usage;
use Appwrite\Event\Validator\Event as ValidatorEvent;
use Appwrite\Extend\Exception;
use Appwrite\Utopia\Database\Validator\CustomId;
use Utopia\Database\Helpers\ID;
use Utopia\Database\Helpers\Permission;
use Utopia\Database\Helpers\Role;
use Utopia\Database\Validator\UID;
use Utopia\Storage\Device;
use Utopia\Storage\Validator\File;
use Utopia\Storage\Validator\FileExt;
use Utopia\Storage\Validator\FileSize;
use Utopia\Storage\Validator\Upload;
use Appwrite\Utopia\Response;
use Utopia\Swoole\Request;
use Appwrite\Task\Validator\Cron;
use Appwrite\Utopia\Database\Validator\Queries\Deployments;
use Appwrite\Utopia\Database\Validator\Queries\Executions;
use Appwrite\Utopia\Database\Validator\Queries\Functions;
use Utopia\App;
use Utopia\Database\Database;
use Utopia\Database\Document;
use Utopia\Database\DateTime;
use Utopia\Database\Query;
use Utopia\Database\Validator\Authorization;
use Utopia\Validator\ArrayList;
use Utopia\Validator\Text;
use Utopia\Validator\Range;
use Utopia\Validator\WhiteList;
use Utopia\Config\Config;
use Executor\Executor;
use Utopia\CLI\Console;
use Utopia\Database\Validator\Roles;
use Utopia\Validator\Boolean;
use Utopia\Database\Exception\Duplicate as DuplicateException;

include_once __DIR__ . '/../shared/api.php';

App::post('/v1/functions')
    ->groups(['api', 'functions'])
    ->desc('Create Function')
    ->label('scope', 'functions.write')
    ->label('event', 'functions.[functionId].create')
    ->label('audits.event', 'function.create')
    ->label('audits.resource', 'function/{response.$id}')
    ->label('sdk.auth', [APP_AUTH_TYPE_KEY])
    ->label('sdk.namespace', 'functions')
    ->label('sdk.method', 'create')
    ->label('sdk.description', '/docs/references/functions/create-function.md')
    ->label('sdk.response.code', Response::STATUS_CODE_CREATED)
    ->label('sdk.response.type', Response::CONTENT_TYPE_JSON)
    ->label('sdk.response.model', Response::MODEL_FUNCTION)
    ->param('functionId', '', new CustomId(), 'Function ID. Choose a custom ID or generate a random ID with `ID.unique()`. Valid chars are a-z, A-Z, 0-9, period, hyphen, and underscore. Can\'t start with a special char. Max length is 36 chars.')
    ->param('name', '', new Text(128), 'Function name. Max length: 128 chars.')
    ->param('execute', [], new Roles(APP_LIMIT_ARRAY_PARAMS_SIZE), 'An array of strings with execution roles. By default no user is granted with any execute permissions. [learn more about permissions](https://appwrite.io/docs/permissions). Maximum of ' . APP_LIMIT_ARRAY_PARAMS_SIZE . ' roles are allowed, each 64 characters long.')
    ->param('runtime', '', new WhiteList(array_keys(Config::getParam('runtimes')), true), 'Execution runtime.')
    ->param('events', [], new ArrayList(new ValidatorEvent(), APP_LIMIT_ARRAY_PARAMS_SIZE), 'Events list. Maximum of ' . APP_LIMIT_ARRAY_PARAMS_SIZE . ' events are allowed.', true)
    ->param('schedule', '', new Cron(), 'Schedule CRON syntax.', true)
    ->param('timeout', 15, new Range(1, (int) App::getEnv('_APP_FUNCTIONS_TIMEOUT', 900)), 'Function maximum execution time in seconds.', true)
    ->param('enabled', true, new Boolean(), 'Is function enabled?', true)
    ->inject('response')
    ->inject('dbForProject')
    ->inject('project')
    ->inject('user')
    ->inject('events')
    ->inject('dbForConsole')
    ->action(function (string $functionId, string $name, array $execute, string $runtime, array $events, string $schedule, int $timeout, bool $enabled, Response $response, Database $dbForProject, Document $project, Document $user, Event $eventsInstance, Database $dbForConsole) {

        $functionId = ($functionId == 'unique()') ? ID::unique() : $functionId;
        $function = $dbForProject->createDocument('functions', new Document([
            '$id' => $functionId,
            'execute' => $execute,
            'enabled' => $enabled,
            'name' => $name,
            'runtime' => $runtime,
            'deploymentInternalId' => '',
            'deployment' => '',
            'events' => $events,
            'schedule' => $schedule,
<<<<<<< HEAD
            'scheduleInternalId' => '',
=======
>>>>>>> ab6f7773
            'timeout' => $timeout,
            'search' => implode(' ', [$functionId, $name, $runtime])
        ]));

        $schedule = Authorization::skip(
            fn() => $dbForConsole->createDocument('schedules', new Document([
                'region' => App::getEnv('_APP_REGION', 'default'), // Todo replace with projects region
                'resourceType' => 'function',
                'resourceId' => $function->getId(),
                'resourceInternalId' => $function->getInternalId(),
                'resourceUpdatedAt' => DateTime::now(),
                'projectId' => $project->getId(),
                'schedule'  => $function->getAttribute('schedule'),
                'active' => false,
            ]))
        );

        $function->setAttribute('scheduleId', $schedule->getId());
        $function->setAttribute('scheduleInternalId', $schedule->getInternalId());
        $dbForProject->updateDocument('functions', $function->getId(), $function);

        $eventsInstance->setParam('functionId', $function->getId());

        $response
            ->setStatusCode(Response::STATUS_CODE_CREATED)
            ->dynamic($function, Response::MODEL_FUNCTION);
    });

App::get('/v1/functions')
    ->groups(['api', 'functions'])
    ->desc('List Functions')
    ->label('scope', 'functions.read')
    ->label('sdk.auth', [APP_AUTH_TYPE_KEY])
    ->label('sdk.namespace', 'functions')
    ->label('sdk.method', 'list')
    ->label('sdk.description', '/docs/references/functions/list-functions.md')
    ->label('sdk.response.code', Response::STATUS_CODE_OK)
    ->label('sdk.response.type', Response::CONTENT_TYPE_JSON)
    ->label('sdk.response.model', Response::MODEL_FUNCTION_LIST)
    ->param('queries', [], new Functions(), 'Array of query strings generated using the Query class provided by the SDK. [Learn more about queries](https://appwrite.io/docs/databases#querying-documents). Maximum of ' . APP_LIMIT_ARRAY_PARAMS_SIZE . ' queries are allowed, each ' . APP_LIMIT_ARRAY_ELEMENT_SIZE . ' characters long. You may filter on the following attributes: ' . implode(', ', Functions::ALLOWED_ATTRIBUTES), true)
    ->param('search', '', new Text(256), 'Search term to filter your list results. Max length: 256 chars.', true)
    ->inject('response')
    ->inject('dbForProject')
    ->action(function (array $queries, string $search, Response $response, Database $dbForProject) {

        $queries = Query::parseQueries($queries);

        if (!empty($search)) {
            $queries[] = Query::search('search', $search);
        }

        // Get cursor document if there was a cursor query
        $cursor = Query::getByType($queries, Query::TYPE_CURSORAFTER, Query::TYPE_CURSORBEFORE);
        $cursor = reset($cursor);
        if ($cursor) {
            /** @var Query $cursor */
            $functionId = $cursor->getValue();
            $cursorDocument = $dbForProject->getDocument('functions', $functionId);

            if ($cursorDocument->isEmpty()) {
                throw new Exception(Exception::GENERAL_CURSOR_NOT_FOUND, "Function '{$functionId}' for the 'cursor' value not found.");
            }

            $cursor->setValue($cursorDocument);
        }

        $filterQueries = Query::groupByType($queries)['filters'];

        $response->dynamic(new Document([
            'functions' => $dbForProject->find('functions', $queries),
            'total' => $dbForProject->count('functions', $filterQueries, APP_LIMIT_COUNT),
        ]), Response::MODEL_FUNCTION_LIST);
    });

App::get('/v1/functions/runtimes')
    ->groups(['api', 'functions'])
    ->desc('List runtimes')
    ->label('scope', 'functions.read')
    ->label('sdk.auth', [APP_AUTH_TYPE_KEY])
    ->label('sdk.namespace', 'functions')
    ->label('sdk.method', 'listRuntimes')
    ->label('sdk.description', '/docs/references/functions/list-runtimes.md')
    ->label('sdk.response.code', Response::STATUS_CODE_OK)
    ->label('sdk.response.type', Response::CONTENT_TYPE_JSON)
    ->label('sdk.response.model', Response::MODEL_RUNTIME_LIST)
    ->inject('response')
    ->action(function (Response $response) {

        $runtimes = Config::getParam('runtimes');

        $runtimes = array_map(function ($key) use ($runtimes) {
            $runtimes[$key]['$id'] = $key;
            return $runtimes[$key];
        }, array_keys($runtimes));

        $response->dynamic(new Document([
            'total' => count($runtimes),
            'runtimes' => $runtimes
        ]), Response::MODEL_RUNTIME_LIST);
    });

App::get('/v1/functions/:functionId')
    ->groups(['api', 'functions'])
    ->desc('Get Function')
    ->label('scope', 'functions.read')
    ->label('sdk.auth', [APP_AUTH_TYPE_KEY])
    ->label('sdk.namespace', 'functions')
    ->label('sdk.method', 'get')
    ->label('sdk.description', '/docs/references/functions/get-function.md')
    ->label('sdk.response.code', Response::STATUS_CODE_OK)
    ->label('sdk.response.type', Response::CONTENT_TYPE_JSON)
    ->label('sdk.response.model', Response::MODEL_FUNCTION)
    ->param('functionId', '', new UID(), 'Function ID.')
    ->inject('response')
    ->inject('dbForProject')
    ->action(function (string $functionId, Response $response, Database $dbForProject) {
        $function = $dbForProject->getDocument('functions', $functionId);

        if ($function->isEmpty()) {
            throw new Exception(Exception::FUNCTION_NOT_FOUND);
        }

        $response->dynamic($function, Response::MODEL_FUNCTION);
    });

App::get('/v1/functions/:functionId/usage')
    ->desc('Get Function Usage')
    ->groups(['api', 'functions'])
    ->label('scope', 'functions.read')
    ->label('sdk.auth', [APP_AUTH_TYPE_ADMIN])
    ->label('sdk.namespace', 'functions')
    ->label('sdk.method', 'getFunctionUsage')
    ->label('sdk.response.code', Response::STATUS_CODE_OK)
    ->label('sdk.response.type', Response::CONTENT_TYPE_JSON)
    ->label('sdk.response.model', Response::MODEL_USAGE_FUNCTIONS)
    ->param('functionId', '', new UID(), 'Function ID.')
    ->param('range', '30d', new WhiteList(['24h', '7d', '30d', '90d']), 'Date range.', true)
    ->inject('response')
    ->inject('dbForProject')
    ->action(function (string $functionId, string $range, Response $response, Database $dbForProject) {

        $function = $dbForProject->getDocument('functions', $functionId);

        if ($function->isEmpty()) {
            throw new Exception(Exception::FUNCTION_NOT_FOUND);
        }

        $periods = Config::getParam('usage', []);
        $stats = $usage = [];
        $days = $periods[$range];
        $metrics = [
            str_replace(['{resourceType}', '{resourceInternalId}'], ['functions', $function->getInternalId()], METRIC_FUNCTION_ID_DEPLOYMENTS),
            str_replace(['{resourceType}', '{resourceInternalId}'], ['functions', $function->getInternalId()], METRIC_FUNCTION_ID_DEPLOYMENTS_STORAGE),
            str_replace('{functionInternalId}', $function->getInternalId(), METRIC_FUNCTION_ID_BUILDS),
            str_replace('{functionInternalId}', $function->getInternalId(), METRIC_FUNCTION_ID_BUILDS_STORAGE),
            str_replace('{functionInternalId}', $function->getInternalId(), METRIC_FUNCTION_ID_BUILDS_COMPUTE),
            str_replace('{functionInternalId}', $function->getInternalId(), METRIC_FUNCTION_ID_EXECUTIONS),
            str_replace('{functionInternalId}', $function->getInternalId(), METRIC_FUNCTION_ID_EXECUTIONS_COMPUTE),
        ];

        Authorization::skip(function () use ($dbForProject, $days, $metrics, &$stats) {
            foreach ($metrics as $metric) {
                $limit = $days['limit'];
                $period = $days['period'];
                $results = $dbForProject->find('stats', [
                    Query::equal('period', [$period]),
                    Query::equal('metric', [$metric]),
                    Query::limit($limit),
                    Query::orderDesc('time'),
                ]);
                $stats[$metric] = [];
                foreach ($results as $result) {
                    $stats[$metric][$result->getAttribute('time')] = [
                        'value' => $result->getAttribute('value'),
                    ];
                }
            }
        });

        $format = match ($days['period']) {
            '1h' => 'Y-m-d\TH:00:00.000P',
            '1d' => 'Y-m-d\T00:00:00.000P',
        };

    foreach ($metrics as $metric) {
        $usage[$metric] = [];
        $leap = time() - ($days['limit'] * $days['factor']);
        while ($leap < time()) {
            $leap += $days['factor'];
            $formatDate = date($format, $leap);
            $usage[$metric][] = [
                'value' => $stats[$metric][$formatDate]['value'] ?? 0,
                'date' => $formatDate,
            ];
        }
    }

        $response->dynamic(new Document([
            'range' => $range,
            'deploymentsTotal' => $usage[$metrics[0]],
            'deploymentsStorage' => $usage[$metrics[1]],
            'buildsTotal' => $usage[$metrics[2]],
            'buildsStorage' => $usage[$metrics[3]],
            'buildsTime' => $usage[$metrics[4]],
            'executionsTotal' => $usage[$metrics[5]],
            'executionsTime' => $usage[$metrics[6]],
        ]), Response::MODEL_USAGE_FUNCTION);
    });

App::get('/v1/functions/usage')
    ->desc('Get Functions Usage')
    ->groups(['api', 'functions'])
    ->label('scope', 'functions.read')
    ->label('sdk.auth', [APP_AUTH_TYPE_ADMIN])
    ->label('sdk.namespace', 'functions')
    ->label('sdk.method', 'getUsage')
    ->label('sdk.response.code', Response::STATUS_CODE_OK)
    ->label('sdk.response.type', Response::CONTENT_TYPE_JSON)
    ->label('sdk.response.model', Response::MODEL_USAGE_FUNCTIONS)
    ->param('range', '30d', new WhiteList(['24h', '7d', '30d', '90d']), 'Date range.', true)
    ->inject('response')
    ->inject('dbForProject')
    ->action(function (string $range, Response $response, Database $dbForProject) {

        $periods = Config::getParam('usage', []);
        $stats = $usage = [];
        $days = $periods[$range];
        $metrics = [
            METRIC_FUNCTIONS,
            METRIC_DEPLOYMENTS,
            METRIC_DEPLOYMENTS_STORAGE,
            METRIC_BUILDS,
            METRIC_BUILDS_STORAGE,
            METRIC_BUILDS_COMPUTE,
            METRIC_EXECUTIONS,
            METRIC_EXECUTIONS_COMPUTE,
        ];

        Authorization::skip(function () use ($dbForProject, $days, $metrics, &$stats) {
            foreach ($metrics as $metric) {
                $limit = $days['limit'];
                $period = $days['period'];
                $results = $dbForProject->find('stats', [
                    Query::equal('period', [$period]),
                    Query::equal('metric', [$metric]),
                    Query::limit($limit),
                    Query::orderDesc('time'),
                ]);
                $stats[$metric] = [];
                foreach ($results as $result) {
                    $stats[$metric][$result->getAttribute('time')] = [
                        'value' => $result->getAttribute('value'),
                    ];
                }
            }
        });

        $format = match ($days['period']) {
            '1h' => 'Y-m-d\TH:00:00.000P',
            '1d' => 'Y-m-d\T00:00:00.000P',
        };

    foreach ($metrics as $metric) {
        $usage[$metric] = [];
        $leap = time() - ($days['limit'] * $days['factor']);
        while ($leap < time()) {
            $leap += $days['factor'];
            $formatDate = date($format, $leap);
            $usage[$metric][] = [
                'value' => $stats[$metric][$formatDate]['value'] ?? 0,
                'date' => $formatDate,
            ];
        }
    }
        $response->dynamic(new Document([
            'range' => $range,
            'functionsTotal' => $usage[$metrics[0]],
            'deploymentsTotal' => $usage[$metrics[1]],
            'deploymentsStorage' => $usage[$metrics[2]],
            'buildsTotal' => $usage[$metrics[3]],
            'buildsStorage' => $usage[$metrics[4]],
            'buildsTime' => $usage[$metrics[5]],
            'executionsTotal' => $usage[$metrics[6]],
            'executionsTime' => $usage[$metrics[7]],
        ]), Response::MODEL_USAGE_FUNCTIONS);
    });

App::put('/v1/functions/:functionId')
    ->groups(['api', 'functions'])
    ->desc('Update Function')
    ->label('scope', 'functions.write')
    ->label('event', 'functions.[functionId].update')
    ->label('audits.event', 'function.update')
    ->label('audits.resource', 'function/{response.$id}')
    ->label('sdk.auth', [APP_AUTH_TYPE_KEY])
    ->label('sdk.namespace', 'functions')
    ->label('sdk.method', 'update')
    ->label('sdk.description', '/docs/references/functions/update-function.md')
    ->label('sdk.response.code', Response::STATUS_CODE_OK)
    ->label('sdk.response.type', Response::CONTENT_TYPE_JSON)
    ->label('sdk.response.model', Response::MODEL_FUNCTION)
    ->param('functionId', '', new UID(), 'Function ID.')
    ->param('name', '', new Text(128), 'Function name. Max length: 128 chars.')
    ->param('execute', [], new Roles(APP_LIMIT_ARRAY_PARAMS_SIZE), 'An array of strings with execution roles. By default no user is granted with any execute permissions. [learn more about permissions](https://appwrite.io/docs/permissions). Maximum of ' . APP_LIMIT_ARRAY_PARAMS_SIZE . ' roles are allowed, each 64 characters long.')
    ->param('events', [], new ArrayList(new ValidatorEvent(), APP_LIMIT_ARRAY_PARAMS_SIZE), 'Events list. Maximum of ' . APP_LIMIT_ARRAY_PARAMS_SIZE . ' events are allowed.', true)
    ->param('schedule', '', new Cron(), 'Schedule CRON syntax.', true)
    ->param('timeout', 15, new Range(1, (int) App::getEnv('_APP_FUNCTIONS_TIMEOUT', 900)), 'Maximum execution time in seconds.', true)
    ->param('enabled', true, new Boolean(), 'Is function enabled?', true)
    ->inject('response')
    ->inject('dbForProject')
    ->inject('project')
    ->inject('user')
    ->inject('events')
    ->inject('dbForConsole')
    ->action(function (string $functionId, string $name, array $execute, array $events, string $schedule, int $timeout, bool $enabled, Response $response, Database $dbForProject, Document $project, Document $user, Event $eventsInstance, Database $dbForConsole) {

        $function = $dbForProject->getDocument('functions', $functionId);

        if ($function->isEmpty()) {
            throw new Exception(Exception::FUNCTION_NOT_FOUND);
        }

        $enabled ??= $function->getAttribute('enabled', true);

        $function = $dbForProject->updateDocument('functions', $function->getId(), new Document(array_merge($function->getArrayCopy(), [
            'execute' => $execute,
            'name' => $name,
            'events' => $events,
            'schedule' => $schedule,
            'timeout' => $timeout,
            'enabled' => $enabled,
            'search' => implode(' ', [$functionId, $name, $function->getAttribute('runtime')]),
        ])));

        $schedule = $dbForConsole->getDocument('schedules', $function->getAttribute('scheduleId'));
<<<<<<< HEAD
=======

>>>>>>> ab6f7773
        $schedule
            ->setAttribute('resourceUpdatedAt', DateTime::now())
            ->setAttribute('schedule', $function->getAttribute('schedule'))
            ->setAttribute('active', !empty($function->getAttribute('schedule')) && !empty($function->getAttribute('deployment')));
<<<<<<< HEAD
=======

>>>>>>> ab6f7773
        Authorization::skip(fn () => $dbForConsole->updateDocument('schedules', $schedule->getId(), $schedule));

        $eventsInstance->setParam('functionId', $function->getId());

        $response->dynamic($function, Response::MODEL_FUNCTION);
    });

App::patch('/v1/functions/:functionId/deployments/:deploymentId')
    ->groups(['api', 'functions'])
    ->desc('Update Function Deployment')
    ->label('scope', 'functions.write')
    ->label('event', 'functions.[functionId].deployments.[deploymentId].update')
    ->label('audits.event', 'deployment.update')
    ->label('audits.resource', 'function/{request.functionId}')
    ->label('sdk.auth', [APP_AUTH_TYPE_KEY])
    ->label('sdk.namespace', 'functions')
    ->label('sdk.method', 'updateDeployment')
    ->label('sdk.description', '/docs/references/functions/update-function-deployment.md')
    ->label('sdk.response.code', Response::STATUS_CODE_OK)
    ->label('sdk.response.type', Response::CONTENT_TYPE_JSON)
    ->label('sdk.response.model', Response::MODEL_FUNCTION)
    ->param('functionId', '', new UID(), 'Function ID.')
    ->param('deploymentId', '', new UID(), 'Deployment ID.')
    ->inject('response')
    ->inject('dbForProject')
    ->inject('project')
    ->inject('events')
    ->inject('dbForConsole')
    ->action(function (string $functionId, string $deploymentId, Response $response, Database $dbForProject, Document $project, Event $events, Database $dbForConsole) {

        $function = $dbForProject->getDocument('functions', $functionId);
        $deployment = $dbForProject->getDocument('deployments', $deploymentId);
        $build = $dbForProject->getDocument('builds', $deployment->getAttribute('buildId', ''));

        if ($function->isEmpty()) {
            throw new Exception(Exception::FUNCTION_NOT_FOUND);
        }

        if ($deployment->isEmpty()) {
            throw new Exception(Exception::DEPLOYMENT_NOT_FOUND);
        }

        if ($build->isEmpty()) {
            throw new Exception(Exception::BUILD_NOT_FOUND);
        }

        if ($build->getAttribute('status') !== 'ready') {
            throw new Exception(Exception::BUILD_NOT_READY);
        }

        $function = $dbForProject->updateDocument('functions', $function->getId(), new Document(array_merge($function->getArrayCopy(), [
            'deploymentInternalId' => $deployment->getInternalId(),
            'deployment' => $deployment->getId(),
        ])));

        $schedule = $dbForConsole->getDocument('schedules', $function->getAttribute('scheduleId'));
        $schedule
            ->setAttribute('resourceUpdatedAt', DateTime::now())
            ->setAttribute('schedule', $function->getAttribute('schedule'))
            ->setAttribute('active', !empty($function->getAttribute('schedule')) && !empty($function->getAttribute('deployment')));
        Authorization::skip(fn () => $dbForConsole->updateDocument('schedules', $schedule->getId(), $schedule));

        $events
            ->setParam('functionId', $function->getId())
            ->setParam('deploymentId', $deployment->getId());

        $response->dynamic($function, Response::MODEL_FUNCTION);
    });

App::delete('/v1/functions/:functionId')
    ->groups(['api', 'functions'])
    ->desc('Delete Function')
    ->label('scope', 'functions.write')
    ->label('event', 'functions.[functionId].delete')
    ->label('audits.event', 'function.delete')
    ->label('audits.resource', 'function/{request.functionId}')
    ->label('sdk.auth', [APP_AUTH_TYPE_KEY])
    ->label('sdk.namespace', 'functions')
    ->label('sdk.method', 'delete')
    ->label('sdk.description', '/docs/references/functions/delete-function.md')
    ->label('sdk.response.code', Response::STATUS_CODE_NOCONTENT)
    ->label('sdk.response.model', Response::MODEL_NONE)
    ->param('functionId', '', new UID(), 'Function ID.')
    ->inject('response')
    ->inject('dbForProject')
    ->inject('deletes')
    ->inject('events')
    ->inject('project')
    ->inject('dbForConsole')
    ->action(function (string $functionId, Response $response, Database $dbForProject, Delete $deletes, Event $events, Document $project, Database $dbForConsole) {

        $function = $dbForProject->getDocument('functions', $functionId);

        if ($function->isEmpty()) {
            throw new Exception(Exception::FUNCTION_NOT_FOUND);
        }

        if (!$dbForProject->deleteDocument('functions', $function->getId())) {
            throw new Exception(Exception::GENERAL_SERVER_ERROR, 'Failed to remove function from DB');
        }

        $schedule = $dbForConsole->getDocument('schedules', $function->getAttribute('scheduleId'));
        $schedule
            ->setAttribute('resourceUpdatedAt', DateTime::now())
            ->setAttribute('active', false);
        Authorization::skip(fn () => $dbForConsole->updateDocument('schedules', $schedule->getId(), $schedule));

        $deletes
            ->setType(DELETE_TYPE_DOCUMENT)
            ->setDocument($function);

        $events->setParam('functionId', $function->getId());

        $response->noContent();
    });

App::post('/v1/functions/:functionId/deployments')
    ->groups(['api', 'functions'])
    ->desc('Create Deployment')
    ->label('scope', 'functions.write')
    ->label('event', 'functions.[functionId].deployments.[deploymentId].create')
    ->label('audits.event', 'deployment.create')
    ->label('audits.resource', 'function/{request.functionId}')
    ->label('sdk.auth', [APP_AUTH_TYPE_KEY])
    ->label('sdk.namespace', 'functions')
    ->label('sdk.method', 'createDeployment')
    ->label('sdk.description', '/docs/references/functions/create-deployment.md')
    ->label('sdk.packaging', true)
    ->label('sdk.request.type', 'multipart/form-data')
    ->label('sdk.response.code', Response::STATUS_CODE_ACCEPTED)
    ->label('sdk.response.type', Response::CONTENT_TYPE_JSON)
    ->label('sdk.response.model', Response::MODEL_DEPLOYMENT)
    ->param('functionId', '', new UID(), 'Function ID.')
    ->param('entrypoint', '', new Text('1028'), 'Entrypoint File.')
    ->param('code', [], new File(), 'Gzip file with your code package. When used with the Appwrite CLI, pass the path to your code directory, and the CLI will automatically package your code. Use a path that is within the current directory.', false)
    ->param('activate', false, new Boolean(true), 'Automatically activate the deployment when it is finished building.', false)
    ->inject('request')
    ->inject('response')
    ->inject('dbForProject')
    ->inject('events')
    ->inject('project')
    ->inject('deviceFunctions')
    ->inject('deviceLocal')
    ->inject('dbForConsole')
    ->action(function (string $functionId, string $entrypoint, mixed $code, bool $activate, Request $request, Response $response, Database $dbForProject, Event $events, Document $project, Device $deviceFunctions, Device $deviceLocal, Database $dbForConsole) {

        $function = $dbForProject->getDocument('functions', $functionId);

        if ($function->isEmpty()) {
            throw new Exception(Exception::FUNCTION_NOT_FOUND);
        }

        $file = $request->getFiles('code');

        // GraphQL multipart spec adds files with index keys
        if (empty($file)) {
            $file = $request->getFiles(0);
        }

        if (empty($file)) {
            throw new Exception(Exception::STORAGE_FILE_EMPTY, 'No file sent');
        }

        $fileExt = new FileExt([FileExt::TYPE_GZIP]);
        $fileSizeValidator = new FileSize(App::getEnv('_APP_FUNCTIONS_SIZE_LIMIT', 0));
        $upload = new Upload();

        // Make sure we handle a single file and multiple files the same way
        $fileName = (\is_array($file['name']) && isset($file['name'][0])) ? $file['name'][0] : $file['name'];
        $fileTmpName = (\is_array($file['tmp_name']) && isset($file['tmp_name'][0])) ? $file['tmp_name'][0] : $file['tmp_name'];
        $fileSize = (\is_array($file['size']) && isset($file['size'][0])) ? $file['size'][0] : $file['size'];

        if (!$fileExt->isValid($file['name'])) { // Check if file type is allowed
            throw new Exception(Exception::STORAGE_FILE_TYPE_UNSUPPORTED);
        }

        $contentRange = $request->getHeader('content-range');
        $deploymentId = ID::unique();
        $chunk = 1;
        $chunks = 1;

        if (!empty($contentRange)) {
            $start = $request->getContentRangeStart();
            $end = $request->getContentRangeEnd();
            $fileSize = $request->getContentRangeSize();
            $deploymentId = $request->getHeader('x-appwrite-id', $deploymentId);
            if (is_null($start) || is_null($end) || is_null($fileSize)) {
                throw new Exception(Exception::STORAGE_INVALID_CONTENT_RANGE);
            }

            if ($end === $fileSize) {
                //if it's a last chunks the chunk size might differ, so we set the $chunks and $chunk to notify it's last chunk
                $chunks = $chunk = -1;
            } else {
                // Calculate total number of chunks based on the chunk size i.e ($rangeEnd - $rangeStart)
                $chunks = (int) ceil($fileSize / ($end + 1 - $start));
                $chunk = (int) ($start / ($end + 1 - $start)) + 1;
            }
        }

        if (!$fileSizeValidator->isValid($fileSize)) { // Check if file size is exceeding allowed limit
            throw new Exception(Exception::STORAGE_INVALID_FILE_SIZE);
        }

        if (!$upload->isValid($fileTmpName)) {
            throw new Exception(Exception::STORAGE_INVALID_FILE);
        }

        // Save to storage
        $fileSize ??= $deviceLocal->getFileSize($fileTmpName);
        $path = $deviceFunctions->getPath($deploymentId . '.' . \pathinfo($fileName, PATHINFO_EXTENSION));
        $deployment = $dbForProject->getDocument('deployments', $deploymentId);

        $metadata = ['content_type' => $deviceLocal->getFileMimeType($fileTmpName)];
        if (!$deployment->isEmpty()) {
            $chunks = $deployment->getAttribute('chunksTotal', 1);
            $metadata = $deployment->getAttribute('metadata', []);
            if ($chunk === -1) {
                $chunk = $chunks;
            }
        }

        $chunksUploaded = $deviceFunctions->upload($fileTmpName, $path, $chunk, $chunks, $metadata);

        if (empty($chunksUploaded)) {
            throw new Exception(Exception::GENERAL_SERVER_ERROR, 'Failed moving file');
        }

        $activate = (bool) filter_var($activate, FILTER_VALIDATE_BOOLEAN);

        if ($chunksUploaded === $chunks) {
            if ($activate) {
                // Remove deploy for all other deployments.
                $activeDeployments = $dbForProject->find('deployments', [
                    Query::equal('activate', [true]),
                    Query::equal('resourceId', [$functionId]),
                    Query::equal('resourceType', ['functions'])
                ]);

                foreach ($activeDeployments as $activeDeployment) {
                    $activeDeployment->setAttribute('activate', false);
                    $dbForProject->updateDocument('deployments', $activeDeployment->getId(), $activeDeployment);
                }
            }

            $fileSize = $deviceFunctions->getFileSize($path);

            if ($deployment->isEmpty()) {
                $deployment = $dbForProject->createDocument('deployments', new Document([
                    '$id' => $deploymentId,
                    '$permissions' => [
                        Permission::read(Role::any()),
                        Permission::update(Role::any()),
                        Permission::delete(Role::any()),
                    ],
                    'resourceInternalId' => $function->getInternalId(),
                    'resourceId' => $function->getId(),
                    'resourceType' => 'functions',
                    'buildInternalId' => '',
                    'entrypoint' => $entrypoint,
                    'path' => $path,
                    'size' => $fileSize,
                    'search' => implode(' ', [$deploymentId, $entrypoint]),
                    'activate' => $activate,
                    'metadata' => $metadata,
                ]));
            } else {
                $deployment = $dbForProject->updateDocument('deployments', $deploymentId, $deployment->setAttribute('size', $fileSize)->setAttribute('metadata', $metadata));
            }

            // Start the build
            $buildEvent = new Build();
            $buildEvent
                ->setType(BUILD_TYPE_DEPLOYMENT)
                ->setResource($function)
                ->setDeployment($deployment)
                ->setProject($project)
                ->trigger();
        } else {
            if ($deployment->isEmpty()) {
                $deployment = $dbForProject->createDocument('deployments', new Document([
                    '$id' => $deploymentId,
                    '$permissions' => [
                        Permission::read(Role::any()),
                        Permission::update(Role::any()),
                        Permission::delete(Role::any()),
                    ],
                    'resourceInternalId' => $function->getInternalId(),
                    'resourceId' => $function->getId(),
                    'resourceType' => 'functions',
                    'buildInternalId' => '',
                    'entrypoint' => $entrypoint,
                    'path' => $path,
                    'size' => $fileSize,
                    'chunksTotal' => $chunks,
                    'chunksUploaded' => $chunksUploaded,
                    'search' => implode(' ', [$deploymentId, $entrypoint]),
                    'activate' => $activate,
                    'metadata' => $metadata,
                ]));
            } else {
                $deployment = $dbForProject->updateDocument('deployments', $deploymentId, $deployment->setAttribute('chunksUploaded', $chunksUploaded)->setAttribute('metadata', $metadata));
            }
        }

        $metadata = null;

        $events
            ->setParam('functionId', $function->getId())
            ->setParam('deploymentId', $deployment->getId());

        $response
            ->setStatusCode(Response::STATUS_CODE_ACCEPTED)
            ->dynamic($deployment, Response::MODEL_DEPLOYMENT);
    });

App::get('/v1/functions/:functionId/deployments')
    ->groups(['api', 'functions'])
    ->desc('List Deployments')
    ->label('scope', 'functions.read')
    ->label('sdk.auth', [APP_AUTH_TYPE_KEY])
    ->label('sdk.namespace', 'functions')
    ->label('sdk.method', 'listDeployments')
    ->label('sdk.description', '/docs/references/functions/list-deployments.md')
    ->label('sdk.response.code', Response::STATUS_CODE_OK)
    ->label('sdk.response.type', Response::CONTENT_TYPE_JSON)
    ->label('sdk.response.model', Response::MODEL_DEPLOYMENT_LIST)
    ->param('functionId', '', new UID(), 'Function ID.')
    ->param('queries', [], new Deployments(), 'Array of query strings generated using the Query class provided by the SDK. [Learn more about queries](https://appwrite.io/docs/databases#querying-documents). Maximum of ' . APP_LIMIT_ARRAY_PARAMS_SIZE . ' queries are allowed, each ' . APP_LIMIT_ARRAY_ELEMENT_SIZE . ' characters long. You may filter on the following attributes: ' . implode(', ', Deployments::ALLOWED_ATTRIBUTES), true)
    ->param('search', '', new Text(256), 'Search term to filter your list results. Max length: 256 chars.', true)
    ->inject('response')
    ->inject('dbForProject')
    ->action(function (string $functionId, array $queries, string $search, Response $response, Database $dbForProject) {

        $function = $dbForProject->getDocument('functions', $functionId);

        if ($function->isEmpty()) {
            throw new Exception(Exception::FUNCTION_NOT_FOUND);
        }

        $queries = Query::parseQueries($queries);

        if (!empty($search)) {
            $queries[] = Query::search('search', $search);
        }

        // Set resource queries
        $queries[] = Query::equal('resourceId', [$function->getId()]);
        $queries[] = Query::equal('resourceType', ['functions']);

        // Get cursor document if there was a cursor query
        $cursor = Query::getByType($queries, Query::TYPE_CURSORAFTER, Query::TYPE_CURSORBEFORE);
        $cursor = reset($cursor);
        if ($cursor) {
            /** @var Query $cursor */
            $deploymentId = $cursor->getValue();
            $cursorDocument = $dbForProject->getDocument('deployments', $deploymentId);

            if ($cursorDocument->isEmpty()) {
                throw new Exception(Exception::GENERAL_CURSOR_NOT_FOUND, "Deployment '{$deploymentId}' for the 'cursor' value not found.");
            }

            $cursor->setValue($cursorDocument);
        }

        $filterQueries = Query::groupByType($queries)['filters'];

        $results = $dbForProject->find('deployments', $queries);
        $total = $dbForProject->count('deployments', $filterQueries, APP_LIMIT_COUNT);

        foreach ($results as $result) {
            $build = $dbForProject->getDocument('builds', $result->getAttribute('buildId', ''));
            $result->setAttribute('status', $build->getAttribute('status', 'processing'));
            $result->setAttribute('buildStderr', $build->getAttribute('stderr', ''));
            $result->setAttribute('buildStdout', $build->getAttribute('stdout', ''));
            $result->setAttribute('buildTime', $build->getAttribute('duration', 0));
        }

        $response->dynamic(new Document([
            'deployments' => $results,
            'total' => $total,
        ]), Response::MODEL_DEPLOYMENT_LIST);
    });

App::get('/v1/functions/:functionId/deployments/:deploymentId')
    ->groups(['api', 'functions'])
    ->desc('Get Deployment')
    ->label('scope', 'functions.read')
    ->label('sdk.auth', [APP_AUTH_TYPE_KEY])
    ->label('sdk.namespace', 'functions')
    ->label('sdk.method', 'getDeployment')
    ->label('sdk.description', '/docs/references/functions/get-deployment.md')
    ->label('sdk.response.code', Response::STATUS_CODE_OK)
    ->label('sdk.response.type', Response::CONTENT_TYPE_JSON)
    ->label('sdk.response.model', Response::MODEL_DEPLOYMENT)
    ->param('functionId', '', new UID(), 'Function ID.')
    ->param('deploymentId', '', new UID(), 'Deployment ID.')
    ->inject('response')
    ->inject('dbForProject')
    ->action(function (string $functionId, string $deploymentId, Response $response, Database $dbForProject) {

        $function = $dbForProject->getDocument('functions', $functionId);

        if ($function->isEmpty()) {
            throw new Exception(Exception::FUNCTION_NOT_FOUND);
        }

        $deployment = $dbForProject->getDocument('deployments', $deploymentId);

        if ($deployment->getAttribute('resourceId') !== $function->getId()) {
            throw new Exception(Exception::DEPLOYMENT_NOT_FOUND);
        }

        if ($deployment->isEmpty()) {
            throw new Exception(Exception::DEPLOYMENT_NOT_FOUND);
        }

        $build = $dbForProject->getDocument('builds', $deployment->getAttribute('buildId', ''));
        $deployment->setAttribute('status', $build->getAttribute('status', 'processing'));
        $deployment->setAttribute('buildStderr', $build->getAttribute('stderr', ''));
        $deployment->setAttribute('buildStdout', $build->getAttribute('stdout', ''));

        $response->dynamic($deployment, Response::MODEL_DEPLOYMENT);
    });

App::delete('/v1/functions/:functionId/deployments/:deploymentId')
    ->groups(['api', 'functions'])
    ->desc('Delete Deployment')
    ->label('scope', 'functions.write')
    ->label('event', 'functions.[functionId].deployments.[deploymentId].delete')
    ->label('audits.event', 'deployment.delete')
    ->label('audits.resource', 'function/{request.functionId}')
    ->label('sdk.auth', [APP_AUTH_TYPE_KEY])
    ->label('sdk.namespace', 'functions')
    ->label('sdk.method', 'deleteDeployment')
    ->label('sdk.description', '/docs/references/functions/delete-deployment.md')
    ->label('sdk.response.code', Response::STATUS_CODE_NOCONTENT)
    ->label('sdk.response.model', Response::MODEL_NONE)
    ->param('functionId', '', new UID(), 'Function ID.')
    ->param('deploymentId', '', new UID(), 'Deployment ID.')
    ->inject('response')
    ->inject('dbForProject')
    ->inject('deletes')
    ->inject('events')
    ->inject('deviceFunctions')
    ->action(function (string $functionId, string $deploymentId, Response $response, Database $dbForProject, Delete $deletes, Event $events, Device $deviceFunctions) {

        $function = $dbForProject->getDocument('functions', $functionId);
        if ($function->isEmpty()) {
            throw new Exception(Exception::FUNCTION_NOT_FOUND);
        }

        $deployment = $dbForProject->getDocument('deployments', $deploymentId);
        if ($deployment->isEmpty()) {
            throw new Exception(Exception::DEPLOYMENT_NOT_FOUND);
        }

        if ($deployment->getAttribute('resourceId') !== $function->getId()) {
            throw new Exception(Exception::DEPLOYMENT_NOT_FOUND);
        }

        if ($deviceFunctions->delete($deployment->getAttribute('path', ''))) {
            if (!$dbForProject->deleteDocument('deployments', $deployment->getId())) {
                throw new Exception(Exception::GENERAL_SERVER_ERROR, 'Failed to remove deployment from DB');
            }
        }

        if ($function->getAttribute('deployment') === $deployment->getId()) { // Reset function deployment
            $function = $dbForProject->updateDocument('functions', $function->getId(), new Document(array_merge($function->getArrayCopy(), [
                'deployment' => '',
                'deploymentInternalId' => '',
            ])));
        }

        $events
            ->setParam('functionId', $function->getId())
            ->setParam('deploymentId', $deployment->getId());

        $deletes
            ->setType(DELETE_TYPE_DOCUMENT)
            ->setDocument($deployment);

        $response->noContent();
    });

App::post('/v1/functions/:functionId/deployments/:deploymentId/builds/:buildId')
    ->groups(['api', 'functions'])
    ->desc('Create Build')
    ->label('scope', 'functions.write')
    ->label('event', 'functions.[functionId].deployments.[deploymentId].update')
    ->label('audits.event', 'deployment.update')
    ->label('audits.resource', 'function/{request.functionId}')
    ->label('sdk.auth', [APP_AUTH_TYPE_KEY])
    ->label('sdk.namespace', 'functions')
    ->label('sdk.method', 'createBuild')
    ->label('sdk.description', '/docs/references/functions/create-build.md')
    ->label('sdk.response.code', Response::STATUS_CODE_NOCONTENT)
    ->label('sdk.response.model', Response::MODEL_NONE)
    ->param('functionId', '', new UID(), 'Function ID.')
    ->param('deploymentId', '', new UID(), 'Deployment ID.')
    ->param('buildId', '', new UID(), 'Build unique ID.')
    ->inject('response')
    ->inject('dbForProject')
    ->inject('project')
    ->inject('events')
    ->action(function (string $functionId, string $deploymentId, string $buildId, Response $response, Database $dbForProject, Document $project, Event $events) {

        $function = $dbForProject->getDocument('functions', $functionId);
        $deployment = $dbForProject->getDocument('deployments', $deploymentId);

        if ($function->isEmpty()) {
            throw new Exception(Exception::FUNCTION_NOT_FOUND);
        }

        if ($deployment->isEmpty()) {
            throw new Exception(Exception::DEPLOYMENT_NOT_FOUND);
        }

        $build = Authorization::skip(fn () => $dbForProject->getDocument('builds', $buildId));

        if ($build->isEmpty()) {
            throw new Exception(Exception::BUILD_NOT_FOUND);
        }

        if ($build->getAttribute('status') !== 'failed') {
            throw new Exception(Exception::BUILD_IN_PROGRESS, 'Build not failed');
        }

        $events
            ->setParam('functionId', $function->getId())
            ->setParam('deploymentId', $deployment->getId());

        // Retry the build
        $buildEvent = new Build();
        $buildEvent
            ->setType(BUILD_TYPE_RETRY)
            ->setResource($function)
            ->setDeployment($deployment)
            ->setProject($project)
            ->trigger();

        $response->noContent();
    });

App::post('/v1/functions/:functionId/executions')
    ->groups(['api', 'functions'])
    ->desc('Create Execution')
    ->label('scope', 'execution.write')
    ->label('event', 'functions.[functionId].executions.[executionId].create')
    ->label('sdk.auth', [APP_AUTH_TYPE_SESSION, APP_AUTH_TYPE_KEY, APP_AUTH_TYPE_JWT])
    ->label('sdk.namespace', 'functions')
    ->label('sdk.method', 'createExecution')
    ->label('sdk.description', '/docs/references/functions/create-execution.md')
    ->label('sdk.response.code', Response::STATUS_CODE_CREATED)
    ->label('sdk.response.type', Response::CONTENT_TYPE_JSON)
    ->label('sdk.response.model', Response::MODEL_EXECUTION)
    ->label('abuse-key', 'ip:{ip},userId:{userId}')
    ->label('abuse-limit', APP_LIMIT_WRITE_RATE_DEFAULT)
    ->label('abuse-time', APP_LIMIT_WRITE_RATE_PERIOD_DEFAULT)
    ->param('functionId', '', new UID(), 'Function ID.')
    ->param('data', '', new Text(8192), 'String of custom data to send to function.', true)
    ->param('async', false, new Boolean(), 'Execute code in the background. Default value is false.', true)
    ->inject('response')
    ->inject('project')
    ->inject('dbForProject')
    ->inject('user')
    ->inject('events')
    ->inject('mode')
    ->inject('queueForFunctions')
    ->inject('queueForUsage')
    ->action(function (string $functionId, string $data, bool $async, Response $response, Document $project, Database $dbForProject, Document $user, Event $events, string $mode, Func $queueForFunctions, Usage $queueForUsage) {

        $function = Authorization::skip(fn () => $dbForProject->getDocument('functions', $functionId));

        if ($function->isEmpty() || !$function->getAttribute('enabled')) {
            if (!($mode === APP_MODE_ADMIN && Auth::isPrivilegedUser(Authorization::getRoles()))) {
                throw new Exception(Exception::FUNCTION_NOT_FOUND);
            }
        }

        $runtimes = Config::getParam('runtimes', []);

        $runtime = (isset($runtimes[$function->getAttribute('runtime', '')])) ? $runtimes[$function->getAttribute('runtime', '')] : null;

        if (\is_null($runtime)) {
            throw new Exception(Exception::FUNCTION_RUNTIME_UNSUPPORTED, 'Runtime "' . $function->getAttribute('runtime', '') . '" is not supported');
        }

        $deployment = Authorization::skip(fn () => $dbForProject->getDocument('deployments', $function->getAttribute('deployment', '')));

        if ($deployment->getAttribute('resourceId') !== $function->getId()) {
            throw new Exception(Exception::DEPLOYMENT_NOT_FOUND, 'Deployment not found. Create a deployment before trying to execute a function');
        }

        if ($deployment->isEmpty()) {
            throw new Exception(Exception::DEPLOYMENT_NOT_FOUND, 'Deployment not found. Create a deployment before trying to execute a function');
        }

        /** Check if build has completed */
        $build = Authorization::skip(fn () => $dbForProject->getDocument('builds', $deployment->getAttribute('buildId', '')));
        if ($build->isEmpty()) {
            throw new Exception(Exception::BUILD_NOT_FOUND);
        }

        if ($build->getAttribute('status') !== 'ready') {
            throw new Exception(Exception::BUILD_NOT_READY);
        }

        $validator = new Authorization('execute');

        if (!$validator->isValid($function->getAttribute('execute'))) { // Check if user has write access to execute function
            throw new Exception(Exception::USER_UNAUTHORIZED, $validator->getDescription());
        }

        $executionId = ID::unique();

        /** @var Document $execution */
        $execution = Authorization::skip(fn () => $dbForProject->createDocument('executions', new Document([
            '$id' => $executionId,
            '$permissions' => !$user->isEmpty() ? [Permission::read(Role::user($user->getId()))] : [],
            'functionInternalId' => $function->getInternalId(),
            'functionId' => $function->getId(),
            'deploymentInternalId' => $deployment->getInternalId(),
            'deploymentId' => $deployment->getId(),
            'trigger' => 'http', // http / schedule / event
            'status' => $async ? 'waiting' : 'processing', // waiting / processing / completed / failed
            'statusCode' => 0,
            'response' => '',
            'stderr' => '',
            'duration' => 0.0,
            'search' => implode(' ', [$functionId, $executionId]),
        ])));

        $jwt = ''; // initialize
        if (!$user->isEmpty()) { // If userId exists, generate a JWT for function
            $sessions = $user->getAttribute('sessions', []);
            $current = new Document();

            foreach ($sessions as $session) {
                /** @var Utopia\Database\Document $session */
                if ($session->getAttribute('secret') == Auth::hash(Auth::$secret)) { // If current session delete the cookies too
                    $current = $session;
                }
            }

            if (!$current->isEmpty()) {
                $jwtObj = new JWT(App::getEnv('_APP_OPENSSL_KEY_V1'), 'HS256', 900, 10); // Instantiate with key, algo, maxAge and leeway.
                $jwt = $jwtObj->encode([
                    'userId' => $user->getId(),
                    'sessionId' => $current->getId(),
                ]);
            }
        }

        $events
            ->setParam('functionId', $function->getId())
            ->setParam('executionId', $execution->getId())
            ->setContext('function', $function);

        if ($async) {
            $queueForFunctions
                ->setType('http')
                ->setExecution($execution)
                ->setFunction($function)
                ->setData($data)
                ->setJWT($jwt)
                ->setProject($project)
                ->setUser($user)
                ->trigger();

            return $response
                ->setStatusCode(Response::STATUS_CODE_ACCEPTED)
                ->dynamic($execution, Response::MODEL_EXECUTION);
        }

        $vars = array_reduce($function->getAttribute('vars', []), function (array $carry, Document $var) {
            $carry[$var->getAttribute('key')] = $var->getAttribute('value') ?? '';
            return $carry;
        }, []);

        $vars = \array_merge($vars, [
            'APPWRITE_FUNCTION_ID' => $function->getId(),
            'APPWRITE_FUNCTION_NAME' => $function->getAttribute('name'),
            'APPWRITE_FUNCTION_DEPLOYMENT' => $deployment->getId(),
            'APPWRITE_FUNCTION_PROJECT_ID' => $project->getId(),
            'APPWRITE_FUNCTION_TRIGGER' => 'http',
            'APPWRITE_FUNCTION_RUNTIME_NAME' => $runtime['name'] ?? '',
            'APPWRITE_FUNCTION_RUNTIME_VERSION' => $runtime['version'] ?? '',
            'APPWRITE_FUNCTION_DATA' => $data ?? '',
            'APPWRITE_FUNCTION_USER_ID' => $user->getId() ?? '',
            'APPWRITE_FUNCTION_JWT' => $jwt ?? '',
        ]);

        /** Execute function */
        $executor = new Executor(App::getEnv('_APP_EXECUTOR_HOST'));
        try {
            $executionResponse = $executor->createExecution(
                projectId: $project->getId(),
                deploymentId: $deployment->getId(),
                payload: $data,
                variables: $vars,
                timeout: $function->getAttribute('timeout', 0),
                image: $runtime['image'],
                source: $build->getAttribute('outputPath', ''),
                entrypoint: $deployment->getAttribute('entrypoint', ''),
            );

            /** Update execution status */
            $execution->setAttribute('status', $executionResponse['status']);
            $execution->setAttribute('statusCode', $executionResponse['statusCode']);
            $execution->setAttribute('response', $executionResponse['response']);
            $execution->setAttribute('stdout', $executionResponse['stdout']);
            $execution->setAttribute('stderr', $executionResponse['stderr']);
            $execution->setAttribute('duration', $executionResponse['duration']);
            /**
             * Sync execution compute usage from
             */
            $queueForUsage
                ->addMetric(METRIC_EXECUTIONS_COMPUTE, (int)($executionResponse['duration'] * 1000))// per project
                ->addMetric(str_replace('{functionInternalId}', $function->getInternalId(), METRIC_FUNCTION_ID_EXECUTIONS_COMPUTE), (int)($executionResponse['duration'] * 1000))// per function
            ;
        } catch (\Throwable $th) {
            $interval = (new \DateTime())->diff(new \DateTime($execution->getCreatedAt()));
            $execution
                ->setAttribute('duration', (float)$interval->format('%s.%f'))
                ->setAttribute('status', 'failed')
                ->setAttribute('statusCode', $th->getCode())
                ->setAttribute('stderr', $th->getMessage());
            Console::error($th->getMessage());
        }

        Authorization::skip(fn () => $dbForProject->updateDocument('executions', $executionId, $execution));

        $roles = Authorization::getRoles();
        $isPrivilegedUser = Auth::isPrivilegedUser($roles);
        $isAppUser = Auth::isAppUser($roles);

        if (!$isPrivilegedUser && !$isAppUser) {
            $execution->setAttribute('stdout', '');
            $execution->setAttribute('stderr', '');
        }

        $response
            ->setStatusCode(Response::STATUS_CODE_CREATED)
            ->dynamic($execution, Response::MODEL_EXECUTION);
    });

App::get('/v1/functions/:functionId/executions')
    ->groups(['api', 'functions'])
    ->desc('List Executions')
    ->label('scope', 'execution.read')
    ->label('sdk.auth', [APP_AUTH_TYPE_SESSION, APP_AUTH_TYPE_KEY, APP_AUTH_TYPE_JWT])
    ->label('sdk.namespace', 'functions')
    ->label('sdk.method', 'listExecutions')
    ->label('sdk.description', '/docs/references/functions/list-executions.md')
    ->label('sdk.response.code', Response::STATUS_CODE_OK)
    ->label('sdk.response.type', Response::CONTENT_TYPE_JSON)
    ->label('sdk.response.model', Response::MODEL_EXECUTION_LIST)
    ->param('functionId', '', new UID(), 'Function ID.')
    ->param('queries', [], new Executions(), 'Array of query strings generated using the Query class provided by the SDK. [Learn more about queries](https://appwrite.io/docs/databases#querying-documents). Maximum of ' . APP_LIMIT_ARRAY_PARAMS_SIZE . ' queries are allowed, each ' . APP_LIMIT_ARRAY_ELEMENT_SIZE . ' characters long. You may filter on the following attributes: ' . implode(', ', Executions::ALLOWED_ATTRIBUTES), true)
    ->param('search', '', new Text(256), 'Search term to filter your list results. Max length: 256 chars.', true)
    ->inject('response')
    ->inject('dbForProject')
    ->inject('mode')
    ->action(function (string $functionId, array $queries, string $search, Response $response, Database $dbForProject, string $mode) {

        $function = Authorization::skip(fn () => $dbForProject->getDocument('functions', $functionId));

        if ($function->isEmpty() || !$function->getAttribute('enabled')) {
            if (!($mode === APP_MODE_ADMIN && Auth::isPrivilegedUser(Authorization::getRoles()))) {
                throw new Exception(Exception::FUNCTION_NOT_FOUND);
            }
        }

        $queries = Query::parseQueries($queries);

        if (!empty($search)) {
            $queries[] = Query::search('search', $search);
        }

        // Set internal queries
        $queries[] = Query::equal('functionId', [$function->getId()]);

        // Get cursor document if there was a cursor query
        $cursor = Query::getByType($queries, Query::TYPE_CURSORAFTER, Query::TYPE_CURSORBEFORE);
        $cursor = reset($cursor);
        if ($cursor) {
            /** @var Query $cursor */
            $executionId = $cursor->getValue();
            $cursorDocument = $dbForProject->getDocument('executions', $executionId);

            if ($cursorDocument->isEmpty()) {
                throw new Exception(Exception::GENERAL_CURSOR_NOT_FOUND, "Execution '{$executionId}' for the 'cursor' value not found.");
            }

            $cursor->setValue($cursorDocument);
        }

        $filterQueries = Query::groupByType($queries)['filters'];

        $results = $dbForProject->find('executions', $queries);
        $total = $dbForProject->count('executions', $filterQueries, APP_LIMIT_COUNT);

        $roles = Authorization::getRoles();
        $isPrivilegedUser = Auth::isPrivilegedUser($roles);
        $isAppUser = Auth::isAppUser($roles);
        if (!$isPrivilegedUser && !$isAppUser) {
            $results = array_map(function ($execution) {
                $execution->setAttribute('stdout', '');
                $execution->setAttribute('stderr', '');
                return $execution;
            }, $results);
        }

        $response->dynamic(new Document([
            'executions' => $results,
            'total' => $total,
        ]), Response::MODEL_EXECUTION_LIST);
    });

App::get('/v1/functions/:functionId/executions/:executionId')
    ->groups(['api', 'functions'])
    ->desc('Get Execution')
    ->label('scope', 'execution.read')
    ->label('sdk.auth', [APP_AUTH_TYPE_SESSION, APP_AUTH_TYPE_KEY, APP_AUTH_TYPE_JWT])
    ->label('sdk.namespace', 'functions')
    ->label('sdk.method', 'getExecution')
    ->label('sdk.description', '/docs/references/functions/get-execution.md')
    ->label('sdk.response.code', Response::STATUS_CODE_OK)
    ->label('sdk.response.type', Response::CONTENT_TYPE_JSON)
    ->label('sdk.response.model', Response::MODEL_EXECUTION)
    ->param('functionId', '', new UID(), 'Function ID.')
    ->param('executionId', '', new UID(), 'Execution ID.')
    ->inject('response')
    ->inject('dbForProject')
    ->inject('mode')
    ->action(function (string $functionId, string $executionId, Response $response, Database $dbForProject, string $mode) {

        $function = Authorization::skip(fn () => $dbForProject->getDocument('functions', $functionId));

        if ($function->isEmpty() || !$function->getAttribute('enabled')) {
            if (!($mode === APP_MODE_ADMIN && Auth::isPrivilegedUser(Authorization::getRoles()))) {
                throw new Exception(Exception::FUNCTION_NOT_FOUND);
            }
        }

        $execution = $dbForProject->getDocument('executions', $executionId);

        if ($execution->getAttribute('functionId') !== $function->getId()) {
            throw new Exception(Exception::EXECUTION_NOT_FOUND);
        }

        if ($execution->isEmpty()) {
            throw new Exception(Exception::EXECUTION_NOT_FOUND);
        }

        $roles = Authorization::getRoles();
        $isPrivilegedUser = Auth::isPrivilegedUser($roles);
        $isAppUser = Auth::isAppUser($roles);
        if (!$isPrivilegedUser && !$isAppUser) {
            $execution->setAttribute('stdout', '');
            $execution->setAttribute('stderr', '');
        }

        $response->dynamic($execution, Response::MODEL_EXECUTION);
    });

// Variables

App::post('/v1/functions/:functionId/variables')
    ->desc('Create Variable')
    ->groups(['api', 'functions'])
    ->label('scope', 'functions.write')
    ->label('audits.event', 'variable.create')
    ->label('audits.resource', 'function/{request.functionId}')
    ->label('sdk.auth', [APP_AUTH_TYPE_KEY])
    ->label('sdk.namespace', 'functions')
    ->label('sdk.method', 'createVariable')
    ->label('sdk.description', '/docs/references/functions/create-variable.md')
    ->label('sdk.response.code', Response::STATUS_CODE_CREATED)
    ->label('sdk.response.type', Response::CONTENT_TYPE_JSON)
    ->label('sdk.response.model', Response::MODEL_VARIABLE)
    ->param('functionId', '', new UID(), 'Function unique ID.', false)
    ->param('key', null, new Text(Database::LENGTH_KEY), 'Variable key. Max length: ' . Database::LENGTH_KEY  . ' chars.', false)
    ->param('value', null, new Text(8192), 'Variable value. Max length: 8192 chars.', false)
    ->inject('response')
    ->inject('dbForProject')
    ->inject('dbForConsole')
    ->action(function (string $functionId, string $key, string $value, Response $response, Database $dbForProject, Database $dbForConsole) {
        $function = $dbForProject->getDocument('functions', $functionId);

        if ($function->isEmpty()) {
            throw new Exception(Exception::FUNCTION_NOT_FOUND);
        }

        $variableId = ID::unique();

        $variable = new Document([
            '$id' => $variableId,
            '$permissions' => [
                Permission::read(Role::any()),
                Permission::update(Role::any()),
                Permission::delete(Role::any()),
            ],
            'functionInternalId' => $function->getInternalId(),
            'functionId' => $function->getId(),
            'key' => $key,
            'value' => $value,
            'search' => implode(' ', [$variableId, $function->getId(), $key]),
        ]);

        try {
            $variable = $dbForProject->createDocument('variables', $variable);
        } catch (DuplicateException $th) {
            throw new Exception(Exception::VARIABLE_ALREADY_EXISTS);
        }

        $schedule = $dbForConsole->getDocument('schedules', $function->getAttribute('scheduleId'));
        $schedule
            ->setAttribute('resourceUpdatedAt', DateTime::now())
            ->setAttribute('schedule', $function->getAttribute('schedule'))
            ->setAttribute('active', !empty($function->getAttribute('schedule')) && !empty($function->getAttribute('deployment')));
        Authorization::skip(fn () => $dbForConsole->updateDocument('schedules', $schedule->getId(), $schedule));

        $dbForProject->deleteCachedDocument('functions', $function->getId());

        $schedule = $dbForConsole->getDocument('schedules', $function->getAttribute('scheduleId'));
        $schedule
            ->setAttribute('resourceUpdatedAt', DateTime::now())
            ->setAttribute('schedule', $function->getAttribute('schedule'))
            ->setAttribute('active', !empty($function->getAttribute('schedule')) && !empty($function->getAttribute('deployment')));
        Authorization::skip(fn () => $dbForConsole->updateDocument('schedules', $schedule->getId(), $schedule));

        $response
            ->setStatusCode(Response::STATUS_CODE_CREATED)
            ->dynamic($variable, Response::MODEL_VARIABLE);
    });

App::get('/v1/functions/:functionId/variables')
    ->desc('List Variables')
    ->groups(['api', 'functions'])
    ->label('scope', 'functions.read')
    ->label('sdk.auth', [APP_AUTH_TYPE_KEY])
    ->label('sdk.namespace', 'functions')
    ->label('sdk.method', 'listVariables')
    ->label('sdk.description', '/docs/references/functions/list-variables.md')
    ->label('sdk.response.code', Response::STATUS_CODE_OK)
    ->label('sdk.response.type', Response::CONTENT_TYPE_JSON)
    ->label('sdk.response.model', Response::MODEL_VARIABLE_LIST)
    ->param('functionId', '', new UID(), 'Function unique ID.', false)
    ->inject('response')
    ->inject('dbForProject')
    ->action(function (string $functionId, Response $response, Database $dbForProject) {
        $function = $dbForProject->getDocument('functions', $functionId);

        if ($function->isEmpty()) {
            throw new Exception(Exception::FUNCTION_NOT_FOUND);
        }

        $response->dynamic(new Document([
            'variables' => $function->getAttribute('vars'),
            'total' => \count($function->getAttribute('vars')),
        ]), Response::MODEL_VARIABLE_LIST);
    });

App::get('/v1/functions/:functionId/variables/:variableId')
    ->desc('Get Variable')
    ->groups(['api', 'functions'])
    ->label('scope', 'functions.read')
    ->label('sdk.auth', [APP_AUTH_TYPE_KEY])
    ->label('sdk.namespace', 'functions')
    ->label('sdk.method', 'getVariable')
    ->label('sdk.description', '/docs/references/functions/get-variable.md')
    ->label('sdk.response.code', Response::STATUS_CODE_OK)
    ->label('sdk.response.type', Response::CONTENT_TYPE_JSON)
    ->label('sdk.response.model', Response::MODEL_VARIABLE)
    ->param('functionId', '', new UID(), 'Function unique ID.', false)
    ->param('variableId', '', new UID(), 'Variable unique ID.', false)
    ->inject('response')
    ->inject('dbForProject')
    ->action(function (string $functionId, string $variableId, Response $response, Database $dbForProject) {
        $function = $dbForProject->getDocument('functions', $functionId);

        if ($function->isEmpty()) {
            throw new Exception(Exception::FUNCTION_NOT_FOUND);
        }

        $variable = $dbForProject->findOne('variables', [
            Query::equal('$id', [$variableId]),
            Query::equal('functionInternalId', [$function->getInternalId()]),
        ]);

        if ($variable === false || $variable->isEmpty()) {
            throw new Exception(Exception::VARIABLE_NOT_FOUND);
        }

        $response->dynamic($variable, Response::MODEL_VARIABLE);
    });

App::put('/v1/functions/:functionId/variables/:variableId')
    ->desc('Update Variable')
    ->groups(['api', 'functions'])
    ->label('scope', 'functions.write')
    ->label('audits.event', 'variable.update')
    ->label('audits.resource', 'function/{request.functionId}')
    ->label('sdk.auth', [APP_AUTH_TYPE_KEY])
    ->label('sdk.namespace', 'functions')
    ->label('sdk.method', 'updateVariable')
    ->label('sdk.description', '/docs/references/functions/update-variable.md')
    ->label('sdk.response.code', Response::STATUS_CODE_OK)
    ->label('sdk.response.type', Response::CONTENT_TYPE_JSON)
    ->label('sdk.response.model', Response::MODEL_VARIABLE)
    ->param('functionId', '', new UID(), 'Function unique ID.', false)
    ->param('variableId', '', new UID(), 'Variable unique ID.', false)
    ->param('key', null, new Text(255), 'Variable key. Max length: 255 chars.', false)
    ->param('value', null, new Text(8192), 'Variable value. Max length: 8192 chars.', true)
    ->inject('response')
    ->inject('dbForProject')
    ->inject('dbForConsole')
    ->action(function (string $functionId, string $variableId, string $key, ?string $value, Response $response, Database $dbForProject, Database $dbForConsole) {

        $function = $dbForProject->getDocument('functions', $functionId);

        if ($function->isEmpty()) {
            throw new Exception(Exception::FUNCTION_NOT_FOUND);
        }

        $variable = $dbForProject->findOne('variables', [
            Query::equal('$id', [$variableId]),
            Query::equal('functionInternalId', [$function->getInternalId()]),
        ]);

        if ($variable === false || $variable->isEmpty()) {
            throw new Exception(Exception::VARIABLE_NOT_FOUND);
        }

        $variable
            ->setAttribute('key', $key)
            ->setAttribute('value', $value ?? $variable->getAttribute('value'))
            ->setAttribute('search', implode(' ', [$variableId, $function->getId(), $key]))
        ;

        try {
            $dbForProject->updateDocument('variables', $variable->getId(), $variable);
        } catch (DuplicateException $th) {
            throw new Exception(Exception::VARIABLE_ALREADY_EXISTS);
        }

        $schedule = $dbForConsole->getDocument('schedules', $function->getAttribute('scheduleId'));
        $schedule
            ->setAttribute('resourceUpdatedAt', DateTime::now())
            ->setAttribute('schedule', $function->getAttribute('schedule'))
            ->setAttribute('active', !empty($function->getAttribute('schedule')) && !empty($function->getAttribute('deployment')));
        Authorization::skip(fn () => $dbForConsole->updateDocument('schedules', $schedule->getId(), $schedule));

        $dbForProject->deleteCachedDocument('functions', $function->getId());

        $schedule = $dbForConsole->getDocument('schedules', $function->getAttribute('scheduleId'));
        $schedule
            ->setAttribute('resourceUpdatedAt', DateTime::now())
            ->setAttribute('schedule', $function->getAttribute('schedule'))
            ->setAttribute('active', !empty($function->getAttribute('schedule')) && !empty($function->getAttribute('deployment')));
        Authorization::skip(fn () => $dbForConsole->updateDocument('schedules', $schedule->getId(), $schedule));

        $response->dynamic($variable, Response::MODEL_VARIABLE);
    });

App::delete('/v1/functions/:functionId/variables/:variableId')
    ->desc('Delete Variable')
    ->groups(['api', 'functions'])
    ->label('scope', 'functions.write')
    ->label('audits.event', 'variable.delete')
    ->label('audits.resource', 'function/{request.functionId}')
    ->label('sdk.auth', [APP_AUTH_TYPE_KEY])
    ->label('sdk.namespace', 'functions')
    ->label('sdk.method', 'deleteVariable')
    ->label('sdk.description', '/docs/references/functions/delete-variable.md')
    ->label('sdk.response.code', Response::STATUS_CODE_NOCONTENT)
    ->label('sdk.response.model', Response::MODEL_NONE)
    ->param('functionId', '', new UID(), 'Function unique ID.', false)
    ->param('variableId', '', new UID(), 'Variable unique ID.', false)
    ->inject('response')
    ->inject('dbForProject')
    ->inject('dbForConsole')
    ->action(function (string $functionId, string $variableId, Response $response, Database $dbForProject, Database $dbForConsole) {
        $function = $dbForProject->getDocument('functions', $functionId);

        if ($function->isEmpty()) {
            throw new Exception(Exception::FUNCTION_NOT_FOUND);
        }

        $variable = $dbForProject->findOne('variables', [
            Query::equal('$id', [$variableId]),
            Query::equal('functionInternalId', [$function->getInternalId()]),
        ]);

        if ($variable === false || $variable->isEmpty()) {
            throw new Exception(Exception::VARIABLE_NOT_FOUND);
        }

        $dbForProject->deleteDocument('variables', $variable->getId());

        $schedule = $dbForConsole->getDocument('schedules', $function->getAttribute('scheduleId'));
        $schedule
            ->setAttribute('resourceUpdatedAt', DateTime::now())
            ->setAttribute('schedule', $function->getAttribute('schedule'))
            ->setAttribute('active', !empty($function->getAttribute('schedule')) && !empty($function->getAttribute('deployment')));
        Authorization::skip(fn () => $dbForConsole->updateDocument('schedules', $schedule->getId(), $schedule));

        $dbForProject->deleteCachedDocument('functions', $function->getId());

        $schedule = $dbForConsole->getDocument('schedules', $function->getAttribute('scheduleId'));
        $schedule
            ->setAttribute('resourceUpdatedAt', DateTime::now())
            ->setAttribute('schedule', $function->getAttribute('schedule'))
            ->setAttribute('active', !empty($function->getAttribute('schedule')) && !empty($function->getAttribute('deployment')));
        Authorization::skip(fn () => $dbForConsole->updateDocument('schedules', $schedule->getId(), $schedule));

        $response->noContent();
    });<|MERGE_RESOLUTION|>--- conflicted
+++ resolved
@@ -85,10 +85,7 @@
             'deployment' => '',
             'events' => $events,
             'schedule' => $schedule,
-<<<<<<< HEAD
             'scheduleInternalId' => '',
-=======
->>>>>>> ab6f7773
             'timeout' => $timeout,
             'search' => implode(' ', [$functionId, $name, $runtime])
         ]));
@@ -424,18 +421,10 @@
         ])));
 
         $schedule = $dbForConsole->getDocument('schedules', $function->getAttribute('scheduleId'));
-<<<<<<< HEAD
-=======
-
->>>>>>> ab6f7773
         $schedule
             ->setAttribute('resourceUpdatedAt', DateTime::now())
             ->setAttribute('schedule', $function->getAttribute('schedule'))
             ->setAttribute('active', !empty($function->getAttribute('schedule')) && !empty($function->getAttribute('deployment')));
-<<<<<<< HEAD
-=======
-
->>>>>>> ab6f7773
         Authorization::skip(fn () => $dbForConsole->updateDocument('schedules', $schedule->getId(), $schedule));
 
         $eventsInstance->setParam('functionId', $function->getId());
