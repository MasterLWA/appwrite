--- conflicted
+++ resolved
@@ -1069,12 +1069,8 @@
     ->desc('Retry Build')
     ->label('scope', 'functions.write')
     ->label('event', 'functions.[functionId].deployments.[deploymentId].update')
-<<<<<<< HEAD
     ->label('audits.resource', 'function/{request.functionId}')
-    ->label('sdk.auth', [APP_AUTH_TYPE_KEY])
-=======
     ->label('sdk.auth', [APP_AUTH_TYPE_SESSION, APP_AUTH_TYPE_KEY, APP_AUTH_TYPE_JWT])
->>>>>>> 6dd64362
     ->label('sdk.namespace', 'functions')
     ->label('sdk.method', 'retryBuild')
     ->label('sdk.description', '/docs/references/functions/retry-build.md')
