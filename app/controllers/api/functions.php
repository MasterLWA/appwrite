--- conflicted
+++ resolved
@@ -484,7 +484,7 @@
         }
 
         $contentRange = $request->getHeader('content-range');
-        $tagId = $dbForInternal->getId();
+        $tagId = $dbForProject->getId();
         $chunk = 1;
         $chunks = 1;
 
@@ -519,7 +519,7 @@
         $size ??= $device->getFileSize($fileTmpName);
         $path = $device->getPath($tagId.'.'.\pathinfo($fileName, PATHINFO_EXTENSION));
         
-        $tag = $dbForInternal->getDocument('tags', $tagId);
+        $tag = $dbForProject->getDocument('tags', $tagId);
 
         if(!$tag->isEmpty()) {
             $chunks = $tag->getAttribute('chunksTotal', 1);
@@ -534,12 +534,11 @@
             throw new Exception('Failed moving file', 500);
         }
         
-<<<<<<< HEAD
         if($chunksUploaded == $chunks) {
             $size = $device->getFileSize($path);
 
             if ($tag->isEmpty()) {
-                $tag = $dbForInternal->createDocument('tags', new Document([
+                $tag = $dbForProject->createDocument('tags', new Document([
                     '$id' => $tagId,
                     '$read' => [],
                     '$write' => [],
@@ -551,11 +550,11 @@
                     'search' => implode(' ', [$tagId, $command]),
                 ]));
             } else {
-                $tag = $dbForInternal->updateDocument('tags', $tagId, $tag->setAttribute('size', $size));
+                $tag = $dbForProject->updateDocument('tags', $tagId, $tag->setAttribute('size', $size));
             }
         } else {
             if($tag->isEmpty()) {
-                $tag = $dbForInternal->createDocument('tags', new Document([
+                $tag = $dbForProject->createDocument('tags', new Document([
                     '$id' => $tagId,
                     '$read' => [],
                     '$write' => [],
@@ -569,23 +568,9 @@
                     'search' => implode(' ', [$tagId, $command]),
                 ]));
             } else {
-                $tag = $dbForInternal->updateDocument('tags', $tagId, $tag->setAttribute('chunksUploaded', $chunksUploaded));
-            }
-        }
-=======
-        $tagId = $dbForProject->getId();
-        $tag = $dbForProject->createDocument('tags', new Document([
-            '$id' => $tagId,
-            '$read' => [],
-            '$write' => [],
-            'functionId' => $function->getId(),
-            'dateCreated' => time(),
-            'command' => $command,
-            'path' => $path,
-            'size' => $size,
-            'search' => implode(' ', [$tagId, $command]),
-        ]));
->>>>>>> ba828391
+                $tag = $dbForProject->updateDocument('tags', $tagId, $tag->setAttribute('chunksUploaded', $chunksUploaded));
+            }
+        }
 
         $usage
             ->setParam('storage', $tag->getAttribute('size', 0))
