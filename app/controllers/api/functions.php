--- conflicted
+++ resolved
@@ -446,11 +446,8 @@
         $cron = (!empty($function->getAttribute('deployment')) && !empty($schedule)) ? new CronExpression($schedule) : null;
         $next = (!empty($function->getAttribute('deployment')) && !empty($schedule)) ? DateTime::format($cron->getNextRunDate()) : null;
 
-<<<<<<< HEAD
         $scheduleUpdatedAt = $schedule !== $original ? DateTime::now() : $function->getAttribute('scheduleUpdatedAt');
-=======
         $enabled ??= $function->getAttribute('enabled', true);
->>>>>>> 554be364
 
         $function = $dbForProject->updateDocument('functions', $function->getId(), new Document(array_merge($function->getArrayCopy(), [
             'execute' => $execute,
