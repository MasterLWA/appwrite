--- conflicted
+++ resolved
@@ -490,7 +490,6 @@
             throw new Exception('Failed moving file', 500);
         }
         
-<<<<<<< HEAD
         if($chunksUploaded == $chunks) {
             $size = $device->getFileSize($path);
 
@@ -504,6 +503,7 @@
                     'command' => $command,
                     'path' => $path,
                     'size' => $size,
+                    'search' => implode(' ', [$tagId, $command]),
                 ]));
             } else {
                 $tag = $dbForInternal->updateDocument('tags', $tagId, $tag->setAttribute('size', $size));
@@ -521,25 +521,12 @@
                     'size' => 0,
                     'chunksTotal' => $chunks,
                     'chunksUploaded' => $chunksUploaded,
+                    'search' => implode(' ', [$tagId, $command]),
                 ]));
             } else {
                 $tag = $dbForInternal->updateDocument('tags', $tagId, $tag->setAttribute('chunksUploaded', $chunksUploaded));
             }
         }
-=======
-        $tagId = $dbForInternal->getId();
-        $tag = $dbForInternal->createDocument('tags', new Document([
-            '$id' => $tagId,
-            '$read' => [],
-            '$write' => [],
-            'functionId' => $function->getId(),
-            'dateCreated' => time(),
-            'command' => $command,
-            'path' => $path,
-            'size' => $size,
-            'search' => implode(' ', [$tagId, $command]),
-        ]));
->>>>>>> 3e78abfc
 
         $usage
             ->setParam('storage', $tag->getAttribute('size', 0))
