--- conflicted
+++ resolved
@@ -574,7 +574,6 @@
             }
         }
         
-<<<<<<< HEAD
         if($chunksUploaded === $chunks) {
             $fileSize = $deviceFunctions->getFileSize($path);
 
@@ -602,30 +601,6 @@
                 'deploymentId' => $deploymentId,
                 'type' => BUILD_TYPE_DEPLOYMENT
             ]);
-=======
-        $deploymentId = $dbForProject->getId();
-        $deployment = $dbForProject->createDocument('deployments', new Document([
-            '$id' => $deploymentId,
-            '$read' => ['role:all'],
-            '$write' => ['role:all'],
-            'resourceId' => $function->getId(),
-            'resourceType' => 'functions',
-            'dateCreated' => time(),
-            'entrypoint' => $entrypoint,
-            'path' => $path,
-            'size' => $size,
-            'search' => implode(' ', [$deploymentId, $entrypoint]),
-            'activate' => $activate,
-        ]));
-
-        // Enqueue a message to start the build
-        Resque::enqueue(Event::BUILDS_QUEUE_NAME, Event::BUILDS_CLASS_NAME, [
-            'projectId' => $project->getId(),
-            'functionId' => $function->getId(),
-            'deploymentId' => $deploymentId,
-            'type' => BUILD_TYPE_DEPLOYMENT
-        ]);
->>>>>>> e9abe0f9
 
             $usage
                 ->setParam('storage', $deployment->getAttribute('size', 0))
