<?php

use Appwrite\Database\Database;
use Appwrite\Database\Document;
use Appwrite\Database\Validator\UID;
use Appwrite\Storage\Storage;
use Appwrite\Storage\Validator\File;
use Appwrite\Storage\Validator\FileSize;
use Appwrite\Storage\Validator\FileType;
use Appwrite\Storage\Validator\Upload;
use Appwrite\Utopia\Response;
use Appwrite\Task\Validator\Cron;
use Utopia\App;
use Utopia\Validator\ArrayList;
use Utopia\Validator\Assoc;
use Utopia\Validator\Text;
use Utopia\Validator\Range;
use Utopia\Validator\WhiteList;
use Utopia\Config\Config;
use Cron\CronExpression;

include_once __DIR__ . '/../shared/api.php';

App::post('/v1/functions')
    ->groups(['api', 'functions'])
    ->desc('Create Function')
    ->label('scope', 'functions.write')
    ->label('sdk.platform', [APP_PLATFORM_SERVER])
    ->label('sdk.namespace', 'functions')
    ->label('sdk.method', 'create')
    ->label('sdk.description', '/docs/references/functions/create-function.md')
    ->param('name', '', new Text(128), 'Function name. Max length: 128 chars.')
    ->param('env', '', new WhiteList(array_keys(Config::getParam('environments')), true), 'Execution enviornment.')
    ->param('vars', [], new Assoc(), 'Key-value JSON object.', true)
    ->param('events', [], new ArrayList(new WhiteList(array_keys(Config::getParam('events')), true)), 'Events list.', true)
    ->param('schedule', '', new Cron(), 'Schedule CRON syntax.', true)
    ->param('timeout', 15, new Range(1, 900), 'Function maximum execution time in seconds.', true)
    ->action(function ($name, $env, $vars, $events, $schedule, $timeout, $response, $projectDB) {
        $function = $projectDB->createDocument([
            '$collection' => Database::SYSTEM_COLLECTION_FUNCTIONS,
            '$permissions' => [
                'read' => [],
                'write' => [],
            ],
            'dateCreated' => time(),
            'dateUpdated' => time(),
            'status' => 'disabled',
            'name' => $name,
            'env' => $env,
            'tag' => '',
            'vars' => $vars,
            'events' => $events,
            'schedule' => $schedule,
            'previous' => null,
            'next' => null,
            'timeout' => $timeout,
        ]);

        if (false === $function) {
            throw new Exception('Failed saving function to DB', 500);
        }

        $response->setStatusCode(Response::STATUS_CODE_CREATED);
        $response->dynamic($function, Response::MODEL_FUNCTION);
    }, ['response', 'projectDB']);

App::get('/v1/functions')
    ->groups(['api', 'functions'])
    ->desc('List Functions')
    ->label('scope', 'functions.read')
    ->label('sdk.platform', [APP_PLATFORM_SERVER])
    ->label('sdk.namespace', 'functions')
    ->label('sdk.method', 'list')
    ->label('sdk.description', '/docs/references/functions/list-functions.md')
    ->param('search', '', new Text(256), 'Search term to filter your list results. Max length: 256 chars.', true)
    ->param('limit', 25, new Range(0, 100), 'Results limit value. By default will return maximum 25 results. Maximum of 100 results allowed per request.', true)
    ->param('offset', 0, new Range(0, 2000), 'Results offset. The default value is 0. Use this param to manage pagination.', true)
    ->param('orderType', 'ASC', new WhiteList(['ASC', 'DESC'], true), 'Order result by ASC or DESC order.', true)
    ->action(function ($search, $limit, $offset, $orderType, $response, $projectDB) {
        $results = $projectDB->getCollection([
            'limit' => $limit,
            'offset' => $offset,
            'orderField' => 'dateCreated',
            'orderType' => $orderType,
            'orderCast' => 'int',
            'search' => $search,
            'filters' => [
                '$collection='.Database::SYSTEM_COLLECTION_FUNCTIONS,
            ],
        ]);

        $response->dynamic(new Document([
            'sum' => $projectDB->getSum(),
            'functions' => $results
        ]), Response::MODEL_FUNCTION_LIST);
    }, ['response', 'projectDB']);

App::get('/v1/functions/:functionId')
    ->groups(['api', 'functions'])
    ->desc('Get Function')
    ->label('scope', 'functions.read')
    ->label('sdk.platform', [APP_PLATFORM_SERVER])
    ->label('sdk.namespace', 'functions')
    ->label('sdk.method', 'get')
    ->label('sdk.description', '/docs/references/functions/get-function.md')
    ->param('functionId', '', new UID(), 'Function unique ID.')
    ->action(function ($functionId, $response, $projectDB) {
        $function = $projectDB->getDocument($functionId);

        if (empty($function->getId()) || Database::SYSTEM_COLLECTION_FUNCTIONS != $function->getCollection()) {
            throw new Exception('Function not found', 404);
        }

        $response->dynamic($function, Response::MODEL_FUNCTION);
    }, ['response', 'projectDB']);

App::get('/v1/functions/:functionId/usage')
    ->desc('Get Function Usage')
    ->groups(['api', 'functions'])
    ->label('scope', 'functions.read')
    ->label('sdk.platform', [APP_PLATFORM_CONSOLE])
    ->label('sdk.namespace', 'functions')
    ->label('sdk.method', 'getUsage')
    ->param('functionId', '', function () { return new UID(); }, 'Function unique ID.')
    ->param('range', '30d', function () { return new WhiteList(['24h', '7d', '30d', '90d']); }, 'Date range.', true)
    ->action(function ($functionId, $range, $response, $project, $projectDB, $register) {
        /** @var Appwrite\Utopia\Response $response */
        /** @var Appwrite\Database\Document $project */
        /** @var Appwrite\Database\Database $consoleDB */
        /** @var Appwrite\Database\Database $projectDB */
        /** @var Utopia\Registry\Registry $register */

        $function = $projectDB->getDocument($functionId);

        if (empty($function->getId()) || Database::SYSTEM_COLLECTION_FUNCTIONS != $function->getCollection()) {
            throw new Exception('Function not found', 404);
        }

        $period = [
            '24h' => [
                'start' => DateTime::createFromFormat('U', \strtotime('-24 hours')),
                'end' => DateTime::createFromFormat('U', \strtotime('+1 hour')),
                'group' => '30m',
            ],
            '7d' => [
                'start' => DateTime::createFromFormat('U', \strtotime('-7 days')),
                'end' => DateTime::createFromFormat('U', \strtotime('now')),
                'group' => '1d',
            ],
            '30d' => [
                'start' => DateTime::createFromFormat('U', \strtotime('-30 days')),
                'end' => DateTime::createFromFormat('U', \strtotime('now')),
                'group' => '1d',
            ],
            '90d' => [
                'start' => DateTime::createFromFormat('U', \strtotime('-90 days')),
                'end' => DateTime::createFromFormat('U', \strtotime('now')),
                'group' => '1d',
            ],
        ];

        $client = $register->get('influxdb');

        $executions = [];
        $failures = [];
        $compute = [];

        if ($client) {
            $start = $period[$range]['start']->format(DateTime::RFC3339);
            $end = $period[$range]['end']->format(DateTime::RFC3339);
            $database = $client->selectDB('telegraf');

            // Executions
            $result = $database->query('SELECT sum(value) AS "value" FROM "appwrite_usage_executions_all" WHERE time > \''.$start.'\' AND time < \''.$end.'\' AND "metric_type"=\'counter\' AND "project"=\''.$project->getId().'\' AND "functionId"=\''.$function->getId().'\' GROUP BY time('.$period[$range]['group'].') FILL(null)');
            $points = $result->getPoints();

            foreach ($points as $point) {
                $executions[] = [
                    'value' => (!empty($point['value'])) ? $point['value'] : 0,
                    'date' => \strtotime($point['time']),
                ];
            }

            // Failures
            $result = $database->query('SELECT sum(value) AS "value" FROM "appwrite_usage_executions_all" WHERE time > \''.$start.'\' AND time < \''.$end.'\' AND "metric_type"=\'counter\' AND "project"=\''.$project->getId().'\' AND "functionId"=\''.$function->getId().'\' AND "functionStatus"=\'failed\' GROUP BY time('.$period[$range]['group'].') FILL(null)');
            $points = $result->getPoints();

            foreach ($points as $point) {
                $failures[] = [
                    'value' => (!empty($point['value'])) ? $point['value'] : 0,
                    'date' => \strtotime($point['time']),
                ];
            }

            // Compute
            $result = $database->query('SELECT sum(value) AS "value" FROM "appwrite_usage_executions_time" WHERE time > \''.$start.'\' AND time < \''.$end.'\' AND "metric_type"=\'counter\' AND "project"=\''.$project->getId().'\' AND "functionId"=\''.$function->getId().'\' GROUP BY time('.$period[$range]['group'].') FILL(null)');
            $points = $result->getPoints();

            foreach ($points as $point) {
                $compute[] = [
                    'value' => round((!empty($point['value'])) ? $point['value'] / 1000 : 0, 2), // minutes
                    'date' => \strtotime($point['time']),
                ];
            }
        }

        $response->json([
            'range' => $range,
            'executions' => [
                'data' => $executions,
                'total' => \array_sum(\array_map(function ($item) {
                    return $item['value'];
                }, $executions)),
            ],
            'failures' => [
                'data' => $failures,
                'total' => \array_sum(\array_map(function ($item) {
                    return $item['value'];
                }, $failures)),
            ],
            'compute' => [
                'data' => $compute,
                'total' => \array_sum(\array_map(function ($item) {
                    return $item['value'];
                }, $compute)),
            ],
        ]);
    }, ['response', 'project', 'projectDB', 'register']);

App::put('/v1/functions/:functionId')
    ->groups(['api', 'functions'])
    ->desc('Update Function')
    ->label('scope', 'functions.write')
    ->label('sdk.platform', [APP_PLATFORM_SERVER])
    ->label('sdk.namespace', 'functions')
    ->label('sdk.method', 'update')
    ->label('sdk.description', '/docs/references/functions/update-function.md')
    ->param('functionId', '', new UID(), 'Function unique ID.')
    ->param('name', '', new Text(128), 'Function name. Max length: 128 chars.')
    ->param('vars', [], new Assoc(), 'Key-value JSON object.', true)
    ->param('events', [], new ArrayList(new WhiteList(array_keys(Config::getParam('events')), true)), 'Events list.', true)
    ->param('schedule', '', new Cron(), 'Schedule CRON syntax.', true)
    ->param('timeout', 15, new Range(1, 900), 'Function maximum execution time in seconds.', true)
    ->action(function ($functionId, $name, $vars, $events, $schedule, $timeout, $response, $projectDB) {
        $function = $projectDB->getDocument($functionId);

        if (empty($function->getId()) || Database::SYSTEM_COLLECTION_FUNCTIONS != $function->getCollection()) {
            throw new Exception('Function not found', 404);
        }

        $cron = (!empty($function->getAttribute('tag', null)) && !empty($schedule)) ? CronExpression::factory($schedule) : null;
        $next = (!empty($function->getAttribute('tag', null)) && !empty($schedule)) ? $cron->getNextRunDate()->format('U') : null;

        $function = $projectDB->updateDocument(array_merge($function->getArrayCopy(), [
            'dateUpdated' => time(),
            'name' => $name,
            'vars' => $vars,
            'events' => $events,
            'schedule' => $schedule,
            'previous' => null,
            'next' => $next,
            'timeout' => $timeout,   
        ]));

        if (false === $function) {
            throw new Exception('Failed saving function to DB', 500);
        }

        $response->dynamic($function, Response::MODEL_FUNCTION);
    }, ['response', 'projectDB']);

App::patch('/v1/functions/:functionId/tag')
    ->groups(['api', 'functions'])
    ->desc('Update Function Tag')
    ->label('scope', 'functions.write')
    ->label('sdk.platform', [APP_PLATFORM_SERVER])
    ->label('sdk.namespace', 'functions')
    ->label('sdk.method', 'updateTag')
    ->label('sdk.description', '/docs/references/functions/update-tag.md')
    ->param('functionId', '', new UID(), 'Function unique ID.')
    ->param('tag', '', new UID(), 'Tag unique ID.')
    ->action(function ($functionId, $tag, $response, $projectDB) {
        $function = $projectDB->getDocument($functionId);
        $tag = $projectDB->getDocument($tag);

        if (empty($function->getId()) || Database::SYSTEM_COLLECTION_FUNCTIONS != $function->getCollection()) {
            throw new Exception('Function not found', 404);
        }

        if (empty($tag->getId()) || Database::SYSTEM_COLLECTION_TAGS != $tag->getCollection()) {
            throw new Exception('Tag not found', 404);
        }

        $schedule = $function->getAttribute('schedule', '');
        $cron = (!empty($function->getAttribute('tag')&& !empty($schedule))) ? CronExpression::factory($schedule) : null;
        $next = (!empty($function->getAttribute('tag')&& !empty($schedule))) ? $cron->getNextRunDate()->format('U') : null;

        $function = $projectDB->updateDocument(array_merge($function->getArrayCopy(), [
            'tag' => $tag->getId(),
            'next' => $next,
        ]));

        if (false === $function) {
            throw new Exception('Failed saving function to DB', 500);
        }

        $response->dynamic($function, Response::MODEL_FUNCTION);
    }, ['response', 'projectDB']);

App::delete('/v1/functions/:functionId')
    ->groups(['api', 'functions'])
    ->desc('Delete Function')
    ->label('scope', 'functions.write')
    ->label('sdk.platform', [APP_PLATFORM_SERVER])
    ->label('sdk.namespace', 'functions')
    ->label('sdk.method', 'delete')
    ->label('sdk.description', '/docs/references/functions/delete-function.md')
<<<<<<< HEAD
    ->param('functionId', '', function () { return new UID(); }, 'Function unique ID.')
    ->action(function ($functionId, $response, $project, $projectDB, $deletes) {
        /** @var Appwrite\Utopia\Response $response */
        /** @var Appwrite\Database\Document $project */
        /** @var Appwrite\Database\Database $projectDB */
        /** @var Appwrite\Event\Event $deletes */

=======
    ->param('functionId', '', new UID(), 'Function unique ID.')
    ->action(function ($functionId, $response, $projectDB) {
>>>>>>> 55a8cf56
        $function = $projectDB->getDocument($functionId);

        if (empty($function->getId()) || Database::SYSTEM_COLLECTION_FUNCTIONS != $function->getCollection()) {
            throw new Exception('Function not found', 404);
        }

        if (!$projectDB->deleteDocument($function->getId())) {
            throw new Exception('Failed to remove function from DB', 500);
        }

        $deletes
            ->setParam('document', $function->getArrayCopy())
        ;

        $response->noContent();
    }, ['response', 'project', 'projectDB', 'deletes']);

App::post('/v1/functions/:functionId/tags')
    ->groups(['api', 'functions'])
    ->desc('Create Tag')
    ->label('scope', 'functions.write')
    ->label('sdk.platform', [APP_PLATFORM_SERVER])
    ->label('sdk.namespace', 'functions')
    ->label('sdk.method', 'createTag')
    ->label('sdk.description', '/docs/references/functions/create-tag.md')
    ->param('functionId', '', new UID(), 'Function unique ID.')
    ->param('command', '', new Text('1028'), 'Code execution command.')
    ->param('code', [], new File(), 'Gzip file containing your code.', false)
    // ->param('code', '', new Text(128), 'Code package. Use the '.APP_NAME.' code packager to create a deployable package file.')
    ->action(function ($functionId, $command, $code, $request, $response, $projectDB, $usage) {
        $function = $projectDB->getDocument($functionId);

        if (empty($function->getId()) || Database::SYSTEM_COLLECTION_FUNCTIONS != $function->getCollection()) {
            throw new Exception('Function not found', 404);
        }

        $file = $request->getFiles('code');
        $device = Storage::getDevice('functions');
        $fileType = new FileType([FileType::FILE_TYPE_GZIP]);
        $fileSize = new FileSize(App::getEnv('_APP_STORAGE_LIMIT', 0));
        $upload = new Upload();

        if (empty($file)) {
            throw new Exception('No file sent', 400);
        }

        // Make sure we handle a single file and multiple files the same way
        $file['name'] = (\is_array($file['name']) && isset($file['name'][0])) ? $file['name'][0] : $file['name'];
        $file['tmp_name'] = (\is_array($file['tmp_name']) && isset($file['tmp_name'][0])) ? $file['tmp_name'][0] : $file['tmp_name'];
        $file['size'] = (\is_array($file['size']) && isset($file['size'][0])) ? $file['size'][0] : $file['size'];

        // Check if file type is allowed (feature for project settings?)
        // if (!$fileType->isValid($file['tmp_name'])) {
        //     throw new Exception('File type not allowed', 400);
        // }

        if (!$fileSize->isValid($file['size'])) { // Check if file size is exceeding allowed limit
            throw new Exception('File size not allowed', 400);
        }

        if (!$upload->isValid($file['tmp_name'])) {
            throw new Exception('Invalid file', 403);
        }

        // Save to storage
        $size = $device->getFileSize($file['tmp_name']);
        $path = $device->getPath(\uniqid().'.'.\pathinfo($file['name'], PATHINFO_EXTENSION));
        
        if (!$device->upload($file['tmp_name'], $path)) { // TODO deprecate 'upload' and replace with 'move'
            throw new Exception('Failed moving file', 500);
        }
        
        $tag = $projectDB->createDocument([
            '$collection' => Database::SYSTEM_COLLECTION_TAGS,
            '$permissions' => [
                'read' => [],
                'write' => [],
            ],
            'functionId' => $function->getId(),
            'dateCreated' => time(),
            'command' => $command,
            'path' => $path,
            'size' => $size,
        ]);

        if (false === $tag) {
            throw new Exception('Failed saving tag to DB', 500);
        }

        $usage
            ->setParam('storage', $tag->getAttribute('size', 0))
        ;

        $response->setStatusCode(Response::STATUS_CODE_CREATED);
        $response->dynamic($tag, Response::MODEL_TAG);
    }, ['request', 'response', 'projectDB', 'usage']);

App::get('/v1/functions/:functionId/tags')
    ->groups(['api', 'functions'])
    ->desc('List Tags')
    ->label('scope', 'functions.read')
    ->label('sdk.platform', [APP_PLATFORM_SERVER])
    ->label('sdk.namespace', 'functions')
    ->label('sdk.method', 'listTags')
    ->label('sdk.description', '/docs/references/functions/list-tags.md')
    ->param('functionId', '', new UID(), 'Function unique ID.')
    ->param('search', '', new Text(256), 'Search term to filter your list results. Max length: 256 chars.', true)
    ->param('limit', 25, new Range(0, 100), 'Results limit value. By default will return maximum 25 results. Maximum of 100 results allowed per request.', true)
    ->param('offset', 0, new Range(0, 2000), 'Results offset. The default value is 0. Use this param to manage pagination.', true)
    ->param('orderType', 'ASC', new WhiteList(['ASC', 'DESC'], true), 'Order result by ASC or DESC order.', true)
    ->action(function ($functionId, $search, $limit, $offset, $orderType, $response, $projectDB) {
        $function = $projectDB->getDocument($functionId);

        if (empty($function->getId()) || Database::SYSTEM_COLLECTION_FUNCTIONS != $function->getCollection()) {
            throw new Exception('Function not found', 404);
        }
        
        $results = $projectDB->getCollection([
            'limit' => $limit,
            'offset' => $offset,
            'orderField' => 'dateCreated',
            'orderType' => $orderType,
            'orderCast' => 'int',
            'search' => $search,
            'filters' => [
                '$collection='.Database::SYSTEM_COLLECTION_TAGS,
                'functionId='.$function->getId(),
            ],
        ]);

        $response->dynamic(new Document([
            'sum' => $projectDB->getSum(),
            'tags' => $results
        ]), Response::MODEL_TAG_LIST);
    }, ['response', 'projectDB']);

App::get('/v1/functions/:functionId/tags/:tagId')
    ->groups(['api', 'functions'])
    ->desc('Get Tag')
    ->label('scope', 'functions.read')
    ->label('sdk.platform', [APP_PLATFORM_SERVER])
    ->label('sdk.namespace', 'functions')
    ->label('sdk.method', 'getTag')
    ->label('sdk.description', '/docs/references/functions/get-tag.md')
    ->param('functionId', '', new UID(), 'Function unique ID.')
    ->param('tagId', '', new UID(), 'Tag unique ID.')
    ->action(function ($functionId, $tagId, $response, $projectDB) {
        $function = $projectDB->getDocument($functionId);

        if (empty($function->getId()) || Database::SYSTEM_COLLECTION_FUNCTIONS != $function->getCollection()) {
            throw new Exception('Function not found', 404);
        }

        $tag = $projectDB->getDocument($tagId);

        if($tag->getAttribute('functionId') !== $function->getId()) {
            throw new Exception('Tag not found', 404);
        }

        if (empty($tag->getId()) || Database::SYSTEM_COLLECTION_TAGS != $tag->getCollection()) {
            throw new Exception('Tag not found', 404);
        }

        $response->dynamic($tag, Response::MODEL_TAG);
    }, ['response', 'projectDB']);

App::delete('/v1/functions/:functionId/tags/:tagId')
    ->groups(['api', 'functions'])
    ->desc('Delete Tag')
    ->label('scope', 'functions.write')
    ->label('sdk.platform', [APP_PLATFORM_SERVER])
    ->label('sdk.namespace', 'functions')
    ->label('sdk.method', 'deleteTag')
    ->label('sdk.description', '/docs/references/functions/delete-tag.md')
    ->param('functionId', '', new UID(), 'Function unique ID.')
    ->param('tagId', '', new UID(), 'Tag unique ID.')
    ->action(function ($functionId, $tagId, $response, $projectDB, $usage) {
        $function = $projectDB->getDocument($functionId);

        if (empty($function->getId()) || Database::SYSTEM_COLLECTION_FUNCTIONS != $function->getCollection()) {
            throw new Exception('Function not found', 404);
        }
        
        $tag = $projectDB->getDocument($tagId);

        if($tag->getAttribute('functionId') !== $function->getId()) {
            throw new Exception('Tag not found', 404);
        }

        if (empty($tag->getId()) || Database::SYSTEM_COLLECTION_TAGS != $tag->getCollection()) {
            throw new Exception('Tag not found', 404);
        }

        $device = Storage::getDevice('functions');

        if ($device->delete($tag->getAttribute('path', ''))) {
            if (!$projectDB->deleteDocument($tag->getId())) {
                throw new Exception('Failed to remove tag from DB', 500);
            }
        }

        if($function->getAttribute('tag') === $tag->getId()) { // Reset function tag
            $function = $projectDB->updateDocument(array_merge($function->getArrayCopy(), [
                'tag' => '',
            ]));
    
            if (false === $function) {
                throw new Exception('Failed saving function to DB', 500);
            }
        }

        $usage
            ->setParam('storage', $tag->getAttribute('size', 0) * -1)
        ;

        $response->noContent();
    }, ['response', 'projectDB', 'usage']);

App::post('/v1/functions/:functionId/executions')
    ->groups(['api', 'functions'])
    ->desc('Create Execution')
    ->label('scope', 'functions.write')
    ->label('sdk.platform', [APP_PLATFORM_SERVER])
    ->label('sdk.namespace', 'functions')
    ->label('sdk.method', 'createExecution')
    ->label('sdk.description', '/docs/references/functions/create-execution.md')
<<<<<<< HEAD
    ->param('functionId', '', function () { return new UID(); }, 'Function unique ID.')
    // ->param('async', 1, function () { return new Range(0, 1); }, 'Execute code asynchronously. Pass 1 for true, 0 for false. Default value is 1.', true)
    ->action(function ($functionId, /*$async,*/ $response, $project, $projectDB) {
        /** @var Appwrite\Utopia\Response $response */
=======
    ->param('functionId', '', new UID(), 'Function unique ID.')
    ->param('async', 1, new Range(0, 1), 'Execute code asynchronously. Pass 1 for true, 0 for false. Default value is 1.', true)
    ->action(function ($functionId, $async, $response, $project, $projectDB) {
        /** @var Utopia\Response $response */
>>>>>>> 55a8cf56
        /** @var Appwrite\Database\Document $project */
        /** @var Appwrite\Database\Database $projectDB */

        $function = $projectDB->getDocument($functionId);

        if (empty($function->getId()) || Database::SYSTEM_COLLECTION_FUNCTIONS != $function->getCollection()) {
            throw new Exception('Function not found', 404);
        }

        $tag = $projectDB->getDocument($function->getAttribute('tag'));

        if($tag->getAttribute('functionId') !== $function->getId()) {
            throw new Exception('Tag not found. Deploy tag before trying to execute a function', 404);
        }

        if (empty($tag->getId()) || Database::SYSTEM_COLLECTION_TAGS != $tag->getCollection()) {
            throw new Exception('Tag not found. Deploy tag before trying to execute a function', 404);
        }
        
        $execution = $projectDB->createDocument([
            '$collection' => Database::SYSTEM_COLLECTION_EXECUTIONS,
            '$permissions' => [
                'read' => [],
                'write' => [],
            ],
            'dateCreated' => time(),
            'functionId' => $function->getId(),
            'trigger' => 'http', // http / schedule / event
            'status' => 'waiting', // waiting / processing / completed / failed
            'exitCode' => 0,
            'stdout' => '',
            'stderr' => '',
            'time' => 0,
        ]);

        if (false === $execution) {
            throw new Exception('Failed saving execution to DB', 500);
        }
    
        // Issue a TLS certificate when domain is verified
        Resque::enqueue('v1-functions', 'FunctionsV1', [
            'projectId' => $project->getId(),
            'functionId' => $function->getId(),
            'executionId' => $execution->getId(),
            'trigger' => 'http',
        ]);

        $response->setStatusCode(Response::STATUS_CODE_CREATED);
        $response->dynamic($execution, Response::MODEL_EXECUTION);
    }, ['response', 'project', 'projectDB']);

App::get('/v1/functions/:functionId/executions')
    ->groups(['api', 'functions'])
    ->desc('List Executions')
    ->label('scope', 'functions.read')
    ->label('sdk.platform', [APP_PLATFORM_SERVER])
    ->label('sdk.namespace', 'functions')
    ->label('sdk.method', 'listExecutions')
    ->label('sdk.description', '/docs/references/functions/list-executions.md')
    ->param('functionId', '', new UID(), 'Function unique ID.')
    ->param('search', '', new Text(256), 'Search term to filter your list results. Max length: 256 chars.', true)
    ->param('limit', 25, new Range(0, 100), 'Results limit value. By default will return maximum 25 results. Maximum of 100 results allowed per request.', true)
    ->param('offset', 0, new Range(0, 2000), 'Results offset. The default value is 0. Use this param to manage pagination.', true)
    ->param('orderType', 'ASC', new WhiteList(['ASC', 'DESC'], true), 'Order result by ASC or DESC order.', true)
    ->action(function ($functionId, $search, $limit, $offset, $orderType, $response, $projectDB) {
        $function = $projectDB->getDocument($functionId);

        if (empty($function->getId()) || Database::SYSTEM_COLLECTION_FUNCTIONS != $function->getCollection()) {
            throw new Exception('Function not found', 404);
        }
        
        $results = $projectDB->getCollection([
            'limit' => $limit,
            'offset' => $offset,
            'orderField' => 'dateCreated',
            'orderType' => $orderType,
            'orderCast' => 'int',
            'search' => $search,
            'filters' => [
                '$collection='.Database::SYSTEM_COLLECTION_EXECUTIONS,
                'functionId='.$function->getId(),
            ],
        ]);

        $response->dynamic(new Document([
            'sum' => $projectDB->getSum(),
            'executions' => $results
        ]), Response::MODEL_EXECUTION_LIST);
    }, ['response', 'projectDB']);

App::get('/v1/functions/:functionId/executions/:executionId')
    ->groups(['api', 'functions'])
    ->desc('Get Execution')
    ->label('scope', 'functions.read')
    ->label('sdk.platform', [APP_PLATFORM_SERVER])
    ->label('sdk.namespace', 'functions')
    ->label('sdk.method', 'getExecution')
    ->label('sdk.description', '/docs/references/functions/get-execution.md')
    ->param('functionId', '', new UID(), 'Function unique ID.')
    ->param('executionId', '', new UID(), 'Execution unique ID.')
    ->action(function ($functionId, $executionId, $response, $projectDB) {
        $function = $projectDB->getDocument($functionId);

        if (empty($function->getId()) || Database::SYSTEM_COLLECTION_FUNCTIONS != $function->getCollection()) {
            throw new Exception('Function not found', 404);
        }

        $execution = $projectDB->getDocument($executionId);

        if($execution->getAttribute('functionId') !== $function->getId()) {
            throw new Exception('Execution not found', 404);
        }

        if (empty($execution->getId()) || Database::SYSTEM_COLLECTION_EXECUTIONS != $execution->getCollection()) {
            throw new Exception('Execution not found', 404);
        }

        $response->dynamic($execution, Response::MODEL_EXECUTION);
    }, ['response', 'projectDB']);<|MERGE_RESOLUTION|>--- conflicted
+++ resolved
@@ -121,8 +121,8 @@
     ->label('sdk.platform', [APP_PLATFORM_CONSOLE])
     ->label('sdk.namespace', 'functions')
     ->label('sdk.method', 'getUsage')
-    ->param('functionId', '', function () { return new UID(); }, 'Function unique ID.')
-    ->param('range', '30d', function () { return new WhiteList(['24h', '7d', '30d', '90d']); }, 'Date range.', true)
+    ->param('functionId', '', new UID(), 'Function unique ID.')
+    ->param('range', '30d', new WhiteList(['24h', '7d', '30d', '90d']), 'Date range.', true)
     ->action(function ($functionId, $range, $response, $project, $projectDB, $register) {
         /** @var Appwrite\Utopia\Response $response */
         /** @var Appwrite\Database\Document $project */
@@ -315,18 +315,12 @@
     ->label('sdk.namespace', 'functions')
     ->label('sdk.method', 'delete')
     ->label('sdk.description', '/docs/references/functions/delete-function.md')
-<<<<<<< HEAD
-    ->param('functionId', '', function () { return new UID(); }, 'Function unique ID.')
-    ->action(function ($functionId, $response, $project, $projectDB, $deletes) {
+    ->param('functionId', '', new UID(), 'Function unique ID.')
+    ->action(function ($functionId, $response, $projectDB, $deletes) {
         /** @var Appwrite\Utopia\Response $response */
-        /** @var Appwrite\Database\Document $project */
         /** @var Appwrite\Database\Database $projectDB */
         /** @var Appwrite\Event\Event $deletes */
 
-=======
-    ->param('functionId', '', new UID(), 'Function unique ID.')
-    ->action(function ($functionId, $response, $projectDB) {
->>>>>>> 55a8cf56
         $function = $projectDB->getDocument($functionId);
 
         if (empty($function->getId()) || Database::SYSTEM_COLLECTION_FUNCTIONS != $function->getCollection()) {
@@ -342,7 +336,7 @@
         ;
 
         $response->noContent();
-    }, ['response', 'project', 'projectDB', 'deletes']);
+    }, ['response', 'projectDB', 'deletes']);
 
 App::post('/v1/functions/:functionId/tags')
     ->groups(['api', 'functions'])
@@ -553,17 +547,10 @@
     ->label('sdk.namespace', 'functions')
     ->label('sdk.method', 'createExecution')
     ->label('sdk.description', '/docs/references/functions/create-execution.md')
-<<<<<<< HEAD
-    ->param('functionId', '', function () { return new UID(); }, 'Function unique ID.')
-    // ->param('async', 1, function () { return new Range(0, 1); }, 'Execute code asynchronously. Pass 1 for true, 0 for false. Default value is 1.', true)
+    ->param('functionId', '', new UID(), 'Function unique ID.')
+    // ->param('async', 1, new Range(0, 1), 'Execute code asynchronously. Pass 1 for true, 0 for false. Default value is 1.', true)
     ->action(function ($functionId, /*$async,*/ $response, $project, $projectDB) {
         /** @var Appwrite\Utopia\Response $response */
-=======
-    ->param('functionId', '', new UID(), 'Function unique ID.')
-    ->param('async', 1, new Range(0, 1), 'Execute code asynchronously. Pass 1 for true, 0 for false. Default value is 1.', true)
-    ->action(function ($functionId, $async, $response, $project, $projectDB) {
-        /** @var Utopia\Response $response */
->>>>>>> 55a8cf56
         /** @var Appwrite\Database\Document $project */
         /** @var Appwrite\Database\Database $projectDB */
 
