<?php

use Ahc\Jwt\JWT;
use Appwrite\Auth\Auth;
use Appwrite\Event\Build;
use Appwrite\Event\Delete;
use Appwrite\Event\Event;
use Appwrite\Event\Func;
use Appwrite\Event\Validator\Event as ValidatorEvent;
use Appwrite\Extend\Exception;
use Appwrite\Utopia\Database\Validator\CustomId;
use Utopia\Database\ID;
use Utopia\Database\Permission;
use Utopia\Database\Role;
use Utopia\Database\Validator\UID;
use Appwrite\Usage\Stats;
use Utopia\Storage\Device;
use Utopia\Storage\Validator\File;
use Utopia\Storage\Validator\FileExt;
use Utopia\Storage\Validator\FileSize;
use Utopia\Storage\Validator\Upload;
use Appwrite\Utopia\Response;
use Utopia\Swoole\Request;
use Appwrite\Task\Validator\Cron;
use Appwrite\Utopia\Database\Validator\Queries\Deployments;
use Appwrite\Utopia\Database\Validator\Queries\Executions;
use Appwrite\Utopia\Database\Validator\Queries\Functions;
use Appwrite\Utopia\Database\Validator\Queries\Variables;
use Utopia\App;
use Utopia\Database\Database;
use Utopia\Database\Document;
use Utopia\Database\DateTime;
use Utopia\Database\Query;
use Utopia\Database\Validator\Authorization;
use Utopia\Validator\ArrayList;
use Utopia\Validator\Assoc;
use Utopia\Validator\Text;
use Utopia\Validator\Range;
use Utopia\Validator\WhiteList;
use Utopia\Config\Config;
use Cron\CronExpression;
use Executor\Executor;
use Utopia\CLI\Console;
use Utopia\Database\Validator\Roles;
use Utopia\Validator\Boolean;
use Utopia\Database\Exception\Duplicate as DuplicateException;

include_once __DIR__ . '/../shared/api.php';

App::post('/v1/functions')
    ->groups(['api', 'functions'])
    ->desc('Create Function')
    ->label('scope', 'functions.write')
    ->label('event', 'functions.[functionId].create')
    ->label('audits.resource', 'function/{response.$id}')
    ->label('sdk.auth', [APP_AUTH_TYPE_KEY])
    ->label('sdk.namespace', 'functions')
    ->label('sdk.method', 'create')
    ->label('sdk.description', '/docs/references/functions/create-function.md')
    ->label('sdk.response.code', Response::STATUS_CODE_CREATED)
    ->label('sdk.response.type', Response::CONTENT_TYPE_JSON)
    ->label('sdk.response.model', Response::MODEL_FUNCTION)
    ->param('functionId', '', new CustomId(), 'Function ID. Choose your own unique ID or pass the string "unique()" to auto generate it. Valid chars are a-z, A-Z, 0-9, period, hyphen, and underscore. Can\'t start with a special char. Max length is 36 chars.')
    ->param('name', '', new Text(128), 'Function name. Max length: 128 chars.')
    ->param('execute', [], new Roles(APP_LIMIT_ARRAY_PARAMS_SIZE), 'An array of strings with execution roles. By default no user is granted with any execute permissions. [learn more about permissions](https://appwrite.io/docs/permissions). Maximum of ' . APP_LIMIT_ARRAY_PARAMS_SIZE . ' roles are allowed, each 64 characters long.')
    ->param('runtime', '', new WhiteList(array_keys(Config::getParam('runtimes')), true), 'Execution runtime.')
    ->param('events', [], new ArrayList(new ValidatorEvent(), APP_LIMIT_ARRAY_PARAMS_SIZE), 'Events list. Maximum of ' . APP_LIMIT_ARRAY_PARAMS_SIZE . ' events are allowed.', true)
    ->param('schedule', '', new Cron(), 'Schedule CRON syntax.', true)
    ->param('timeout', 15, new Range(1, (int) App::getEnv('_APP_FUNCTIONS_TIMEOUT', 900)), 'Function maximum execution time in seconds.', true)
    ->inject('response')
    ->inject('dbForProject')
    ->inject('events')
    ->action(function (string $functionId, string $name, array $execute, string $runtime, array $events, string $schedule, int $timeout, Response $response, Database $dbForProject, Event $eventsInstance) {

        $functionId = ($functionId == 'unique()') ? ID::unique() : $functionId;
        $function = $dbForProject->createDocument('functions', new Document([
            '$id' => $functionId,
            'execute' => $execute,
            'status' => 'disabled',
            'name' => $name,
            'runtime' => $runtime,
            'deployment' => '',
            'events' => $events,
            'schedule' => $schedule,
            'schedulePrevious' => null,
            'scheduleNext' => null,
            'timeout' => $timeout,
            'search' => implode(' ', [$functionId, $name, $runtime]),
            'vars' => null
        ]));

        $eventsInstance->setParam('functionId', $function->getId());

        $response->setStatusCode(Response::STATUS_CODE_CREATED);
        $response->dynamic($function, Response::MODEL_FUNCTION);
    });

App::get('/v1/functions')
    ->groups(['api', 'functions'])
    ->desc('List Functions')
    ->label('scope', 'functions.read')
    ->label('sdk.auth', [APP_AUTH_TYPE_KEY])
    ->label('sdk.namespace', 'functions')
    ->label('sdk.method', 'list')
    ->label('sdk.description', '/docs/references/functions/list-functions.md')
    ->label('sdk.response.code', Response::STATUS_CODE_OK)
    ->label('sdk.response.type', Response::CONTENT_TYPE_JSON)
    ->label('sdk.response.model', Response::MODEL_FUNCTION_LIST)
    ->param('queries', [], new Functions(), 'Array of query strings generated using the Query class provided by the SDK. [Learn more about queries](https://appwrite.io/docs/databases#querying-documents). Maximum of ' . APP_LIMIT_ARRAY_PARAMS_SIZE . ' queries are allowed, each ' . APP_LIMIT_ARRAY_ELEMENT_SIZE . ' characters long. You may filter on the following attributes: ' . implode(', ', Functions::ALLOWED_ATTRIBUTES), true)
    ->param('search', '', new Text(256), 'Search term to filter your list results. Max length: 256 chars.', true)
    ->inject('response')
    ->inject('dbForProject')
    ->action(function (array $queries, string $search, Response $response, Database $dbForProject) {

        $queries = Query::parseQueries($queries);

        if (!empty($search)) {
            $queries[] = Query::search('search', $search);
        }

        // Set default limit
        $queries[] = Query::limit(25);

        // Get cursor document if there was a cursor query
        $cursor = Query::getByType($queries, Query::TYPE_CURSORAFTER, Query::TYPE_CURSORBEFORE)[0] ?? null;
        if ($cursor !== null) {
            /** @var Query $cursor */
            $functionId = $cursor->getValue();
            $cursorDocument = $dbForProject->getDocument('functions', $functionId);

            if ($cursorDocument->isEmpty()) {
                throw new Exception(Exception::GENERAL_CURSOR_NOT_FOUND, "Function '{$functionId}' for the 'cursor' value not found.");
            }

            $cursor->setValue($cursorDocument);
        }

        $filterQueries = Query::groupByType($queries)['filters'];

        $response->dynamic(new Document([
            'functions' => $dbForProject->find('functions', $queries),
            'total' => $dbForProject->count('functions', $filterQueries, APP_LIMIT_COUNT),
        ]), Response::MODEL_FUNCTION_LIST);
    });

App::get('/v1/functions/runtimes')
    ->groups(['api', 'functions'])
    ->desc('List runtimes')
    ->label('scope', 'functions.read')
    ->label('sdk.auth', [APP_AUTH_TYPE_KEY])
    ->label('sdk.namespace', 'functions')
    ->label('sdk.method', 'listRuntimes')
    ->label('sdk.description', '/docs/references/functions/list-runtimes.md')
    ->label('sdk.response.code', Response::STATUS_CODE_OK)
    ->label('sdk.response.type', Response::CONTENT_TYPE_JSON)
    ->label('sdk.response.model', Response::MODEL_RUNTIME_LIST)
    ->inject('response')
    ->action(function (Response $response) {

        $runtimes = Config::getParam('runtimes');

        $runtimes = array_map(function ($key) use ($runtimes) {
            $runtimes[$key]['$id'] = $key;
            return $runtimes[$key];
        }, array_keys($runtimes));

        $response->dynamic(new Document([
            'total' => count($runtimes),
            'runtimes' => $runtimes
        ]), Response::MODEL_RUNTIME_LIST);
    });

App::get('/v1/functions/:functionId')
    ->groups(['api', 'functions'])
    ->desc('Get Function')
    ->label('scope', 'functions.read')
    ->label('sdk.auth', [APP_AUTH_TYPE_KEY])
    ->label('sdk.namespace', 'functions')
    ->label('sdk.method', 'get')
    ->label('sdk.description', '/docs/references/functions/get-function.md')
    ->label('sdk.response.code', Response::STATUS_CODE_OK)
    ->label('sdk.response.type', Response::CONTENT_TYPE_JSON)
    ->label('sdk.response.model', Response::MODEL_FUNCTION)
    ->param('functionId', '', new UID(), 'Function ID.')
    ->inject('response')
    ->inject('dbForProject')
    ->action(function (string $functionId, Response $response, Database $dbForProject) {
        $function = $dbForProject->getDocument('functions', $functionId);

        if ($function->isEmpty()) {
            throw new Exception(Exception::FUNCTION_NOT_FOUND);
        }

        $response->dynamic($function, Response::MODEL_FUNCTION);
    });

App::get('/v1/functions/:functionId/usage')
    ->desc('Get Function Usage')
    ->groups(['api', 'functions'])
    ->label('scope', 'functions.read')
    ->label('sdk.auth', [APP_AUTH_TYPE_ADMIN])
    ->label('sdk.namespace', 'functions')
    ->label('sdk.method', 'getFunctionUsage')
    ->label('sdk.response.code', Response::STATUS_CODE_OK)
    ->label('sdk.response.type', Response::CONTENT_TYPE_JSON)
    ->label('sdk.response.model', Response::MODEL_USAGE_FUNCTIONS)
    ->param('functionId', '', new UID(), 'Function ID.')
    ->param('range', '30d', new WhiteList(['24h', '7d', '30d', '90d']), 'Date range.', true)
    ->inject('response')
    ->inject('dbForProject')
    ->action(function (string $functionId, string $range, Response $response, Database $dbForProject) {

        $function = $dbForProject->getDocument('functions', $functionId);

        if ($function->isEmpty()) {
            throw new Exception(Exception::FUNCTION_NOT_FOUND);
        }

        $usage = [];
        if (App::getEnv('_APP_USAGE_STATS', 'enabled') == 'enabled') {
            $periods = [
                '24h' => [
                    'period' => '30m',
                    'limit' => 48,
                ],
                '7d' => [
                    'period' => '1d',
                    'limit' => 7,
                ],
                '30d' => [
                    'period' => '1d',
                    'limit' => 30,
                ],
                '90d' => [
                    'period' => '1d',
                    'limit' => 90,
                ],
            ];

            $metrics = [
                "executions.$functionId.compute.total",
                "executions.$functionId.compute.success",
                "executions.$functionId.compute.failure",
                "executions.$functionId.compute.time",
                "builds.$functionId.compute.total",
                "builds.$functionId.compute.success",
                "builds.$functionId.compute.failure",
                "builds.$functionId.compute.time",
            ];

            $stats = [];

            Authorization::skip(function () use ($dbForProject, $periods, $range, $metrics, &$stats) {
                foreach ($metrics as $metric) {
                    $limit = $periods[$range]['limit'];
                    $period = $periods[$range]['period'];

                    $requestDocs = $dbForProject->find('stats', [
                        Query::equal('period', [$period]),
                        Query::equal('metric', [$metric]),
                        Query::limit($limit),
                        Query::orderDesc('time'),
                    ]);

                    $stats[$metric] = [];
                    foreach ($requestDocs as $requestDoc) {
                        $stats[$metric][] = [
                            'value' => $requestDoc->getAttribute('value'),
                            'date' => $requestDoc->getAttribute('time'),
                        ];
                    }

                    // backfill metrics with empty values for graphs
                    $backfill = $limit - \count($requestDocs);
                    while ($backfill > 0) {
                        $last = $limit - $backfill - 1; // array index of last added metric
                        $diff = match ($period) { // convert period to seconds for unix timestamp math
                            '30m' => 1800,
                            '1d' => 86400,
                        };
                        $stats[$metric][] = [
                            'value' => 0,
                            'date' => DateTime::addSeconds(new \DateTime($stats[$metric][$last]['date'] ?? null), -1 * $diff),
                        ];
                        $backfill--;
                    }
                    $stats[$metric] = array_reverse($stats[$metric]);
                }
            });

            $usage = new Document([
                'range' => $range,
                'executionsTotal' => $stats["executions.$functionId.compute.total"] ?? [],
                'executionsFailure' => $stats["executions.$functionId.compute.failure"] ?? [],
                'executionsSuccesse' => $stats["executions.$functionId.compute.success"] ?? [],
                'executionsTime' => $stats["executions.$functionId.compute.time"] ?? [],
                'buildsTotal' => $stats["builds.$functionId.compute.total"] ?? [],
                'buildsFailure' => $stats["builds.$functionId.compute.failure"] ?? [],
                'buildsSuccess' => $stats["builds.$functionId.compute.success"] ?? [],
                'buildsTime' => $stats["builds.$functionId.compute.time" ?? []]
            ]);
        }

        $response->dynamic($usage, Response::MODEL_USAGE_FUNCTION);
    });

App::get('/v1/functions/usage')
    ->desc('Get Functions Usage')
    ->groups(['api', 'functions'])
    ->label('scope', 'functions.read')
    ->label('sdk.auth', [APP_AUTH_TYPE_ADMIN])
    ->label('sdk.namespace', 'functions')
    ->label('sdk.method', 'getUsage')
    ->label('sdk.response.code', Response::STATUS_CODE_OK)
    ->label('sdk.response.type', Response::CONTENT_TYPE_JSON)
    ->label('sdk.response.model', Response::MODEL_USAGE_FUNCTIONS)
    ->param('range', '30d', new WhiteList(['24h', '7d', '30d', '90d']), 'Date range.', true)
    ->inject('response')
    ->inject('dbForProject')
    ->action(function (string $range, Response $response, Database $dbForProject) {

        $usage = [];
        if (App::getEnv('_APP_USAGE_STATS', 'enabled') == 'enabled') {
            $periods = [
                '24h' => [
                    'period' => '30m',
                    'limit' => 48,
                ],
                '7d' => [
                    'period' => '1d',
                    'limit' => 7,
                ],
                '30d' => [
                    'period' => '1d',
                    'limit' => 30,
                ],
                '90d' => [
                    'period' => '1d',
                    'limit' => 90,
                ],
            ];

            $metrics = [
                'executions.$all.compute.total',
                'executions.$all.compute.failure',
                'executions.$all.compute.success',
                'executions.$all.compute.time',
                'builds.$all.compute.total',
                'builds.$all.compute.failure',
                'builds.$all.compute.success',
                'builds.$all.compute.time',
            ];

            $stats = [];

            Authorization::skip(function () use ($dbForProject, $periods, $range, $metrics, &$stats) {
                foreach ($metrics as $metric) {
                    $limit = $periods[$range]['limit'];
                    $period = $periods[$range]['period'];

                    $requestDocs = $dbForProject->find('stats', [
                        Query::equal('period', [$period]),
                        Query::equal('metric', [$metric]),
                    ], $limit, 0, ['time'], [Database::ORDER_DESC]);

                    $stats[$metric] = [];
                    foreach ($requestDocs as $requestDoc) {
                        $stats[$metric][] = [
                            'value' => $requestDoc->getAttribute('value'),
                            'date' => $requestDoc->getAttribute('time'),
                        ];
                    }

                    // backfill metrics with empty values for graphs
                    $backfill = $limit - \count($requestDocs);
                    while ($backfill > 0) {
                        $last = $limit - $backfill - 1; // array index of last added metric
                        $diff = match ($period) { // convert period to seconds for unix timestamp math
                            '30m' => 1800,
                            '1d' => 86400,
                        };
                        $stats[$metric][] = [
                            'value' => 0,
                            'date' => ($stats[$metric][$last]['date'] ?? \time()) - $diff, // time of last metric minus period
                        ];
                        $backfill--;
                    }
                    $stats[$metric] = array_reverse($stats[$metric]);
                }
            });

            $usage = new Document([
                'range' => $range,
                'executionsTotal' => $stats[$metrics[0]] ?? [],
                'executionsFailure' => $stats[$metrics[1]] ?? [],
                'executionsSuccess' => $stats[$metrics[2]] ?? [],
                'executionsTime' => $stats[$metrics[3]] ?? [],
                'buildsTotal' => $stats[$metrics[4]] ?? [],
                'buildsFailure' => $stats[$metrics[5]] ?? [],
                'buildsSuccess' => $stats[$metrics[6]] ?? [],
                'buildsTime' => $stats[$metrics[7]] ?? [],
            ]);
        }

        $response->dynamic($usage, Response::MODEL_USAGE_FUNCTIONS);
    });

App::put('/v1/functions/:functionId')
    ->groups(['api', 'functions'])
    ->desc('Update Function')
    ->label('scope', 'functions.write')
    ->label('event', 'functions.[functionId].update')
    ->label('audits.resource', 'function/{response.$id}')
    ->label('sdk.auth', [APP_AUTH_TYPE_KEY])
    ->label('sdk.namespace', 'functions')
    ->label('sdk.method', 'update')
    ->label('sdk.description', '/docs/references/functions/update-function.md')
    ->label('sdk.response.code', Response::STATUS_CODE_OK)
    ->label('sdk.response.type', Response::CONTENT_TYPE_JSON)
    ->label('sdk.response.model', Response::MODEL_FUNCTION)
    ->param('functionId', '', new UID(), 'Function ID.')
    ->param('name', '', new Text(128), 'Function name. Max length: 128 chars.')
<<<<<<< HEAD
    ->param('execute', [], new Roles(APP_LIMIT_ARRAY_PARAMS_SIZE), 'An array of strings with execution roles. By default no user is granted with any execute permissions. [learn more about permissions](https://appwrite.io/docs/permissions) and get a full list of available permissions. Maximum of ' . APP_LIMIT_ARRAY_PARAMS_SIZE . ' scopes are allowed, each 64 characters long.')
=======
    ->param('execute', [], new Roles(APP_LIMIT_ARRAY_PARAMS_SIZE), 'An array of strings with execution roles. By default no user is granted with any execute permissions. [learn more about permissions](https://appwrite.io/docs/permissions). Maximum of ' . APP_LIMIT_ARRAY_PARAMS_SIZE . ' roles are allowed, each 64 characters long.')
    ->param('vars', [], new Assoc(), 'Key-value JSON object that will be passed to the function as environment variables.', true)
>>>>>>> 889eaff4
    ->param('events', [], new ArrayList(new ValidatorEvent(), APP_LIMIT_ARRAY_PARAMS_SIZE), 'Events list. Maximum of ' . APP_LIMIT_ARRAY_PARAMS_SIZE . ' events are allowed.', true)
    ->param('schedule', '', new Cron(), 'Schedule CRON syntax.', true)
    ->param('timeout', 15, new Range(1, (int) App::getEnv('_APP_FUNCTIONS_TIMEOUT', 900)), 'Maximum execution time in seconds.', true)
    ->inject('response')
    ->inject('dbForProject')
    ->inject('project')
    ->inject('user')
    ->inject('events')
    ->action(function (string $functionId, string $name, array $execute, array $events, string $schedule, int $timeout, Response $response, Database $dbForProject, Document $project, Document $user, Event $eventsInstance) {

        $function = $dbForProject->getDocument('functions', $functionId);

        if ($function->isEmpty()) {
            throw new Exception(Exception::FUNCTION_NOT_FOUND);
        }

        $original = $function->getAttribute('schedule', '');
        $cron = (!empty($function->getAttribute('deployment')) && !empty($schedule)) ? new CronExpression($schedule) : null;
        $next = (!empty($function->getAttribute('deployment')) && !empty($schedule)) ? DateTime::format($cron->getNextRunDate()) : null;

        $function = $dbForProject->updateDocument('functions', $function->getId(), new Document(array_merge($function->getArrayCopy(), [
            'execute' => $execute,
            'name' => $name,
            'events' => $events,
            'schedule' => $schedule,
            'scheduleNext' => $next,
            'timeout' => $timeout,
            'search' => implode(' ', [$functionId, $name, $function->getAttribute('runtime')]),
        ])));

        if ($next && $schedule !== $original) {
            // Async task reschedule
            $functionEvent = new Func();
            $functionEvent
                ->setFunction($function)
                ->setType('schedule')
                ->setUser($user)
                ->setProject($project)
                ->schedule(new \DateTime($next));
        }

        $eventsInstance->setParam('functionId', $function->getId());

        $response->dynamic($function, Response::MODEL_FUNCTION);
    });

App::patch('/v1/functions/:functionId/deployments/:deploymentId')
    ->groups(['api', 'functions'])
    ->desc('Update Function Deployment')
    ->label('scope', 'functions.write')
    ->label('event', 'functions.[functionId].deployments.[deploymentId].update')
    ->label('audits.resource', 'function/{request.functionId}')
    ->label('sdk.auth', [APP_AUTH_TYPE_KEY])
    ->label('sdk.namespace', 'functions')
    ->label('sdk.method', 'updateDeployment')
    ->label('sdk.description', '/docs/references/functions/update-function-deployment.md')
    ->label('sdk.response.code', Response::STATUS_CODE_OK)
    ->label('sdk.response.type', Response::CONTENT_TYPE_JSON)
    ->label('sdk.response.model', Response::MODEL_FUNCTION)
    ->param('functionId', '', new UID(), 'Function ID.')
    ->param('deploymentId', '', new UID(), 'Deployment ID.')
    ->inject('response')
    ->inject('dbForProject')
    ->inject('project')
    ->inject('events')
    ->action(function (string $functionId, string $deploymentId, Response $response, Database $dbForProject, Document $project, Event $events) {

        $function = $dbForProject->getDocument('functions', $functionId);
        $deployment = $dbForProject->getDocument('deployments', $deploymentId);
        $build = $dbForProject->getDocument('builds', $deployment->getAttribute('buildId', ''));

        if ($function->isEmpty()) {
            throw new Exception(Exception::FUNCTION_NOT_FOUND);
        }

        if ($deployment->isEmpty()) {
            throw new Exception(Exception::DEPLOYMENT_NOT_FOUND);
        }

        if ($build->isEmpty()) {
            throw new Exception(Exception::BUILD_NOT_FOUND);
        }

        if ($build->getAttribute('status') !== 'ready') {
            throw new Exception(Exception::BUILD_NOT_READY);
        }

        $schedule = $function->getAttribute('schedule', '');
        $cron = (empty($function->getAttribute('deployment')) && !empty($schedule)) ? new CronExpression($schedule) : null;
        $next = (empty($function->getAttribute('deployment')) && !empty($schedule)) ? DateTime::format($cron->getNextRunDate()) : null;

        $function = $dbForProject->updateDocument('functions', $function->getId(), new Document(array_merge($function->getArrayCopy(), [
            'deployment' => $deployment->getId(),
            'scheduleNext' => $next,
        ])));

        if ($next) { // Init first schedule
            $functionEvent = new Func();
            $functionEvent
                ->setType('schedule')
                ->setFunction($function)
                ->setProject($project)
                ->schedule(new \DateTime($next));
        }

        $events
            ->setParam('functionId', $function->getId())
            ->setParam('deploymentId', $deployment->getId());

        $response->dynamic($function, Response::MODEL_FUNCTION);
    });

App::delete('/v1/functions/:functionId')
    ->groups(['api', 'functions'])
    ->desc('Delete Function')
    ->label('scope', 'functions.write')
    ->label('event', 'functions.[functionId].delete')
    ->label('audits.resource', 'function/{request.functionId}')
    ->label('sdk.auth', [APP_AUTH_TYPE_KEY])
    ->label('sdk.namespace', 'functions')
    ->label('sdk.method', 'delete')
    ->label('sdk.description', '/docs/references/functions/delete-function.md')
    ->label('sdk.response.code', Response::STATUS_CODE_NOCONTENT)
    ->label('sdk.response.model', Response::MODEL_NONE)
    ->param('functionId', '', new UID(), 'Function ID.')
    ->inject('response')
    ->inject('dbForProject')
    ->inject('deletes')
    ->inject('events')
    ->action(function (string $functionId, Response $response, Database $dbForProject, Delete $deletes, Event $events) {

        $function = $dbForProject->getDocument('functions', $functionId);

        if ($function->isEmpty()) {
            throw new Exception(Exception::FUNCTION_NOT_FOUND);
        }

        if (!$dbForProject->deleteDocument('functions', $function->getId())) {
            throw new Exception(Exception::GENERAL_SERVER_ERROR, 'Failed to remove function from DB');
        }

        $deletes
            ->setType(DELETE_TYPE_DOCUMENT)
            ->setDocument($function);

        $events->setParam('functionId', $function->getId());

        $response->noContent();
    });

App::post('/v1/functions/:functionId/deployments')
    ->groups(['api', 'functions'])
    ->desc('Create Deployment')
    ->label('scope', 'functions.write')
    ->label('event', 'functions.[functionId].deployments.[deploymentId].create')
    ->label('audits.resource', 'function/{request.functionId}')
    ->label('sdk.auth', [APP_AUTH_TYPE_KEY])
    ->label('sdk.namespace', 'functions')
    ->label('sdk.method', 'createDeployment')
    ->label('sdk.description', '/docs/references/functions/create-deployment.md')
    ->label('sdk.packaging', true)
    ->label('sdk.request.type', 'multipart/form-data')
    ->label('sdk.response.code', Response::STATUS_CODE_ACCEPTED)
    ->label('sdk.response.type', Response::CONTENT_TYPE_JSON)
    ->label('sdk.response.model', Response::MODEL_DEPLOYMENT)
    ->param('functionId', '', new UID(), 'Function ID.')
    ->param('entrypoint', '', new Text('1028'), 'Entrypoint File.')
    ->param('code', [], new File(), 'Gzip file with your code package. When used with the Appwrite CLI, pass the path to your code directory, and the CLI will automatically package your code. Use a path that is within the current directory.', false)
    ->param('activate', false, new Boolean(true), 'Automatically activate the deployment when it is finished building.', false)
    ->inject('request')
    ->inject('response')
    ->inject('dbForProject')
    ->inject('events')
    ->inject('project')
    ->inject('deviceFunctions')
    ->inject('deviceLocal')
    ->action(function (string $functionId, string $entrypoint, mixed $code, bool $activate, Request $request, Response $response, Database $dbForProject, Event $events, Document $project, Device $deviceFunctions, Device $deviceLocal) {

        $function = $dbForProject->getDocument('functions', $functionId);

        if ($function->isEmpty()) {
            throw new Exception(Exception::FUNCTION_NOT_FOUND);
        }

        $file = $request->getFiles('code');
        $fileExt = new FileExt([FileExt::TYPE_GZIP]);
        $fileSizeValidator = new FileSize(App::getEnv('_APP_FUNCTIONS_SIZE_LIMIT', 0));
        $upload = new Upload();

        if (empty($file)) {
            throw new Exception(Exception::STORAGE_FILE_EMPTY, 'No file sent');
        }

        // Make sure we handle a single file and multiple files the same way
        $fileName = (\is_array($file['name']) && isset($file['name'][0])) ? $file['name'][0] : $file['name'];
        $fileTmpName = (\is_array($file['tmp_name']) && isset($file['tmp_name'][0])) ? $file['tmp_name'][0] : $file['tmp_name'];
        $fileSize = (\is_array($file['size']) && isset($file['size'][0])) ? $file['size'][0] : $file['size'];

        if (!$fileExt->isValid($file['name'])) { // Check if file type is allowed
            throw new Exception(Exception::STORAGE_FILE_TYPE_UNSUPPORTED);
        }

        $contentRange = $request->getHeader('content-range');
        $deploymentId = ID::unique();
        $chunk = 1;
        $chunks = 1;

        if (!empty($contentRange)) {
            $start = $request->getContentRangeStart();
            $end = $request->getContentRangeEnd();
            $fileSize = $request->getContentRangeSize();
            $deploymentId = $request->getHeader('x-appwrite-id', $deploymentId);
            if (is_null($start) || is_null($end) || is_null($fileSize)) {
                throw new Exception(Exception::STORAGE_INVALID_CONTENT_RANGE);
            }

            if ($end === $fileSize) {
                //if it's a last chunks the chunk size might differ, so we set the $chunks and $chunk to notify it's last chunk
                $chunks = $chunk = -1;
            } else {
                // Calculate total number of chunks based on the chunk size i.e ($rangeEnd - $rangeStart)
                $chunks = (int) ceil($fileSize / ($end + 1 - $start));
                $chunk = (int) ($start / ($end + 1 - $start)) + 1;
            }
        }

        if (!$fileSizeValidator->isValid($fileSize)) { // Check if file size is exceeding allowed limit
            throw new Exception(Exception::STORAGE_INVALID_FILE_SIZE);
        }

        if (!$upload->isValid($fileTmpName)) {
            throw new Exception(Exception::STORAGE_INVALID_FILE);
        }

        // Save to storage
        $fileSize ??= $deviceLocal->getFileSize($fileTmpName);
        $path = $deviceFunctions->getPath($deploymentId . '.' . \pathinfo($fileName, PATHINFO_EXTENSION));

        $deployment = $dbForProject->getDocument('deployments', $deploymentId);

        $metadata = ['content_type' => $deviceLocal->getFileMimeType($fileTmpName)];
        if (!$deployment->isEmpty()) {
            $chunks = $deployment->getAttribute('chunksTotal', 1);
            $metadata = $deployment->getAttribute('metadata', []);
            if ($chunk === -1) {
                $chunk = $chunks;
            }
        }

        $chunksUploaded = $deviceFunctions->upload($fileTmpName, $path, $chunk, $chunks, $metadata);

        if (empty($chunksUploaded)) {
            throw new Exception(Exception::GENERAL_SERVER_ERROR, 'Failed moving file');
        }

        $activate = (bool) filter_var($activate, FILTER_VALIDATE_BOOLEAN);

        if ($chunksUploaded === $chunks) {
            if ($activate) {
                // Remove deploy for all other deployments.
                $activeDeployments = $dbForProject->find('deployments', [
                    Query::equal('activate', [true]),
                    Query::equal('resourceId', [$functionId]),
                    Query::equal('resourceType', ['functions'])
                ]);

                foreach ($activeDeployments as $activeDeployment) {
                    $activeDeployment->setAttribute('activate', false);
                    $dbForProject->updateDocument('deployments', $activeDeployment->getId(), $activeDeployment);
                }
            }

            $fileSize = $deviceFunctions->getFileSize($path);

            if ($deployment->isEmpty()) {
                $deployment = $dbForProject->createDocument('deployments', new Document([
                    '$id' => $deploymentId,
                    '$permissions' => [
                        Permission::read(Role::any()),
                        Permission::update(Role::any()),
                        Permission::delete(Role::any()),
                    ],
                    'resourceId' => $function->getId(),
                    'resourceType' => 'functions',
                    'entrypoint' => $entrypoint,
                    'path' => $path,
                    'size' => $fileSize,
                    'search' => implode(' ', [$deploymentId, $entrypoint]),
                    'activate' => $activate,
                    'metadata' => $metadata,
                ]));
            } else {
                $deployment = $dbForProject->updateDocument('deployments', $deploymentId, $deployment->setAttribute('size', $fileSize)->setAttribute('metadata', $metadata));
            }

            // Start the build
            $buildEvent = new Build();
            $buildEvent
                ->setType(BUILD_TYPE_DEPLOYMENT)
                ->setResource($function)
                ->setDeployment($deployment)
                ->setProject($project)
                ->trigger();
        } else {
            if ($deployment->isEmpty()) {
                $deployment = $dbForProject->createDocument('deployments', new Document([
                    '$id' => $deploymentId,
                    '$permissions' => [
                        Permission::read(Role::any()),
                        Permission::update(Role::any()),
                        Permission::delete(Role::any()),
                    ],
                    'resourceId' => $function->getId(),
                    'resourceType' => 'functions',
                    'entrypoint' => $entrypoint,
                    'path' => $path,
                    'size' => $fileSize,
                    'chunksTotal' => $chunks,
                    'chunksUploaded' => $chunksUploaded,
                    'search' => implode(' ', [$deploymentId, $entrypoint]),
                    'activate' => $activate,
                    'metadata' => $metadata,
                ]));
            } else {
                $deployment = $dbForProject->updateDocument('deployments', $deploymentId, $deployment->setAttribute('chunksUploaded', $chunksUploaded)->setAttribute('metadata', $metadata));
            }
        }

        $metadata = null;

        $events
            ->setParam('functionId', $function->getId())
            ->setParam('deploymentId', $deployment->getId());

        $response->setStatusCode(Response::STATUS_CODE_ACCEPTED);
        $response->dynamic($deployment, Response::MODEL_DEPLOYMENT);
    });

App::get('/v1/functions/:functionId/deployments')
    ->groups(['api', 'functions'])
    ->desc('List Deployments')
    ->label('scope', 'functions.read')
    ->label('sdk.auth', [APP_AUTH_TYPE_KEY])
    ->label('sdk.namespace', 'functions')
    ->label('sdk.method', 'listDeployments')
    ->label('sdk.description', '/docs/references/functions/list-deployments.md')
    ->label('sdk.response.code', Response::STATUS_CODE_OK)
    ->label('sdk.response.type', Response::CONTENT_TYPE_JSON)
    ->label('sdk.response.model', Response::MODEL_DEPLOYMENT_LIST)
    ->param('functionId', '', new UID(), 'Function ID.')
    ->param('queries', [], new Deployments(), 'Array of query strings generated using the Query class provided by the SDK. [Learn more about queries](https://appwrite.io/docs/databases#querying-documents). Maximum of ' . APP_LIMIT_ARRAY_PARAMS_SIZE . ' queries are allowed, each ' . APP_LIMIT_ARRAY_ELEMENT_SIZE . ' characters long. You may filter on the following attributes: ' . implode(', ', Deployments::ALLOWED_ATTRIBUTES), true)
    ->param('search', '', new Text(256), 'Search term to filter your list results. Max length: 256 chars.', true)
    ->inject('response')
    ->inject('dbForProject')
    ->action(function (string $functionId, array $queries, string $search, Response $response, Database $dbForProject) {

        $function = $dbForProject->getDocument('functions', $functionId);

        if ($function->isEmpty()) {
            throw new Exception(Exception::FUNCTION_NOT_FOUND);
        }

        $queries = Query::parseQueries($queries);

        if (!empty($search)) {
            $queries[] = Query::search('search', $search);
        }

        // Set default limit
        $queries[] = Query::limit(25);

        // Set resource queries
        $queries[] = Query::equal('resourceId', [$function->getId()]);
        $queries[] = Query::equal('resourceType', ['functions']);

        // Get cursor document if there was a cursor query
        $cursor = Query::getByType($queries, Query::TYPE_CURSORAFTER, Query::TYPE_CURSORBEFORE)[0] ?? null;
        if ($cursor !== null) {
            /** @var Query $cursor */
            $deploymentId = $cursor->getValue();
            $cursorDocument = $dbForProject->getDocument('deployments', $deploymentId);

            if ($cursorDocument->isEmpty()) {
                throw new Exception(Exception::GENERAL_CURSOR_NOT_FOUND, "Deployment '{$deploymentId}' for the 'cursor' value not found.");
            }

            $cursor->setValue($cursorDocument);
        }

        $filterQueries = Query::groupByType($queries)['filters'];

        $results = $dbForProject->find('deployments', $queries);
        $total = $dbForProject->count('deployments', $filterQueries, APP_LIMIT_COUNT);

        foreach ($results as $result) {
            $build = $dbForProject->getDocument('builds', $result->getAttribute('buildId', ''));
            $result->setAttribute('status', $build->getAttribute('status', 'processing'));
            $result->setAttribute('buildStderr', $build->getAttribute('stderr', ''));
            $result->setAttribute('buildStdout', $build->getAttribute('stdout', ''));
        }

        $response->dynamic(new Document([
            'deployments' => $results,
            'total' => $total,
        ]), Response::MODEL_DEPLOYMENT_LIST);
    });

App::get('/v1/functions/:functionId/deployments/:deploymentId')
    ->groups(['api', 'functions'])
    ->desc('Get Deployment')
    ->label('scope', 'functions.read')
    ->label('sdk.auth', [APP_AUTH_TYPE_KEY])
    ->label('sdk.namespace', 'functions')
    ->label('sdk.method', 'getDeployment')
    ->label('sdk.description', '/docs/references/functions/get-deployment.md')
    ->label('sdk.response.code', Response::STATUS_CODE_OK)
    ->label('sdk.response.type', Response::CONTENT_TYPE_JSON)
    ->label('sdk.response.model', Response::MODEL_DEPLOYMENT)
    ->param('functionId', '', new UID(), 'Function ID.')
    ->param('deploymentId', '', new UID(), 'Deployment ID.')
    ->inject('response')
    ->inject('dbForProject')
    ->action(function (string $functionId, string $deploymentId, Response $response, Database $dbForProject) {

        $function = $dbForProject->getDocument('functions', $functionId);

        if ($function->isEmpty()) {
            throw new Exception(Exception::FUNCTION_NOT_FOUND);
        }

        $deployment = $dbForProject->getDocument('deployments', $deploymentId);

        if ($deployment->getAttribute('resourceId') !== $function->getId()) {
            throw new Exception(Exception::DEPLOYMENT_NOT_FOUND);
        }

        if ($deployment->isEmpty()) {
            throw new Exception(Exception::DEPLOYMENT_NOT_FOUND);
        }

        $response->dynamic($deployment, Response::MODEL_DEPLOYMENT);
    });

App::delete('/v1/functions/:functionId/deployments/:deploymentId')
    ->groups(['api', 'functions'])
    ->desc('Delete Deployment')
    ->label('scope', 'functions.write')
    ->label('event', 'functions.[functionId].deployments.[deploymentId].delete')
    ->label('audits.resource', 'function/{request.functionId}')
    ->label('sdk.auth', [APP_AUTH_TYPE_KEY])
    ->label('sdk.namespace', 'functions')
    ->label('sdk.method', 'deleteDeployment')
    ->label('sdk.description', '/docs/references/functions/delete-deployment.md')
    ->label('sdk.response.code', Response::STATUS_CODE_NOCONTENT)
    ->label('sdk.response.model', Response::MODEL_NONE)
    ->param('functionId', '', new UID(), 'Function ID.')
    ->param('deploymentId', '', new UID(), 'Deployment ID.')
    ->inject('response')
    ->inject('dbForProject')
    ->inject('deletes')
    ->inject('events')
    ->inject('deviceFunctions')
    ->action(function (string $functionId, string $deploymentId, Response $response, Database $dbForProject, Delete $deletes, Event $events, Device $deviceFunctions) {

        $function = $dbForProject->getDocument('functions', $functionId);
        if ($function->isEmpty()) {
            throw new Exception(Exception::FUNCTION_NOT_FOUND);
        }

        $deployment = $dbForProject->getDocument('deployments', $deploymentId);
        if ($deployment->isEmpty()) {
            throw new Exception(Exception::DEPLOYMENT_NOT_FOUND);
        }

        if ($deployment->getAttribute('resourceId') !== $function->getId()) {
            throw new Exception(Exception::DEPLOYMENT_NOT_FOUND);
        }

        if ($deviceFunctions->delete($deployment->getAttribute('path', ''))) {
            if (!$dbForProject->deleteDocument('deployments', $deployment->getId())) {
                throw new Exception(Exception::GENERAL_SERVER_ERROR, 'Failed to remove deployment from DB');
            }
        }

        if ($function->getAttribute('deployment') === $deployment->getId()) { // Reset function deployment
            $function = $dbForProject->updateDocument('functions', $function->getId(), new Document(array_merge($function->getArrayCopy(), [
                'deployment' => '',
            ])));
        }

        $events
            ->setParam('functionId', $function->getId())
            ->setParam('deploymentId', $deployment->getId());

        $deletes
            ->setType(DELETE_TYPE_DOCUMENT)
            ->setDocument($deployment);

        $response->noContent();
    });

App::post('/v1/functions/:functionId/executions')
    ->groups(['api', 'functions'])
    ->desc('Create Execution')
    ->label('scope', 'execution.write')
    ->label('event', 'functions.[functionId].executions.[executionId].create')
    ->label('sdk.auth', [APP_AUTH_TYPE_SESSION, APP_AUTH_TYPE_KEY, APP_AUTH_TYPE_JWT])
    ->label('sdk.namespace', 'functions')
    ->label('sdk.method', 'createExecution')
    ->label('sdk.description', '/docs/references/functions/create-execution.md')
    ->label('sdk.response.code', Response::STATUS_CODE_CREATED)
    ->label('sdk.response.type', Response::CONTENT_TYPE_JSON)
    ->label('sdk.response.model', Response::MODEL_EXECUTION)
    ->label('abuse-limit', 60)
    ->label('abuse-time', 60)
    ->param('functionId', '', new UID(), 'Function ID.')
    ->param('data', '', new Text(8192), 'String of custom data to send to function.', true)
    ->param('async', true, new Boolean(), 'Execute code asynchronously. Default value is true.', true)
    ->inject('response')
    ->inject('project')
    ->inject('dbForProject')
    ->inject('user')
    ->inject('events')
    ->inject('usage')
    ->action(function (string $functionId, string $data, bool $async, Response $response, Document $project, Database $dbForProject, Document $user, Event $events, Stats $usage) {

        $function = Authorization::skip(fn () => $dbForProject->getDocument('functions', $functionId));

        if ($function->isEmpty()) {
            throw new Exception(Exception::FUNCTION_NOT_FOUND);
        }

        $runtimes = Config::getParam('runtimes', []);

        $runtime = (isset($runtimes[$function->getAttribute('runtime', '')])) ? $runtimes[$function->getAttribute('runtime', '')] : null;

        if (\is_null($runtime)) {
            throw new Exception(Exception::FUNCTION_RUNTIME_UNSUPPORTED, 'Runtime "' . $function->getAttribute('runtime', '') . '" is not supported');
        }

        $deployment = Authorization::skip(fn () => $dbForProject->getDocument('deployments', $function->getAttribute('deployment', '')));

        if ($deployment->getAttribute('resourceId') !== $function->getId()) {
            throw new Exception(Exception::DEPLOYMENT_NOT_FOUND, 'Deployment not found. Create a deployment before trying to execute a function');
        }

        if ($deployment->isEmpty()) {
            throw new Exception(Exception::DEPLOYMENT_NOT_FOUND, 'Deployment not found. Create a deployment before trying to execute a function');
        }

        /** Check if build has completed */
        $build = Authorization::skip(fn () => $dbForProject->getDocument('builds', $deployment->getAttribute('buildId', '')));
        if ($build->isEmpty()) {
            throw new Exception(Exception::BUILD_NOT_FOUND);
        }

        if ($build->getAttribute('status') !== 'ready') {
            throw new Exception(Exception::BUILD_NOT_READY);
        }

        $validator = new Authorization('execute');

        if (!$validator->isValid($function->getAttribute('execute'))) { // Check if user has write access to execute function
            throw new Exception(Exception::USER_UNAUTHORIZED, $validator->getDescription());
        }

        $executionId = ID::unique();

        /** @var Document $execution */
        $execution = Authorization::skip(fn () => $dbForProject->createDocument('executions', new Document([
            '$id' => $executionId,
            '$permissions' => !$user->isEmpty() ? [Permission::read(Role::user($user->getId()))] : [],
            'functionId' => $function->getId(),
            'deploymentId' => $deployment->getId(),
            'trigger' => 'http', // http / schedule / event
            'status' => 'waiting', // waiting / processing / completed / failed
            'statusCode' => 0,
            'response' => '',
            'stderr' => '',
            'time' => 0.0,
            'search' => implode(' ', [$functionId, $executionId]),
        ])));

        $jwt = ''; // initialize
        if (!$user->isEmpty()) { // If userId exists, generate a JWT for function
            $sessions = $user->getAttribute('sessions', []);
            $current = new Document();

            foreach ($sessions as $session) {
                /** @var Utopia\Database\Document $session */
                if ($session->getAttribute('secret') == Auth::hash(Auth::$secret)) { // If current session delete the cookies too
                    $current = $session;
                }
            }

            if (!$current->isEmpty()) {
                $jwtObj = new JWT(App::getEnv('_APP_OPENSSL_KEY_V1'), 'HS256', 900, 10); // Instantiate with key, algo, maxAge and leeway.
                $jwt = $jwtObj->encode([
                    'userId' => $user->getId(),
                    'sessionId' => $current->getId(),
                ]);
            }
        }

        $events
            ->setParam('functionId', $function->getId())
            ->setParam('executionId', $execution->getId())
            ->setContext('function', $function);

        if ($async) {
            $event = new Func();
            $event
                ->setType('http')
                ->setExecution($execution)
                ->setFunction($function)
                ->setData($data)
                ->setJWT($jwt)
                ->setProject($project)
                ->setUser($user);

            $event->trigger();

            $response->setStatusCode(Response::STATUS_CODE_ACCEPTED);

            return $response->dynamic($execution, Response::MODEL_EXECUTION);
        }

        $vars = [];

        $variables = $function['vars'];

        foreach ($variables as $variable) {
            $vars[$variable['key']] = $variable['value'];
        }

        $vars = \array_merge($vars, [
            'APPWRITE_FUNCTION_ID' => $function->getId(),
            'APPWRITE_FUNCTION_NAME' => $function->getAttribute('name', ''),
            'APPWRITE_FUNCTION_DEPLOYMENT' => $deployment->getId(),
            'APPWRITE_FUNCTION_TRIGGER' => 'http',
            'APPWRITE_FUNCTION_RUNTIME_NAME' => $runtime['name'],
            'APPWRITE_FUNCTION_RUNTIME_VERSION' => $runtime['version'],
            'APPWRITE_FUNCTION_DATA' => $data,
            'APPWRITE_FUNCTION_PROJECT_ID' => $project->getId(),
            'APPWRITE_FUNCTION_USER_ID' => $user->getId(),
            'APPWRITE_FUNCTION_JWT' => $jwt,
        ]);

        /** Execute function */
        $executor = new Executor(App::getEnv('_APP_EXECUTOR_HOST'));
        try {
            $executionResponse = $executor->createExecution(
                projectId: $project->getId(),
                deploymentId: $deployment->getId(),
                path: $build->getAttribute('outputPath', ''),
                vars: $vars,
                data: $data,
                entrypoint: $deployment->getAttribute('entrypoint', ''),
                runtime: $function->getAttribute('runtime', ''),
                timeout: $function->getAttribute('timeout', 0),
                baseImage: $runtime['image']
            );

            /** Update execution status */
            $execution->setAttribute('status', $executionResponse['status']);
            $execution->setAttribute('statusCode', $executionResponse['statusCode']);
            $execution->setAttribute('response', $executionResponse['response']);
            $execution->setAttribute('stdout', $executionResponse['stdout']);
            $execution->setAttribute('stderr', $executionResponse['stderr']);
            $execution->setAttribute('time', $executionResponse['time']);
        } catch (\Throwable $th) {
            $interval = (new \DateTime())->diff(new \DateTime($execution->getCreatedAt()));
            $execution
                ->setAttribute('time', (float)$interval->format('%s.%f'))
                ->setAttribute('status', 'failed')
                ->setAttribute('statusCode', $th->getCode())
                ->setAttribute('stderr', $th->getMessage());
            Console::error($th->getMessage());
        }

        Authorization::skip(fn () => $dbForProject->updateDocument('executions', $executionId, $execution));

        // TODO revise this later using route label
        $usage
        ->setParam('functionId', $function->getId())
        ->setParam('executions.{scope}.compute', 1)
        ->setParam('executionStatus', $execution->getAttribute('status', ''))
        ->setParam('executionTime', $execution->getAttribute('time')); // ms

        $roles = Authorization::getRoles();
        $isPrivilegedUser = Auth::isPrivilegedUser($roles);
        $isAppUser = Auth::isAppUser($roles);
        if (!$isPrivilegedUser && !$isAppUser) {
            $execution->setAttribute('stdout', '');
            $execution->setAttribute('stderr', '');
        }

        $response
            ->setStatusCode(Response::STATUS_CODE_CREATED)
            ->dynamic($execution, Response::MODEL_EXECUTION);
    });

App::get('/v1/functions/:functionId/executions')
    ->groups(['api', 'functions'])
    ->desc('List Executions')
    ->label('scope', 'execution.read')
    ->label('sdk.auth', [APP_AUTH_TYPE_SESSION, APP_AUTH_TYPE_KEY, APP_AUTH_TYPE_JWT])
    ->label('sdk.namespace', 'functions')
    ->label('sdk.method', 'listExecutions')
    ->label('sdk.description', '/docs/references/functions/list-executions.md')
    ->label('sdk.response.code', Response::STATUS_CODE_OK)
    ->label('sdk.response.type', Response::CONTENT_TYPE_JSON)
    ->label('sdk.response.model', Response::MODEL_EXECUTION_LIST)
    ->param('functionId', '', new UID(), 'Function ID.')
    ->param('queries', [], new Executions(), 'Array of query strings generated using the Query class provided by the SDK. [Learn more about queries](https://appwrite.io/docs/databases#querying-documents). Maximum of ' . APP_LIMIT_ARRAY_PARAMS_SIZE . ' queries are allowed, each ' . APP_LIMIT_ARRAY_ELEMENT_SIZE . ' characters long. You may filter on the following attributes: ' . implode(', ', Executions::ALLOWED_ATTRIBUTES), true)
    ->param('search', '', new Text(256), 'Search term to filter your list results. Max length: 256 chars.', true)
    ->inject('response')
    ->inject('dbForProject')
    ->action(function (string $functionId, array $queries, string $search, Response $response, Database $dbForProject) {

        $function = Authorization::skip(fn () => $dbForProject->getDocument('functions', $functionId));

        if ($function->isEmpty()) {
            throw new Exception(Exception::FUNCTION_NOT_FOUND);
        }

        $queries = Query::parseQueries($queries);

        if (!empty($search)) {
            $queries[] = Query::search('search', $search);
        }

        // Set default limit
        $queries[] = Query::limit(25);

        // Set internal queries
        $queries[] = Query::equal('functionId', [$function->getId()]);

        // Get cursor document if there was a cursor query
        $cursor = Query::getByType($queries, Query::TYPE_CURSORAFTER, Query::TYPE_CURSORBEFORE)[0] ?? null;
        if ($cursor !== null) {
            /** @var Query $cursor */
            $executionId = $cursor->getValue();
            $cursorDocument = $dbForProject->getDocument('executions', $executionId);

            if ($cursorDocument->isEmpty()) {
                throw new Exception(Exception::GENERAL_CURSOR_NOT_FOUND, "Execution '{$executionId}' for the 'cursor' value not found.");
            }

            $cursor->setValue($cursorDocument);
        }

        $filterQueries = Query::groupByType($queries)['filters'];

        $results = $dbForProject->find('executions', $queries);
        $total = $dbForProject->count('executions', $filterQueries, APP_LIMIT_COUNT);

        $roles = Authorization::getRoles();
        $isPrivilegedUser = Auth::isPrivilegedUser($roles);
        $isAppUser = Auth::isAppUser($roles);
        if (!$isPrivilegedUser && !$isAppUser) {
            $results = array_map(function ($execution) {
                $execution->setAttribute('stdout', '');
                $execution->setAttribute('stderr', '');
                return $execution;
            }, $results);
        }

        $response->dynamic(new Document([
            'executions' => $results,
            'total' => $total,
        ]), Response::MODEL_EXECUTION_LIST);
    });

App::get('/v1/functions/:functionId/executions/:executionId')
    ->groups(['api', 'functions'])
    ->desc('Get Execution')
    ->label('scope', 'execution.read')
    ->label('sdk.auth', [APP_AUTH_TYPE_SESSION, APP_AUTH_TYPE_KEY, APP_AUTH_TYPE_JWT])
    ->label('sdk.namespace', 'functions')
    ->label('sdk.method', 'getExecution')
    ->label('sdk.description', '/docs/references/functions/get-execution.md')
    ->label('sdk.response.code', Response::STATUS_CODE_OK)
    ->label('sdk.response.type', Response::CONTENT_TYPE_JSON)
    ->label('sdk.response.model', Response::MODEL_EXECUTION)
    ->param('functionId', '', new UID(), 'Function ID.')
    ->param('executionId', '', new UID(), 'Execution ID.')
    ->inject('response')
    ->inject('dbForProject')
    ->action(function (string $functionId, string $executionId, Response $response, Database $dbForProject) {

        $function = Authorization::skip(fn () => $dbForProject->getDocument('functions', $functionId));

        if ($function->isEmpty()) {
            throw new Exception(Exception::FUNCTION_NOT_FOUND);
        }

        $execution = $dbForProject->getDocument('executions', $executionId);

        if ($execution->getAttribute('functionId') !== $function->getId()) {
            throw new Exception(Exception::EXECUTION_NOT_FOUND);
        }

        if ($execution->isEmpty()) {
            throw new Exception(Exception::EXECUTION_NOT_FOUND);
        }

        $roles = Authorization::getRoles();
        $isPrivilegedUser = Auth::isPrivilegedUser($roles);
        $isAppUser = Auth::isAppUser($roles);
        if (!$isPrivilegedUser && !$isAppUser) {
            $execution->setAttribute('stdout', '');
            $execution->setAttribute('stderr', '');
        }

        $response->dynamic($execution, Response::MODEL_EXECUTION);
    });

App::post('/v1/functions/:functionId/deployments/:deploymentId/builds/:buildId')
    ->groups(['api', 'functions'])
    ->desc('Retry Build')
    ->label('scope', 'functions.write')
    ->label('event', 'functions.[functionId].deployments.[deploymentId].update')
    ->label('audits.resource', 'function/{request.functionId}')
    ->label('sdk.auth', [APP_AUTH_TYPE_SESSION, APP_AUTH_TYPE_KEY, APP_AUTH_TYPE_JWT])
    ->label('sdk.namespace', 'functions')
    ->label('sdk.method', 'retryBuild')
    ->label('sdk.description', '/docs/references/functions/retry-build.md')
    ->label('sdk.response.code', Response::STATUS_CODE_NOCONTENT)
    ->label('sdk.response.model', Response::MODEL_NONE)
    ->param('functionId', '', new UID(), 'Function ID.')
    ->param('deploymentId', '', new UID(), 'Deployment ID.')
    ->param('buildId', '', new UID(), 'Build unique ID.')
    ->inject('response')
    ->inject('dbForProject')
    ->inject('project')
    ->inject('events')
    ->action(function (string $functionId, string $deploymentId, string $buildId, Response $response, Database $dbForProject, Document $project, Event $events) {

        $function = $dbForProject->getDocument('functions', $functionId);
        $deployment = $dbForProject->getDocument('deployments', $deploymentId);

        if ($function->isEmpty()) {
            throw new Exception(Exception::FUNCTION_NOT_FOUND);
        }

        if ($deployment->isEmpty()) {
            throw new Exception(Exception::DEPLOYMENT_NOT_FOUND);
        }

        $build = Authorization::skip(fn () => $dbForProject->getDocument('builds', $buildId));

        if ($build->isEmpty()) {
            throw new Exception(Exception::BUILD_NOT_FOUND);
        }

        if ($build->getAttribute('status') !== 'failed') {
            throw new Exception(Exception::BUILD_IN_PROGRESS, 'Build not failed');
        }

        $events
            ->setParam('functionId', $function->getId())
            ->setParam('deploymentId', $deployment->getId());

        // Retry the build
        $buildEvent = new Build();
        $buildEvent
            ->setType(BUILD_TYPE_RETRY)
            ->setResource($function)
            ->setDeployment($deployment)
            ->setProject($project)
            ->trigger();

        $response->noContent();
    });

// Variables

App::post('/v1/functions/:functionId/variables')
    ->desc('Create Variable')
    ->groups(['api', 'functions'])
    ->label('scope', 'functions.write')
    ->label('sdk.auth', [APP_AUTH_TYPE_KEY])
    ->label('sdk.namespace', 'functions')
    ->label('sdk.method', 'createVariable')
    ->label('sdk.description', '/docs/references/functions/create-variable.md')
    ->label('sdk.response.code', Response::STATUS_CODE_CREATED)
    ->label('sdk.response.type', Response::CONTENT_TYPE_JSON)
    ->label('sdk.response.model', Response::MODEL_VARIABLE)
    ->param('functionId', null, new UID(), 'Function unique ID.', false)
    ->param('key', null, new Text(255), 'Variable key. Max length: 255 chars.', false)
    ->param('value', null, new Text(16384), 'Variable value. Max length: 16384 chars.', false)
    ->inject('response')
    ->inject('dbForProject')
    ->action(function (string $functionId, string $key, string $value, Response $response, Database $dbForProject) {
        $function = $dbForProject->getDocument('functions', $functionId);

        if ($function->isEmpty()) {
            throw new Exception(Exception::FUNCTION_NOT_FOUND, 'Function not found');
        }

        $variableId = ID::unique();

        $variable = new Document([
            '$id' => $variableId,
            '$permissions' => [
                Permission::read(Role::any()),
                Permission::update(Role::any()),
                Permission::delete(Role::any()),
            ],
            'functionInternalId' => $function->getInternalId(),
            'functionId' => $function->getId(),
            'key' => $key,
            'value' => $value,
            'search' => implode(' ', [$variableId, $function->getId(), $key]),
        ]);

        try {
            $variable = $dbForProject->createDocument('variables', $variable);
        } catch (DuplicateException $th) {
            throw new Exception(Exception::VARIABLE_ALREADY_EXISTS, 'Variable key already used.');
        }

        $dbForProject->deleteCachedDocument('functions', $function->getId());

        $response->setStatusCode(Response::STATUS_CODE_CREATED);
        $response->dynamic($variable, Response::MODEL_VARIABLE);
    });

App::get('/v1/functions/:functionId/variables')
    ->desc('List Variables')
    ->groups(['api', 'functions'])
    ->label('scope', 'functions.read')
    ->label('sdk.auth', [APP_AUTH_TYPE_KEY])
    ->label('sdk.namespace', 'functions')
    ->label('sdk.method', 'listVariables')
    ->label('sdk.description', '/docs/references/functions/list-variables.md')
    ->label('sdk.response.code', Response::STATUS_CODE_OK)
    ->label('sdk.response.type', Response::CONTENT_TYPE_JSON)
    ->label('sdk.response.model', Response::MODEL_VARIABLE_LIST)
    ->param('functionId', null, new UID(), 'Function unique ID.', false)
    ->param('queries', [], new Variables(), 'Array of query strings generated using the Query class provided by the SDK. [Learn more about queries](https://appwrite.io/docs/databases#querying-documents). Maximum of ' . APP_LIMIT_ARRAY_PARAMS_SIZE . ' queries are allowed, each ' . APP_LIMIT_ARRAY_ELEMENT_SIZE . ' characters long. You may filter on the following attributes: ' . implode(', ', Variables::ALLOWED_ATTRIBUTES), true)
    ->param('search', '', new Text(256), 'Search term to filter your list results. Max length: 256 chars.', true)
    ->inject('response')
    ->inject('dbForProject')
    ->action(function (string $functionId, array $queries, string $search, Response $response, Database $dbForProject) {
        $function = $dbForProject->getDocument('functions', $functionId);

        if ($function->isEmpty()) {
            throw new Exception(Exception::FUNCTION_NOT_FOUND, 'Function not found');
        }

        $queries = Query::parseQueries($queries);

        if (!empty($search)) {
            $queries[] = Query::search('search', $search);
        }

        // Set default limit
        $queries[] = Query::limit(25);

        // Get cursor document if there was a cursor query
        $cursor = Query::getByType($queries, Query::TYPE_CURSORAFTER, Query::TYPE_CURSORBEFORE)[0] ?? null;
        if ($cursor !== null) {
            /** @var Query $cursor */
            $variableId = $cursor->getValue();
            $cursorDocument = $dbForProject->getDocument('variables', $variableId);

            if ($cursorDocument->isEmpty()) {
                throw new Exception(Exception::GENERAL_CURSOR_NOT_FOUND, "Variable '{$variableId}' for the 'cursor' value not found.");
            }

            $cursor->setValue($cursorDocument);
        }

        $filterQueries = Query::groupByType($queries)['filters'];

        $response->dynamic(new Document([
            'variables' => $dbForProject->find('variables', $queries),
            'total' => $dbForProject->count('variables', $filterQueries, APP_LIMIT_COUNT),
        ]), Response::MODEL_VARIABLE_LIST);
    });

App::get('/v1/functions/:functionId/variables/:variableId')
    ->desc('Get Variable')
    ->groups(['api', 'functions'])
    ->label('scope', 'functions.read')
    ->label('sdk.auth', [APP_AUTH_TYPE_KEY])
    ->label('sdk.namespace', 'functions')
    ->label('sdk.method', 'getVariable')
    ->label('sdk.description', '/docs/references/functions/get-variable.md')
    ->label('sdk.response.code', Response::STATUS_CODE_OK)
    ->label('sdk.response.type', Response::CONTENT_TYPE_JSON)
    ->label('sdk.response.model', Response::MODEL_VARIABLE)
    ->param('functionId', null, new UID(), 'Function unique ID.', false)
    ->param('variableId', null, new UID(), 'Variable unique ID.', false)
    ->inject('response')
    ->inject('dbForProject')
    ->action(function (string $functionId, string $variableId, Response $response, Database $dbForProject) {
        $function = $dbForProject->getDocument('functions', $functionId);

        if ($function->isEmpty()) {
            throw new Exception(Exception::FUNCTION_NOT_FOUND, 'Function not found');
        }

        $variable = $dbForProject->findOne('variables', [
            Query::equal('_uid', [$variableId]),
            Query::equal('functionInternalId', [$function->getInternalId()]),
        ]);

        if ($variable === false || $variable->isEmpty()) {
            throw new Exception(Exception::VARIABLE_NOT_FOUND, 'Variable not found');
        }

        $response->dynamic($variable, Response::MODEL_VARIABLE);
    });

App::put('/v1/functions/:functionId/variables/:variableId')
    ->desc('Update Variable')
    ->groups(['api', 'functions'])
    ->label('scope', 'functions.write')
    ->label('sdk.auth', [APP_AUTH_TYPE_KEY])
    ->label('sdk.namespace', 'functions')
    ->label('sdk.method', 'updateVariable')
    ->label('sdk.description', '/docs/references/functions/update-variable.md')
    ->label('sdk.response.code', Response::STATUS_CODE_OK)
    ->label('sdk.response.type', Response::CONTENT_TYPE_JSON)
    ->label('sdk.response.model', Response::MODEL_VARIABLE)
    ->param('functionId', null, new UID(), 'Function unique ID.', false)
    ->param('variableId', null, new UID(), 'Variable unique ID.', false)
    ->param('key', null, new Text(255), 'Variable key. Max length: 255 chars.', true)
    ->param('value', null, new Text(16384), 'Variable value. Max length: 16384 chars.', true)
    ->inject('response')
    ->inject('dbForProject')
    ->action(function (string $functionId, string $variableId, ?string $key, ?string $value, Response $response, Database $dbForProject) {
        if (empty($key) && empty($value)) {
            throw new Exception(Exception::VARIABLE_MISSING_PAYLOAD, 'Missing key or value. Define at least one.');
        }

        $function = $dbForProject->getDocument('functions', $functionId);

        if ($function->isEmpty()) {
            throw new Exception(Exception::FUNCTION_NOT_FOUND, 'Function not found');
        }

        $variable = $dbForProject->findOne('variables', [
            Query::equal('_uid', [$variableId]),
            Query::equal('functionInternalId', [$function->getInternalId()]),
        ]);

        if ($variable === false || $variable->isEmpty()) {
            throw new Exception(Exception::VARIABLE_NOT_FOUND, 'Variable not found');
        }

        $variable
            ->setAttribute('key', $key ?? $variable->getAttribute('key'))
            ->setAttribute('value', $value ?? $variable->getAttribute('value'))
            ->setAttribute('search', implode(' ', [$variableId, $function->getId(), $key]))
        ;

        try {
            $dbForProject->updateDocument('variables', $variable->getId(), $variable);
        } catch (DuplicateException $th) {
            throw new Exception(Exception::VARIABLE_ALREADY_EXISTS, 'Variable key already used.');
        }

        $dbForProject->deleteCachedDocument('functions', $function->getId());

        $response->dynamic($variable, Response::MODEL_VARIABLE);
    });

App::delete('/v1/functions/:functionId/variables/:variableId')
    ->desc('Delete Variable')
    ->groups(['api', 'functions'])
    ->label('scope', 'functions.write')
    ->label('sdk.auth', [APP_AUTH_TYPE_KEY])
    ->label('sdk.namespace', 'functions')
    ->label('sdk.method', 'deleteVariable')
    ->label('sdk.description', '/docs/references/functions/delete-variable.md')
    ->label('sdk.response.code', Response::STATUS_CODE_NOCONTENT)
    ->label('sdk.response.model', Response::MODEL_NONE)
    ->param('functionId', null, new UID(), 'Function unique ID.', false)
    ->param('variableId', null, new UID(), 'Variable unique ID.', false)
    ->inject('response')
    ->inject('dbForProject')
    ->action(function (string $functionId, string $variableId, Response $response, Database $dbForProject) {
        $function = $dbForProject->getDocument('functions', $functionId);

        if ($function->isEmpty()) {
            throw new Exception(Exception::FUNCTION_NOT_FOUND, 'Function not found');
        }

        $variable = $dbForProject->findOne('variables', [
            Query::equal('_uid', [$variableId]),
            Query::equal('functionInternalId', [$function->getInternalId()]),
        ]);

        if ($variable === false || $variable->isEmpty()) {
            throw new Exception(Exception::VARIABLE_NOT_FOUND, 'Variable not found');
        }

        $dbForProject->deleteDocument('variables', $variable->getId());
        $dbForProject->deleteCachedDocument('functions', $function->getId());

        $response->noContent();
    });<|MERGE_RESOLUTION|>--- conflicted
+++ resolved
@@ -420,12 +420,7 @@
     ->label('sdk.response.model', Response::MODEL_FUNCTION)
     ->param('functionId', '', new UID(), 'Function ID.')
     ->param('name', '', new Text(128), 'Function name. Max length: 128 chars.')
-<<<<<<< HEAD
-    ->param('execute', [], new Roles(APP_LIMIT_ARRAY_PARAMS_SIZE), 'An array of strings with execution roles. By default no user is granted with any execute permissions. [learn more about permissions](https://appwrite.io/docs/permissions) and get a full list of available permissions. Maximum of ' . APP_LIMIT_ARRAY_PARAMS_SIZE . ' scopes are allowed, each 64 characters long.')
-=======
     ->param('execute', [], new Roles(APP_LIMIT_ARRAY_PARAMS_SIZE), 'An array of strings with execution roles. By default no user is granted with any execute permissions. [learn more about permissions](https://appwrite.io/docs/permissions). Maximum of ' . APP_LIMIT_ARRAY_PARAMS_SIZE . ' roles are allowed, each 64 characters long.')
-    ->param('vars', [], new Assoc(), 'Key-value JSON object that will be passed to the function as environment variables.', true)
->>>>>>> 889eaff4
     ->param('events', [], new ArrayList(new ValidatorEvent(), APP_LIMIT_ARRAY_PARAMS_SIZE), 'Events list. Maximum of ' . APP_LIMIT_ARRAY_PARAMS_SIZE . ' events are allowed.', true)
     ->param('schedule', '', new Cron(), 'Schedule CRON syntax.', true)
     ->param('timeout', 15, new Range(1, (int) App::getEnv('_APP_FUNCTIONS_TIMEOUT', 900)), 'Maximum execution time in seconds.', true)
