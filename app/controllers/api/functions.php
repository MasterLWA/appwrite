--- conflicted
+++ resolved
@@ -49,11 +49,7 @@
     ->param('execute', [], new ArrayList(new Text(64), APP_LIMIT_ARRAY_PARAMS_SIZE), 'An array of strings with execution permissions. By default no user is granted with any execute permissions. [learn more about permissions](https://appwrite.io/docs/permissions) and get a full list of available permissions. Maximum of ' . APP_LIMIT_ARRAY_PARAMS_SIZE . ' scopes are allowed, each 64 characters long.')
     ->param('runtime', '', new WhiteList(array_keys(Config::getParam('runtimes')), true), 'Execution runtime.')
     ->param('vars', [], new Assoc(), 'Key-value JSON object that will be passed to the function as environment variables.', true)
-<<<<<<< HEAD
-    ->param('events', [], new ArrayList(new ValidatorEvent()), 'Events list.', true)
-=======
-    ->param('events', [], new ArrayList(new WhiteList(array_keys(Config::getParam('events')), true), APP_LIMIT_ARRAY_PARAMS_SIZE), 'Events list. Maximum of ' . APP_LIMIT_ARRAY_PARAMS_SIZE . ' events are allowed.', true)
->>>>>>> 5a28b71a
+    ->param('events', [], new ArrayList(new ValidatorEvent(), APP_LIMIT_ARRAY_PARAMS_SIZE), 'Events list. Maximum of ' . APP_LIMIT_ARRAY_PARAMS_SIZE . ' events are allowed.', true)
     ->param('schedule', '', new Cron(), 'Schedule CRON syntax.', true)
     ->param('timeout', 15, new Range(1, (int) App::getEnv('_APP_FUNCTIONS_TIMEOUT', 900)), 'Function maximum execution time in seconds.', true)
     ->inject('response')
@@ -305,11 +301,7 @@
     ->param('name', '', new Text(128), 'Function name. Max length: 128 chars.')
     ->param('execute', [], new ArrayList(new Text(64), APP_LIMIT_ARRAY_PARAMS_SIZE), 'An array of strings with execution permissions. By default no user is granted with any execute permissions. [learn more about permissions](https://appwrite.io/docs/permissions) and get a full list of available permissions. Maximum of ' . APP_LIMIT_ARRAY_PARAMS_SIZE . ' scopes are allowed, each 64 characters long.')
     ->param('vars', [], new Assoc(), 'Key-value JSON object that will be passed to the function as environment variables.', true)
-<<<<<<< HEAD
-    ->param('events', [], new ArrayList(new ValidatorEvent()), 'Events list.', true)
-=======
-    ->param('events', [], new ArrayList(new WhiteList(array_keys(Config::getParam('events')), true), APP_LIMIT_ARRAY_PARAMS_SIZE), 'Events list. Maximum of ' . APP_LIMIT_ARRAY_PARAMS_SIZE . ' events are allowed.', true)
->>>>>>> 5a28b71a
+    ->param('events', [], new ArrayList(new ValidatorEvent(), APP_LIMIT_ARRAY_PARAMS_SIZE), 'Events list. Maximum of ' . APP_LIMIT_ARRAY_PARAMS_SIZE . ' events are allowed.', true)
     ->param('schedule', '', new Cron(), 'Schedule CRON syntax.', true)
     ->param('timeout', 15, new Range(1, (int) App::getEnv('_APP_FUNCTIONS_TIMEOUT', 900)), 'Maximum execution time in seconds.', true)
     ->inject('response')
