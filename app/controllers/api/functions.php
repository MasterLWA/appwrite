<?php

use Ahc\Jwt\JWT;
use Appwrite\Auth\Auth;
use Appwrite\Database\Validator\CustomId;
use Utopia\Database\Validator\UID;
use Utopia\Storage\Storage;
use Utopia\Storage\Validator\File;
use Utopia\Storage\Validator\FileExt;
use Utopia\Storage\Validator\FileSize;
use Utopia\Storage\Validator\Upload;
use Appwrite\Utopia\Response;
use Appwrite\Task\Validator\Cron;
use Utopia\App;
use Utopia\Exception;
use Utopia\Database\Database;
use Utopia\Database\Document;
use Utopia\Database\Query;
use Utopia\Database\Validator\Authorization;
use Utopia\Validator\ArrayList;
use Utopia\Validator\Assoc;
use Utopia\Validator\Text;
use Utopia\Validator\Range;
use Utopia\Validator\WhiteList;
use Utopia\Config\Config;
use Cron\CronExpression;
use Utopia\CLI\Console;
use Utopia\Validator\Boolean;

include_once __DIR__ . '/../shared/api.php';

App::post('/v1/functions')
    ->groups(['api', 'functions'])
    ->desc('Create Function')
    ->label('scope', 'functions.write')
    ->label('event', 'functions.create')
    ->label('sdk.auth', [APP_AUTH_TYPE_KEY])
    ->label('sdk.namespace', 'functions')
    ->label('sdk.method', 'create')
    ->label('sdk.description', '/docs/references/functions/create-function.md')
    ->label('sdk.response.code', Response::STATUS_CODE_CREATED)
    ->label('sdk.response.type', Response::CONTENT_TYPE_JSON)
    ->label('sdk.response.model', Response::MODEL_FUNCTION)
    ->param('functionId', '', new CustomId(), 'Function ID. Choose your own unique ID or pass the string "unique()" to auto generate it. Valid chars are a-z, A-Z, 0-9, period, hyphen, and underscore. Can\'t start with a special char. Max length is 36 chars.')
    ->param('name', '', new Text(128), 'Function name. Max length: 128 chars.')
    ->param('execute', [], new ArrayList(new Text(64)), 'An array of strings with execution permissions. By default no user is granted with any execute permissions. [learn more about permissions](https://appwrite.io/docs/permissions) and get a full list of available permissions.')
    ->param('runtime', '', new WhiteList(array_keys(Config::getParam('runtimes')), true), 'Execution runtime.')
    ->param('vars', [], new Assoc(), 'Key-value JSON object that will be passed to the function as environment variables.', true)
    ->param('events', [], new ArrayList(new WhiteList(array_keys(Config::getParam('events')), true)), 'Events list.', true)
    ->param('schedule', '', new Cron(), 'Schedule CRON syntax.', true)
    ->param('timeout', 15, new Range(1, 900), 'Function maximum execution time in seconds.', true)
    ->inject('response')
    ->inject('dbForProject')
    ->action(function ($functionId, $name, $execute, $runtime, $vars, $events, $schedule, $timeout, $response, $dbForProject) {
        /** @var Appwrite\Utopia\Response $response */
        /** @var Utopia\Database\Database $dbForProject */

        $functionId = ($functionId == 'unique()') ? $dbForProject->getId() : $functionId;
        $function = $dbForProject->createDocument('functions', new Document([
            '$id' => $functionId,
            'execute' => $execute,
            'dateCreated' => time(),
            'dateUpdated' => time(),
            'status' => 'disabled',
            'name' => $name,
            'runtime' => $runtime,
            'deployment' => '',
            'vars' => $vars,
            'events' => $events,
            'schedule' => $schedule,
            'schedulePrevious' => 0,
            'scheduleNext' => 0,
            'timeout' => $timeout,
            'search' => implode(' ', [$functionId, $name, $runtime]),
        ]));

        $response->setStatusCode(Response::STATUS_CODE_CREATED);
        $response->dynamic($function, Response::MODEL_FUNCTION);
    });

App::get('/v1/functions')
    ->groups(['api', 'functions'])
    ->desc('List Functions')
    ->label('scope', 'functions.read')
    ->label('sdk.auth', [APP_AUTH_TYPE_KEY])
    ->label('sdk.namespace', 'functions')
    ->label('sdk.method', 'list')
    ->label('sdk.description', '/docs/references/functions/list-functions.md')
    ->label('sdk.response.code', Response::STATUS_CODE_OK)
    ->label('sdk.response.type', Response::CONTENT_TYPE_JSON)
    ->label('sdk.response.model', Response::MODEL_FUNCTION_LIST)
    ->param('search', '', new Text(256), 'Search term to filter your list results. Max length: 256 chars.', true)
    ->param('limit', 25, new Range(0, 100), 'Maximum number of functions to return in response. By default will return maximum 25 results. Maximum of 100 results allowed per request.', true)
    ->param('offset', 0, new Range(0, APP_LIMIT_COUNT), 'Offset value. The default value is 0. Use this value to manage pagination. [learn more about pagination](https://appwrite.io/docs/pagination)', true)
    ->param('cursor', '', new UID(), 'ID of the function used as the starting point for the query, excluding the function itself. Should be used for efficient pagination when working with large sets of data. [learn more about pagination](https://appwrite.io/docs/pagination)', true)
    ->param('cursorDirection', Database::CURSOR_AFTER, new WhiteList([Database::CURSOR_AFTER, Database::CURSOR_BEFORE]), 'Direction of the cursor.', true)
    ->param('orderType', 'ASC', new WhiteList(['ASC', 'DESC'], true), 'Order result by ASC or DESC order.', true)
    ->inject('response')
    ->inject('dbForProject')
    ->action(function ($search, $limit, $offset, $cursor, $cursorDirection, $orderType, $response, $dbForProject) {
        /** @var Appwrite\Utopia\Response $response */
        /** @var Utopia\Database\Database $dbForProject */

        if (!empty($cursor)) {
            $cursorFunction = $dbForProject->getDocument('functions', $cursor);

            if ($cursorFunction->isEmpty()) {
                throw new Exception("Function '{$cursor}' for the 'cursor' value not found.", 400);
            }
        }

        $queries = [];

        if (!empty($search)) {
            $queries[] = new Query('search', Query::TYPE_SEARCH, [$search]);
        }

        $response->dynamic(new Document([
            'functions' => $dbForProject->find('functions', $queries, $limit, $offset, [], [$orderType], $cursorFunction ?? null, $cursorDirection),
            'sum' => $dbForProject->count('functions', $queries, APP_LIMIT_COUNT),
        ]), Response::MODEL_FUNCTION_LIST);
    });

App::get('/v1/functions/runtimes')
    ->groups(['api', 'functions'])
    ->desc('List the currently active function runtimes.')
    ->label('scope', 'functions.read')
    ->label('sdk.auth', [APP_AUTH_TYPE_KEY])
    ->label('sdk.namespace', 'functions')
    ->label('sdk.method', 'listRuntimes')
    ->label('sdk.description', '/docs/references/functions/list-runtimes.md')
    ->label('sdk.response.code', Response::STATUS_CODE_OK)
    ->label('sdk.response.type', Response::CONTENT_TYPE_JSON)
    ->label('sdk.response.model', Response::MODEL_RUNTIME_LIST)
    ->inject('response')
    ->action(function ($response) {
        /** @var Appwrite\Utopia\Response $response */

        $runtimes = Config::getParam('runtimes');

        $runtimes = array_map(function ($key) use ($runtimes) {
            $runtimes[$key]['$id'] = $key;
            return $runtimes[$key];
        }, array_keys($runtimes));

        $response->dynamic(new Document([ 
            'sum' => count($runtimes),
            'runtimes' => $runtimes
        ]), Response::MODEL_RUNTIME_LIST);
    });

App::get('/v1/functions/:functionId')
    ->groups(['api', 'functions'])
    ->desc('Get Function')
    ->label('scope', 'functions.read')
    ->label('sdk.auth', [APP_AUTH_TYPE_KEY])
    ->label('sdk.namespace', 'functions')
    ->label('sdk.method', 'get')
    ->label('sdk.description', '/docs/references/functions/get-function.md')
    ->label('sdk.response.code', Response::STATUS_CODE_OK)
    ->label('sdk.response.type', Response::CONTENT_TYPE_JSON)
    ->label('sdk.response.model', Response::MODEL_FUNCTION)
    ->param('functionId', '', new UID(), 'Function ID.')
    ->inject('response')
    ->inject('dbForProject')
    ->action(function ($functionId, $response, $dbForProject) {
        /** @var Appwrite\Utopia\Response $response */
        /** @var Utopia\Database\Database $dbForProject */

        $function = $dbForProject->getDocument('functions', $functionId);

        if ($function->isEmpty()) {
            throw new Exception('Function not found', 404);
        }

        $response->dynamic($function, Response::MODEL_FUNCTION);
    });

App::get('/v1/functions/:functionId/usage')
    ->desc('Get Function Usage')
    ->groups(['api', 'functions'])
    ->label('scope', 'functions.read')
    ->label('sdk.auth', [APP_AUTH_TYPE_ADMIN])
    ->label('sdk.namespace', 'functions')
    ->label('sdk.method', 'getUsage')
    ->label('sdk.response.code', Response::STATUS_CODE_OK)
    ->label('sdk.response.type', Response::CONTENT_TYPE_JSON)
    ->label('sdk.response.model', Response::MODEL_USAGE_FUNCTIONS)
    ->param('functionId', '', new UID(), 'Function ID.')
    ->param('range', '30d', new WhiteList(['24h', '7d', '30d', '90d']), 'Date range.', true)
    ->inject('response')
    ->inject('dbForProject')
    ->action(function ($functionId, $range, $response, $dbForProject) {
        /** @var Appwrite\Utopia\Response $response */
        /** @var Utopia\Database\Document $project */
        /** @var Utopia\Database\Database $dbForProject */
        /** @var Utopia\Registry\Registry $register */

        $function = $dbForProject->getDocument('functions', $functionId);

        if ($function->isEmpty()) {
            throw new Exception('Function not found', 404);
        }
        
        $usage = [];
        if(App::getEnv('_APP_USAGE_STATS', 'enabled') == 'enabled') {
            $periods = [
                '24h' => [
                    'period' => '30m',
                    'limit' => 48,
                ],
                '7d' => [
                    'period' => '1d',
                    'limit' => 7,
                ],
                '30d' => [
                    'period' => '1d',
                    'limit' => 30,
                ],
                '90d' => [
                    'period' => '1d',
                    'limit' => 90,
                ],
            ];
            
            $metrics = [
                "functions.$functionId.executions", 
                "functions.$functionId.failures", 
                "functions.$functionId.compute"
            ];

            $stats = [];

            Authorization::skip(function() use ($dbForProject, $periods, $range, $metrics, &$stats) {
                foreach ($metrics as $metric) {
                    $limit = $periods[$range]['limit'];
                    $period = $periods[$range]['period'];

                    $requestDocs = $dbForProject->find('stats', [
                        new Query('period', Query::TYPE_EQUAL, [$period]),
                        new Query('metric', Query::TYPE_EQUAL, [$metric]),
                    ], $limit, 0, ['time'], [Database::ORDER_DESC]);
    
                    $stats[$metric] = [];
                    foreach ($requestDocs as $requestDoc) {
                        $stats[$metric][] = [
                            'value' => $requestDoc->getAttribute('value'),
                            'date' => $requestDoc->getAttribute('time'),
                        ];
                    }

                    // backfill metrics with empty values for graphs
                    $backfill = $limit - \count($requestDocs);
                    while ($backfill > 0) {
                        $last = $limit - $backfill - 1; // array index of last added metric
                        $diff = match($period) { // convert period to seconds for unix timestamp math
                            '30m' => 1800,
                            '1d' => 86400,
                        };
                        $stats[$metric][] = [
                            'value' => 0,
                            'date' => ($stats[$metric][$last]['date'] ?? \time()) - $diff, // time of last metric minus period
                        ];
                        $backfill--;
                    }
                    $stats[$metric] = array_reverse($stats[$metric]);
                }    
            });

            $usage = new Document([
                'range' => $range,
                'functionsExecutions' => $stats["functions.$functionId.executions"],
                'functionsFailures' => $stats["functions.$functionId.failures"],
                'functionsCompute' => $stats["functions.$functionId.compute"]
            ]);
        }

        $response->dynamic($usage, Response::MODEL_USAGE_FUNCTIONS);
    });

App::put('/v1/functions/:functionId')
    ->groups(['api', 'functions'])
    ->desc('Update Function')
    ->label('scope', 'functions.write')
    ->label('event', 'functions.update')
    ->label('sdk.auth', [APP_AUTH_TYPE_KEY])
    ->label('sdk.namespace', 'functions')
    ->label('sdk.method', 'update')
    ->label('sdk.description', '/docs/references/functions/update-function.md')
    ->label('sdk.response.code', Response::STATUS_CODE_OK)
    ->label('sdk.response.type', Response::CONTENT_TYPE_JSON)
    ->label('sdk.response.model', Response::MODEL_FUNCTION)
    ->param('functionId', '', new UID(), 'Function ID.')
    ->param('name', '', new Text(128), 'Function name. Max length: 128 chars.')
    ->param('execute', [], new ArrayList(new Text(64)), 'An array of strings with execution permissions. By default no user is granted with any execute permissions. [learn more about permissions](https://appwrite.io/docs/permissions) and get a full list of available permissions.')
    ->param('vars', [], new Assoc(), 'Key-value JSON object that will be passed to the function as environment variables.', true)
    ->param('events', [], new ArrayList(new WhiteList(array_keys(Config::getParam('events')), true)), 'Events list.', true)
    ->param('schedule', '', new Cron(), 'Schedule CRON syntax.', true)
    ->param('timeout', 15, new Range(1, 900), 'Maximum execution time in seconds.', true)
    ->inject('response')
    ->inject('dbForProject')
    ->inject('project')
    ->inject('user')
    ->action(function ($functionId, $name, $execute, $vars, $events, $schedule, $timeout, $response, $dbForProject, $project, $user) {
        /** @var Appwrite\Utopia\Response $response */
        /** @var Utopia\Database\Database $dbForProject */
        /** @var Utopia\Database\Document $project */
        /** @var Appwrite\Auth\User $user */

        $function = $dbForProject->getDocument('functions', $functionId);

        if ($function->isEmpty()) {
            throw new Exception('Function not found', 404);
        }

        $original = $function->getAttribute('schedule', '');
        $cron = (!empty($function->getAttribute('deployment', null)) && !empty($schedule)) ? new CronExpression($schedule) : null;
        $next = (!empty($function->getAttribute('deployment', null)) && !empty($schedule)) ? $cron->getNextRunDate()->format('U') : 0;

        $function = $dbForProject->updateDocument('functions', $function->getId(), new Document(array_merge($function->getArrayCopy(), [
            'execute' => $execute,
            'dateUpdated' => time(),
            'name' => $name,
            'vars' => $vars,
            'events' => $events,
            'schedule' => $schedule,
            'scheduleNext' => (int)$next,
            'timeout' => $timeout,
            'search' => implode(' ', [$functionId, $name, $function->getAttribute('runtime')]),
        ])));

        if ($next && $schedule !== $original) {
            ResqueScheduler::enqueueAt($next, 'v1-functions', 'FunctionsV1', [
                'projectId' => $project->getId(),
                'webhooks' => $project->getAttribute('webhooks', []),
                'functionId' => $function->getId(),
                'userId' => $user->getId(),
                'executionId' => null,
                'trigger' => 'schedule',
            ]);  // Async task rescheduale
        }

        $response->dynamic($function, Response::MODEL_FUNCTION);
    });

App::patch('/v1/functions/:functionId/deployment')
    ->groups(['api', 'functions'])
    ->desc('Update Function Deployment')
    ->label('scope', 'functions.write')
    ->label('event', 'functions.deployments.update')
    ->label('sdk.auth', [APP_AUTH_TYPE_KEY])
    ->label('sdk.namespace', 'functions')
    ->label('sdk.method', 'updateDeployment')
    ->label('sdk.description', '/docs/references/functions/update-function-deployment.md')
    ->label('sdk.response.code', Response::STATUS_CODE_OK)
    ->label('sdk.response.type', Response::CONTENT_TYPE_JSON)
    ->label('sdk.response.model', Response::MODEL_FUNCTION)
    ->param('functionId', '', new UID(), 'Function ID.')
    ->param('deployment', '', new UID(), 'Deployment ID.')
    ->inject('response')
    ->inject('dbForProject')
    ->inject('project')
    ->action(function ($functionId, $deployment, $response, $dbForProject, $project) {
        /** @var Appwrite\Utopia\Response $response */
        /** @var Utopia\Database\Database $dbForProject */
        /** @var Utopia\Database\Document $project */

        $function = $dbForProject->getDocument('functions', $functionId);
<<<<<<< HEAD
        $tag = $dbForProject->getDocument('tags', $tag);
        $build = $dbForProject->getDocument('builds', $tag->getAttribute('buildId', ''));
=======
        $deployment = $dbForProject->getDocument('deployments', $deployment);
        $build = $dbForProject->getDocument('builds', $deployment->getAttribute('buildId'));
>>>>>>> a3519ec9

        if ($function->isEmpty()) {
            throw new Exception('Function not found', 404);
        }

        if ($deployment->isEmpty()) {
            throw new Exception('Deployment not found', 404);
        }

        if ($build->isEmpty()) {
            throw new Exception('Build not found', 404);
        }

        if ($build->getAttribute('status') !== 'ready') {
            throw new Exception('Build not ready', 400);
        }

        $schedule = $function->getAttribute('schedule', '');
        $cron = (empty($function->getAttribute('deployment')) && !empty($schedule)) ? new CronExpression($schedule) : null;
        $next = (empty($function->getAttribute('deployment')) && !empty($schedule)) ? $cron->getNextRunDate()->format('U') : 0;

        $function = $dbForProject->updateDocument('functions', $function->getId(), new Document(array_merge($function->getArrayCopy(), [
            'deployment' => $deployment->getId(),
            'scheduleNext' => (int)$next,
        ])));

        if ($next) { // Init first schedule
            ResqueScheduler::enqueueAt($next, 'v1-functions', 'FunctionsV1', [
                'projectId' => $project->getId(),
                'webhooks' => $project->getAttribute('webhooks', []),
                'functionId' => $function->getId(),
                'executionId' => null,
                'trigger' => 'schedule',
            ]);  // Async task rescheduale
        }

        $response->dynamic($function, Response::MODEL_FUNCTION);
    });

App::delete('/v1/functions/:functionId')
    ->groups(['api', 'functions'])
    ->desc('Delete Function')
    ->label('scope', 'functions.write')
    ->label('event', 'functions.delete')
    ->label('sdk.auth', [APP_AUTH_TYPE_KEY])
    ->label('sdk.namespace', 'functions')
    ->label('sdk.method', 'delete')
    ->label('sdk.description', '/docs/references/functions/delete-function.md')
    ->label('sdk.response.code', Response::STATUS_CODE_NOCONTENT)
    ->label('sdk.response.model', Response::MODEL_NONE)
    ->param('functionId', '', new UID(), 'Function ID.')
    ->inject('response')
    ->inject('dbForProject')
    ->inject('deletes')
    ->inject('project')
    ->action(function ($functionId, $response, $dbForProject, $deletes, $project) {
        /** @var Appwrite\Utopia\Response $response */
        /** @var Utopia\Database\Database $dbForProject */
        /** @var Appwrite\Event\Event $deletes */
        /** @var Utopia\Database\Document $project */

        $function = $dbForProject->getDocument('functions', $functionId);

        // Request executor to delete deployment containers
        $ch = \curl_init();
        \curl_setopt($ch, CURLOPT_CUSTOMREQUEST, 'DELETE');
        \curl_setopt($ch, CURLOPT_URL, "http://appwrite-executor/v1/functions/$functionId");
        \curl_setopt($ch, CURLOPT_RETURNTRANSFER, true);
        \curl_setopt($ch, CURLOPT_TIMEOUT, 900);
        \curl_setopt($ch, CURLOPT_CONNECTTIMEOUT, 10);
        \curl_setopt($ch, CURLOPT_HTTPHEADER, [
            'Content-Type: application/json',
            'x-appwrite-project: '.$project->getId(),
            'x-appwrite-executor-key: '. App::getEnv('_APP_EXECUTOR_SECRET', '')
        ]);

        $executorResponse = \curl_exec($ch);

        $error = \curl_error($ch);

        if (!empty($error)) {
            throw new Exception('Executor Cleanup Error: ' . $error, 500);
        }

        // Check status code
        $statusCode = \curl_getinfo($ch, CURLINFO_HTTP_CODE);
        if (200 !== $statusCode) {
            throw new Exception('Executor error: ' . $executorResponse, $statusCode);
        }

        \curl_close($ch);

        if ($function->isEmpty()) {
            throw new Exception('Function not found', 404);
        }

        if (!$dbForProject->deleteDocument('functions', $function->getId())) {
            throw new Exception('Failed to remove function from DB', 500);
        }

        $deletes
            ->setParam('type', DELETE_TYPE_DOCUMENT)
            ->setParam('document', $function)
        ;

        $response->noContent();
    });

App::post('/v1/functions/:functionId/deployments')
    ->groups(['api', 'functions'])
    ->desc('Create Deployment')
    ->label('scope', 'functions.write')
    ->label('event', 'functions.deployments.create')
    ->label('sdk.auth', [APP_AUTH_TYPE_KEY])
    ->label('sdk.namespace', 'functions')
    ->label('sdk.method', 'createDeployment')
    ->label('sdk.description', '/docs/references/functions/create-deployment.md')
    ->label('sdk.packaging', true)
    ->label('sdk.request.type', 'multipart/form-data')
    ->label('sdk.response.code', Response::STATUS_CODE_CREATED)
    ->label('sdk.response.type', Response::CONTENT_TYPE_JSON)
    ->label('sdk.response.model', Response::MODEL_DEPLOYMENT)
    ->param('functionId', '', new UID(), 'Function ID.')
    ->param('entrypoint', '', new Text('1028'), 'Entrypoint File.')
    ->param('code', [], new File(), 'Gzip file with your code package. When used with the Appwrite CLI, pass the path to your code directory, and the CLI will automatically package your code. Use a path that is within the current directory.', false)
    ->param('deploy', false, new Boolean(true), 'Automatically deploy the function when it is finished building.', false)
    ->inject('request')
    ->inject('response')
    ->inject('dbForProject')
    ->inject('usage')
    ->inject('user')
    ->inject('project')
    ->action(function ($functionId, $entrypoint, $file, $deploy, $request, $response, $dbForProject, $usage, $user, $project) {
        /** @var Utopia\Swoole\Request $request */
        /** @var Appwrite\Utopia\Response $response */
        /** @var Utopia\Database\Database $dbForProject */
        /** @var Appwrite\Event\Event $usage */
        /** @var Appwrite\Auth\User $user */
        /** @var Appwrite\Database\Document $project */

        $function = $dbForProject->getDocument('functions', $functionId);

        if ($function->isEmpty()) {
            throw new Exception('Function not found', 404);
        }

        $file = $request->getFiles('code');
        $device = Storage::getDevice('functions');
        $fileExt = new FileExt([FileExt::TYPE_GZIP]);
        $fileSize = new FileSize(App::getEnv('_APP_STORAGE_LIMIT', 0));
        $upload = new Upload();

        if (empty($file)) {
            throw new Exception('No file sent', 400);
        }

        // Make sure we handle a single file and multiple files the same way
        $file['name'] = (\is_array($file['name']) && isset($file['name'][0])) ? $file['name'][0] : $file['name'];
        $file['tmp_name'] = (\is_array($file['tmp_name']) && isset($file['tmp_name'][0])) ? $file['tmp_name'][0] : $file['tmp_name'];
        $file['size'] = (\is_array($file['size']) && isset($file['size'][0])) ? $file['size'][0] : $file['size'];

        if (!$fileExt->isValid($file['name'])) { // Check if file type is allowed
            throw new Exception('File type not allowed', 400);
        }

        if (!$fileSize->isValid($file['size'])) { // Check if file size is exceeding allowed limit
            throw new Exception('File size not allowed', 400);
        }

        if (!$upload->isValid($file['tmp_name'])) {
            throw new Exception('Invalid file', 403);
        }

        // Save to storage
        $size = $device->getFileSize($file['tmp_name']);
        $path = $device->getPath(\uniqid().'.'.\pathinfo($file['name'], PATHINFO_EXTENSION));
        
        if (!$device->upload($file['tmp_name'], $path)) { // TODO deprecate 'upload' and replace with 'move'
            throw new Exception('Failed moving file', 500);
        }

        if ((bool) $deploy) {
            // Remove deploy for all other deployments.
            $deployments = $dbForProject->find('deployments', [
                new Query('deploy', Query::TYPE_EQUAL, [true]),
                new Query('functionId', Query::TYPE_EQUAL, [$functionId])
            ]);

            foreach ($deployments as $deployment) {
                $deployment->setAttribute('deploy', false);
                $dbForProject->updateDocument('deployments', $deployment->getId(), $deployment);
            }
        }
        
<<<<<<< HEAD
        $tagId = $dbForProject->getId();

        // TODO : What should be the read and write permissons of a tag? 
        $tag = $dbForProject->createDocument('tags', new Document([
            '$id' => $tagId,
=======
        $deploymentId = $dbForProject->getId();
        $deployment = $dbForProject->createDocument('deployments', new Document([
            '$id' => $deploymentId,
>>>>>>> a3519ec9
            '$read' => ['role:all'],
            '$write' => ['role:all'],
            'functionId' => $function->getId(),
            'dateCreated' => time(),
            'entrypoint' => $entrypoint,
            'path' => $path,
            'size' => $size,
            'search' => implode(' ', [$deploymentId, $entrypoint]),
            'status' => 'processing',
            'buildStdout' => '',
            'buildStderr' => '',
            'deploy' => ($deploy === 'true'),
        ]));

        $usage
            ->setParam('storage', $deployment->getAttribute('size', 0))
        ;

<<<<<<< HEAD
        // Enqueue a message to start the build
        Resque::enqueue('v1-builds', 'BuildsV1', [
            'projectId' => $project->getId(),
            'functionId' => $function->getId(),
            'tagId' => $tagId,
            'type' => BUILD_TYPE_TAG
=======
        // Send start build reqeust to executor using /v1/deployment
        $function = $dbForProject->getDocument('functions', $functionId);

        $ch = \curl_init();
        \curl_setopt($ch, CURLOPT_URL, "http://appwrite-executor/v1/deployment");
        \curl_setopt($ch, CURLOPT_POST, true);
        \curl_setopt($ch, CURLOPT_POSTFIELDS, json_encode([
            'functionId' => $function->getId(),
            'deploymentId' => $deployment->getId(),
            'userId' => $user->getId(),
        ]));
        \curl_setopt($ch, CURLOPT_RETURNTRANSFER, true);
        \curl_setopt($ch, CURLOPT_TIMEOUT, 900);
        \curl_setopt($ch, CURLOPT_CONNECTTIMEOUT, 10);
        \curl_setopt($ch, CURLOPT_HTTPHEADER, [
            'Content-Type: application/json',
            'x-appwrite-project: '.$project->getId(),
            'x-appwrite-executor-key: '. App::getEnv('_APP_EXECUTOR_SECRET', '')
>>>>>>> a3519ec9
        ]);

        $response->setStatusCode(Response::STATUS_CODE_CREATED);
        $response->dynamic($deployment, Response::MODEL_DEPLOYMENT);
    });

App::get('/v1/functions/:functionId/deployments')
    ->groups(['api', 'functions'])
    ->desc('List Deployments')
    ->label('scope', 'functions.read')
    ->label('sdk.auth', [APP_AUTH_TYPE_KEY])
    ->label('sdk.namespace', 'functions')
    ->label('sdk.method', 'listDeployments')
    ->label('sdk.description', '/docs/references/functions/list-deployments.md')
    ->label('sdk.response.code', Response::STATUS_CODE_OK)
    ->label('sdk.response.type', Response::CONTENT_TYPE_JSON)
    ->label('sdk.response.model', Response::MODEL_DEPLOYMENT_LIST)
    ->param('functionId', '', new UID(), 'Function ID.')
    ->param('search', '', new Text(256), 'Search term to filter your list results. Max length: 256 chars.', true)
    ->param('limit', 25, new Range(0, 100), 'Maximum number of deployments to return in response. By default will return maximum 25 results. Maximum of 100 results allowed per request.', true)
    ->param('offset', 0, new Range(0, APP_LIMIT_COUNT), 'Offset value. The default value is 0. Use this value to manage pagination. [learn more about pagination](https://appwrite.io/docs/pagination)', true)
    ->param('cursor', '', new UID(), 'ID of the deployment used as the starting point for the query, excluding the deployment itself. Should be used for efficient pagination when working with large sets of data. [learn more about pagination](https://appwrite.io/docs/pagination)', true)
    ->param('cursorDirection', Database::CURSOR_AFTER, new WhiteList([Database::CURSOR_AFTER, Database::CURSOR_BEFORE]), 'Direction of the cursor.', true)
    ->param('orderType', 'ASC', new WhiteList(['ASC', 'DESC'], true), 'Order result by ASC or DESC order.', true)
    ->inject('response')
    ->inject('dbForProject')
    ->action(function ($functionId, $search, $limit, $offset, $cursor, $cursorDirection, $orderType, $response, $dbForProject) {
        /** @var Appwrite\Utopia\Response $response */
        /** @var Utopia\Database\Database $dbForProject */

        $function = $dbForProject->getDocument('functions', $functionId);

        if ($function->isEmpty()) {
            throw new Exception('Function not found', 404);
        }

        if (!empty($cursor)) {
            $cursorDeployment = $dbForProject->getDocument('deployments', $cursor);

            if ($cursorDeployment->isEmpty()) {
                throw new Exception("Deployment '{$cursor}' for the 'cursor' value not found.", 400);
            }
        }

        $queries = [];

        if (!empty($search)) {
            $queries[] = new Query('search', Query::TYPE_SEARCH, [$search]);
        }

        $queries[] = new Query('functionId', Query::TYPE_EQUAL, [$function->getId()]);

        $results = $dbForProject->find('deployments', $queries, $limit, $offset, [], [$orderType], $cursorDeployment ?? null, $cursorDirection);
        $sum = $dbForProject->count('deployments', $queries, APP_LIMIT_COUNT);

        // Get Current Build Data
        foreach ($results as &$deployment) {
            $build = $dbForProject->getDocument('builds', $deployment->getAttribute('buildId', ''));

            $deployment['status'] = $build->getAttribute('status', 'processing');
            $deployment['buildStdout'] = $build->getAttribute('stdout', '');
            $deployment['buildStderr'] = $build->getAttribute('stderr', '');
        }

        $response->dynamic(new Document([
            'deployments' => $results,
            'sum' => $sum,
        ]), Response::MODEL_DEPLOYMENT_LIST);
    });

App::get('/v1/functions/:functionId/deployments/:deploymentId')
    ->groups(['api', 'functions'])
    ->desc('Get Deployment')
    ->label('scope', 'functions.read')
    ->label('sdk.auth', [APP_AUTH_TYPE_KEY])
    ->label('sdk.namespace', 'functions')
    ->label('sdk.method', 'getDeployment')
    ->label('sdk.description', '/docs/references/functions/get-deployment.md')
    ->label('sdk.response.code', Response::STATUS_CODE_OK)
    ->label('sdk.response.type', Response::CONTENT_TYPE_JSON)
    ->label('sdk.response.model', Response::MODEL_DEPLOYMENT_LIST)
    ->param('functionId', '', new UID(), 'Function ID.')
    ->param('deploymentId', '', new UID(), 'Deployment ID.')
    ->inject('response')
    ->inject('dbForProject')
    ->action(function ($functionId, $deploymentId, $response, $dbForProject) {
        /** @var Appwrite\Utopia\Response $response */
        /** @var Utopia\Database\Database $dbForProject */

        $function = $dbForProject->getDocument('functions', $functionId);

        if ($function->isEmpty()) {
            throw new Exception('Function not found', 404);
        }

        $deployment = $dbForProject->getDocument('deployments', $deploymentId);

        if ($deployment->getAttribute('functionId') !== $function->getId()) {
            throw new Exception('Deployment not found', 404);
        }

        if ($deployment->isEmpty()) {
            throw new Exception('Deployment not found', 404);
        }

        $response->dynamic($deployment, Response::MODEL_DEPLOYMENT);
    });

App::delete('/v1/functions/:functionId/deployments/:deploymentId')
    ->groups(['api', 'functions'])
    ->desc('Delete Deployment')
    ->label('scope', 'functions.write')
    ->label('event', 'functions.deployments.delete')
    ->label('sdk.auth', [APP_AUTH_TYPE_KEY])
    ->label('sdk.namespace', 'functions')
    ->label('sdk.method', 'deleteDeployment')
    ->label('sdk.description', '/docs/references/functions/delete-deployment.md')
    ->label('sdk.response.code', Response::STATUS_CODE_NOCONTENT)
    ->label('sdk.response.model', Response::MODEL_NONE)
    ->param('functionId', '', new UID(), 'Function ID.')
    ->param('deploymentId', '', new UID(), 'Deployment ID.')
    ->inject('response')
    ->inject('dbForProject')
    ->inject('usage')
    ->inject('project')
    ->action(function ($functionId, $deploymentId, $response, $dbForProject, $usage, $project) {
        /** @var Appwrite\Utopia\Response $response */
        /** @var Utopia\Database\Database $dbForProject */
        /** @var Appwrite\Event\Event $usage */
        /** @var Utopia\Database\Document $project */

        $function = $dbForProject->getDocument('functions', $functionId);

        if ($function->isEmpty()) {
            throw new Exception('Function not found', 404);
        }
        
        $deployment = $dbForProject->getDocument('deployments', $deploymentId);

        if ($deployment->getAttribute('functionId') !== $function->getId()) {
            throw new Exception('Deployment not found', 404);
        }

        if ($deployment->isEmpty()) {
            throw new Exception('deployment not found', 404);
        }

        // Request executor to delete deployment containers
        $ch = \curl_init();
<<<<<<< HEAD
        \curl_setopt($ch, CURLOPT_CUSTOMREQUEST, 'DELETE');
        \curl_setopt($ch, CURLOPT_URL, "http://appwrite-executor/v1/tags/$tagId");
=======
        \curl_setopt($ch, CURLOPT_URL, "http://appwrite-executor/v1/cleanup/deployment");
        \curl_setopt($ch, CURLOPT_POST, true);
        \curl_setopt($ch, CURLOPT_POSTFIELDS, json_encode([
            'deploymentId' => $deploymentId
        ]));
>>>>>>> a3519ec9
        \curl_setopt($ch, CURLOPT_RETURNTRANSFER, true);
        \curl_setopt($ch, CURLOPT_TIMEOUT, 900);
        \curl_setopt($ch, CURLOPT_CONNECTTIMEOUT, 10);
        \curl_setopt($ch, CURLOPT_HTTPHEADER, [
            'Content-Type: application/json',
            'x-appwrite-project: '.$project->getId(),
            'x-appwrite-executor-key: '. App::getEnv('_APP_EXECUTOR_SECRET', '')
        ]);

        $executorResponse = \curl_exec($ch);

        $error = \curl_error($ch);

        if (!empty($error)) {
            throw new Exception('Executor Cleanup error: ' . $error, 500);
        }

        // Check status code
        $statusCode = \curl_getinfo($ch, CURLINFO_HTTP_CODE);
        if (200 !== $statusCode) {
            throw new Exception('Executor error: ' . $executorResponse, $statusCode);
        }

        \curl_close($ch);

        $device = Storage::getDevice('functions');

        if ($device->delete($deployment->getAttribute('path', ''))) {
            if (!$dbForProject->deleteDocument('deployments', $deployment->getId())) {
                throw new Exception('Failed to remove deployment from DB', 500);
            }
        }

        if($function->getAttribute('deployment') === $deployment->getId()) { // Reset function deployment
            $function = $dbForProject->updateDocument('functions', $function->getId(), new Document(array_merge($function->getArrayCopy(), [
                'deployment' => '',
            ])));
        }

        $usage
            ->setParam('storage', $deployment->getAttribute('size', 0) * -1)
        ;

        $response->noContent();
    });

App::post('/v1/functions/:functionId/executions')
    ->groups(['api', 'functions'])
    ->desc('Create Execution')
    ->label('scope', 'execution.write')
    ->label('event', 'functions.executions.create')
    ->label('sdk.auth', [APP_AUTH_TYPE_SESSION, APP_AUTH_TYPE_KEY, APP_AUTH_TYPE_JWT])
    ->label('sdk.namespace', 'functions')
    ->label('sdk.method', 'createExecution')
    ->label('sdk.description', '/docs/references/functions/create-execution.md')
    ->label('sdk.response.code', Response::STATUS_CODE_CREATED)
    ->label('sdk.response.type', Response::CONTENT_TYPE_JSON)
    ->label('sdk.response.model', Response::MODEL_EXECUTION)
    ->label('abuse-limit', 60)
    ->label('abuse-time', 60)
    ->param('functionId', '', new UID(), 'Function ID.')
    ->param('data', '', new Text(8192), 'String of custom data to send to function.', true)
    ->param('async', true, new Boolean(), 'Execute code asynchronously. Default value is true.', true)
    ->inject('response')
    ->inject('project')
    ->inject('dbForProject')
    ->inject('user')
    ->action(function ($functionId, $data, $async, $response, $project, $dbForProject, $user) {
        /** @var Appwrite\Utopia\Response $response */
        /** @var Utopia\Database\Document $project */
        /** @var Utopia\Database\Database $dbForProject */
        /** @var Utopia\Database\Document $user */

        $function = Authorization::skip(fn() => $dbForProject->getDocument('functions', $functionId));

        if ($function->isEmpty()) {
            throw new Exception('Function not found', 404);
        }

        $deployment = Authorization::skip(fn() => $dbForProject->getDocument('deployments', $function->getAttribute('deployment')));

        if ($deployment->getAttribute('functionId') !== $function->getId()) {
            throw new Exception('Deployment not found. Deploy deployment before trying to execute a function', 404);
        }

        if ($deployment->isEmpty()) {
            throw new Exception('Deployment not found. Deploy deployment before trying to execute a function', 404);
        }

        $validator = new Authorization('execute');

        if (!$validator->isValid($function->getAttribute('execute'))) { // Check if user has write access to execute function
            throw new Exception($validator->getDescription(), 401);
        }

        $executionId = $dbForProject->getId();

        $execution = Authorization::skip(fn() => $dbForProject->createDocument('executions', new Document([
            '$id' => $executionId,
            '$read' => (!$user->isEmpty()) ? ['user:' . $user->getId()] : [],
            '$write' => ['role:all'],
            'dateCreated' => time(),
            'functionId' => $function->getId(),
            'deploymentId' => $deployment->getId(),
            'trigger' => 'http', // http / schedule / event
            'status' => 'waiting', // waiting / processing / completed / failed
            'statusCode' => 0,
            'stdout' => '',
            'stderr' => '',
            'time' => 0.0,
            'search' => implode(' ', [$functionId, $executionId]),
        ])));

        $jwt = ''; // initialize
        if (!$user->isEmpty()) { // If userId exists, generate a JWT for function

            $sessions = $user->getAttribute('sessions', []);
            $current = new Document();

            foreach ($sessions as $session) { /** @var Utopia\Database\Document $session */
                if ($session->getAttribute('secret') == Auth::hash(Auth::$secret)) { // If current session delete the cookies too
                    $current = $session;
                }
            }

            if(!$current->isEmpty()) {
                $jwtObj = new JWT(App::getEnv('_APP_OPENSSL_KEY_V1'), 'HS256', 900, 10); // Instantiate with key, algo, maxAge and leeway.
                $jwt = $jwtObj->encode([
                    'userId' => $user->getId(),
                    'sessionId' => $current->getId(),
                ]);
            }
        }

        if ($async) {
            Resque::enqueue('v1-functions', 'FunctionsV1', [
                'projectId' => $project->getId(),
                'webhooks' => $project->getAttribute('webhooks', []),
                'functionId' => $function->getId(),
                'executionId' => $execution->getId(),
                'trigger' => 'http',
                'data' => $data,
                'userId' => $user->getId(),
                'jwt' => $jwt
            ]);

            $response->setStatusCode(Response::STATUS_CODE_CREATED);
            $response->dynamic($execution, Response::MODEL_EXECUTION);
            return $response;
        }

        // Directly execute function.
        $ch = \curl_init();
        \curl_setopt($ch, CURLOPT_URL, "http://appwrite-executor/v1/functions/{$function->getId()}/executions");
        \curl_setopt($ch, CURLOPT_POST, true);
        \curl_setopt($ch, CURLOPT_POSTFIELDS, json_encode([
            'trigger' => 'http',
            'projectId' => $project->getId(),
            'executionId' => $execution->getId(),
            'data' => $data,
            'webhooks' => $project->getAttribute('webhooks', []),
            'userId' => $user->getId(),
            'jwt' => $jwt,
        ]));
        \curl_setopt($ch, CURLOPT_RETURNTRANSFER, true);
        \curl_setopt($ch, CURLOPT_TIMEOUT, App::getEnv('_APP_FUNCTIONS_TIMEOUT', 900) + 200); // + 200 for safety margin
        \curl_setopt($ch, CURLOPT_CONNECTTIMEOUT, 10);
        \curl_setopt($ch, CURLOPT_HTTPHEADER, [
            'Content-Type: application/json',
            'x-appwrite-project: '.$project->getId(),
            'x-appwrite-executor-key: '. App::getEnv('_APP_EXECUTOR_SECRET', '')
        ]);
    
        $responseExecute = \curl_exec($ch);
    
        $error = \curl_error($ch);
        if (!empty($error)) {
            Console::error('Curl error: '.$error);
        }
    
        \curl_close($ch);

        $response
        ->setStatusCode(Response::STATUS_CODE_CREATED)
        ->dynamic(new Document(json_decode($responseExecute, true)), Response::MODEL_SYNC_EXECUTION);
    });

App::get('/v1/functions/:functionId/executions')
    ->groups(['api', 'functions'])
    ->desc('List Executions')
    ->label('scope', 'execution.read')
    ->label('sdk.auth', [APP_AUTH_TYPE_SESSION, APP_AUTH_TYPE_KEY, APP_AUTH_TYPE_JWT])
    ->label('sdk.namespace', 'functions')
    ->label('sdk.method', 'listExecutions')
    ->label('sdk.description', '/docs/references/functions/list-executions.md')
    ->label('sdk.response.code', Response::STATUS_CODE_OK)
    ->label('sdk.response.type', Response::CONTENT_TYPE_JSON)
    ->label('sdk.response.model', Response::MODEL_EXECUTION_LIST)
    ->param('functionId', '', new UID(), 'Function ID.')
    ->param('limit', 25, new Range(0, 100), 'Maximum number of executions to return in response. By default will return maximum 25 results. Maximum of 100 results allowed per request.', true)
    ->param('offset', 0, new Range(0, APP_LIMIT_COUNT), 'Offset value. The default value is 0. Use this value to manage pagination. [learn more about pagination](https://appwrite.io/docs/pagination)', true)
    ->param('search', '', new Text(256), 'Search term to filter your list results. Max length: 256 chars.', true)
    ->param('cursor', '', new UID(), 'ID of the execution used as the starting point for the query, excluding the execution itself. Should be used for efficient pagination when working with large sets of data. [learn more about pagination](https://appwrite.io/docs/pagination)', true)
    ->param('cursorDirection', Database::CURSOR_AFTER, new WhiteList([Database::CURSOR_AFTER, Database::CURSOR_BEFORE]), 'Direction of the cursor.', true)
    ->inject('response')
    ->inject('dbForProject')
    ->action(function ($functionId, $limit, $offset, $search, $cursor, $cursorDirection, $response, $dbForProject) {
        /** @var Appwrite\Utopia\Response $response */
        /** @var Utopia\Database\Database $dbForProject */

        $function = Authorization::skip(fn() => $dbForProject->getDocument('functions', $functionId));

        if ($function->isEmpty()) {
            throw new Exception('Function not found', 404);
        }

        if (!empty($cursor)) {
            $cursorExecution = $dbForProject->getDocument('executions', $cursor);

            if ($cursorExecution->isEmpty()) {
                throw new Exception("Execution '{$cursor}' for the 'cursor' value not found.", 400);
            }
        }

        $queries = [
            new Query('functionId', Query::TYPE_EQUAL, [$function->getId()])
        ];

        if (!empty($search)) {
            $queries[] = new Query('search', Query::TYPE_SEARCH, [$search]);
        }

        $results = $dbForProject->find('executions', $queries, $limit, $offset, [], [Database::ORDER_DESC], $cursorExecution ?? null, $cursorDirection);
        $sum = $dbForProject->count('executions', $queries, APP_LIMIT_COUNT);

        $response->dynamic(new Document([
            'executions' => $results,
            'sum' => $sum,
        ]), Response::MODEL_EXECUTION_LIST);
    });

App::get('/v1/functions/:functionId/executions/:executionId')
    ->groups(['api', 'functions'])
    ->desc('Get Execution')
    ->label('scope', 'execution.read')
    ->label('sdk.auth', [APP_AUTH_TYPE_SESSION, APP_AUTH_TYPE_KEY, APP_AUTH_TYPE_JWT])
    ->label('sdk.namespace', 'functions')
    ->label('sdk.method', 'getExecution')
    ->label('sdk.description', '/docs/references/functions/get-execution.md')
    ->label('sdk.response.code', Response::STATUS_CODE_OK)
    ->label('sdk.response.type', Response::CONTENT_TYPE_JSON)
    ->label('sdk.response.model', Response::MODEL_EXECUTION)
    ->param('functionId', '', new UID(), 'Function ID.')
    ->param('executionId', '', new UID(), 'Execution ID.')
    ->inject('response')
    ->inject('dbForProject')
    ->action(function ($functionId, $executionId, $response, $dbForProject) {
        /** @var Appwrite\Utopia\Response $response */
        /** @var Utopia\Database\Database $dbForProject */

        $function = Authorization::skip(fn() => $dbForProject->getDocument('functions', $functionId));

        if ($function->isEmpty()) {
            throw new Exception('Function not found', 404);
        }

        $execution = $dbForProject->getDocument('executions', $executionId);

        if ($execution->getAttribute('functionId') !== $function->getId()) {
            throw new Exception('Execution not found', 404);
        }

        if ($execution->isEmpty()) {
            throw new Exception('Execution not found', 404);
        }

        $response->dynamic($execution, Response::MODEL_EXECUTION);
    });

App::get('/v1/builds')
->groups(['api', 'functions'])
->desc('List Builds')
->label('scope', 'functions.read')
->label('sdk.auth', [APP_AUTH_TYPE_KEY])
->label('sdk.namespace', 'functions')
->label('sdk.method', 'builds')
->label('sdk.description', '/docs/references/functions/list-builds.md')
->label('sdk.response.code', Response::STATUS_CODE_OK)
->label('sdk.response.type', Response::CONTENT_TYPE_JSON)
->label('sdk.response.model', Response::MODEL_BUILD_LIST)
->param('search', '', new Text(256), 'Search term to filter your list results. Max length: 256 chars.', true)
->param('limit', 25, new Range(0, 100), 'Maximum number of builds to return in response. By default will return maximum 25 results. Maximum of 100 results allowed per request.', true)
->param('offset', 0, new Range(0, APP_LIMIT_COUNT), 'Offset value. The default value is 0. Use this value to manage pagination. [learn more about pagination](https://appwrite.io/docs/pagination)', true)
->param('cursor', '', new UID(), 'ID of the function used as the starting point for the query, excluding the function itself. Should be used for efficient pagination when working with large sets of data. [learn more about pagination](https://appwrite.io/docs/pagination)', true)
->param('cursorDirection', Database::CURSOR_AFTER, new WhiteList([Database::CURSOR_AFTER, Database::CURSOR_BEFORE]), 'Direction of the cursor.', true)
->param('orderType', 'ASC', new WhiteList(['ASC', 'DESC'], true), 'Order result by ASC or DESC order.', true)
->inject('response')
->inject('dbForProject')
->action(function ($search, $limit, $offset, $cursor, $cursorDirection, $orderType, $response, $dbForProject) {
    /** @var Appwrite\Utopia\Response $response */
    /** @var Utopia\Database\Database $dbForProject */

    if (!empty($cursor)) {
        $cursorFunction = $dbForProject->getDocument('builds', $cursor);

        if ($cursorFunction->isEmpty()) {
            throw new Exception("Build '{$cursor}' for the 'cursor' value not found.", 400);
        }
    }

    $queries = [];

    if (!empty($search)) {
        $queries[] = new Query('search', Query::TYPE_SEARCH, [$search]);
    }

    $response->dynamic(new Document([
        'builds' => $dbForProject->find('builds', $queries, $limit, $offset, [], [$orderType], $cursorFunction ?? null, $cursorDirection),
        'sum' => $dbForProject->count('builds', $queries, APP_LIMIT_COUNT),
    ]), Response::MODEL_BUILD_LIST);
});

App::get('/v1/builds/:buildId')
    ->groups(['api', 'functions'])
    ->desc('Get Build')
    ->label('scope', 'execution.read')
    ->label('sdk.auth', [APP_AUTH_TYPE_SESSION, APP_AUTH_TYPE_KEY, APP_AUTH_TYPE_JWT])
    ->label('sdk.namespace', 'functions')
    ->label('sdk.method', 'getBuild')
    ->label('sdk.description', '/docs/references/functions/get-build.md')
    ->label('sdk.response.code', Response::STATUS_CODE_OK)
    ->label('sdk.response.type', Response::CONTENT_TYPE_JSON)
    ->label('sdk.response.model', Response::MODEL_BUILD)
    ->param('buildId', '', new UID(), 'Build unique ID.')
    ->inject('response')
    ->inject('dbForProject')
    ->action(function ($buildId, $response, $dbForProject) {
        /** @var Appwrite\Utopia\Response $response */
        /** @var Utopia\Database\Database $dbForProject */

        $build = Authorization::skip(fn() => $dbForProject->getDocument('builds', $buildId));

        if ($build->isEmpty()) {
            throw new Exception('Build not found', 404);
        }

        $response->dynamic($build, Response::MODEL_BUILD);
    });
    
App::post('/v1/builds/:buildId')
    ->groups(['api', 'functions'])
    ->desc('Retry Build')
    ->label('scope', 'functions.write')
    ->label('event', 'functions.deployments.update')
    ->label('sdk.auth', [APP_AUTH_TYPE_SESSION, APP_AUTH_TYPE_KEY, APP_AUTH_TYPE_JWT])
    ->label('sdk.namespace', 'functions')
    ->label('sdk.method', 'retryBuild')
    ->label('sdk.description', '/docs/references/functions/retry-build.md')
    ->label('sdk.response.code', Response::STATUS_CODE_NOCONTENT)
    ->label('sdk.response.model', Response::MODEL_NONE)
    ->param('buildId', '', new UID(), 'Build unique ID.')
    ->inject('response')
    ->inject('dbForProject')
    ->inject('project')
    ->action(function ($buildId, $response, $dbForProject, $project) {
        /** @var Appwrite\Utopia\Response $response */
        /** @var Utopia\Database\Database $dbForProject */
        /** @var Utopia\Database\Document $project */

        $build = Authorization::skip(fn() => $dbForProject->getDocument('builds', $buildId));

        if ($build->isEmpty()) {
            throw new Exception('Build not found', 404);
        }

        if ($build->getAttribute('status') !== 'failed') {
            throw new Exception('Build not failed', 400);
        }

        // Enqueue a message to start the build
        Resque::enqueue('v1-builds', 'BuildsV1', [
            'projectId' => $project->getId(),
            'buildId' => $buildId,
            'type' => BUILD_TYPE_RETRY
        ]);

        $response->noContent();
    });<|MERGE_RESOLUTION|>--- conflicted
+++ resolved
@@ -366,13 +366,8 @@
         /** @var Utopia\Database\Document $project */
 
         $function = $dbForProject->getDocument('functions', $functionId);
-<<<<<<< HEAD
-        $tag = $dbForProject->getDocument('tags', $tag);
-        $build = $dbForProject->getDocument('builds', $tag->getAttribute('buildId', ''));
-=======
         $deployment = $dbForProject->getDocument('deployments', $deployment);
         $build = $dbForProject->getDocument('builds', $deployment->getAttribute('buildId'));
->>>>>>> a3519ec9
 
         if ($function->isEmpty()) {
             throw new Exception('Function not found', 404);
@@ -567,17 +562,9 @@
             }
         }
         
-<<<<<<< HEAD
-        $tagId = $dbForProject->getId();
-
-        // TODO : What should be the read and write permissons of a tag? 
-        $tag = $dbForProject->createDocument('tags', new Document([
-            '$id' => $tagId,
-=======
         $deploymentId = $dbForProject->getId();
         $deployment = $dbForProject->createDocument('deployments', new Document([
             '$id' => $deploymentId,
->>>>>>> a3519ec9
             '$read' => ['role:all'],
             '$write' => ['role:all'],
             'functionId' => $function->getId(),
@@ -592,38 +579,18 @@
             'deploy' => ($deploy === 'true'),
         ]));
 
-        $usage
-            ->setParam('storage', $deployment->getAttribute('size', 0))
-        ;
-
-<<<<<<< HEAD
         // Enqueue a message to start the build
         Resque::enqueue('v1-builds', 'BuildsV1', [
             'projectId' => $project->getId(),
             'functionId' => $function->getId(),
-            'tagId' => $tagId,
+            'deploymentId' => $deploymentId,
             'type' => BUILD_TYPE_TAG
-=======
-        // Send start build reqeust to executor using /v1/deployment
-        $function = $dbForProject->getDocument('functions', $functionId);
-
-        $ch = \curl_init();
-        \curl_setopt($ch, CURLOPT_URL, "http://appwrite-executor/v1/deployment");
-        \curl_setopt($ch, CURLOPT_POST, true);
-        \curl_setopt($ch, CURLOPT_POSTFIELDS, json_encode([
-            'functionId' => $function->getId(),
-            'deploymentId' => $deployment->getId(),
-            'userId' => $user->getId(),
-        ]));
-        \curl_setopt($ch, CURLOPT_RETURNTRANSFER, true);
-        \curl_setopt($ch, CURLOPT_TIMEOUT, 900);
-        \curl_setopt($ch, CURLOPT_CONNECTTIMEOUT, 10);
-        \curl_setopt($ch, CURLOPT_HTTPHEADER, [
-            'Content-Type: application/json',
-            'x-appwrite-project: '.$project->getId(),
-            'x-appwrite-executor-key: '. App::getEnv('_APP_EXECUTOR_SECRET', '')
->>>>>>> a3519ec9
         ]);
+
+        $usage
+        ->setParam('storage', $deployment->getAttribute('size', 0))
+        ;
+
 
         $response->setStatusCode(Response::STATUS_CODE_CREATED);
         $response->dynamic($deployment, Response::MODEL_DEPLOYMENT);
@@ -772,16 +739,8 @@
 
         // Request executor to delete deployment containers
         $ch = \curl_init();
-<<<<<<< HEAD
         \curl_setopt($ch, CURLOPT_CUSTOMREQUEST, 'DELETE');
-        \curl_setopt($ch, CURLOPT_URL, "http://appwrite-executor/v1/tags/$tagId");
-=======
-        \curl_setopt($ch, CURLOPT_URL, "http://appwrite-executor/v1/cleanup/deployment");
-        \curl_setopt($ch, CURLOPT_POST, true);
-        \curl_setopt($ch, CURLOPT_POSTFIELDS, json_encode([
-            'deploymentId' => $deploymentId
-        ]));
->>>>>>> a3519ec9
+        \curl_setopt($ch, CURLOPT_URL, "http://appwrite-executor/v1/deployments/$deploymentId");
         \curl_setopt($ch, CURLOPT_RETURNTRANSFER, true);
         \curl_setopt($ch, CURLOPT_TIMEOUT, 900);
         \curl_setopt($ch, CURLOPT_CONNECTTIMEOUT, 10);
