<?php

use Ahc\Jwt\JWT;
use Appwrite\Auth\Auth;
<<<<<<< HEAD
use Appwrite\Database\Validator\CustomId;
use Appwrite\Event\Event;
=======
use Appwrite\Utopia\Database\Validator\CustomId;
>>>>>>> b02b1539
use Utopia\Database\Validator\UID;
use Utopia\Storage\Storage;
use Utopia\Storage\Validator\File;
use Utopia\Storage\Validator\FileExt;
use Utopia\Storage\Validator\FileSize;
use Utopia\Storage\Validator\Upload;
use Appwrite\Utopia\Response;
use Appwrite\Task\Validator\Cron;
use Utopia\App;
use Utopia\Exception;
use Utopia\Database\Database;
use Utopia\Database\Document;
use Utopia\Database\Query;
use Utopia\Database\Validator\Authorization;
use Utopia\Validator\ArrayList;
use Utopia\Validator\Assoc;
use Utopia\Validator\Text;
use Utopia\Validator\Range;
use Utopia\Validator\WhiteList;
use Utopia\Config\Config;
use Cron\CronExpression;
use Executor\Executor;
use Utopia\CLI\Console;
use Utopia\Validator\Boolean;

include_once __DIR__ . '/../shared/api.php';

App::post('/v1/functions')
    ->groups(['api', 'functions'])
    ->desc('Create Function')
    ->label('scope', 'functions.write')
    ->label('event', 'functions.create')
    ->label('sdk.auth', [APP_AUTH_TYPE_KEY])
    ->label('sdk.namespace', 'functions')
    ->label('sdk.method', 'create')
    ->label('sdk.description', '/docs/references/functions/create-function.md')
    ->label('sdk.response.code', Response::STATUS_CODE_CREATED)
    ->label('sdk.response.type', Response::CONTENT_TYPE_JSON)
    ->label('sdk.response.model', Response::MODEL_FUNCTION)
    ->param('functionId', '', new CustomId(), 'Function ID. Choose your own unique ID or pass the string "unique()" to auto generate it. Valid chars are a-z, A-Z, 0-9, period, hyphen, and underscore. Can\'t start with a special char. Max length is 36 chars.')
    ->param('name', '', new Text(128), 'Function name. Max length: 128 chars.')
    ->param('execute', [], new ArrayList(new Text(64)), 'An array of strings with execution permissions. By default no user is granted with any execute permissions. [learn more about permissions](https://appwrite.io/docs/permissions) and get a full list of available permissions.')
    ->param('runtime', '', new WhiteList(array_keys(Config::getParam('runtimes')), true), 'Execution runtime.')
    ->param('vars', [], new Assoc(), 'Key-value JSON object that will be passed to the function as environment variables.', true)
    ->param('events', [], new ArrayList(new WhiteList(array_keys(Config::getParam('events')), true)), 'Events list.', true)
    ->param('schedule', '', new Cron(), 'Schedule CRON syntax.', true)
    ->param('timeout', 15, new Range(1, (int) App::getEnv('_APP_FUNCTIONS_TIMEOUT', 900)), 'Function maximum execution time in seconds.', true)
    ->inject('response')
    ->inject('dbForProject')
    ->action(function ($functionId, $name, $execute, $runtime, $vars, $events, $schedule, $timeout, $response, $dbForProject) {
        /** @var Appwrite\Utopia\Response $response */
        /** @var Utopia\Database\Database $dbForProject */

        $functionId = ($functionId == 'unique()') ? $dbForProject->getId() : $functionId;
        $function = $dbForProject->createDocument('functions', new Document([
            '$id' => $functionId,
            'execute' => $execute,
            'dateCreated' => time(),
            'dateUpdated' => time(),
            'status' => 'disabled',
            'name' => $name,
            'runtime' => $runtime,
            'deployment' => '',
            'vars' => $vars,
            'events' => $events,
            'schedule' => $schedule,
            'schedulePrevious' => 0,
            'scheduleNext' => 0,
            'timeout' => $timeout,
            'search' => implode(' ', [$functionId, $name, $runtime]),
        ]));

        $response->setStatusCode(Response::STATUS_CODE_CREATED);
        $response->dynamic($function, Response::MODEL_FUNCTION);
    });

App::get('/v1/functions')
    ->groups(['api', 'functions'])
    ->desc('List Functions')
    ->label('scope', 'functions.read')
    ->label('sdk.auth', [APP_AUTH_TYPE_KEY])
    ->label('sdk.namespace', 'functions')
    ->label('sdk.method', 'list')
    ->label('sdk.description', '/docs/references/functions/list-functions.md')
    ->label('sdk.response.code', Response::STATUS_CODE_OK)
    ->label('sdk.response.type', Response::CONTENT_TYPE_JSON)
    ->label('sdk.response.model', Response::MODEL_FUNCTION_LIST)
    ->param('search', '', new Text(256), 'Search term to filter your list results. Max length: 256 chars.', true)
    ->param('limit', 25, new Range(0, 100), 'Maximum number of functions to return in response. By default will return maximum 25 results. Maximum of 100 results allowed per request.', true)
    ->param('offset', 0, new Range(0, APP_LIMIT_COUNT), 'Offset value. The default value is 0. Use this value to manage pagination. [learn more about pagination](https://appwrite.io/docs/pagination)', true)
    ->param('cursor', '', new UID(), 'ID of the function used as the starting point for the query, excluding the function itself. Should be used for efficient pagination when working with large sets of data. [learn more about pagination](https://appwrite.io/docs/pagination)', true)
    ->param('cursorDirection', Database::CURSOR_AFTER, new WhiteList([Database::CURSOR_AFTER, Database::CURSOR_BEFORE]), 'Direction of the cursor.', true)
    ->param('orderType', 'ASC', new WhiteList(['ASC', 'DESC'], true), 'Order result by ASC or DESC order.', true)
    ->inject('response')
    ->inject('dbForProject')
    ->action(function ($search, $limit, $offset, $cursor, $cursorDirection, $orderType, $response, $dbForProject) {
        /** @var Appwrite\Utopia\Response $response */
        /** @var Utopia\Database\Database $dbForProject */

        if (!empty($cursor)) {
            $cursorFunction = $dbForProject->getDocument('functions', $cursor);

            if ($cursorFunction->isEmpty()) {
                throw new Exception("Function '{$cursor}' for the 'cursor' value not found.", 400);
            }
        }

        $queries = [];

        if (!empty($search)) {
            $queries[] = new Query('search', Query::TYPE_SEARCH, [$search]);
        }

        $response->dynamic(new Document([
            'functions' => $dbForProject->find('functions', $queries, $limit, $offset, [], [$orderType], $cursorFunction ?? null, $cursorDirection),
            'sum' => $dbForProject->count('functions', $queries, APP_LIMIT_COUNT),
        ]), Response::MODEL_FUNCTION_LIST);
    });

App::get('/v1/functions/runtimes')
    ->groups(['api', 'functions'])
    ->desc('List the currently active function runtimes.')
    ->label('scope', 'functions.read')
    ->label('sdk.auth', [APP_AUTH_TYPE_KEY])
    ->label('sdk.namespace', 'functions')
    ->label('sdk.method', 'listRuntimes')
    ->label('sdk.description', '/docs/references/functions/list-runtimes.md')
    ->label('sdk.response.code', Response::STATUS_CODE_OK)
    ->label('sdk.response.type', Response::CONTENT_TYPE_JSON)
    ->label('sdk.response.model', Response::MODEL_RUNTIME_LIST)
    ->inject('response')
    ->action(function ($response) {
        /** @var Appwrite\Utopia\Response $response */

        $runtimes = Config::getParam('runtimes');

        $runtimes = array_map(function ($key) use ($runtimes) {
            $runtimes[$key]['$id'] = $key;
            return $runtimes[$key];
        }, array_keys($runtimes));

        $response->dynamic(new Document([ 
            'sum' => count($runtimes),
            'runtimes' => $runtimes
        ]), Response::MODEL_RUNTIME_LIST);
    });

App::get('/v1/functions/:functionId')
    ->groups(['api', 'functions'])
    ->desc('Get Function')
    ->label('scope', 'functions.read')
    ->label('sdk.auth', [APP_AUTH_TYPE_KEY])
    ->label('sdk.namespace', 'functions')
    ->label('sdk.method', 'get')
    ->label('sdk.description', '/docs/references/functions/get-function.md')
    ->label('sdk.response.code', Response::STATUS_CODE_OK)
    ->label('sdk.response.type', Response::CONTENT_TYPE_JSON)
    ->label('sdk.response.model', Response::MODEL_FUNCTION)
    ->param('functionId', '', new UID(), 'Function ID.')
    ->inject('response')
    ->inject('dbForProject')
    ->action(function ($functionId, $response, $dbForProject) {
        /** @var Appwrite\Utopia\Response $response */
        /** @var Utopia\Database\Database $dbForProject */

        $function = $dbForProject->getDocument('functions', $functionId);

        if ($function->isEmpty()) {
            throw new Exception('Function not found', 404);
        }

        $response->dynamic($function, Response::MODEL_FUNCTION);
    });

App::get('/v1/functions/:functionId/usage')
    ->desc('Get Function Usage')
    ->groups(['api', 'functions'])
    ->label('scope', 'functions.read')
    ->label('sdk.auth', [APP_AUTH_TYPE_ADMIN])
    ->label('sdk.namespace', 'functions')
    ->label('sdk.method', 'getUsage')
    ->label('sdk.response.code', Response::STATUS_CODE_OK)
    ->label('sdk.response.type', Response::CONTENT_TYPE_JSON)
    ->label('sdk.response.model', Response::MODEL_USAGE_FUNCTIONS)
    ->param('functionId', '', new UID(), 'Function ID.')
    ->param('range', '30d', new WhiteList(['24h', '7d', '30d', '90d']), 'Date range.', true)
    ->inject('response')
    ->inject('dbForProject')
    ->action(function ($functionId, $range, $response, $dbForProject) {
        /** @var Appwrite\Utopia\Response $response */
        /** @var Utopia\Database\Document $project */
        /** @var Utopia\Database\Database $dbForProject */
        /** @var Utopia\Registry\Registry $register */

        $function = $dbForProject->getDocument('functions', $functionId);

        if ($function->isEmpty()) {
            throw new Exception('Function not found', 404);
        }
        
        $usage = [];
        if(App::getEnv('_APP_USAGE_STATS', 'enabled') == 'enabled') {
            $periods = [
                '24h' => [
                    'period' => '30m',
                    'limit' => 48,
                ],
                '7d' => [
                    'period' => '1d',
                    'limit' => 7,
                ],
                '30d' => [
                    'period' => '1d',
                    'limit' => 30,
                ],
                '90d' => [
                    'period' => '1d',
                    'limit' => 90,
                ],
            ];
            
            $metrics = [
                "functions.$functionId.executions", 
                "functions.$functionId.failures", 
                "functions.$functionId.compute"
            ];

            $stats = [];

            Authorization::skip(function() use ($dbForProject, $periods, $range, $metrics, &$stats) {
                foreach ($metrics as $metric) {
                    $limit = $periods[$range]['limit'];
                    $period = $periods[$range]['period'];

                    $requestDocs = $dbForProject->find('stats', [
                        new Query('period', Query::TYPE_EQUAL, [$period]),
                        new Query('metric', Query::TYPE_EQUAL, [$metric]),
                    ], $limit, 0, ['time'], [Database::ORDER_DESC]);
    
                    $stats[$metric] = [];
                    foreach ($requestDocs as $requestDoc) {
                        $stats[$metric][] = [
                            'value' => $requestDoc->getAttribute('value'),
                            'date' => $requestDoc->getAttribute('time'),
                        ];
                    }

                    // backfill metrics with empty values for graphs
                    $backfill = $limit - \count($requestDocs);
                    while ($backfill > 0) {
                        $last = $limit - $backfill - 1; // array index of last added metric
                        $diff = match($period) { // convert period to seconds for unix timestamp math
                            '30m' => 1800,
                            '1d' => 86400,
                        };
                        $stats[$metric][] = [
                            'value' => 0,
                            'date' => ($stats[$metric][$last]['date'] ?? \time()) - $diff, // time of last metric minus period
                        ];
                        $backfill--;
                    }
                    $stats[$metric] = array_reverse($stats[$metric]);
                }    
            });

            $usage = new Document([
                'range' => $range,
                'functionsExecutions' => $stats["functions.$functionId.executions"],
                'functionsFailures' => $stats["functions.$functionId.failures"],
                'functionsCompute' => $stats["functions.$functionId.compute"]
            ]);
        }

        $response->dynamic($usage, Response::MODEL_USAGE_FUNCTIONS);
    });

App::put('/v1/functions/:functionId')
    ->groups(['api', 'functions'])
    ->desc('Update Function')
    ->label('scope', 'functions.write')
    ->label('event', 'functions.update')
    ->label('sdk.auth', [APP_AUTH_TYPE_KEY])
    ->label('sdk.namespace', 'functions')
    ->label('sdk.method', 'update')
    ->label('sdk.description', '/docs/references/functions/update-function.md')
    ->label('sdk.response.code', Response::STATUS_CODE_OK)
    ->label('sdk.response.type', Response::CONTENT_TYPE_JSON)
    ->label('sdk.response.model', Response::MODEL_FUNCTION)
    ->param('functionId', '', new UID(), 'Function ID.')
    ->param('name', '', new Text(128), 'Function name. Max length: 128 chars.')
    ->param('execute', [], new ArrayList(new Text(64)), 'An array of strings with execution permissions. By default no user is granted with any execute permissions. [learn more about permissions](https://appwrite.io/docs/permissions) and get a full list of available permissions.')
    ->param('vars', [], new Assoc(), 'Key-value JSON object that will be passed to the function as environment variables.', true)
    ->param('events', [], new ArrayList(new WhiteList(array_keys(Config::getParam('events')), true)), 'Events list.', true)
    ->param('schedule', '', new Cron(), 'Schedule CRON syntax.', true)
    ->param('timeout', 15, new Range(1, (int) App::getEnv('_APP_FUNCTIONS_TIMEOUT', 900)), 'Maximum execution time in seconds.', true)
    ->inject('response')
    ->inject('dbForProject')
    ->inject('project')
    ->inject('user')
    ->action(function ($functionId, $name, $execute, $vars, $events, $schedule, $timeout, $response, $dbForProject, $project, $user) {
        /** @var Appwrite\Utopia\Response $response */
        /** @var Utopia\Database\Database $dbForProject */
        /** @var Utopia\Database\Document $project */
        /** @var Appwrite\Auth\User $user */

        $function = $dbForProject->getDocument('functions', $functionId);

        if ($function->isEmpty()) {
            throw new Exception('Function not found', 404);
        }

        $original = $function->getAttribute('schedule', '');
        $cron = (!empty($function->getAttribute('deployment', null)) && !empty($schedule)) ? new CronExpression($schedule) : null;
        $next = (!empty($function->getAttribute('deployment', null)) && !empty($schedule)) ? $cron->getNextRunDate()->format('U') : 0;

        $function = $dbForProject->updateDocument('functions', $function->getId(), new Document(array_merge($function->getArrayCopy(), [
            'execute' => $execute,
            'dateUpdated' => time(),
            'name' => $name,
            'vars' => $vars,
            'events' => $events,
            'schedule' => $schedule,
            'scheduleNext' => (int)$next,
            'timeout' => $timeout,
            'search' => implode(' ', [$functionId, $name, $function->getAttribute('runtime')]),
        ])));

        if ($next && $schedule !== $original) {
            ResqueScheduler::enqueueAt($next, Event::FUNCTIONS_QUEUE_NAME, Event::FUNCTIONS_CLASS_NAME, [
                'projectId' => $project->getId(),
                'webhooks' => $project->getAttribute('webhooks', []),
                'functionId' => $function->getId(),
                'userId' => $user->getId(),
                'executionId' => null,
                'trigger' => 'schedule',
            ]);  // Async task rescheduale
        }

        $response->dynamic($function, Response::MODEL_FUNCTION);
    });

App::patch('/v1/functions/:functionId/deployments/:deploymentId')
    ->groups(['api', 'functions'])
    ->desc('Update Function Deployment')
    ->label('scope', 'functions.write')
    ->label('event', 'functions.deployments.update')
    ->label('sdk.auth', [APP_AUTH_TYPE_KEY])
    ->label('sdk.namespace', 'functions')
    ->label('sdk.method', 'updateDeployment')
    ->label('sdk.description', '/docs/references/functions/update-function-deployment.md')
    ->label('sdk.response.code', Response::STATUS_CODE_OK)
    ->label('sdk.response.type', Response::CONTENT_TYPE_JSON)
    ->label('sdk.response.model', Response::MODEL_FUNCTION)
    ->param('functionId', '', new UID(), 'Function ID.')
    ->param('deploymentId', '', new UID(), 'Deployment ID.')
    ->inject('response')
    ->inject('dbForProject')
    ->inject('project')
    ->action(function ($functionId, $deploymentId, $response, $dbForProject, $project) {
        /** @var Appwrite\Utopia\Response $response */
        /** @var Utopia\Database\Database $dbForProject */
        /** @var Utopia\Database\Document $project */

        $function = $dbForProject->getDocument('functions', $functionId);
        $deployment = $dbForProject->getDocument('deployments', $deploymentId);
        $build = $dbForProject->getDocument('builds', $deployment->getAttribute('buildId', ''));

        if ($function->isEmpty()) {
            throw new Exception('Function not found', 404);
        }

        if ($deployment->isEmpty()) {
            throw new Exception('Deployment not found', 404);
        }

        if ($build->isEmpty()) {
            throw new Exception('Build not found', 404);
        }

        if ($build->getAttribute('status') !== 'ready') {
            throw new Exception('Build not ready', 400);
        }

        $schedule = $function->getAttribute('schedule', '');
        $cron = (empty($function->getAttribute('deployment')) && !empty($schedule)) ? new CronExpression($schedule) : null;
        $next = (empty($function->getAttribute('deployment')) && !empty($schedule)) ? $cron->getNextRunDate()->format('U') : 0;

        $function = $dbForProject->updateDocument('functions', $function->getId(), new Document(array_merge($function->getArrayCopy(), [
            'deployment' => $deployment->getId(),
            'scheduleNext' => (int)$next,
        ])));

        if ($next) { // Init first schedule
            ResqueScheduler::enqueueAt($next, 'v1-functions', 'FunctionsV1', [
                'projectId' => $project->getId(),
                'webhooks' => $project->getAttribute('webhooks', []),
                'functionId' => $function->getId(),
                'executionId' => null,
                'trigger' => 'schedule',
            ]);  // Async task rescheduale
        }
        $response->dynamic($function, Response::MODEL_FUNCTION);
    });

App::delete('/v1/functions/:functionId')
    ->groups(['api', 'functions'])
    ->desc('Delete Function')
    ->label('scope', 'functions.write')
    ->label('event', 'functions.delete')
    ->label('sdk.auth', [APP_AUTH_TYPE_KEY])
    ->label('sdk.namespace', 'functions')
    ->label('sdk.method', 'delete')
    ->label('sdk.description', '/docs/references/functions/delete-function.md')
    ->label('sdk.response.code', Response::STATUS_CODE_NOCONTENT)
    ->label('sdk.response.model', Response::MODEL_NONE)
    ->param('functionId', '', new UID(), 'Function ID.')
    ->inject('response')
    ->inject('dbForProject')
    ->inject('deletes')
    ->action(function ($functionId, $response, $dbForProject, $deletes) {
        /** @var Appwrite\Utopia\Response $response */
        /** @var Utopia\Database\Database $dbForProject */
        /** @var Appwrite\Event\Event $deletes */

        $function = $dbForProject->getDocument('functions', $functionId);

        if ($function->isEmpty()) {
            throw new Exception('Function not found', 404);
        }

        if (!$dbForProject->deleteDocument('functions', $function->getId())) {
            throw new Exception('Failed to remove function from DB', 500);
        }

        $deletes
            ->setParam('type', DELETE_TYPE_DOCUMENT)
            ->setParam('document', $function)
        ;

        $response->noContent();
    });

App::post('/v1/functions/:functionId/deployments')
    ->groups(['api', 'functions'])
    ->desc('Create Deployment')
    ->label('scope', 'functions.write')
    ->label('event', 'functions.deployments.create')
    ->label('sdk.auth', [APP_AUTH_TYPE_KEY])
    ->label('sdk.namespace', 'functions')
    ->label('sdk.method', 'createDeployment')
    ->label('sdk.description', '/docs/references/functions/create-deployment.md')
    ->label('sdk.packaging', true)
    ->label('sdk.request.type', 'multipart/form-data')
    ->label('sdk.response.code', Response::STATUS_CODE_CREATED)
    ->label('sdk.response.type', Response::CONTENT_TYPE_JSON)
    ->label('sdk.response.model', Response::MODEL_DEPLOYMENT)
    ->param('functionId', '', new UID(), 'Function ID.')
    ->param('entrypoint', '', new Text('1028'), 'Entrypoint File.')
    ->param('code', [], new File(), 'Gzip file with your code package. When used with the Appwrite CLI, pass the path to your code directory, and the CLI will automatically package your code. Use a path that is within the current directory.', false)
    ->param('activate', false, new Boolean(true), 'Automatically activate the deployment when it is finished building.', false)
    ->inject('request')
    ->inject('response')
    ->inject('dbForProject')
    ->inject('usage')
<<<<<<< HEAD
    ->inject('user')
    ->inject('project')
    ->action(function ($functionId, $entrypoint, $file, $activate, $request, $response, $dbForProject, $usage, $user, $project) {
=======
    ->inject('deviceFunctions')
    ->inject('deviceLocal')
    ->action(function ($functionId, $command, $file, $request, $response, $dbForProject, $usage, $deviceFunctions, $deviceLocal) {
>>>>>>> b02b1539
        /** @var Utopia\Swoole\Request $request */
        /** @var Appwrite\Utopia\Response $response */
        /** @var Utopia\Database\Database $dbForProject */
        /** @var Appwrite\Event\Event $usage */
<<<<<<< HEAD
        /** @var Appwrite\Auth\User $user */
        /** @var Appwrite\Database\Document $project */
=======
        /** @var Utopia\Storage\Device $deviceFunctions */
        /** @var Utopia\Storage\Device $deviceLocal */
>>>>>>> b02b1539

        $function = $dbForProject->getDocument('functions', $functionId);

        if ($function->isEmpty()) {
            throw new Exception('Function not found', 404);
        }

        $file = $request->getFiles('code');
        $fileExt = new FileExt([FileExt::TYPE_GZIP]);
        $fileSizeValidator = new FileSize(App::getEnv('_APP_STORAGE_LIMIT', 0));
        $upload = new Upload();

        if (empty($file)) {
            throw new Exception('No file sent', 400);
        }

        // Make sure we handle a single file and multiple files the same way
        $fileName = (\is_array($file['name']) && isset($file['name'][0])) ? $file['name'][0] : $file['name'];
        $fileTmpName = (\is_array($file['tmp_name']) && isset($file['tmp_name'][0])) ? $file['tmp_name'][0] : $file['tmp_name'];
        $fileSize = (\is_array($file['size']) && isset($file['size'][0])) ? $file['size'][0] : $file['size'];

        if (!$fileExt->isValid($file['name'])) { // Check if file type is allowed
            throw new Exception('File type not allowed', 400);
        }

        $contentRange = $request->getHeader('content-range');
        $tagId = $dbForProject->getId();
        $chunk = 1;
        $chunks = 1;

        if (!empty($contentRange)) {
            $start = $request->getContentRangeStart();
            $end = $request->getContentRangeEnd();
            $fileSize = $request->getContentRangeSize();
            $tagId = $request->getHeader('x-appwrite-id', $tagId);
            if(is_null($start) || is_null($end) || is_null($fileSize)) {
                throw new Exception('Invalid content-range header', 400);
            }

            if ($end === $fileSize) {
                //if it's a last chunks the chunk size might differ, so we set the $chunks and $chunk to notify it's last chunk
                $chunks = $chunk = -1;
            } else {
                // Calculate total number of chunks based on the chunk size i.e ($rangeEnd - $rangeStart)
                $chunks = (int) ceil($fileSize / ($end + 1 - $start));
                $chunk = (int) ($start / ($end + 1 - $start)) + 1;
            }
        }

        if (!$fileSizeValidator->isValid($fileSize)) { // Check if file size is exceeding allowed limit
            throw new Exception('File size not allowed', 400);
        }

        if (!$upload->isValid($fileTmpName)) {
            throw new Exception('Invalid file', 403);
        }

        // Save to storage
        $fileSize ??= $deviceLocal->getFileSize($fileTmpName);
        $path = $deviceFunctions->getPath($tagId.'.'.\pathinfo($fileName, PATHINFO_EXTENSION));
        
        $tag = $dbForProject->getDocument('tags', $tagId);

        if(!$tag->isEmpty()) {
            $chunks = $tag->getAttribute('chunksTotal', 1);
            if($chunk == -1) {
                $chunk = $chunks;
            }
        }

        $chunksUploaded = $deviceFunctions->upload($fileTmpName, $path, $chunk, $chunks);

        if (empty($chunksUploaded)) {
            throw new Exception('Failed moving file', 500);
        }

        if ((bool) $activate) {
            // Remove deploy for all other deployments.
            $deployments = $dbForProject->find('deployments', [
                new Query('activate', Query::TYPE_EQUAL, [true]),
                new Query('resourceId', Query::TYPE_EQUAL, [$functionId]),
                new Query('resourceType', Query::TYPE_EQUAL, ['functions'])
            ]);

            foreach ($deployments as $deployment) {
                $deployment->setAttribute('activate', false);
                $dbForProject->updateDocument('deployments', $deployment->getId(), $deployment);
            }
        }
        
<<<<<<< HEAD
        $deploymentId = $dbForProject->getId();
        $deployment = $dbForProject->createDocument('deployments', new Document([
            '$id' => $deploymentId,
            '$read' => ['role:all'],
            '$write' => ['role:all'],
            'resourceId' => $function->getId(),
            'resourceType' => 'functions',
            'dateCreated' => time(),
            'entrypoint' => $entrypoint,
            'path' => $path,
            'size' => $size,
            'search' => implode(' ', [$deploymentId, $entrypoint]),
            'activate' => ((bool) $activate === true),
        ]));
=======
        if($chunksUploaded === $chunks) {
            $fileSize = $deviceFunctions->getFileSize($path);

            if ($tag->isEmpty()) {
                $tag = $dbForProject->createDocument('tags', new Document([
                    '$id' => $tagId,
                    '$read' => [],
                    '$write' => [],
                    'functionId' => $function->getId(),
                    'dateCreated' => time(),
                    'command' => $command,
                    'path' => $path,
                    'size' => $fileSize,
                    'search' => implode(' ', [$tagId, $command]),
                ]));
            } else {
                $tag = $dbForProject->updateDocument('tags', $tagId, $tag->setAttribute('size', $fileSize));
            }
        } else {
            if($tag->isEmpty()) {
                $tag = $dbForProject->createDocument('tags', new Document([
                    '$id' => $tagId,
                    '$read' => [],
                    '$write' => [],
                    'functionId' => $function->getId(),
                    'dateCreated' => time(),
                    'command' => $command,
                    'path' => $path,
                    'size' => 0,
                    'chunksTotal' => $chunks,
                    'chunksUploaded' => $chunksUploaded,
                    'search' => implode(' ', [$tagId, $command]),
                ]));
            } else {
                $tag = $dbForProject->updateDocument('tags', $tagId, $tag->setAttribute('chunksUploaded', $chunksUploaded));
            }
        }
>>>>>>> b02b1539

        // Enqueue a message to start the build
        Resque::enqueue(Event::BUILDS_QUEUE_NAME, Event::BUILDS_CLASS_NAME, [
            'projectId' => $project->getId(),
            'functionId' => $function->getId(),
            'deploymentId' => $deploymentId,
            'type' => BUILD_TYPE_DEPLOYMENT
        ]);

        $usage
            ->setParam('storage', $deployment->getAttribute('size', 0))
        ;


        $response->setStatusCode(Response::STATUS_CODE_CREATED);
        $response->dynamic($deployment, Response::MODEL_DEPLOYMENT);
    });

App::get('/v1/functions/:functionId/deployments')
    ->groups(['api', 'functions'])
    ->desc('List Deployments')
    ->label('scope', 'functions.read')
    ->label('sdk.auth', [APP_AUTH_TYPE_KEY])
    ->label('sdk.namespace', 'functions')
    ->label('sdk.method', 'listDeployments')
    ->label('sdk.description', '/docs/references/functions/list-deployments.md')
    ->label('sdk.response.code', Response::STATUS_CODE_OK)
    ->label('sdk.response.type', Response::CONTENT_TYPE_JSON)
    ->label('sdk.response.model', Response::MODEL_DEPLOYMENT_LIST)
    ->param('functionId', '', new UID(), 'Function ID.')
    ->param('search', '', new Text(256), 'Search term to filter your list results. Max length: 256 chars.', true)
    ->param('limit', 25, new Range(0, 100), 'Maximum number of deployments to return in response. By default will return maximum 25 results. Maximum of 100 results allowed per request.', true)
    ->param('offset', 0, new Range(0, APP_LIMIT_COUNT), 'Offset value. The default value is 0. Use this value to manage pagination. [learn more about pagination](https://appwrite.io/docs/pagination)', true)
    ->param('cursor', '', new UID(), 'ID of the deployment used as the starting point for the query, excluding the deployment itself. Should be used for efficient pagination when working with large sets of data. [learn more about pagination](https://appwrite.io/docs/pagination)', true)
    ->param('cursorDirection', Database::CURSOR_AFTER, new WhiteList([Database::CURSOR_AFTER, Database::CURSOR_BEFORE]), 'Direction of the cursor.', true)
    ->param('orderType', 'ASC', new WhiteList(['ASC', 'DESC'], true), 'Order result by ASC or DESC order.', true)
    ->inject('response')
    ->inject('dbForProject')
    ->action(function ($functionId, $search, $limit, $offset, $cursor, $cursorDirection, $orderType, $response, $dbForProject) {
        /** @var Appwrite\Utopia\Response $response */
        /** @var Utopia\Database\Database $dbForProject */

        $function = $dbForProject->getDocument('functions', $functionId);

        if ($function->isEmpty()) {
            throw new Exception('Function not found', 404);
        }

        if (!empty($cursor)) {
            $cursorDeployment = $dbForProject->getDocument('deployments', $cursor);

            if ($cursorDeployment->isEmpty()) {
                throw new Exception("Deployment '{$cursor}' for the 'cursor' value not found.", 400);
            }
        }

        $queries = [];

        if (!empty($search)) {
            $queries[] = new Query('search', Query::TYPE_SEARCH, [$search]);
        }

        $queries[] = new Query('resourceId', Query::TYPE_EQUAL, [$function->getId()]);
        $queries[] = new Query('resourceType', Query::TYPE_EQUAL, ['functions']);

        $results = $dbForProject->find('deployments', $queries, $limit, $offset, [], [$orderType], $cursorDeployment ?? null, $cursorDirection);
        $sum = $dbForProject->count('deployments', $queries, APP_LIMIT_COUNT);

        foreach ($results as $result) {
            $build = $dbForProject->getDocument('builds', $result->getAttribute('buildId', ''));
            $result->setAttribute('status', $build->getAttribute('status', 'processing'));
            $result->setAttribute('buildStderr', $build->getAttribute('stderr', ''));
            $result->setAttribute('buildStdout', $build->getAttribute('stdout', ''));
        }

        $response->dynamic(new Document([
            'deployments' => $results,
            'sum' => $sum,
        ]), Response::MODEL_DEPLOYMENT_LIST);
    });

App::get('/v1/functions/:functionId/deployments/:deploymentId')
    ->groups(['api', 'functions'])
    ->desc('Get Deployment')
    ->label('scope', 'functions.read')
    ->label('sdk.auth', [APP_AUTH_TYPE_KEY])
    ->label('sdk.namespace', 'functions')
    ->label('sdk.method', 'getDeployment')
    ->label('sdk.description', '/docs/references/functions/get-deployment.md')
    ->label('sdk.response.code', Response::STATUS_CODE_OK)
    ->label('sdk.response.type', Response::CONTENT_TYPE_JSON)
    ->label('sdk.response.model', Response::MODEL_DEPLOYMENT_LIST)
    ->param('functionId', '', new UID(), 'Function ID.')
    ->param('deploymentId', '', new UID(), 'Deployment ID.')
    ->inject('response')
    ->inject('dbForProject')
    ->action(function ($functionId, $deploymentId, $response, $dbForProject) {
        /** @var Appwrite\Utopia\Response $response */
        /** @var Utopia\Database\Database $dbForProject */

        $function = $dbForProject->getDocument('functions', $functionId);

        if ($function->isEmpty()) {
            throw new Exception('Function not found', 404);
        }

        $deployment = $dbForProject->getDocument('deployments', $deploymentId);

        if ($deployment->getAttribute('resourceId') !== $function->getId()) {
            throw new Exception('Deployment not found', 404);
        }

        if ($deployment->isEmpty()) {
            throw new Exception('Deployment not found', 404);
        }

        $response->dynamic($deployment, Response::MODEL_DEPLOYMENT);
    });

App::delete('/v1/functions/:functionId/deployments/:deploymentId')
    ->groups(['api', 'functions'])
    ->desc('Delete Deployment')
    ->label('scope', 'functions.write')
    ->label('event', 'functions.deployments.delete')
    ->label('sdk.auth', [APP_AUTH_TYPE_KEY])
    ->label('sdk.namespace', 'functions')
    ->label('sdk.method', 'deleteDeployment')
    ->label('sdk.description', '/docs/references/functions/delete-deployment.md')
    ->label('sdk.response.code', Response::STATUS_CODE_NOCONTENT)
    ->label('sdk.response.model', Response::MODEL_NONE)
    ->param('functionId', '', new UID(), 'Function ID.')
    ->param('deploymentId', '', new UID(), 'Deployment ID.')
    ->inject('response')
    ->inject('dbForProject')
    ->inject('usage')
<<<<<<< HEAD
    ->inject('deletes')
    ->action(function ($functionId, $deploymentId, $response, $dbForProject, $usage, $deletes) {
        /** @var Appwrite\Utopia\Response $response */
        /** @var Utopia\Database\Database $dbForProject */
        /** @var Appwrite\Event\Event $usage */
        /** @var Appwrite\Event\Event $deletes */
=======
    ->inject('deviceFunctions')
    ->action(function ($functionId, $tagId, $response, $dbForProject, $usage, $deviceFunctions) {
        /** @var Appwrite\Utopia\Response $response */
        /** @var Utopia\Database\Database $dbForProject */
        /** @var Appwrite\Event\Event $usage */
        /** @var Utopia\Storage\Device $deviceFunctions */
>>>>>>> b02b1539

        $function = $dbForProject->getDocument('functions', $functionId);
        if ($function->isEmpty()) {
            throw new Exception('Function not found', 404);
        }
        
        $deployment = $dbForProject->getDocument('deployments', $deploymentId);
        if ($deployment->isEmpty()) {
            throw new Exception('Deployment not found', 404);
        }

        if ($deployment->getAttribute('resourceId') !== $function->getId()) {
            throw new Exception('Deployment not found', 404);
        }

<<<<<<< HEAD
        if (!$dbForProject->deleteDocument('deployments', $deployment->getId())) {
            throw new Exception('Failed to remove deployment from DB', 500);
=======
        if ($deviceFunctions->delete($tag->getAttribute('path', ''))) {
            if (!$dbForProject->deleteDocument('tags', $tag->getId())) {
                throw new Exception('Failed to remove tag from DB', 500);
            }
>>>>>>> b02b1539
        }

        if($function->getAttribute('deployment') === $deployment->getId()) { // Reset function deployment
            $function = $dbForProject->updateDocument('functions', $function->getId(), new Document(array_merge($function->getArrayCopy(), [
                'deployment' => '',
            ])));
        }

        $usage
            ->setParam('storage', $deployment->getAttribute('size', 0) * -1)
        ;

        $deletes
            ->setParam('type', DELETE_TYPE_DOCUMENT)
            ->setParam('document', $deployment)
        ;

        $response->noContent();
    });

App::post('/v1/functions/:functionId/executions')
    ->groups(['api', 'functions'])
    ->desc('Create Execution')
    ->label('scope', 'execution.write')
    ->label('event', 'functions.executions.create')
    ->label('sdk.auth', [APP_AUTH_TYPE_SESSION, APP_AUTH_TYPE_KEY, APP_AUTH_TYPE_JWT])
    ->label('sdk.namespace', 'functions')
    ->label('sdk.method', 'createExecution')
    ->label('sdk.description', '/docs/references/functions/create-execution.md')
    ->label('sdk.response.code', Response::STATUS_CODE_CREATED)
    ->label('sdk.response.type', Response::CONTENT_TYPE_JSON)
    ->label('sdk.response.model', Response::MODEL_EXECUTION)
    ->label('abuse-limit', 60)
    ->label('abuse-time', 60)
    ->param('functionId', '', new UID(), 'Function ID.')
    ->param('data', '', new Text(8192), 'String of custom data to send to function.', true)
    ->param('async', true, new Boolean(), 'Execute code asynchronously. Default value is true.', true)
    ->inject('response')
    ->inject('project')
    ->inject('dbForProject')
    ->inject('user')
    ->action(function ($functionId, $data, $async, $response, $project, $dbForProject, $user) {
        /** @var Appwrite\Utopia\Response $response */
        /** @var Utopia\Database\Document $project */
        /** @var Utopia\Database\Database $dbForProject */
        /** @var Utopia\Database\Document $user */

        $function = Authorization::skip(fn() => $dbForProject->getDocument('functions', $functionId));

        if ($function->isEmpty()) {
            throw new Exception('Function not found', 404);
        }

        $runtimes = Config::getParam('runtimes', []);

        $runtime = (isset($runtimes[$function->getAttribute('runtime', '')])) ? $runtimes[$function->getAttribute('runtime', '')] : null;

        if (\is_null($runtime)) {
            throw new Exception('Runtime "' . $function->getAttribute('runtime', '') . '" is not supported', 400);
        }

        $deployment = Authorization::skip(fn() => $dbForProject->getDocument('deployments', $function->getAttribute('deployment', '')));

        if ($deployment->getAttribute('resourceId') !== $function->getId()) {
            throw new Exception('Deployment not found. Deploy deployment before trying to execute a function', 404);
        }

        if ($deployment->isEmpty()) {
            throw new Exception('Deployment not found. Deploy deployment before trying to execute a function', 404);
        }

        /** Check if build has completed */
        $build = Authorization::skip(fn() => $dbForProject->getDocument('builds', $deployment->getAttribute('buildId', '')));
        if ($build->isEmpty()) {
            throw new Exception('Build not found', 404);
        }

        if ($build->getAttribute('status') !== 'ready') {
            throw new Exception('Build not ready', 400);
        }

        $validator = new Authorization('execute');

        if (!$validator->isValid($function->getAttribute('execute'))) { // Check if user has write access to execute function
            throw new Exception($validator->getDescription(), 401);
        }

        $executionId = $dbForProject->getId();

        $execution = Authorization::skip(fn() => $dbForProject->createDocument('executions', new Document([
            '$id' => $executionId,
            '$read' => (!$user->isEmpty()) ? ['user:' . $user->getId()] : [],
            '$write' => [],
            'dateCreated' => time(),
            'functionId' => $function->getId(),
            'deploymentId' => $deployment->getId(),
            'trigger' => 'http', // http / schedule / event
            'status' => 'waiting', // waiting / processing / completed / failed
            'statusCode' => 0,
            'stdout' => '',
            'stderr' => '',
            'time' => 0.0,
            'search' => implode(' ', [$functionId, $executionId]),
        ])));

        $jwt = ''; // initialize
        if (!$user->isEmpty()) { // If userId exists, generate a JWT for function

            $sessions = $user->getAttribute('sessions', []);
            $current = new Document();

            foreach ($sessions as $session) { /** @var Utopia\Database\Document $session */
                if ($session->getAttribute('secret') == Auth::hash(Auth::$secret)) { // If current session delete the cookies too
                    $current = $session;
                }
            }

            if(!$current->isEmpty()) {
                $jwtObj = new JWT(App::getEnv('_APP_OPENSSL_KEY_V1'), 'HS256', 900, 10); // Instantiate with key, algo, maxAge and leeway.
                $jwt = $jwtObj->encode([
                    'userId' => $user->getId(),
                    'sessionId' => $current->getId(),
                ]);
            }
        }

        if ($async) {
            Resque::enqueue(Event::FUNCTIONS_QUEUE_NAME, Event::FUNCTIONS_CLASS_NAME, [
                'projectId' => $project->getId(),
                'functionId' => $function->getId(),
                'webhooks' => $project->getAttribute('webhooks', []),
                'executionId' => $execution->getId(),
                'trigger' => 'http',
                'data' => $data,
                'userId' => $user->getId(),
                'jwt' => $jwt,
            ]);

            $response->setStatusCode(Response::STATUS_CODE_CREATED);
            return $response->dynamic($execution, Response::MODEL_EXECUTION);
        }

        /** Collect environment variables */
        $vars = \array_merge($function->getAttribute('vars', []), [
            'APPWRITE_FUNCTION_ID' => $function->getId(),
            'APPWRITE_FUNCTION_NAME' => $function->getAttribute('name', ''),
            'APPWRITE_FUNCTION_DEPLOYMENT' => $deployment->getId(),
            'APPWRITE_FUNCTION_TRIGGER' => 'http',
            'APPWRITE_FUNCTION_RUNTIME_NAME' => $runtime['name'],
            'APPWRITE_FUNCTION_RUNTIME_VERSION' => $runtime['version'],
            'APPWRITE_FUNCTION_DATA' => $data,
            'APPWRITE_FUNCTION_PROJECT_ID' => $project->getId(),
            'APPWRITE_FUNCTION_USER_ID' => $user->getId(),
            'APPWRITE_FUNCTION_JWT' => $jwt,
        ]);

        /** Execute function */
        $executor = new Executor();
        $executionResponse = [];
        try {
            $executionResponse = $executor->createExecution(
                projectId: $project->getId(),
                functionId: $function->getId(),
                deploymentId: $deployment->getId(),
                path: $build->getAttribute('outputPath', ''),
                vars: $vars,
                data: $data,
                entrypoint: $deployment->getAttribute('entrypoint', ''),
                runtime: $function->getAttribute('runtime', ''),
                timeout: $function->getAttribute('timeout', 0),
                baseImage: $runtime['image']
            );

            /** Update execution status */
            $execution->setAttribute('status', $executionResponse['status']);
            $execution->setAttribute('statusCode', $executionResponse['statusCode']);
            $execution->setAttribute('stdout', $executionResponse['stdout']);
            $execution->setAttribute('stderr', $executionResponse['stderr']);
            $execution->setAttribute('time', $executionResponse['time']);
        } catch (\Throwable $th) {
            $execution->setAttribute('status', 'failed');
            $execution->setAttribute('statusCode', $th->getCode());
            $execution->setAttribute('stderr', $th->getMessage());
            Console::error($th->getMessage());
        }

        Authorization::skip(fn() => $dbForProject->updateDocument('executions', $executionId, $execution));
        $executionResponse['response'] = ($executionResponse['status'] !== 'completed') ? $executionResponse['stderr'] : $executionResponse['stdout'];

        $response
            ->setStatusCode(Response::STATUS_CODE_CREATED)
            ->dynamic(new Document($executionResponse), Response::MODEL_SYNC_EXECUTION);
    });

App::get('/v1/functions/:functionId/executions')
    ->groups(['api', 'functions'])
    ->desc('List Executions')
    ->label('scope', 'execution.read')
    ->label('sdk.auth', [APP_AUTH_TYPE_SESSION, APP_AUTH_TYPE_KEY, APP_AUTH_TYPE_JWT])
    ->label('sdk.namespace', 'functions')
    ->label('sdk.method', 'listExecutions')
    ->label('sdk.description', '/docs/references/functions/list-executions.md')
    ->label('sdk.response.code', Response::STATUS_CODE_OK)
    ->label('sdk.response.type', Response::CONTENT_TYPE_JSON)
    ->label('sdk.response.model', Response::MODEL_EXECUTION_LIST)
    ->param('functionId', '', new UID(), 'Function ID.')
    ->param('limit', 25, new Range(0, 100), 'Maximum number of executions to return in response. By default will return maximum 25 results. Maximum of 100 results allowed per request.', true)
    ->param('offset', 0, new Range(0, APP_LIMIT_COUNT), 'Offset value. The default value is 0. Use this value to manage pagination. [learn more about pagination](https://appwrite.io/docs/pagination)', true)
    ->param('search', '', new Text(256), 'Search term to filter your list results. Max length: 256 chars.', true)
    ->param('cursor', '', new UID(), 'ID of the execution used as the starting point for the query, excluding the execution itself. Should be used for efficient pagination when working with large sets of data. [learn more about pagination](https://appwrite.io/docs/pagination)', true)
    ->param('cursorDirection', Database::CURSOR_AFTER, new WhiteList([Database::CURSOR_AFTER, Database::CURSOR_BEFORE]), 'Direction of the cursor.', true)
    ->inject('response')
    ->inject('dbForProject')
    ->action(function ($functionId, $limit, $offset, $search, $cursor, $cursorDirection, $response, $dbForProject) {
        /** @var Appwrite\Utopia\Response $response */
        /** @var Utopia\Database\Database $dbForProject */

        $function = Authorization::skip(fn() => $dbForProject->getDocument('functions', $functionId));

        if ($function->isEmpty()) {
            throw new Exception('Function not found', 404);
        }

        if (!empty($cursor)) {
            $cursorExecution = $dbForProject->getDocument('executions', $cursor);

            if ($cursorExecution->isEmpty()) {
                throw new Exception("Execution '{$cursor}' for the 'cursor' value not found.", 400);
            }
        }

        $queries = [
            new Query('functionId', Query::TYPE_EQUAL, [$function->getId()])
        ];

        if (!empty($search)) {
            $queries[] = new Query('search', Query::TYPE_SEARCH, [$search]);
        }

        $results = $dbForProject->find('executions', $queries, $limit, $offset, [], [Database::ORDER_DESC], $cursorExecution ?? null, $cursorDirection);
        $sum = $dbForProject->count('executions', $queries, APP_LIMIT_COUNT);

        $response->dynamic(new Document([
            'executions' => $results,
            'sum' => $sum,
        ]), Response::MODEL_EXECUTION_LIST);
    });

App::get('/v1/functions/:functionId/executions/:executionId')
    ->groups(['api', 'functions'])
    ->desc('Get Execution')
    ->label('scope', 'execution.read')
    ->label('sdk.auth', [APP_AUTH_TYPE_SESSION, APP_AUTH_TYPE_KEY, APP_AUTH_TYPE_JWT])
    ->label('sdk.namespace', 'functions')
    ->label('sdk.method', 'getExecution')
    ->label('sdk.description', '/docs/references/functions/get-execution.md')
    ->label('sdk.response.code', Response::STATUS_CODE_OK)
    ->label('sdk.response.type', Response::CONTENT_TYPE_JSON)
    ->label('sdk.response.model', Response::MODEL_EXECUTION)
    ->param('functionId', '', new UID(), 'Function ID.')
    ->param('executionId', '', new UID(), 'Execution ID.')
    ->inject('response')
    ->inject('dbForProject')
    ->action(function ($functionId, $executionId, $response, $dbForProject) {
        /** @var Appwrite\Utopia\Response $response */
        /** @var Utopia\Database\Database $dbForProject */

        $function = Authorization::skip(fn() => $dbForProject->getDocument('functions', $functionId));

        if ($function->isEmpty()) {
            throw new Exception('Function not found', 404);
        }

        $execution = $dbForProject->getDocument('executions', $executionId);

        if ($execution->getAttribute('functionId') !== $function->getId()) {
            throw new Exception('Execution not found', 404);
        }

        if ($execution->isEmpty()) {
            throw new Exception('Execution not found', 404);
        }

        $response->dynamic($execution, Response::MODEL_EXECUTION);
    });

App::post('/v1/functions/:functionId/deployments/:deploymentId/builds/:buildId')
    ->groups(['api', 'functions'])
    ->desc('Retry Build')
    ->label('scope', 'functions.write')
    ->label('event', 'functions.deployments.update')
    ->label('sdk.auth', [APP_AUTH_TYPE_SESSION, APP_AUTH_TYPE_KEY, APP_AUTH_TYPE_JWT])
    ->label('sdk.namespace', 'functions')
    ->label('sdk.method', 'retryBuild')
    ->label('sdk.description', '/docs/references/functions/retry-build.md')
    ->label('sdk.response.code', Response::STATUS_CODE_NOCONTENT)
    ->label('sdk.response.model', Response::MODEL_NONE)
    ->param('functionId', '', new UID(), 'Function ID.')
    ->param('deploymentId', '', new UID(), 'Deployment ID.')
    ->param('buildId', '', new UID(), 'Build unique ID.')
    ->inject('response')
    ->inject('dbForProject')
    ->inject('project')
    ->action(function ($functionId, $deploymentId, $buildId, $response, $dbForProject, $project) {
        /** @var Appwrite\Utopia\Response $response */
        /** @var Utopia\Database\Database $dbForProject */
        /** @var Utopia\Database\Document $project */

        $function = $dbForProject->getDocument('functions', $functionId);
        $deployment = $dbForProject->getDocument('deployments', $deploymentId);

        if ($function->isEmpty()) {
            throw new Exception('Function not found', 404);
        }

        if ($deployment->isEmpty()) {
            throw new Exception('Deployment not found', 404);
        }

        $build = Authorization::skip(fn() => $dbForProject->getDocument('builds', $buildId));

        if ($build->isEmpty()) {
            throw new Exception('Build not found', 404);
        }

        if ($build->getAttribute('status') !== 'failed') {
            throw new Exception('Build not failed', 400);
        }

        // Enqueue a message to start the build
        Resque::enqueue(Event::BUILDS_QUEUE_NAME, Event::BUILDS_CLASS_NAME, [
            'projectId' => $project->getId(),
            'functionId' => $function->getId(),
            'deploymentId' => $deploymentId,
            'type' => BUILD_TYPE_RETRY
        ]);

        $response->noContent();
    });<|MERGE_RESOLUTION|>--- conflicted
+++ resolved
@@ -2,14 +2,9 @@
 
 use Ahc\Jwt\JWT;
 use Appwrite\Auth\Auth;
-<<<<<<< HEAD
-use Appwrite\Database\Validator\CustomId;
 use Appwrite\Event\Event;
-=======
 use Appwrite\Utopia\Database\Validator\CustomId;
->>>>>>> b02b1539
 use Utopia\Database\Validator\UID;
-use Utopia\Storage\Storage;
 use Utopia\Storage\Validator\File;
 use Utopia\Storage\Validator\FileExt;
 use Utopia\Storage\Validator\FileSize;
@@ -472,26 +467,19 @@
     ->inject('response')
     ->inject('dbForProject')
     ->inject('usage')
-<<<<<<< HEAD
     ->inject('user')
     ->inject('project')
-    ->action(function ($functionId, $entrypoint, $file, $activate, $request, $response, $dbForProject, $usage, $user, $project) {
-=======
     ->inject('deviceFunctions')
     ->inject('deviceLocal')
-    ->action(function ($functionId, $command, $file, $request, $response, $dbForProject, $usage, $deviceFunctions, $deviceLocal) {
->>>>>>> b02b1539
+    ->action(function ($functionId, $entrypoint, $file, $activate, $request, $response, $dbForProject, $usage, $user, $project, $deviceFunctions, $deviceLocal) {
         /** @var Utopia\Swoole\Request $request */
         /** @var Appwrite\Utopia\Response $response */
         /** @var Utopia\Database\Database $dbForProject */
         /** @var Appwrite\Event\Event $usage */
-<<<<<<< HEAD
         /** @var Appwrite\Auth\User $user */
         /** @var Appwrite\Database\Document $project */
-=======
         /** @var Utopia\Storage\Device $deviceFunctions */
         /** @var Utopia\Storage\Device $deviceLocal */
->>>>>>> b02b1539
 
         $function = $dbForProject->getDocument('functions', $functionId);
 
@@ -518,7 +506,7 @@
         }
 
         $contentRange = $request->getHeader('content-range');
-        $tagId = $dbForProject->getId();
+        $deploymentId = $dbForProject->getId();
         $chunk = 1;
         $chunks = 1;
 
@@ -526,7 +514,7 @@
             $start = $request->getContentRangeStart();
             $end = $request->getContentRangeEnd();
             $fileSize = $request->getContentRangeSize();
-            $tagId = $request->getHeader('x-appwrite-id', $tagId);
+            $deploymentId = $request->getHeader('x-appwrite-id', $deploymentId);
             if(is_null($start) || is_null($end) || is_null($fileSize)) {
                 throw new Exception('Invalid content-range header', 400);
             }
@@ -551,12 +539,12 @@
 
         // Save to storage
         $fileSize ??= $deviceLocal->getFileSize($fileTmpName);
-        $path = $deviceFunctions->getPath($tagId.'.'.\pathinfo($fileName, PATHINFO_EXTENSION));
+        $path = $deviceFunctions->getPath($deploymentId.'.'.\pathinfo($fileName, PATHINFO_EXTENSION));
         
-        $tag = $dbForProject->getDocument('tags', $tagId);
-
-        if(!$tag->isEmpty()) {
-            $chunks = $tag->getAttribute('chunksTotal', 1);
+        $deployment = $dbForProject->getDocument('deployments', $deploymentId);
+
+        if(!$deployment->isEmpty()) {
+            $chunks = $deployment->getAttribute('chunksTotal', 1);
             if($chunk == -1) {
                 $chunk = $chunks;
             }
@@ -582,65 +570,50 @@
             }
         }
         
-<<<<<<< HEAD
-        $deploymentId = $dbForProject->getId();
-        $deployment = $dbForProject->createDocument('deployments', new Document([
-            '$id' => $deploymentId,
-            '$read' => ['role:all'],
-            '$write' => ['role:all'],
-            'resourceId' => $function->getId(),
-            'resourceType' => 'functions',
-            'dateCreated' => time(),
-            'entrypoint' => $entrypoint,
-            'path' => $path,
-            'size' => $size,
-            'search' => implode(' ', [$deploymentId, $entrypoint]),
-            'activate' => ((bool) $activate === true),
-        ]));
-=======
         if($chunksUploaded === $chunks) {
             $fileSize = $deviceFunctions->getFileSize($path);
 
-            if ($tag->isEmpty()) {
-                $tag = $dbForProject->createDocument('tags', new Document([
-                    '$id' => $tagId,
+            if ($deployment->isEmpty()) {
+                $deployment = $dbForProject->createDocument('deployments', new Document([
+                    '$id' => $deploymentId,
+                    '$read' => ['role:all'],
+                    '$write' => ['role:all'],
+                    'resourceId' => $function->getId(),
+                    'dateCreated' => time(),
+                    'entrypoint' => $entrypoint,
+                    'path' => $path,
+                    'size' => $fileSize,
+                    'search' => implode(' ', [$deploymentId, $entrypoint]),
+                    'activate' => ((bool) $activate === true),
+                ]));
+            } else {
+                $deployment = $dbForProject->updateDocument('deployments', $deploymentId, $deployment->setAttribute('size', $fileSize));
+            }
+        } else {
+            if($deployment->isEmpty()) {
+                $deployment = $dbForProject->createDocument('deployments', new Document([
+                    '$id' => $deploymentId,
                     '$read' => [],
                     '$write' => [],
-                    'functionId' => $function->getId(),
+                    'resourceId' => $function->getId(),
                     'dateCreated' => time(),
-                    'command' => $command,
-                    'path' => $path,
-                    'size' => $fileSize,
-                    'search' => implode(' ', [$tagId, $command]),
-                ]));
-            } else {
-                $tag = $dbForProject->updateDocument('tags', $tagId, $tag->setAttribute('size', $fileSize));
-            }
-        } else {
-            if($tag->isEmpty()) {
-                $tag = $dbForProject->createDocument('tags', new Document([
-                    '$id' => $tagId,
-                    '$read' => [],
-                    '$write' => [],
-                    'functionId' => $function->getId(),
-                    'dateCreated' => time(),
-                    'command' => $command,
+                    'entrypoint' => $entrypoint,
                     'path' => $path,
                     'size' => 0,
                     'chunksTotal' => $chunks,
                     'chunksUploaded' => $chunksUploaded,
-                    'search' => implode(' ', [$tagId, $command]),
+                    'search' => implode(' ', [$deploymentId, $entrypoint]),
+                    'activate' => ((bool) $activate === true),
                 ]));
             } else {
-                $tag = $dbForProject->updateDocument('tags', $tagId, $tag->setAttribute('chunksUploaded', $chunksUploaded));
+                $deployment = $dbForProject->updateDocument('deployments', $deploymentId, $deployment->setAttribute('chunksUploaded', $chunksUploaded));
             }
         }
->>>>>>> b02b1539
 
         // Enqueue a message to start the build
         Resque::enqueue(Event::BUILDS_QUEUE_NAME, Event::BUILDS_CLASS_NAME, [
             'projectId' => $project->getId(),
-            'functionId' => $function->getId(),
+            'resourceId' => $function->getId(),
             'deploymentId' => $deploymentId,
             'type' => BUILD_TYPE_DEPLOYMENT
         ]);
@@ -771,21 +744,14 @@
     ->inject('response')
     ->inject('dbForProject')
     ->inject('usage')
-<<<<<<< HEAD
     ->inject('deletes')
-    ->action(function ($functionId, $deploymentId, $response, $dbForProject, $usage, $deletes) {
+    ->inject('deviceFunctions')
+    ->action(function ($functionId, $deploymentId, $response, $dbForProject, $usage, $deletes, $deviceFunctions) {
         /** @var Appwrite\Utopia\Response $response */
         /** @var Utopia\Database\Database $dbForProject */
         /** @var Appwrite\Event\Event $usage */
         /** @var Appwrite\Event\Event $deletes */
-=======
-    ->inject('deviceFunctions')
-    ->action(function ($functionId, $tagId, $response, $dbForProject, $usage, $deviceFunctions) {
-        /** @var Appwrite\Utopia\Response $response */
-        /** @var Utopia\Database\Database $dbForProject */
-        /** @var Appwrite\Event\Event $usage */
         /** @var Utopia\Storage\Device $deviceFunctions */
->>>>>>> b02b1539
 
         $function = $dbForProject->getDocument('functions', $functionId);
         if ($function->isEmpty()) {
@@ -801,15 +767,10 @@
             throw new Exception('Deployment not found', 404);
         }
 
-<<<<<<< HEAD
-        if (!$dbForProject->deleteDocument('deployments', $deployment->getId())) {
-            throw new Exception('Failed to remove deployment from DB', 500);
-=======
-        if ($deviceFunctions->delete($tag->getAttribute('path', ''))) {
-            if (!$dbForProject->deleteDocument('tags', $tag->getId())) {
-                throw new Exception('Failed to remove tag from DB', 500);
+        if ($deviceFunctions->delete($deployment->getAttribute('path', ''))) {
+            if (!$dbForProject->deleteDocument('deployments', $deployment->getId())) {
+                throw new Exception('Failed to remove deployment from DB', 500);
             }
->>>>>>> b02b1539
         }
 
         if($function->getAttribute('deployment') === $deployment->getId()) { // Reset function deployment
