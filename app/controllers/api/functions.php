<?php

use Ahc\Jwt\JWT;
use Appwrite\Auth\Auth;
use Appwrite\Database\Validator\CustomId;
use Utopia\Database\Validator\UID;
use Utopia\Storage\Storage;
use Utopia\Storage\Validator\File;
use Utopia\Storage\Validator\FileExt;
use Utopia\Storage\Validator\FileSize;
use Utopia\Storage\Validator\Upload;
use Appwrite\Utopia\Response;
use Appwrite\Task\Validator\Cron;
use Utopia\App;
use Utopia\Exception;
use Utopia\Database\Database;
use Utopia\Database\Document;
use Utopia\Database\Query;
use Utopia\Database\Validator\Authorization;
use Utopia\Validator\ArrayList;
use Utopia\Validator\Assoc;
use Utopia\Validator\Text;
use Utopia\Validator\Range;
use Utopia\Validator\WhiteList;
use Utopia\Config\Config;
use Cron\CronExpression;

include_once __DIR__ . '/../shared/api.php';

App::post('/v1/functions')
    ->groups(['api', 'functions'])
    ->desc('Create Function')
    ->label('scope', 'functions.write')
    ->label('event', 'functions.create')
    ->label('sdk.auth', [APP_AUTH_TYPE_KEY])
    ->label('sdk.namespace', 'functions')
    ->label('sdk.method', 'create')
    ->label('sdk.description', '/docs/references/functions/create-function.md')
    ->label('sdk.response.code', Response::STATUS_CODE_CREATED)
    ->label('sdk.response.type', Response::CONTENT_TYPE_JSON)
    ->label('sdk.response.model', Response::MODEL_FUNCTION)
    ->param('functionId', '', new CustomId(), 'Function ID. Choose your own unique ID or pass the string `unique()` to auto generate it. Valid chars are a-z, A-Z, 0-9, period, hyphen, and underscore. Can\'t start with a special char. Max length is 36 chars.')
    ->param('name', '', new Text(128), 'Function name. Max length: 128 chars.')
    ->param('execute', [], new ArrayList(new Text(64)), 'An array of strings with execution permissions. By default no user is granted with any execute permissions. [learn more about permissions](https://appwrite.io/docs/permissions) and get a full list of available permissions.')
    ->param('runtime', '', new WhiteList(array_keys(Config::getParam('runtimes')), true), 'Execution runtime.')
    ->param('vars', [], new Assoc(), 'Key-value JSON object that will be passed to the function as environment variables.', true)
    ->param('events', [], new ArrayList(new WhiteList(array_keys(Config::getParam('events')), true)), 'Events list.', true)
    ->param('schedule', '', new Cron(), 'Schedule CRON syntax.', true)
    ->param('timeout', 15, new Range(1, 900), 'Function maximum execution time in seconds.', true)
    ->inject('response')
    ->inject('dbForProject')
    ->action(function ($functionId, $name, $execute, $runtime, $vars, $events, $schedule, $timeout, $response, $dbForProject) {
        /** @var Appwrite\Utopia\Response $response */
        /** @var Utopia\Database\Database $dbForProject */

        $functionId = ($functionId == 'unique()') ? $dbForProject->getId() : $functionId;
        $function = $dbForProject->createDocument('functions', new Document([
            '$id' => $functionId,
            'execute' => $execute,
            'dateCreated' => time(),
            'dateUpdated' => time(),
            'status' => 'disabled',
            'name' => $name,
            'runtime' => $runtime,
            'tag' => '',
            'vars' => $vars,
            'events' => $events,
            'schedule' => $schedule,
            'schedulePrevious' => 0,
            'scheduleNext' => 0,
            'timeout' => $timeout,
            'search' => implode(' ', [$functionId, $name, $runtime]),
        ]));

        $response->setStatusCode(Response::STATUS_CODE_CREATED);
        $response->dynamic($function, Response::MODEL_FUNCTION);
    });

App::get('/v1/functions')
    ->groups(['api', 'functions'])
    ->desc('List Functions')
    ->label('scope', 'functions.read')
    ->label('sdk.auth', [APP_AUTH_TYPE_KEY])
    ->label('sdk.namespace', 'functions')
    ->label('sdk.method', 'list')
    ->label('sdk.description', '/docs/references/functions/list-functions.md')
    ->label('sdk.response.code', Response::STATUS_CODE_OK)
    ->label('sdk.response.type', Response::CONTENT_TYPE_JSON)
    ->label('sdk.response.model', Response::MODEL_FUNCTION_LIST)
    ->param('search', '', new Text(256), 'Search term to filter your list results. Max length: 256 chars.', true)
    ->param('limit', 25, new Range(0, 100), 'Maximum number of functions to return in response. By default will return maximum 25 results. Maximum of 100 results allowed per request.', true)
    ->param('offset', 0, new Range(0, APP_LIMIT_COUNT), 'Offset value. The default value is 0. Use this value to manage pagination. [learn more about pagination](https://appwrite.io/docs/pagination)', true)
    ->param('cursor', '', new UID(), 'ID of the function used as the starting point for the query, excluding the function itself. Should be used for efficient pagination when working with large sets of data. [learn more about pagination](https://appwrite.io/docs/pagination)', true)
    ->param('cursorDirection', Database::CURSOR_AFTER, new WhiteList([Database::CURSOR_AFTER, Database::CURSOR_BEFORE]), 'Direction of the cursor.', true)
    ->param('orderType', 'ASC', new WhiteList(['ASC', 'DESC'], true), 'Order result by ASC or DESC order.', true)
    ->inject('response')
    ->inject('dbForProject')
    ->action(function ($search, $limit, $offset, $cursor, $cursorDirection, $orderType, $response, $dbForProject) {
        /** @var Appwrite\Utopia\Response $response */
        /** @var Utopia\Database\Database $dbForProject */

        if (!empty($cursor)) {
            $cursorFunction = $dbForProject->getDocument('functions', $cursor);

            if ($cursorFunction->isEmpty()) {
                throw new Exception("Function '{$cursor}' for the 'cursor' value not found.", 400);
            }
        }

        $queries = [];

        if (!empty($search)) {
            $queries[] = new Query('search', Query::TYPE_SEARCH, [$search]);
        }

        $response->dynamic(new Document([
            'functions' => $dbForProject->find('functions', $queries, $limit, $offset, [], [$orderType], $cursorFunction ?? null, $cursorDirection),
            'sum' => $dbForProject->count('functions', $queries, APP_LIMIT_COUNT),
        ]), Response::MODEL_FUNCTION_LIST);
    });

App::get('/v1/functions/runtimes')
    ->groups(['api', 'functions'])
    ->desc('List the currently active function runtimes.')
    ->label('scope', 'functions.read')
    ->label('sdk.auth', [APP_AUTH_TYPE_KEY])
    ->label('sdk.namespace', 'functions')
    ->label('sdk.method', 'listRuntimes')
    ->label('sdk.description', '/docs/references/functions/list-runtimes.md')
    ->label('sdk.response.code', Response::STATUS_CODE_OK)
    ->label('sdk.response.type', Response::CONTENT_TYPE_JSON)
    ->label('sdk.response.model', Response::MODEL_RUNTIME_LIST)
    ->inject('response')
    ->action(function ($response) {
        /** @var Appwrite\Utopia\Response $response */

        $runtimes = Config::getParam('runtimes');

        $runtimes = array_map(function ($key) use ($runtimes) {
            $runtimes[$key]['$id'] = $key;
            return $runtimes[$key];
        }, array_keys($runtimes));

        $response->dynamic(new Document([ 
            'sum' => count($runtimes),
            'runtimes' => $runtimes
        ]), Response::MODEL_RUNTIME_LIST);
    });

App::get('/v1/functions/:functionId')
    ->groups(['api', 'functions'])
    ->desc('Get Function')
    ->label('scope', 'functions.read')
    ->label('sdk.auth', [APP_AUTH_TYPE_KEY])
    ->label('sdk.namespace', 'functions')
    ->label('sdk.method', 'get')
    ->label('sdk.description', '/docs/references/functions/get-function.md')
    ->label('sdk.response.code', Response::STATUS_CODE_OK)
    ->label('sdk.response.type', Response::CONTENT_TYPE_JSON)
    ->label('sdk.response.model', Response::MODEL_FUNCTION)
    ->param('functionId', '', new UID(), 'Function ID.')
    ->inject('response')
    ->inject('dbForProject')
    ->action(function ($functionId, $response, $dbForProject) {
        /** @var Appwrite\Utopia\Response $response */
        /** @var Utopia\Database\Database $dbForProject */

        $function = $dbForProject->getDocument('functions', $functionId);

        if ($function->isEmpty()) {
            throw new Exception('Function not found', 404);
        }

        $response->dynamic($function, Response::MODEL_FUNCTION);
    });

App::get('/v1/functions/:functionId/usage')
    ->desc('Get Function Usage')
    ->groups(['api', 'functions'])
    ->label('scope', 'functions.read')
    ->label('sdk.auth', [APP_AUTH_TYPE_ADMIN])
    ->label('sdk.namespace', 'functions')
    ->label('sdk.method', 'getUsage')
    ->label('sdk.response.code', Response::STATUS_CODE_OK)
    ->label('sdk.response.type', Response::CONTENT_TYPE_JSON)
    ->label('sdk.response.model', Response::MODEL_USAGE_FUNCTIONS)
    ->param('functionId', '', new UID(), 'Function ID.')
    ->param('range', '30d', new WhiteList(['24h', '7d', '30d', '90d']), 'Date range.', true)
    ->inject('response')
    ->inject('dbForProject')
    ->action(function ($functionId, $range, $response, $dbForProject) {
        /** @var Appwrite\Utopia\Response $response */
        /** @var Utopia\Database\Document $project */
        /** @var Utopia\Database\Database $dbForProject */
        /** @var Utopia\Registry\Registry $register */

        $function = $dbForProject->getDocument('functions', $functionId);

        if ($function->isEmpty()) {
            throw new Exception('Function not found', 404);
        }
        
        $usage = [];
        if(App::getEnv('_APP_USAGE_STATS', 'enabled') == 'enabled') {
            $periods = [
                '24h' => [
                    'period' => '30m',
                    'limit' => 48,
                ],
                '7d' => [
                    'period' => '1d',
                    'limit' => 7,
                ],
                '30d' => [
                    'period' => '1d',
                    'limit' => 30,
                ],
                '90d' => [
                    'period' => '1d',
                    'limit' => 90,
                ],
            ];
            
            $metrics = [
                "functions.$functionId.executions", 
                "functions.$functionId.failures", 
                "functions.$functionId.compute"
            ];

            $stats = [];

            Authorization::skip(function() use ($dbForProject, $periods, $range, $metrics, &$stats) {
                foreach ($metrics as $metric) {
                    $limit = $periods[$range]['limit'];
                    $period = $periods[$range]['period'];

                    $requestDocs = $dbForProject->find('stats', [
                        new Query('period', Query::TYPE_EQUAL, [$period]),
                        new Query('metric', Query::TYPE_EQUAL, [$metric]),
                    ], $limit, 0, ['time'], [Database::ORDER_DESC]);
    
                    $stats[$metric] = [];
                    foreach ($requestDocs as $requestDoc) {
                        $stats[$metric][] = [
                            'value' => $requestDoc->getAttribute('value'),
                            'date' => $requestDoc->getAttribute('time'),
                        ];
                    }

                    // backfill metrics with empty values for graphs
                    $backfill = $limit - \count($requestDocs);
                    while ($backfill > 0) {
                        $last = $limit - $backfill - 1; // array index of last added metric
                        $diff = match($period) { // convert period to seconds for unix timestamp math
                            '30m' => 1800,
                            '1d' => 86400,
                        };
                        $stats[$metric][] = [
                            'value' => 0,
                            'date' => ($stats[$metric][$last]['date'] ?? \time()) - $diff, // time of last metric minus period
                        ];
                        $backfill--;
                    }
                    $stats[$metric] = array_reverse($stats[$metric]);
                }    
            });

            $usage = new Document([
                'range' => $range,
                'functionsExecutions' => $stats["functions.$functionId.executions"],
                'functionsFailures' => $stats["functions.$functionId.failures"],
                'functionsCompute' => $stats["functions.$functionId.compute"]
            ]);
        }

        $response->dynamic($usage, Response::MODEL_USAGE_FUNCTIONS);
    });

App::put('/v1/functions/:functionId')
    ->groups(['api', 'functions'])
    ->desc('Update Function')
    ->label('scope', 'functions.write')
    ->label('event', 'functions.update')
    ->label('sdk.auth', [APP_AUTH_TYPE_KEY])
    ->label('sdk.namespace', 'functions')
    ->label('sdk.method', 'update')
    ->label('sdk.description', '/docs/references/functions/update-function.md')
    ->label('sdk.response.code', Response::STATUS_CODE_OK)
    ->label('sdk.response.type', Response::CONTENT_TYPE_JSON)
    ->label('sdk.response.model', Response::MODEL_FUNCTION)
    ->param('functionId', '', new UID(), 'Function ID.')
    ->param('name', '', new Text(128), 'Function name. Max length: 128 chars.')
    ->param('execute', [], new ArrayList(new Text(64)), 'An array of strings with execution permissions. By default no user is granted with any execute permissions. [learn more about permissions](https://appwrite.io/docs/permissions) and get a full list of available permissions.')
    ->param('vars', [], new Assoc(), 'Key-value JSON object that will be passed to the function as environment variables.', true)
    ->param('events', [], new ArrayList(new WhiteList(array_keys(Config::getParam('events')), true)), 'Events list.', true)
    ->param('schedule', '', new Cron(), 'Schedule CRON syntax.', true)
    ->param('timeout', 15, new Range(1, 900), 'Maximum execution time in seconds.', true)
    ->inject('response')
    ->inject('dbForProject')
    ->inject('project')
    ->action(function ($functionId, $name, $execute, $vars, $events, $schedule, $timeout, $response, $dbForProject, $project) {
        /** @var Appwrite\Utopia\Response $response */
        /** @var Utopia\Database\Database $dbForProject */
        /** @var Utopia\Database\Document $project */

        $function = $dbForProject->getDocument('functions', $functionId);

        if ($function->isEmpty()) {
            throw new Exception('Function not found', 404);
        }

        $original = $function->getAttribute('schedule', '');
        $cron = (!empty($function->getAttribute('tag', null)) && !empty($schedule)) ? new CronExpression($schedule) : null;
        $next = (!empty($function->getAttribute('tag', null)) && !empty($schedule)) ? $cron->getNextRunDate()->format('U') : 0;

        $function = $dbForProject->updateDocument('functions', $function->getId(), new Document(array_merge($function->getArrayCopy(), [
            'execute' => $execute,
            'dateUpdated' => time(),
            'name' => $name,
            'vars' => $vars,
            'events' => $events,
            'schedule' => $schedule,
            'scheduleNext' => (int)$next,
            'timeout' => $timeout,
            'search' => implode(' ', [$functionId, $name, $function->getAttribute('runtime')]),
        ])));

        if ($next && $schedule !== $original) {
            ResqueScheduler::enqueueAt($next, 'v1-functions', 'FunctionsV1', [
                'projectId' => $project->getId(),
                'webhooks' => $project->getAttribute('webhooks', []),
                'functionId' => $function->getId(),
                'executionId' => null,
                'trigger' => 'schedule',
            ]);  // Async task rescheduale
        }

        $response->dynamic($function, Response::MODEL_FUNCTION);
    });

App::patch('/v1/functions/:functionId/tag')
    ->groups(['api', 'functions'])
    ->desc('Update Function Tag')
    ->label('scope', 'functions.write')
    ->label('event', 'functions.tags.update')
    ->label('sdk.auth', [APP_AUTH_TYPE_KEY])
    ->label('sdk.namespace', 'functions')
    ->label('sdk.method', 'updateTag')
    ->label('sdk.description', '/docs/references/functions/update-function-tag.md')
    ->label('sdk.response.code', Response::STATUS_CODE_OK)
    ->label('sdk.response.type', Response::CONTENT_TYPE_JSON)
    ->label('sdk.response.model', Response::MODEL_FUNCTION)
    ->param('functionId', '', new UID(), 'Function ID.')
    ->param('tag', '', new UID(), 'Tag ID.')
    ->inject('response')
    ->inject('dbForProject')
    ->inject('project')
    ->action(function ($functionId, $tag, $response, $dbForProject, $project) {
        /** @var Appwrite\Utopia\Response $response */
        /** @var Utopia\Database\Database $dbForProject */
        /** @var Utopia\Database\Document $project */

        $function = $dbForProject->getDocument('functions', $functionId);
        $tag = $dbForProject->getDocument('tags', $tag);

        if ($function->isEmpty()) {
            throw new Exception('Function not found', 404);
        }

        if ($tag->isEmpty()) {
            throw new Exception('Tag not found', 404);
        }

        $schedule = $function->getAttribute('schedule', '');
        $cron = (empty($function->getAttribute('tag')) && !empty($schedule)) ? new CronExpression($schedule) : null;
        $next = (empty($function->getAttribute('tag')) && !empty($schedule)) ? $cron->getNextRunDate()->format('U') : 0;

        $function = $dbForProject->updateDocument('functions', $function->getId(), new Document(array_merge($function->getArrayCopy(), [
            'tag' => $tag->getId(),
            'scheduleNext' => (int)$next,
        ])));

        if ($next) { // Init first schedule
            ResqueScheduler::enqueueAt($next, 'v1-functions', 'FunctionsV1', [
                'projectId' => $project->getId(),
                'webhooks' => $project->getAttribute('webhooks', []),
                'functionId' => $function->getId(),
                'executionId' => null,
                'trigger' => 'schedule',
            ]);  // Async task rescheduale
        }

        $response->dynamic($function, Response::MODEL_FUNCTION);
    });

App::delete('/v1/functions/:functionId')
    ->groups(['api', 'functions'])
    ->desc('Delete Function')
    ->label('scope', 'functions.write')
    ->label('event', 'functions.delete')
    ->label('sdk.auth', [APP_AUTH_TYPE_KEY])
    ->label('sdk.namespace', 'functions')
    ->label('sdk.method', 'delete')
    ->label('sdk.description', '/docs/references/functions/delete-function.md')
    ->label('sdk.response.code', Response::STATUS_CODE_NOCONTENT)
    ->label('sdk.response.model', Response::MODEL_NONE)
    ->param('functionId', '', new UID(), 'Function ID.')
    ->inject('response')
    ->inject('dbForProject')
    ->inject('deletes')
    ->action(function ($functionId, $response, $dbForProject, $deletes) {
        /** @var Appwrite\Utopia\Response $response */
        /** @var Utopia\Database\Database $dbForProject */
        /** @var Appwrite\Event\Event $deletes */

        $function = $dbForProject->getDocument('functions', $functionId);

        if ($function->isEmpty()) {
            throw new Exception('Function not found', 404);
        }

        if (!$dbForProject->deleteDocument('functions', $function->getId())) {
            throw new Exception('Failed to remove function from DB', 500);
        }

        $deletes
            ->setParam('type', DELETE_TYPE_DOCUMENT)
            ->setParam('document', $function)
        ;

        $response->noContent();
    });

App::post('/v1/functions/:functionId/tags')
    ->groups(['api', 'functions'])
    ->desc('Create Tag')
    ->label('scope', 'functions.write')
    ->label('event', 'functions.tags.create')
    ->label('sdk.auth', [APP_AUTH_TYPE_KEY])
    ->label('sdk.namespace', 'functions')
    ->label('sdk.method', 'createTag')
    ->label('sdk.description', '/docs/references/functions/create-tag.md')
    ->label('sdk.packaging', true)
    ->label('sdk.request.type', 'multipart/form-data')
    ->label('sdk.response.code', Response::STATUS_CODE_CREATED)
    ->label('sdk.response.type', Response::CONTENT_TYPE_JSON)
    ->label('sdk.response.model', Response::MODEL_TAG)
    ->param('functionId', '', new UID(), 'Function ID.')
    ->param('command', '', new Text('1028'), 'Code execution command.')
    ->param('code', [], new File(), 'Gzip file with your code package. When used with the Appwrite CLI, pass the path to your code directory, and the CLI will automatically package your code. Use a path that is within the current directory.', false)
    ->inject('request')
    ->inject('response')
    ->inject('dbForProject')
    ->inject('usage')
    ->action(function ($functionId, $command, $file, $request, $response, $dbForProject, $usage) {
        /** @var Appwrite\Utopia\Request $request */
        /** @var Appwrite\Utopia\Response $response */
        /** @var Utopia\Database\Database $dbForProject */
        /** @var Appwrite\Event\Event $usage */

        $function = $dbForProject->getDocument('functions', $functionId);

        if ($function->isEmpty()) {
            throw new Exception('Function not found', 404);
        }

        $file = $request->getFiles('code');
        $device = Storage::getDevice('functions');
        $fileExt = new FileExt([FileExt::TYPE_GZIP]);
        $fileSizeValidator = new FileSize(App::getEnv('_APP_STORAGE_LIMIT', 0));
        $upload = new Upload();

        if (empty($file)) {
            throw new Exception('No file sent', 400);
        }

        // Make sure we handle a single file and multiple files the same way
        $fileName = (\is_array($file['name']) && isset($file['name'][0])) ? $file['name'][0] : $file['name'];
        $fileTmpName = (\is_array($file['tmp_name']) && isset($file['tmp_name'][0])) ? $file['tmp_name'][0] : $file['tmp_name'];
        $fileSize = (\is_array($file['size']) && isset($file['size'][0])) ? $file['size'][0] : $file['size'];

        if (!$fileExt->isValid($file['name'])) { // Check if file type is allowed
            throw new Exception('File type not allowed', 400);
        }

        $contentRange = $request->getHeader('content-range');
        $tagId = $dbForProject->getId();
        $chunk = 1;
        $chunks = 1;

        if (!empty($contentRange)) {
            $start = $request->getContentRangeStart();
            $end = $request->getContentRangeEnd();
            $fileSize = $request->getContentRangeSize();
            $tagId = $request->getHeader('x-appwrite-id', $tagId);
            if(is_null($start) || is_null($end) || is_null($fileSize)) {
                throw new Exception('Invalid content-range header', 400);
            }

            if ($end == $fileSize) {
                //if it's a last chunks the chunk size might differ, so we set the $chunks and $chunk to notify it's last chunk
                $chunks = $chunk = -1;
            } else {
                // Calculate total number of chunks based on the chunk size i.e ($rangeEnd - $rangeStart)
                $chunks = (int) ceil($fileSize / ($end + 1 - $start));
                $chunk = (int) ($start / ($end + 1 - $start)) + 1;
            }
        }

        if (!$fileSizeValidator->isValid($fileSize)) { // Check if file size is exceeding allowed limit
            throw new Exception('File size not allowed', 400);
        }

        if (!$upload->isValid($fileTmpName)) {
            throw new Exception('Invalid file', 403);
        }

        // Save to storage
        $fileSize ??= Storage::getDevice('self')->getFileSize($fileTmpName);
        $path = $device->getPath($tagId.'.'.\pathinfo($fileName, PATHINFO_EXTENSION));
        
        $tag = $dbForProject->getDocument('tags', $tagId);

        if(!$tag->isEmpty()) {
            $chunks = $tag->getAttribute('chunksTotal', 1);
            if($chunk == -1) {
                $chunk = $chunks;
            }
        }

        $chunksUploaded = $device->upload($fileTmpName, $path, $chunk, $chunks);

        if (empty($chunksUploaded)) {
            throw new Exception('Failed moving file', 500);
        }
        
        if($chunksUploaded == $chunks) {
            $fileSize = $device->getFileSize($path);

            if ($tag->isEmpty()) {
                $tag = $dbForProject->createDocument('tags', new Document([
                    '$id' => $tagId,
                    '$read' => [],
                    '$write' => [],
                    'functionId' => $function->getId(),
                    'dateCreated' => time(),
                    'command' => $command,
                    'path' => $path,
                    'size' => $fileSize,
                    'search' => implode(' ', [$tagId, $command]),
                ]));
            } else {
<<<<<<< HEAD
                $tag = $dbForInternal->updateDocument('tags', $tagId, $tag->setAttribute('size', $fileSize));
=======
                $tag = $dbForProject->updateDocument('tags', $tagId, $tag->setAttribute('size', $size));
>>>>>>> d20062f6
            }
        } else {
            if($tag->isEmpty()) {
                $tag = $dbForProject->createDocument('tags', new Document([
                    '$id' => $tagId,
                    '$read' => [],
                    '$write' => [],
                    'functionId' => $function->getId(),
                    'dateCreated' => time(),
                    'command' => $command,
                    'path' => $path,
                    'size' => 0,
                    'chunksTotal' => $chunks,
                    'chunksUploaded' => $chunksUploaded,
                    'search' => implode(' ', [$tagId, $command]),
                ]));
            } else {
                $tag = $dbForProject->updateDocument('tags', $tagId, $tag->setAttribute('chunksUploaded', $chunksUploaded));
            }
        }

        $usage
            ->setParam('storage', $tag->getAttribute('size', 0))
        ;

        $response->setStatusCode(Response::STATUS_CODE_CREATED);
        $response->dynamic($tag, Response::MODEL_TAG);
    });

App::get('/v1/functions/:functionId/tags')
    ->groups(['api', 'functions'])
    ->desc('List Tags')
    ->label('scope', 'functions.read')
    ->label('sdk.auth', [APP_AUTH_TYPE_KEY])
    ->label('sdk.namespace', 'functions')
    ->label('sdk.method', 'listTags')
    ->label('sdk.description', '/docs/references/functions/list-tags.md')
    ->label('sdk.response.code', Response::STATUS_CODE_OK)
    ->label('sdk.response.type', Response::CONTENT_TYPE_JSON)
    ->label('sdk.response.model', Response::MODEL_TAG_LIST)
    ->param('functionId', '', new UID(), 'Function ID.')
    ->param('search', '', new Text(256), 'Search term to filter your list results. Max length: 256 chars.', true)
    ->param('limit', 25, new Range(0, 100), 'Maximum number of tags to return in response. By default will return maximum 25 results. Maximum of 100 results allowed per request.', true)
    ->param('offset', 0, new Range(0, APP_LIMIT_COUNT), 'Offset value. The default value is 0. Use this value to manage pagination. [learn more about pagination](https://appwrite.io/docs/pagination)', true)
    ->param('cursor', '', new UID(), 'ID of the tag used as the starting point for the query, excluding the tag itself. Should be used for efficient pagination when working with large sets of data. [learn more about pagination](https://appwrite.io/docs/pagination)', true)
    ->param('cursorDirection', Database::CURSOR_AFTER, new WhiteList([Database::CURSOR_AFTER, Database::CURSOR_BEFORE]), 'Direction of the cursor.', true)
    ->param('orderType', 'ASC', new WhiteList(['ASC', 'DESC'], true), 'Order result by ASC or DESC order.', true)
    ->inject('response')
    ->inject('dbForProject')
    ->action(function ($functionId, $search, $limit, $offset, $cursor, $cursorDirection, $orderType, $response, $dbForProject) {
        /** @var Appwrite\Utopia\Response $response */
        /** @var Utopia\Database\Database $dbForProject */

        $function = $dbForProject->getDocument('functions', $functionId);

        if ($function->isEmpty()) {
            throw new Exception('Function not found', 404);
        }

        if (!empty($cursor)) {
            $cursorTag = $dbForProject->getDocument('tags', $cursor);

            if ($cursorTag->isEmpty()) {
                throw new Exception("Tag '{$cursor}' for the 'cursor' value not found.", 400);
            }
        }

        $queries = [];

        if (!empty($search)) {
            $queries[] = new Query('search', Query::TYPE_SEARCH, [$search]);
        }

        $queries[] = new Query('functionId', Query::TYPE_EQUAL, [$function->getId()]);

        $results = $dbForProject->find('tags', $queries, $limit, $offset, [], [$orderType], $cursorTag ?? null, $cursorDirection);
        $sum = $dbForProject->count('tags', $queries, APP_LIMIT_COUNT);

        $response->dynamic(new Document([
            'tags' => $results,
            'sum' => $sum,
        ]), Response::MODEL_TAG_LIST);
    });

App::get('/v1/functions/:functionId/tags/:tagId')
    ->groups(['api', 'functions'])
    ->desc('Get Tag')
    ->label('scope', 'functions.read')
    ->label('sdk.auth', [APP_AUTH_TYPE_KEY])
    ->label('sdk.namespace', 'functions')
    ->label('sdk.method', 'getTag')
    ->label('sdk.description', '/docs/references/functions/get-tag.md')
    ->label('sdk.response.code', Response::STATUS_CODE_OK)
    ->label('sdk.response.type', Response::CONTENT_TYPE_JSON)
    ->label('sdk.response.model', Response::MODEL_TAG)
    ->param('functionId', '', new UID(), 'Function ID.')
    ->param('tagId', '', new UID(), 'Tag ID.')
    ->inject('response')
    ->inject('dbForProject')
    ->action(function ($functionId, $tagId, $response, $dbForProject) {
        /** @var Appwrite\Utopia\Response $response */
        /** @var Utopia\Database\Database $dbForProject */

        $function = $dbForProject->getDocument('functions', $functionId);

        if ($function->isEmpty()) {
            throw new Exception('Function not found', 404);
        }

        $tag = $dbForProject->getDocument('tags', $tagId);

        if ($tag->getAttribute('functionId') !== $function->getId()) {
            throw new Exception('Tag not found', 404);
        }

        if ($tag->isEmpty()) {
            throw new Exception('Tag not found', 404);
        }

        $response->dynamic($tag, Response::MODEL_TAG);
    });

App::delete('/v1/functions/:functionId/tags/:tagId')
    ->groups(['api', 'functions'])
    ->desc('Delete Tag')
    ->label('scope', 'functions.write')
    ->label('event', 'functions.tags.delete')
    ->label('sdk.auth', [APP_AUTH_TYPE_KEY])
    ->label('sdk.namespace', 'functions')
    ->label('sdk.method', 'deleteTag')
    ->label('sdk.description', '/docs/references/functions/delete-tag.md')
    ->label('sdk.response.code', Response::STATUS_CODE_NOCONTENT)
    ->label('sdk.response.model', Response::MODEL_NONE)
    ->param('functionId', '', new UID(), 'Function ID.')
    ->param('tagId', '', new UID(), 'Tag ID.')
    ->inject('response')
    ->inject('dbForProject')
    ->inject('usage')
    ->action(function ($functionId, $tagId, $response, $dbForProject, $usage) {
        /** @var Appwrite\Utopia\Response $response */
        /** @var Utopia\Database\Database $dbForProject */
        /** @var Appwrite\Event\Event $usage */

        $function = $dbForProject->getDocument('functions', $functionId);

        if ($function->isEmpty()) {
            throw new Exception('Function not found', 404);
        }
        
        $tag = $dbForProject->getDocument('tags', $tagId);

        if ($tag->getAttribute('functionId') !== $function->getId()) {
            throw new Exception('Tag not found', 404);
        }

        if ($tag->isEmpty()) {
            throw new Exception('Tag not found', 404);
        }

        $device = Storage::getDevice('functions');

        if ($device->delete($tag->getAttribute('path', ''))) {
            if (!$dbForProject->deleteDocument('tags', $tag->getId())) {
                throw new Exception('Failed to remove tag from DB', 500);
            }
        }

        if($function->getAttribute('tag') === $tag->getId()) { // Reset function tag
            $function = $dbForProject->updateDocument('functions', $function->getId(), new Document(array_merge($function->getArrayCopy(), [
                'tag' => '',
            ])));
        }

        $usage
            ->setParam('storage', $tag->getAttribute('size', 0) * -1)
        ;

        $response->noContent();
    });

App::post('/v1/functions/:functionId/executions')
    ->groups(['api', 'functions'])
    ->desc('Create Execution')
    ->label('scope', 'execution.write')
    ->label('event', 'functions.executions.create')
    ->label('sdk.auth', [APP_AUTH_TYPE_SESSION, APP_AUTH_TYPE_KEY, APP_AUTH_TYPE_JWT])
    ->label('sdk.namespace', 'functions')
    ->label('sdk.method', 'createExecution')
    ->label('sdk.description', '/docs/references/functions/create-execution.md')
    ->label('sdk.response.code', Response::STATUS_CODE_CREATED)
    ->label('sdk.response.type', Response::CONTENT_TYPE_JSON)
    ->label('sdk.response.model', Response::MODEL_EXECUTION)
    ->label('abuse-limit', 60)
    ->label('abuse-time', 60)
    ->param('functionId', '', new UID(), 'Function ID.')
    ->param('data', '', new Text(8192), 'String of custom data to send to function.', true)
    // ->param('async', 1, new Range(0, 1), 'Execute code asynchronously. Pass 1 for true, 0 for false. Default value is 1.', true)
    ->inject('response')
    ->inject('project')
    ->inject('dbForProject')
    ->inject('user')
    ->action(function ($functionId, $data, /*$async,*/ $response, $project, $dbForProject, $user) {
        /** @var Appwrite\Utopia\Response $response */
        /** @var Utopia\Database\Document $project */
        /** @var Utopia\Database\Database $dbForProject */
        /** @var Utopia\Database\Document $user */

        $function = Authorization::skip(fn() => $dbForProject->getDocument('functions', $functionId));

        if ($function->isEmpty()) {
            throw new Exception('Function not found', 404);
        }

        $tag = Authorization::skip(fn() => $dbForProject->getDocument('tags', $function->getAttribute('tag')));

        if ($tag->getAttribute('functionId') !== $function->getId()) {
            throw new Exception('Tag not found. Deploy tag before trying to execute a function', 404);
        }

        if ($tag->isEmpty()) {
            throw new Exception('Tag not found. Deploy tag before trying to execute a function', 404);
        }

        $validator = new Authorization($function, 'execute');

        if (!$validator->isValid($function->getAttribute('execute'))) { // Check if user has write access to execute function
            throw new Exception($validator->getDescription(), 401);
        }

        $executionId = $dbForProject->getId();

        $execution = Authorization::skip(fn() => $dbForProject->createDocument('executions', new Document([
            '$id' => $executionId,
            '$read' => (!$user->isEmpty()) ? ['user:' . $user->getId()] : [],
            '$write' => [],
            'dateCreated' => time(),
            'functionId' => $function->getId(),
            'tagId' => $tag->getId(),
            'trigger' => 'http', // http / schedule / event
            'status' => 'waiting', // waiting / processing / completed / failed
            'exitCode' => 0,
            'stdout' => '',
            'stderr' => '',
            'time' => 0.0,
            'search' => implode(' ', [$functionId, $executionId]),
        ])));

        $jwt = ''; // initialize
        if (!$user->isEmpty()) { // If userId exists, generate a JWT for function

            $sessions = $user->getAttribute('sessions', []);
            $current = new Document();

            foreach ($sessions as $session) { /** @var Utopia\Database\Document $session */
                if ($session->getAttribute('secret') == Auth::hash(Auth::$secret)) { // If current session delete the cookies too
                    $current = $session;
                }
            }

            if(!$current->isEmpty()) {
                $jwtObj = new JWT(App::getEnv('_APP_OPENSSL_KEY_V1'), 'HS256', 900, 10); // Instantiate with key, algo, maxAge and leeway.
                $jwt = $jwtObj->encode([
                    'userId' => $user->getId(),
                    'sessionId' => $current->getId(),
                ]);
            }
        }

        Resque::enqueue('v1-functions', 'FunctionsV1', [
            'projectId' => $project->getId(),
            'webhooks' => $project->getAttribute('webhooks', []),
            'functionId' => $function->getId(),
            'executionId' => $execution->getId(),
            'trigger' => 'http',
            'data' => $data,
            'userId' => $user->getId(),
            'jwt' => $jwt,
        ]);

        $response->setStatusCode(Response::STATUS_CODE_CREATED);
        $response->dynamic($execution, Response::MODEL_EXECUTION);
    });

App::get('/v1/functions/:functionId/executions')
    ->groups(['api', 'functions'])
    ->desc('List Executions')
    ->label('scope', 'execution.read')
    ->label('sdk.auth', [APP_AUTH_TYPE_SESSION, APP_AUTH_TYPE_KEY, APP_AUTH_TYPE_JWT])
    ->label('sdk.namespace', 'functions')
    ->label('sdk.method', 'listExecutions')
    ->label('sdk.description', '/docs/references/functions/list-executions.md')
    ->label('sdk.response.code', Response::STATUS_CODE_OK)
    ->label('sdk.response.type', Response::CONTENT_TYPE_JSON)
    ->label('sdk.response.model', Response::MODEL_EXECUTION_LIST)
    ->param('functionId', '', new UID(), 'Function ID.')
    ->param('limit', 25, new Range(0, 100), 'Maximum number of executions to return in response. By default will return maximum 25 results. Maximum of 100 results allowed per request.', true)
    ->param('offset', 0, new Range(0, APP_LIMIT_COUNT), 'Offset value. The default value is 0. Use this value to manage pagination. [learn more about pagination](https://appwrite.io/docs/pagination)', true)
    ->param('search', '', new Text(256), 'Search term to filter your list results. Max length: 256 chars.', true)
    ->param('cursor', '', new UID(), 'ID of the execution used as the starting point for the query, excluding the execution itself. Should be used for efficient pagination when working with large sets of data. [learn more about pagination](https://appwrite.io/docs/pagination)', true)
    ->param('cursorDirection', Database::CURSOR_AFTER, new WhiteList([Database::CURSOR_AFTER, Database::CURSOR_BEFORE]), 'Direction of the cursor.', true)
    ->inject('response')
    ->inject('dbForProject')
    ->action(function ($functionId, $limit, $offset, $search, $cursor, $cursorDirection, $response, $dbForProject) {
        /** @var Appwrite\Utopia\Response $response */
        /** @var Utopia\Database\Database $dbForProject */

        $function = Authorization::skip(fn() => $dbForProject->getDocument('functions', $functionId));

        if ($function->isEmpty()) {
            throw new Exception('Function not found', 404);
        }

        if (!empty($cursor)) {
            $cursorExecution = $dbForProject->getDocument('executions', $cursor);

            if ($cursorExecution->isEmpty()) {
                throw new Exception("Execution '{$cursor}' for the 'cursor' value not found.", 400);
            }
        }

        $queries = [
            new Query('functionId', Query::TYPE_EQUAL, [$function->getId()])
        ];

        if (!empty($search)) {
            $queries[] = new Query('search', Query::TYPE_SEARCH, [$search]);
        }

        $results = $dbForProject->find('executions', $queries, $limit, $offset, [], [Database::ORDER_DESC], $cursorExecution ?? null, $cursorDirection);
        $sum = $dbForProject->count('executions', $queries, APP_LIMIT_COUNT);

        $response->dynamic(new Document([
            'executions' => $results,
            'sum' => $sum,
        ]), Response::MODEL_EXECUTION_LIST);
    });

App::get('/v1/functions/:functionId/executions/:executionId')
    ->groups(['api', 'functions'])
    ->desc('Get Execution')
    ->label('scope', 'execution.read')
    ->label('sdk.auth', [APP_AUTH_TYPE_SESSION, APP_AUTH_TYPE_KEY, APP_AUTH_TYPE_JWT])
    ->label('sdk.namespace', 'functions')
    ->label('sdk.method', 'getExecution')
    ->label('sdk.description', '/docs/references/functions/get-execution.md')
    ->label('sdk.response.code', Response::STATUS_CODE_OK)
    ->label('sdk.response.type', Response::CONTENT_TYPE_JSON)
    ->label('sdk.response.model', Response::MODEL_EXECUTION)
    ->param('functionId', '', new UID(), 'Function ID.')
    ->param('executionId', '', new UID(), 'Execution ID.')
    ->inject('response')
    ->inject('dbForProject')
    ->action(function ($functionId, $executionId, $response, $dbForProject) {
        /** @var Appwrite\Utopia\Response $response */
        /** @var Utopia\Database\Database $dbForProject */

        $function = Authorization::skip(fn() => $dbForProject->getDocument('functions', $functionId));

        if ($function->isEmpty()) {
            throw new Exception('Function not found', 404);
        }

        $execution = $dbForProject->getDocument('executions', $executionId);

        if ($execution->getAttribute('functionId') !== $function->getId()) {
            throw new Exception('Execution not found', 404);
        }

        if ($execution->isEmpty()) {
            throw new Exception('Execution not found', 404);
        }

        $response->dynamic($execution, Response::MODEL_EXECUTION);
    });<|MERGE_RESOLUTION|>--- conflicted
+++ resolved
@@ -550,11 +550,7 @@
                     'search' => implode(' ', [$tagId, $command]),
                 ]));
             } else {
-<<<<<<< HEAD
-                $tag = $dbForInternal->updateDocument('tags', $tagId, $tag->setAttribute('size', $fileSize));
-=======
                 $tag = $dbForProject->updateDocument('tags', $tagId, $tag->setAttribute('size', $size));
->>>>>>> d20062f6
             }
         } else {
             if($tag->isEmpty()) {
