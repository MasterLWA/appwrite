<?php

use Appwrite\Database\Database;
use Appwrite\Database\Document;
use Appwrite\Database\Validator\UID;
use Appwrite\Storage\Storage;
use Appwrite\Storage\Validator\File;
use Appwrite\Storage\Validator\FileSize;
use Appwrite\Storage\Validator\FileType;
use Appwrite\Storage\Validator\Upload;
use Appwrite\Utopia\Response;
use Appwrite\Task\Validator\Cron;
use Utopia\App;
use Utopia\Validator\ArrayList;
use Utopia\Validator\Assoc;
use Utopia\Validator\Text;
use Utopia\Validator\Range;
use Utopia\Validator\WhiteList;
use Utopia\Config\Config;
use Cron\CronExpression;

include_once __DIR__ . '/../shared/api.php';

App::post('/v1/functions')
    ->groups(['api', 'functions'])
    ->desc('Create Function')
    ->label('scope', 'functions.write')
    ->label('sdk.platform', [APP_PLATFORM_SERVER])
    ->label('sdk.namespace', 'functions')
    ->label('sdk.method', 'create')
    ->label('sdk.description', '/docs/references/functions/create-function.md')
    ->param('name', '', new Text(128), 'Function name. Max length: 128 chars.')
    ->param('env', '', new WhiteList(array_keys(Config::getParam('environments')), true), 'Execution enviornment.')
    ->param('vars', [], new Assoc(), 'Key-value JSON object.', true)
    ->param('events', [], new ArrayList(new WhiteList(array_keys(Config::getParam('events')), true)), 'Events list.', true)
    ->param('schedule', '', new Cron(), 'Schedule CRON syntax.', true)
    ->param('timeout', 15, new Range(1, 900), 'Function maximum execution time in seconds.', true)
    ->action(function ($name, $env, $vars, $events, $schedule, $timeout, $response, $projectDB) {
        $function = $projectDB->createDocument([
            '$collection' => Database::SYSTEM_COLLECTION_FUNCTIONS,
            '$permissions' => [
                'read' => [],
                'write' => [],
            ],
            'dateCreated' => time(),
            'dateUpdated' => time(),
            'status' => 'disabled',
            'name' => $name,
            'env' => $env,
            'tag' => '',
            'vars' => $vars,
            'events' => $events,
            'schedule' => $schedule,
            'schedulePrevious' => null,
            'scheduleNext' => null,
            'timeout' => $timeout,
        ]);

        if (false === $function) {
            throw new Exception('Failed saving function to DB', 500);
        }

<<<<<<< HEAD
        $response->setStatusCode(Response::STATUS_CODE_CREATED);
        $response->dynamic($function, Response::MODEL_FUNCTION);
=======
        $response
            ->setStatusCode(Response::STATUS_CODE_CREATED)
            ->dynamic($function, Response::MODEL_FUNCTION)
        ;
>>>>>>> 1e1e1a43
    }, ['response', 'projectDB']);

App::get('/v1/functions')
    ->groups(['api', 'functions'])
    ->desc('List Functions')
    ->label('scope', 'functions.read')
    ->label('sdk.platform', [APP_PLATFORM_SERVER])
    ->label('sdk.namespace', 'functions')
    ->label('sdk.method', 'list')
    ->label('sdk.description', '/docs/references/functions/list-functions.md')
    ->param('search', '', new Text(256), 'Search term to filter your list results. Max length: 256 chars.', true)
    ->param('limit', 25, new Range(0, 100), 'Results limit value. By default will return maximum 25 results. Maximum of 100 results allowed per request.', true)
    ->param('offset', 0, new Range(0, 2000), 'Results offset. The default value is 0. Use this param to manage pagination.', true)
    ->param('orderType', 'ASC', new WhiteList(['ASC', 'DESC'], true), 'Order result by ASC or DESC order.', true)
    ->action(function ($search, $limit, $offset, $orderType, $response, $projectDB) {
        $results = $projectDB->getCollection([
            'limit' => $limit,
            'offset' => $offset,
            'orderField' => 'dateCreated',
            'orderType' => $orderType,
            'orderCast' => 'int',
            'search' => $search,
            'filters' => [
                '$collection='.Database::SYSTEM_COLLECTION_FUNCTIONS,
            ],
        ]);

        $response->dynamic(new Document([
            'sum' => $projectDB->getSum(),
            'functions' => $results
        ]), Response::MODEL_FUNCTION_LIST);
    }, ['response', 'projectDB']);

App::get('/v1/functions/:functionId')
    ->groups(['api', 'functions'])
    ->desc('Get Function')
    ->label('scope', 'functions.read')
    ->label('sdk.platform', [APP_PLATFORM_SERVER])
    ->label('sdk.namespace', 'functions')
    ->label('sdk.method', 'get')
    ->label('sdk.description', '/docs/references/functions/get-function.md')
    ->param('functionId', '', new UID(), 'Function unique ID.')
    ->action(function ($functionId, $response, $projectDB) {
        $function = $projectDB->getDocument($functionId);

        if (empty($function->getId()) || Database::SYSTEM_COLLECTION_FUNCTIONS != $function->getCollection()) {
            throw new Exception('Function not found', 404);
        }

        $response->dynamic($function, Response::MODEL_FUNCTION);
    }, ['response', 'projectDB']);

App::get('/v1/functions/:functionId/usage')
    ->desc('Get Function Usage')
    ->groups(['api', 'functions'])
    ->label('scope', 'functions.read')
    ->label('sdk.platform', [APP_PLATFORM_CONSOLE])
    ->label('sdk.namespace', 'functions')
    ->label('sdk.method', 'getUsage')
    ->param('functionId', '', new UID(), 'Function unique ID.')
    ->param('range', '30d', new WhiteList(['24h', '7d', '30d', '90d']), 'Date range.', true)
    ->action(function ($functionId, $range, $response, $project, $projectDB, $register) {
        /** @var Appwrite\Utopia\Response $response */
        /** @var Appwrite\Database\Document $project */
        /** @var Appwrite\Database\Database $consoleDB */
        /** @var Appwrite\Database\Database $projectDB */
        /** @var Utopia\Registry\Registry $register */

        $function = $projectDB->getDocument($functionId);

        if (empty($function->getId()) || Database::SYSTEM_COLLECTION_FUNCTIONS != $function->getCollection()) {
            throw new Exception('Function not found', 404);
        }

        $period = [
            '24h' => [
                'start' => DateTime::createFromFormat('U', \strtotime('-24 hours')),
                'end' => DateTime::createFromFormat('U', \strtotime('+1 hour')),
                'group' => '30m',
            ],
            '7d' => [
                'start' => DateTime::createFromFormat('U', \strtotime('-7 days')),
                'end' => DateTime::createFromFormat('U', \strtotime('now')),
                'group' => '1d',
            ],
            '30d' => [
                'start' => DateTime::createFromFormat('U', \strtotime('-30 days')),
                'end' => DateTime::createFromFormat('U', \strtotime('now')),
                'group' => '1d',
            ],
            '90d' => [
                'start' => DateTime::createFromFormat('U', \strtotime('-90 days')),
                'end' => DateTime::createFromFormat('U', \strtotime('now')),
                'group' => '1d',
            ],
        ];

        $client = $register->get('influxdb');

        $executions = [];
        $failures = [];
        $compute = [];

        if ($client) {
            $start = $period[$range]['start']->format(DateTime::RFC3339);
            $end = $period[$range]['end']->format(DateTime::RFC3339);
            $database = $client->selectDB('telegraf');

            // Executions
            $result = $database->query('SELECT sum(value) AS "value" FROM "appwrite_usage_executions_all" WHERE time > \''.$start.'\' AND time < \''.$end.'\' AND "metric_type"=\'counter\' AND "project"=\''.$project->getId().'\' AND "functionId"=\''.$function->getId().'\' GROUP BY time('.$period[$range]['group'].') FILL(null)');
            $points = $result->getPoints();

            foreach ($points as $point) {
                $executions[] = [
                    'value' => (!empty($point['value'])) ? $point['value'] : 0,
                    'date' => \strtotime($point['time']),
                ];
            }

            // Failures
            $result = $database->query('SELECT sum(value) AS "value" FROM "appwrite_usage_executions_all" WHERE time > \''.$start.'\' AND time < \''.$end.'\' AND "metric_type"=\'counter\' AND "project"=\''.$project->getId().'\' AND "functionId"=\''.$function->getId().'\' AND "functionStatus"=\'failed\' GROUP BY time('.$period[$range]['group'].') FILL(null)');
            $points = $result->getPoints();

            foreach ($points as $point) {
                $failures[] = [
                    'value' => (!empty($point['value'])) ? $point['value'] : 0,
                    'date' => \strtotime($point['time']),
                ];
            }

            // Compute
            $result = $database->query('SELECT sum(value) AS "value" FROM "appwrite_usage_executions_time" WHERE time > \''.$start.'\' AND time < \''.$end.'\' AND "metric_type"=\'counter\' AND "project"=\''.$project->getId().'\' AND "functionId"=\''.$function->getId().'\' GROUP BY time('.$period[$range]['group'].') FILL(null)');
            $points = $result->getPoints();

            foreach ($points as $point) {
                $compute[] = [
                    'value' => round((!empty($point['value'])) ? $point['value'] / 1000 : 0, 2), // minutes
                    'date' => \strtotime($point['time']),
                ];
            }
        }

        $response->json([
            'range' => $range,
            'executions' => [
                'data' => $executions,
                'total' => \array_sum(\array_map(function ($item) {
                    return $item['value'];
                }, $executions)),
            ],
            'failures' => [
                'data' => $failures,
                'total' => \array_sum(\array_map(function ($item) {
                    return $item['value'];
                }, $failures)),
            ],
            'compute' => [
                'data' => $compute,
                'total' => \array_sum(\array_map(function ($item) {
                    return $item['value'];
                }, $compute)),
            ],
        ]);
    }, ['response', 'project', 'projectDB', 'register']);

App::put('/v1/functions/:functionId')
    ->groups(['api', 'functions'])
    ->desc('Update Function')
    ->label('scope', 'functions.write')
    ->label('sdk.platform', [APP_PLATFORM_SERVER])
    ->label('sdk.namespace', 'functions')
    ->label('sdk.method', 'update')
    ->label('sdk.description', '/docs/references/functions/update-function.md')
    ->param('functionId', '', new UID(), 'Function unique ID.')
    ->param('name', '', new Text(128), 'Function name. Max length: 128 chars.')
    ->param('vars', [], new Assoc(), 'Key-value JSON object.', true)
    ->param('events', [], new ArrayList(new WhiteList(array_keys(Config::getParam('events')), true)), 'Events list.', true)
    ->param('schedule', '', new Cron(), 'Schedule CRON syntax.', true)
    ->param('timeout', 15, new Range(1, 900), 'Function maximum execution time in seconds.', true)
    ->action(function ($functionId, $name, $vars, $events, $schedule, $timeout, $response, $projectDB) {
        $function = $projectDB->getDocument($functionId);

        if (empty($function->getId()) || Database::SYSTEM_COLLECTION_FUNCTIONS != $function->getCollection()) {
            throw new Exception('Function not found', 404);
        }

        $cron = (!empty($function->getAttribute('tag', null)) && !empty($schedule)) ? CronExpression::factory($schedule) : null;
        $next = (!empty($function->getAttribute('tag', null)) && !empty($schedule)) ? $cron->getNextRunDate()->format('U') : null;

        $function = $projectDB->updateDocument(array_merge($function->getArrayCopy(), [
            'dateUpdated' => time(),
            'name' => $name,
            'vars' => $vars,
            'events' => $events,
            'schedule' => $schedule,
            'schedulePrevious' => null,
            'scheduleNext' => $next,
            'timeout' => $timeout,   
        ]));

        if ($next) {
            ResqueScheduler::enqueueAt($next, 'v1-functions', 'FunctionsV1', [

            ]);

            // ->setParam('projectId', $project->getId())
            // ->setParam('event', $route->getLabel('event', ''))
            // ->setParam('payload', [])
            // ->setParam('functionId', null)
            // ->setParam('executionId', null)
            // ->setParam('trigger', 'event')
        }

        if (false === $function) {
            throw new Exception('Failed saving function to DB', 500);
        }

        $response->dynamic($function, Response::MODEL_FUNCTION);
    }, ['response', 'projectDB']);

App::patch('/v1/functions/:functionId/tag')
    ->groups(['api', 'functions'])
    ->desc('Update Function Tag')
    ->label('scope', 'functions.write')
    ->label('sdk.platform', [APP_PLATFORM_SERVER])
    ->label('sdk.namespace', 'functions')
    ->label('sdk.method', 'updateTag')
    ->label('sdk.description', '/docs/references/functions/update-tag.md')
    ->param('functionId', '', new UID(), 'Function unique ID.')
    ->param('tag', '', new UID(), 'Tag unique ID.')
    ->action(function ($functionId, $tag, $response, $projectDB) {
        $function = $projectDB->getDocument($functionId);
        $tag = $projectDB->getDocument($tag);

        if (empty($function->getId()) || Database::SYSTEM_COLLECTION_FUNCTIONS != $function->getCollection()) {
            throw new Exception('Function not found', 404);
        }

        if (empty($tag->getId()) || Database::SYSTEM_COLLECTION_TAGS != $tag->getCollection()) {
            throw new Exception('Tag not found', 404);
        }

        $schedule = $function->getAttribute('schedule', '');
        $cron = (!empty($function->getAttribute('tag')&& !empty($schedule))) ? CronExpression::factory($schedule) : null;
        $next = (!empty($function->getAttribute('tag')&& !empty($schedule))) ? $cron->getNextRunDate()->format('U') : null;

        $function = $projectDB->updateDocument(array_merge($function->getArrayCopy(), [
            'tag' => $tag->getId(),
            'scheduleNext' => $next,
        ]));

        if (false === $function) {
            throw new Exception('Failed saving function to DB', 500);
        }

        $response->dynamic($function, Response::MODEL_FUNCTION);
    }, ['response', 'projectDB']);

App::delete('/v1/functions/:functionId')
    ->groups(['api', 'functions'])
    ->desc('Delete Function')
    ->label('scope', 'functions.write')
    ->label('sdk.platform', [APP_PLATFORM_SERVER])
    ->label('sdk.namespace', 'functions')
    ->label('sdk.method', 'delete')
    ->label('sdk.description', '/docs/references/functions/delete-function.md')
    ->param('functionId', '', new UID(), 'Function unique ID.')
    ->action(function ($functionId, $response, $projectDB, $deletes) {
        /** @var Appwrite\Utopia\Response $response */
        /** @var Appwrite\Database\Database $projectDB */
        /** @var Appwrite\Event\Event $deletes */

        $function = $projectDB->getDocument($functionId);

        if (empty($function->getId()) || Database::SYSTEM_COLLECTION_FUNCTIONS != $function->getCollection()) {
            throw new Exception('Function not found', 404);
        }

        if (!$projectDB->deleteDocument($function->getId())) {
            throw new Exception('Failed to remove function from DB', 500);
        }

        $deletes
            ->setParam('document', $function->getArrayCopy())
        ;

        $response->noContent();
    }, ['response', 'projectDB', 'deletes']);

App::post('/v1/functions/:functionId/tags')
    ->groups(['api', 'functions'])
    ->desc('Create Tag')
    ->label('scope', 'functions.write')
    ->label('sdk.platform', [APP_PLATFORM_SERVER])
    ->label('sdk.namespace', 'functions')
    ->label('sdk.method', 'createTag')
    ->label('sdk.description', '/docs/references/functions/create-tag.md')
    ->param('functionId', '', new UID(), 'Function unique ID.')
    ->param('command', '', new Text('1028'), 'Code execution command.')
    ->param('code', [], new File(), 'Gzip file containing your code.', false)
    // ->param('code', '', new Text(128), 'Code package. Use the '.APP_NAME.' code packager to create a deployable package file.')
    ->action(function ($functionId, $command, $code, $request, $response, $projectDB, $usage) {
        $function = $projectDB->getDocument($functionId);

        if (empty($function->getId()) || Database::SYSTEM_COLLECTION_FUNCTIONS != $function->getCollection()) {
            throw new Exception('Function not found', 404);
        }

        $file = $request->getFiles('code');
        $device = Storage::getDevice('functions');
        $fileType = new FileType([FileType::FILE_TYPE_GZIP]);
        $fileSize = new FileSize(App::getEnv('_APP_STORAGE_LIMIT', 0));
        $upload = new Upload();

        if (empty($file)) {
            throw new Exception('No file sent', 400);
        }

        // Make sure we handle a single file and multiple files the same way
        $file['name'] = (\is_array($file['name']) && isset($file['name'][0])) ? $file['name'][0] : $file['name'];
        $file['tmp_name'] = (\is_array($file['tmp_name']) && isset($file['tmp_name'][0])) ? $file['tmp_name'][0] : $file['tmp_name'];
        $file['size'] = (\is_array($file['size']) && isset($file['size'][0])) ? $file['size'][0] : $file['size'];

        // Check if file type is allowed (feature for project settings?)
        // if (!$fileType->isValid($file['tmp_name'])) {
        //     throw new Exception('File type not allowed', 400);
        // }

        if (!$fileSize->isValid($file['size'])) { // Check if file size is exceeding allowed limit
            throw new Exception('File size not allowed', 400);
        }

        if (!$upload->isValid($file['tmp_name'])) {
            throw new Exception('Invalid file', 403);
        }

        // Save to storage
        $size = $device->getFileSize($file['tmp_name']);
        $path = $device->getPath(\uniqid().'.'.\pathinfo($file['name'], PATHINFO_EXTENSION));
        
        if (!$device->upload($file['tmp_name'], $path)) { // TODO deprecate 'upload' and replace with 'move'
            throw new Exception('Failed moving file', 500);
        }
        
        $tag = $projectDB->createDocument([
            '$collection' => Database::SYSTEM_COLLECTION_TAGS,
            '$permissions' => [
                'read' => [],
                'write' => [],
            ],
            'functionId' => $function->getId(),
            'dateCreated' => time(),
            'command' => $command,
            'path' => $path,
            'size' => $size,
        ]);

        if (false === $tag) {
            throw new Exception('Failed saving tag to DB', 500);
        }

        $usage
            ->setParam('storage', $tag->getAttribute('size', 0))
        ;

<<<<<<< HEAD
        $response->setStatusCode(Response::STATUS_CODE_CREATED);
        $response->dynamic($tag, Response::MODEL_TAG);
=======
        $response
            ->setStatusCode(Response::STATUS_CODE_CREATED)
            ->dynamic($tag, Response::MODEL_TAG)
        ;
>>>>>>> 1e1e1a43
    }, ['request', 'response', 'projectDB', 'usage']);

App::get('/v1/functions/:functionId/tags')
    ->groups(['api', 'functions'])
    ->desc('List Tags')
    ->label('scope', 'functions.read')
    ->label('sdk.platform', [APP_PLATFORM_SERVER])
    ->label('sdk.namespace', 'functions')
    ->label('sdk.method', 'listTags')
    ->label('sdk.description', '/docs/references/functions/list-tags.md')
    ->param('functionId', '', new UID(), 'Function unique ID.')
    ->param('search', '', new Text(256), 'Search term to filter your list results. Max length: 256 chars.', true)
    ->param('limit', 25, new Range(0, 100), 'Results limit value. By default will return maximum 25 results. Maximum of 100 results allowed per request.', true)
    ->param('offset', 0, new Range(0, 2000), 'Results offset. The default value is 0. Use this param to manage pagination.', true)
    ->param('orderType', 'ASC', new WhiteList(['ASC', 'DESC'], true), 'Order result by ASC or DESC order.', true)
    ->action(function ($functionId, $search, $limit, $offset, $orderType, $response, $projectDB) {
        $function = $projectDB->getDocument($functionId);

        if (empty($function->getId()) || Database::SYSTEM_COLLECTION_FUNCTIONS != $function->getCollection()) {
            throw new Exception('Function not found', 404);
        }
        
        $results = $projectDB->getCollection([
            'limit' => $limit,
            'offset' => $offset,
            'orderField' => 'dateCreated',
            'orderType' => $orderType,
            'orderCast' => 'int',
            'search' => $search,
            'filters' => [
                '$collection='.Database::SYSTEM_COLLECTION_TAGS,
                'functionId='.$function->getId(),
            ],
        ]);

        $response->dynamic(new Document([
            'sum' => $projectDB->getSum(),
            'tags' => $results
        ]), Response::MODEL_TAG_LIST);
    }, ['response', 'projectDB']);

App::get('/v1/functions/:functionId/tags/:tagId')
    ->groups(['api', 'functions'])
    ->desc('Get Tag')
    ->label('scope', 'functions.read')
    ->label('sdk.platform', [APP_PLATFORM_SERVER])
    ->label('sdk.namespace', 'functions')
    ->label('sdk.method', 'getTag')
    ->label('sdk.description', '/docs/references/functions/get-tag.md')
    ->param('functionId', '', new UID(), 'Function unique ID.')
    ->param('tagId', '', new UID(), 'Tag unique ID.')
    ->action(function ($functionId, $tagId, $response, $projectDB) {
        $function = $projectDB->getDocument($functionId);

        if (empty($function->getId()) || Database::SYSTEM_COLLECTION_FUNCTIONS != $function->getCollection()) {
            throw new Exception('Function not found', 404);
        }

        $tag = $projectDB->getDocument($tagId);

        if ($tag->getAttribute('functionId') !== $function->getId()) {
            throw new Exception('Tag not found', 404);
        }

        if (empty($tag->getId()) || Database::SYSTEM_COLLECTION_TAGS != $tag->getCollection()) {
            throw new Exception('Tag not found', 404);
        }

        $response->dynamic($tag, Response::MODEL_TAG);
    }, ['response', 'projectDB']);

App::delete('/v1/functions/:functionId/tags/:tagId')
    ->groups(['api', 'functions'])
    ->desc('Delete Tag')
    ->label('scope', 'functions.write')
    ->label('sdk.platform', [APP_PLATFORM_SERVER])
    ->label('sdk.namespace', 'functions')
    ->label('sdk.method', 'deleteTag')
    ->label('sdk.description', '/docs/references/functions/delete-tag.md')
    ->param('functionId', '', new UID(), 'Function unique ID.')
    ->param('tagId', '', new UID(), 'Tag unique ID.')
    ->action(function ($functionId, $tagId, $response, $projectDB, $usage) {
        $function = $projectDB->getDocument($functionId);

        if (empty($function->getId()) || Database::SYSTEM_COLLECTION_FUNCTIONS != $function->getCollection()) {
            throw new Exception('Function not found', 404);
        }
        
        $tag = $projectDB->getDocument($tagId);

        if ($tag->getAttribute('functionId') !== $function->getId()) {
            throw new Exception('Tag not found', 404);
        }

        if (empty($tag->getId()) || Database::SYSTEM_COLLECTION_TAGS != $tag->getCollection()) {
            throw new Exception('Tag not found', 404);
        }

        $device = Storage::getDevice('functions');

        if ($device->delete($tag->getAttribute('path', ''))) {
            if (!$projectDB->deleteDocument($tag->getId())) {
                throw new Exception('Failed to remove tag from DB', 500);
            }
        }

        if($function->getAttribute('tag') === $tag->getId()) { // Reset function tag
            $function = $projectDB->updateDocument(array_merge($function->getArrayCopy(), [
                'tag' => '',
            ]));
    
            if (false === $function) {
                throw new Exception('Failed saving function to DB', 500);
            }
        }

        $usage
            ->setParam('storage', $tag->getAttribute('size', 0) * -1)
        ;

        $response->noContent();
    }, ['response', 'projectDB', 'usage']);

App::post('/v1/functions/:functionId/executions')
    ->groups(['api', 'functions'])
    ->desc('Create Execution')
    ->label('scope', 'functions.write')
    ->label('sdk.platform', [APP_PLATFORM_SERVER])
    ->label('sdk.namespace', 'functions')
    ->label('sdk.method', 'createExecution')
    ->label('sdk.description', '/docs/references/functions/create-execution.md')
    ->param('functionId', '', new UID(), 'Function unique ID.')
    // ->param('async', 1, new Range(0, 1), 'Execute code asynchronously. Pass 1 for true, 0 for false. Default value is 1.', true)
    ->action(function ($functionId, /*$async,*/ $response, $project, $projectDB) {
        /** @var Appwrite\Utopia\Response $response */
        /** @var Appwrite\Database\Document $project */
        /** @var Appwrite\Database\Database $projectDB */

        $function = $projectDB->getDocument($functionId);

        if (empty($function->getId()) || Database::SYSTEM_COLLECTION_FUNCTIONS != $function->getCollection()) {
            throw new Exception('Function not found', 404);
        }

        $tag = $projectDB->getDocument($function->getAttribute('tag'));

        if ($tag->getAttribute('functionId') !== $function->getId()) {
            throw new Exception('Tag not found. Deploy tag before trying to execute a function', 404);
        }

        if (empty($tag->getId()) || Database::SYSTEM_COLLECTION_TAGS != $tag->getCollection()) {
            throw new Exception('Tag not found. Deploy tag before trying to execute a function', 404);
        }
        
        $execution = $projectDB->createDocument([
            '$collection' => Database::SYSTEM_COLLECTION_EXECUTIONS,
            '$permissions' => [
                'read' => [],
                'write' => [],
            ],
            'dateCreated' => time(),
            'functionId' => $function->getId(),
            'trigger' => 'http', // http / schedule / event
            'status' => 'waiting', // waiting / processing / completed / failed
            'exitCode' => 0,
            'stdout' => '',
            'stderr' => '',
            'time' => 0,
        ]);

        if (false === $execution) {
            throw new Exception('Failed saving execution to DB', 500);
        }
    
        // Issue a TLS certificate when domain is verified
        Resque::enqueue('v1-functions', 'FunctionsV1', [
            'projectId' => $project->getId(),
            'functionId' => $function->getId(),
            'executionId' => $execution->getId(),
            'trigger' => 'http',
        ]);

<<<<<<< HEAD
        $response->setStatusCode(Response::STATUS_CODE_CREATED);
        $response->dynamic($execution, Response::MODEL_EXECUTION);
=======
        $response
            ->setStatusCode(Response::STATUS_CODE_CREATED)
            ->dynamic($execution, Response::MODEL_EXECUTION)
        ;
>>>>>>> 1e1e1a43
    }, ['response', 'project', 'projectDB']);

App::get('/v1/functions/:functionId/executions')
    ->groups(['api', 'functions'])
    ->desc('List Executions')
    ->label('scope', 'functions.read')
    ->label('sdk.platform', [APP_PLATFORM_SERVER])
    ->label('sdk.namespace', 'functions')
    ->label('sdk.method', 'listExecutions')
    ->label('sdk.description', '/docs/references/functions/list-executions.md')
    ->param('functionId', '', new UID(), 'Function unique ID.')
    ->param('search', '', new Text(256), 'Search term to filter your list results. Max length: 256 chars.', true)
    ->param('limit', 25, new Range(0, 100), 'Results limit value. By default will return maximum 25 results. Maximum of 100 results allowed per request.', true)
    ->param('offset', 0, new Range(0, 2000), 'Results offset. The default value is 0. Use this param to manage pagination.', true)
    ->param('orderType', 'ASC', new WhiteList(['ASC', 'DESC'], true), 'Order result by ASC or DESC order.', true)
    ->action(function ($functionId, $search, $limit, $offset, $orderType, $response, $projectDB) {
        $function = $projectDB->getDocument($functionId);

        if (empty($function->getId()) || Database::SYSTEM_COLLECTION_FUNCTIONS != $function->getCollection()) {
            throw new Exception('Function not found', 404);
        }
        
        $results = $projectDB->getCollection([
            'limit' => $limit,
            'offset' => $offset,
            'orderField' => 'dateCreated',
            'orderType' => $orderType,
            'orderCast' => 'int',
            'search' => $search,
            'filters' => [
                '$collection='.Database::SYSTEM_COLLECTION_EXECUTIONS,
                'functionId='.$function->getId(),
            ],
        ]);

        $response->dynamic(new Document([
            'sum' => $projectDB->getSum(),
            'executions' => $results
        ]), Response::MODEL_EXECUTION_LIST);
    }, ['response', 'projectDB']);

App::get('/v1/functions/:functionId/executions/:executionId')
    ->groups(['api', 'functions'])
    ->desc('Get Execution')
    ->label('scope', 'functions.read')
    ->label('sdk.platform', [APP_PLATFORM_SERVER])
    ->label('sdk.namespace', 'functions')
    ->label('sdk.method', 'getExecution')
    ->label('sdk.description', '/docs/references/functions/get-execution.md')
    ->param('functionId', '', new UID(), 'Function unique ID.')
    ->param('executionId', '', new UID(), 'Execution unique ID.')
    ->action(function ($functionId, $executionId, $response, $projectDB) {
        $function = $projectDB->getDocument($functionId);

        if (empty($function->getId()) || Database::SYSTEM_COLLECTION_FUNCTIONS != $function->getCollection()) {
            throw new Exception('Function not found', 404);
        }

        $execution = $projectDB->getDocument($executionId);

        if ($execution->getAttribute('functionId') !== $function->getId()) {
            throw new Exception('Execution not found', 404);
        }

        if (empty($execution->getId()) || Database::SYSTEM_COLLECTION_EXECUTIONS != $execution->getCollection()) {
            throw new Exception('Execution not found', 404);
        }

        $response->dynamic($execution, Response::MODEL_EXECUTION);
    }, ['response', 'projectDB']);<|MERGE_RESOLUTION|>--- conflicted
+++ resolved
@@ -60,15 +60,10 @@
             throw new Exception('Failed saving function to DB', 500);
         }
 
-<<<<<<< HEAD
-        $response->setStatusCode(Response::STATUS_CODE_CREATED);
-        $response->dynamic($function, Response::MODEL_FUNCTION);
-=======
         $response
             ->setStatusCode(Response::STATUS_CODE_CREATED)
             ->dynamic($function, Response::MODEL_FUNCTION)
         ;
->>>>>>> 1e1e1a43
     }, ['response', 'projectDB']);
 
 App::get('/v1/functions')
@@ -434,15 +429,10 @@
             ->setParam('storage', $tag->getAttribute('size', 0))
         ;
 
-<<<<<<< HEAD
-        $response->setStatusCode(Response::STATUS_CODE_CREATED);
-        $response->dynamic($tag, Response::MODEL_TAG);
-=======
         $response
             ->setStatusCode(Response::STATUS_CODE_CREATED)
             ->dynamic($tag, Response::MODEL_TAG)
         ;
->>>>>>> 1e1e1a43
     }, ['request', 'response', 'projectDB', 'usage']);
 
 App::get('/v1/functions/:functionId/tags')
@@ -625,15 +615,10 @@
             'trigger' => 'http',
         ]);
 
-<<<<<<< HEAD
-        $response->setStatusCode(Response::STATUS_CODE_CREATED);
-        $response->dynamic($execution, Response::MODEL_EXECUTION);
-=======
         $response
             ->setStatusCode(Response::STATUS_CODE_CREATED)
             ->dynamic($execution, Response::MODEL_EXECUTION)
         ;
->>>>>>> 1e1e1a43
     }, ['response', 'project', 'projectDB']);
 
 App::get('/v1/functions/:functionId/executions')
