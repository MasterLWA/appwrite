<?php

use Ahc\Jwt\JWT;
use Appwrite\Auth\Auth;
use Appwrite\Event\Build;
use Appwrite\Event\Delete;
use Appwrite\Event\Event;
use Appwrite\Event\Func;
use Appwrite\Event\Usage;
use Appwrite\Event\Validator\Event as ValidatorEvent;
use Appwrite\Utopia\Response\Model\Rule;
use Appwrite\Extend\Exception;
use Appwrite\Utopia\Database\Validator\CustomId;
use Appwrite\Messaging\Adapter\Realtime;
use Utopia\Validator\Assoc;
use Appwrite\Usage\Stats;
use Utopia\Database\Helpers\ID;
use Utopia\Database\Helpers\Permission;
use Utopia\Database\Helpers\Role;
use Utopia\Database\Validator\UID;
use Utopia\Storage\Device;
use Utopia\Storage\Validator\File;
use Utopia\Storage\Validator\FileExt;
use Utopia\Storage\Validator\FileSize;
use Utopia\Storage\Validator\Upload;
use Appwrite\Utopia\Response;
use Utopia\Swoole\Request;
use Appwrite\Task\Validator\Cron;
use Appwrite\Utopia\Database\Validator\Queries\Deployments;
use Appwrite\Utopia\Database\Validator\Queries\Executions;
use Appwrite\Utopia\Database\Validator\Queries\Functions;
use Utopia\App;
use Utopia\Database\Database;
use Utopia\Database\Document;
use Utopia\Database\DateTime;
use Utopia\Database\Query;
use Utopia\Database\Validator\Authorization;
use Utopia\Validator\ArrayList;
use Utopia\Validator\Text;
use Utopia\Validator\Range;
use Utopia\Validator\WhiteList;
use Utopia\Config\Config;
use Executor\Executor;
use Utopia\CLI\Console;
use Utopia\Database\Validator\Roles;
use Utopia\Validator\Boolean;
use Utopia\Database\Exception\Duplicate as DuplicateException;
use MaxMind\Db\Reader;
use Utopia\VCS\Adapter\Git\GitHub;

include_once __DIR__ . '/../shared/api.php';

$redeployVcs = function (Request $request, Document $function, Document $project, Document $installation, Database $dbForProject, Document $template, GitHub $github) {
    $deploymentId = ID::unique();
    $entrypoint = $function->getAttribute('entrypoint', '');
    $providerInstallationId = $installation->getAttribute('providerInstallationId', '');
    $privateKey = App::getEnv('_APP_VCS_GITHUB_PRIVATE_KEY');
    $githubAppId = App::getEnv('_APP_VCS_GITHUB_APP_ID');
    $github->initializeVariables($providerInstallationId, $privateKey, $githubAppId);
    $owner = $github->getOwnerName($providerInstallationId);
    $providerRepositoryId = $function->getAttribute('providerRepositoryId', '');
    $repositoryName = $github->getRepositoryName($providerRepositoryId);
    $providerBranch = $function->getAttribute('providerBranch', 'main');
    $authorUrl = "https://github.com/$owner";
    $repositoryUrl = "https://github.com/$owner/$repositoryName";
    $branchUrl = "https://github.com/$owner/$repositoryName/tree/$providerBranch";

    $commitDetails = [];
    if ($template->isEmpty()) {
        try {
            $commitDetails = $github->getLatestCommit($owner, $repositoryName, $providerBranch);
        } catch (\Throwable $error) {
            Console::warning('Failed to get latest commit details');
            Console::warning($error->getMessage());
            Console::warning($error->getTraceAsString());
        }
    }

    $deployment = $dbForProject->createDocument('deployments', new Document([
        '$id' => $deploymentId,
        '$permissions' => [
            Permission::read(Role::any()),
            Permission::update(Role::any()),
            Permission::delete(Role::any()),
        ],
        'resourceId' => $function->getId(),
        'resourceType' => 'functions',
        'entrypoint' => $entrypoint,
        'commands' => $function->getAttribute('commands', ''),
        'type' => 'vcs',
        'installationId' => $installation->getId(),
        'installationInternalId' => $installation->getInternalId(),
        'providerRepositoryId' => $providerRepositoryId,
        'repositoryId' => $function->getAttribute('repositoryId', ''),
        'repositoryInternalId' => $function->getAttribute('repositoryInternalId', ''),
        'providerBranchUrl' => $branchUrl,
        'providerRepositoryName' => $repositoryName,
        'providerRepositoryOwner' => $owner,
        'providerRepositoryUrl' => $repositoryUrl,
        'providerCommitHash' => $commitDetails['commitHash'] ?? '',
        'providerCommitAuthorUrl' => $authorUrl,
        'providerCommitAuthor' => $commitDetails['commitAuthor'] ?? '',
        'providerCommitMessage' => $commitDetails['commitMessage'] ?? '',
        'providerCommitUrl' => $commitDetails['commitUrl'] ?? '',
        'providerBranch' => $providerBranch,
        'providerRootDirectory' => $function->getAttribute('providerRootDirectory', ''),
        'search' => implode(' ', [$deploymentId, $entrypoint]),
        'activate' => true,
    ]));

    $buildEvent = new Build();
    $buildEvent
        ->setType(BUILD_TYPE_DEPLOYMENT)
        ->setResource($function)
        ->setDeployment($deployment)
        ->setTemplate($template)
        ->setProject($project)
        ->trigger();
};

App::post('/v1/functions')
    ->groups(['api', 'functions'])
    ->desc('Create Function')
    ->label('scope', 'functions.write')
    ->label('event', 'functions.[functionId].create')
    ->label('audits.event', 'function.create')
    ->label('audits.resource', 'function/{response.$id}')
    ->label('sdk.auth', [APP_AUTH_TYPE_KEY])
    ->label('sdk.namespace', 'functions')
    ->label('sdk.method', 'create')
    ->label('sdk.description', '/docs/references/functions/create-function.md')
    ->label('sdk.response.code', Response::STATUS_CODE_CREATED)
    ->label('sdk.response.type', Response::CONTENT_TYPE_JSON)
    ->label('sdk.response.model', Response::MODEL_FUNCTION)
    ->param('functionId', '', new CustomId(), 'Function ID. Choose a custom ID or generate a random ID with `ID.unique()`. Valid chars are a-z, A-Z, 0-9, period, hyphen, and underscore. Can\'t start with a special char. Max length is 36 chars.')
    ->param('name', '', new Text(128), 'Function name. Max length: 128 chars.')
    ->param('runtime', '', new WhiteList(array_keys(Config::getParam('runtimes')), true), 'Execution runtime.')
    ->param('execute', [], new Roles(APP_LIMIT_ARRAY_PARAMS_SIZE), 'An array of role strings with execution permissions. By default no user is granted with any execute permissions. [learn more about roles](https://appwrite.io/docs/permissions#permission-roles). Maximum of ' . APP_LIMIT_ARRAY_PARAMS_SIZE . ' roles are allowed, each 64 characters long.', true)
    ->param('events', [], new ArrayList(new ValidatorEvent(), APP_LIMIT_ARRAY_PARAMS_SIZE), 'Events list. Maximum of ' . APP_LIMIT_ARRAY_PARAMS_SIZE . ' events are allowed.', true)
    ->param('schedule', '', new Cron(), 'Schedule CRON syntax.', true)
    ->param('timeout', 15, new Range(1, (int) App::getEnv('_APP_FUNCTIONS_TIMEOUT', 900)), 'Function maximum execution time in seconds.', true)
<<<<<<< HEAD
    ->param('enabled', true, new Boolean(), 'Is function enabled? When set to \'disabled\', users cannot access the function but Server SDKs with and API key can still access the function. No data is lost when this is toggled.', true)
    ->param('logging', true, new Boolean(), 'Whether executions will be logged. When set to false, executions will not be logged, but will reduce resource used by your Appwrite project.', true)
    ->param('entrypoint', '', new Text(1028), 'Entrypoint File. This path is relative to the "providerRootDirectory".')
=======
    ->param('enabled', true, new Boolean(), 'Is function enabled?', true)
    ->param('logging', true, new Boolean(), 'Do executions get logged?', true)
    ->param('entrypoint', '', new Text(1028, 0), 'Entrypoint File.', true)
>>>>>>> e8ae7fb4
    ->param('commands', '', new Text(8192, 0), 'Build Commands.', true)
    ->param('installationId', '', new Text(128, 0), 'Appwrite Installation ID for VCS (version control system) deployment.', true)
    ->param('providerRepositoryId', '', new Text(128, 0), 'Repository ID of the repo linked to the function.', true)
    ->param('providerBranch', '', new Text(128, 0), 'Production branch for the repo linked to the function.', true)
    ->param('providerSilentMode', false, new Boolean(), 'Is the VCS connection in silent mode for the repo linked to the function? In silent mode, comments will not be made to pull requests.', true)
    ->param('providerRootDirectory', '', new Text(128, 0), 'Path to function code in the linked repo.', true)
    ->param('templateRepository', '', new Text(128, 0), 'Repository name of the template.', true)
    ->param('templateOwner', '', new Text(128, 0), 'The name of the owner of the template.', true)
    ->param('templateRootDirectory', '', new Text(128, 0), 'Path to function code in the template repo.', true)
    ->param('templateBranch', '', new Text(128, 0), 'Production branch for the repo linked to the function template.', true)
    ->inject('request')
    ->inject('response')
    ->inject('dbForProject')
    ->inject('project')
    ->inject('user')
    ->inject('events')
    ->inject('dbForConsole')
    ->inject('gitHub')
    ->action(function (string $functionId, string $name, string $runtime, array $execute, array $events, string $schedule, int $timeout, bool $enabled, bool $logging, string $entrypoint, string $commands, string $installationId, string $providerRepositoryId, string $providerBranch, bool $providerSilentMode, string $providerRootDirectory, string $templateRepository, string $templateOwner, string $templateRootDirectory, string $templateBranch, Request $request, Response $response, Database $dbForProject, Document $project, Document $user, Event $eventsInstance, Database $dbForConsole, GitHub $github) use ($redeployVcs) {
        $functionId = ($functionId == 'unique()') ? ID::unique() : $functionId;

        // build from template
        $template = new Document([]);
        if (
            !empty($templateRepository)
            && !empty($templateOwner)
            && !empty($templateRootDirectory)
            && !empty($templateBranch)
        ) {
            $template->setAttribute('repositoryName', $templateRepository)
                ->setAttribute('ownerName', $templateOwner)
                ->setAttribute('rootDirectory', $templateRootDirectory)
                ->setAttribute('branch', $templateBranch);
        }

        $installation = $dbForConsole->getDocument('installations', $installationId);

        if (!empty($installationId) && $installation->isEmpty()) {
            throw new Exception(Exception::INSTALLATION_NOT_FOUND);
        }

        if (!empty($providerRepositoryId) && (empty($installationId) || empty($providerBranch))) {
            throw new Exception(Exception::GENERAL_ARGUMENT_INVALID, 'When connecting to VCS (Version Control System), you need to provide "installationId" and "providerBranch".');
        }

        $function = $dbForProject->createDocument('functions', new Document([
            '$id' => $functionId,
            'execute' => $execute,
            'enabled' => $enabled,
            'live' => true,
            'logging' => $logging,
            'name' => $name,
            'runtime' => $runtime,
            'deploymentInternalId' => '',
            'deployment' => '',
            'events' => $events,
            'schedule' => $schedule,
            'scheduleInternalId' => '',
            'scheduleId' => '',
            'timeout' => $timeout,
            'entrypoint' => $entrypoint,
            'commands' => $commands,
            'search' => implode(' ', [$functionId, $name, $runtime]),
            'version' => 'v3',
            'installationId' => $installation->getId(),
            'installationInternalId' => $installation->getInternalId(),
            'providerRepositoryId' => $providerRepositoryId,
            'repositoryId' => '',
            'repositoryInternalId' => '',
            'providerBranch' => $providerBranch,
            'providerRootDirectory' => $providerRootDirectory,
            'providerSilentMode' => $providerSilentMode,
        ]));

        $schedule = Authorization::skip(
            fn () => $dbForConsole->createDocument('schedules', new Document([
                'region' => App::getEnv('_APP_REGION', 'default'), // Todo replace with projects region
                'resourceType' => 'function',
                'resourceId' => $function->getId(),
                'resourceInternalId' => $function->getInternalId(),
                'resourceUpdatedAt' => DateTime::now(),
                'projectId' => $project->getId(),
                'schedule'  => $function->getAttribute('schedule'),
                'active' => false,
            ]))
        );

        $function->setAttribute('scheduleId', $schedule->getId());
        $function->setAttribute('scheduleInternalId', $schedule->getInternalId());

        // Git connect logic
        if (!empty($providerRepositoryId)) {
            $repository = $dbForConsole->createDocument('repositories', new Document([
                '$id' => ID::unique(),
                '$permissions' => [
                    Permission::read(Role::any()),
                    Permission::update(Role::any()),
                    Permission::delete(Role::any()),
                ],
                'installationId' => $installation->getId(),
                'installationInternalId' => $installation->getInternalId(),
                'projectId' => $project->getId(),
                'projectInternalId' => $project->getInternalId(),
                'providerRepositoryId' => $providerRepositoryId,
                'resourceId' => $function->getId(),
                'resourceInternalId' => $function->getInternalId(),
                'resourceType' => 'function',
                'providerPullRequestIds' => []
            ]));

            $function->setAttribute('repositoryId', $repository->getId());
            $function->setAttribute('repositoryInternalId', $repository->getInternalId());
        }

        $function = $dbForProject->updateDocument('functions', $function->getId(), $function);

        // Redeploy vcs logic
        if (!empty($providerRepositoryId)) {
            $redeployVcs($request, $function, $project, $installation, $dbForProject, $template, $github);
        }

        $functionsDomain = App::getEnv('_APP_DOMAIN_FUNCTIONS', '');
        if (!empty($functionsDomain)) {
            $ruleId = ID::unique();
            $routeSubdomain = ID::unique();
            $domain = "{$routeSubdomain}.{$functionsDomain}";

            $rule = Authorization::skip(
                fn () => $dbForConsole->createDocument('rules', new Document([
                    '$id' => $ruleId,
                    'projectId' => $project->getId(),
                    'projectInternalId' => $project->getInternalId(),
                    'domain' => $domain,
                    'resourceType' => 'function',
                    'resourceId' => $function->getId(),
                    'resourceInternalId' => $function->getInternalId(),
                    'status' => 'verified',
                    'certificateId' => '',
                ]))
            );

            /** Trigger Webhook */
            $ruleModel = new Rule();
            $ruleCreate = new Event(Event::WEBHOOK_QUEUE_NAME, Event::WEBHOOK_CLASS_NAME);
            $ruleCreate
                ->setProject($project)
                ->setEvent('rules.[ruleId].create')
                ->setParam('ruleId', $rule->getId())
                ->setPayload($rule->getArrayCopy(array_keys($ruleModel->getRules())))
                ->trigger();

            /** Trigger Functions */
            $ruleCreate
                ->setClass(Event::FUNCTIONS_CLASS_NAME)
                ->setQueue(Event::FUNCTIONS_QUEUE_NAME)
                ->trigger();

            /** Trigger realtime event */
            $allEvents = Event::generateEvents('rules.[ruleId].create', [
                'ruleId' => $rule->getId(),
            ]);
            $target = Realtime::fromPayload(
                // Pass first, most verbose event pattern
                event: $allEvents[0],
                payload: $rule,
                project: $project
            );
            Realtime::send(
                projectId: 'console',
                payload: $rule->getArrayCopy(),
                events: $allEvents,
                channels: $target['channels'],
                roles: $target['roles']
            );
            Realtime::send(
                projectId: $project->getId(),
                payload: $rule->getArrayCopy(),
                events: $allEvents,
                channels: $target['channels'],
                roles: $target['roles']
            );
        }

        $eventsInstance->setParam('functionId', $function->getId());

        $response
            ->setStatusCode(Response::STATUS_CODE_CREATED)
            ->dynamic($function, Response::MODEL_FUNCTION);
    });

App::get('/v1/functions')
    ->groups(['api', 'functions'])
    ->desc('List Functions')
    ->label('scope', 'functions.read')
    ->label('sdk.auth', [APP_AUTH_TYPE_KEY])
    ->label('sdk.namespace', 'functions')
    ->label('sdk.method', 'list')
    ->label('sdk.description', '/docs/references/functions/list-functions.md')
    ->label('sdk.response.code', Response::STATUS_CODE_OK)
    ->label('sdk.response.type', Response::CONTENT_TYPE_JSON)
    ->label('sdk.response.model', Response::MODEL_FUNCTION_LIST)
    ->param('queries', [], new Functions(), 'Array of query strings generated using the Query class provided by the SDK. [Learn more about queries](https://appwrite.io/docs/queries). Maximum of ' . APP_LIMIT_ARRAY_PARAMS_SIZE . ' queries are allowed, each ' . APP_LIMIT_ARRAY_ELEMENT_SIZE . ' characters long. You may filter on the following attributes: ' . implode(', ', Functions::ALLOWED_ATTRIBUTES), true)
    ->param('search', '', new Text(256), 'Search term to filter your list results. Max length: 256 chars.', true)
    ->inject('response')
    ->inject('dbForProject')
    ->action(function (array $queries, string $search, Response $response, Database $dbForProject) {

        $queries = Query::parseQueries($queries);

        if (!empty($search)) {
            $queries[] = Query::search('search', $search);
        }

        // Get cursor document if there was a cursor query
        $cursor = \array_filter($queries, function ($query) {
            return \in_array($query->getMethod(), [Query::TYPE_CURSORAFTER, Query::TYPE_CURSORBEFORE]);
        });
        $cursor = reset($cursor);
        if ($cursor) {
            /** @var Query $cursor */
            $functionId = $cursor->getValue();
            $cursorDocument = $dbForProject->getDocument('functions', $functionId);

            if ($cursorDocument->isEmpty()) {
                throw new Exception(Exception::GENERAL_CURSOR_NOT_FOUND, "Function '{$functionId}' for the 'cursor' value not found.");
            }

            $cursor->setValue($cursorDocument);
        }

        $filterQueries = Query::groupByType($queries)['filters'];

        $response->dynamic(new Document([
            'functions' => $dbForProject->find('functions', $queries),
            'total' => $dbForProject->count('functions', $filterQueries, APP_LIMIT_COUNT),
        ]), Response::MODEL_FUNCTION_LIST);
    });

App::get('/v1/functions/runtimes')
    ->groups(['api', 'functions'])
    ->desc('List runtimes')
    ->label('scope', 'functions.read')
    ->label('sdk.auth', [APP_AUTH_TYPE_KEY])
    ->label('sdk.namespace', 'functions')
    ->label('sdk.method', 'listRuntimes')
    ->label('sdk.description', '/docs/references/functions/list-runtimes.md')
    ->label('sdk.response.code', Response::STATUS_CODE_OK)
    ->label('sdk.response.type', Response::CONTENT_TYPE_JSON)
    ->label('sdk.response.model', Response::MODEL_RUNTIME_LIST)
    ->inject('response')
    ->action(function (Response $response) {

        $runtimes = Config::getParam('runtimes');

        $runtimes = array_map(function ($key) use ($runtimes) {
            $runtimes[$key]['$id'] = $key;
            return $runtimes[$key];
        }, array_keys($runtimes));

        $response->dynamic(new Document([
            'total' => count($runtimes),
            'runtimes' => $runtimes
        ]), Response::MODEL_RUNTIME_LIST);
    });

App::get('/v1/functions/:functionId')
    ->groups(['api', 'functions'])
    ->desc('Get Function')
    ->label('scope', 'functions.read')
    ->label('sdk.auth', [APP_AUTH_TYPE_KEY])
    ->label('sdk.namespace', 'functions')
    ->label('sdk.method', 'get')
    ->label('sdk.description', '/docs/references/functions/get-function.md')
    ->label('sdk.response.code', Response::STATUS_CODE_OK)
    ->label('sdk.response.type', Response::CONTENT_TYPE_JSON)
    ->label('sdk.response.model', Response::MODEL_FUNCTION)
    ->param('functionId', '', new UID(), 'Function ID.')
    ->inject('response')
    ->inject('dbForProject')
    ->action(function (string $functionId, Response $response, Database $dbForProject) {
        $function = $dbForProject->getDocument('functions', $functionId);

        if ($function->isEmpty()) {
            throw new Exception(Exception::FUNCTION_NOT_FOUND);
        }

        $response->dynamic($function, Response::MODEL_FUNCTION);
    });

App::get('/v1/functions/:functionId/usage')
    ->desc('Get Function Usage')
    ->groups(['api', 'functions', 'usage'])
    ->label('scope', 'functions.read')
    ->label('sdk.auth', [APP_AUTH_TYPE_ADMIN])
    ->label('sdk.namespace', 'functions')
    ->label('sdk.method', 'getFunctionUsage')
    ->label('sdk.response.code', Response::STATUS_CODE_OK)
    ->label('sdk.response.type', Response::CONTENT_TYPE_JSON)
    ->label('sdk.response.model', Response::MODEL_USAGE_FUNCTIONS)
    ->param('functionId', '', new UID(), 'Function ID.')
    ->param('range', '30d', new WhiteList(['24h', '7d', '30d', '90d']), 'Date range.', true)
    ->inject('response')
    ->inject('dbForProject')
    ->action(function (string $functionId, string $range, Response $response, Database $dbForProject) {

        $function = $dbForProject->getDocument('functions', $functionId);

        if ($function->isEmpty()) {
            throw new Exception(Exception::FUNCTION_NOT_FOUND);
        }

        $usage = [];
        if (App::getEnv('_APP_USAGE_STATS', 'enabled') == 'enabled') {
            $periods = [
                '24h' => [
                    'period' => '1h',
                    'limit' => 24,
                ],
                '7d' => [
                    'period' => '1d',
                    'limit' => 7,
                ],
                '30d' => [
                    'period' => '1d',
                    'limit' => 30,
                ],
                '90d' => [
                    'period' => '1d',
                    'limit' => 90,
                ],
            ];

            $metrics = [
                "executions.$functionId.compute.total",
                "executions.$functionId.compute.success",
                "executions.$functionId.compute.failure",
                "executions.$functionId.compute.time",
                "builds.$functionId.compute.total",
                "builds.$functionId.compute.success",
                "builds.$functionId.compute.failure",
                "builds.$functionId.compute.time",
            ];

            $stats = [];

            Authorization::skip(function () use ($dbForProject, $periods, $range, $metrics, &$stats) {
                foreach ($metrics as $metric) {
                    $limit = $periods[$range]['limit'];
                    $period = $periods[$range]['period'];

                    $requestDocs = $dbForProject->find('stats', [
                        Query::equal('period', [$period]),
                        Query::equal('metric', [$metric]),
                        Query::limit($limit),
                        Query::orderDesc('time'),
                    ]);

                    $stats[$metric] = [];
                    foreach ($requestDocs as $requestDoc) {
                        $stats[$metric][] = [
                            'value' => $requestDoc->getAttribute('value'),
                            'date' => $requestDoc->getAttribute('time'),
                        ];
                    }

                    // backfill metrics with empty values for graphs
                    $backfill = $limit - \count($requestDocs);
                    while ($backfill > 0) {
                        $last = $limit - $backfill - 1; // array index of last added metric
                        $diff = match ($period) { // convert period to seconds for unix timestamp math
                            '1h' => 3600,
                            '1d' => 86400,
                        };
                        $stats[$metric][] = [
                            'value' => 0,
                            'date' => DateTime::formatTz(DateTime::addSeconds(new \DateTime($stats[$metric][$last]['date'] ?? null), -1 * $diff)),
                        ];
                        $backfill--;
                    }
                    $stats[$metric] = array_reverse($stats[$metric]);
                }
            });

            $usage = new Document([
                'range' => $range,
                'executionsTotal' => $stats["executions.$functionId.compute.total"] ?? [],
                'executionsFailure' => $stats["executions.$functionId.compute.failure"] ?? [],
                'executionsSuccesse' => $stats["executions.$functionId.compute.success"] ?? [],
                'executionsTime' => $stats["executions.$functionId.compute.time"] ?? [],
                'buildsTotal' => $stats["builds.$functionId.compute.total"] ?? [],
                'buildsFailure' => $stats["builds.$functionId.compute.failure"] ?? [],
                'buildsSuccess' => $stats["builds.$functionId.compute.success"] ?? [],
                'buildsTime' => $stats["builds.$functionId.compute.time" ?? []]
            ]);
        }

        $response->dynamic($usage, Response::MODEL_USAGE_FUNCTION);
    });

App::get('/v1/functions/usage')
    ->desc('Get Functions Usage')
    ->groups(['api', 'functions', 'usage'])
    ->label('scope', 'functions.read')
    ->label('sdk.auth', [APP_AUTH_TYPE_ADMIN])
    ->label('sdk.namespace', 'functions')
    ->label('sdk.method', 'getUsage')
    ->label('sdk.response.code', Response::STATUS_CODE_OK)
    ->label('sdk.response.type', Response::CONTENT_TYPE_JSON)
    ->label('sdk.response.model', Response::MODEL_USAGE_FUNCTIONS)
    ->param('range', '30d', new WhiteList(['24h', '7d', '30d', '90d']), 'Date range.', true)
    ->inject('response')
    ->inject('dbForProject')
    ->action(function (string $range, Response $response, Database $dbForProject) {

        $usage = [];
        if (App::getEnv('_APP_USAGE_STATS', 'enabled') == 'enabled') {
            $periods = [
                '24h' => [
                    'period' => '1h',
                    'limit' => 24,
                ],
                '7d' => [
                    'period' => '1d',
                    'limit' => 7,
                ],
                '30d' => [
                    'period' => '1d',
                    'limit' => 30,
                ],
                '90d' => [
                    'period' => '1d',
                    'limit' => 90,
                ],
            ];

            $metrics = [
                'executions.$all.compute.total',
                'executions.$all.compute.failure',
                'executions.$all.compute.success',
                'executions.$all.compute.time',
                'builds.$all.compute.total',
                'builds.$all.compute.failure',
                'builds.$all.compute.success',
                'builds.$all.compute.time',
            ];

            $stats = [];

            Authorization::skip(function () use ($dbForProject, $periods, $range, $metrics, &$stats) {
                foreach ($metrics as $metric) {
                    $limit = $periods[$range]['limit'];
                    $period = $periods[$range]['period'];

                    $requestDocs = $dbForProject->find('stats', [
                        Query::equal('period', [$period]),
                        Query::equal('metric', [$metric]),
                        Query::limit($limit),
                        Query::orderDesc('time'),
                    ]);

                    $stats[$metric] = [];
                    foreach ($requestDocs as $requestDoc) {
                        $stats[$metric][] = [
                            'value' => $requestDoc->getAttribute('value'),
                            'date' => $requestDoc->getAttribute('time'),
                        ];
                    }

                    // backfill metrics with empty values for graphs
                    $backfill = $limit - \count($requestDocs);
                    while ($backfill > 0) {
                        $last = $limit - $backfill - 1; // array index of last added metric
                        $diff = match ($period) { // convert period to seconds for unix timestamp math
                            '1h' => 3600,
                            '1d' => 86400,
                        };
                        $stats[$metric][] = [
                            'value' => 0,
                            'date' => DateTime::formatTz(DateTime::addSeconds(new \DateTime($stats[$metric][$last]['date'] ?? null), -1 * $diff)),
                        ];
                        $backfill--;
                    }
                    $stats[$metric] = array_reverse($stats[$metric]);
                }
            });

            $usage = new Document([
                'range' => $range,
                'executionsTotal' => $stats[$metrics[0]] ?? [],
                'executionsFailure' => $stats[$metrics[1]] ?? [],
                'executionsSuccess' => $stats[$metrics[2]] ?? [],
                'executionsTime' => $stats[$metrics[3]] ?? [],
                'buildsTotal' => $stats[$metrics[4]] ?? [],
                'buildsFailure' => $stats[$metrics[5]] ?? [],
                'buildsSuccess' => $stats[$metrics[6]] ?? [],
                'buildsTime' => $stats[$metrics[7]] ?? [],
            ]);
        }

        $response->dynamic($usage, Response::MODEL_USAGE_FUNCTIONS);
    });

App::put('/v1/functions/:functionId')
    ->groups(['api', 'functions'])
    ->desc('Update Function')
    ->label('scope', 'functions.write')
    ->label('event', 'functions.[functionId].update')
    ->label('audits.event', 'function.update')
    ->label('audits.resource', 'function/{response.$id}')
    ->label('sdk.auth', [APP_AUTH_TYPE_KEY])
    ->label('sdk.namespace', 'functions')
    ->label('sdk.method', 'update')
    ->label('sdk.description', '/docs/references/functions/update-function.md')
    ->label('sdk.response.code', Response::STATUS_CODE_OK)
    ->label('sdk.response.type', Response::CONTENT_TYPE_JSON)
    ->label('sdk.response.model', Response::MODEL_FUNCTION)
    ->param('functionId', '', new UID(), 'Function ID.')
    ->param('name', '', new Text(128), 'Function name. Max length: 128 chars.')
    ->param('runtime', '', new WhiteList(array_keys(Config::getParam('runtimes')), true), 'Execution runtime.')
    ->param('execute', [], new Roles(APP_LIMIT_ARRAY_PARAMS_SIZE), 'An array of role strings with execution permissions. By default no user is granted with any execute permissions. [learn more about roles](https://appwrite.io/docs/permissions#permission-roles). Maximum of ' . APP_LIMIT_ARRAY_PARAMS_SIZE . ' roles are allowed, each 64 characters long.', true)
    ->param('events', [], new ArrayList(new ValidatorEvent(), APP_LIMIT_ARRAY_PARAMS_SIZE), 'Events list. Maximum of ' . APP_LIMIT_ARRAY_PARAMS_SIZE . ' events are allowed.', true)
    ->param('schedule', '', new Cron(), 'Schedule CRON syntax.', true)
    ->param('timeout', 15, new Range(1, (int) App::getEnv('_APP_FUNCTIONS_TIMEOUT', 900)), 'Maximum execution time in seconds.', true)
<<<<<<< HEAD
    ->param('enabled', true, new Boolean(), 'Is function enabled? When set to \'disabled\', users cannot access the function but Server SDKs with and API key can still access the function. No data is lost when this is toggled.', true)
    ->param('logging', true, new Boolean(), 'Whether executions will be logged. When set to false, executions will not be logged, but will reduce resource used by your Appwrite project.', true)
    ->param('entrypoint', '', new Text(1028), 'Entrypoint File. This path is relative to the "providerRootDirectory".')
=======
    ->param('enabled', true, new Boolean(), 'Is function enabled?', true)
    ->param('logging', true, new Boolean(), 'Do executions get logged?', true)
    ->param('entrypoint', '', new Text(1028, 0), 'Entrypoint File.', true)
>>>>>>> e8ae7fb4
    ->param('commands', '', new Text(8192, 0), 'Build Commands.', true)
    ->param('installationId', '', new Text(128, 0), 'Appwrite Installation ID for vcs deployment.', true)
    ->param('providerRepositoryId', '', new Text(128, 0), 'Repository ID of the repo linked to the function', true)
    ->param('providerBranch', '', new Text(128, 0), 'Production branch for the repo linked to the function', true)
    ->param('providerSilentMode', false, new Boolean(), 'Is the VCS connection in silent mode for the repo linked to the function? In silent mode, comments will not be made to pull requests.', true)
    ->param('providerRootDirectory', '', new Text(128, 0), 'Path to function code in the linked repo.', true)
    ->inject('request')
    ->inject('response')
    ->inject('dbForProject')
    ->inject('project')
    ->inject('events')
    ->inject('dbForConsole')
    ->inject('gitHub')
    ->action(function (string $functionId, string $name, string $runtime, array $execute, array $events, string $schedule, int $timeout, bool $enabled, bool $logging, string $entrypoint, string $commands, string $installationId, string $providerRepositoryId, string $providerBranch, bool $providerSilentMode, string $providerRootDirectory, Request $request, Response $response, Database $dbForProject, Document $project, Event $eventsInstance, Database $dbForConsole, GitHub $github) use ($redeployVcs) {
        // TODO: If only branch changes, re-deploy

        $function = $dbForProject->getDocument('functions', $functionId);

        if ($function->isEmpty()) {
            throw new Exception(Exception::FUNCTION_NOT_FOUND);
        }

        $installation = $dbForConsole->getDocument('installations', $installationId);

        if (!empty($installationId) && $installation->isEmpty()) {
            throw new Exception(Exception::INSTALLATION_NOT_FOUND);
        }

        if (!empty($providerRepositoryId) && (empty($installationId) || empty($providerBranch))) {
            throw new Exception(Exception::GENERAL_ARGUMENT_INVALID, 'When connecting to VCS (Version Control System), you need to provide "installationId" and "providerBranch".');
        }

        if ($function->isEmpty()) {
            throw new Exception(Exception::FUNCTION_NOT_FOUND);
        }

        $enabled ??= $function->getAttribute('enabled', true);

        $repositoryId = $function->getAttribute('repositoryId', '');
        $repositoryInternalId = $function->getAttribute('repositoryInternalId', '');

        if (empty($entrypoint)) {
            $entrypoint = $function->getAttribute('entrypoint', '');
        }

        $isConnected = !empty($function->getAttribute('providerRepositoryId', ''));

        // Git disconnect logic
        if ($isConnected && empty($providerRepositoryId)) {
            $repositories = $dbForConsole->find('repositories', [
                Query::equal('projectInternalId', [$project->getInternalId()]),
                Query::equal('resourceInternalId', [$function->getInternalId()]),
                Query::equal('resourceType', ['function']),
                Query::limit(100),
            ]);

            foreach ($repositories as $repository) {
                $dbForConsole->deleteDocument('repositories', $repository->getId());
            }

            $providerRepositoryId = '';
            $installationId = '';
            $providerBranch = '';
            $providerRootDirectory = '';
            $providerSilentMode = true;
            $repositoryId = '';
            $repositoryInternalId = '';
        }

        // Git connect logic
        if (!$isConnected && !empty($providerRepositoryId)) {
            $teamId = $project->getAttribute('teamId', '');

            $repository = $dbForConsole->createDocument('repositories', new Document([
                '$id' => ID::unique(),
                '$permissions' => [
                    Permission::read(Role::team(ID::custom($teamId))),
                    Permission::update(Role::team(ID::custom($teamId), 'owner')),
                    Permission::update(Role::team(ID::custom($teamId), 'developer')),
                    Permission::delete(Role::team(ID::custom($teamId), 'owner')),
                    Permission::delete(Role::team(ID::custom($teamId), 'developer')),
                ],
                'installationId' => $installation->getId(),
                'installationInternalId' => $installation->getInternalId(),
                'projectId' => $project->getId(),
                'projectInternalId' => $project->getInternalId(),
                'providerRepositoryId' => $providerRepositoryId,
                'resourceId' => $function->getId(),
                'resourceInternalId' => $function->getInternalId(),
                'resourceType' => 'function',
                'providerPullRequestIds' => []
            ]));

            $repositoryId = $repository->getId();
            $repositoryInternalId = $repository->getInternalId();
        }

        $live = true;

        if (
            $function->getAttribute('name') !== $name ||
            $function->getAttribute('entrypoint') !== $entrypoint ||
            $function->getAttribute('commands') !== $commands ||
            $function->getAttribute('providerRootDirectory') !== $providerRootDirectory ||
            $function->getAttribute('runtime') !== $runtime
        ) {
            $live = false;
        }

        $function = $dbForProject->updateDocument('functions', $function->getId(), new Document(array_merge($function->getArrayCopy(), [
            'execute' => $execute,
            'name' => $name,
            'runtime' => $runtime,
            'events' => $events,
            'schedule' => $schedule,
            'timeout' => $timeout,
            'enabled' => $enabled,
            'live' => $live,
            'logging' => $logging,
            'entrypoint' => $entrypoint,
            'commands' => $commands,
            'installationId' => $installation->getId(),
            'installationInternalId' => $installation->getInternalId(),
            'providerRepositoryId' => $providerRepositoryId,
            'repositoryId' => $repositoryId,
            'repositoryInternalId' => $repositoryInternalId,
            'providerBranch' => $providerBranch,
            'providerRootDirectory' => $providerRootDirectory,
            'providerSilentMode' => $providerSilentMode,
            'search' => implode(' ', [$functionId, $name, $runtime]),
        ])));

        // Redeploy logic
        if (!$isConnected && !empty($providerRepositoryId)) {
            $redeployVcs($request, $function, $project, $installation, $dbForProject, new Document(), $github);
        }

        // Inform scheduler if function is still active
        $schedule = $dbForConsole->getDocument('schedules', $function->getAttribute('scheduleId'));
        $schedule
            ->setAttribute('resourceUpdatedAt', DateTime::now())
            ->setAttribute('schedule', $function->getAttribute('schedule'))
            ->setAttribute('active', !empty($function->getAttribute('schedule')) && !empty($function->getAttribute('deployment')));
        Authorization::skip(fn () => $dbForConsole->updateDocument('schedules', $schedule->getId(), $schedule));

        $eventsInstance->setParam('functionId', $function->getId());

        $response->dynamic($function, Response::MODEL_FUNCTION);
    });

App::get('/v1/functions/:functionId/deployments/:deploymentId/download')
    ->groups(['api', 'functions'])
    ->desc('Download Deployment')
    ->label('scope', 'functions.read')
    ->label('sdk.auth', [APP_AUTH_TYPE_KEY])
    ->label('sdk.namespace', 'functions')
    ->label('sdk.method', 'downloadDeployment')
    ->label('sdk.description', '/docs/references/functions/download-deployment.md')
    ->label('sdk.response.code', Response::STATUS_CODE_OK)
    ->label('sdk.response.type', '*/*')
    ->label('sdk.methodType', 'location')
    ->param('functionId', '', new UID(), 'Function ID.')
    ->param('deploymentId', '', new UID(), 'Deployment ID.')
    ->inject('response')
    ->inject('request')
    ->inject('dbForProject')
    ->inject('deviceFunctions')
    ->action(function (string $functionId, string $deploymentId, Response $response, Request $request, Database $dbForProject, Device $deviceFunctions) {

        $function = $dbForProject->getDocument('functions', $functionId);
        if ($function->isEmpty()) {
            throw new Exception(Exception::FUNCTION_NOT_FOUND);
        }

        $deployment = $dbForProject->getDocument('deployments', $deploymentId);
        if ($deployment->isEmpty()) {
            throw new Exception(Exception::DEPLOYMENT_NOT_FOUND);
        }

        if ($deployment->getAttribute('resourceId') !== $function->getId()) {
            throw new Exception(Exception::DEPLOYMENT_NOT_FOUND);
        }

        $path = $deployment->getAttribute('path', '');
        if (!$deviceFunctions->exists($path)) {
            throw new Exception(Exception::DEPLOYMENT_NOT_FOUND);
        }

        $response
            ->setContentType('application/gzip')
            ->addHeader('Expires', \date('D, d M Y H:i:s', \time() + (60 * 60 * 24 * 45)) . ' GMT') // 45 days cache
            ->addHeader('X-Peak', \memory_get_peak_usage())
            ->addHeader('Content-Disposition', 'attachment; filename="' . $deploymentId . '.tar.gz"')
        ;

        $size = $deviceFunctions->getFileSize($path);
        $rangeHeader = $request->getHeader('range');

        if (!empty($rangeHeader)) {
            $start = $request->getRangeStart();
            $end = $request->getRangeEnd();
            $unit = $request->getRangeUnit();

            if ($end === null) {
                $end = min(($start + MAX_OUTPUT_CHUNK_SIZE - 1), ($size - 1));
            }

            if ($unit !== 'bytes' || $start >= $end || $end >= $size) {
                throw new Exception(Exception::STORAGE_INVALID_RANGE);
            }

            $response
                ->addHeader('Accept-Ranges', 'bytes')
                ->addHeader('Content-Range', 'bytes ' . $start . '-' . $end . '/' . $size)
                ->addHeader('Content-Length', $end - $start + 1)
                ->setStatusCode(Response::STATUS_CODE_PARTIALCONTENT);

            $response->send($deviceFunctions->read($path, $start, ($end - $start + 1)));
        }

        if ($size > APP_STORAGE_READ_BUFFER) {
            $response->addHeader('Content-Length', $deviceFunctions->getFileSize($path));
            for ($i = 0; $i < ceil($size / MAX_OUTPUT_CHUNK_SIZE); $i++) {
                $response->chunk(
                    $deviceFunctions->read(
                        $path,
                        ($i * MAX_OUTPUT_CHUNK_SIZE),
                        min(MAX_OUTPUT_CHUNK_SIZE, $size - ($i * MAX_OUTPUT_CHUNK_SIZE))
                    ),
                    (($i + 1) * MAX_OUTPUT_CHUNK_SIZE) >= $size
                );
            }
        } else {
            $response->send($deviceFunctions->read($path));
        }
    });

App::patch('/v1/functions/:functionId/deployments/:deploymentId')
    ->groups(['api', 'functions'])
    ->desc('Update Function Deployment')
    ->label('scope', 'functions.write')
    ->label('event', 'functions.[functionId].deployments.[deploymentId].update')
    ->label('audits.event', 'deployment.update')
    ->label('audits.resource', 'function/{request.functionId}')
    ->label('sdk.auth', [APP_AUTH_TYPE_KEY])
    ->label('sdk.namespace', 'functions')
    ->label('sdk.method', 'updateDeployment')
    ->label('sdk.description', '/docs/references/functions/update-function-deployment.md')
    ->label('sdk.response.code', Response::STATUS_CODE_OK)
    ->label('sdk.response.type', Response::CONTENT_TYPE_JSON)
    ->label('sdk.response.model', Response::MODEL_FUNCTION)
    ->param('functionId', '', new UID(), 'Function ID.')
    ->param('deploymentId', '', new UID(), 'Deployment ID.')
    ->inject('response')
    ->inject('dbForProject')
    ->inject('project')
    ->inject('events')
    ->inject('dbForConsole')
    ->action(function (string $functionId, string $deploymentId, Response $response, Database $dbForProject, Document $project, Event $events, Database $dbForConsole) {

        $function = $dbForProject->getDocument('functions', $functionId);
        $deployment = $dbForProject->getDocument('deployments', $deploymentId);
        $build = $dbForProject->getDocument('builds', $deployment->getAttribute('buildId', ''));

        if ($function->isEmpty()) {
            throw new Exception(Exception::FUNCTION_NOT_FOUND);
        }

        if ($deployment->isEmpty()) {
            throw new Exception(Exception::DEPLOYMENT_NOT_FOUND);
        }

        if ($build->isEmpty()) {
            throw new Exception(Exception::BUILD_NOT_FOUND);
        }

        if ($build->getAttribute('status') !== 'ready') {
            throw new Exception(Exception::BUILD_NOT_READY);
        }

        $function = $dbForProject->updateDocument('functions', $function->getId(), new Document(array_merge($function->getArrayCopy(), [
            'deploymentInternalId' => $deployment->getInternalId(),
            'deployment' => $deployment->getId(),
        ])));

        // Inform scheduler if function is still active
        $schedule = $dbForConsole->getDocument('schedules', $function->getAttribute('scheduleId'));
        $schedule
            ->setAttribute('resourceUpdatedAt', DateTime::now())
            ->setAttribute('schedule', $function->getAttribute('schedule'))
            ->setAttribute('active', !empty($function->getAttribute('schedule')) && !empty($function->getAttribute('deployment')));
        Authorization::skip(fn () => $dbForConsole->updateDocument('schedules', $schedule->getId(), $schedule));

        $events
            ->setParam('functionId', $function->getId())
            ->setParam('deploymentId', $deployment->getId());

        $response->dynamic($function, Response::MODEL_FUNCTION);
    });

App::delete('/v1/functions/:functionId')
    ->groups(['api', 'functions'])
    ->desc('Delete Function')
    ->label('scope', 'functions.write')
    ->label('event', 'functions.[functionId].delete')
    ->label('audits.event', 'function.delete')
    ->label('audits.resource', 'function/{request.functionId}')
    ->label('sdk.auth', [APP_AUTH_TYPE_KEY])
    ->label('sdk.namespace', 'functions')
    ->label('sdk.method', 'delete')
    ->label('sdk.description', '/docs/references/functions/delete-function.md')
    ->label('sdk.response.code', Response::STATUS_CODE_NOCONTENT)
    ->label('sdk.response.model', Response::MODEL_NONE)
    ->param('functionId', '', new UID(), 'Function ID.')
    ->inject('response')
    ->inject('dbForProject')
    ->inject('deletes')
    ->inject('events')
    ->inject('project')
    ->inject('dbForConsole')
    ->action(function (string $functionId, Response $response, Database $dbForProject, Delete $deletes, Event $events, Document $project, Database $dbForConsole) {

        $function = $dbForProject->getDocument('functions', $functionId);

        if ($function->isEmpty()) {
            throw new Exception(Exception::FUNCTION_NOT_FOUND);
        }

        if (!$dbForProject->deleteDocument('functions', $function->getId())) {
            throw new Exception(Exception::GENERAL_SERVER_ERROR, 'Failed to remove function from DB');
        }

        // Inform scheduler to no longer run function
        $schedule = $dbForConsole->getDocument('schedules', $function->getAttribute('scheduleId'));
        $schedule
            ->setAttribute('resourceUpdatedAt', DateTime::now())
            ->setAttribute('active', false);
        Authorization::skip(fn () => $dbForConsole->updateDocument('schedules', $schedule->getId(), $schedule));

        $deletes
            ->setType(DELETE_TYPE_DOCUMENT)
            ->setDocument($function);

        $events->setParam('functionId', $function->getId());

        $response->noContent();
    });

App::post('/v1/functions/:functionId/deployments')
    ->groups(['api', 'functions'])
    ->desc('Create Deployment')
    ->label('scope', 'functions.write')
    ->label('event', 'functions.[functionId].deployments.[deploymentId].create')
    ->label('audits.event', 'deployment.create')
    ->label('audits.resource', 'function/{request.functionId}')
    ->label('sdk.auth', [APP_AUTH_TYPE_KEY])
    ->label('sdk.namespace', 'functions')
    ->label('sdk.method', 'createDeployment')
    ->label('sdk.description', '/docs/references/functions/create-deployment.md')
    ->label('sdk.packaging', true)
    ->label('sdk.request.type', 'multipart/form-data')
    ->label('sdk.response.code', Response::STATUS_CODE_ACCEPTED)
    ->label('sdk.response.type', Response::CONTENT_TYPE_JSON)
    ->label('sdk.response.model', Response::MODEL_DEPLOYMENT)
    ->param('functionId', '', new UID(), 'Function ID.')
    ->param('entrypoint', null, new Text(1028), 'Entrypoint File.', true)
    ->param('commands', null, new Text(8192, 0), 'Build Commands.', true)
    ->param('code', [], new File(), 'Gzip file with your code package. When used with the Appwrite CLI, pass the path to your code directory, and the CLI will automatically package your code. Use a path that is within the current directory.', skipValidation: true)
    ->param('activate', false, new Boolean(true), 'Automatically activate the deployment when it is finished building.')
    ->inject('request')
    ->inject('response')
    ->inject('dbForProject')
    ->inject('events')
    ->inject('project')
    ->inject('deviceFunctions')
    ->inject('deviceLocal')
    ->action(function (string $functionId, ?string $entrypoint, ?string $commands, mixed $code, mixed $activate, Request $request, Response $response, Database $dbForProject, Event $events, Document $project, Device $deviceFunctions, Device $deviceLocal) {
        $activate = filter_var($activate, FILTER_VALIDATE_BOOLEAN);

        $function = $dbForProject->getDocument('functions', $functionId);

        if ($function->isEmpty()) {
            throw new Exception(Exception::FUNCTION_NOT_FOUND);
        }

        if ($entrypoint === null) {
            $entrypoint = $function->getAttribute('entrypoint', '');
        }

        if ($commands === null) {
            $commands = $function->getAttribute('entrypoint', '');
        }

        $commands = $function->getAttribute('commands', '');

        if (empty($entrypoint)) {
            throw new Exception(Exception::FUNCTION_ENTRYPOINT_MISSING);
        }

        $file = $request->getFiles('code');

        // GraphQL multipart spec adds files with index keys
        if (empty($file)) {
            $file = $request->getFiles(0);
        }

        if (empty($file)) {
            throw new Exception(Exception::STORAGE_FILE_EMPTY, 'No file sent');
        }

        $fileExt = new FileExt([FileExt::TYPE_GZIP]);
        $fileSizeValidator = new FileSize(App::getEnv('_APP_FUNCTIONS_SIZE_LIMIT', 0));
        $upload = new Upload();

        // Make sure we handle a single file and multiple files the same way
        $fileName = (\is_array($file['name']) && isset($file['name'][0])) ? $file['name'][0] : $file['name'];
        $fileTmpName = (\is_array($file['tmp_name']) && isset($file['tmp_name'][0])) ? $file['tmp_name'][0] : $file['tmp_name'];
        $fileSize = (\is_array($file['size']) && isset($file['size'][0])) ? $file['size'][0] : $file['size'];

        if (!$fileExt->isValid($file['name'])) { // Check if file type is allowed
            throw new Exception(Exception::STORAGE_FILE_TYPE_UNSUPPORTED);
        }

        $contentRange = $request->getHeader('content-range');
        $deploymentId = ID::unique();
        $chunk = 1;
        $chunks = 1;

        if (!empty($contentRange)) {
            $start = $request->getContentRangeStart();
            $end = $request->getContentRangeEnd();
            $fileSize = $request->getContentRangeSize();
            $deploymentId = $request->getHeader('x-appwrite-id', $deploymentId);
            // TODO make `end >= $fileSize` in next breaking version
            if (is_null($start) || is_null($end) || is_null($fileSize) || $end > $fileSize) {
                throw new Exception(Exception::STORAGE_INVALID_CONTENT_RANGE);
            }

            // TODO remove the condition that checks `$end === $fileSize` in next breaking version
            if ($end === $fileSize - 1 || $end === $fileSize) {
                //if it's a last chunks the chunk size might differ, so we set the $chunks and $chunk to notify it's last chunk
                $chunks = $chunk = -1;
            } else {
                // Calculate total number of chunks based on the chunk size i.e ($rangeEnd - $rangeStart)
                $chunks = (int) ceil($fileSize / ($end + 1 - $start));
                $chunk = (int) ($start / ($end + 1 - $start)) + 1;
            }
        }

        if (!$fileSizeValidator->isValid($fileSize)) { // Check if file size is exceeding allowed limit
            throw new Exception(Exception::STORAGE_INVALID_FILE_SIZE);
        }

        if (!$upload->isValid($fileTmpName)) {
            throw new Exception(Exception::STORAGE_INVALID_FILE);
        }

        // Save to storage
        $fileSize ??= $deviceLocal->getFileSize($fileTmpName);
        $path = $deviceFunctions->getPath($deploymentId . '.' . \pathinfo($fileName, PATHINFO_EXTENSION));
        $deployment = $dbForProject->getDocument('deployments', $deploymentId);

        $metadata = ['content_type' => $deviceLocal->getFileMimeType($fileTmpName)];
        if (!$deployment->isEmpty()) {
            $chunks = $deployment->getAttribute('chunksTotal', 1);
            $metadata = $deployment->getAttribute('metadata', []);
            if ($chunk === -1) {
                $chunk = $chunks;
            }
        }

        $chunksUploaded = $deviceFunctions->upload($fileTmpName, $path, $chunk, $chunks, $metadata);

        if (empty($chunksUploaded)) {
            throw new Exception(Exception::GENERAL_SERVER_ERROR, 'Failed moving file');
        }

        $activate = (bool) filter_var($activate, FILTER_VALIDATE_BOOLEAN);

        if ($chunksUploaded === $chunks) {
            if ($activate) {
                // Remove deploy for all other deployments.
                $activeDeployments = $dbForProject->find('deployments', [
                    Query::equal('activate', [true]),
                    Query::equal('resourceId', [$functionId]),
                    Query::equal('resourceType', ['functions'])
                ]);

                foreach ($activeDeployments as $activeDeployment) {
                    $activeDeployment->setAttribute('activate', false);
                    $dbForProject->updateDocument('deployments', $activeDeployment->getId(), $activeDeployment);
                }
            }

            $fileSize = $deviceFunctions->getFileSize($path);

            if ($deployment->isEmpty()) {
                $deployment = $dbForProject->createDocument('deployments', new Document([
                    '$id' => $deploymentId,
                    '$permissions' => [
                        Permission::read(Role::any()),
                        Permission::update(Role::any()),
                        Permission::delete(Role::any()),
                    ],
                    'resourceInternalId' => $function->getInternalId(),
                    'resourceId' => $function->getId(),
                    'resourceType' => 'functions',
                    'buildInternalId' => '',
                    'entrypoint' => $entrypoint,
                    'commands' => $commands,
                    'path' => $path,
                    'size' => $fileSize,
                    'search' => implode(' ', [$deploymentId, $entrypoint]),
                    'activate' => $activate,
                    'metadata' => $metadata,
                    'type' => 'manual'
                ]));
            } else {
                $deployment = $dbForProject->updateDocument('deployments', $deploymentId, $deployment->setAttribute('size', $fileSize)->setAttribute('metadata', $metadata));
            }

            // Start the build
            $buildEvent = new Build();
            $buildEvent
                ->setType(BUILD_TYPE_DEPLOYMENT)
                ->setResource($function)
                ->setDeployment($deployment)
                ->setProject($project)
                ->trigger();
        } else {
            if ($deployment->isEmpty()) {
                $deployment = $dbForProject->createDocument('deployments', new Document([
                    '$id' => $deploymentId,
                    '$permissions' => [
                        Permission::read(Role::any()),
                        Permission::update(Role::any()),
                        Permission::delete(Role::any()),
                    ],
                    'resourceInternalId' => $function->getInternalId(),
                    'resourceId' => $function->getId(),
                    'resourceType' => 'functions',
                    'buildInternalId' => '',
                    'entrypoint' => $entrypoint,
                    'commands' => $commands,
                    'path' => $path,
                    'size' => $fileSize,
                    'chunksTotal' => $chunks,
                    'chunksUploaded' => $chunksUploaded,
                    'search' => implode(' ', [$deploymentId, $entrypoint]),
                    'activate' => $activate,
                    'metadata' => $metadata,
                    'type' => 'manual'
                ]));
            } else {
                $deployment = $dbForProject->updateDocument('deployments', $deploymentId, $deployment->setAttribute('chunksUploaded', $chunksUploaded)->setAttribute('metadata', $metadata));
            }
        }

        $metadata = null;

        $events
            ->setParam('functionId', $function->getId())
            ->setParam('deploymentId', $deployment->getId());

        $response
            ->setStatusCode(Response::STATUS_CODE_ACCEPTED)
            ->dynamic($deployment, Response::MODEL_DEPLOYMENT);
    });

App::get('/v1/functions/:functionId/deployments')
    ->groups(['api', 'functions'])
    ->desc('List Deployments')
    ->label('scope', 'functions.read')
    ->label('sdk.auth', [APP_AUTH_TYPE_KEY])
    ->label('sdk.namespace', 'functions')
    ->label('sdk.method', 'listDeployments')
    ->label('sdk.description', '/docs/references/functions/list-deployments.md')
    ->label('sdk.response.code', Response::STATUS_CODE_OK)
    ->label('sdk.response.type', Response::CONTENT_TYPE_JSON)
    ->label('sdk.response.model', Response::MODEL_DEPLOYMENT_LIST)
    ->param('functionId', '', new UID(), 'Function ID.')
    ->param('queries', [], new Deployments(), 'Array of query strings generated using the Query class provided by the SDK. [Learn more about queries](https://appwrite.io/docs/queries). Maximum of ' . APP_LIMIT_ARRAY_PARAMS_SIZE . ' queries are allowed, each ' . APP_LIMIT_ARRAY_ELEMENT_SIZE . ' characters long. You may filter on the following attributes: ' . implode(', ', Deployments::ALLOWED_ATTRIBUTES), true)
    ->param('search', '', new Text(256), 'Search term to filter your list results. Max length: 256 chars.', true)
    ->inject('response')
    ->inject('dbForProject')
    ->action(function (string $functionId, array $queries, string $search, Response $response, Database $dbForProject) {

        $function = $dbForProject->getDocument('functions', $functionId);

        if ($function->isEmpty()) {
            throw new Exception(Exception::FUNCTION_NOT_FOUND);
        }

        $queries = Query::parseQueries($queries);

        if (!empty($search)) {
            $queries[] = Query::search('search', $search);
        }

        // Set resource queries
        $queries[] = Query::equal('resourceId', [$function->getId()]);
        $queries[] = Query::equal('resourceType', ['functions']);

        // Get cursor document if there was a cursor query
        $cursor = \array_filter($queries, function ($query) {
            return \in_array($query->getMethod(), [Query::TYPE_CURSORAFTER, Query::TYPE_CURSORBEFORE]);
        });
        $cursor = reset($cursor);
        if ($cursor) {
            /** @var Query $cursor */
            $deploymentId = $cursor->getValue();
            $cursorDocument = $dbForProject->getDocument('deployments', $deploymentId);

            if ($cursorDocument->isEmpty()) {
                throw new Exception(Exception::GENERAL_CURSOR_NOT_FOUND, "Deployment '{$deploymentId}' for the 'cursor' value not found.");
            }

            $cursor->setValue($cursorDocument);
        }

        $filterQueries = Query::groupByType($queries)['filters'];

        $results = $dbForProject->find('deployments', $queries);
        $total = $dbForProject->count('deployments', $filterQueries, APP_LIMIT_COUNT);

        foreach ($results as $result) {
            $build = $dbForProject->getDocument('builds', $result->getAttribute('buildId', ''));
            $result->setAttribute('status', $build->getAttribute('status', 'processing'));
            $result->setAttribute('buildLogs', $build->getAttribute('logs', ''));
            $result->setAttribute('buildTime', $build->getAttribute('duration', 0));
            $result->setAttribute('size', $result->getAttribute('size', 0) + $build->getAttribute('size', 0));
        }

        $response->dynamic(new Document([
            'deployments' => $results,
            'total' => $total,
        ]), Response::MODEL_DEPLOYMENT_LIST);
    });

App::get('/v1/functions/:functionId/deployments/:deploymentId')
    ->groups(['api', 'functions'])
    ->desc('Get Deployment')
    ->label('scope', 'functions.read')
    ->label('sdk.auth', [APP_AUTH_TYPE_KEY])
    ->label('sdk.namespace', 'functions')
    ->label('sdk.method', 'getDeployment')
    ->label('sdk.description', '/docs/references/functions/get-deployment.md')
    ->label('sdk.response.code', Response::STATUS_CODE_OK)
    ->label('sdk.response.type', Response::CONTENT_TYPE_JSON)
    ->label('sdk.response.model', Response::MODEL_DEPLOYMENT)
    ->param('functionId', '', new UID(), 'Function ID.')
    ->param('deploymentId', '', new UID(), 'Deployment ID.')
    ->inject('response')
    ->inject('dbForProject')
    ->action(function (string $functionId, string $deploymentId, Response $response, Database $dbForProject) {

        $function = $dbForProject->getDocument('functions', $functionId);

        if ($function->isEmpty()) {
            throw new Exception(Exception::FUNCTION_NOT_FOUND);
        }

        $deployment = $dbForProject->getDocument('deployments', $deploymentId);

        if ($deployment->getAttribute('resourceId') !== $function->getId()) {
            throw new Exception(Exception::DEPLOYMENT_NOT_FOUND);
        }

        if ($deployment->isEmpty()) {
            throw new Exception(Exception::DEPLOYMENT_NOT_FOUND);
        }

        $build = $dbForProject->getDocument('builds', $deployment->getAttribute('buildId', ''));
        $deployment->setAttribute('status', $build->getAttribute('status', 'waiting'));
        $deployment->setAttribute('buildLogs', $build->getAttribute('logs', ''));
        $deployment->setAttribute('buildTime', $build->getAttribute('duration', 0));
        $deployment->setAttribute('size', $deployment->getAttribute('size', 0) + $build->getAttribute('size', 0));

        $response->dynamic($deployment, Response::MODEL_DEPLOYMENT);
    });

App::delete('/v1/functions/:functionId/deployments/:deploymentId')
    ->groups(['api', 'functions'])
    ->desc('Delete Deployment')
    ->label('scope', 'functions.write')
    ->label('event', 'functions.[functionId].deployments.[deploymentId].delete')
    ->label('audits.event', 'deployment.delete')
    ->label('audits.resource', 'function/{request.functionId}')
    ->label('sdk.auth', [APP_AUTH_TYPE_KEY])
    ->label('sdk.namespace', 'functions')
    ->label('sdk.method', 'deleteDeployment')
    ->label('sdk.description', '/docs/references/functions/delete-deployment.md')
    ->label('sdk.response.code', Response::STATUS_CODE_NOCONTENT)
    ->label('sdk.response.model', Response::MODEL_NONE)
    ->param('functionId', '', new UID(), 'Function ID.')
    ->param('deploymentId', '', new UID(), 'Deployment ID.')
    ->inject('response')
    ->inject('dbForProject')
    ->inject('deletes')
    ->inject('events')
    ->inject('deviceFunctions')
    ->action(function (string $functionId, string $deploymentId, Response $response, Database $dbForProject, Delete $deletes, Event $events, Device $deviceFunctions) {

        $function = $dbForProject->getDocument('functions', $functionId);
        if ($function->isEmpty()) {
            throw new Exception(Exception::FUNCTION_NOT_FOUND);
        }

        $deployment = $dbForProject->getDocument('deployments', $deploymentId);
        if ($deployment->isEmpty()) {
            throw new Exception(Exception::DEPLOYMENT_NOT_FOUND);
        }

        if ($deployment->getAttribute('resourceId') !== $function->getId()) {
            throw new Exception(Exception::DEPLOYMENT_NOT_FOUND);
        }

        if (!$dbForProject->deleteDocument('deployments', $deployment->getId())) {
            throw new Exception(Exception::GENERAL_SERVER_ERROR, 'Failed to remove deployment from DB');
        }

        if (!empty($deployment->getAttribute('path', ''))) {
            if (!($deviceFunctions->delete($deployment->getAttribute('path', '')))) {
                throw new Exception(Exception::GENERAL_SERVER_ERROR, 'Failed to remove deployment from storage');
            }
        }

        if ($function->getAttribute('deployment') === $deployment->getId()) { // Reset function deployment
            $function = $dbForProject->updateDocument('functions', $function->getId(), new Document(array_merge($function->getArrayCopy(), [
                'deployment' => '',
                'deploymentInternalId' => '',
            ])));
        }

        $events
            ->setParam('functionId', $function->getId())
            ->setParam('deploymentId', $deployment->getId());

        $deletes
            ->setType(DELETE_TYPE_DOCUMENT)
            ->setDocument($deployment);

        $response->noContent();
    });

App::post('/v1/functions/:functionId/deployments/:deploymentId/builds/:buildId')
    ->groups(['api', 'functions'])
    ->desc('Create Build')
    ->label('scope', 'functions.write')
    ->label('event', 'functions.[functionId].deployments.[deploymentId].update')
    ->label('audits.event', 'deployment.update')
    ->label('audits.resource', 'function/{request.functionId}')
    ->label('sdk.auth', [APP_AUTH_TYPE_KEY])
    ->label('sdk.namespace', 'functions')
    ->label('sdk.method', 'createBuild')
    ->label('sdk.description', '/docs/references/functions/create-build.md')
    ->label('sdk.response.code', Response::STATUS_CODE_NOCONTENT)
    ->label('sdk.response.model', Response::MODEL_NONE)
    ->param('functionId', '', new UID(), 'Function ID.')
    ->param('deploymentId', '', new UID(), 'Deployment ID.')
    ->param('buildId', '', new UID(), 'Build unique ID.')
    ->inject('request')
    ->inject('response')
    ->inject('dbForProject')
    ->inject('dbForConsole')
    ->inject('project')
    ->inject('gitHub')
    ->inject('events')
    ->action(function (string $functionId, string $deploymentId, string $buildId, Request $request, Response $response, Database $dbForProject, Database $dbForConsole, Document $project, GitHub $github, Event $events) use ($redeployVcs) {

        $function = $dbForProject->getDocument('functions', $functionId);

        if ($function->isEmpty()) {
            throw new Exception(Exception::FUNCTION_NOT_FOUND);
        }

        $deployment = $dbForProject->getDocument('deployments', $deploymentId);

        if ($deployment->isEmpty()) {
            throw new Exception(Exception::DEPLOYMENT_NOT_FOUND);
        }

        $build = Authorization::skip(fn () => $dbForProject->getDocument('builds', $buildId));

        if ($build->isEmpty()) {
            throw new Exception(Exception::BUILD_NOT_FOUND);
        }

        $deploymentId = ID::unique();

        $deployment = $dbForProject->createDocument('deployments', $deployment->setAttributes([
            '$id' => $deploymentId,
            'buildId' => '',
            'buildInternalId' => '',
            'entrypoint' => $function->getAttribute('entrypoint'),
            'commands' => $function->getAttribute('commands', ''),
            'search' => implode(' ', [$deploymentId, $function->getAttribute('entrypoint')]),
        ]));

        $buildEvent = new Build();

        $buildEvent
            ->setType(BUILD_TYPE_DEPLOYMENT)
            ->setResource($function)
            ->setDeployment($deployment)
            ->setProject($project)
            ->trigger();

        $events
            ->setParam('functionId', $function->getId())
            ->setParam('deploymentId', $deployment->getId());

        $response->noContent();
    });

App::post('/v1/functions/:functionId/executions')
    ->groups(['api', 'functions'])
    ->desc('Create Execution')
    ->label('scope', 'execution.write')
    ->label('event', 'functions.[functionId].executions.[executionId].create')
    ->label('sdk.auth', [APP_AUTH_TYPE_SESSION, APP_AUTH_TYPE_KEY, APP_AUTH_TYPE_JWT])
    ->label('sdk.namespace', 'functions')
    ->label('sdk.method', 'createExecution')
    ->label('sdk.description', '/docs/references/functions/create-execution.md')
    ->label('sdk.response.code', Response::STATUS_CODE_CREATED)
    ->label('sdk.response.type', Response::CONTENT_TYPE_JSON)
    ->label('sdk.response.model', Response::MODEL_EXECUTION)
    ->param('functionId', '', new UID(), 'Function ID.')
    ->param('body', '', new Text(8192, 0), 'HTTP body of execution. Default value is empty string.', true)
    ->param('async', false, new Boolean(), 'Execute code in the background. Default value is false.', true)
    ->param('path', '/', new Text(2048), 'HTTP path of execution. Path can include query params. Default value is /', true)
    ->param('method', 'POST', new Whitelist(['GET', 'POST', 'PUT', 'PATCH', 'DELETE', 'OPTIONS'], true), 'HTTP method of execution. Default value is GET.', true)
    ->param('headers', [], new Assoc(), 'HTTP headers of execution. Defaults to empty.', true)
    ->inject('response')
    ->inject('project')
    ->inject('dbForProject')
    ->inject('user')
    ->inject('events')
    ->inject('usage')
    ->inject('mode')
    ->inject('queueForFunctions')
    ->inject('geodb')
    ->action(function (string $functionId, string $body, bool $async, string $path, string $method, array $headers, Response $response, Document $project, Database $dbForProject, Document $user, Event $events, Stats $usage, string $mode, Func $queueForFunctions, Reader $geodb) {

        $function = Authorization::skip(fn () => $dbForProject->getDocument('functions', $functionId));

        $isAPIKey = Auth::isAppUser(Authorization::getRoles());
        $isPrivilegedUser = Auth::isPrivilegedUser(Authorization::getRoles());

        if ($function->isEmpty() || (!$function->getAttribute('enabled') && !$isAPIKey && !$isPrivilegedUser)) {
            throw new Exception(Exception::FUNCTION_NOT_FOUND);
        }

        $runtimes = Config::getParam('runtimes', []);

        $runtime = (isset($runtimes[$function->getAttribute('runtime', '')])) ? $runtimes[$function->getAttribute('runtime', '')] : null;

        if (\is_null($runtime)) {
            throw new Exception(Exception::FUNCTION_RUNTIME_UNSUPPORTED, 'Runtime "' . $function->getAttribute('runtime', '') . '" is not supported');
        }

        $deployment = Authorization::skip(fn () => $dbForProject->getDocument('deployments', $function->getAttribute('deployment', '')));

        if ($deployment->getAttribute('resourceId') !== $function->getId()) {
            throw new Exception(Exception::DEPLOYMENT_NOT_FOUND, 'Deployment not found. Create a deployment before trying to execute a function');
        }

        if ($deployment->isEmpty()) {
            throw new Exception(Exception::DEPLOYMENT_NOT_FOUND, 'Deployment not found. Create a deployment before trying to execute a function');
        }

        /** Check if build has completed */
        $build = Authorization::skip(fn () => $dbForProject->getDocument('builds', $deployment->getAttribute('buildId', '')));
        if ($build->isEmpty()) {
            throw new Exception(Exception::BUILD_NOT_FOUND);
        }

        if ($build->getAttribute('status') !== 'ready') {
            throw new Exception(Exception::BUILD_NOT_READY);
        }

        $validator = new Authorization('execute');

        if (!$validator->isValid($function->getAttribute('execute'))) { // Check if user has write access to execute function
            throw new Exception(Exception::USER_UNAUTHORIZED, $validator->getDescription());
        }

        $jwt = ''; // initialize
        if (!$user->isEmpty()) { // If userId exists, generate a JWT for function
            $sessions = $user->getAttribute('sessions', []);
            $current = new Document();

            foreach ($sessions as $session) {
                /** @var Utopia\Database\Document $session */
                if ($session->getAttribute('secret') == Auth::hash(Auth::$secret)) { // If current session delete the cookies too
                    $current = $session;
                }
            }

            if (!$current->isEmpty()) {
                $jwtObj = new JWT(App::getEnv('_APP_OPENSSL_KEY_V1'), 'HS256', 900, 10); // Instantiate with key, algo, maxAge and leeway.
                $jwt = $jwtObj->encode([
                    'userId' => $user->getId(),
                    'sessionId' => $current->getId(),
                ]);
            }
        }

        $headers['x-appwrite-trigger'] = 'http';
        $headers['x-appwrite-user-id'] = $user->getId() ?? '';
        $headers['x-appwrite-user-jwt'] = $jwt ?? '';
        $headers['x-appwrite-country-code'] = '';
        $headers['x-appwrite-continent-code'] = '';
        $headers['x-appwrite-continent-eu'] = 'false';

        $ip = $headers['x-real-ip'] ?? '';
        if (!empty($ip)) {
            $record = $geodb->get($ip);

            if ($record) {
                $eu = Config::getParam('locale-eu');

                $headers['x-appwrite-country-code'] = $record['country']['iso_code'] ?? '';
                $headers['x-appwrite-continent-code'] = $record['continent']['code'] ?? '';
                $headers['x-appwrite-continent-eu'] = (\in_array($record['country']['iso_code'], $eu)) ? 'true' : 'false';
            }
        }

        $headersFiltered = [];
        foreach ($headers as $key => $value) {
            if (\in_array(\strtolower($key), FUNCTION_ALLOWLIST_HEADERS_REQUEST)) {
                $headersFiltered[] = ['name' => $key, 'value' => $value];
            }
        }

        $executionId = ID::unique();

        $execution = new Document([
            '$id' => $executionId,
            '$permissions' => !$user->isEmpty() ? [Permission::read(Role::user($user->getId()))] : [],
            'functionInternalId' => $function->getInternalId(),
            'functionId' => $function->getId(),
            'deploymentInternalId' => $deployment->getInternalId(),
            'deploymentId' => $deployment->getId(),
            'trigger' => 'http', // http / schedule / event
            'status' => $async ? 'waiting' : 'processing', // waiting / processing / completed / failed
            'responseStatusCode' => 0,
            'responseHeaders' => [],
            'requestPath' => $path,
            'requestMethod' => $method,
            'requestHeaders' => $headersFiltered,
            'errors' => '',
            'logs' => '',
            'duration' => 0.0,
            'search' => implode(' ', [$functionId, $executionId]),
        ]);

        $events
            ->setParam('functionId', $function->getId())
            ->setParam('executionId', $execution->getId())
            ->setContext('function', $function);

        if ($async) {
            if ($function->getAttribute('logging')) {
                /** @var Document $execution */
                $execution = Authorization::skip(fn () => $dbForProject->createDocument('executions', $execution));
            }

            $queueForFunctions
                ->setType('http')
                ->setExecution($execution)
                ->setFunction($function)
                ->setBody($body)
                ->setHeaders($headers)
                ->setPath($path)
                ->setMethod($method)
                ->setJWT($jwt)
                ->setProject($project)
                ->setUser($user)
                ->trigger();

            return $response
                ->setStatusCode(Response::STATUS_CODE_ACCEPTED)
                ->dynamic($execution, Response::MODEL_EXECUTION);
        }

        $durationStart = \microtime(true);

        $vars = [];

        // Shared vars
        foreach ($project->getAttribute('variables', []) as $var) {
            $vars[$var->getAttribute('key')] = $var->getAttribute('value', '');
        }

        // Function vars
        $vars = \array_merge($vars, array_reduce($function->getAttribute('vars', []), function (array $carry, Document $var) {
            $carry[$var->getAttribute('key')] = $var->getAttribute('value') ?? '';
            return $carry;
        }, []));

        // Appwrite vars
        $vars = \array_merge($vars, [
            'APPWRITE_FUNCTION_ID' => $functionId,
            'APPWRITE_FUNCTION_NAME' => $function->getAttribute('name'),
            'APPWRITE_FUNCTION_DEPLOYMENT' => $deployment->getId(),
            'APPWRITE_FUNCTION_PROJECT_ID' => $project->getId(),
            'APPWRITE_FUNCTION_RUNTIME_NAME' => $runtime['name'] ?? '',
            'APPWRITE_FUNCTION_RUNTIME_VERSION' => $runtime['version'] ?? '',
        ]);

        /** Execute function */
        $executor = new Executor(App::getEnv('_APP_EXECUTOR_HOST'));
        try {
            $command = $runtime['startCommand'];
            $executionResponse = $executor->createExecution(
                projectId: $project->getId(),
                deploymentId: $deployment->getId(),
                body: \strlen($body) > 0 ? $body : null,
                variables: $vars,
                timeout: $function->getAttribute('timeout', 0),
                image: $runtime['image'],
                source: $build->getAttribute('path', ''),
                entrypoint: $deployment->getAttribute('entrypoint', ''),
                version: $function->getAttribute('version'),
                path: $path,
                method: $method,
                headers: $headers,
                runtimeEntrypoint: 'cp /tmp/code.tar.gz /mnt/code/code.tar.gz && nohup helpers/start.sh "' . $command . '"'
            );

            $headersFiltered = [];
            foreach ($executionResponse['headers'] as $key => $value) {
                if (\in_array(\strtolower($key), FUNCTION_ALLOWLIST_HEADERS_RESPONSE)) {
                    $headersFiltered[] = ['name' => $key, 'value' => $value];
                }
            }

            /** Update execution status */
            $status = $executionResponse['statusCode'] >= 400 ? 'failed' : 'completed';
            $execution->setAttribute('status', $status);
            $execution->setAttribute('responseStatusCode', $executionResponse['statusCode']);
            $execution->setAttribute('responseHeaders', $headersFiltered);
            $execution->setAttribute('logs', $executionResponse['logs']);
            $execution->setAttribute('errors', $executionResponse['errors']);
            $execution->setAttribute('duration', $executionResponse['duration']);
        } catch (\Throwable $th) {
            $durationEnd = \microtime(true);

            $execution
                ->setAttribute('duration', $durationEnd - $durationStart)
                ->setAttribute('status', 'failed')
                ->setAttribute('responseStatusCode', 500)
                ->setAttribute('errors', $th->getMessage() . '\nError Code: ' . $th->getCode());
            Console::error($th->getMessage());
        }

        if ($function->getAttribute('logging')) {
            /** @var Document $execution */
            $execution = Authorization::skip(fn () => $dbForProject->createDocument('executions', $execution));
        }

        // TODO revise this later using route label
        $usage
            ->setParam('functionId', $function->getId())
            ->setParam('executions.{scope}.compute', 1)
            ->setParam('executionStatus', $execution->getAttribute('status', ''))
            ->setParam('executionTime', $execution->getAttribute('duration')); // ms


        $roles = Authorization::getRoles();
        $isPrivilegedUser = Auth::isPrivilegedUser($roles);
        $isAppUser = Auth::isAppUser($roles);

        if (!$isPrivilegedUser && !$isAppUser) {
            $execution->setAttribute('logs', '');
            $execution->setAttribute('errors', '');
        }

        $headers = [];
        foreach (($executionResponse['headers'] ?? []) as $key => $value) {
            $headers[] = ['name' => $key, 'value' => $value];
        }

        $execution->setAttribute('responseBody', $executionResponse['body'] ?? '');
        $execution->setAttribute('responseHeaders', $headers);

        $response
            ->setStatusCode(Response::STATUS_CODE_CREATED)
            ->dynamic($execution, Response::MODEL_EXECUTION);
    });

App::get('/v1/functions/:functionId/executions')
    ->groups(['api', 'functions'])
    ->desc('List Executions')
    ->label('scope', 'execution.read')
    ->label('sdk.auth', [APP_AUTH_TYPE_SESSION, APP_AUTH_TYPE_KEY, APP_AUTH_TYPE_JWT])
    ->label('sdk.namespace', 'functions')
    ->label('sdk.method', 'listExecutions')
    ->label('sdk.description', '/docs/references/functions/list-executions.md')
    ->label('sdk.response.code', Response::STATUS_CODE_OK)
    ->label('sdk.response.type', Response::CONTENT_TYPE_JSON)
    ->label('sdk.response.model', Response::MODEL_EXECUTION_LIST)
    ->param('functionId', '', new UID(), 'Function ID.')
    ->param('queries', [], new Executions(), 'Array of query strings generated using the Query class provided by the SDK. [Learn more about queries](https://appwrite.io/docs/queries). Maximum of ' . APP_LIMIT_ARRAY_PARAMS_SIZE . ' queries are allowed, each ' . APP_LIMIT_ARRAY_ELEMENT_SIZE . ' characters long. You may filter on the following attributes: ' . implode(', ', Executions::ALLOWED_ATTRIBUTES), true)
    ->param('search', '', new Text(256), 'Search term to filter your list results. Max length: 256 chars.', true)
    ->inject('response')
    ->inject('dbForProject')
    ->inject('mode')
    ->action(function (string $functionId, array $queries, string $search, Response $response, Database $dbForProject, string $mode) {
        $function = Authorization::skip(fn () => $dbForProject->getDocument('functions', $functionId));

        $isAPIKey = Auth::isAppUser(Authorization::getRoles());
        $isPrivilegedUser = Auth::isPrivilegedUser(Authorization::getRoles());

        if ($function->isEmpty() || (!$function->getAttribute('enabled') && !$isAPIKey && !$isPrivilegedUser)) {
            throw new Exception(Exception::FUNCTION_NOT_FOUND);
        }

        $queries = Query::parseQueries($queries);

        if (!empty($search)) {
            $queries[] = Query::search('search', $search);
        }

        // Set internal queries
        $queries[] = Query::equal('functionId', [$function->getId()]);

        // Get cursor document if there was a cursor query
        $cursor = \array_filter($queries, function ($query) {
            return \in_array($query->getMethod(), [Query::TYPE_CURSORAFTER, Query::TYPE_CURSORBEFORE]);
        });
        $cursor = reset($cursor);
        if ($cursor) {
            /** @var Query $cursor */
            $executionId = $cursor->getValue();
            $cursorDocument = $dbForProject->getDocument('executions', $executionId);

            if ($cursorDocument->isEmpty()) {
                throw new Exception(Exception::GENERAL_CURSOR_NOT_FOUND, "Execution '{$executionId}' for the 'cursor' value not found.");
            }

            $cursor->setValue($cursorDocument);
        }

        $filterQueries = Query::groupByType($queries)['filters'];

        $results = $dbForProject->find('executions', $queries);
        $total = $dbForProject->count('executions', $filterQueries, APP_LIMIT_COUNT);

        $roles = Authorization::getRoles();
        $isPrivilegedUser = Auth::isPrivilegedUser($roles);
        $isAppUser = Auth::isAppUser($roles);
        if (!$isPrivilegedUser && !$isAppUser) {
            $results = array_map(function ($execution) {
                $execution->setAttribute('logs', '');
                $execution->setAttribute('errors', '');
                return $execution;
            }, $results);
        }

        $response->dynamic(new Document([
            'executions' => $results,
            'total' => $total,
        ]), Response::MODEL_EXECUTION_LIST);
    });

App::get('/v1/functions/:functionId/executions/:executionId')
    ->groups(['api', 'functions'])
    ->desc('Get Execution')
    ->label('scope', 'execution.read')
    ->label('sdk.auth', [APP_AUTH_TYPE_SESSION, APP_AUTH_TYPE_KEY, APP_AUTH_TYPE_JWT])
    ->label('sdk.namespace', 'functions')
    ->label('sdk.method', 'getExecution')
    ->label('sdk.description', '/docs/references/functions/get-execution.md')
    ->label('sdk.response.code', Response::STATUS_CODE_OK)
    ->label('sdk.response.type', Response::CONTENT_TYPE_JSON)
    ->label('sdk.response.model', Response::MODEL_EXECUTION)
    ->param('functionId', '', new UID(), 'Function ID.')
    ->param('executionId', '', new UID(), 'Execution ID.')
    ->inject('response')
    ->inject('dbForProject')
    ->inject('mode')
    ->action(function (string $functionId, string $executionId, Response $response, Database $dbForProject, string $mode) {
        $function = Authorization::skip(fn () => $dbForProject->getDocument('functions', $functionId));

        $isAPIKey = Auth::isAppUser(Authorization::getRoles());
        $isPrivilegedUser = Auth::isPrivilegedUser(Authorization::getRoles());

        if ($function->isEmpty() || (!$function->getAttribute('enabled') && !$isAPIKey && !$isPrivilegedUser)) {
            throw new Exception(Exception::FUNCTION_NOT_FOUND);
        }

        $execution = $dbForProject->getDocument('executions', $executionId);

        if ($execution->getAttribute('functionId') !== $function->getId()) {
            throw new Exception(Exception::EXECUTION_NOT_FOUND);
        }

        if ($execution->isEmpty()) {
            throw new Exception(Exception::EXECUTION_NOT_FOUND);
        }

        $roles = Authorization::getRoles();
        $isPrivilegedUser = Auth::isPrivilegedUser($roles);
        $isAppUser = Auth::isAppUser($roles);
        if (!$isPrivilegedUser && !$isAppUser) {
            $execution->setAttribute('logs', '');
            $execution->setAttribute('errors', '');
        }

        $response->dynamic($execution, Response::MODEL_EXECUTION);
    });

// Variables

App::post('/v1/functions/:functionId/variables')
    ->desc('Create Variable')
    ->groups(['api', 'functions'])
    ->label('scope', 'functions.write')
    ->label('audits.event', 'variable.create')
    ->label('audits.resource', 'function/{request.functionId}')
    ->label('sdk.auth', [APP_AUTH_TYPE_KEY])
    ->label('sdk.namespace', 'functions')
    ->label('sdk.method', 'createVariable')
    ->label('sdk.description', '/docs/references/functions/create-variable.md')
    ->label('sdk.response.code', Response::STATUS_CODE_CREATED)
    ->label('sdk.response.type', Response::CONTENT_TYPE_JSON)
    ->label('sdk.response.model', Response::MODEL_VARIABLE)
    ->param('functionId', '', new UID(), 'Function unique ID.', false)
    ->param('key', null, new Text(Database::LENGTH_KEY), 'Variable key. Max length: ' . Database::LENGTH_KEY  . ' chars.', false)
    ->param('value', null, new Text(8192, 0), 'Variable value. Max length: 8192 chars.', false)
    ->inject('project')
    ->inject('response')
    ->inject('dbForProject')
    ->inject('dbForConsole')
    ->action(function (string $functionId, string $key, string $value, Document $project, Response $response, Database $dbForProject, Database $dbForConsole) {
        $function = $dbForProject->getDocument('functions', $functionId);

        if ($function->isEmpty()) {
            throw new Exception(Exception::FUNCTION_NOT_FOUND);
        }

        $variableId = ID::unique();

        $variable = new Document([
            '$id' => $variableId,
            '$permissions' => [
                Permission::read(Role::any()),
                Permission::update(Role::any()),
                Permission::delete(Role::any()),
            ],
            'resourceInternalId' => $function->getInternalId(),
            'resourceId' => $function->getId(),
            'resourceType' => 'function',
            'key' => $key,
            'value' => $value,
            'search' => implode(' ', [$variableId, $function->getId(), $key, 'function']),
        ]);

        try {
            $variable = $dbForProject->createDocument('variables', $variable);
        } catch (DuplicateException $th) {
            throw new Exception(Exception::VARIABLE_ALREADY_EXISTS);
        }
        $dbForConsole->deleteCachedDocument('projects', $project->getId());

        $dbForProject->updateDocument('functions', $function->getId(), $function->setAttribute('live', false));

        // Inform scheduler to pull the latest changes
        $schedule = $dbForConsole->getDocument('schedules', $function->getAttribute('scheduleId'));
        $schedule
            ->setAttribute('resourceUpdatedAt', DateTime::now())
            ->setAttribute('schedule', $function->getAttribute('schedule'))
            ->setAttribute('active', !empty($function->getAttribute('schedule')) && !empty($function->getAttribute('deployment')));
        Authorization::skip(fn () => $dbForConsole->updateDocument('schedules', $schedule->getId(), $schedule));

        $dbForProject->deleteCachedDocument('functions', $function->getId());

        $response
            ->setStatusCode(Response::STATUS_CODE_CREATED)
            ->dynamic($variable, Response::MODEL_VARIABLE);
    });

App::get('/v1/functions/:functionId/variables')
    ->desc('List Variables')
    ->groups(['api', 'functions'])
    ->label('scope', 'functions.read')
    ->label('sdk.auth', [APP_AUTH_TYPE_KEY])
    ->label('sdk.namespace', 'functions')
    ->label('sdk.method', 'listVariables')
    ->label('sdk.description', '/docs/references/functions/list-variables.md')
    ->label('sdk.response.code', Response::STATUS_CODE_OK)
    ->label('sdk.response.type', Response::CONTENT_TYPE_JSON)
    ->label('sdk.response.model', Response::MODEL_VARIABLE_LIST)
    ->param('functionId', '', new UID(), 'Function unique ID.', false)
    ->inject('response')
    ->inject('dbForProject')
    ->action(function (string $functionId, Response $response, Database $dbForProject) {
        $function = $dbForProject->getDocument('functions', $functionId);

        if ($function->isEmpty()) {
            throw new Exception(Exception::FUNCTION_NOT_FOUND);
        }

        $response->dynamic(new Document([
            'variables' => $function->getAttribute('vars'),
            'total' => \count($function->getAttribute('vars')),
        ]), Response::MODEL_VARIABLE_LIST);
    });

App::get('/v1/functions/:functionId/variables/:variableId')
    ->desc('Get Variable')
    ->groups(['api', 'functions'])
    ->label('scope', 'functions.read')
    ->label('sdk.auth', [APP_AUTH_TYPE_KEY])
    ->label('sdk.namespace', 'functions')
    ->label('sdk.method', 'getVariable')
    ->label('sdk.description', '/docs/references/functions/get-variable.md')
    ->label('sdk.response.code', Response::STATUS_CODE_OK)
    ->label('sdk.response.type', Response::CONTENT_TYPE_JSON)
    ->label('sdk.response.model', Response::MODEL_VARIABLE)
    ->param('functionId', '', new UID(), 'Function unique ID.', false)
    ->param('variableId', '', new UID(), 'Variable unique ID.', false)
    ->inject('response')
    ->inject('dbForProject')
    ->action(function (string $functionId, string $variableId, Response $response, Database $dbForProject) {
        $function = $dbForProject->getDocument('functions', $functionId);

        if ($function->isEmpty()) {
            throw new Exception(Exception::FUNCTION_NOT_FOUND);
        }

        $variable = $dbForProject->getDocument('variables', $variableId);
        if (
            $variable === false ||
            $variable->isEmpty() ||
            $variable->getAttribute('resourceInternalId') !== $function->getInternalId() ||
            $variable->getAttribute('resourceType') !== 'function'
        ) {
            throw new Exception(Exception::VARIABLE_NOT_FOUND);
        }

        if ($variable === false || $variable->isEmpty()) {
            throw new Exception(Exception::VARIABLE_NOT_FOUND);
        }

        $response->dynamic($variable, Response::MODEL_VARIABLE);
    });

App::put('/v1/functions/:functionId/variables/:variableId')
    ->desc('Update Variable')
    ->groups(['api', 'functions'])
    ->label('scope', 'functions.write')
    ->label('audits.event', 'variable.update')
    ->label('audits.resource', 'function/{request.functionId}')
    ->label('sdk.auth', [APP_AUTH_TYPE_KEY])
    ->label('sdk.namespace', 'functions')
    ->label('sdk.method', 'updateVariable')
    ->label('sdk.description', '/docs/references/functions/update-variable.md')
    ->label('sdk.response.code', Response::STATUS_CODE_OK)
    ->label('sdk.response.type', Response::CONTENT_TYPE_JSON)
    ->label('sdk.response.model', Response::MODEL_VARIABLE)
    ->param('functionId', '', new UID(), 'Function unique ID.', false)
    ->param('variableId', '', new UID(), 'Variable unique ID.', false)
    ->param('key', null, new Text(255), 'Variable key. Max length: 255 chars.', false)
    ->param('value', null, new Text(8192, 0), 'Variable value. Max length: 8192 chars.', true)
    ->inject('project')
    ->inject('response')
    ->inject('dbForProject')
    ->inject('dbForConsole')
    ->action(function (string $functionId, string $variableId, string $key, ?string $value, Document $project, Response $response, Database $dbForProject, Database $dbForConsole) {

        $function = $dbForProject->getDocument('functions', $functionId);

        if ($function->isEmpty()) {
            throw new Exception(Exception::FUNCTION_NOT_FOUND);
        }

        $variable = $dbForProject->getDocument('variables', $variableId);
        if ($variable === false || $variable->isEmpty() || $variable->getAttribute('resourceInternalId') !== $function->getInternalId() || $variable->getAttribute('resourceType') !== 'function') {
            throw new Exception(Exception::VARIABLE_NOT_FOUND);
        }

        if ($variable === false || $variable->isEmpty()) {
            throw new Exception(Exception::VARIABLE_NOT_FOUND);
        }

        $variable
            ->setAttribute('key', $key)
            ->setAttribute('value', $value ?? $variable->getAttribute('value'))
            ->setAttribute('search', implode(' ', [$variableId, $function->getId(), $key, 'function']));

        try {
            $dbForProject->updateDocument('variables', $variable->getId(), $variable);
        } catch (DuplicateException $th) {
            throw new Exception(Exception::VARIABLE_ALREADY_EXISTS);
        }
        $dbForConsole->deleteCachedDocument('projects', $project->getId());

        $dbForProject->updateDocument('functions', $function->getId(), $function->setAttribute('live', false));

        // Inform scheduler to pull the latest changes
        $schedule = $dbForConsole->getDocument('schedules', $function->getAttribute('scheduleId'));
        $schedule
            ->setAttribute('resourceUpdatedAt', DateTime::now())
            ->setAttribute('schedule', $function->getAttribute('schedule'))
            ->setAttribute('active', !empty($function->getAttribute('schedule')) && !empty($function->getAttribute('deployment')));
        Authorization::skip(fn () => $dbForConsole->updateDocument('schedules', $schedule->getId(), $schedule));

        $dbForProject->deleteCachedDocument('functions', $function->getId());

        $response->dynamic($variable, Response::MODEL_VARIABLE);
    });

App::delete('/v1/functions/:functionId/variables/:variableId')
    ->desc('Delete Variable')
    ->groups(['api', 'functions'])
    ->label('scope', 'functions.write')
    ->label('audits.event', 'variable.delete')
    ->label('audits.resource', 'function/{request.functionId}')
    ->label('sdk.auth', [APP_AUTH_TYPE_KEY])
    ->label('sdk.namespace', 'functions')
    ->label('sdk.method', 'deleteVariable')
    ->label('sdk.description', '/docs/references/functions/delete-variable.md')
    ->label('sdk.response.code', Response::STATUS_CODE_NOCONTENT)
    ->label('sdk.response.model', Response::MODEL_NONE)
    ->param('functionId', '', new UID(), 'Function unique ID.', false)
    ->param('variableId', '', new UID(), 'Variable unique ID.', false)
    ->inject('project')
    ->inject('response')
    ->inject('dbForProject')
    ->inject('dbForConsole')
    ->action(function (string $functionId, string $variableId, Document $project, Response $response, Database $dbForProject, Database $dbForConsole) {
        $function = $dbForProject->getDocument('functions', $functionId);

        if ($function->isEmpty()) {
            throw new Exception(Exception::FUNCTION_NOT_FOUND);
        }

        $variable = $dbForProject->getDocument('variables', $variableId);
        if ($variable === false || $variable->isEmpty() || $variable->getAttribute('resourceInternalId') !== $function->getInternalId() || $variable->getAttribute('resourceType') !== 'function') {
            throw new Exception(Exception::VARIABLE_NOT_FOUND);
        }

        if ($variable === false || $variable->isEmpty()) {
            throw new Exception(Exception::VARIABLE_NOT_FOUND);
        }

        $dbForProject->deleteDocument('variables', $variable->getId());

        $dbForProject->updateDocument('functions', $function->getId(), $function->setAttribute('live', false));

        // Inform scheduler to pull the latest changes
        $schedule = $dbForConsole->getDocument('schedules', $function->getAttribute('scheduleId'));
        $schedule
            ->setAttribute('resourceUpdatedAt', DateTime::now())
            ->setAttribute('schedule', $function->getAttribute('schedule'))
            ->setAttribute('active', !empty($function->getAttribute('schedule')) && !empty($function->getAttribute('deployment')));
        Authorization::skip(fn () => $dbForConsole->updateDocument('schedules', $schedule->getId(), $schedule));

        $dbForProject->deleteCachedDocument('functions', $function->getId());

        $response->noContent();
    });<|MERGE_RESOLUTION|>--- conflicted
+++ resolved
@@ -139,15 +139,9 @@
     ->param('events', [], new ArrayList(new ValidatorEvent(), APP_LIMIT_ARRAY_PARAMS_SIZE), 'Events list. Maximum of ' . APP_LIMIT_ARRAY_PARAMS_SIZE . ' events are allowed.', true)
     ->param('schedule', '', new Cron(), 'Schedule CRON syntax.', true)
     ->param('timeout', 15, new Range(1, (int) App::getEnv('_APP_FUNCTIONS_TIMEOUT', 900)), 'Function maximum execution time in seconds.', true)
-<<<<<<< HEAD
     ->param('enabled', true, new Boolean(), 'Is function enabled? When set to \'disabled\', users cannot access the function but Server SDKs with and API key can still access the function. No data is lost when this is toggled.', true)
     ->param('logging', true, new Boolean(), 'Whether executions will be logged. When set to false, executions will not be logged, but will reduce resource used by your Appwrite project.', true)
-    ->param('entrypoint', '', new Text(1028), 'Entrypoint File. This path is relative to the "providerRootDirectory".')
-=======
-    ->param('enabled', true, new Boolean(), 'Is function enabled?', true)
-    ->param('logging', true, new Boolean(), 'Do executions get logged?', true)
-    ->param('entrypoint', '', new Text(1028, 0), 'Entrypoint File.', true)
->>>>>>> e8ae7fb4
+    ->param('entrypoint', '', new Text(1028, 0), 'Entrypoint File. This path is relative to the "providerRootDirectory".', true)
     ->param('commands', '', new Text(8192, 0), 'Build Commands.', true)
     ->param('installationId', '', new Text(128, 0), 'Appwrite Installation ID for VCS (version control system) deployment.', true)
     ->param('providerRepositoryId', '', new Text(128, 0), 'Repository ID of the repo linked to the function.', true)
@@ -671,15 +665,9 @@
     ->param('events', [], new ArrayList(new ValidatorEvent(), APP_LIMIT_ARRAY_PARAMS_SIZE), 'Events list. Maximum of ' . APP_LIMIT_ARRAY_PARAMS_SIZE . ' events are allowed.', true)
     ->param('schedule', '', new Cron(), 'Schedule CRON syntax.', true)
     ->param('timeout', 15, new Range(1, (int) App::getEnv('_APP_FUNCTIONS_TIMEOUT', 900)), 'Maximum execution time in seconds.', true)
-<<<<<<< HEAD
     ->param('enabled', true, new Boolean(), 'Is function enabled? When set to \'disabled\', users cannot access the function but Server SDKs with and API key can still access the function. No data is lost when this is toggled.', true)
     ->param('logging', true, new Boolean(), 'Whether executions will be logged. When set to false, executions will not be logged, but will reduce resource used by your Appwrite project.', true)
-    ->param('entrypoint', '', new Text(1028), 'Entrypoint File. This path is relative to the "providerRootDirectory".')
-=======
-    ->param('enabled', true, new Boolean(), 'Is function enabled?', true)
-    ->param('logging', true, new Boolean(), 'Do executions get logged?', true)
-    ->param('entrypoint', '', new Text(1028, 0), 'Entrypoint File.', true)
->>>>>>> e8ae7fb4
+    ->param('entrypoint', '', new Text(1028, 0), 'Entrypoint File. This path is relative to the "providerRootDirectory".', true)
     ->param('commands', '', new Text(8192, 0), 'Build Commands.', true)
     ->param('installationId', '', new Text(128, 0), 'Appwrite Installation ID for vcs deployment.', true)
     ->param('providerRepositoryId', '', new Text(128, 0), 'Repository ID of the repo linked to the function', true)
