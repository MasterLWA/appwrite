--- conflicted
+++ resolved
@@ -1,6 +1,5 @@
 <?php
 
-<<<<<<< HEAD
 use Appwrite\Extend\Exception;
 use Appwrite\Utopia\Response;
 use GraphQL\Error\DebugFlag;
@@ -39,17 +38,6 @@
     ->inject('promiseAdapter')
     ->inject('gqlSchema')
     ->action(Closure::fromCallable('graphqlRequest'));
-=======
-/**
- * TODO:
- *  1. Map all objects, object-params, object-fields
- *  2. Parse GraphQL request payload (use: https://github.com/webonyx/graphql-php)
- *  3. Route request to relevant controllers (of REST API?) / resolvers and aggergate data
- *  4. Handle errors if any
- *  5. Returen JSON response
- *  6. Write tests!
- */
->>>>>>> 3c627fdd
 
 use Appwrite\Extend\Exception;
 use Utopia\App;
