--- conflicted
+++ resolved
@@ -67,13 +67,9 @@
         throw new Exception(Exception::USER_ALREADY_EXISTS);
     }
 
-    $usage
-        ->setParam('users.create', 1)
-    ;
-
-    $events
-        ->setParam('userId', $user->getId())
-    ;
+    $usage->setParam('users.create', 1);
+
+    $events->setParam('userId', $user->getId());
 
     return $user;
 }
@@ -217,11 +213,6 @@
             $options = '{"version":"' . $passwordVersion . '"}';
         }
 
-<<<<<<< HEAD
-        $usage->setParam('users.create', 1);
-
-        $events->setParam('userId', $user->getId());
-=======
         $user = createUser('sha', $options, $userId, $email, $password, null, $name, $dbForProject, $usage, $events);
 
         $response->setStatusCode(Response::STATUS_CODE_CREATED);
@@ -320,7 +311,6 @@
     ->inject('events')
     ->action(function (string $userId, string $email, string $password, string $passwordSalt, string $passwordSaltSeparator, string $passwordSignerKey, string $name, Response $response, Database $dbForProject, Stats $usage, Event $events) {
         $user = createUser('scryptMod', '{"signerKey":"' . $passwordSignerKey . '","saltSeparator":"' . $passwordSaltSeparator . '","salt":"' . $passwordSalt . '"}', $userId, $email, $password, null, $name, $dbForProject, $usage, $events);
->>>>>>> 69a4f51d
 
         $response->setStatusCode(Response::STATUS_CODE_CREATED);
         $response->dynamic($user, Response::MODEL_USER);
@@ -653,7 +643,7 @@
         $user = $dbForProject->getDocument('users', $userId);
 
         if ($user->isEmpty()) {
-            throw new Exception(Exception::USER_NOT_FOUND, 'User not found');
+            throw new Exception(Exception::USER_NOT_FOUND);
         }
 
         $user = $dbForProject->updateDocument('users', $user->getId(), $user->setAttribute('status', (bool) $status));
@@ -689,7 +679,7 @@
         $user = $dbForProject->getDocument('users', $userId);
 
         if ($user->isEmpty()) {
-            throw new Exception(Exception::USER_NOT_FOUND, 'User not found');
+            throw new Exception(Exception::USER_NOT_FOUND);
         }
 
         $user = $dbForProject->updateDocument('users', $user->getId(), $user->setAttribute('emailVerification', $emailVerification));
@@ -795,13 +785,9 @@
     ->inject('response')
     ->inject('dbForProject')
     ->inject('events')
-<<<<<<< HEAD
     ->action(function (string $userId, string $password, Response $response, Database $dbForProject, Event $events) {
 
-=======
-    ->action(function (string $userId, string $password, Response $response, Database $dbForProject, EventAudit $audits, Event $events) {
->>>>>>> 69a4f51d
-        $user = $dbForProject->getDocument('users', $userId);
+      $user = $dbForProject->getDocument('users', $userId);
 
         if ($user->isEmpty()) {
             throw new Exception(Exception::USER_NOT_FOUND);
@@ -979,7 +965,6 @@
         $events->setParam('userId', $user->getId());
 
         $response->dynamic(new Document($prefs), Response::MODEL_PREFERENCES);
-        $response->dynamic($user, Response::MODEL_USER);
     });
 
 App::delete('/v1/users/:userId/sessions/:sessionId')
