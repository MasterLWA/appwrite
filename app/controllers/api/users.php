--- conflicted
+++ resolved
@@ -689,8 +689,6 @@
         $response->dynamic($user, Response::MODEL_USER);
     });
 
-<<<<<<< HEAD
-=======
 App::patch('/v1/users/:userId/verification')
     ->desc('Update Email Verification')
     ->groups(['api', 'users'])
@@ -726,7 +724,6 @@
         $response->dynamic($user, Response::MODEL_USER);
     });
 
->>>>>>> d960f85d
 App::patch('/v1/users/:userId/verification/phone')
     ->desc('Update Phone Verification')
     ->groups(['api', 'users'])
