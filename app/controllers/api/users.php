--- conflicted
+++ resolved
@@ -43,12 +43,17 @@
     }
 
     try {
-        $userId = $userId == 'unique()' ? $dbForProject->getId() : $userId;
+        $userId = $userId == 'unique()'
+            ? ID::unique()
+            : ID::custom($userId);
 
         $user = $dbForProject->createDocument('users', new Document([
             '$id' => $userId,
-            '$read' => ['role:all'],
-            '$write' => ['user:' . $userId],
+            '$permissions' => [
+                Permission::read(Role::any()),
+                Permission::update(Role::user($userId)),
+                Permission::delete(Role::user($userId)),
+            ],
             'email' => $email,
             'emailVerification' => false,
             'phone' => $phone,
@@ -135,33 +140,6 @@
         $response->dynamic($user, Response::MODEL_USER);
     });
 
-<<<<<<< HEAD
-        try {
-            $userId = $userId == 'unique()' ? ID::unique() : $userId;
-            $user = $dbForProject->createDocument('users', new Document([
-                '$id' => $userId,
-                '$permissions' => [
-                    Permission::read(Role::any()),
-                    Permission::update(Role::user($userId)),
-                    Permission::delete(Role::user($userId)),
-                ],
-                'email' => $email,
-                'emailVerification' => false,
-                'status' => true,
-                'password' => Auth::passwordHash($password),
-                'passwordUpdate' => DateTime::now(),
-                'registration' => DateTime::now(),
-                'reset' => false,
-                'name' => $name,
-                'prefs' => new \stdClass(),
-                'sessions' => null,
-                'tokens' => null,
-                'memberships' => null,
-                'search' => implode(' ', [$userId, $email, $name])
-            ]));
-        } catch (Duplicate $th) {
-            throw new Exception(Exception::USER_ALREADY_EXISTS);
-=======
 App::post('/v1/users/md5')
     ->desc('Create User with MD5 Password')
     ->groups(['api', 'users'])
@@ -245,7 +223,6 @@
 
         if (!empty($passwordVersion)) {
             $options = '{"version":"' . $passwordVersion . '"}';
->>>>>>> 5f990ecb
         }
 
         $user = createUser('sha', $options, $userId, $email, $password, null, $name, $dbForProject, $usage, $events);
