--- conflicted
+++ resolved
@@ -174,52 +174,6 @@
             $oauth2Keys[] = 'oauth2'.\ucfirst($key).'AccessToken';
         }
 
-<<<<<<< HEAD
-$utopia->delete('/v1/users/:userId')
-    ->desc('Delete User')
-    ->groups(['api', 'users'])
-    ->label('scope', 'users.write')
-    ->label('sdk.platform', [APP_PLATFORM_SERVER])
-    ->label('sdk.namespace', 'users')
-    ->label('sdk.method', 'deleteUser')
-    ->label('sdk.description', '/docs/references/users/delete-user.md')
-    ->label('abuse-limit', 100)
-    ->param('userId', '', function () {return new UID();}, 'User unique ID.')
-    ->action(
-        function ($userId) use ($response, $deletes, $projectDB) {
-            $user = $projectDB->getDocument($userId);
-
-            if (empty($user->getId()) || Database::SYSTEM_COLLECTION_USERS != $user->getCollection()) {
-                throw new Exception('User not found', 404);
-            }
-            if (!$projectDB->deleteDocument($userId)) {
-                throw new Exception('Failed to remove user from DB', 500);
-            }
-
-            if (!$projectDB->deleteUniqueKey(md5('users:email='.$user->getAttribute('email', null)))) {
-                throw new Exception('Failed to remove unique key from DB', 500);
-            }
-            
-            $reservedId = $projectDB->createDocument([
-                '$collection' => Database::SYSTEM_COLLECTION_RESERVED,
-                '$id' => $userId,
-                '$permissions' => [
-                    'read' => ['*'],
-                ],
-            ]);
-
-            if (false === $reservedId) {
-                throw new Exception('Failed saving reserved id to DB', 500);
-            }
-
-            $deletes->setParam('document', $user);
-
-            $response->noContent();
-        }
-    );
-
-$utopia->get('/v1/users/:userId/prefs')
-=======
         $response->json(\array_merge($user->getArrayCopy(\array_merge(
             [
                 '$id',
@@ -234,7 +188,6 @@
     }, ['response', 'projectDB']);
 
 App::get('/v1/users/:userId/prefs')
->>>>>>> 8c045db0
     ->desc('Get User Preferences')
     ->groups(['api', 'users'])
     ->label('scope', 'users.read')
@@ -572,4 +525,49 @@
         }
 
         $response->json(array('result' => 'success'));
-    }, ['response', 'projectDB']);+    }, ['response', 'projectDB']);
+
+App::delete('/v1/users/:userId')
+    ->desc('Delete User')
+    ->groups(['api', 'users'])
+    ->label('scope', 'users.write')
+    ->label('sdk.platform', [APP_PLATFORM_SERVER])
+    ->label('sdk.namespace', 'users')
+    ->label('sdk.method', 'deleteUser')
+    ->label('sdk.description', '/docs/references/users/delete-user.md')
+    ->label('abuse-limit', 100)
+    ->param('userId', '', function () {return new UID();}, 'User unique ID.')
+    ->action(function ($userId, $response, $projectDB, $deletes) {
+        /** @var Utopia\Response $response */
+        /** @var Appwrite\Database\Database $projectDB */
+        /** @var Appwrite\Event\Event $deletes */
+        
+        $user = $projectDB->getDocument($userId);
+
+        if (empty($user->getId()) || Database::SYSTEM_COLLECTION_USERS != $user->getCollection()) {
+            throw new Exception('User not found', 404);
+        }
+        if (!$projectDB->deleteDocument($userId)) {
+            throw new Exception('Failed to remove user from DB', 500);
+        }
+
+        if (!$projectDB->deleteUniqueKey(md5('users:email='.$user->getAttribute('email', null)))) {
+            throw new Exception('Failed to remove unique key from DB', 500);
+        }
+        
+        $reservedId = $projectDB->createDocument([
+            '$collection' => Database::SYSTEM_COLLECTION_RESERVED,
+            '$id' => $userId,
+            '$permissions' => [
+                'read' => ['*'],
+            ],
+        ]);
+
+        if (false === $reservedId) {
+            throw new Exception('Failed saving reserved id to DB', 500);
+        }
+
+        $deletes->setParam('document', $user);
+
+        $response->noContent();
+    }, ['response', 'projectDB', 'deletes']);