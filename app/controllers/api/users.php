<?php

use Appwrite\Auth\Auth;
use Appwrite\Auth\Validator\Password;
use Appwrite\Detector\Detector;
use Appwrite\Network\Validator\Email;
use Appwrite\Utopia\Database\Validator\CustomId;
use Appwrite\Utopia\Response;
use Utopia\App;
use Utopia\Audit\Audit;
use Utopia\Config\Config;
use Appwrite\Extend\Exception;
use Utopia\Database\Document;
use Utopia\Database\Exception\Duplicate;
use Utopia\Database\Validator\UID;
use Utopia\Database\Database;
use Utopia\Database\Query;
use Utopia\Database\Validator\Authorization;
use Utopia\Validator\Assoc;
use Utopia\Validator\WhiteList;
use Utopia\Validator\Text;
use Utopia\Validator\Range;
use Utopia\Validator\Boolean;

App::post('/v1/users')
    ->desc('Create User')
    ->groups(['api', 'users'])
    ->label('event', 'users.create')
    ->label('scope', 'users.write')
    ->label('sdk.auth', [APP_AUTH_TYPE_KEY])
    ->label('sdk.namespace', 'users')
    ->label('sdk.method', 'create')
    ->label('sdk.description', '/docs/references/users/create-user.md')
    ->label('sdk.response.code', Response::STATUS_CODE_CREATED)
    ->label('sdk.response.type', Response::CONTENT_TYPE_JSON)
    ->label('sdk.response.model', Response::MODEL_USER)
    ->param('userId', '', new CustomId(), 'User ID. Choose your own unique ID or pass the string "unique()" to auto generate it. Valid chars are a-z, A-Z, 0-9, period, hyphen, and underscore. Can\'t start with a special char. Max length is 36 chars.')
    ->param('email', '', new Email(), 'User email.')
    ->param('password', '', new Password(), 'User password. Must be at least 8 chars.')
    ->param('name', '', new Text(128), 'User name. Max length: 128 chars.', true)
    ->inject('response')
    ->inject('dbForProject')
    ->inject('usage')
    ->action(function ($userId, $email, $password, $name, $response, $dbForProject, $usage) {
        /** @var Appwrite\Utopia\Response $response */
        /** @var Utopia\Database\Database $dbForProject */
        /** @var Appwrite\Stats\Stats $usage */

        $email = \strtolower($email);

        try {
            $userId = $userId == 'unique()' ? $dbForProject->getId() : $userId;
            $user = $dbForProject->createDocument('users', new Document([
                '$id' => $userId,
                '$read' => ['role:all'],
                '$write' => ['user:'.$userId],
                'email' => $email,
                'emailVerification' => false,
                'status' => true,
                'password' => Auth::passwordHash($password),
                'passwordUpdate' => \time(),
                'registration' => \time(),
                'reset' => false,
                'name' => $name,
                'prefs' => new \stdClass(),
<<<<<<< HEAD
                'sessions' => null,
                'tokens' => [],
                'memberships' => [],
=======
                'sessions' => [],
                'tokens' => null,
                'memberships' => null,
>>>>>>> 3990ef7f
                'search' => implode(' ', [$userId, $email, $name]),
                'deleted' => false
            ]));
        } catch (Duplicate $th) {
            throw new Exception('Account already exists', 409, Exception::USER_ALREADY_EXISTS);
        }

        $usage
            ->setParam('users.create', 1)
        ;

        $response->setStatusCode(Response::STATUS_CODE_CREATED);
        $response->dynamic($user, Response::MODEL_USER);
    });

App::get('/v1/users')
    ->desc('List Users')
    ->groups(['api', 'users'])
    ->label('scope', 'users.read')
    ->label('sdk.auth', [APP_AUTH_TYPE_KEY])
    ->label('sdk.namespace', 'users')
    ->label('sdk.method', 'list')
    ->label('sdk.description', '/docs/references/users/list-users.md')
    ->label('sdk.response.code', Response::STATUS_CODE_OK)
    ->label('sdk.response.type', Response::CONTENT_TYPE_JSON)
    ->label('sdk.response.model', Response::MODEL_USER_LIST)
    ->param('search', '', new Text(256), 'Search term to filter your list results. Max length: 256 chars.', true)
    ->param('limit', 25, new Range(0, 100), 'Maximum number of users to return in response. By default will return maximum 25 results. Maximum of 100 results allowed per request.', true)
    ->param('offset', 0, new Range(0, APP_LIMIT_COUNT), 'Offset value. The default value is 0. Use this param to manage pagination. [learn more about pagination](https://appwrite.io/docs/pagination)', true)
    ->param('cursor', '', new UID(), 'ID of the user used as the starting point for the query, excluding the user itself. Should be used for efficient pagination when working with large sets of data. [learn more about pagination](https://appwrite.io/docs/pagination)', true)
    ->param('cursorDirection', Database::CURSOR_AFTER, new WhiteList([Database::CURSOR_AFTER, Database::CURSOR_BEFORE]), 'Direction of the cursor.', true)
    ->param('orderType', 'ASC', new WhiteList(['ASC', 'DESC'], true), 'Order result by ASC or DESC order.', true)
    ->inject('response')
    ->inject('dbForProject')
    ->inject('usage')
    ->action(function ($search, $limit, $offset, $cursor, $cursorDirection, $orderType, $response, $dbForProject, $usage) {
        /** @var Appwrite\Utopia\Response $response */
        /** @var Utopia\Database\Database $dbForProject */
        /** @var Appwrite\Stats\Stats $usage */

        if (!empty($cursor)) {
            $cursorUser = $dbForProject->getDocument('users', $cursor);

            if ($cursorUser->isEmpty()) {
                throw new Exception("User '{$cursor}' for the 'cursor' value not found.", 400, Exception::GENERAL_CURSOR_NOT_FOUND);
            }
        }

        $queries = [
            new Query('deleted', Query::TYPE_EQUAL, [false])
        ];

        if (!empty($search)) {
            $queries[] = new Query('search', Query::TYPE_SEARCH, [$search]);
        }

        $usage
            ->setParam('users.read', 1)
        ;

        $response->dynamic(new Document([
            'users' => $dbForProject->find('users', $queries, $limit, $offset, [], [$orderType], $cursorUser ?? null, $cursorDirection),
            'total' => $dbForProject->count('users', $queries, APP_LIMIT_COUNT),
        ]), Response::MODEL_USER_LIST);
    });

App::get('/v1/users/:userId')
    ->desc('Get User')
    ->groups(['api', 'users'])
    ->label('scope', 'users.read')
    ->label('sdk.auth', [APP_AUTH_TYPE_KEY])
    ->label('sdk.namespace', 'users')
    ->label('sdk.method', 'get')
    ->label('sdk.description', '/docs/references/users/get-user.md')
    ->label('sdk.response.code', Response::STATUS_CODE_OK)
    ->label('sdk.response.type', Response::CONTENT_TYPE_JSON)
    ->label('sdk.response.model', Response::MODEL_USER)
    ->param('userId', '', new UID(), 'User ID.')
    ->inject('response')
    ->inject('dbForProject')
    ->inject('usage')
    ->action(function ($userId, $response, $dbForProject, $usage) {
        /** @var Appwrite\Utopia\Response $response */
        /** @var Utopia\Database\Database $dbForProject */
        /** @var Appwrite\Stats\Stats $usage */ 

        $user = $dbForProject->getDocument('users', $userId);

        if ($user->isEmpty() || $user->getAttribute('deleted')) {
            throw new Exception('User not found', 404, Exception::USER_NOT_FOUND);
        }

        $usage
            ->setParam('users.read', 1)
        ;
        $response->dynamic($user, Response::MODEL_USER);
    });

App::get('/v1/users/:userId/prefs')
    ->desc('Get User Preferences')
    ->groups(['api', 'users'])
    ->label('scope', 'users.read')
    ->label('sdk.auth', [APP_AUTH_TYPE_KEY])
    ->label('sdk.namespace', 'users')
    ->label('sdk.method', 'getPrefs')
    ->label('sdk.description', '/docs/references/users/get-user-prefs.md')
    ->label('sdk.response.code', Response::STATUS_CODE_OK)
    ->label('sdk.response.type', Response::CONTENT_TYPE_JSON)
    ->label('sdk.response.model', Response::MODEL_PREFERENCES)
    ->param('userId', '', new UID(), 'User ID.')
    ->inject('response')
    ->inject('dbForProject')
    ->inject('usage')
    ->action(function ($userId, $response, $dbForProject, $usage) {
        /** @var Appwrite\Utopia\Response $response */
        /** @var Utopia\Database\Database $dbForProject */
        /** @var Appwrite\Stats\Stats $usage */

        $user = $dbForProject->getDocument('users', $userId);

        if ($user->isEmpty() || $user->getAttribute('deleted')) {
            throw new Exception('User not found', 404, Exception::USER_NOT_FOUND);
        }

        $prefs = $user->getAttribute('prefs', new \stdClass());

        $usage
            ->setParam('users.read', 1)
        ;
        $response->dynamic(new Document($prefs), Response::MODEL_PREFERENCES);
    });

App::get('/v1/users/:userId/sessions')
    ->desc('Get User Sessions')
    ->groups(['api', 'users'])
    ->label('scope', 'users.read')
    ->label('sdk.auth', [APP_AUTH_TYPE_KEY])
    ->label('sdk.namespace', 'users')
    ->label('sdk.method', 'getSessions')
    ->label('sdk.description', '/docs/references/users/get-user-sessions.md')
    ->label('sdk.response.code', Response::STATUS_CODE_OK)
    ->label('sdk.response.type', Response::CONTENT_TYPE_JSON)
    ->label('sdk.response.model', Response::MODEL_SESSION_LIST)
    ->param('userId', '', new UID(), 'User ID.')
    ->inject('response')
    ->inject('dbForProject')
    ->inject('locale')
    ->inject('usage')
    ->action(function ($userId, $response, $dbForProject, $locale, $usage) {
        /** @var Appwrite\Utopia\Response $response */
        /** @var Utopia\Database\Database $dbForProject */
        /** @var Utopia\Locale\Locale $locale */
        /** @var Appwrite\Stats\Stats $usage */

        $user = $dbForProject->getDocument('users', $userId);

        if ($user->isEmpty() || $user->getAttribute('deleted')) {
            throw new Exception('User not found', 404, Exception::USER_NOT_FOUND);
        }

        $sessions = $user->getAttribute('sessions', []);

        foreach ($sessions as $key => $session) { 
            /** @var Document $session */

            $countryName = $locale->getText('countries.'.strtolower($session->getAttribute('countryCode')), $locale->getText('locale.country.unknown'));
            $session->setAttribute('countryName', $countryName);
            $session->setAttribute('current', false);

            $sessions[$key] = $session;
        }

        $usage
            ->setParam('users.read', 1)
        ;
        $response->dynamic(new Document([
            'sessions' => $sessions,
            'total' => count($sessions),
        ]), Response::MODEL_SESSION_LIST);
    });

App::get('/v1/users/:userId/logs')
    ->desc('Get User Logs')
    ->groups(['api', 'users'])
    ->label('scope', 'users.read')
    ->label('sdk.auth', [APP_AUTH_TYPE_KEY])
    ->label('sdk.namespace', 'users')
    ->label('sdk.method', 'getLogs')
    ->label('sdk.description', '/docs/references/users/get-user-logs.md')
    ->label('sdk.response.code', Response::STATUS_CODE_OK)
    ->label('sdk.response.type', Response::CONTENT_TYPE_JSON)
    ->label('sdk.response.model', Response::MODEL_LOG_LIST)
    ->param('userId', '', new UID(), 'User ID.')
    ->param('limit', 25, new Range(0, 100), 'Maximum number of logs to return in response. By default will return maximum 25 results. Maximum of 100 results allowed per request.', true)
    ->param('offset', 0, new Range(0, APP_LIMIT_COUNT), 'Offset value. The default value is 0. Use this value to manage pagination. [learn more about pagination](https://appwrite.io/docs/pagination)', true)
    ->inject('response')
    ->inject('dbForProject')
    ->inject('locale')
    ->inject('geodb')
    ->inject('usage')
    ->action(function ($userId, $limit, $offset, $response, $dbForProject, $locale, $geodb, $usage) {
        /** @var Appwrite\Utopia\Response $response */
        /** @var Utopia\Database\Document $project */
        /** @var Utopia\Database\Database $dbForProject */
        /** @var Utopia\Locale\Locale $locale */
        /** @var MaxMind\Db\Reader $geodb */
        /** @var Appwrite\Stats\Stats $usage */

        $user = $dbForProject->getDocument('users', $userId);

        if ($user->isEmpty() || $user->getAttribute('deleted')) {
            throw new Exception('User not found', 404, Exception::USER_NOT_FOUND);
        }

        $audit = new Audit($dbForProject);
        $auditEvents = [
            'account.create',
            'account.delete',
            'account.update.name',
            'account.update.email',
            'account.update.password',
            'account.update.prefs',
            'account.sessions.create',
            'account.sessions.update',
            'account.sessions.delete',
            'account.recovery.create',
            'account.recovery.update',
            'account.verification.create',
            'account.verification.update',
            'teams.membership.create',
            'teams.membership.update',
            'teams.membership.delete',
        ];

        $logs = $audit->getLogsByUserAndEvents($user->getId(), $auditEvents, $limit, $offset);

        $output = [];

        foreach ($logs as $i => &$log) {
            $log['userAgent'] = (!empty($log['userAgent'])) ? $log['userAgent'] : 'UNKNOWN';

            $detector = new Detector($log['userAgent']);
            $detector->skipBotDetection(); // OPTIONAL: If called, bot detection will completely be skipped (bots will be detected as regular devices then)

            $os = $detector->getOS();
            $client = $detector->getClient();
            $device = $detector->getDevice();

            $output[$i] = new Document([
                'event' => $log['event'],
                'ip' => $log['ip'],
                'time' => $log['time'],
                'osCode' => $os['osCode'],
                'osName' => $os['osName'],
                'osVersion' => $os['osVersion'],
                'clientType' => $client['clientType'],
                'clientCode' => $client['clientCode'],
                'clientName' => $client['clientName'],
                'clientVersion' => $client['clientVersion'],
                'clientEngine' => $client['clientEngine'],
                'clientEngineVersion' => $client['clientEngineVersion'],
                'deviceName' => $device['deviceName'],
                'deviceBrand' => $device['deviceBrand'],
                'deviceModel' => $device['deviceModel']
            ]);

            $record = $geodb->get($log['ip']);

            if ($record) {
                $output[$i]['countryCode'] = $locale->getText('countries.'.strtolower($record['country']['iso_code']), false) ? \strtolower($record['country']['iso_code']) : '--';
                $output[$i]['countryName'] = $locale->getText('countries.'.strtolower($record['country']['iso_code']), $locale->getText('locale.country.unknown'));
            } else {
                $output[$i]['countryCode'] = '--';
                $output[$i]['countryName'] = $locale->getText('locale.country.unknown');
            }
        }

        $usage
            ->setParam('users.read', 1)
        ;

        $response->dynamic(new Document([
            'total' => $audit->countLogsByUserAndEvents($user->getId(), $auditEvents),
            'logs' => $output,
        ]), Response::MODEL_LOG_LIST);
    });

App::patch('/v1/users/:userId/status')
    ->desc('Update User Status')
    ->groups(['api', 'users'])
    ->label('event', 'users.update.status')
    ->label('scope', 'users.write')
    ->label('sdk.auth', [APP_AUTH_TYPE_KEY])
    ->label('sdk.namespace', 'users')
    ->label('sdk.method', 'updateStatus')
    ->label('sdk.description', '/docs/references/users/update-user-status.md')
    ->label('sdk.response.code', Response::STATUS_CODE_OK)
    ->label('sdk.response.type', Response::CONTENT_TYPE_JSON)
    ->label('sdk.response.model', Response::MODEL_USER)
    ->param('userId', '', new UID(), 'User ID.')
    ->param('status', null, new Boolean(true), 'User Status. To activate the user pass `true` and to block the user pass `false`.')
    ->inject('response')
    ->inject('dbForProject')
    ->inject('usage')
    ->action(function ($userId, $status, $response, $dbForProject, $usage) {
        /** @var Appwrite\Utopia\Response $response */
        /** @var Utopia\Database\Database $dbForProject */
        /** @var Appwrite\Stats\Stats $usage */

        $user = $dbForProject->getDocument('users', $userId);

        if ($user->isEmpty() || $user->getAttribute('deleted')) {
            throw new Exception('User not found', 404, Exception::USER_NOT_FOUND);
        }

        $user = $dbForProject->updateDocument('users', $user->getId(), $user->setAttribute('status', (bool) $status));

        $usage
            ->setParam('users.update', 1)
        ;
        $response->dynamic($user, Response::MODEL_USER);
    });

App::patch('/v1/users/:userId/verification')
    ->desc('Update Email Verification')
    ->groups(['api', 'users'])
    ->label('event', 'users.update.verification')
    ->label('scope', 'users.write')
    ->label('sdk.auth', [APP_AUTH_TYPE_KEY])
    ->label('sdk.namespace', 'users')
    ->label('sdk.method', 'updateVerification')
    ->label('sdk.description', '/docs/references/users/update-user-verification.md')
    ->label('sdk.response.code', Response::STATUS_CODE_OK)
    ->label('sdk.response.type', Response::CONTENT_TYPE_JSON)
    ->label('sdk.response.model', Response::MODEL_USER)
    ->param('userId', '', new UID(), 'User ID.')
    ->param('emailVerification', false, new Boolean(), 'User email verification status.')
    ->inject('response')
    ->inject('dbForProject')
    ->inject('usage')
    ->action(function ($userId, $emailVerification, $response, $dbForProject, $usage) {
        /** @var Appwrite\Utopia\Response $response */
        /** @var Utopia\Database\Database $dbForProject */
        /** @var Appwrite\Stats\Stats $usage */

        $user = $dbForProject->getDocument('users', $userId);

        if ($user->isEmpty() || $user->getAttribute('deleted')) {
            throw new Exception('User not found', 404, Exception::USER_NOT_FOUND);
        }

        $user = $dbForProject->updateDocument('users', $user->getId(), $user->setAttribute('emailVerification', $emailVerification));

        $usage
            ->setParam('users.update', 1)
        ;
        $response->dynamic($user, Response::MODEL_USER);
    });

App::patch('/v1/users/:userId/name')
    ->desc('Update Name')
    ->groups(['api', 'users'])
    ->label('event', 'users.update.name')
    ->label('scope', 'users.write')
    ->label('sdk.auth', [APP_AUTH_TYPE_KEY])
    ->label('sdk.namespace', 'users')
    ->label('sdk.method', 'updateName')
    ->label('sdk.description', '/docs/references/users/update-user-name.md')
    ->label('sdk.response.code', Response::STATUS_CODE_OK)
    ->label('sdk.response.type', Response::CONTENT_TYPE_JSON)
    ->label('sdk.response.model', Response::MODEL_USER)
    ->param('userId', '', new UID(), 'User ID.')
    ->param('name', '', new Text(128), 'User name. Max length: 128 chars.')
    ->inject('response')
    ->inject('dbForProject')
    ->inject('audits')
    ->action(function ($userId, $name, $response, $dbForProject, $audits) {
        /** @var Appwrite\Utopia\Response $response */
        /** @var Utopia\Database\Database $dbForProject */
        /** @var Appwrite\Event\Event $audits */

        $user = $dbForProject->getDocument('users', $userId);

        if ($user->isEmpty() || $user->getAttribute('deleted')) {
            throw new Exception('User not found', 404, Exception::USER_NOT_FOUND);
        }

        $user
            ->setAttribute('name', $name)
            ->setAttribute('search', \implode(' ', [$user->getId(), $user->getAttribute('email'), $name]));
        ;

        $user = $dbForProject->updateDocument('users', $user->getId(), $user);

        $audits
            ->setParam('userId', $user->getId())
            ->setParam('event', 'users.update.name')
            ->setParam('resource', 'user/'.$user->getId())
        ;

        $response->dynamic($user, Response::MODEL_USER);
    });

App::patch('/v1/users/:userId/password')
    ->desc('Update Password')
    ->groups(['api', 'users'])
    ->label('event', 'users.update.password')
    ->label('scope', 'users.write')
    ->label('sdk.auth', [APP_AUTH_TYPE_KEY])
    ->label('sdk.namespace', 'users')
    ->label('sdk.method', 'updatePassword')
    ->label('sdk.description', '/docs/references/users/update-user-password.md')
    ->label('sdk.response.code', Response::STATUS_CODE_OK)
    ->label('sdk.response.type', Response::CONTENT_TYPE_JSON)
    ->label('sdk.response.model', Response::MODEL_USER)
    ->param('userId', '', new UID(), 'User ID.')
    ->param('password', '', new Password(), 'New user password. Must be at least 8 chars.')
    ->inject('response')
    ->inject('dbForProject')
    ->inject('audits')
    ->action(function ($userId, $password, $response, $dbForProject, $audits) {
        /** @var Appwrite\Utopia\Response $response */
        /** @var Utopia\Database\Database $dbForProject */
        /** @var Appwrite\Event\Event $audits */

        $user = $dbForProject->getDocument('users', $userId);

        if ($user->isEmpty() || $user->getAttribute('deleted')) {
            throw new Exception('User not found', 404, Exception::USER_NOT_FOUND);
        }

        $user
            ->setAttribute('password', Auth::passwordHash($password))
            ->setAttribute('passwordUpdate', \time());

        $user = $dbForProject->updateDocument('users', $user->getId(), $user);

        $audits
            ->setParam('userId', $user->getId())
            ->setParam('event', 'users.update.password')
            ->setParam('resource', 'user/'.$user->getId())
        ;

        $response->dynamic($user, Response::MODEL_USER);
    });

App::patch('/v1/users/:userId/email')
    ->desc('Update Email')
    ->groups(['api', 'users'])
    ->label('event', 'users.update.email')
    ->label('scope', 'users.write')
    ->label('sdk.auth', [APP_AUTH_TYPE_KEY])
    ->label('sdk.namespace', 'users')
    ->label('sdk.method', 'updateEmail')
    ->label('sdk.description', '/docs/references/users/update-user-email.md')
    ->label('sdk.response.code', Response::STATUS_CODE_OK)
    ->label('sdk.response.type', Response::CONTENT_TYPE_JSON)
    ->label('sdk.response.model', Response::MODEL_USER)
    ->param('userId', '', new UID(), 'User ID.')
    ->param('email', '', new Email(), 'User email.')
    ->inject('response')
    ->inject('dbForProject')
    ->inject('audits')
    ->action(function ($userId, $email, $response, $dbForProject, $audits) {
        /** @var Appwrite\Utopia\Response $response */
        /** @var Utopia\Database\Database $dbForProject */
        /** @var Appwrite\Event\Event $audits */

        $user = $dbForProject->getDocument('users', $userId);

        if ($user->isEmpty() || $user->getAttribute('deleted')) {
            throw new Exception('User not found', 404, Exception::USER_NOT_FOUND);
        }

        $isAnonymousUser = is_null($user->getAttribute('email')) && is_null($user->getAttribute('password')); // Check if request is from an anonymous account for converting
        if (!$isAnonymousUser) {
            //TODO: Remove previous unique ID.
        }

        $email = \strtolower($email);

        $user
            ->setAttribute('email', $email)
            ->setAttribute('search', \implode(' ', [$user->getId(), $email, $user->getAttribute('name')]))
        ;

        try {
            $user = $dbForProject->updateDocument('users', $user->getId(), $user);
        } catch(Duplicate $th) {
            throw new Exception('Email already exists', 409, Exception::USER_EMAIL_ALREADY_EXISTS);
        }

        $audits
            ->setParam('userId', $user->getId())
            ->setParam('event', 'users.update.email')
            ->setParam('resource', 'user/'.$user->getId())
        ;

        $response->dynamic($user, Response::MODEL_USER);
    });

App::patch('/v1/users/:userId/prefs')
    ->desc('Update User Preferences')
    ->groups(['api', 'users'])
    ->label('event', 'users.update.prefs')
    ->label('scope', 'users.write')
    ->label('sdk.auth', [APP_AUTH_TYPE_KEY])
    ->label('sdk.namespace', 'users')
    ->label('sdk.method', 'updatePrefs')
    ->label('sdk.description', '/docs/references/users/update-user-prefs.md')
    ->label('sdk.response.code', Response::STATUS_CODE_OK)
    ->label('sdk.response.type', Response::CONTENT_TYPE_JSON)
    ->label('sdk.response.model', Response::MODEL_PREFERENCES)
    ->param('userId', '', new UID(), 'User ID.')
    ->param('prefs', '', new Assoc(), 'Prefs key-value JSON object.')
    ->inject('response')
    ->inject('dbForProject')
    ->inject('usage')
    ->action(function ($userId, $prefs, $response, $dbForProject, $usage) {
        /** @var Appwrite\Utopia\Response $response */
        /** @var Utopia\Database\Database $dbForProject */
        /** @var Appwrite\Stats\Stats $usage */

        $user = $dbForProject->getDocument('users', $userId);

        if ($user->isEmpty() || $user->getAttribute('deleted')) {
            throw new Exception('User not found', 404, Exception::USER_NOT_FOUND);
        }

        $user = $dbForProject->updateDocument('users', $user->getId(), $user->setAttribute('prefs', $prefs));

        $usage
            ->setParam('users.update', 1)
        ;
        $response->dynamic(new Document($prefs), Response::MODEL_PREFERENCES);
    });

App::delete('/v1/users/:userId/sessions/:sessionId')
    ->desc('Delete User Session')
    ->groups(['api', 'users'])
    ->label('event', 'users.sessions.delete')
    ->label('scope', 'users.write')
    ->label('sdk.auth', [APP_AUTH_TYPE_KEY])
    ->label('sdk.namespace', 'users')
    ->label('sdk.method', 'deleteSession')
    ->label('sdk.description', '/docs/references/users/delete-user-session.md')
    ->label('sdk.response.code', Response::STATUS_CODE_NOCONTENT)
    ->label('sdk.response.model', Response::MODEL_NONE)
    ->param('userId', '', new UID(), 'User ID.')
    ->param('sessionId', null, new UID(), 'Session ID.')
    ->inject('response')
    ->inject('dbForProject')
    ->inject('events')
    ->inject('usage')
    ->action(function ($userId, $sessionId, $response, $dbForProject, $events, $usage) {
        /** @var Appwrite\Utopia\Response $response */
        /** @var Utopia\Database\Database $dbForProject */
        /** @var Appwrite\Event\Event $events */
        /** @var Appwrite\Stats\Stats $usage */

        $user = $dbForProject->getDocument('users', $userId);

        if ($user->isEmpty() || $user->getAttribute('deleted')) {
            throw new Exception('User not found', 404, Exception::USER_NOT_FOUND);
        }

        $session = $dbForProject->getDocument('sessions', $sessionId);

        if($session->isEmpty()) {
            throw new Exception('User not found', 404, Exception::USER_SESSION_NOT_FOUND);
        }

        $dbForProject->deleteDocument('sessions', $session->getId());

        $dbForProject->deleteCachedDocument('users', $user->getId());

        $events
            ->setParam('eventData', $response->output($user, Response::MODEL_USER))
        ;

        $usage
            ->setParam('users.update', 1)
            ->setParam('users.sessions.delete', 1)
        ;

        $response->noContent();
    });

App::delete('/v1/users/:userId/sessions')
    ->desc('Delete User Sessions')
    ->groups(['api', 'users'])
    ->label('event', 'users.sessions.delete')
    ->label('scope', 'users.write')
    ->label('sdk.auth', [APP_AUTH_TYPE_KEY])
    ->label('sdk.namespace', 'users')
    ->label('sdk.method', 'deleteSessions')
    ->label('sdk.description', '/docs/references/users/delete-user-sessions.md')
    ->label('sdk.response.code', Response::STATUS_CODE_NOCONTENT)
    ->label('sdk.response.model', Response::MODEL_NONE)
    ->param('userId', '', new UID(), 'User ID.')
    ->inject('response')
    ->inject('dbForProject')
    ->inject('events')
    ->inject('usage')
    ->action(function ($userId, $response, $dbForProject, $events, $usage) {
        /** @var Appwrite\Utopia\Response $response */
        /** @var Utopia\Database\Database $dbForProject */
        /** @var Appwrite\Event\Event $events */
        /** @var Appwrite\Stats\Stats $usage */

        $user = $dbForProject->getDocument('users', $userId);

        if ($user->isEmpty() || $user->getAttribute('deleted')) {
            throw new Exception('User not found', 404, Exception::USER_NOT_FOUND);
        }

        $sessions = $user->getAttribute('sessions', []);

        foreach ($sessions as $key => $session) { /** @var Document $session */
            $dbForProject->deleteDocument('sessions', $session->getId());
        }

        $dbForProject->deleteCachedDocument('users', $user->getId());

        $events
            ->setParam('eventData', $response->output($user, Response::MODEL_USER))
        ;

        $usage
            ->setParam('users.update', 1)
            ->setParam('users.sessions.delete', 1)
        ;
        $response->noContent();
    });

App::delete('/v1/users/:userId')
    ->desc('Delete User')
    ->groups(['api', 'users'])
    ->label('event', 'users.delete')
    ->label('scope', 'users.write')
    ->label('sdk.auth', [APP_AUTH_TYPE_KEY])
    ->label('sdk.namespace', 'users')
    ->label('sdk.method', 'delete')
    ->label('sdk.description', '/docs/references/users/delete.md')
    ->label('sdk.response.code', Response::STATUS_CODE_NOCONTENT)
    ->label('sdk.response.model', Response::MODEL_NONE)
    ->param('userId', '', function () {return new UID();}, 'User ID.')
    ->inject('response')
    ->inject('dbForProject')
    ->inject('events')
    ->inject('deletes')
    ->inject('usage')
    ->action(function ($userId, $response, $dbForProject, $events, $deletes, $usage) {
        /** @var Appwrite\Utopia\Response $response */
        /** @var Utopia\Database\Database $dbForProject */
        /** @var Appwrite\Event\Event $events */
        /** @var Appwrite\Event\Event $deletes */
        /** @var Appwrite\Stats\Stats $usage */
        
        $user = $dbForProject->getDocument('users', $userId);

        if ($user->isEmpty() || $user->getAttribute('deleted')) {
            throw new Exception('User not found', 404, Exception::USER_NOT_FOUND);
        }

        /**
         * DO NOT DELETE THE USER RECORD ITSELF. 
         * WE RETAIN THE USER RECORD TO RESERVE THE USER ID AND ENSURE THAT THE USER ID IS NOT REUSED.
         */
        
        // clone user object to send to workers
        $clone = clone $user;

        $user
            ->setAttribute("name", null)
            ->setAttribute("email", null)
            ->setAttribute("password", null)
            ->setAttribute("deleted", true)
            ->setAttribute("tokens", null)
            ->setAttribute("search", null)
        ;

        $dbForProject->updateDocument('users', $userId, $user);

        $deletes
            ->setParam('type', DELETE_TYPE_DOCUMENT)
            ->setParam('document', $clone)
        ;

        $events
            ->setParam('eventData', $response->output($clone, Response::MODEL_USER))
        ;

        $usage
            ->setParam('users.delete', 1)
        ;

        $response->noContent();
    });

App::get('/v1/users/usage')
    ->desc('Get usage stats for the users API')
    ->groups(['api', 'users'])
    ->label('scope', 'users.read')
    ->label('sdk.auth', [APP_AUTH_TYPE_ADMIN])
    ->label('sdk.namespace', 'users')
    ->label('sdk.method', 'getUsage')
    ->label('sdk.response.code', Response::STATUS_CODE_OK)
    ->label('sdk.response.type', Response::CONTENT_TYPE_JSON)
    ->label('sdk.response.model', Response::MODEL_USAGE_USERS)
    ->param('range', '30d', new WhiteList(['24h', '7d', '30d', '90d'], true), 'Date range.', true)
    ->param('provider', '', new WhiteList(\array_merge(['email', 'anonymous'], \array_map(fn($value) => "oauth-".$value, \array_keys(Config::getParam('providers', [])))), true), 'Provider Name.', true)
    ->inject('response')
    ->inject('dbForProject')
    ->inject('register')
    ->action(function ($range, $provider, $response, $dbForProject) {
        /** @var Appwrite\Utopia\Response $response */
        /** @var Utopia\Database\Database $dbForProject */

        $usage = [];
        if (App::getEnv('_APP_USAGE_STATS', 'enabled') == 'enabled') {
            $periods = [
                '24h' => [
                    'period' => '30m',
                    'limit' => 48,
                ],
                '7d' => [
                    'period' => '1d',
                    'limit' => 7,
                ],
                '30d' => [
                    'period' => '1d',
                    'limit' => 30,
                ],
                '90d' => [
                    'period' => '1d',
                    'limit' => 90,
                ],
            ];

            $metrics = [
                "users.count",
                "users.create",
                "users.read",
                "users.update",
                "users.delete",
                "users.sessions.create",
                "users.sessions.$provider.create",
                "users.sessions.delete"
            ];

            $stats = [];

            Authorization::skip(function() use ($dbForProject, $periods, $range, $metrics, &$stats) {
                foreach ($metrics as $metric) {
                    $limit = $periods[$range]['limit'];
                    $period = $periods[$range]['period'];

                    $requestDocs = $dbForProject->find('stats', [
                        new Query('period', Query::TYPE_EQUAL, [$period]),
                        new Query('metric', Query::TYPE_EQUAL, [$metric]),
                    ], $limit, 0, ['time'], [Database::ORDER_DESC]);
    
                    $stats[$metric] = [];
                    foreach ($requestDocs as $requestDoc) {
                        $stats[$metric][] = [
                            'value' => $requestDoc->getAttribute('value'),
                            'date' => $requestDoc->getAttribute('time'),
                        ];
                    }

                    // backfill metrics with empty values for graphs
                    $backfill = $limit - \count($requestDocs);
                    while ($backfill > 0) {

                        $last = $limit - $backfill - 1; // array index of last added metric
                        $diff = match($period) { // convert period to seconds for unix timestamp math
                            '30m' => 1800,
                            '1d' => 86400,
                        };
                        $stats[$metric][] = [
                            'value' => 0,
                            'date' => ($stats[$metric][$last]['date'] ?? \time()) - $diff, // time of last metric minus period
                        ];
                        $backfill--;
                    }
                    $stats[$metric] = array_reverse($stats[$metric]);
                }    
            });

            $usage = new Document([
                'range' => $range,
                'usersCount' => $stats["users.count"],
                'usersCreate' => $stats["users.create"],
                'usersRead' => $stats["users.read"],
                'usersUpdate' => $stats["users.update"],
                'usersDelete' => $stats["users.delete"],
                'sessionsCreate' => $stats["users.sessions.create"],
                'sessionsProviderCreate' => $stats["users.sessions.$provider.create"],
                'sessionsDelete' => $stats["users.sessions.delete"]
            ]);

        }

        $response->dynamic($usage, Response::MODEL_USAGE_USERS);
    });<|MERGE_RESOLUTION|>--- conflicted
+++ resolved
@@ -63,15 +63,9 @@
                 'reset' => false,
                 'name' => $name,
                 'prefs' => new \stdClass(),
-<<<<<<< HEAD
                 'sessions' => null,
-                'tokens' => [],
-                'memberships' => [],
-=======
-                'sessions' => [],
                 'tokens' => null,
                 'memberships' => null,
->>>>>>> 3990ef7f
                 'search' => implode(' ', [$userId, $email, $name]),
                 'deleted' => false
             ]));
