--- conflicted
+++ resolved
@@ -204,13 +204,8 @@
         foreach ($sessions as $key => $session) { 
             /** @var Document $session */
 
-<<<<<<< HEAD
-            $token->setAttribute('countryName', (isset($countries[strtoupper($token->getAttribute('contryCode'))]))
-                ? $countries[strtoupper($token->getAttribute('contryCode'))]
-=======
             $session->setAttribute('countryName', (isset($countries[strtoupper($session->getAttribute('countryCode'))]))
                 ? $countries[strtoupper($session->getAttribute('countryCode'))]
->>>>>>> 9346b564
                 : $locale->getText('locale.country.unknown'));
             $session->setAttribute('current', false);
 
