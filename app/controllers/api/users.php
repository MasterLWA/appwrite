<?php

use Appwrite\Auth\Auth;
use Appwrite\Auth\Validator\Password;
use Appwrite\Utopia\Response;
use Utopia\App;
use Utopia\Exception;
use Utopia\Validator\Assoc;
use Utopia\Validator\WhiteList;
use Appwrite\Network\Validator\Email;
use Utopia\Validator\Text;
use Utopia\Validator\Range;
use Utopia\Validator\Boolean;
use Utopia\Audit\Audit;
use Utopia\Database\Document;
use Utopia\Database\Exception\Duplicate;
use Utopia\Database\Validator\UID;
use DeviceDetector\DeviceDetector;
use Appwrite\Database\Validator\CustomId;
use Utopia\Database\Query;

App::post('/v1/users')
    ->desc('Create User')
    ->groups(['api', 'users'])
    ->label('event', 'users.create')
    ->label('scope', 'users.write')
    ->label('sdk.auth', [APP_AUTH_TYPE_KEY])
    ->label('sdk.namespace', 'users')
    ->label('sdk.method', 'create')
    ->label('sdk.description', '/docs/references/users/create-user.md')
    ->label('sdk.response.code', Response::STATUS_CODE_CREATED)
    ->label('sdk.response.type', Response::CONTENT_TYPE_JSON)
    ->label('sdk.response.model', Response::MODEL_USER)
    ->param('userId', '', new CustomId(), 'Unique Id. Choose your own unique ID or pass the string `unique()` to auto generate it. Valid chars are a-z, A-Z, 0-9, and underscore. Can\'t start with a leading underscore. Max length is 36 chars.')
    ->param('email', '', new Email(), 'User email.')
    ->param('password', '', new Password(), 'User password. Must be between 6 to 32 chars.')
    ->param('name', '', new Text(128), 'User name. Max length: 128 chars.', true)
    ->inject('response')
    ->inject('dbForInternal')
    ->action(function ($userId, $email, $password, $name, $response, $dbForInternal) {
        /** @var Appwrite\Utopia\Response $response */
        /** @var Utopia\Database\Database $dbForInternal */

        $email = \strtolower($email);

        try {
            $userId = $userId == 'unique()' ? $dbForInternal->getId() : $userId;
            $user = $dbForInternal->createDocument('users', new Document([
                '$id' => $userId,
                '$read' => ['role:all'],
                '$write' => ['user:'.$userId],
                'email' => $email,
                'emailVerification' => false,
                'status' => true,
                'password' => Auth::passwordHash($password),
                'passwordUpdate' => \time(),
                'registration' => \time(),
                'reset' => false,
                'name' => $name,
                'prefs' => [],
                'sessions' => [],
                'tokens' => [],
                'memberships' => [],
                'search' => implode(' ', [$userId, $email, $name]),
            ]));
        } catch (Duplicate $th) {
            throw new Exception('Account already exists', 409);
        }

        $response->setStatusCode(Response::STATUS_CODE_CREATED);
        $response->dynamic($user, Response::MODEL_USER);
    });

App::get('/v1/users')
    ->desc('List Users')
    ->groups(['api', 'users'])
    ->label('scope', 'users.read')
    ->label('sdk.auth', [APP_AUTH_TYPE_KEY])
    ->label('sdk.namespace', 'users')
    ->label('sdk.method', 'list')
    ->label('sdk.description', '/docs/references/users/list-users.md')
    ->label('sdk.response.code', Response::STATUS_CODE_OK)
    ->label('sdk.response.type', Response::CONTENT_TYPE_JSON)
    ->label('sdk.response.model', Response::MODEL_USER_LIST)
    ->param('search', '', new Text(256), 'Search term to filter your list results. Max length: 256 chars.', true)
    ->param('limit', 25, new Range(0, 100), 'Results limit value. By default will return maximum 25 results. Maximum of 100 results allowed per request.', true)
    ->param('offset', 0, new Range(0, 2000), 'Results offset. The default value is 0. Use this param to manage pagination.', true)
    ->param('after', '', new UID(), 'ID of the user used as the starting point for the query, excluding the user itself. Should be used for efficient pagination when working with large sets of data.', true)
    ->param('orderType', 'ASC', new WhiteList(['ASC', 'DESC'], true), 'Order result by ASC or DESC order.', true)
    ->inject('response')
    ->inject('dbForInternal')
    ->action(function ($search, $limit, $offset, $after, $orderType, $response, $dbForInternal) {
        /** @var Appwrite\Utopia\Response $response */
        /** @var Utopia\Database\Database $dbForInternal */

<<<<<<< HEAD
        $queries = [];

        if (!empty($search)) {
            $queries[] = new Query('search', Query::TYPE_SEARCH, [$search]);
        }

        $results = $dbForInternal->find('users', $queries, $limit, $offset, ['_id'], [$orderType]);
        $sum = $dbForInternal->count('users', $queries, APP_LIMIT_COUNT);
=======
        if (!empty($after)) {
            $afterUser = $dbForInternal->getDocument('users', $after);

            if ($afterUser->isEmpty()) {
                throw new Exception('User for after not found', 400);
            }
        }

        $results = $dbForInternal->find('users', [], $limit, $offset, [], [$orderType], $afterUser ?? null);
        $sum = $dbForInternal->count('users', [], APP_LIMIT_COUNT);
>>>>>>> 82f1183a

        $response->dynamic(new Document([
            'users' => $results,
            'sum' => $sum,
        ]), Response::MODEL_USER_LIST);
    });

App::get('/v1/users/:userId')
    ->desc('Get User')
    ->groups(['api', 'users'])
    ->label('scope', 'users.read')
    ->label('sdk.auth', [APP_AUTH_TYPE_KEY])
    ->label('sdk.namespace', 'users')
    ->label('sdk.method', 'get')
    ->label('sdk.description', '/docs/references/users/get-user.md')
    ->label('sdk.response.code', Response::STATUS_CODE_OK)
    ->label('sdk.response.type', Response::CONTENT_TYPE_JSON)
    ->label('sdk.response.model', Response::MODEL_USER)
    ->param('userId', '', new UID(), 'User unique ID.')
    ->inject('response')
    ->inject('dbForInternal')
    ->action(function ($userId, $response, $dbForInternal) {
        /** @var Appwrite\Utopia\Response $response */
        /** @var Utopia\Database\Database $dbForInternal */

        $user = $dbForInternal->getDocument('users', $userId);

        if ($user->isEmpty()) {
            throw new Exception('User not found', 404);
        }

        $response->dynamic($user, Response::MODEL_USER);
    });

App::get('/v1/users/:userId/prefs')
    ->desc('Get User Preferences')
    ->groups(['api', 'users'])
    ->label('scope', 'users.read')
    ->label('sdk.auth', [APP_AUTH_TYPE_KEY])
    ->label('sdk.namespace', 'users')
    ->label('sdk.method', 'getPrefs')
    ->label('sdk.description', '/docs/references/users/get-user-prefs.md')
    ->label('sdk.response.code', Response::STATUS_CODE_OK)
    ->label('sdk.response.type', Response::CONTENT_TYPE_JSON)
    ->label('sdk.response.model', Response::MODEL_PREFERENCES)
    ->param('userId', '', new UID(), 'User unique ID.')
    ->inject('response')
    ->inject('dbForInternal')
    ->action(function ($userId, $response, $dbForInternal) {
        /** @var Appwrite\Utopia\Response $response */
        /** @var Utopia\Database\Database $dbForInternal */

        $user = $dbForInternal->getDocument('users', $userId);

        if ($user->isEmpty()) {
            throw new Exception('User not found', 404);
        }

        $prefs = $user->getAttribute('prefs', new \stdClass());

        $response->dynamic(new Document($prefs), Response::MODEL_PREFERENCES);
    });

App::get('/v1/users/:userId/sessions')
    ->desc('Get User Sessions')
    ->groups(['api', 'users'])
    ->label('scope', 'users.read')
    ->label('sdk.auth', [APP_AUTH_TYPE_KEY])
    ->label('sdk.namespace', 'users')
    ->label('sdk.method', 'getSessions')
    ->label('sdk.description', '/docs/references/users/get-user-sessions.md')
    ->label('sdk.response.code', Response::STATUS_CODE_OK)
    ->label('sdk.response.type', Response::CONTENT_TYPE_JSON)
    ->label('sdk.response.model', Response::MODEL_SESSION_LIST)
    ->param('userId', '', new UID(), 'User unique ID.')
    ->inject('response')
    ->inject('dbForInternal')
    ->inject('locale')
    ->action(function ($userId, $response, $dbForInternal, $locale) {
        /** @var Appwrite\Utopia\Response $response */
        /** @var Utopia\Database\Database $dbForInternal */
        /** @var Utopia\Locale\Locale $locale */

        $user = $dbForInternal->getDocument('users', $userId);

        if ($user->isEmpty()) {
            throw new Exception('User not found', 404);
        }

        $sessions = $user->getAttribute('sessions', []);

        foreach ($sessions as $key => $session) { 
            /** @var Document $session */

            $countryName = $locale->getText('countries.'.strtolower($session->getAttribute('countryCode')), $locale->getText('locale.country.unknown'));
            $session->setAttribute('countryName', $countryName);
            $session->setAttribute('current', false);

            $sessions[$key] = $session;
        }

        $response->dynamic(new Document([
            'sessions' => $sessions,
            'sum' => count($sessions),
        ]), Response::MODEL_SESSION_LIST);
    }, ['response', 'dbForInternal', 'locale']);

App::get('/v1/users/:userId/logs')
    ->desc('Get User Logs')
    ->groups(['api', 'users'])
    ->label('scope', 'users.read')
    ->label('sdk.auth', [APP_AUTH_TYPE_KEY])
    ->label('sdk.namespace', 'users')
    ->label('sdk.method', 'getLogs')
    ->label('sdk.description', '/docs/references/users/get-user-logs.md')
    ->label('sdk.response.code', Response::STATUS_CODE_OK)
    ->label('sdk.response.type', Response::CONTENT_TYPE_JSON)
    ->label('sdk.response.model', Response::MODEL_LOG_LIST)
    ->param('userId', '', new UID(), 'User unique ID.')
    ->inject('response')
    ->inject('dbForInternal')
    ->inject('locale')
    ->inject('geodb')
    ->action(function ($userId, $response, $dbForInternal, $locale, $geodb) {
        /** @var Appwrite\Utopia\Response $response */
        /** @var Utopia\Database\Document $project */
        /** @var Utopia\Database\Database $dbForInternal */
        /** @var Utopia\Locale\Locale $locale */
        /** @var MaxMind\Db\Reader $geodb */

        $user = $dbForInternal->getDocument('users', $userId);

        if ($user->isEmpty()) {
            throw new Exception('User not found', 404);
        }

        $audit = new Audit($dbForInternal);

        $logs = $audit->getLogsByUserAndEvents($user->getId(), [
            'account.create',
            'account.delete',
            'account.update.name',
            'account.update.email',
            'account.update.password',
            'account.update.prefs',
            'account.sessions.create',
            'account.sessions.delete',
            'account.recovery.create',
            'account.recovery.update',
            'account.verification.create',
            'account.verification.update',
            'teams.membership.create',
            'teams.membership.update',
            'teams.membership.delete',
        ]);

        $output = [];

        foreach ($logs as $i => &$log) {
            $log['userAgent'] = (!empty($log['userAgent'])) ? $log['userAgent'] : 'UNKNOWN';

            $dd = new DeviceDetector($log['userAgent']);

            $dd->skipBotDetection(); // OPTIONAL: If called, bot detection will completely be skipped (bots will be detected as regular devices then)

            $dd->parse();

            $os = $dd->getOs();
            $osCode = (isset($os['short_name'])) ? $os['short_name'] : '';
            $osName = (isset($os['name'])) ? $os['name'] : '';
            $osVersion = (isset($os['version'])) ? $os['version'] : '';

            $client = $dd->getClient();
            $clientType = (isset($client['type'])) ? $client['type'] : '';
            $clientCode = (isset($client['short_name'])) ? $client['short_name'] : '';
            $clientName = (isset($client['name'])) ? $client['name'] : '';
            $clientVersion = (isset($client['version'])) ? $client['version'] : '';
            $clientEngine = (isset($client['engine'])) ? $client['engine'] : '';
            $clientEngineVersion = (isset($client['engine_version'])) ? $client['engine_version'] : '';

            $output[$i] = new Document([
                'event' => $log['event'],
                'ip' => $log['ip'],
                'time' => $log['time'],

                'osCode' => $osCode,
                'osName' => $osName,
                'osVersion' => $osVersion,
                'clientType' => $clientType,
                'clientCode' => $clientCode,
                'clientName' => $clientName,
                'clientVersion' => $clientVersion,
                'clientEngine' => $clientEngine,
                'clientEngineVersion' => $clientEngineVersion,
                'deviceName' => $dd->getDeviceName(),
                'deviceBrand' => $dd->getBrandName(),
                'deviceModel' => $dd->getModel(),
            ]);

            $record = $geodb->get($log['ip']);

            if ($record) {
                $output[$i]['countryCode'] = $locale->getText('countries.'.strtolower($record['country']['iso_code']), false) ? \strtolower($record['country']['iso_code']) : '--';
                $output[$i]['countryName'] = $locale->getText('countries.'.strtolower($record['country']['iso_code']), $locale->getText('locale.country.unknown'));
            } else {
                $output[$i]['countryCode'] = '--';
                $output[$i]['countryName'] = $locale->getText('locale.country.unknown');
            }
        }

        $response->dynamic(new Document(['logs' => $output]), Response::MODEL_LOG_LIST);
    });

App::patch('/v1/users/:userId/status')
    ->desc('Update User Status')
    ->groups(['api', 'users'])
    ->label('event', 'users.update.status')
    ->label('scope', 'users.write')
    ->label('sdk.auth', [APP_AUTH_TYPE_KEY])
    ->label('sdk.namespace', 'users')
    ->label('sdk.method', 'updateStatus')
    ->label('sdk.description', '/docs/references/users/update-user-status.md')
    ->label('sdk.response.code', Response::STATUS_CODE_OK)
    ->label('sdk.response.type', Response::CONTENT_TYPE_JSON)
    ->label('sdk.response.model', Response::MODEL_USER)
    ->param('userId', '', new UID(), 'User unique ID.')
    ->param('status', null, new Boolean(true), 'User Status. To activate the user pass `true` and to block the user pass `false`')
    ->inject('response')
    ->inject('dbForInternal')
    ->action(function ($userId, $status, $response, $dbForInternal) {
        /** @var Appwrite\Utopia\Response $response */
        /** @var Utopia\Database\Database $dbForInternal */

        $user = $dbForInternal->getDocument('users', $userId);

        if ($user->isEmpty()) {
            throw new Exception('User not found', 404);
        }

        $user = $dbForInternal->updateDocument('users', $user->getId(), $user->setAttribute('status', (bool) $status));

        $response->dynamic($user, Response::MODEL_USER);
    });

App::patch('/v1/users/:userId/verification')
    ->desc('Update Email Verification')
    ->groups(['api', 'users'])
    ->label('event', 'users.update.verification')
    ->label('scope', 'users.write')
    ->label('sdk.auth', [APP_AUTH_TYPE_KEY])
    ->label('sdk.namespace', 'users')
    ->label('sdk.method', 'updateVerification')
    ->label('sdk.description', '/docs/references/users/update-user-verification.md')
    ->label('sdk.response.code', Response::STATUS_CODE_OK)
    ->label('sdk.response.type', Response::CONTENT_TYPE_JSON)
    ->label('sdk.response.model', Response::MODEL_USER)
    ->param('userId', '', new UID(), 'User unique ID.')
    ->param('emailVerification', false, new Boolean(), 'User Email Verification Status.')
    ->inject('response')
    ->inject('dbForInternal')
    ->action(function ($userId, $emailVerification, $response, $dbForInternal) {
        /** @var Appwrite\Utopia\Response $response */
        /** @var Utopia\Database\Database $dbForInternal */

        $user = $dbForInternal->getDocument('users', $userId);

        if ($user->isEmpty()) {
            throw new Exception('User not found', 404);
        }

        $user = $dbForInternal->updateDocument('users', $user->getId(), $user->setAttribute('emailVerification', $emailVerification));

        $response->dynamic($user, Response::MODEL_USER);
    });

App::patch('/v1/users/:userId/prefs')
    ->desc('Update User Preferences')
    ->groups(['api', 'users'])
    ->label('event', 'users.update.prefs')
    ->label('scope', 'users.write')
    ->label('sdk.auth', [APP_AUTH_TYPE_KEY])
    ->label('sdk.namespace', 'users')
    ->label('sdk.method', 'updatePrefs')
    ->label('sdk.description', '/docs/references/users/update-user-prefs.md')
    ->label('sdk.response.code', Response::STATUS_CODE_OK)
    ->label('sdk.response.type', Response::CONTENT_TYPE_JSON)
    ->label('sdk.response.model', Response::MODEL_PREFERENCES)
    ->param('userId', '', new UID(), 'User unique ID.')
    ->param('prefs', '', new Assoc(), 'Prefs key-value JSON object.')
    ->inject('response')
    ->inject('dbForInternal')
    ->action(function ($userId, $prefs, $response, $dbForInternal) {
        /** @var Appwrite\Utopia\Response $response */
        /** @var Utopia\Database\Database $dbForInternal */

        $user = $dbForInternal->getDocument('users', $userId);

        if ($user->isEmpty()) {
            throw new Exception('User not found', 404);
        }

        $user = $dbForInternal->updateDocument('users', $user->getId(), $user->setAttribute('prefs', $prefs));

        $response->dynamic(new Document($prefs), Response::MODEL_PREFERENCES);
    });

App::delete('/v1/users/:userId/sessions/:sessionId')
    ->desc('Delete User Session')
    ->groups(['api', 'users'])
    ->label('event', 'users.sessions.delete')
    ->label('scope', 'users.write')
    ->label('sdk.auth', [APP_AUTH_TYPE_KEY])
    ->label('sdk.namespace', 'users')
    ->label('sdk.method', 'deleteSession')
    ->label('sdk.description', '/docs/references/users/delete-user-session.md')
    ->label('sdk.response.code', Response::STATUS_CODE_NOCONTENT)
    ->label('sdk.response.model', Response::MODEL_NONE)
    ->param('userId', '', new UID(), 'User unique ID.')
    ->param('sessionId', null, new UID(), 'User unique session ID.')
    ->inject('response')
    ->inject('dbForInternal')
    ->inject('events')
    ->action(function ($userId, $sessionId, $response, $dbForInternal, $events) {
        /** @var Appwrite\Utopia\Response $response */
        /** @var Utopia\Database\Database $dbForInternal */
        /** @var Appwrite\Event\Event $events */

        $user = $dbForInternal->getDocument('users', $userId);

        if ($user->isEmpty()) {
            throw new Exception('User not found', 404);
        }

        $sessions = $user->getAttribute('sessions', []);

        foreach ($sessions as $key => $session) { /** @var Document $session */

            if ($sessionId == $session->getId()) {
                unset($sessions[$key]);

                $dbForInternal->deleteDocument('sessions', $session->getId());

                $user->setAttribute('sessions', $sessions);
                
                $events
                    ->setParam('eventData', $response->output($user, Response::MODEL_USER))
                ;

                $dbForInternal->updateDocument('users', $user->getId(), $user);
            }
        }

        $response->noContent();
    });

App::delete('/v1/users/:userId/sessions')
    ->desc('Delete User Sessions')
    ->groups(['api', 'users'])
    ->label('event', 'users.sessions.delete')
    ->label('scope', 'users.write')
    ->label('sdk.auth', [APP_AUTH_TYPE_KEY])
    ->label('sdk.namespace', 'users')
    ->label('sdk.method', 'deleteSessions')
    ->label('sdk.description', '/docs/references/users/delete-user-sessions.md')
    ->label('sdk.response.code', Response::STATUS_CODE_NOCONTENT)
    ->label('sdk.response.model', Response::MODEL_NONE)
    ->param('userId', '', new UID(), 'User unique ID.')
    ->inject('response')
    ->inject('dbForInternal')
    ->inject('events')
    ->action(function ($userId, $response, $dbForInternal, $events) {
        /** @var Appwrite\Utopia\Response $response */
        /** @var Utopia\Database\Database $dbForInternal */
        /** @var Appwrite\Event\Event $events */

        $user = $dbForInternal->getDocument('users', $userId);

        if ($user->isEmpty()) {
            throw new Exception('User not found', 404);
        }

        $sessions = $user->getAttribute('sessions', []);

        foreach ($sessions as $key => $session) { /** @var Document $session */
            $dbForInternal->deleteDocument('sessions', $session->getId());
        }

        $dbForInternal->updateDocument('users', $user->getId(), $user->getAttribute('sessions', []));

        $events
            ->setParam('eventData', $response->output($user, Response::MODEL_USER))
        ;

        $response->noContent();
    });

App::delete('/v1/users/:userId')
    ->desc('Delete User')
    ->groups(['api', 'users'])
    ->label('event', 'users.delete')
    ->label('scope', 'users.write')
    ->label('sdk.auth', [APP_AUTH_TYPE_KEY])
    ->label('sdk.namespace', 'users')
    ->label('sdk.method', 'delete')
    ->label('sdk.description', '/docs/references/users/delete.md')
    ->label('sdk.response.code', Response::STATUS_CODE_NOCONTENT)
    ->label('sdk.response.model', Response::MODEL_NONE)
    ->param('userId', '', function () {return new UID();}, 'User unique ID.')
    ->inject('response')
    ->inject('dbForInternal')
    ->inject('events')
    ->inject('deletes')
    ->action(function ($userId, $response, $dbForInternal, $events, $deletes) {
        /** @var Appwrite\Utopia\Response $response */
        /** @var Utopia\Database\Database $dbForInternal */
        /** @var Appwrite\Event\Event $events */
        /** @var Appwrite\Event\Event $deletes */
        
        $user = $dbForInternal->getDocument('users', $userId);

        if ($user->isEmpty()) {
            throw new Exception('User not found', 404);
        }

        if (!$dbForInternal->deleteDocument('users', $userId)) {
            throw new Exception('Failed to remove user from DB', 500);
        }

        $deletes
            ->setParam('type', DELETE_TYPE_DOCUMENT)
            ->setParam('document', $user)
        ;

        $events
            ->setParam('eventData', $response->output($user, Response::MODEL_USER))
        ;

        $response->noContent();
    });<|MERGE_RESOLUTION|>--- conflicted
+++ resolved
@@ -93,16 +93,6 @@
         /** @var Appwrite\Utopia\Response $response */
         /** @var Utopia\Database\Database $dbForInternal */
 
-<<<<<<< HEAD
-        $queries = [];
-
-        if (!empty($search)) {
-            $queries[] = new Query('search', Query::TYPE_SEARCH, [$search]);
-        }
-
-        $results = $dbForInternal->find('users', $queries, $limit, $offset, ['_id'], [$orderType]);
-        $sum = $dbForInternal->count('users', $queries, APP_LIMIT_COUNT);
-=======
         if (!empty($after)) {
             $afterUser = $dbForInternal->getDocument('users', $after);
 
@@ -110,10 +100,15 @@
                 throw new Exception('User for after not found', 400);
             }
         }
-
-        $results = $dbForInternal->find('users', [], $limit, $offset, [], [$orderType], $afterUser ?? null);
-        $sum = $dbForInternal->count('users', [], APP_LIMIT_COUNT);
->>>>>>> 82f1183a
+      
+        $queries = [];
+
+        if (!empty($search)) {
+            $queries[] = new Query('search', Query::TYPE_SEARCH, [$search]);
+        }
+
+        $results = $dbForInternal->find('users', $queries, $limit, $offset, ['_id'], [$orderType]);
+        $sum = $dbForInternal->count('users', $queries, APP_LIMIT_COUNT);
 
         $response->dynamic(new Document([
             'users' => $results,
