--- conflicted
+++ resolved
@@ -1011,45 +1011,6 @@
         $response->dynamic($user, Response::MODEL_USER);
     });
 
-<<<<<<< HEAD
-=======
-App::patch('/v1/users/:userId/verification')
-    ->desc('Update Email Verification')
-    ->groups(['api', 'users'])
-    ->label('event', 'users.[userId].update.verification')
-    ->label('scope', 'users.write')
-    ->label('audits.event', 'verification.update')
-    ->label('audits.resource', 'user/{request.userId}')
-    ->label('audits.userId', '{request.userId}')
-    ->label('usage.metric', 'users.{scope}.requests.update')
-    ->label('sdk.auth', [APP_AUTH_TYPE_KEY])
-    ->label('sdk.namespace', 'users')
-    ->label('sdk.method', 'updateEmailVerification')
-    ->label('sdk.description', '/docs/references/users/update-user-email-verification.md')
-    ->label('sdk.response.code', Response::STATUS_CODE_OK)
-    ->label('sdk.response.type', Response::CONTENT_TYPE_JSON)
-    ->label('sdk.response.model', Response::MODEL_USER)
-    ->param('userId', '', new UID(), 'User ID.')
-    ->param('emailVerification', false, new Boolean(), 'User email verification status.')
-    ->inject('response')
-    ->inject('dbForProject')
-    ->inject('events')
-    ->action(function (string $userId, bool $emailVerification, Response $response, Database $dbForProject, Event $events) {
-
-        $user = $dbForProject->getDocument('users', $userId);
-
-        if ($user->isEmpty()) {
-            throw new Exception(Exception::USER_NOT_FOUND);
-        }
-
-        $user = $dbForProject->updateDocument('users', $user->getId(), $user->setAttribute('emailVerification', $emailVerification));
-
-        $events->setParam('userId', $user->getId());
-
-        $response->dynamic($user, Response::MODEL_USER);
-    });
-
->>>>>>> 3ff57fe3
 App::patch('/v1/users/:userId/prefs')
     ->desc('Update User Preferences')
     ->groups(['api', 'users'])
