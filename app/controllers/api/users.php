<?php

use Appwrite\Auth\Auth;
use Appwrite\Auth\Validator\Password;
use Appwrite\Auth\Validator\Phone;
use Appwrite\Detector\Detector;
use Appwrite\Event\Delete;
use Appwrite\Event\Event;
use Appwrite\Network\Validator\Email;
use Appwrite\Utopia\Database\Validator\CustomId;
use Appwrite\Utopia\Response;
use Utopia\App;
use Utopia\Audit\Audit;
use Utopia\Config\Config;
use Utopia\Locale\Locale;
use Appwrite\Extend\Exception;
use Utopia\Database\Document;
use Utopia\Database\Exception\Duplicate;
use Utopia\Database\Validator\UID;
use Utopia\Database\Database;
use Utopia\Database\Query;
use Utopia\Database\Validator\Authorization;
use Utopia\Validator\Assoc;
use Utopia\Validator\WhiteList;
use Utopia\Validator\Text;
use Utopia\Validator\Range;
use Utopia\Validator\Boolean;
use MaxMind\Db\Reader;
use Utopia\Validator\Integer;

/** TODO: Remove function when we move to using utopia/platform */
function createUser(string $hash, mixed $hashOptions, string $userId, ?string $email, ?string $password, ?string $phone, string $name, Database $dbForProject, Stats $usage, Event $events): Document
{
    $hashOptionsObject = (\is_string($hashOptions)) ? \json_decode($hashOptions, true) : $hashOptions; // Cast to JSON array

    if (!empty($email)) {
        $email = \strtolower($email);
    }

    try {
        $userId = $userId == 'unique()' ? $dbForProject->getId() : $userId;

        $user = $dbForProject->createDocument('users', new Document([
            '$id' => $userId,
            '$read' => ['role:all'],
            '$write' => ['user:' . $userId],
            'email' => $email,
            'emailVerification' => false,
            'phone' => $phone,
            'phoneVerification' => false,
            'status' => true,
            'password' => (!empty($password)) ? ($hash === 'plaintext' ? Auth::passwordHash($password, $hash, $hashOptionsObject) : $password) : null,
            'hash' => $hash === 'plaintext' ? Auth::DEFAULT_ALGO : $hash,
            'hashOptions' => $hash === 'plaintext' ? Auth::DEFAULT_ALGO_OPTIONS : $hashOptions,
            'passwordUpdate' => (!empty($password)) ? \time() : 0,
            'registration' => \time(),
            'reset' => false,
            'name' => $name,
            'prefs' => new \stdClass(),
            'sessions' => null,
            'tokens' => null,
            'memberships' => null,
            'search' => implode(' ', [$userId, $email, $phone, $name])
        ]));
    } catch (Duplicate $th) {
        throw new Exception(Exception::USER_ALREADY_EXISTS);
    }

    $usage->setParam('users.create', 1);

    $events->setParam('userId', $user->getId());

    return $user;
}

App::post('/v1/users')
    ->desc('Create User')
    ->groups(['api', 'users'])
    ->label('event', 'users.[userId].create')
    ->label('scope', 'users.write')
    ->label('audits.resource', 'user/{response.$id}')
    ->label('audits.userId', '{response.$id}')
    ->label('usage.metric', 'users.{scope}.requests.create')
    ->label('sdk.auth', [APP_AUTH_TYPE_KEY])
    ->label('sdk.namespace', 'users')
    ->label('sdk.method', 'create')
    ->label('sdk.description', '/docs/references/users/create-user.md')
    ->label('sdk.response.code', Response::STATUS_CODE_CREATED)
    ->label('sdk.response.type', Response::CONTENT_TYPE_JSON)
    ->label('sdk.response.model', Response::MODEL_USER)
    ->param('userId', '', new CustomId(), 'User ID. Choose your own unique ID or pass the string "unique()" to auto generate it. Valid chars are a-z, A-Z, 0-9, period, hyphen, and underscore. Can\'t start with a special char. Max length is 36 chars.')
    ->param('email', null, new Email(), 'User email.', true)
    ->param('phone', null, new Phone(), 'Phone number. Format this number with a leading \'+\' and a country code, e.g., +16175551212.', true)
    ->param('password', null, new Password(), 'Plain text user password. Must be at least 8 chars.', true)
    ->param('name', '', new Text(128), 'User name. Max length: 128 chars.', true)
    ->inject('response')
    ->inject('dbForProject')
    ->inject('usage')
    ->inject('events')
    ->action(function (string $userId, ?string $email, ?string $phone, ?string $password, string $name, Response $response, Database $dbForProject, Stats $usage, Event $events) {
        $user = createUser('plaintext', '{}', $userId, $email, $password, $phone, $name, $dbForProject, $usage, $events);

        $response->setStatusCode(Response::STATUS_CODE_CREATED);
        $response->dynamic($user, Response::MODEL_USER);
    });

App::post('/v1/users/bcrypt')
    ->desc('Create User with Bcrypt Password')
    ->groups(['api', 'users'])
    ->label('event', 'users.[userId].create')
    ->label('scope', 'users.write')
    ->label('sdk.auth', [APP_AUTH_TYPE_KEY])
    ->label('sdk.namespace', 'users')
    ->label('sdk.method', 'createBcryptUser')
    ->label('sdk.description', '/docs/references/users/create-bcrypt-user.md')
    ->label('sdk.response.code', Response::STATUS_CODE_CREATED)
    ->label('sdk.response.type', Response::CONTENT_TYPE_JSON)
    ->label('sdk.response.model', Response::MODEL_USER)
    ->param('userId', '', new CustomId(), 'User ID. Choose your own unique ID or pass the string "unique()" to auto generate it. Valid chars are a-z, A-Z, 0-9, period, hyphen, and underscore. Can\'t start with a special char. Max length is 36 chars.')
    ->param('email', '', new Email(), 'User email.')
    ->param('password', '', new Password(), 'User password hashed using Bcrypt.')
    ->param('name', '', new Text(128), 'User name. Max length: 128 chars.', true)
    ->inject('response')
    ->inject('dbForProject')
    ->inject('events')
<<<<<<< HEAD
    ->action(function (string $userId, string $email, string $password, string $name, Response $response, Database $dbForProject, Event $events) {
=======
    ->action(function (string $userId, string $email, string $password, string $name, Response $response, Database $dbForProject, Stats $usage, Event $events) {
        $user = createUser('bcrypt', '{}', $userId, $email, $password, null, $name, $dbForProject, $usage, $events);
>>>>>>> 1e404e37

        $response->setStatusCode(Response::STATUS_CODE_CREATED);
        $response->dynamic($user, Response::MODEL_USER);
    });

App::post('/v1/users/md5')
    ->desc('Create User with MD5 Password')
    ->groups(['api', 'users'])
    ->label('event', 'users.[userId].create')
    ->label('scope', 'users.write')
    ->label('sdk.auth', [APP_AUTH_TYPE_KEY])
    ->label('sdk.namespace', 'users')
    ->label('sdk.method', 'createMD5User')
    ->label('sdk.description', '/docs/references/users/create-md5-user.md')
    ->label('sdk.response.code', Response::STATUS_CODE_CREATED)
    ->label('sdk.response.type', Response::CONTENT_TYPE_JSON)
    ->label('sdk.response.model', Response::MODEL_USER)
    ->param('userId', '', new CustomId(), 'User ID. Choose your own unique ID or pass the string "unique()" to auto generate it. Valid chars are a-z, A-Z, 0-9, period, hyphen, and underscore. Can\'t start with a special char. Max length is 36 chars.')
    ->param('email', '', new Email(), 'User email.')
    ->param('password', '', new Password(), 'User password hashed using MD5.')
    ->param('name', '', new Text(128), 'User name. Max length: 128 chars.', true)
    ->inject('response')
    ->inject('dbForProject')
    ->inject('usage')
    ->inject('events')
    ->action(function (string $userId, string $email, string $password, string $name, Response $response, Database $dbForProject, Stats $usage, Event $events) {
        $user = createUser('md5', '{}', $userId, $email, $password, null, $name, $dbForProject, $usage, $events);

        $response->setStatusCode(Response::STATUS_CODE_CREATED);
        $response->dynamic($user, Response::MODEL_USER);
    });

App::post('/v1/users/argon2')
    ->desc('Create User with Argon2 Password')
    ->groups(['api', 'users'])
    ->label('event', 'users.[userId].create')
    ->label('scope', 'users.write')
    ->label('sdk.auth', [APP_AUTH_TYPE_KEY])
    ->label('sdk.namespace', 'users')
    ->label('sdk.method', 'createArgon2User')
    ->label('sdk.description', '/docs/references/users/create-argon2-user.md')
    ->label('sdk.response.code', Response::STATUS_CODE_CREATED)
    ->label('sdk.response.type', Response::CONTENT_TYPE_JSON)
    ->label('sdk.response.model', Response::MODEL_USER)
    ->param('userId', '', new CustomId(), 'User ID. Choose your own unique ID or pass the string "unique()" to auto generate it. Valid chars are a-z, A-Z, 0-9, period, hyphen, and underscore. Can\'t start with a special char. Max length is 36 chars.')
    ->param('email', '', new Email(), 'User email.')
    ->param('password', '', new Password(), 'User password hashed using Argon2.')
    ->param('name', '', new Text(128), 'User name. Max length: 128 chars.', true)
    ->inject('response')
    ->inject('dbForProject')
    ->inject('usage')
    ->inject('events')
    ->action(function (string $userId, string $email, string $password, string $name, Response $response, Database $dbForProject, Stats $usage, Event $events) {
        $user = createUser('argon2', '{}', $userId, $email, $password, null, $name, $dbForProject, $usage, $events);

        $response->setStatusCode(Response::STATUS_CODE_CREATED);
        $response->dynamic($user, Response::MODEL_USER);
    });

App::post('/v1/users/sha')
    ->desc('Create User with SHA Password')
    ->groups(['api', 'users'])
    ->label('event', 'users.[userId].create')
    ->label('scope', 'users.write')
    ->label('sdk.auth', [APP_AUTH_TYPE_KEY])
    ->label('sdk.namespace', 'users')
    ->label('sdk.method', 'createSHAUser')
    ->label('sdk.description', '/docs/references/users/create-sha-user.md')
    ->label('sdk.response.code', Response::STATUS_CODE_CREATED)
    ->label('sdk.response.type', Response::CONTENT_TYPE_JSON)
    ->label('sdk.response.model', Response::MODEL_USER)
    ->param('userId', '', new CustomId(), 'User ID. Choose your own unique ID or pass the string "unique()" to auto generate it. Valid chars are a-z, A-Z, 0-9, period, hyphen, and underscore. Can\'t start with a special char. Max length is 36 chars.')
    ->param('email', '', new Email(), 'User email.')
    ->param('password', '', new Password(), 'User password hashed using SHA.')
    ->param('passwordVersion', '', new WhiteList(['sha1', 'sha224', 'sha256', 'sha384', 'sha512/224', 'sha512/256', 'sha512', 'sha3-224', 'sha3-256', 'sha3-384', 'sha3-512']), "Optional SHA version used to hash password. Allowed values are: 'sha1', 'sha224', 'sha256', 'sha384', 'sha512/224', 'sha512/256', 'sha512', 'sha3-224', 'sha3-256', 'sha3-384', 'sha3-512'", true)
    ->param('name', '', new Text(128), 'User name. Max length: 128 chars.', true)
    ->inject('response')
    ->inject('dbForProject')
    ->inject('usage')
    ->inject('events')
    ->action(function (string $userId, string $email, string $password, string $passwordVersion, string $name, Response $response, Database $dbForProject, Stats $usage, Event $events) {
        $options = '{}';

        if (!empty($passwordVersion)) {
            $options = '{"version":"' . $passwordVersion . '"}';
        }

<<<<<<< HEAD
        $events
            ->setParam('userId', $user->getId())
        ;
=======
        $user = createUser('sha', $options, $userId, $email, $password, null, $name, $dbForProject, $usage, $events);

        $response->setStatusCode(Response::STATUS_CODE_CREATED);
        $response->dynamic($user, Response::MODEL_USER);
    });

App::post('/v1/users/phpass')
    ->desc('Create User with PHPass Password')
    ->groups(['api', 'users'])
    ->label('event', 'users.[userId].create')
    ->label('scope', 'users.write')
    ->label('sdk.auth', [APP_AUTH_TYPE_KEY])
    ->label('sdk.namespace', 'users')
    ->label('sdk.method', 'createPHPassUser')
    ->label('sdk.description', '/docs/references/users/create-phpass-user.md')
    ->label('sdk.response.code', Response::STATUS_CODE_CREATED)
    ->label('sdk.response.type', Response::CONTENT_TYPE_JSON)
    ->label('sdk.response.model', Response::MODEL_USER)
    ->param('userId', '', new CustomId(), 'User ID. Choose your own unique ID or pass the string "unique()" to auto generate it. Valid chars are a-z, A-Z, 0-9, period, hyphen, and underscore. Can\'t start with a special char. Max length is 36 chars.')
    ->param('email', '', new Email(), 'User email.')
    ->param('password', '', new Password(), 'User password hashed using PHPass.')
    ->param('name', '', new Text(128), 'User name. Max length: 128 chars.', true)
    ->inject('response')
    ->inject('dbForProject')
    ->inject('usage')
    ->inject('events')
    ->action(function (string $userId, string $email, string $password, string $name, Response $response, Database $dbForProject, Stats $usage, Event $events) {
        $user = createUser('phpass', '{}', $userId, $email, $password, null, $name, $dbForProject, $usage, $events);

        $response->setStatusCode(Response::STATUS_CODE_CREATED);
        $response->dynamic($user, Response::MODEL_USER);
    });

App::post('/v1/users/scrypt')
    ->desc('Create User with Scrypt Password')
    ->groups(['api', 'users'])
    ->label('event', 'users.[userId].create')
    ->label('scope', 'users.write')
    ->label('sdk.auth', [APP_AUTH_TYPE_KEY])
    ->label('sdk.namespace', 'users')
    ->label('sdk.method', 'createScryptUser')
    ->label('sdk.description', '/docs/references/users/create-scrypt-user.md')
    ->label('sdk.response.code', Response::STATUS_CODE_CREATED)
    ->label('sdk.response.type', Response::CONTENT_TYPE_JSON)
    ->label('sdk.response.model', Response::MODEL_USER)
    ->param('userId', '', new CustomId(), 'User ID. Choose your own unique ID or pass the string "unique()" to auto generate it. Valid chars are a-z, A-Z, 0-9, period, hyphen, and underscore. Can\'t start with a special char. Max length is 36 chars.')
    ->param('email', '', new Email(), 'User email.')
    ->param('password', '', new Password(), 'User password hashed using Scrypt.')
    ->param('passwordSalt', '', new Text(128), 'Optional salt used to hash password.')
    ->param('passwordCpu', '', new Integer(), 'Optional CPU cost used to hash password.')
    ->param('passwordMemory', '', new Integer(), 'Optional memory cost used to hash password.')
    ->param('passwordParallel', '', new Integer(), 'Optional parallelization cost used to hash password.')
    ->param('passwordLength', '', new Integer(), 'Optional hash length used to hash password.')
    ->param('name', '', new Text(128), 'User name. Max length: 128 chars.', true)
    ->inject('response')
    ->inject('dbForProject')
    ->inject('usage')
    ->inject('events')
    ->action(function (string $userId, string $email, string $password, string $passwordSalt, int $passwordCpu, int $passwordMemory, int $passwordParallel, int $passwordLength, string $name, Response $response, Database $dbForProject, Stats $usage, Event $events) {
        $options = [
            'salt' => $passwordSalt,
            'costCpu' => $passwordCpu,
            'costMemory' => $passwordMemory,
            'costParallel' => $passwordParallel,
            'length' => $passwordLength
        ];

        $user = createUser('scrypt', \json_encode($options), $userId, $email, $password, null, $name, $dbForProject, $usage, $events);

        $response->setStatusCode(Response::STATUS_CODE_CREATED);
        $response->dynamic($user, Response::MODEL_USER);
    });

App::post('/v1/users/scrypt-modified')
    ->desc('Create User with Scrypt Modified Password')
    ->groups(['api', 'users'])
    ->label('event', 'users.[userId].create')
    ->label('scope', 'users.write')
    ->label('sdk.auth', [APP_AUTH_TYPE_KEY])
    ->label('sdk.namespace', 'users')
    ->label('sdk.method', 'createScryptModifiedUser')
    ->label('sdk.description', '/docs/references/users/create-scrypt-modified-user.md')
    ->label('sdk.response.code', Response::STATUS_CODE_CREATED)
    ->label('sdk.response.type', Response::CONTENT_TYPE_JSON)
    ->label('sdk.response.model', Response::MODEL_USER)
    ->param('userId', '', new CustomId(), 'User ID. Choose your own unique ID or pass the string "unique()" to auto generate it. Valid chars are a-z, A-Z, 0-9, period, hyphen, and underscore. Can\'t start with a special char. Max length is 36 chars.')
    ->param('email', '', new Email(), 'User email.')
    ->param('password', '', new Password(), 'User password hashed using Scrypt Modified.')
    ->param('passwordSalt', '', new Text(128), 'Salt used to hash password.')
    ->param('passwordSaltSeparator', '', new Text(128), 'Salt separator used to hash password.')
    ->param('passwordSignerKey', '', new Text(128), 'Signer key used to hash password.')
    ->param('name', '', new Text(128), 'User name. Max length: 128 chars.', true)
    ->inject('response')
    ->inject('dbForProject')
    ->inject('usage')
    ->inject('events')
    ->action(function (string $userId, string $email, string $password, string $passwordSalt, string $passwordSaltSeparator, string $passwordSignerKey, string $name, Response $response, Database $dbForProject, Stats $usage, Event $events) {
        $user = createUser('scryptMod', '{"signerKey":"' . $passwordSignerKey . '","saltSeparator":"' . $passwordSaltSeparator . '","salt":"' . $passwordSalt . '"}', $userId, $email, $password, null, $name, $dbForProject, $usage, $events);
>>>>>>> 1e404e37

        $response->setStatusCode(Response::STATUS_CODE_CREATED);
        $response->dynamic($user, Response::MODEL_USER);
    });

App::get('/v1/users')
    ->desc('List Users')
    ->groups(['api', 'users'])
    ->label('scope', 'users.read')
    ->label('usage.metric', 'users.{scope}.requests.read')
    ->label('sdk.auth', [APP_AUTH_TYPE_KEY])
    ->label('sdk.namespace', 'users')
    ->label('sdk.method', 'list')
    ->label('sdk.description', '/docs/references/users/list-users.md')
    ->label('sdk.response.code', Response::STATUS_CODE_OK)
    ->label('sdk.response.type', Response::CONTENT_TYPE_JSON)
    ->label('sdk.response.model', Response::MODEL_USER_LIST)
    ->param('search', '', new Text(256), 'Search term to filter your list results. Max length: 256 chars.', true)
    ->param('limit', 25, new Range(0, 100), 'Maximum number of users to return in response. By default will return maximum 25 results. Maximum of 100 results allowed per request.', true)
    ->param('offset', 0, new Range(0, APP_LIMIT_COUNT), 'Offset value. The default value is 0. Use this param to manage pagination. [learn more about pagination](https://appwrite.io/docs/pagination)', true)
    ->param('cursor', '', new UID(), 'ID of the user used as the starting point for the query, excluding the user itself. Should be used for efficient pagination when working with large sets of data. [learn more about pagination](https://appwrite.io/docs/pagination)', true)
    ->param('cursorDirection', Database::CURSOR_AFTER, new WhiteList([Database::CURSOR_AFTER, Database::CURSOR_BEFORE]), 'Direction of the cursor, can be either \'before\' or \'after\'.', true)
    ->param('orderType', 'ASC', new WhiteList(['ASC', 'DESC'], true), 'Order result by ASC or DESC order.', true)
    ->inject('response')
    ->inject('dbForProject')
    ->action(function (string $search, int $limit, int $offset, string $cursor, string $cursorDirection, string $orderType, Response $response, Database $dbForProject) {

        if (!empty($cursor)) {
            $cursorUser = $dbForProject->getDocument('users', $cursor);

            if ($cursorUser->isEmpty()) {
                throw new Exception(Exception::GENERAL_CURSOR_NOT_FOUND, "User '{$cursor}' for the 'cursor' value not found.");
            }
        }

        $queries = [];

        if (!empty($search)) {
            $queries[] = new Query('search', Query::TYPE_SEARCH, [$search]);
        }

        $response->dynamic(new Document([
            'users' => $dbForProject->find('users', $queries, $limit, $offset, [], [$orderType], $cursorUser ?? null, $cursorDirection),
            'total' => $dbForProject->count('users', $queries, APP_LIMIT_COUNT),
        ]), Response::MODEL_USER_LIST);
    });

App::get('/v1/users/:userId')
    ->desc('Get User')
    ->groups(['api', 'users'])
    ->label('scope', 'users.read')
    ->label('usage.metric', 'users.{scope}.requests.read')
    ->label('sdk.auth', [APP_AUTH_TYPE_KEY])
    ->label('sdk.namespace', 'users')
    ->label('sdk.method', 'get')
    ->label('sdk.description', '/docs/references/users/get-user.md')
    ->label('sdk.response.code', Response::STATUS_CODE_OK)
    ->label('sdk.response.type', Response::CONTENT_TYPE_JSON)
    ->label('sdk.response.model', Response::MODEL_USER)
    ->param('userId', '', new UID(), 'User ID.')
    ->inject('response')
    ->inject('dbForProject')
    ->action(function (string $userId, Response $response, Database $dbForProject) {

        $user = $dbForProject->getDocument('users', $userId);

        if ($user->isEmpty()) {
            throw new Exception('User not found', 404, Exception::USER_NOT_FOUND);
        }

        $response->dynamic($user, Response::MODEL_USER);
    });

App::get('/v1/users/:userId/prefs')
    ->desc('Get User Preferences')
    ->groups(['api', 'users'])
    ->label('scope', 'users.read')
    ->label('usage.metric', 'users.{scope}.requests.read')
    ->label('sdk.auth', [APP_AUTH_TYPE_KEY])
    ->label('sdk.namespace', 'users')
    ->label('sdk.method', 'getPrefs')
    ->label('sdk.description', '/docs/references/users/get-user-prefs.md')
    ->label('sdk.response.code', Response::STATUS_CODE_OK)
    ->label('sdk.response.type', Response::CONTENT_TYPE_JSON)
    ->label('sdk.response.model', Response::MODEL_PREFERENCES)
    ->param('userId', '', new UID(), 'User ID.')
    ->inject('response')
    ->inject('dbForProject')
    ->action(function (string $userId, Response $response, Database $dbForProject) {

        $user = $dbForProject->getDocument('users', $userId);

        if ($user->isEmpty()) {
            throw new Exception(Exception::USER_NOT_FOUND);
        }

        $prefs = $user->getAttribute('prefs', new \stdClass());

        $response->dynamic(new Document($prefs), Response::MODEL_PREFERENCES);
    });

App::get('/v1/users/:userId/sessions')
    ->desc('Get User Sessions')
    ->groups(['api', 'users'])
    ->label('scope', 'users.read')
    ->label('usage.metric', 'users.{scope}.requests.read')
    ->label('sdk.auth', [APP_AUTH_TYPE_KEY])
    ->label('sdk.namespace', 'users')
    ->label('sdk.method', 'getSessions')
    ->label('sdk.description', '/docs/references/users/get-user-sessions.md')
    ->label('sdk.response.code', Response::STATUS_CODE_OK)
    ->label('sdk.response.type', Response::CONTENT_TYPE_JSON)
    ->label('sdk.response.model', Response::MODEL_SESSION_LIST)
    ->param('userId', '', new UID(), 'User ID.')
    ->inject('response')
    ->inject('dbForProject')
    ->inject('locale')
    ->action(function (string $userId, Response $response, Database $dbForProject, Locale $locale) {

        $user = $dbForProject->getDocument('users', $userId);

        if ($user->isEmpty()) {
            throw new Exception(Exception::USER_NOT_FOUND);
        }

        $sessions = $user->getAttribute('sessions', []);

        foreach ($sessions as $key => $session) {
            /** @var Document $session */

            $countryName = $locale->getText('countries.' . strtolower($session->getAttribute('countryCode')), $locale->getText('locale.country.unknown'));
            $session->setAttribute('countryName', $countryName);
            $session->setAttribute('current', false);

            $sessions[$key] = $session;
        }

        $response->dynamic(new Document([
            'sessions' => $sessions,
            'total' => count($sessions),
        ]), Response::MODEL_SESSION_LIST);
    });

App::get('/v1/users/:userId/memberships')
    ->desc('Get User Memberships')
    ->groups(['api', 'users'])
    ->label('scope', 'users.read')
    ->label('usage.metric', 'users.{scope}.requests.read')
    ->label('sdk.auth', [APP_AUTH_TYPE_KEY])
    ->label('sdk.namespace', 'users')
    ->label('sdk.method', 'getMemberships')
    ->label('sdk.description', '/docs/references/users/get-user-memberships.md')
    ->label('sdk.response.code', Response::STATUS_CODE_OK)
    ->label('sdk.response.type', Response::CONTENT_TYPE_JSON)
    ->label('sdk.response.model', Response::MODEL_MEMBERSHIP_LIST)
    ->param('userId', '', new UID(), 'User ID.')
    ->inject('response')
    ->inject('dbForProject')
    ->action(function (string $userId, Response $response, Database $dbForProject) {

        $user = $dbForProject->getDocument('users', $userId);

        if ($user->isEmpty()) {
            throw new Exception(Exception::USER_NOT_FOUND);
        }

        $memberships = array_map(function ($membership) use ($dbForProject, $user) {
            $team = $dbForProject->getDocument('teams', $membership->getAttribute('teamId'));

            $membership
                ->setAttribute('teamName', $team->getAttribute('name'))
                ->setAttribute('userName', $user->getAttribute('name'))
                ->setAttribute('userEmail', $user->getAttribute('email'));

            return $membership;
        }, $user->getAttribute('memberships', []));

        $response->dynamic(new Document([
            'memberships' => $memberships,
            'total' => count($memberships),
        ]), Response::MODEL_MEMBERSHIP_LIST);
    });

App::get('/v1/users/:userId/logs')
    ->desc('Get User Logs')
    ->groups(['api', 'users'])
    ->label('scope', 'users.read')
    ->label('usage.metric', 'users.{scope}.requests.read')
    ->label('sdk.auth', [APP_AUTH_TYPE_KEY])
    ->label('sdk.namespace', 'users')
    ->label('sdk.method', 'getLogs')
    ->label('sdk.description', '/docs/references/users/get-user-logs.md')
    ->label('sdk.response.code', Response::STATUS_CODE_OK)
    ->label('sdk.response.type', Response::CONTENT_TYPE_JSON)
    ->label('sdk.response.model', Response::MODEL_LOG_LIST)
    ->param('userId', '', new UID(), 'User ID.')
    ->param('limit', 25, new Range(0, 100), 'Maximum number of logs to return in response. By default will return maximum 25 results. Maximum of 100 results allowed per request.', true)
    ->param('offset', 0, new Range(0, APP_LIMIT_COUNT), 'Offset value. The default value is 0. Use this value to manage pagination. [learn more about pagination](https://appwrite.io/docs/pagination)', true)
    ->inject('response')
    ->inject('dbForProject')
    ->inject('locale')
    ->inject('geodb')
    ->action(function (string $userId, int $limit, int $offset, Response $response, Database $dbForProject, Locale $locale, Reader $geodb) {

        $user = $dbForProject->getDocument('users', $userId);

        if ($user->isEmpty()) {
            throw new Exception(Exception::USER_NOT_FOUND);
        }

        $audit = new Audit($dbForProject);

        $logs = $audit->getLogsByUser($user->getId(), $limit, $offset);

        $output = [];

        foreach ($logs as $i => &$log) {
            $log['userAgent'] = (!empty($log['userAgent'])) ? $log['userAgent'] : 'UNKNOWN';

            $detector = new Detector($log['userAgent']);
            $detector->skipBotDetection(); // OPTIONAL: If called, bot detection will completely be skipped (bots will be detected as regular devices then)

            $os = $detector->getOS();
            $client = $detector->getClient();
            $device = $detector->getDevice();

            $output[$i] = new Document([
                'event' => $log['event'],
                'ip' => $log['ip'],
                'time' => $log['time'],
                'osCode' => $os['osCode'],
                'osName' => $os['osName'],
                'osVersion' => $os['osVersion'],
                'clientType' => $client['clientType'],
                'clientCode' => $client['clientCode'],
                'clientName' => $client['clientName'],
                'clientVersion' => $client['clientVersion'],
                'clientEngine' => $client['clientEngine'],
                'clientEngineVersion' => $client['clientEngineVersion'],
                'deviceName' => $device['deviceName'],
                'deviceBrand' => $device['deviceBrand'],
                'deviceModel' => $device['deviceModel']
            ]);

            $record = $geodb->get($log['ip']);

            if ($record) {
                $output[$i]['countryCode'] = $locale->getText('countries.' . strtolower($record['country']['iso_code']), false) ? \strtolower($record['country']['iso_code']) : '--';
                $output[$i]['countryName'] = $locale->getText('countries.' . strtolower($record['country']['iso_code']), $locale->getText('locale.country.unknown'));
            } else {
                $output[$i]['countryCode'] = '--';
                $output[$i]['countryName'] = $locale->getText('locale.country.unknown');
            }
        }

        $response->dynamic(new Document([
            'total' => $audit->countLogsByUser($user->getId()),
            'logs' => $output,
        ]), Response::MODEL_LOG_LIST);
    });

App::patch('/v1/users/:userId/status')
    ->desc('Update User Status')
    ->groups(['api', 'users'])
    ->label('event', 'users.[userId].update.status')
    ->label('scope', 'users.write')
    ->label('audits.resource', 'user/{response.$id}')
    ->label('audits.userId', '{response.$id}')
    ->label('usage.metric', 'users.{scope}.requests.update')
    ->label('sdk.auth', [APP_AUTH_TYPE_KEY])
    ->label('sdk.namespace', 'users')
    ->label('sdk.method', 'updateStatus')
    ->label('sdk.description', '/docs/references/users/update-user-status.md')
    ->label('sdk.response.code', Response::STATUS_CODE_OK)
    ->label('sdk.response.type', Response::CONTENT_TYPE_JSON)
    ->label('sdk.response.model', Response::MODEL_USER)
    ->param('userId', '', new UID(), 'User ID.')
    ->param('status', null, new Boolean(true), 'User Status. To activate the user pass `true` and to block the user pass `false`.')
    ->inject('response')
    ->inject('dbForProject')
    ->inject('events')
    ->action(function (string $userId, bool $status, Response $response, Database $dbForProject, Event $events) {

        $user = $dbForProject->getDocument('users', $userId);

        if ($user->isEmpty()) {
            throw new Exception(Exception::USER_NOT_FOUND);
        }

        $user = $dbForProject->updateDocument('users', $user->getId(), $user->setAttribute('status', (bool) $status));

        $events
            ->setParam('userId', $user->getId())
        ;

        $response->dynamic($user, Response::MODEL_USER);
    });

App::patch('/v1/users/:userId/verification')
    ->desc('Update Email Verification')
    ->groups(['api', 'users'])
    ->label('event', 'users.[userId].update.verification')
    ->label('scope', 'users.write')
    ->label('audits.resource', 'user/{response.$id}')
    ->label('usage.metric', 'users.{scope}.requests.update')
    ->label('sdk.auth', [APP_AUTH_TYPE_KEY])
    ->label('sdk.namespace', 'users')
    ->label('sdk.method', 'updateEmailVerification')
    ->label('sdk.description', '/docs/references/users/update-user-email-verification.md')
    ->label('sdk.response.code', Response::STATUS_CODE_OK)
    ->label('sdk.response.type', Response::CONTENT_TYPE_JSON)
    ->label('sdk.response.model', Response::MODEL_USER)
    ->param('userId', '', new UID(), 'User ID.')
    ->param('emailVerification', false, new Boolean(), 'User email verification status.')
    ->inject('response')
    ->inject('dbForProject')
    ->inject('events')
    ->action(function (string $userId, bool $emailVerification, Response $response, Database $dbForProject, Event $events) {

        $user = $dbForProject->getDocument('users', $userId);

        if ($user->isEmpty()) {
            throw new Exception(Exception::USER_NOT_FOUND);
        }

        $user = $dbForProject->updateDocument('users', $user->getId(), $user->setAttribute('emailVerification', $emailVerification));

        $events
            ->setParam('userId', $user->getId())
        ;

        $response->dynamic($user, Response::MODEL_USER);
    });

App::patch('/v1/users/:userId/verification/phone')
    ->desc('Update Phone Verification')
    ->groups(['api', 'users'])
    ->label('event', 'users.[userId].update.verification')
    ->label('scope', 'users.write')
    ->label('audits.resource', 'user/{response.$id}')
    ->label('usage.metric', 'users.{scope}.requests.update')
    ->label('sdk.auth', [APP_AUTH_TYPE_KEY])
    ->label('sdk.namespace', 'users')
    ->label('sdk.method', 'updatePhoneVerification')
    ->label('sdk.description', '/docs/references/users/update-user-phone-verification.md')
    ->label('sdk.response.code', Response::STATUS_CODE_OK)
    ->label('sdk.response.type', Response::CONTENT_TYPE_JSON)
    ->label('sdk.response.model', Response::MODEL_USER)
    ->param('userId', '', new UID(), 'User ID.')
    ->param('phoneVerification', false, new Boolean(), 'User phone verification status.')
    ->inject('response')
    ->inject('dbForProject')
    ->inject('events')
    ->action(function (string $userId, bool $phoneVerification, Response $response, Database $dbForProject, Event $events) {

        $user = $dbForProject->getDocument('users', $userId);

        if ($user->isEmpty()) {
            throw new Exception(Exception::USER_NOT_FOUND);
        }

        $user = $dbForProject->updateDocument('users', $user->getId(), $user->setAttribute('phoneVerification', $phoneVerification));

        $events
            ->setParam('userId', $user->getId())
        ;

        $response->dynamic($user, Response::MODEL_USER);
    });

App::patch('/v1/users/:userId/name')
    ->desc('Update Name')
    ->groups(['api', 'users'])
    ->label('event', 'users.[userId].update.name')
    ->label('scope', 'users.write')
    ->label('audits.resource', 'user/{response.$id}')
    ->label('audits.userId', '{response.$id}')
    ->label('usage.metric', 'users.{scope}.requests.update')
    ->label('sdk.auth', [APP_AUTH_TYPE_KEY])
    ->label('sdk.namespace', 'users')
    ->label('sdk.method', 'updateName')
    ->label('sdk.description', '/docs/references/users/update-user-name.md')
    ->label('sdk.response.code', Response::STATUS_CODE_OK)
    ->label('sdk.response.type', Response::CONTENT_TYPE_JSON)
    ->label('sdk.response.model', Response::MODEL_USER)
    ->param('userId', '', new UID(), 'User ID.')
    ->param('name', '', new Text(128), 'User name. Max length: 128 chars.')
    ->inject('response')
    ->inject('dbForProject')
    ->inject('events')
    ->action(function (string $userId, string $name, Response $response, Database $dbForProject, Event $events) {

        $user = $dbForProject->getDocument('users', $userId);

        if ($user->isEmpty()) {
            throw new Exception(Exception::USER_NOT_FOUND);
        }

        $user
            ->setAttribute('name', $name)
            ->setAttribute('search', \implode(' ', [$user->getId(), $user->getAttribute('email', ''), $name, $user->getAttribute('phone', '')]));
        ;

        $user = $dbForProject->updateDocument('users', $user->getId(), $user);

        $events->setParam('userId', $user->getId());

        $response->dynamic($user, Response::MODEL_USER);
    });

App::patch('/v1/users/:userId/password')
    ->desc('Update Password')
    ->groups(['api', 'users'])
    ->label('event', 'users.[userId].update.password')
    ->label('scope', 'users.write')
    ->label('audits.resource', 'user/{response.$id}')
    ->label('audits.userId', '{response.$id}')
    ->label('usage.metric', 'users.{scope}.requests.update')
    ->label('sdk.auth', [APP_AUTH_TYPE_KEY])
    ->label('sdk.namespace', 'users')
    ->label('sdk.method', 'updatePassword')
    ->label('sdk.description', '/docs/references/users/update-user-password.md')
    ->label('sdk.response.code', Response::STATUS_CODE_OK)
    ->label('sdk.response.type', Response::CONTENT_TYPE_JSON)
    ->label('sdk.response.model', Response::MODEL_USER)
    ->param('userId', '', new UID(), 'User ID.')
    ->param('password', '', new Password(), 'New user password. Must be at least 8 chars.')
    ->inject('response')
    ->inject('dbForProject')
    ->inject('events')
    ->action(function (string $userId, string $password, Response $response, Database $dbForProject, Event $events) {

        $user = $dbForProject->getDocument('users', $userId);

        if ($user->isEmpty()) {
            throw new Exception(Exception::USER_NOT_FOUND);
        }

        $user
            ->setAttribute('password', Auth::passwordHash($password, Auth::DEFAULT_ALGO, Auth::DEFAULT_ALGO_OPTIONS))
            ->setAttribute('hash', Auth::DEFAULT_ALGO)
            ->setAttribute('hashOptions', Auth::DEFAULT_ALGO_OPTIONS)
            ->setAttribute('passwordUpdate', \time());

        $user = $dbForProject->updateDocument('users', $user->getId(), $user);

        $events->setParam('userId', $user->getId());

        $response->dynamic($user, Response::MODEL_USER);
    });

App::patch('/v1/users/:userId/email')
    ->desc('Update Email')
    ->groups(['api', 'users'])
    ->label('event', 'users.[userId].update.email')
    ->label('scope', 'users.write')
    ->label('audits.resource', 'user/{response.$id}')
    ->label('audits.userId', '{response.$id}')
    ->label('usage.metric', 'users.{scope}.requests.update')
    ->label('sdk.auth', [APP_AUTH_TYPE_KEY])
    ->label('sdk.namespace', 'users')
    ->label('sdk.method', 'updateEmail')
    ->label('sdk.description', '/docs/references/users/update-user-email.md')
    ->label('sdk.response.code', Response::STATUS_CODE_OK)
    ->label('sdk.response.type', Response::CONTENT_TYPE_JSON)
    ->label('sdk.response.model', Response::MODEL_USER)
    ->param('userId', '', new UID(), 'User ID.')
    ->param('email', '', new Email(), 'User email.')
    ->inject('response')
    ->inject('dbForProject')
    ->inject('events')
    ->action(function (string $userId, string $email, Response $response, Database $dbForProject, Event $events) {

        $user = $dbForProject->getDocument('users', $userId);

        if ($user->isEmpty()) {
            throw new Exception(Exception::USER_NOT_FOUND);
        }

        $email = \strtolower($email);

        $user
            ->setAttribute('email', $email)
            ->setAttribute('emailVerification', false)
            ->setAttribute('search', \implode(' ', [$user->getId(), $email, $user->getAttribute('name', ''), $user->getAttribute('phone', '')]))
        ;

        try {
            $user = $dbForProject->updateDocument('users', $user->getId(), $user);
        } catch (Duplicate $th) {
            throw new Exception(Exception::USER_EMAIL_ALREADY_EXISTS);
        }

        $events->setParam('userId', $user->getId());

        $response->dynamic($user, Response::MODEL_USER);
    });

App::patch('/v1/users/:userId/phone')
    ->desc('Update Phone')
    ->groups(['api', 'users'])
    ->label('event', 'users.[userId].update.phone')
    ->label('scope', 'users.write')
    ->label('audits.resource', 'user/{response.$id}')
    ->label('usage.metric', 'users.{scope}.requests.update')
    ->label('sdk.auth', [APP_AUTH_TYPE_KEY])
    ->label('sdk.namespace', 'users')
    ->label('sdk.method', 'updatePhone')
    ->label('sdk.description', '/docs/references/users/update-user-phone.md')
    ->label('sdk.response.code', Response::STATUS_CODE_OK)
    ->label('sdk.response.type', Response::CONTENT_TYPE_JSON)
    ->label('sdk.response.model', Response::MODEL_USER)
    ->param('userId', '', new UID(), 'User ID.')
    ->param('number', '', new Phone(), 'User phone number.')
    ->inject('response')
    ->inject('dbForProject')
    ->inject('events')
    ->action(function (string $userId, string $number, Response $response, Database $dbForProject, Event $events) {

        $user = $dbForProject->getDocument('users', $userId);

        if ($user->isEmpty()) {
            throw new Exception(Exception::USER_NOT_FOUND);
        }

        $user
            ->setAttribute('phone', $number)
            ->setAttribute('phoneVerification', false)
            ->setAttribute('search', implode(' ', [$user->getId(), $user->getAttribute('name', ''), $user->getAttribute('email', ''), $number]));
        ;

        try {
            $user = $dbForProject->updateDocument('users', $user->getId(), $user);
        } catch (Duplicate $th) {
            throw new Exception(Exception::USER_EMAIL_ALREADY_EXISTS);
        }

        $events->setParam('userId', $user->getId());

        $response->dynamic($user, Response::MODEL_USER);
    });

App::patch('/v1/users/:userId/verification')
    ->desc('Update Email Verification')
    ->groups(['api', 'users'])
    ->label('event', 'users.[userId].update.verification')
    ->label('scope', 'users.write')
    ->label('audits.resource', 'user/{request.userId}')
    ->label('audits.userId', '{request.userId}')
    ->label('sdk.auth', [APP_AUTH_TYPE_KEY])
    ->label('sdk.namespace', 'users')
    ->label('sdk.method', 'updateEmailVerification')
    ->label('sdk.description', '/docs/references/users/update-user-email-verification.md')
    ->label('sdk.response.code', Response::STATUS_CODE_OK)
    ->label('sdk.response.type', Response::CONTENT_TYPE_JSON)
    ->label('sdk.response.model', Response::MODEL_USER)
    ->param('userId', '', new UID(), 'User ID.')
    ->param('emailVerification', false, new Boolean(), 'User email verification status.')
    ->inject('response')
    ->inject('dbForProject')
    ->inject('usage')
    ->inject('events')
    ->action(function (string $userId, bool $emailVerification, Response $response, Database $dbForProject, Stats $usage, Event $events) {

        $user = $dbForProject->getDocument('users', $userId);

        if ($user->isEmpty()) {
            throw new Exception(Exception::USER_NOT_FOUND);
        }

        $user = $dbForProject->updateDocument('users', $user->getId(), $user->setAttribute('emailVerification', $emailVerification));

        $usage->setParam('users.update', 1);

        $events->setParam('userId', $user->getId());

        $response->dynamic($user, Response::MODEL_USER);
    });

App::patch('/v1/users/:userId/prefs')
    ->desc('Update User Preferences')
    ->groups(['api', 'users'])
    ->label('event', 'users.[userId].update.prefs')
    ->label('scope', 'users.write')
    ->label('usage.metric', 'users.{scope}.requests.update')
    ->label('sdk.auth', [APP_AUTH_TYPE_KEY])
    ->label('sdk.namespace', 'users')
    ->label('sdk.method', 'updatePrefs')
    ->label('sdk.description', '/docs/references/users/update-user-prefs.md')
    ->label('sdk.response.code', Response::STATUS_CODE_OK)
    ->label('sdk.response.type', Response::CONTENT_TYPE_JSON)
    ->label('sdk.response.model', Response::MODEL_PREFERENCES)
    ->param('userId', '', new UID(), 'User ID.')
    ->param('prefs', '', new Assoc(), 'Prefs key-value JSON object.')
    ->inject('response')
    ->inject('dbForProject')
    ->inject('events')
    ->action(function (string $userId, array $prefs, Response $response, Database $dbForProject, Event $events) {

        $user = $dbForProject->getDocument('users', $userId);

        if ($user->isEmpty()) {
            throw new Exception(Exception::USER_NOT_FOUND);
        }

        $user = $dbForProject->updateDocument('users', $user->getId(), $user->setAttribute('prefs', $prefs));

        $events
            ->setParam('userId', $user->getId())
        ;

        $response->dynamic(new Document($prefs), Response::MODEL_PREFERENCES);
    });

App::delete('/v1/users/:userId/sessions/:sessionId')
    ->desc('Delete User Session')
    ->groups(['api', 'users'])
    ->label('event', 'users.[userId].sessions.[sessionId].delete')
    ->label('scope', 'users.write')
    ->label('audits.resource', 'user/{request.userId}')
    ->label('usage.metric', 'sessions.{scope}.requests.delete')
    ->label('sdk.auth', [APP_AUTH_TYPE_KEY])
    ->label('sdk.namespace', 'users')
    ->label('sdk.method', 'deleteSession')
    ->label('sdk.description', '/docs/references/users/delete-user-session.md')
    ->label('sdk.response.code', Response::STATUS_CODE_NOCONTENT)
    ->label('sdk.response.model', Response::MODEL_NONE)
    ->param('userId', '', new UID(), 'User ID.')
    ->param('sessionId', null, new UID(), 'Session ID.')
    ->inject('response')
    ->inject('dbForProject')
    ->inject('events')
    ->action(function (string $userId, string $sessionId, Response $response, Database $dbForProject, Event $events) {

        $user = $dbForProject->getDocument('users', $userId);

        if ($user->isEmpty()) {
            throw new Exception(Exception::USER_NOT_FOUND);
        }

        $session = $dbForProject->getDocument('sessions', $sessionId);

        if ($session->isEmpty()) {
            throw new Exception(Exception::USER_SESSION_NOT_FOUND);
        }

        $dbForProject->deleteDocument('sessions', $session->getId());
        $dbForProject->deleteCachedDocument('users', $user->getId());

        $events
            ->setParam('userId', $user->getId())
            ->setParam('sessionId', $sessionId)
        ;

        $response->noContent();
    });

App::delete('/v1/users/:userId/sessions')
    ->desc('Delete User Sessions')
    ->groups(['api', 'users'])
    ->label('event', 'users.[userId].sessions.[sessionId].delete')
    ->label('scope', 'users.write')
    ->label('audits.resource', 'user/{user.$id}')
    ->label('usage.metric', 'sessions.{scope}.requests.delete')
    ->label('sdk.auth', [APP_AUTH_TYPE_KEY])
    ->label('sdk.namespace', 'users')
    ->label('sdk.method', 'deleteSessions')
    ->label('sdk.description', '/docs/references/users/delete-user-sessions.md')
    ->label('sdk.response.code', Response::STATUS_CODE_NOCONTENT)
    ->label('sdk.response.model', Response::MODEL_NONE)
    ->param('userId', '', new UID(), 'User ID.')
    ->inject('response')
    ->inject('dbForProject')
    ->inject('events')
    ->action(function (string $userId, Response $response, Database $dbForProject, Event $events) {

        $user = $dbForProject->getDocument('users', $userId);

        if ($user->isEmpty()) {
            throw new Exception(Exception::USER_NOT_FOUND);
        }

        $sessions = $user->getAttribute('sessions', []);

        foreach ($sessions as $key => $session) { /** @var Document $session */
            $dbForProject->deleteDocument('sessions', $session->getId());
            //TODO: fix this
        }

        $dbForProject->deleteCachedDocument('users', $user->getId());

        $events
            ->setParam('userId', $user->getId())
            ->setPayload($response->output($user, Response::MODEL_USER))
        ;

        $response->noContent();
    });

App::delete('/v1/users/:userId')
    ->desc('Delete User')
    ->groups(['api', 'users'])
    ->label('event', 'users.[userId].delete')
    ->label('scope', 'users.write')
    ->label('audits.resource', 'user/{request.userId}')
    ->label('usage.metric', 'users.{scope}.requests.delete')
    ->label('sdk.auth', [APP_AUTH_TYPE_KEY])
    ->label('sdk.namespace', 'users')
    ->label('sdk.method', 'delete')
    ->label('sdk.description', '/docs/references/users/delete.md')
    ->label('sdk.response.code', Response::STATUS_CODE_NOCONTENT)
    ->label('sdk.response.model', Response::MODEL_NONE)
    ->param('userId', '', new UID(), 'User ID.')
    ->inject('response')
    ->inject('dbForProject')
    ->inject('events')
    ->inject('deletes')
    ->action(function (string $userId, Response $response, Database $dbForProject, Event $events, Delete $deletes) {

        $user = $dbForProject->getDocument('users', $userId);

        if ($user->isEmpty()) {
            throw new Exception(Exception::USER_NOT_FOUND);
        }

        // clone user object to send to workers
        $clone = clone $user;

        $dbForProject->deleteDocument('users', $userId);

        $deletes
            ->setType(DELETE_TYPE_DOCUMENT)
            ->setDocument($clone)
        ;

        $events
            ->setParam('userId', $user->getId())
            ->setPayload($response->output($clone, Response::MODEL_USER))
        ;

        $response->noContent();
    });

App::get('/v1/users/usage')
    ->desc('Get usage stats for the users API')
    ->groups(['api', 'users'])
    ->label('scope', 'users.read')
    ->label('sdk.auth', [APP_AUTH_TYPE_ADMIN])
    ->label('sdk.namespace', 'users')
    ->label('sdk.method', 'getUsage')
    ->label('sdk.response.code', Response::STATUS_CODE_OK)
    ->label('sdk.response.type', Response::CONTENT_TYPE_JSON)
    ->label('sdk.response.model', Response::MODEL_USAGE_USERS)
    ->param('range', '30d', new WhiteList(['24h', '7d', '30d', '90d'], true), 'Date range.', true)
    ->param('provider', '', new WhiteList(\array_merge(['email', 'anonymous'], \array_map(fn($value) => "oauth-" . $value, \array_keys(Config::getParam('providers', [])))), true), 'Provider Name.', true)
    ->inject('response')
    ->inject('dbForProject')
    ->inject('register')
    ->action(function (string $range, string $provider, Response $response, Database $dbForProject) {

        $usage = [];
        if (App::getEnv('_APP_USAGE_STATS', 'enabled') == 'enabled') {
            $periods = [
                '24h' => [
                    'period' => '30m',
                    'limit' => 48,
                ],
                '7d' => [
                    'period' => '1d',
                    'limit' => 7,
                ],
                '30d' => [
                    'period' => '1d',
                    'limit' => 30,
                ],
                '90d' => [
                    'period' => '1d',
                    'limit' => 90,
                ],
            ];

            $metrics = [
                'users.$all.requests.count',
                'users.$all.requests.create',
                'users.$all.requests.read',
                'users.$all.requests.update',
                'users.$all.requests.delete',
                'sessions.$all.requests.create',
                'sessions.$all.requests.delete',
                "sessions.$provider.requests.create",
            ];

            $stats = [];

            Authorization::skip(function () use ($dbForProject, $periods, $range, $metrics, &$stats) {
                foreach ($metrics as $metric) {
                    $limit = $periods[$range]['limit'];
                    $period = $periods[$range]['period'];

                    $requestDocs = $dbForProject->find('stats', [
                        new Query('period', Query::TYPE_EQUAL, [$period]),
                        new Query('metric', Query::TYPE_EQUAL, [$metric]),
                    ], $limit, 0, ['time'], [Database::ORDER_DESC]);

                    $stats[$metric] = [];
                    foreach ($requestDocs as $requestDoc) {
                        $stats[$metric][] = [
                            'value' => $requestDoc->getAttribute('value'),
                            'date' => $requestDoc->getAttribute('time'),
                        ];
                    }

                    // backfill metrics with empty values for graphs
                    $backfill = $limit - \count($requestDocs);
                    while ($backfill > 0) {
                        $last = $limit - $backfill - 1; // array index of last added metric
                        $diff = match ($period) { // convert period to seconds for unix timestamp math
                            '30m' => 1800,
                            '1d' => 86400,
                        };
                        $stats[$metric][] = [
                            'value' => 0,
                            'date' => ($stats[$metric][$last]['date'] ?? \time()) - $diff, // time of last metric minus period
                        ];
                        $backfill--;
                    }
                    $stats[$metric] = array_reverse($stats[$metric]);
                }
            });

            $usage = new Document([
                'range' => $range,
                'usersCount' => $stats['users.$all.requests.count'],
                'usersCreate' => $stats['users.$all.requests.create'],
                'usersRead' => $stats['users.$all.requests.read'],
                'usersUpdate' => $stats['users.$all.requests.update'],
                'usersDelete' => $stats['users.$all.requests.delete'],
                'sessionsCreate' => $stats['sessions.$all.requests.create'],
                'sessionsProviderCreate' => $stats["sessions.$provider.requests.create"],
                'sessionsDelete' => $stats['sessions.$all.requests.delete']
            ]);
        }

        $response->dynamic($usage, Response::MODEL_USAGE_USERS);
    });<|MERGE_RESOLUTION|>--- conflicted
+++ resolved
@@ -29,7 +29,7 @@
 use Utopia\Validator\Integer;
 
 /** TODO: Remove function when we move to using utopia/platform */
-function createUser(string $hash, mixed $hashOptions, string $userId, ?string $email, ?string $password, ?string $phone, string $name, Database $dbForProject, Stats $usage, Event $events): Document
+function createUser(string $hash, mixed $hashOptions, string $userId, ?string $email, ?string $password, ?string $phone, string $name, Database $dbForProject, Event $events): Document
 {
     $hashOptionsObject = (\is_string($hashOptions)) ? \json_decode($hashOptions, true) : $hashOptions; // Cast to JSON array
 
@@ -66,8 +66,6 @@
         throw new Exception(Exception::USER_ALREADY_EXISTS);
     }
 
-    $usage->setParam('users.create', 1);
-
     $events->setParam('userId', $user->getId());
 
     return $user;
@@ -95,10 +93,9 @@
     ->param('name', '', new Text(128), 'User name. Max length: 128 chars.', true)
     ->inject('response')
     ->inject('dbForProject')
-    ->inject('usage')
-    ->inject('events')
-    ->action(function (string $userId, ?string $email, ?string $phone, ?string $password, string $name, Response $response, Database $dbForProject, Stats $usage, Event $events) {
-        $user = createUser('plaintext', '{}', $userId, $email, $password, $phone, $name, $dbForProject, $usage, $events);
+    ->inject('events')
+    ->action(function (string $userId, ?string $email, ?string $phone, ?string $password, string $name, Response $response, Database $dbForProject, Event $events) {
+        $user = createUser('plaintext', '{}', $userId, $email, $password, $phone, $name, $dbForProject, $events);
 
         $response->setStatusCode(Response::STATUS_CODE_CREATED);
         $response->dynamic($user, Response::MODEL_USER);
@@ -109,6 +106,7 @@
     ->groups(['api', 'users'])
     ->label('event', 'users.[userId].create')
     ->label('scope', 'users.write')
+    ->label('usage.metric', 'users.{scope}.requests.create')
     ->label('sdk.auth', [APP_AUTH_TYPE_KEY])
     ->label('sdk.namespace', 'users')
     ->label('sdk.method', 'createBcryptUser')
@@ -123,12 +121,8 @@
     ->inject('response')
     ->inject('dbForProject')
     ->inject('events')
-<<<<<<< HEAD
     ->action(function (string $userId, string $email, string $password, string $name, Response $response, Database $dbForProject, Event $events) {
-=======
-    ->action(function (string $userId, string $email, string $password, string $name, Response $response, Database $dbForProject, Stats $usage, Event $events) {
-        $user = createUser('bcrypt', '{}', $userId, $email, $password, null, $name, $dbForProject, $usage, $events);
->>>>>>> 1e404e37
+        $user = createUser('bcrypt', '{}', $userId, $email, $password, null, $name, $dbForProject, $events);
 
         $response->setStatusCode(Response::STATUS_CODE_CREATED);
         $response->dynamic($user, Response::MODEL_USER);
@@ -139,6 +133,7 @@
     ->groups(['api', 'users'])
     ->label('event', 'users.[userId].create')
     ->label('scope', 'users.write')
+    ->label('usage.metric', 'users.{scope}.requests.create')
     ->label('sdk.auth', [APP_AUTH_TYPE_KEY])
     ->label('sdk.namespace', 'users')
     ->label('sdk.method', 'createMD5User')
@@ -152,10 +147,9 @@
     ->param('name', '', new Text(128), 'User name. Max length: 128 chars.', true)
     ->inject('response')
     ->inject('dbForProject')
-    ->inject('usage')
-    ->inject('events')
-    ->action(function (string $userId, string $email, string $password, string $name, Response $response, Database $dbForProject, Stats $usage, Event $events) {
-        $user = createUser('md5', '{}', $userId, $email, $password, null, $name, $dbForProject, $usage, $events);
+    ->inject('events')
+    ->action(function (string $userId, string $email, string $password, string $name, Response $response, Database $dbForProject, Event $events) {
+        $user = createUser('md5', '{}', $userId, $email, $password, null, $name, $dbForProject, $events);
 
         $response->setStatusCode(Response::STATUS_CODE_CREATED);
         $response->dynamic($user, Response::MODEL_USER);
@@ -166,6 +160,7 @@
     ->groups(['api', 'users'])
     ->label('event', 'users.[userId].create')
     ->label('scope', 'users.write')
+    ->label('usage.metric', 'users.{scope}.requests.create')
     ->label('sdk.auth', [APP_AUTH_TYPE_KEY])
     ->label('sdk.namespace', 'users')
     ->label('sdk.method', 'createArgon2User')
@@ -179,10 +174,9 @@
     ->param('name', '', new Text(128), 'User name. Max length: 128 chars.', true)
     ->inject('response')
     ->inject('dbForProject')
-    ->inject('usage')
-    ->inject('events')
-    ->action(function (string $userId, string $email, string $password, string $name, Response $response, Database $dbForProject, Stats $usage, Event $events) {
-        $user = createUser('argon2', '{}', $userId, $email, $password, null, $name, $dbForProject, $usage, $events);
+    ->inject('events')
+    ->action(function (string $userId, string $email, string $password, string $name, Response $response, Database $dbForProject, Event $events) {
+        $user = createUser('argon2', '{}', $userId, $email, $password, null, $name, $dbForProject, $events);
 
         $response->setStatusCode(Response::STATUS_CODE_CREATED);
         $response->dynamic($user, Response::MODEL_USER);
@@ -193,6 +187,7 @@
     ->groups(['api', 'users'])
     ->label('event', 'users.[userId].create')
     ->label('scope', 'users.write')
+    ->label('usage.metric', 'users.{scope}.requests.create')
     ->label('sdk.auth', [APP_AUTH_TYPE_KEY])
     ->label('sdk.namespace', 'users')
     ->label('sdk.method', 'createSHAUser')
@@ -207,21 +202,15 @@
     ->param('name', '', new Text(128), 'User name. Max length: 128 chars.', true)
     ->inject('response')
     ->inject('dbForProject')
-    ->inject('usage')
-    ->inject('events')
-    ->action(function (string $userId, string $email, string $password, string $passwordVersion, string $name, Response $response, Database $dbForProject, Stats $usage, Event $events) {
+    ->inject('events')
+    ->action(function (string $userId, string $email, string $password, string $passwordVersion, string $name, Response $response, Database $dbForProject, Event $events) {
         $options = '{}';
 
         if (!empty($passwordVersion)) {
             $options = '{"version":"' . $passwordVersion . '"}';
         }
 
-<<<<<<< HEAD
-        $events
-            ->setParam('userId', $user->getId())
-        ;
-=======
-        $user = createUser('sha', $options, $userId, $email, $password, null, $name, $dbForProject, $usage, $events);
+        $user = createUser('sha', $options, $userId, $email, $password, null, $name, $dbForProject, $events);
 
         $response->setStatusCode(Response::STATUS_CODE_CREATED);
         $response->dynamic($user, Response::MODEL_USER);
@@ -232,6 +221,7 @@
     ->groups(['api', 'users'])
     ->label('event', 'users.[userId].create')
     ->label('scope', 'users.write')
+    ->label('usage.metric', 'users.{scope}.requests.create')
     ->label('sdk.auth', [APP_AUTH_TYPE_KEY])
     ->label('sdk.namespace', 'users')
     ->label('sdk.method', 'createPHPassUser')
@@ -245,10 +235,9 @@
     ->param('name', '', new Text(128), 'User name. Max length: 128 chars.', true)
     ->inject('response')
     ->inject('dbForProject')
-    ->inject('usage')
-    ->inject('events')
-    ->action(function (string $userId, string $email, string $password, string $name, Response $response, Database $dbForProject, Stats $usage, Event $events) {
-        $user = createUser('phpass', '{}', $userId, $email, $password, null, $name, $dbForProject, $usage, $events);
+    ->inject('events')
+    ->action(function (string $userId, string $email, string $password, string $name, Response $response, Database $dbForProject, Event $events) {
+        $user = createUser('phpass', '{}', $userId, $email, $password, null, $name, $dbForProject, $events);
 
         $response->setStatusCode(Response::STATUS_CODE_CREATED);
         $response->dynamic($user, Response::MODEL_USER);
@@ -259,6 +248,7 @@
     ->groups(['api', 'users'])
     ->label('event', 'users.[userId].create')
     ->label('scope', 'users.write')
+    ->label('usage.metric', 'users.{scope}.requests.create')
     ->label('sdk.auth', [APP_AUTH_TYPE_KEY])
     ->label('sdk.namespace', 'users')
     ->label('sdk.method', 'createScryptUser')
@@ -277,9 +267,8 @@
     ->param('name', '', new Text(128), 'User name. Max length: 128 chars.', true)
     ->inject('response')
     ->inject('dbForProject')
-    ->inject('usage')
-    ->inject('events')
-    ->action(function (string $userId, string $email, string $password, string $passwordSalt, int $passwordCpu, int $passwordMemory, int $passwordParallel, int $passwordLength, string $name, Response $response, Database $dbForProject, Stats $usage, Event $events) {
+    ->inject('events')
+    ->action(function (string $userId, string $email, string $password, string $passwordSalt, int $passwordCpu, int $passwordMemory, int $passwordParallel, int $passwordLength, string $name, Response $response, Database $dbForProject, Event $events) {
         $options = [
             'salt' => $passwordSalt,
             'costCpu' => $passwordCpu,
@@ -288,7 +277,7 @@
             'length' => $passwordLength
         ];
 
-        $user = createUser('scrypt', \json_encode($options), $userId, $email, $password, null, $name, $dbForProject, $usage, $events);
+        $user = createUser('scrypt', \json_encode($options), $userId, $email, $password, null, $name, $dbForProject, $events);
 
         $response->setStatusCode(Response::STATUS_CODE_CREATED);
         $response->dynamic($user, Response::MODEL_USER);
@@ -299,6 +288,7 @@
     ->groups(['api', 'users'])
     ->label('event', 'users.[userId].create')
     ->label('scope', 'users.write')
+    ->label('usage.metric', 'users.{scope}.requests.create')
     ->label('sdk.auth', [APP_AUTH_TYPE_KEY])
     ->label('sdk.namespace', 'users')
     ->label('sdk.method', 'createScryptModifiedUser')
@@ -315,11 +305,9 @@
     ->param('name', '', new Text(128), 'User name. Max length: 128 chars.', true)
     ->inject('response')
     ->inject('dbForProject')
-    ->inject('usage')
-    ->inject('events')
-    ->action(function (string $userId, string $email, string $password, string $passwordSalt, string $passwordSaltSeparator, string $passwordSignerKey, string $name, Response $response, Database $dbForProject, Stats $usage, Event $events) {
-        $user = createUser('scryptMod', '{"signerKey":"' . $passwordSignerKey . '","saltSeparator":"' . $passwordSaltSeparator . '","salt":"' . $passwordSalt . '"}', $userId, $email, $password, null, $name, $dbForProject, $usage, $events);
->>>>>>> 1e404e37
+    ->inject('events')
+    ->action(function (string $userId, string $email, string $password, string $passwordSalt, string $passwordSaltSeparator, string $passwordSignerKey, string $name, Response $response, Database $dbForProject, Event $events) {
+        $user = createUser('scryptMod', '{"signerKey":"' . $passwordSignerKey . '","saltSeparator":"' . $passwordSaltSeparator . '","salt":"' . $passwordSalt . '"}', $userId, $email, $password, null, $name, $dbForProject, $events);
 
         $response->setStatusCode(Response::STATUS_CODE_CREATED);
         $response->dynamic($user, Response::MODEL_USER);
@@ -869,6 +857,7 @@
     ->label('scope', 'users.write')
     ->label('audits.resource', 'user/{request.userId}')
     ->label('audits.userId', '{request.userId}')
+    ->label('usage.metric', 'users.{scope}.requests.update')
     ->label('sdk.auth', [APP_AUTH_TYPE_KEY])
     ->label('sdk.namespace', 'users')
     ->label('sdk.method', 'updateEmailVerification')
@@ -880,9 +869,8 @@
     ->param('emailVerification', false, new Boolean(), 'User email verification status.')
     ->inject('response')
     ->inject('dbForProject')
-    ->inject('usage')
-    ->inject('events')
-    ->action(function (string $userId, bool $emailVerification, Response $response, Database $dbForProject, Stats $usage, Event $events) {
+    ->inject('events')
+    ->action(function (string $userId, bool $emailVerification, Response $response, Database $dbForProject, Event $events) {
 
         $user = $dbForProject->getDocument('users', $userId);
 
@@ -891,8 +879,6 @@
         }
 
         $user = $dbForProject->updateDocument('users', $user->getId(), $user->setAttribute('emailVerification', $emailVerification));
-
-        $usage->setParam('users.update', 1);
 
         $events->setParam('userId', $user->getId());
 
