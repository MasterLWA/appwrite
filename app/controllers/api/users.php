<?php

use Appwrite\Auth\Auth;
use Appwrite\Auth\Validator\Password;
use Appwrite\Auth\Validator\Phone;
use Appwrite\Detector\Detector;
use Appwrite\Event\Delete;
use Appwrite\Event\Event;
use Appwrite\Network\Validator\Email;
use Appwrite\Utopia\Database\Validator\CustomId;
use Appwrite\Utopia\Response;
use Utopia\App;
use Utopia\Audit\Audit;
use Utopia\Config\Config;
use Utopia\Locale\Locale;
use Appwrite\Extend\Exception;
use Utopia\Database\Document;
use Utopia\Database\Exception\Duplicate;
use Utopia\Database\Validator\UID;
use Utopia\Database\Database;
use Utopia\Database\Query;
use Utopia\Database\Validator\Authorization;
use Utopia\Validator\Assoc;
use Utopia\Validator\WhiteList;
use Utopia\Validator\Text;
use Utopia\Validator\Range;
use Utopia\Validator\Boolean;
use MaxMind\Db\Reader;
use Utopia\Validator\Integer;

/** TODO: Remove function when we move to using utopia/platform */
function createUser(string $hash, mixed $hashOptions, string $userId, ?string $email, ?string $password, ?string $phone, string $name, Database $dbForProject, Event $events): Document
{
    $hashOptionsObject = (\is_string($hashOptions)) ? \json_decode($hashOptions, true) : $hashOptions; // Cast to JSON array

    if (!empty($email)) {
        $email = \strtolower($email);
    }

    try {
        $userId = $userId == 'unique()' ? $dbForProject->getId() : $userId;

        $user = $dbForProject->createDocument('users', new Document([
            '$id' => $userId,
            '$read' => ['role:all'],
            '$write' => ['user:' . $userId],
            'email' => $email,
            'emailVerification' => false,
            'phone' => $phone,
            'phoneVerification' => false,
            'status' => true,
            'password' => (!empty($password)) ? ($hash === 'plaintext' ? Auth::passwordHash($password, $hash, $hashOptionsObject) : $password) : null,
            'hash' => $hash === 'plaintext' ? Auth::DEFAULT_ALGO : $hash,
            'hashOptions' => $hash === 'plaintext' ? Auth::DEFAULT_ALGO_OPTIONS : $hashOptions,
            'passwordUpdate' => (!empty($password)) ? \time() : 0,
            'registration' => \time(),
            'reset' => false,
            'name' => $name,
            'prefs' => new \stdClass(),
            'sessions' => null,
            'tokens' => null,
            'memberships' => null,
            'search' => implode(' ', [$userId, $email, $phone, $name])
        ]));
    } catch (Duplicate $th) {
        throw new Exception(Exception::USER_ALREADY_EXISTS);
    }

    $events->setParam('userId', $user->getId());

    return $user;
}

App::post('/v1/users')
    ->desc('Create User')
    ->groups(['api', 'users'])
    ->label('event', 'users.[userId].create')
    ->label('scope', 'users.write')
    ->label('audits.resource', 'user/{response.$id}')
<<<<<<< HEAD
    ->label('audits.userId', '{response.$id}')
    ->label('usage.metric', 'users.{scope}.requests.create')
=======
>>>>>>> e94c7eba
    ->label('sdk.auth', [APP_AUTH_TYPE_KEY])
    ->label('sdk.namespace', 'users')
    ->label('sdk.method', 'create')
    ->label('sdk.description', '/docs/references/users/create-user.md')
    ->label('sdk.response.code', Response::STATUS_CODE_CREATED)
    ->label('sdk.response.type', Response::CONTENT_TYPE_JSON)
    ->label('sdk.response.model', Response::MODEL_USER)
    ->param('userId', '', new CustomId(), 'User ID. Choose your own unique ID or pass the string "unique()" to auto generate it. Valid chars are a-z, A-Z, 0-9, period, hyphen, and underscore. Can\'t start with a special char. Max length is 36 chars.')
    ->param('email', null, new Email(), 'User email.', true)
    ->param('phone', null, new Phone(), 'Phone number. Format this number with a leading \'+\' and a country code, e.g., +16175551212.', true)
    ->param('password', null, new Password(), 'Plain text user password. Must be at least 8 chars.', true)
    ->param('name', '', new Text(128), 'User name. Max length: 128 chars.', true)
    ->inject('response')
    ->inject('dbForProject')
    ->inject('events')
    ->action(function (string $userId, ?string $email, ?string $phone, ?string $password, string $name, Response $response, Database $dbForProject, Event $events) {
        $user = createUser('plaintext', '{}', $userId, $email, $password, $phone, $name, $dbForProject, $events);

        $response->setStatusCode(Response::STATUS_CODE_CREATED);
        $response->dynamic($user, Response::MODEL_USER);
    });

App::post('/v1/users/bcrypt')
    ->desc('Create User with Bcrypt Password')
    ->groups(['api', 'users'])
    ->label('event', 'users.[userId].create')
    ->label('scope', 'users.write')
<<<<<<< HEAD
    ->label('usage.metric', 'users.{scope}.requests.create')
=======
    ->label('audits.resource', 'user/{response.$id}')
>>>>>>> e94c7eba
    ->label('sdk.auth', [APP_AUTH_TYPE_KEY])
    ->label('sdk.namespace', 'users')
    ->label('sdk.method', 'createBcryptUser')
    ->label('sdk.description', '/docs/references/users/create-bcrypt-user.md')
    ->label('sdk.response.code', Response::STATUS_CODE_CREATED)
    ->label('sdk.response.type', Response::CONTENT_TYPE_JSON)
    ->label('sdk.response.model', Response::MODEL_USER)
    ->param('userId', '', new CustomId(), 'User ID. Choose your own unique ID or pass the string "unique()" to auto generate it. Valid chars are a-z, A-Z, 0-9, period, hyphen, and underscore. Can\'t start with a special char. Max length is 36 chars.')
    ->param('email', '', new Email(), 'User email.')
    ->param('password', '', new Password(), 'User password hashed using Bcrypt.')
    ->param('name', '', new Text(128), 'User name. Max length: 128 chars.', true)
    ->inject('response')
    ->inject('dbForProject')
    ->inject('events')
    ->action(function (string $userId, string $email, string $password, string $name, Response $response, Database $dbForProject, Event $events) {
        $user = createUser('bcrypt', '{}', $userId, $email, $password, null, $name, $dbForProject, $events);

        $response->setStatusCode(Response::STATUS_CODE_CREATED);
        $response->dynamic($user, Response::MODEL_USER);
    });

App::post('/v1/users/md5')
    ->desc('Create User with MD5 Password')
    ->groups(['api', 'users'])
    ->label('event', 'users.[userId].create')
    ->label('scope', 'users.write')
<<<<<<< HEAD
    ->label('usage.metric', 'users.{scope}.requests.create')
=======
    ->label('audits.resource', 'user/{response.$id}')
>>>>>>> e94c7eba
    ->label('sdk.auth', [APP_AUTH_TYPE_KEY])
    ->label('sdk.namespace', 'users')
    ->label('sdk.method', 'createMD5User')
    ->label('sdk.description', '/docs/references/users/create-md5-user.md')
    ->label('sdk.response.code', Response::STATUS_CODE_CREATED)
    ->label('sdk.response.type', Response::CONTENT_TYPE_JSON)
    ->label('sdk.response.model', Response::MODEL_USER)
    ->param('userId', '', new CustomId(), 'User ID. Choose your own unique ID or pass the string "unique()" to auto generate it. Valid chars are a-z, A-Z, 0-9, period, hyphen, and underscore. Can\'t start with a special char. Max length is 36 chars.')
    ->param('email', '', new Email(), 'User email.')
    ->param('password', '', new Password(), 'User password hashed using MD5.')
    ->param('name', '', new Text(128), 'User name. Max length: 128 chars.', true)
    ->inject('response')
    ->inject('dbForProject')
    ->inject('events')
    ->action(function (string $userId, string $email, string $password, string $name, Response $response, Database $dbForProject, Event $events) {
        $user = createUser('md5', '{}', $userId, $email, $password, null, $name, $dbForProject, $events);

        $response->setStatusCode(Response::STATUS_CODE_CREATED);
        $response->dynamic($user, Response::MODEL_USER);
    });

App::post('/v1/users/argon2')
    ->desc('Create User with Argon2 Password')
    ->groups(['api', 'users'])
    ->label('event', 'users.[userId].create')
    ->label('scope', 'users.write')
<<<<<<< HEAD
    ->label('usage.metric', 'users.{scope}.requests.create')
=======
    ->label('audits.resource', 'user/{response.$id}')
>>>>>>> e94c7eba
    ->label('sdk.auth', [APP_AUTH_TYPE_KEY])
    ->label('sdk.namespace', 'users')
    ->label('sdk.method', 'createArgon2User')
    ->label('sdk.description', '/docs/references/users/create-argon2-user.md')
    ->label('sdk.response.code', Response::STATUS_CODE_CREATED)
    ->label('sdk.response.type', Response::CONTENT_TYPE_JSON)
    ->label('sdk.response.model', Response::MODEL_USER)
    ->param('userId', '', new CustomId(), 'User ID. Choose your own unique ID or pass the string "unique()" to auto generate it. Valid chars are a-z, A-Z, 0-9, period, hyphen, and underscore. Can\'t start with a special char. Max length is 36 chars.')
    ->param('email', '', new Email(), 'User email.')
    ->param('password', '', new Password(), 'User password hashed using Argon2.')
    ->param('name', '', new Text(128), 'User name. Max length: 128 chars.', true)
    ->inject('response')
    ->inject('dbForProject')
    ->inject('events')
    ->action(function (string $userId, string $email, string $password, string $name, Response $response, Database $dbForProject, Event $events) {
        $user = createUser('argon2', '{}', $userId, $email, $password, null, $name, $dbForProject, $events);

        $response->setStatusCode(Response::STATUS_CODE_CREATED);
        $response->dynamic($user, Response::MODEL_USER);
    });

App::post('/v1/users/sha')
    ->desc('Create User with SHA Password')
    ->groups(['api', 'users'])
    ->label('event', 'users.[userId].create')
    ->label('scope', 'users.write')
<<<<<<< HEAD
    ->label('usage.metric', 'users.{scope}.requests.create')
=======
    ->label('audits.resource', 'user/{response.$id}')
>>>>>>> e94c7eba
    ->label('sdk.auth', [APP_AUTH_TYPE_KEY])
    ->label('sdk.namespace', 'users')
    ->label('sdk.method', 'createSHAUser')
    ->label('sdk.description', '/docs/references/users/create-sha-user.md')
    ->label('sdk.response.code', Response::STATUS_CODE_CREATED)
    ->label('sdk.response.type', Response::CONTENT_TYPE_JSON)
    ->label('sdk.response.model', Response::MODEL_USER)
    ->param('userId', '', new CustomId(), 'User ID. Choose your own unique ID or pass the string "unique()" to auto generate it. Valid chars are a-z, A-Z, 0-9, period, hyphen, and underscore. Can\'t start with a special char. Max length is 36 chars.')
    ->param('email', '', new Email(), 'User email.')
    ->param('password', '', new Password(), 'User password hashed using SHA.')
    ->param('passwordVersion', '', new WhiteList(['sha1', 'sha224', 'sha256', 'sha384', 'sha512/224', 'sha512/256', 'sha512', 'sha3-224', 'sha3-256', 'sha3-384', 'sha3-512']), "Optional SHA version used to hash password. Allowed values are: 'sha1', 'sha224', 'sha256', 'sha384', 'sha512/224', 'sha512/256', 'sha512', 'sha3-224', 'sha3-256', 'sha3-384', 'sha3-512'", true)
    ->param('name', '', new Text(128), 'User name. Max length: 128 chars.', true)
    ->inject('response')
    ->inject('dbForProject')
    ->inject('events')
    ->action(function (string $userId, string $email, string $password, string $passwordVersion, string $name, Response $response, Database $dbForProject, Event $events) {
        $options = '{}';

        if (!empty($passwordVersion)) {
            $options = '{"version":"' . $passwordVersion . '"}';
        }

        $user = createUser('sha', $options, $userId, $email, $password, null, $name, $dbForProject, $events);

        $response->setStatusCode(Response::STATUS_CODE_CREATED);
        $response->dynamic($user, Response::MODEL_USER);
    });

App::post('/v1/users/phpass')
    ->desc('Create User with PHPass Password')
    ->groups(['api', 'users'])
    ->label('event', 'users.[userId].create')
    ->label('scope', 'users.write')
<<<<<<< HEAD
    ->label('usage.metric', 'users.{scope}.requests.create')
=======
    ->label('audits.resource', 'user/{response.$id}')
>>>>>>> e94c7eba
    ->label('sdk.auth', [APP_AUTH_TYPE_KEY])
    ->label('sdk.namespace', 'users')
    ->label('sdk.method', 'createPHPassUser')
    ->label('sdk.description', '/docs/references/users/create-phpass-user.md')
    ->label('sdk.response.code', Response::STATUS_CODE_CREATED)
    ->label('sdk.response.type', Response::CONTENT_TYPE_JSON)
    ->label('sdk.response.model', Response::MODEL_USER)
    ->param('userId', '', new CustomId(), 'User ID. Choose your own unique ID or pass the string "unique()" to auto generate it. Valid chars are a-z, A-Z, 0-9, period, hyphen, and underscore. Can\'t start with a special char. Max length is 36 chars.')
    ->param('email', '', new Email(), 'User email.')
    ->param('password', '', new Password(), 'User password hashed using PHPass.')
    ->param('name', '', new Text(128), 'User name. Max length: 128 chars.', true)
    ->inject('response')
    ->inject('dbForProject')
    ->inject('events')
    ->action(function (string $userId, string $email, string $password, string $name, Response $response, Database $dbForProject, Event $events) {
        $user = createUser('phpass', '{}', $userId, $email, $password, null, $name, $dbForProject, $events);

        $response->setStatusCode(Response::STATUS_CODE_CREATED);
        $response->dynamic($user, Response::MODEL_USER);
    });

App::post('/v1/users/scrypt')
    ->desc('Create User with Scrypt Password')
    ->groups(['api', 'users'])
    ->label('event', 'users.[userId].create')
    ->label('scope', 'users.write')
<<<<<<< HEAD
    ->label('usage.metric', 'users.{scope}.requests.create')
=======
    ->label('audits.resource', 'user/{response.$id}')
>>>>>>> e94c7eba
    ->label('sdk.auth', [APP_AUTH_TYPE_KEY])
    ->label('sdk.namespace', 'users')
    ->label('sdk.method', 'createScryptUser')
    ->label('sdk.description', '/docs/references/users/create-scrypt-user.md')
    ->label('sdk.response.code', Response::STATUS_CODE_CREATED)
    ->label('sdk.response.type', Response::CONTENT_TYPE_JSON)
    ->label('sdk.response.model', Response::MODEL_USER)
    ->param('userId', '', new CustomId(), 'User ID. Choose your own unique ID or pass the string "unique()" to auto generate it. Valid chars are a-z, A-Z, 0-9, period, hyphen, and underscore. Can\'t start with a special char. Max length is 36 chars.')
    ->param('email', '', new Email(), 'User email.')
    ->param('password', '', new Password(), 'User password hashed using Scrypt.')
    ->param('passwordSalt', '', new Text(128), 'Optional salt used to hash password.')
    ->param('passwordCpu', '', new Integer(), 'Optional CPU cost used to hash password.')
    ->param('passwordMemory', '', new Integer(), 'Optional memory cost used to hash password.')
    ->param('passwordParallel', '', new Integer(), 'Optional parallelization cost used to hash password.')
    ->param('passwordLength', '', new Integer(), 'Optional hash length used to hash password.')
    ->param('name', '', new Text(128), 'User name. Max length: 128 chars.', true)
    ->inject('response')
    ->inject('dbForProject')
    ->inject('events')
    ->action(function (string $userId, string $email, string $password, string $passwordSalt, int $passwordCpu, int $passwordMemory, int $passwordParallel, int $passwordLength, string $name, Response $response, Database $dbForProject, Event $events) {
        $options = [
            'salt' => $passwordSalt,
            'costCpu' => $passwordCpu,
            'costMemory' => $passwordMemory,
            'costParallel' => $passwordParallel,
            'length' => $passwordLength
        ];

        $user = createUser('scrypt', \json_encode($options), $userId, $email, $password, null, $name, $dbForProject, $events);

        $response->setStatusCode(Response::STATUS_CODE_CREATED);
        $response->dynamic($user, Response::MODEL_USER);
    });

App::post('/v1/users/scrypt-modified')
    ->desc('Create User with Scrypt Modified Password')
    ->groups(['api', 'users'])
    ->label('event', 'users.[userId].create')
    ->label('scope', 'users.write')
<<<<<<< HEAD
    ->label('usage.metric', 'users.{scope}.requests.create')
=======
    ->label('audits.resource', 'user/{response.$id}')
>>>>>>> e94c7eba
    ->label('sdk.auth', [APP_AUTH_TYPE_KEY])
    ->label('sdk.namespace', 'users')
    ->label('sdk.method', 'createScryptModifiedUser')
    ->label('sdk.description', '/docs/references/users/create-scrypt-modified-user.md')
    ->label('sdk.response.code', Response::STATUS_CODE_CREATED)
    ->label('sdk.response.type', Response::CONTENT_TYPE_JSON)
    ->label('sdk.response.model', Response::MODEL_USER)
    ->param('userId', '', new CustomId(), 'User ID. Choose your own unique ID or pass the string "unique()" to auto generate it. Valid chars are a-z, A-Z, 0-9, period, hyphen, and underscore. Can\'t start with a special char. Max length is 36 chars.')
    ->param('email', '', new Email(), 'User email.')
    ->param('password', '', new Password(), 'User password hashed using Scrypt Modified.')
    ->param('passwordSalt', '', new Text(128), 'Salt used to hash password.')
    ->param('passwordSaltSeparator', '', new Text(128), 'Salt separator used to hash password.')
    ->param('passwordSignerKey', '', new Text(128), 'Signer key used to hash password.')
    ->param('name', '', new Text(128), 'User name. Max length: 128 chars.', true)
    ->inject('response')
    ->inject('dbForProject')
    ->inject('events')
    ->action(function (string $userId, string $email, string $password, string $passwordSalt, string $passwordSaltSeparator, string $passwordSignerKey, string $name, Response $response, Database $dbForProject, Event $events) {
        $user = createUser('scryptMod', '{"signerKey":"' . $passwordSignerKey . '","saltSeparator":"' . $passwordSaltSeparator . '","salt":"' . $passwordSalt . '"}', $userId, $email, $password, null, $name, $dbForProject, $events);

        $response->setStatusCode(Response::STATUS_CODE_CREATED);
        $response->dynamic($user, Response::MODEL_USER);
    });

App::get('/v1/users')
    ->desc('List Users')
    ->groups(['api', 'users'])
    ->label('scope', 'users.read')
    ->label('usage.metric', 'users.{scope}.requests.read')
    ->label('sdk.auth', [APP_AUTH_TYPE_KEY])
    ->label('sdk.namespace', 'users')
    ->label('sdk.method', 'list')
    ->label('sdk.description', '/docs/references/users/list-users.md')
    ->label('sdk.response.code', Response::STATUS_CODE_OK)
    ->label('sdk.response.type', Response::CONTENT_TYPE_JSON)
    ->label('sdk.response.model', Response::MODEL_USER_LIST)
    ->param('search', '', new Text(256), 'Search term to filter your list results. Max length: 256 chars.', true)
    ->param('limit', 25, new Range(0, 100), 'Maximum number of users to return in response. By default will return maximum 25 results. Maximum of 100 results allowed per request.', true)
    ->param('offset', 0, new Range(0, APP_LIMIT_COUNT), 'Offset value. The default value is 0. Use this param to manage pagination. [learn more about pagination](https://appwrite.io/docs/pagination)', true)
    ->param('cursor', '', new UID(), 'ID of the user used as the starting point for the query, excluding the user itself. Should be used for efficient pagination when working with large sets of data. [learn more about pagination](https://appwrite.io/docs/pagination)', true)
    ->param('cursorDirection', Database::CURSOR_AFTER, new WhiteList([Database::CURSOR_AFTER, Database::CURSOR_BEFORE]), 'Direction of the cursor, can be either \'before\' or \'after\'.', true)
    ->param('orderType', 'ASC', new WhiteList(['ASC', 'DESC'], true), 'Order result by ASC or DESC order.', true)
    ->inject('response')
    ->inject('dbForProject')
    ->action(function (string $search, int $limit, int $offset, string $cursor, string $cursorDirection, string $orderType, Response $response, Database $dbForProject) {

        if (!empty($cursor)) {
            $cursorUser = $dbForProject->getDocument('users', $cursor);

            if ($cursorUser->isEmpty()) {
                throw new Exception(Exception::GENERAL_CURSOR_NOT_FOUND, "User '{$cursor}' for the 'cursor' value not found.");
            }
        }

        $queries = [];

        if (!empty($search)) {
            $queries[] = new Query('search', Query::TYPE_SEARCH, [$search]);
        }

        $response->dynamic(new Document([
            'users' => $dbForProject->find('users', $queries, $limit, $offset, [], [$orderType], $cursorUser ?? null, $cursorDirection),
            'total' => $dbForProject->count('users', $queries, APP_LIMIT_COUNT),
        ]), Response::MODEL_USER_LIST);
    });

App::get('/v1/users/:userId')
    ->desc('Get User')
    ->groups(['api', 'users'])
    ->label('scope', 'users.read')
    ->label('usage.metric', 'users.{scope}.requests.read')
    ->label('sdk.auth', [APP_AUTH_TYPE_KEY])
    ->label('sdk.namespace', 'users')
    ->label('sdk.method', 'get')
    ->label('sdk.description', '/docs/references/users/get-user.md')
    ->label('sdk.response.code', Response::STATUS_CODE_OK)
    ->label('sdk.response.type', Response::CONTENT_TYPE_JSON)
    ->label('sdk.response.model', Response::MODEL_USER)
    ->param('userId', '', new UID(), 'User ID.')
    ->inject('response')
    ->inject('dbForProject')
    ->action(function (string $userId, Response $response, Database $dbForProject) {

        $user = $dbForProject->getDocument('users', $userId);

        if ($user->isEmpty()) {
            throw new Exception('User not found', 404, Exception::USER_NOT_FOUND);
        }

        $response->dynamic($user, Response::MODEL_USER);
    });

App::get('/v1/users/:userId/prefs')
    ->desc('Get User Preferences')
    ->groups(['api', 'users'])
    ->label('scope', 'users.read')
    ->label('usage.metric', 'users.{scope}.requests.read')
    ->label('sdk.auth', [APP_AUTH_TYPE_KEY])
    ->label('sdk.namespace', 'users')
    ->label('sdk.method', 'getPrefs')
    ->label('sdk.description', '/docs/references/users/get-user-prefs.md')
    ->label('sdk.response.code', Response::STATUS_CODE_OK)
    ->label('sdk.response.type', Response::CONTENT_TYPE_JSON)
    ->label('sdk.response.model', Response::MODEL_PREFERENCES)
    ->param('userId', '', new UID(), 'User ID.')
    ->inject('response')
    ->inject('dbForProject')
    ->action(function (string $userId, Response $response, Database $dbForProject) {

        $user = $dbForProject->getDocument('users', $userId);

        if ($user->isEmpty()) {
            throw new Exception(Exception::USER_NOT_FOUND);
        }

        $prefs = $user->getAttribute('prefs', new \stdClass());

        $response->dynamic(new Document($prefs), Response::MODEL_PREFERENCES);
    });

App::get('/v1/users/:userId/sessions')
    ->desc('Get User Sessions')
    ->groups(['api', 'users'])
    ->label('scope', 'users.read')
    ->label('usage.metric', 'users.{scope}.requests.read')
    ->label('sdk.auth', [APP_AUTH_TYPE_KEY])
    ->label('sdk.namespace', 'users')
    ->label('sdk.method', 'getSessions')
    ->label('sdk.description', '/docs/references/users/get-user-sessions.md')
    ->label('sdk.response.code', Response::STATUS_CODE_OK)
    ->label('sdk.response.type', Response::CONTENT_TYPE_JSON)
    ->label('sdk.response.model', Response::MODEL_SESSION_LIST)
    ->param('userId', '', new UID(), 'User ID.')
    ->inject('response')
    ->inject('dbForProject')
    ->inject('locale')
    ->action(function (string $userId, Response $response, Database $dbForProject, Locale $locale) {

        $user = $dbForProject->getDocument('users', $userId);

        if ($user->isEmpty()) {
            throw new Exception(Exception::USER_NOT_FOUND);
        }

        $sessions = $user->getAttribute('sessions', []);

        foreach ($sessions as $key => $session) {
            /** @var Document $session */

            $countryName = $locale->getText('countries.' . strtolower($session->getAttribute('countryCode')), $locale->getText('locale.country.unknown'));
            $session->setAttribute('countryName', $countryName);
            $session->setAttribute('current', false);

            $sessions[$key] = $session;
        }

        $response->dynamic(new Document([
            'sessions' => $sessions,
            'total' => count($sessions),
        ]), Response::MODEL_SESSION_LIST);
    });

App::get('/v1/users/:userId/memberships')
    ->desc('Get User Memberships')
    ->groups(['api', 'users'])
    ->label('scope', 'users.read')
    ->label('usage.metric', 'users.{scope}.requests.read')
    ->label('sdk.auth', [APP_AUTH_TYPE_KEY])
    ->label('sdk.namespace', 'users')
    ->label('sdk.method', 'getMemberships')
    ->label('sdk.description', '/docs/references/users/get-user-memberships.md')
    ->label('sdk.response.code', Response::STATUS_CODE_OK)
    ->label('sdk.response.type', Response::CONTENT_TYPE_JSON)
    ->label('sdk.response.model', Response::MODEL_MEMBERSHIP_LIST)
    ->param('userId', '', new UID(), 'User ID.')
    ->inject('response')
    ->inject('dbForProject')
    ->action(function (string $userId, Response $response, Database $dbForProject) {

        $user = $dbForProject->getDocument('users', $userId);

        if ($user->isEmpty()) {
            throw new Exception(Exception::USER_NOT_FOUND);
        }

        $memberships = array_map(function ($membership) use ($dbForProject, $user) {
            $team = $dbForProject->getDocument('teams', $membership->getAttribute('teamId'));

            $membership
                ->setAttribute('teamName', $team->getAttribute('name'))
                ->setAttribute('userName', $user->getAttribute('name'))
                ->setAttribute('userEmail', $user->getAttribute('email'));

            return $membership;
        }, $user->getAttribute('memberships', []));

        $response->dynamic(new Document([
            'memberships' => $memberships,
            'total' => count($memberships),
        ]), Response::MODEL_MEMBERSHIP_LIST);
    });

App::get('/v1/users/:userId/logs')
    ->desc('Get User Logs')
    ->groups(['api', 'users'])
    ->label('scope', 'users.read')
    ->label('usage.metric', 'users.{scope}.requests.read')
    ->label('sdk.auth', [APP_AUTH_TYPE_KEY])
    ->label('sdk.namespace', 'users')
    ->label('sdk.method', 'getLogs')
    ->label('sdk.description', '/docs/references/users/get-user-logs.md')
    ->label('sdk.response.code', Response::STATUS_CODE_OK)
    ->label('sdk.response.type', Response::CONTENT_TYPE_JSON)
    ->label('sdk.response.model', Response::MODEL_LOG_LIST)
    ->param('userId', '', new UID(), 'User ID.')
    ->param('limit', 25, new Range(0, 100), 'Maximum number of logs to return in response. By default will return maximum 25 results. Maximum of 100 results allowed per request.', true)
    ->param('offset', 0, new Range(0, APP_LIMIT_COUNT), 'Offset value. The default value is 0. Use this value to manage pagination. [learn more about pagination](https://appwrite.io/docs/pagination)', true)
    ->inject('response')
    ->inject('dbForProject')
    ->inject('locale')
    ->inject('geodb')
    ->action(function (string $userId, int $limit, int $offset, Response $response, Database $dbForProject, Locale $locale, Reader $geodb) {

        $user = $dbForProject->getDocument('users', $userId);

        if ($user->isEmpty()) {
            throw new Exception(Exception::USER_NOT_FOUND);
        }

        $audit = new Audit($dbForProject);

        $logs = $audit->getLogsByUser($user->getId(), $limit, $offset);

        $output = [];

        foreach ($logs as $i => &$log) {
            $log['userAgent'] = (!empty($log['userAgent'])) ? $log['userAgent'] : 'UNKNOWN';

            $detector = new Detector($log['userAgent']);
            $detector->skipBotDetection(); // OPTIONAL: If called, bot detection will completely be skipped (bots will be detected as regular devices then)

            $os = $detector->getOS();
            $client = $detector->getClient();
            $device = $detector->getDevice();

            $output[$i] = new Document([
                'event' => $log['event'],
                'ip' => $log['ip'],
                'time' => $log['time'],
                'osCode' => $os['osCode'],
                'osName' => $os['osName'],
                'osVersion' => $os['osVersion'],
                'clientType' => $client['clientType'],
                'clientCode' => $client['clientCode'],
                'clientName' => $client['clientName'],
                'clientVersion' => $client['clientVersion'],
                'clientEngine' => $client['clientEngine'],
                'clientEngineVersion' => $client['clientEngineVersion'],
                'deviceName' => $device['deviceName'],
                'deviceBrand' => $device['deviceBrand'],
                'deviceModel' => $device['deviceModel']
            ]);

            $record = $geodb->get($log['ip']);

            if ($record) {
                $output[$i]['countryCode'] = $locale->getText('countries.' . strtolower($record['country']['iso_code']), false) ? \strtolower($record['country']['iso_code']) : '--';
                $output[$i]['countryName'] = $locale->getText('countries.' . strtolower($record['country']['iso_code']), $locale->getText('locale.country.unknown'));
            } else {
                $output[$i]['countryCode'] = '--';
                $output[$i]['countryName'] = $locale->getText('locale.country.unknown');
            }
        }

        $response->dynamic(new Document([
            'total' => $audit->countLogsByUser($user->getId()),
            'logs' => $output,
        ]), Response::MODEL_LOG_LIST);
    });

App::patch('/v1/users/:userId/status')
    ->desc('Update User Status')
    ->groups(['api', 'users'])
    ->label('event', 'users.[userId].update.status')
    ->label('scope', 'users.write')
    ->label('audits.resource', 'user/{response.$id}')
    ->label('audits.userId', '{response.$id}')
    ->label('usage.metric', 'users.{scope}.requests.update')
    ->label('sdk.auth', [APP_AUTH_TYPE_KEY])
    ->label('sdk.namespace', 'users')
    ->label('sdk.method', 'updateStatus')
    ->label('sdk.description', '/docs/references/users/update-user-status.md')
    ->label('sdk.response.code', Response::STATUS_CODE_OK)
    ->label('sdk.response.type', Response::CONTENT_TYPE_JSON)
    ->label('sdk.response.model', Response::MODEL_USER)
    ->param('userId', '', new UID(), 'User ID.')
    ->param('status', null, new Boolean(true), 'User Status. To activate the user pass `true` and to block the user pass `false`.')
    ->inject('response')
    ->inject('dbForProject')
    ->inject('events')
    ->action(function (string $userId, bool $status, Response $response, Database $dbForProject, Event $events) {

        $user = $dbForProject->getDocument('users', $userId);

        if ($user->isEmpty()) {
            throw new Exception(Exception::USER_NOT_FOUND);
        }

        $user = $dbForProject->updateDocument('users', $user->getId(), $user->setAttribute('status', (bool) $status));

        $events
            ->setParam('userId', $user->getId())
        ;

        $response->dynamic($user, Response::MODEL_USER);
    });

App::patch('/v1/users/:userId/verification')
    ->desc('Update Email Verification')
    ->groups(['api', 'users'])
    ->label('event', 'users.[userId].update.verification')
    ->label('scope', 'users.write')
    ->label('audits.resource', 'user/{response.$id}')
    ->label('usage.metric', 'users.{scope}.requests.update')
    ->label('sdk.auth', [APP_AUTH_TYPE_KEY])
    ->label('sdk.namespace', 'users')
    ->label('sdk.method', 'updateEmailVerification')
    ->label('sdk.description', '/docs/references/users/update-user-email-verification.md')
    ->label('sdk.response.code', Response::STATUS_CODE_OK)
    ->label('sdk.response.type', Response::CONTENT_TYPE_JSON)
    ->label('sdk.response.model', Response::MODEL_USER)
    ->param('userId', '', new UID(), 'User ID.')
    ->param('emailVerification', false, new Boolean(), 'User email verification status.')
    ->inject('response')
    ->inject('dbForProject')
    ->inject('events')
    ->action(function (string $userId, bool $emailVerification, Response $response, Database $dbForProject, Event $events) {

        $user = $dbForProject->getDocument('users', $userId);

        if ($user->isEmpty()) {
            throw new Exception(Exception::USER_NOT_FOUND);
        }

        $user = $dbForProject->updateDocument('users', $user->getId(), $user->setAttribute('emailVerification', $emailVerification));

        $events
            ->setParam('userId', $user->getId())
        ;

        $response->dynamic($user, Response::MODEL_USER);
    });

App::patch('/v1/users/:userId/verification/phone')
    ->desc('Update Phone Verification')
    ->groups(['api', 'users'])
    ->label('event', 'users.[userId].update.verification')
    ->label('scope', 'users.write')
    ->label('audits.resource', 'user/{response.$id}')
    ->label('usage.metric', 'users.{scope}.requests.update')
    ->label('sdk.auth', [APP_AUTH_TYPE_KEY])
    ->label('sdk.namespace', 'users')
    ->label('sdk.method', 'updatePhoneVerification')
    ->label('sdk.description', '/docs/references/users/update-user-phone-verification.md')
    ->label('sdk.response.code', Response::STATUS_CODE_OK)
    ->label('sdk.response.type', Response::CONTENT_TYPE_JSON)
    ->label('sdk.response.model', Response::MODEL_USER)
    ->param('userId', '', new UID(), 'User ID.')
    ->param('phoneVerification', false, new Boolean(), 'User phone verification status.')
    ->inject('response')
    ->inject('dbForProject')
    ->inject('events')
    ->action(function (string $userId, bool $phoneVerification, Response $response, Database $dbForProject, Event $events) {

        $user = $dbForProject->getDocument('users', $userId);

        if ($user->isEmpty()) {
            throw new Exception(Exception::USER_NOT_FOUND);
        }

        $user = $dbForProject->updateDocument('users', $user->getId(), $user->setAttribute('phoneVerification', $phoneVerification));

        $events
            ->setParam('userId', $user->getId())
        ;

        $response->dynamic($user, Response::MODEL_USER);
    });

App::patch('/v1/users/:userId/name')
    ->desc('Update Name')
    ->groups(['api', 'users'])
    ->label('event', 'users.[userId].update.name')
    ->label('scope', 'users.write')
    ->label('audits.resource', 'user/{response.$id}')
    ->label('audits.userId', '{response.$id}')
    ->label('usage.metric', 'users.{scope}.requests.update')
    ->label('sdk.auth', [APP_AUTH_TYPE_KEY])
    ->label('sdk.namespace', 'users')
    ->label('sdk.method', 'updateName')
    ->label('sdk.description', '/docs/references/users/update-user-name.md')
    ->label('sdk.response.code', Response::STATUS_CODE_OK)
    ->label('sdk.response.type', Response::CONTENT_TYPE_JSON)
    ->label('sdk.response.model', Response::MODEL_USER)
    ->param('userId', '', new UID(), 'User ID.')
    ->param('name', '', new Text(128), 'User name. Max length: 128 chars.')
    ->inject('response')
    ->inject('dbForProject')
    ->inject('events')
    ->action(function (string $userId, string $name, Response $response, Database $dbForProject, Event $events) {

        $user = $dbForProject->getDocument('users', $userId);

        if ($user->isEmpty()) {
            throw new Exception(Exception::USER_NOT_FOUND);
        }

        $user
            ->setAttribute('name', $name)
            ->setAttribute('search', \implode(' ', [$user->getId(), $user->getAttribute('email', ''), $name, $user->getAttribute('phone', '')]));
        ;

        $user = $dbForProject->updateDocument('users', $user->getId(), $user);

        $events->setParam('userId', $user->getId());

        $response->dynamic($user, Response::MODEL_USER);
    });

App::patch('/v1/users/:userId/password')
    ->desc('Update Password')
    ->groups(['api', 'users'])
    ->label('event', 'users.[userId].update.password')
    ->label('scope', 'users.write')
    ->label('audits.resource', 'user/{response.$id}')
    ->label('audits.userId', '{response.$id}')
    ->label('usage.metric', 'users.{scope}.requests.update')
    ->label('sdk.auth', [APP_AUTH_TYPE_KEY])
    ->label('sdk.namespace', 'users')
    ->label('sdk.method', 'updatePassword')
    ->label('sdk.description', '/docs/references/users/update-user-password.md')
    ->label('sdk.response.code', Response::STATUS_CODE_OK)
    ->label('sdk.response.type', Response::CONTENT_TYPE_JSON)
    ->label('sdk.response.model', Response::MODEL_USER)
    ->param('userId', '', new UID(), 'User ID.')
    ->param('password', '', new Password(), 'New user password. Must be at least 8 chars.')
    ->inject('response')
    ->inject('dbForProject')
    ->inject('events')
    ->action(function (string $userId, string $password, Response $response, Database $dbForProject, Event $events) {

        $user = $dbForProject->getDocument('users', $userId);

        if ($user->isEmpty()) {
            throw new Exception(Exception::USER_NOT_FOUND);
        }

        $user
            ->setAttribute('password', Auth::passwordHash($password, Auth::DEFAULT_ALGO, Auth::DEFAULT_ALGO_OPTIONS))
            ->setAttribute('hash', Auth::DEFAULT_ALGO)
            ->setAttribute('hashOptions', Auth::DEFAULT_ALGO_OPTIONS)
            ->setAttribute('passwordUpdate', \time());

        $user = $dbForProject->updateDocument('users', $user->getId(), $user);

        $events->setParam('userId', $user->getId());

        $response->dynamic($user, Response::MODEL_USER);
    });

App::patch('/v1/users/:userId/email')
    ->desc('Update Email')
    ->groups(['api', 'users'])
    ->label('event', 'users.[userId].update.email')
    ->label('scope', 'users.write')
    ->label('audits.resource', 'user/{response.$id}')
    ->label('audits.userId', '{response.$id}')
    ->label('usage.metric', 'users.{scope}.requests.update')
    ->label('sdk.auth', [APP_AUTH_TYPE_KEY])
    ->label('sdk.namespace', 'users')
    ->label('sdk.method', 'updateEmail')
    ->label('sdk.description', '/docs/references/users/update-user-email.md')
    ->label('sdk.response.code', Response::STATUS_CODE_OK)
    ->label('sdk.response.type', Response::CONTENT_TYPE_JSON)
    ->label('sdk.response.model', Response::MODEL_USER)
    ->param('userId', '', new UID(), 'User ID.')
    ->param('email', '', new Email(), 'User email.')
    ->inject('response')
    ->inject('dbForProject')
    ->inject('events')
    ->action(function (string $userId, string $email, Response $response, Database $dbForProject, Event $events) {

        $user = $dbForProject->getDocument('users', $userId);

        if ($user->isEmpty()) {
            throw new Exception(Exception::USER_NOT_FOUND);
        }

        $email = \strtolower($email);

        $user
            ->setAttribute('email', $email)
            ->setAttribute('emailVerification', false)
            ->setAttribute('search', \implode(' ', [$user->getId(), $email, $user->getAttribute('name', ''), $user->getAttribute('phone', '')]))
        ;

        try {
            $user = $dbForProject->updateDocument('users', $user->getId(), $user);
        } catch (Duplicate $th) {
            throw new Exception(Exception::USER_EMAIL_ALREADY_EXISTS);
        }

        $events->setParam('userId', $user->getId());

        $response->dynamic($user, Response::MODEL_USER);
    });

App::patch('/v1/users/:userId/phone')
    ->desc('Update Phone')
    ->groups(['api', 'users'])
    ->label('event', 'users.[userId].update.phone')
    ->label('scope', 'users.write')
    ->label('audits.resource', 'user/{response.$id}')
    ->label('usage.metric', 'users.{scope}.requests.update')
    ->label('sdk.auth', [APP_AUTH_TYPE_KEY])
    ->label('sdk.namespace', 'users')
    ->label('sdk.method', 'updatePhone')
    ->label('sdk.description', '/docs/references/users/update-user-phone.md')
    ->label('sdk.response.code', Response::STATUS_CODE_OK)
    ->label('sdk.response.type', Response::CONTENT_TYPE_JSON)
    ->label('sdk.response.model', Response::MODEL_USER)
    ->param('userId', '', new UID(), 'User ID.')
    ->param('number', '', new Phone(), 'User phone number.')
    ->inject('response')
    ->inject('dbForProject')
    ->inject('events')
    ->action(function (string $userId, string $number, Response $response, Database $dbForProject, Event $events) {

        $user = $dbForProject->getDocument('users', $userId);

        if ($user->isEmpty()) {
            throw new Exception(Exception::USER_NOT_FOUND);
        }

        $user
            ->setAttribute('phone', $number)
            ->setAttribute('phoneVerification', false)
            ->setAttribute('search', implode(' ', [$user->getId(), $user->getAttribute('name', ''), $user->getAttribute('email', ''), $number]));
        ;

        try {
            $user = $dbForProject->updateDocument('users', $user->getId(), $user);
        } catch (Duplicate $th) {
            throw new Exception(Exception::USER_EMAIL_ALREADY_EXISTS);
        }

        $events->setParam('userId', $user->getId());

        $response->dynamic($user, Response::MODEL_USER);
    });

App::patch('/v1/users/:userId/verification')
    ->desc('Update Email Verification')
    ->groups(['api', 'users'])
    ->label('event', 'users.[userId].update.verification')
    ->label('scope', 'users.write')
    ->label('audits.resource', 'user/{request.userId}')
    ->label('audits.userId', '{request.userId}')
    ->label('usage.metric', 'users.{scope}.requests.update')
    ->label('sdk.auth', [APP_AUTH_TYPE_KEY])
    ->label('sdk.namespace', 'users')
    ->label('sdk.method', 'updateEmailVerification')
    ->label('sdk.description', '/docs/references/users/update-user-email-verification.md')
    ->label('sdk.response.code', Response::STATUS_CODE_OK)
    ->label('sdk.response.type', Response::CONTENT_TYPE_JSON)
    ->label('sdk.response.model', Response::MODEL_USER)
    ->param('userId', '', new UID(), 'User ID.')
    ->param('emailVerification', false, new Boolean(), 'User email verification status.')
    ->inject('response')
    ->inject('dbForProject')
    ->inject('events')
    ->action(function (string $userId, bool $emailVerification, Response $response, Database $dbForProject, Event $events) {

        $user = $dbForProject->getDocument('users', $userId);

        if ($user->isEmpty()) {
            throw new Exception(Exception::USER_NOT_FOUND);
        }

        $user = $dbForProject->updateDocument('users', $user->getId(), $user->setAttribute('emailVerification', $emailVerification));

        $events->setParam('userId', $user->getId());

        $response->dynamic($user, Response::MODEL_USER);
    });

App::patch('/v1/users/:userId/prefs')
    ->desc('Update User Preferences')
    ->groups(['api', 'users'])
    ->label('event', 'users.[userId].update.prefs')
    ->label('scope', 'users.write')
    ->label('usage.metric', 'users.{scope}.requests.update')
    ->label('sdk.auth', [APP_AUTH_TYPE_KEY])
    ->label('sdk.namespace', 'users')
    ->label('sdk.method', 'updatePrefs')
    ->label('sdk.description', '/docs/references/users/update-user-prefs.md')
    ->label('sdk.response.code', Response::STATUS_CODE_OK)
    ->label('sdk.response.type', Response::CONTENT_TYPE_JSON)
    ->label('sdk.response.model', Response::MODEL_PREFERENCES)
    ->param('userId', '', new UID(), 'User ID.')
    ->param('prefs', '', new Assoc(), 'Prefs key-value JSON object.')
    ->inject('response')
    ->inject('dbForProject')
    ->inject('events')
    ->action(function (string $userId, array $prefs, Response $response, Database $dbForProject, Event $events) {

        $user = $dbForProject->getDocument('users', $userId);

        if ($user->isEmpty()) {
            throw new Exception(Exception::USER_NOT_FOUND);
        }

        $user = $dbForProject->updateDocument('users', $user->getId(), $user->setAttribute('prefs', $prefs));

        $events
            ->setParam('userId', $user->getId())
        ;

        $response->dynamic(new Document($prefs), Response::MODEL_PREFERENCES);
    });

App::delete('/v1/users/:userId/sessions/:sessionId')
    ->desc('Delete User Session')
    ->groups(['api', 'users'])
    ->label('event', 'users.[userId].sessions.[sessionId].delete')
    ->label('scope', 'users.write')
    ->label('audits.resource', 'user/{request.userId}')
    ->label('usage.metric', 'sessions.{scope}.requests.delete')
    ->label('sdk.auth', [APP_AUTH_TYPE_KEY])
    ->label('sdk.namespace', 'users')
    ->label('sdk.method', 'deleteSession')
    ->label('sdk.description', '/docs/references/users/delete-user-session.md')
    ->label('sdk.response.code', Response::STATUS_CODE_NOCONTENT)
    ->label('sdk.response.model', Response::MODEL_NONE)
    ->param('userId', '', new UID(), 'User ID.')
    ->param('sessionId', null, new UID(), 'Session ID.')
    ->inject('response')
    ->inject('dbForProject')
    ->inject('events')
    ->action(function (string $userId, string $sessionId, Response $response, Database $dbForProject, Event $events) {

        $user = $dbForProject->getDocument('users', $userId);

        if ($user->isEmpty()) {
            throw new Exception(Exception::USER_NOT_FOUND);
        }

        $session = $dbForProject->getDocument('sessions', $sessionId);

        if ($session->isEmpty()) {
            throw new Exception(Exception::USER_SESSION_NOT_FOUND);
        }

        $dbForProject->deleteDocument('sessions', $session->getId());
        $dbForProject->deleteCachedDocument('users', $user->getId());

        $events
            ->setParam('userId', $user->getId())
            ->setParam('sessionId', $sessionId)
        ;

        $response->noContent();
    });

App::delete('/v1/users/:userId/sessions')
    ->desc('Delete User Sessions')
    ->groups(['api', 'users'])
    ->label('event', 'users.[userId].sessions.[sessionId].delete')
    ->label('scope', 'users.write')
    ->label('audits.resource', 'user/{user.$id}')
    ->label('usage.metric', 'sessions.{scope}.requests.delete')
    ->label('sdk.auth', [APP_AUTH_TYPE_KEY])
    ->label('sdk.namespace', 'users')
    ->label('sdk.method', 'deleteSessions')
    ->label('sdk.description', '/docs/references/users/delete-user-sessions.md')
    ->label('sdk.response.code', Response::STATUS_CODE_NOCONTENT)
    ->label('sdk.response.model', Response::MODEL_NONE)
    ->param('userId', '', new UID(), 'User ID.')
    ->inject('response')
    ->inject('dbForProject')
    ->inject('events')
    ->action(function (string $userId, Response $response, Database $dbForProject, Event $events) {

        $user = $dbForProject->getDocument('users', $userId);

        if ($user->isEmpty()) {
            throw new Exception(Exception::USER_NOT_FOUND);
        }

        $sessions = $user->getAttribute('sessions', []);

        foreach ($sessions as $key => $session) { /** @var Document $session */
            $dbForProject->deleteDocument('sessions', $session->getId());
            //TODO: fix this
        }

        $dbForProject->deleteCachedDocument('users', $user->getId());

        $events
            ->setParam('userId', $user->getId())
            ->setPayload($response->output($user, Response::MODEL_USER))
        ;

        $response->noContent();
    });

App::delete('/v1/users/:userId')
    ->desc('Delete User')
    ->groups(['api', 'users'])
    ->label('event', 'users.[userId].delete')
    ->label('scope', 'users.write')
    ->label('audits.resource', 'user/{request.userId}')
    ->label('usage.metric', 'users.{scope}.requests.delete')
    ->label('sdk.auth', [APP_AUTH_TYPE_KEY])
    ->label('sdk.namespace', 'users')
    ->label('sdk.method', 'delete')
    ->label('sdk.description', '/docs/references/users/delete.md')
    ->label('sdk.response.code', Response::STATUS_CODE_NOCONTENT)
    ->label('sdk.response.model', Response::MODEL_NONE)
    ->param('userId', '', new UID(), 'User ID.')
    ->inject('response')
    ->inject('dbForProject')
    ->inject('events')
    ->inject('deletes')
    ->action(function (string $userId, Response $response, Database $dbForProject, Event $events, Delete $deletes) {

        $user = $dbForProject->getDocument('users', $userId);

        if ($user->isEmpty()) {
            throw new Exception(Exception::USER_NOT_FOUND);
        }

        // clone user object to send to workers
        $clone = clone $user;

        $dbForProject->deleteDocument('users', $userId);

        $deletes
            ->setType(DELETE_TYPE_DOCUMENT)
            ->setDocument($clone)
        ;

        $events
            ->setParam('userId', $user->getId())
            ->setPayload($response->output($clone, Response::MODEL_USER))
        ;

        $response->noContent();
    });

App::get('/v1/users/usage')
    ->desc('Get usage stats for the users API')
    ->groups(['api', 'users'])
    ->label('scope', 'users.read')
    ->label('sdk.auth', [APP_AUTH_TYPE_ADMIN])
    ->label('sdk.namespace', 'users')
    ->label('sdk.method', 'getUsage')
    ->label('sdk.response.code', Response::STATUS_CODE_OK)
    ->label('sdk.response.type', Response::CONTENT_TYPE_JSON)
    ->label('sdk.response.model', Response::MODEL_USAGE_USERS)
    ->param('range', '30d', new WhiteList(['24h', '7d', '30d', '90d'], true), 'Date range.', true)
    ->param('provider', '', new WhiteList(\array_merge(['email', 'anonymous'], \array_map(fn($value) => "oauth-" . $value, \array_keys(Config::getParam('providers', [])))), true), 'Provider Name.', true)
    ->inject('response')
    ->inject('dbForProject')
    ->inject('register')
    ->action(function (string $range, string $provider, Response $response, Database $dbForProject) {

        $usage = [];
        if (App::getEnv('_APP_USAGE_STATS', 'enabled') == 'enabled') {
            $periods = [
                '24h' => [
                    'period' => '30m',
                    'limit' => 48,
                ],
                '7d' => [
                    'period' => '1d',
                    'limit' => 7,
                ],
                '30d' => [
                    'period' => '1d',
                    'limit' => 30,
                ],
                '90d' => [
                    'period' => '1d',
                    'limit' => 90,
                ],
            ];

            $metrics = [
                'users.$all.requests.count',
                'users.$all.requests.create',
                'users.$all.requests.read',
                'users.$all.requests.update',
                'users.$all.requests.delete',
                'sessions.$all.requests.create',
                'sessions.$all.requests.delete',
                "sessions.$provider.requests.create",
            ];

            $stats = [];

            Authorization::skip(function () use ($dbForProject, $periods, $range, $metrics, &$stats) {
                foreach ($metrics as $metric) {
                    $limit = $periods[$range]['limit'];
                    $period = $periods[$range]['period'];

                    $requestDocs = $dbForProject->find('stats', [
                        new Query('period', Query::TYPE_EQUAL, [$period]),
                        new Query('metric', Query::TYPE_EQUAL, [$metric]),
                    ], $limit, 0, ['time'], [Database::ORDER_DESC]);

                    $stats[$metric] = [];
                    foreach ($requestDocs as $requestDoc) {
                        $stats[$metric][] = [
                            'value' => $requestDoc->getAttribute('value'),
                            'date' => $requestDoc->getAttribute('time'),
                        ];
                    }

                    // backfill metrics with empty values for graphs
                    $backfill = $limit - \count($requestDocs);
                    while ($backfill > 0) {
                        $last = $limit - $backfill - 1; // array index of last added metric
                        $diff = match ($period) { // convert period to seconds for unix timestamp math
                            '30m' => 1800,
                            '1d' => 86400,
                        };
                        $stats[$metric][] = [
                            'value' => 0,
                            'date' => ($stats[$metric][$last]['date'] ?? \time()) - $diff, // time of last metric minus period
                        ];
                        $backfill--;
                    }
                    $stats[$metric] = array_reverse($stats[$metric]);
                }
            });

            $usage = new Document([
                'range' => $range,
                'usersCount' => $stats['users.$all.requests.count'],
                'usersCreate' => $stats['users.$all.requests.create'],
                'usersRead' => $stats['users.$all.requests.read'],
                'usersUpdate' => $stats['users.$all.requests.update'],
                'usersDelete' => $stats['users.$all.requests.delete'],
                'sessionsCreate' => $stats['sessions.$all.requests.create'],
                'sessionsProviderCreate' => $stats["sessions.$provider.requests.create"],
                'sessionsDelete' => $stats['sessions.$all.requests.delete']
            ]);
        }

        $response->dynamic($usage, Response::MODEL_USAGE_USERS);
    });<|MERGE_RESOLUTION|>--- conflicted
+++ resolved
@@ -77,11 +77,7 @@
     ->label('event', 'users.[userId].create')
     ->label('scope', 'users.write')
     ->label('audits.resource', 'user/{response.$id}')
-<<<<<<< HEAD
-    ->label('audits.userId', '{response.$id}')
     ->label('usage.metric', 'users.{scope}.requests.create')
-=======
->>>>>>> e94c7eba
     ->label('sdk.auth', [APP_AUTH_TYPE_KEY])
     ->label('sdk.namespace', 'users')
     ->label('sdk.method', 'create')
@@ -109,11 +105,8 @@
     ->groups(['api', 'users'])
     ->label('event', 'users.[userId].create')
     ->label('scope', 'users.write')
-<<<<<<< HEAD
+    ->label('audits.resource', 'user/{response.$id}')
     ->label('usage.metric', 'users.{scope}.requests.create')
-=======
-    ->label('audits.resource', 'user/{response.$id}')
->>>>>>> e94c7eba
     ->label('sdk.auth', [APP_AUTH_TYPE_KEY])
     ->label('sdk.namespace', 'users')
     ->label('sdk.method', 'createBcryptUser')
@@ -140,11 +133,8 @@
     ->groups(['api', 'users'])
     ->label('event', 'users.[userId].create')
     ->label('scope', 'users.write')
-<<<<<<< HEAD
+    ->label('audits.resource', 'user/{response.$id}')
     ->label('usage.metric', 'users.{scope}.requests.create')
-=======
-    ->label('audits.resource', 'user/{response.$id}')
->>>>>>> e94c7eba
     ->label('sdk.auth', [APP_AUTH_TYPE_KEY])
     ->label('sdk.namespace', 'users')
     ->label('sdk.method', 'createMD5User')
@@ -171,11 +161,8 @@
     ->groups(['api', 'users'])
     ->label('event', 'users.[userId].create')
     ->label('scope', 'users.write')
-<<<<<<< HEAD
+    ->label('audits.resource', 'user/{response.$id}')
     ->label('usage.metric', 'users.{scope}.requests.create')
-=======
-    ->label('audits.resource', 'user/{response.$id}')
->>>>>>> e94c7eba
     ->label('sdk.auth', [APP_AUTH_TYPE_KEY])
     ->label('sdk.namespace', 'users')
     ->label('sdk.method', 'createArgon2User')
@@ -202,11 +189,8 @@
     ->groups(['api', 'users'])
     ->label('event', 'users.[userId].create')
     ->label('scope', 'users.write')
-<<<<<<< HEAD
+    ->label('audits.resource', 'user/{response.$id}')
     ->label('usage.metric', 'users.{scope}.requests.create')
-=======
-    ->label('audits.resource', 'user/{response.$id}')
->>>>>>> e94c7eba
     ->label('sdk.auth', [APP_AUTH_TYPE_KEY])
     ->label('sdk.namespace', 'users')
     ->label('sdk.method', 'createSHAUser')
@@ -240,11 +224,8 @@
     ->groups(['api', 'users'])
     ->label('event', 'users.[userId].create')
     ->label('scope', 'users.write')
-<<<<<<< HEAD
+    ->label('audits.resource', 'user/{response.$id}')
     ->label('usage.metric', 'users.{scope}.requests.create')
-=======
-    ->label('audits.resource', 'user/{response.$id}')
->>>>>>> e94c7eba
     ->label('sdk.auth', [APP_AUTH_TYPE_KEY])
     ->label('sdk.namespace', 'users')
     ->label('sdk.method', 'createPHPassUser')
@@ -271,11 +252,8 @@
     ->groups(['api', 'users'])
     ->label('event', 'users.[userId].create')
     ->label('scope', 'users.write')
-<<<<<<< HEAD
+    ->label('audits.resource', 'user/{response.$id}')
     ->label('usage.metric', 'users.{scope}.requests.create')
-=======
-    ->label('audits.resource', 'user/{response.$id}')
->>>>>>> e94c7eba
     ->label('sdk.auth', [APP_AUTH_TYPE_KEY])
     ->label('sdk.namespace', 'users')
     ->label('sdk.method', 'createScryptUser')
@@ -315,11 +293,8 @@
     ->groups(['api', 'users'])
     ->label('event', 'users.[userId].create')
     ->label('scope', 'users.write')
-<<<<<<< HEAD
+    ->label('audits.resource', 'user/{response.$id}')
     ->label('usage.metric', 'users.{scope}.requests.create')
-=======
-    ->label('audits.resource', 'user/{response.$id}')
->>>>>>> e94c7eba
     ->label('sdk.auth', [APP_AUTH_TYPE_KEY])
     ->label('sdk.namespace', 'users')
     ->label('sdk.method', 'createScryptModifiedUser')
