--- conflicted
+++ resolved
@@ -38,24 +38,9 @@
     ->inject('dbForInternal')
     ->action(function ($email, $password, $name, $response, $dbForInternal) {
         /** @var Appwrite\Utopia\Response $response */
-<<<<<<< HEAD
-        /** @var Utopia\Database\Database $dbForInternal */
-=======
-        /** @var Appwrite\Database\Database $projectDB */
+        /** @var Utopia\Database\Database $dbForInternal */
 
         $email = \strtolower($email);
-        $profile = $projectDB->getCollectionFirst([ // Get user by email address
-            'limit' => 1,
-            'filters' => [
-                '$collection='.Database::SYSTEM_COLLECTION_USERS,
-                'email='.$email,
-            ],
-        ]);
-
-        if (!empty($profile)) {
-            throw new Exception('User already registered', 409);
-        }
->>>>>>> c74a7742
 
         try {
             $userId = $dbForInternal->getId();
@@ -379,23 +364,17 @@
     ->inject('projectDB')
     ->action(function ($userId, $emailVerification, $response, $projectDB) {
         /** @var Appwrite\Utopia\Response $response */
-        /** @var Appwrite\Database\Database $projectDB */
-
-        $user = $projectDB->getDocument($userId);
-
-        if (empty($user->getId()) || Database::SYSTEM_COLLECTION_USERS != $user->getCollection()) {
-            throw new Exception('User not found', 404);
-        }
-
-        $user = $projectDB->updateDocument(\array_merge($user->getArrayCopy(), [
-            'emailVerification' => $emailVerification,
-        ]));
-
-        if (false === $user) {
-            throw new Exception('Failed saving user to DB', 500);
-        }
-
-        $response->dynamic($user, Response::MODEL_USER);
+        /** @var Utopia\Database\Database $dbForInternal */
+
+        $user = $dbForInternal->getDocument('users', $userId);
+
+        if ($user->isEmpty()) {
+            throw new Exception('User not found', 404);
+        }
+
+        $user = $dbForInternal->updateDocument('users', $user->getId(), $user->setAttribute('emailVerification', $emailVerification));
+
+        $response->dynamic2($user, Response::MODEL_USER);
     });
 
 App::patch('/v1/users/:userId/prefs')
