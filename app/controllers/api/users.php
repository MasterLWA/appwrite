<?php

use Utopia\App;
use Utopia\Exception;
use Utopia\Validator\Assoc;
use Utopia\Validator\WhiteList;
use Utopia\Validator\Email;
use Utopia\Validator\Text;
use Utopia\Validator\Range;
use Utopia\Audit\Audit;
use Utopia\Audit\Adapters\MySQL as AuditAdapter;
use Appwrite\Auth\Auth;
use Appwrite\Auth\Validator\Password;
use Appwrite\Database\Database;
use Appwrite\Database\Document;
use Appwrite\Database\Exception\Duplicate;
use Appwrite\Database\Validator\UID;
use Appwrite\Utopia\Response;
use DeviceDetector\DeviceDetector;

App::post('/v1/users')
    ->desc('Create User')
    ->groups(['api', 'users'])
    ->label('event', 'users.create')
    ->label('scope', 'users.write')
    ->label('sdk.platform', [APP_PLATFORM_SERVER])
    ->label('sdk.namespace', 'users')
    ->label('sdk.method', 'create')
    ->label('sdk.description', '/docs/references/users/create-user.md')
    ->label('sdk.response.code', Response::STATUS_CODE_CREATED)
    ->label('sdk.response.type', Response::CONTENT_TYPE_JSON)
    ->label('sdk.response.model', Response::MODEL_USER)
    ->param('email', '', new Email(), 'User email.')
    ->param('password', '', new Password(), 'User password. Must be between 6 to 32 chars.')
    ->param('name', '', new Text(128), 'User name. Max length: 128 chars.', true)
    ->inject('response')
    ->inject('projectDB')
    ->action(function ($email, $password, $name, $response, $projectDB) {
        /** @var Appwrite\Utopia\Response $response */
        /** @var Appwrite\Database\Database $projectDB */

        $profile = $projectDB->getCollectionFirst([ // Get user by email address
            'limit' => 1,
            'filters' => [
                '$collection='.Database::SYSTEM_COLLECTION_USERS,
                'email='.$email,
            ],
        ]);

        if (!empty($profile)) {
            throw new Exception('User already registered', 409);
        }

        try {
            $user = $projectDB->createDocument([
                '$collection' => Database::SYSTEM_COLLECTION_USERS,
                '$permissions' => [
                    'read' => ['*'],
                    'write' => ['user:{self}'],
                ],
                'email' => $email,
                'emailVerification' => false,
                'status' => Auth::USER_STATUS_UNACTIVATED,
                'password' => Auth::passwordHash($password),
                'password-update' => \time(),
                'registration' => \time(),
                'reset' => false,
                'name' => $name,
            ], ['email' => $email]);
        } catch (Duplicate $th) {
            throw new Exception('Account already exists', 409);
        }

        $response
            ->setStatusCode(Response::STATUS_CODE_CREATED)
            ->dynamic($user, Response::MODEL_USER)
        ;
    });

<<<<<<< HEAD
            $response->setStatusCode(Response::STATUS_CODE_CREATED);
            $response->dynamic($user, Response::MODEL_USER);
        }
    );
    
$utopia->get('/v1/users')
=======
App::get('/v1/users')
>>>>>>> e772d84f
    ->desc('List Users')
    ->groups(['api', 'users'])
    ->label('scope', 'users.read')
    ->label('sdk.platform', [APP_PLATFORM_SERVER])
    ->label('sdk.namespace', 'users')
    ->label('sdk.method', 'list')
    ->label('sdk.description', '/docs/references/users/list-users.md')
    ->label('sdk.response.code', Response::STATUS_CODE_OK)
    ->label('sdk.response.type', Response::CONTENT_TYPE_JSON)
    ->label('sdk.response.model', Response::MODEL_USER_LIST)
    ->param('search', '', new Text(256), 'Search term to filter your list results. Max length: 256 chars.', true)
    ->param('limit', 25, new Range(0, 100), 'Results limit value. By default will return maximum 25 results. Maximum of 100 results allowed per request.', true)
    ->param('offset', 0, new Range(0, 2000), 'Results offset. The default value is 0. Use this param to manage pagination.', true)
    ->param('orderType', 'ASC', new WhiteList(['ASC', 'DESC'], true), 'Order result by ASC or DESC order.', true)
    ->inject('response')
    ->inject('projectDB')
    ->action(function ($search, $limit, $offset, $orderType, $response, $projectDB) {
        /** @var Appwrite\Utopia\Response $response */
        /** @var Appwrite\Database\Database $projectDB */

        $results = $projectDB->getCollection([
            'limit' => $limit,
            'offset' => $offset,
            'orderType' => $orderType,
            'search' => $search,
            'filters' => [
                '$collection='.Database::SYSTEM_COLLECTION_USERS,
            ],
        ]);

        $response->dynamic(new Document([
            'sum' => $projectDB->getSum(),
            'users' => $results
        ]), Response::MODEL_USER_LIST);
    });

App::get('/v1/users/:userId')
    ->desc('Get User')
    ->groups(['api', 'users'])
    ->label('scope', 'users.read')
    ->label('sdk.platform', [APP_PLATFORM_SERVER])
    ->label('sdk.namespace', 'users')
    ->label('sdk.method', 'get')
    ->label('sdk.description', '/docs/references/users/get-user.md')
    ->label('sdk.response.code', Response::STATUS_CODE_OK)
    ->label('sdk.response.type', Response::CONTENT_TYPE_JSON)
    ->label('sdk.response.model', Response::MODEL_USER)
    ->param('userId', '', new UID(), 'User unique ID.')
    ->inject('response')
    ->inject('projectDB')
    ->action(function ($userId, $response, $projectDB) {
        /** @var Appwrite\Utopia\Response $response */
        /** @var Appwrite\Database\Database $projectDB */

        $user = $projectDB->getDocument($userId);

        if (empty($user->getId()) || Database::SYSTEM_COLLECTION_USERS != $user->getCollection()) {
            throw new Exception('User not found', 404);
        }

        $response->dynamic($user, Response::MODEL_USER);
    });

App::get('/v1/users/:userId/prefs')
    ->desc('Get User Preferences')
    ->groups(['api', 'users'])
    ->label('scope', 'users.read')
    ->label('sdk.platform', [APP_PLATFORM_SERVER])
    ->label('sdk.namespace', 'users')
    ->label('sdk.method', 'getPrefs')
    ->label('sdk.description', '/docs/references/users/get-user-prefs.md')
    ->label('sdk.response.code', Response::STATUS_CODE_OK)
    ->label('sdk.response.type', Response::CONTENT_TYPE_JSON)
    ->label('sdk.response.model', Response::MODEL_ANY)
    ->param('userId', '', new UID(), 'User unique ID.')
    ->inject('response')
    ->inject('projectDB')
    ->action(function ($userId, $response, $projectDB) {
        /** @var Appwrite\Utopia\Response $response */
        /** @var Appwrite\Database\Database $projectDB */

        $user = $projectDB->getDocument($userId);

        if (empty($user->getId()) || Database::SYSTEM_COLLECTION_USERS != $user->getCollection()) {
            throw new Exception('User not found', 404);
        }

        $prefs = $user->getAttribute('prefs', new \stdClass());

        $response->dynamic(new Document($prefs), Response::MODEL_ANY);
    });

App::get('/v1/users/:userId/sessions')
    ->desc('Get User Sessions')
    ->groups(['api', 'users'])
    ->label('scope', 'users.read')
    ->label('sdk.platform', [APP_PLATFORM_SERVER])
    ->label('sdk.namespace', 'users')
    ->label('sdk.method', 'getSessions')
    ->label('sdk.description', '/docs/references/users/get-user-sessions.md')
    ->label('sdk.response.code', Response::STATUS_CODE_OK)
    ->label('sdk.response.type', Response::CONTENT_TYPE_JSON)
    ->label('sdk.response.model', Response::MODEL_SESSION_LIST)
    ->param('userId', '', new UID(), 'User unique ID.')
    ->inject('response')
    ->inject('projectDB')
    ->inject('locale')
    ->action(function ($userId, $response, $projectDB, $locale) {
        /** @var Appwrite\Utopia\Response $response */
        /** @var Appwrite\Database\Database $projectDB */
        /** @var Utopia\Locale\Locale $locale */

        $user = $projectDB->getDocument($userId);

        if (empty($user->getId()) || Database::SYSTEM_COLLECTION_USERS != $user->getCollection()) {
            throw new Exception('User not found', 404);
        }

        $tokens = $user->getAttribute('tokens', []);
        $sessions = [];
        $countries = $locale->getText('countries');

        foreach ($tokens as $token) { /* @var $token Document */
            if (Auth::TOKEN_TYPE_LOGIN != $token->getAttribute('type')) {
                continue;
            }

            $token->setAttribute('countryName', (isset($countries[$token->getAttribute('contryCode')]))
                ? $countries[$token->getAttribute('contryCode')]
                : $locale->getText('locale.country.unknown'));
            $token->setAttribute('current', false);

            $sessions[] = $token;
        }

        $response->dynamic(new Document([
            'sum' => count($sessions),
            'sessions' => $sessions
        ]), Response::MODEL_SESSION_LIST);
    }, ['response', 'projectDB', 'locale']);

App::get('/v1/users/:userId/logs')
    ->desc('Get User Logs')
    ->groups(['api', 'users'])
    ->label('scope', 'users.read')
    ->label('sdk.platform', [APP_PLATFORM_SERVER])
    ->label('sdk.namespace', 'users')
    ->label('sdk.method', 'getLogs')
    ->label('sdk.description', '/docs/references/users/get-user-logs.md')
    ->label('sdk.response.code', Response::STATUS_CODE_OK)
    ->label('sdk.response.type', Response::CONTENT_TYPE_JSON)
    ->label('sdk.response.model', Response::MODEL_LOG_LIST)
    ->param('userId', '', new UID(), 'User unique ID.')
    ->inject('response')
    ->inject('register')
    ->inject('project')
    ->inject('projectDB')
    ->inject('locale')
    ->inject('geodb')
    ->action(function ($userId, $response, $register, $project, $projectDB, $locale, $geodb) {
        /** @var Appwrite\Utopia\Response $response */
        /** @var Utopia\Registry\Registry $register */
        /** @var Appwrite\Database\Document $project */
        /** @var Appwrite\Database\Database $projectDB */
        /** @var Utopia\Locale\Locale $locale */
        /** @var MaxMind\Db\Reader $geodb */
        
        $user = $projectDB->getDocument($userId);

        if (empty($user->getId()) || Database::SYSTEM_COLLECTION_USERS != $user->getCollection()) {
            throw new Exception('User not found', 404);
        }

        $adapter = new AuditAdapter($register->get('db'));
        $adapter->setNamespace('app_'.$project->getId());

        $audit = new Audit($adapter);
        
        $countries = $locale->getText('countries');

        $logs = $audit->getLogsByUserAndActions($user->getId(), [
            'account.create',
            'account.delete',
            'account.update.name',
            'account.update.email',
            'account.update.password',
            'account.update.prefs',
            'account.sessions.create',
            'account.sessions.delete',
            'account.recovery.create',
            'account.recovery.update',
            'account.verification.create',
            'account.verification.update',
            'teams.membership.create',
            'teams.membership.update',
            'teams.membership.delete',
        ]);

        $output = [];

        foreach ($logs as $i => &$log) {
            $log['userAgent'] = (!empty($log['userAgent'])) ? $log['userAgent'] : 'UNKNOWN';

            $dd = new DeviceDetector($log['userAgent']);

            $dd->skipBotDetection(); // OPTIONAL: If called, bot detection will completely be skipped (bots will be detected as regular devices then)

            $dd->parse();

            $os = $dd->getOs();
            $osCode = (isset($os['short_name'])) ? $os['short_name'] : '';
            $osName = (isset($os['name'])) ? $os['name'] : '';
            $osVersion = (isset($os['version'])) ? $os['version'] : '';

            $client = $dd->getClient();
            $clientType = (isset($client['type'])) ? $client['type'] : '';
            $clientCode = (isset($client['short_name'])) ? $client['short_name'] : '';
            $clientName = (isset($client['name'])) ? $client['name'] : '';
            $clientVersion = (isset($client['version'])) ? $client['version'] : '';
            $clientEngine = (isset($client['engine'])) ? $client['engine'] : '';
            $clientEngineVersion = (isset($client['engine_version'])) ? $client['engine_version'] : '';

            $output[$i] = new Document([
                'event' => $log['event'],
                'ip' => $log['ip'],
                'time' => \strtotime($log['time']),

                'osCode' => $osCode,
                'osName' => $osName,
                'osVersion' => $osVersion,
                'clientType' => $clientType,
                'clientCode' => $clientCode,
                'clientName' => $clientName,
                'clientVersion' => $clientVersion,
                'clientEngine' => $clientEngine,
                'clientEngineVersion' => $clientEngineVersion,
                'deviceName' => $dd->getDeviceName(),
                'deviceBrand' => $dd->getBrandName(),
                'deviceModel' => $dd->getModel(),
            ]);

            $record = $geodb->get($log['ip']);

            if ($record) {
                $output[$i]['countryCode'] = (isset($countries[$record['country']['iso_code']])) ? \strtolower($record['country']['iso_code']) : '--';
                $output[$i]['countryName'] = (isset($countries[$record['country']['iso_code']])) ? $countries[$record['country']['iso_code']] : $locale->getText('locale.country.unknown');
            } else {
                $output[$i]['countryCode'] = '--';
                $output[$i]['countryName'] = $locale->getText('locale.country.unknown');
            }
        }

        $response->dynamic(new Document(['logs' => $output]), Response::MODEL_LOG_LIST);
    });

App::patch('/v1/users/:userId/status')
    ->desc('Update User Status')
    ->groups(['api', 'users'])
    ->label('event', 'users.update.status')
    ->label('scope', 'users.write')
    ->label('sdk.platform', [APP_PLATFORM_SERVER])
    ->label('sdk.namespace', 'users')
    ->label('sdk.method', 'updateStatus')
    ->label('sdk.description', '/docs/references/users/update-user-status.md')
    ->label('sdk.response.code', Response::STATUS_CODE_OK)
    ->label('sdk.response.type', Response::CONTENT_TYPE_JSON)
    ->label('sdk.response.model', Response::MODEL_USER)
    ->param('userId', '', new UID(), 'User unique ID.')
    ->param('status', '', new WhiteList([Auth::USER_STATUS_ACTIVATED, Auth::USER_STATUS_BLOCKED, Auth::USER_STATUS_UNACTIVATED], true), 'User Status code. To activate the user pass '.Auth::USER_STATUS_ACTIVATED.', to block the user pass '.Auth::USER_STATUS_BLOCKED.' and for disabling the user pass '.Auth::USER_STATUS_UNACTIVATED)
    ->inject('response')
    ->inject('projectDB')
    ->action(function ($userId, $status, $response, $projectDB) {
        /** @var Appwrite\Utopia\Response $response */
        /** @var Appwrite\Database\Database $projectDB */

        $user = $projectDB->getDocument($userId);

        if (empty($user->getId()) || Database::SYSTEM_COLLECTION_USERS != $user->getCollection()) {
            throw new Exception('User not found', 404);
        }

        $user = $projectDB->updateDocument(\array_merge($user->getArrayCopy(), [
            'status' => (int)$status,
        ]));

        if (false === $user) {
            throw new Exception('Failed saving user to DB', 500);
        }

        $response->dynamic($user, Response::MODEL_USER);
    });

App::patch('/v1/users/:userId/prefs')
    ->desc('Update User Preferences')
    ->groups(['api', 'users'])
    ->label('scope', 'users.write')
    ->label('sdk.platform', [APP_PLATFORM_SERVER])
    ->label('sdk.namespace', 'users')
    ->label('sdk.method', 'updatePrefs')
    ->label('sdk.description', '/docs/references/users/update-user-prefs.md')
    ->label('sdk.response.code', Response::STATUS_CODE_OK)
    ->label('sdk.response.type', Response::CONTENT_TYPE_JSON)
    ->label('sdk.response.model', Response::MODEL_ANY)
    ->param('userId', '', new UID(), 'User unique ID.')
    ->param('prefs', '', new Assoc(), 'Prefs key-value JSON object.')
    ->inject('response')
    ->inject('projectDB')
    ->action(function ($userId, $prefs, $response, $projectDB) {
        /** @var Appwrite\Utopia\Response $response */
        /** @var Appwrite\Database\Database $projectDB */

        $user = $projectDB->getDocument($userId);

        if (empty($user->getId()) || Database::SYSTEM_COLLECTION_USERS != $user->getCollection()) {
            throw new Exception('User not found', 404);
        }

        $user = $projectDB->updateDocument(\array_merge($user->getArrayCopy(), [
            'prefs' => $prefs,
        ]));

        if (false === $user) {
            throw new Exception('Failed saving user to DB', 500);
        }

        $response->dynamic(new Document($prefs), Response::MODEL_ANY);
    });

App::delete('/v1/users/:userId/sessions/:sessionId')
    ->desc('Delete User Session')
    ->groups(['api', 'users'])
    ->label('event', 'users.sessions.delete')
    ->label('scope', 'users.write')
    ->label('sdk.platform', [APP_PLATFORM_SERVER])
    ->label('sdk.namespace', 'users')
    ->label('sdk.method', 'deleteSession')
    ->label('sdk.description', '/docs/references/users/delete-user-session.md')
    ->label('sdk.response.code', Response::STATUS_CODE_NOCONTENT)
    ->label('sdk.response.type', Response::CONTENT_TYPE_JSON)
    ->label('sdk.response.model', Response::MODEL_NONE)
    ->label('abuse-limit', 100)
    ->param('userId', '', new UID(), 'User unique ID.')
    ->param('sessionId', null, new UID(), 'User unique session ID.')
    ->inject('response')
    ->inject('projectDB')
    ->inject('events')
    ->action(function ($userId, $sessionId, $response, $projectDB, $events) {
        /** @var Appwrite\Utopia\Response $response */
        /** @var Appwrite\Database\Database $projectDB */
        /** @var Appwrite\Event\Event $events */

        $user = $projectDB->getDocument($userId);

        if (empty($user->getId()) || Database::SYSTEM_COLLECTION_USERS != $user->getCollection()) {
            throw new Exception('User not found', 404);
        }

        $tokens = $user->getAttribute('tokens', []);

        foreach ($tokens as $token) { /* @var $token Document */
            if ($sessionId == $token->getId()) {
                if (!$projectDB->deleteDocument($token->getId())) {
                    throw new Exception('Failed to remove token from DB', 500);
                }

                $events
                    ->setParam('payload', $response->output($user, Response::MODEL_USER))
                ;
            }
        }

        // TODO : Response filter implementation
        $response->noContent();
    });

App::delete('/v1/users/:userId/sessions')
    ->desc('Delete User Sessions')
    ->groups(['api', 'users'])
    ->label('event', 'users.sessions.delete')
    ->label('scope', 'users.write')
    ->label('sdk.platform', [APP_PLATFORM_SERVER])
    ->label('sdk.namespace', 'users')
    ->label('sdk.method', 'deleteSessions')
    ->label('sdk.description', '/docs/references/users/delete-user-sessions.md')
    ->label('sdk.response.code', Response::STATUS_CODE_NOCONTENT)
    ->label('sdk.response.type', Response::CONTENT_TYPE_JSON)
    ->label('sdk.response.model', Response::MODEL_NONE)
    ->label('abuse-limit', 100)
    ->param('userId', '', new UID(), 'User unique ID.')
    ->inject('response')
    ->inject('projectDB')
    ->inject('events')
    ->action(function ($userId, $response, $projectDB, $events) {
        /** @var Appwrite\Utopia\Response $response */
        /** @var Appwrite\Database\Database $projectDB */
        /** @var Appwrite\Event\Event $events */

        $user = $projectDB->getDocument($userId);

        if (empty($user->getId()) || Database::SYSTEM_COLLECTION_USERS != $user->getCollection()) {
            throw new Exception('User not found', 404);
        }

        $tokens = $user->getAttribute('tokens', []);

        foreach ($tokens as $token) { /* @var $token Document */
            if (!$projectDB->deleteDocument($token->getId())) {
                throw new Exception('Failed to remove token from DB', 500);
            }
        }

        $events
            ->setParam('payload', $response->output($user, Response::MODEL_USER))
        ;

        // TODO : Response filter implementation
        $response->noContent();
    });

App::delete('/v1/users/:userId')
    ->desc('Delete User')
    ->groups(['api', 'users'])
    ->label('event', 'users.delete')
    ->label('scope', 'users.write')
    ->label('sdk.platform', [APP_PLATFORM_SERVER])
    ->label('sdk.namespace', 'users')
    ->label('sdk.method', 'deleteUser')
    ->label('sdk.description', '/docs/references/users/delete-user.md')
    ->label('sdk.response.code', Response::STATUS_CODE_NOCONTENT)
    ->label('sdk.response.type', Response::CONTENT_TYPE_JSON)
    ->label('sdk.response.model', Response::MODEL_NONE)
    ->label('abuse-limit', 100)
    ->param('userId', '', function () {return new UID();}, 'User unique ID.')
    ->inject('response')
    ->inject('projectDB')
    ->inject('events')
    ->inject('deletes')
    ->action(function ($userId, $response, $projectDB, $events, $deletes) {
        /** @var Appwrite\Utopia\Response $response */
        /** @var Appwrite\Database\Database $projectDB */
        /** @var Appwrite\Event\Event $events */
        /** @var Appwrite\Event\Event $deletes */
        
        $user = $projectDB->getDocument($userId);

        if (empty($user->getId()) || Database::SYSTEM_COLLECTION_USERS != $user->getCollection()) {
            throw new Exception('User not found', 404);
        }
        if (!$projectDB->deleteDocument($userId)) {
            throw new Exception('Failed to remove user from DB', 500);
        }

        if (!$projectDB->deleteUniqueKey(md5('users:email='.$user->getAttribute('email', null)))) {
            throw new Exception('Failed to remove unique key from DB', 500);
        }
        
        $reservedId = $projectDB->createDocument([
            '$collection' => Database::SYSTEM_COLLECTION_RESERVED,
            '$id' => $userId,
            '$permissions' => [
                'read' => ['*'],
            ],
        ]);

        if (false === $reservedId) {
            throw new Exception('Failed saving reserved id to DB', 500);
        }

        $deletes
            ->setParam('type', DELETE_TYPE_DOCUMENT)
            ->setParam('document', $user)
        ;

        $events
            ->setParam('payload', $response->output($user, Response::MODEL_USER))
        ;

        // TODO : Response filter implementation
        $response->noContent();
    });<|MERGE_RESOLUTION|>--- conflicted
+++ resolved
@@ -77,16 +77,7 @@
         ;
     });
 
-<<<<<<< HEAD
-            $response->setStatusCode(Response::STATUS_CODE_CREATED);
-            $response->dynamic($user, Response::MODEL_USER);
-        }
-    );
-    
-$utopia->get('/v1/users')
-=======
 App::get('/v1/users')
->>>>>>> e772d84f
     ->desc('List Users')
     ->groups(['api', 'users'])
     ->label('scope', 'users.read')
