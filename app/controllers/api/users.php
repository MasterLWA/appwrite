<?php

use Appwrite\Auth\Auth;
use Appwrite\Auth\Validator\Password;
use Appwrite\Utopia\Response;
use Utopia\App;
use Utopia\Exception;
use Utopia\Validator;
use Utopia\Validator\Assoc;
use Utopia\Validator\WhiteList;
use Appwrite\Network\Validator\Email;
use Utopia\Validator\Text;
use Utopia\Validator\Range;
use Utopia\Validator\Boolean;
use Utopia\Audit\Audit;
use Utopia\Database\Document;
use Utopia\Database\Exception\Duplicate;
use Utopia\Database\Validator\UID;
use DeviceDetector\DeviceDetector;

App::post('/v1/users')
    ->desc('Create User')
    ->groups(['api', 'users'])
    ->label('event', 'users.create')
    ->label('scope', 'users.write')
    ->label('sdk.auth', [APP_AUTH_TYPE_KEY])
    ->label('sdk.namespace', 'users')
    ->label('sdk.method', 'create')
    ->label('sdk.description', '/docs/references/users/create-user.md')
    ->label('sdk.response.code', Response::STATUS_CODE_CREATED)
    ->label('sdk.response.type', Response::CONTENT_TYPE_JSON)
    ->label('sdk.response.model', Response::MODEL_USER)
    ->param('email', '', new Email(), 'User email.')
    ->param('password', '', new Password(), 'User password. Must be between 6 to 32 chars.')
    ->param('name', '', new Text(128), 'User name. Max length: 128 chars.', true)
    ->inject('response')
    ->inject('dbForInternal')
    ->action(function ($email, $password, $name, $response, $dbForInternal) {
        /** @var Appwrite\Utopia\Response $response */
        /** @var Utopia\Database\Database $dbForInternal */

        $email = \strtolower($email);

        try {
            $userId = $dbForInternal->getId();
            $user = $dbForInternal->createDocument('users', new Document([
                '$id' => $userId,
                '$read' => ['role:all'],
                '$write' => ['user:'.$userId],
                'email' => $email,
                'emailVerification' => false,
                'status' => Auth::USER_STATUS_UNACTIVATED,
                'password' => Auth::passwordHash($password),
                'passwordUpdate' => \time(),
                'registration' => \time(),
                'reset' => false,
                'name' => $name,
                'prefs' => [],
                'sessions' => [],
                'tokens' => [],
                'memberships' => [],
            ]));
        } catch (Duplicate $th) {
            throw new Exception('Account already exists', 409);
        }

        $response->setStatusCode(Response::STATUS_CODE_CREATED);
        $response->dynamic2($user, Response::MODEL_USER);
    });

App::get('/v1/users')
    ->desc('List Users')
    ->groups(['api', 'users'])
    ->label('scope', 'users.read')
    ->label('sdk.auth', [APP_AUTH_TYPE_KEY])
    ->label('sdk.namespace', 'users')
    ->label('sdk.method', 'list')
    ->label('sdk.description', '/docs/references/users/list-users.md')
    ->label('sdk.response.code', Response::STATUS_CODE_OK)
    ->label('sdk.response.type', Response::CONTENT_TYPE_JSON)
    ->label('sdk.response.model', Response::MODEL_USER_LIST)
    ->param('search', '', new Text(256), 'Search term to filter your list results. Max length: 256 chars.', true)
    ->param('limit', 25, new Range(0, 100), 'Results limit value. By default will return maximum 25 results. Maximum of 100 results allowed per request.', true)
    ->param('offset', 0, new Range(0, 2000), 'Results offset. The default value is 0. Use this param to manage pagination.', true)
    ->param('orderType', 'ASC', new WhiteList(['ASC', 'DESC'], true), 'Order result by ASC or DESC order.', true)
    ->inject('response')
    ->inject('dbForInternal')
    ->action(function ($search, $limit, $offset, $orderType, $response, $dbForInternal) {
        /** @var Appwrite\Utopia\Response $response */
        /** @var Utopia\Database\Database $dbForInternal */

        $results = $dbForInternal->find('users', [], $limit, $offset, ['_id'], [$orderType]);
        $sum = $dbForInternal->count('users', [], APP_LIMIT_COUNT);

        $response->dynamic2(new Document([
            'users' => $results,
            'sum' => $sum,
        ]), Response::MODEL_USER_LIST);
    });

App::get('/v1/users/:userId')
    ->desc('Get User')
    ->groups(['api', 'users'])
    ->label('scope', 'users.read')
    ->label('sdk.auth', [APP_AUTH_TYPE_KEY])
    ->label('sdk.namespace', 'users')
    ->label('sdk.method', 'get')
    ->label('sdk.description', '/docs/references/users/get-user.md')
    ->label('sdk.response.code', Response::STATUS_CODE_OK)
    ->label('sdk.response.type', Response::CONTENT_TYPE_JSON)
    ->label('sdk.response.model', Response::MODEL_USER)
    ->param('userId', '', new UID(), 'User unique ID.')
    ->inject('response')
    ->inject('dbForInternal')
    ->action(function ($userId, $response, $dbForInternal) {
        /** @var Appwrite\Utopia\Response $response */
        /** @var Utopia\Database\Database $dbForInternal */

        $user = $dbForInternal->getDocument('users', $userId);

        if ($user->isEmpty()) {
            throw new Exception('User not found', 404);
        }

        $response->dynamic2($user, Response::MODEL_USER);
    });

App::get('/v1/users/:userId/prefs')
    ->desc('Get User Preferences')
    ->groups(['api', 'users'])
    ->label('scope', 'users.read')
    ->label('sdk.auth', [APP_AUTH_TYPE_KEY])
    ->label('sdk.namespace', 'users')
    ->label('sdk.method', 'getPrefs')
    ->label('sdk.description', '/docs/references/users/get-user-prefs.md')
    ->label('sdk.response.code', Response::STATUS_CODE_OK)
    ->label('sdk.response.type', Response::CONTENT_TYPE_JSON)
    ->label('sdk.response.model', Response::MODEL_PREFERENCES)
    ->param('userId', '', new UID(), 'User unique ID.')
    ->inject('response')
    ->inject('dbForInternal')
    ->action(function ($userId, $response, $dbForInternal) {
        /** @var Appwrite\Utopia\Response $response */
        /** @var Utopia\Database\Database $dbForInternal */

        $user = $dbForInternal->getDocument('users', $userId);

        if ($user->isEmpty()) {
            throw new Exception('User not found', 404);
        }

        $prefs = $user->getAttribute('prefs', new \stdClass());

        $response->dynamic2(new Document($prefs), Response::MODEL_PREFERENCES);
    });

App::get('/v1/users/:userId/sessions')
    ->desc('Get User Sessions')
    ->groups(['api', 'users'])
    ->label('scope', 'users.read')
    ->label('sdk.auth', [APP_AUTH_TYPE_KEY])
    ->label('sdk.namespace', 'users')
    ->label('sdk.method', 'getSessions')
    ->label('sdk.description', '/docs/references/users/get-user-sessions.md')
    ->label('sdk.response.code', Response::STATUS_CODE_OK)
    ->label('sdk.response.type', Response::CONTENT_TYPE_JSON)
    ->label('sdk.response.model', Response::MODEL_SESSION_LIST)
    ->param('userId', '', new UID(), 'User unique ID.')
    ->inject('response')
    ->inject('dbForInternal')
    ->inject('locale')
    ->action(function ($userId, $response, $dbForInternal, $locale) {
        /** @var Appwrite\Utopia\Response $response */
        /** @var Utopia\Database\Database $dbForInternal */
        /** @var Utopia\Locale\Locale $locale */

        $user = $dbForInternal->getDocument('users', $userId);

        if ($user->isEmpty()) {
            throw new Exception('User not found', 404);
        }

        $sessions = $user->getAttribute('sessions', []);
        $countries = $locale->getText('countries');

        foreach ($sessions as $key => $session) { 
            /** @var Document $session */

            $session->setAttribute('countryName', (isset($countries[strtoupper($session->getAttribute('countryCode'))]))
                ? $countries[strtoupper($session->getAttribute('countryCode'))]
                : $locale->getText('locale.country.unknown'));
            $session->setAttribute('current', false);

            $sessions[$key] = $session;
        }

        $response->dynamic2(new Document([
            'sessions' => $sessions,
            'sum' => count($sessions),
        ]), Response::MODEL_SESSION_LIST);
    }, ['response', 'dbForInternal', 'locale']);

App::get('/v1/users/:userId/logs')
    ->desc('Get User Logs')
    ->groups(['api', 'users'])
    ->label('scope', 'users.read')
    ->label('sdk.auth', [APP_AUTH_TYPE_KEY])
    ->label('sdk.namespace', 'users')
    ->label('sdk.method', 'getLogs')
    ->label('sdk.description', '/docs/references/users/get-user-logs.md')
    ->label('sdk.response.code', Response::STATUS_CODE_OK)
    ->label('sdk.response.type', Response::CONTENT_TYPE_JSON)
    ->label('sdk.response.model', Response::MODEL_LOG_LIST)
    ->param('userId', '', new UID(), 'User unique ID.')
    ->inject('response')
<<<<<<< HEAD
    ->inject('dbForInternal')
    ->inject('locale')
    ->inject('geodb')
    ->action(function ($userId, $response, $dbForInternal, $locale, $geodb) {
=======
    ->inject('project')
    ->inject('projectDB')
    ->inject('locale')
    ->inject('geodb')
    ->inject('app')
    ->action(function ($userId, $response, $project, $projectDB, $locale, $geodb, $app) {
>>>>>>> a0645641
        /** @var Appwrite\Utopia\Response $response */
        /** @var Appwrite\Database\Document $project */
        /** @var Utopia\Database\Database $dbForInternal */
        /** @var Utopia\Locale\Locale $locale */
        /** @var MaxMind\Db\Reader $geodb */
        /** @var Utopia\App $app */
        
        $user = $dbForInternal->getDocument('users', $userId);

        if ($user->isEmpty()) {
            throw new Exception('User not found', 404);
        }

<<<<<<< HEAD
        $audit = new Audit($dbForInternal);
=======
        $adapter = new AuditAdapter($app->getResource('db'));
        $adapter->setNamespace('app_'.$project->getId());

        $audit = new Audit($adapter);
>>>>>>> a0645641
        
        $countries = $locale->getText('countries');

        $logs = $audit->getLogsByUserAndEvents($user->getId(), [
            'account.create',
            'account.delete',
            'account.update.name',
            'account.update.email',
            'account.update.password',
            'account.update.prefs',
            'account.sessions.create',
            'account.sessions.delete',
            'account.recovery.create',
            'account.recovery.update',
            'account.verification.create',
            'account.verification.update',
            'teams.membership.create',
            'teams.membership.update',
            'teams.membership.delete',
        ]);

        $output = [];

        foreach ($logs as $i => &$log) {
            $log['userAgent'] = (!empty($log['userAgent'])) ? $log['userAgent'] : 'UNKNOWN';

            $dd = new DeviceDetector($log['userAgent']);

            $dd->skipBotDetection(); // OPTIONAL: If called, bot detection will completely be skipped (bots will be detected as regular devices then)

            $dd->parse();

            $os = $dd->getOs();
            $osCode = (isset($os['short_name'])) ? $os['short_name'] : '';
            $osName = (isset($os['name'])) ? $os['name'] : '';
            $osVersion = (isset($os['version'])) ? $os['version'] : '';

            $client = $dd->getClient();
            $clientType = (isset($client['type'])) ? $client['type'] : '';
            $clientCode = (isset($client['short_name'])) ? $client['short_name'] : '';
            $clientName = (isset($client['name'])) ? $client['name'] : '';
            $clientVersion = (isset($client['version'])) ? $client['version'] : '';
            $clientEngine = (isset($client['engine'])) ? $client['engine'] : '';
            $clientEngineVersion = (isset($client['engine_version'])) ? $client['engine_version'] : '';

            $output[$i] = new Document([
                'event' => $log['event'],
                'ip' => $log['ip'],
                'time' => $log['time'],

                'osCode' => $osCode,
                'osName' => $osName,
                'osVersion' => $osVersion,
                'clientType' => $clientType,
                'clientCode' => $clientCode,
                'clientName' => $clientName,
                'clientVersion' => $clientVersion,
                'clientEngine' => $clientEngine,
                'clientEngineVersion' => $clientEngineVersion,
                'deviceName' => $dd->getDeviceName(),
                'deviceBrand' => $dd->getBrandName(),
                'deviceModel' => $dd->getModel(),
            ]);

            $record = $geodb->get($log['ip']);

            if ($record) {
                $output[$i]['countryCode'] = (isset($countries[$record['country']['iso_code']])) ? \strtolower($record['country']['iso_code']) : '--';
                $output[$i]['countryName'] = (isset($countries[$record['country']['iso_code']])) ? $countries[$record['country']['iso_code']] : $locale->getText('locale.country.unknown');
            } else {
                $output[$i]['countryCode'] = '--';
                $output[$i]['countryName'] = $locale->getText('locale.country.unknown');
            }
        }

        $response->dynamic2(new Document(['logs' => $output]), Response::MODEL_LOG_LIST);
    });

App::patch('/v1/users/:userId/status')
    ->desc('Update User Status')
    ->groups(['api', 'users'])
    ->label('event', 'users.update.status')
    ->label('scope', 'users.write')
    ->label('sdk.auth', [APP_AUTH_TYPE_KEY])
    ->label('sdk.namespace', 'users')
    ->label('sdk.method', 'updateStatus')
    ->label('sdk.description', '/docs/references/users/update-user-status.md')
    ->label('sdk.response.code', Response::STATUS_CODE_OK)
    ->label('sdk.response.type', Response::CONTENT_TYPE_JSON)
    ->label('sdk.response.model', Response::MODEL_USER)
    ->param('userId', '', new UID(), 'User unique ID.')
    ->param('status', '', new WhiteList([Auth::USER_STATUS_ACTIVATED, Auth::USER_STATUS_BLOCKED, Auth::USER_STATUS_UNACTIVATED], true, Validator::TYPE_INTEGER), 'User Status code. To activate the user pass '.Auth::USER_STATUS_ACTIVATED.', to block the user pass '.Auth::USER_STATUS_BLOCKED.' and for disabling the user pass '.Auth::USER_STATUS_UNACTIVATED)
    ->inject('response')
    ->inject('dbForInternal')
    ->action(function ($userId, $status, $response, $dbForInternal) {
        /** @var Appwrite\Utopia\Response $response */
        /** @var Utopia\Database\Database $dbForInternal */

        $user = $dbForInternal->getDocument('users', $userId);

        if ($user->isEmpty()) {
            throw new Exception('User not found', 404);
        }

        $user = $dbForInternal->updateDocument('users', $user->getId(), $user->setAttribute('status', (int)$status));

        $response->dynamic2($user, Response::MODEL_USER);
    });

App::patch('/v1/users/:userId/verification')
    ->desc('Update Email Verification')
    ->groups(['api', 'users'])
    ->label('event', 'users.update.verification')
    ->label('scope', 'users.write')
    ->label('sdk.auth', [APP_AUTH_TYPE_KEY])
    ->label('sdk.namespace', 'users')
    ->label('sdk.method', 'updateVerification')
    ->label('sdk.description', '/docs/references/users/update-user-verification.md')
    ->label('sdk.response.code', Response::STATUS_CODE_OK)
    ->label('sdk.response.type', Response::CONTENT_TYPE_JSON)
    ->label('sdk.response.model', Response::MODEL_USER)
    ->param('userId', '', new UID(), 'User unique ID.')
    ->param('emailVerification', false, new Boolean(), 'User Email Verification Status.')
    ->inject('response')
    ->inject('dbForInternal')
    ->action(function ($userId, $emailVerification, $response, $dbForInternal) {
        /** @var Appwrite\Utopia\Response $response */
        /** @var Utopia\Database\Database $dbForInternal */

        $user = $dbForInternal->getDocument('users', $userId);

        if ($user->isEmpty()) {
            throw new Exception('User not found', 404);
        }

        $user = $dbForInternal->updateDocument('users', $user->getId(), $user->setAttribute('emailVerification', $emailVerification));

        $response->dynamic2($user, Response::MODEL_USER);
    });

App::patch('/v1/users/:userId/prefs')
    ->desc('Update User Preferences')
    ->groups(['api', 'users'])
    ->label('event', 'users.update.prefs')
    ->label('scope', 'users.write')
    ->label('sdk.auth', [APP_AUTH_TYPE_KEY])
    ->label('sdk.namespace', 'users')
    ->label('sdk.method', 'updatePrefs')
    ->label('sdk.description', '/docs/references/users/update-user-prefs.md')
    ->label('sdk.response.code', Response::STATUS_CODE_OK)
    ->label('sdk.response.type', Response::CONTENT_TYPE_JSON)
    ->label('sdk.response.model', Response::MODEL_PREFERENCES)
    ->param('userId', '', new UID(), 'User unique ID.')
    ->param('prefs', '', new Assoc(), 'Prefs key-value JSON object.')
    ->inject('response')
    ->inject('dbForInternal')
    ->action(function ($userId, $prefs, $response, $dbForInternal) {
        /** @var Appwrite\Utopia\Response $response */
        /** @var Utopia\Database\Database $dbForInternal */

        $user = $dbForInternal->getDocument('users', $userId);

        if ($user->isEmpty()) {
            throw new Exception('User not found', 404);
        }

        $user = $dbForInternal->updateDocument('users', $user->getId(), $user->setAttribute('prefs', $prefs));

        $response->dynamic2(new Document($prefs), Response::MODEL_PREFERENCES);
    });

App::delete('/v1/users/:userId/sessions/:sessionId')
    ->desc('Delete User Session')
    ->groups(['api', 'users'])
    ->label('event', 'users.sessions.delete')
    ->label('scope', 'users.write')
    ->label('sdk.auth', [APP_AUTH_TYPE_KEY])
    ->label('sdk.namespace', 'users')
    ->label('sdk.method', 'deleteSession')
    ->label('sdk.description', '/docs/references/users/delete-user-session.md')
    ->label('sdk.response.code', Response::STATUS_CODE_NOCONTENT)
    ->label('sdk.response.model', Response::MODEL_NONE)
    ->param('userId', '', new UID(), 'User unique ID.')
    ->param('sessionId', null, new UID(), 'User unique session ID.')
    ->inject('response')
    ->inject('dbForInternal')
    ->inject('events')
    ->action(function ($userId, $sessionId, $response, $dbForInternal, $events) {
        /** @var Appwrite\Utopia\Response $response */
        /** @var Utopia\Database\Database $dbForInternal */
        /** @var Appwrite\Event\Event $events */

        $user = $dbForInternal->getDocument('users', $userId);

        if ($user->isEmpty()) {
            throw new Exception('User not found', 404);
        }

        $sessions = $user->getAttribute('sessions', []);

        foreach ($sessions as $key => $session) { 
            /** @var Document $session */

            if ($sessionId == $session->getId()) {
                unset($sessions[$key]);

                $user->setAttribute('sessions', $sessions);
                
                $events
                    ->setParam('eventData', $response->output2($user, Response::MODEL_USER))
                ;

                $dbForInternal->updateDocument('users', $user->getId(), $user);
            }
        }

        // TODO : Response filter implementation
        $response->noContent();
    });

App::delete('/v1/users/:userId/sessions')
    ->desc('Delete User Sessions')
    ->groups(['api', 'users'])
    ->label('event', 'users.sessions.delete')
    ->label('scope', 'users.write')
    ->label('sdk.auth', [APP_AUTH_TYPE_KEY])
    ->label('sdk.namespace', 'users')
    ->label('sdk.method', 'deleteSessions')
    ->label('sdk.description', '/docs/references/users/delete-user-sessions.md')
    ->label('sdk.response.code', Response::STATUS_CODE_NOCONTENT)
    ->label('sdk.response.model', Response::MODEL_NONE)
    ->param('userId', '', new UID(), 'User unique ID.')
    ->inject('response')
    ->inject('dbForInternal')
    ->inject('events')
    ->action(function ($userId, $response, $dbForInternal, $events) {
        /** @var Appwrite\Utopia\Response $response */
        /** @var Utopia\Database\Database $dbForInternal */
        /** @var Appwrite\Event\Event $events */

        $user = $dbForInternal->getDocument('users', $userId);

        if ($user->isEmpty()) {
            throw new Exception('User not found', 404);
        }

        $dbForInternal->updateDocument('users', $user->getId(), $user->getAttribute('sessions', []));

        $events
            ->setParam('eventData', $response->output2($user, Response::MODEL_USER))
        ;

        // TODO : Response filter implementation
        $response->noContent();
    });

App::delete('/v1/users/:userId')
    ->desc('Delete User')
    ->groups(['api', 'users'])
    ->label('event', 'users.delete')
    ->label('scope', 'users.write')
    ->label('sdk.auth', [APP_AUTH_TYPE_KEY])
    ->label('sdk.namespace', 'users')
    ->label('sdk.method', 'delete')
    ->label('sdk.description', '/docs/references/users/delete.md')
    ->label('sdk.response.code', Response::STATUS_CODE_NOCONTENT)
    ->label('sdk.response.model', Response::MODEL_NONE)
    ->param('userId', '', function () {return new UID();}, 'User unique ID.')
    ->inject('response')
    ->inject('dbForInternal')
    ->inject('events')
    ->inject('deletes')
    ->action(function ($userId, $response, $dbForInternal, $events, $deletes) {
        /** @var Appwrite\Utopia\Response $response */
        /** @var Utopia\Database\Database $dbForInternal */
        /** @var Appwrite\Event\Event $events */
        /** @var Appwrite\Event\Event $deletes */
        
        $user = $dbForInternal->getDocument('users', $userId);

        if ($user->isEmpty()) {
            throw new Exception('User not found', 404);
        }

        if (!$dbForInternal->deleteDocument('users', $userId)) {
            throw new Exception('Failed to remove user from DB', 500);
        }
        
        // $dbForInternal->createDocument('users', new Document([
        //     '$id' => $userId,
        //     '$read' => ['role:all'],
        // ]));

        $deletes
            ->setParam('type', DELETE_TYPE_DOCUMENT)
            ->setParam('document', $user)
        ;

        $events
            ->setParam('eventData', $response->output2($user, Response::MODEL_USER))
        ;

        // TODO : Response filter implementation
        $response->noContent();
    });<|MERGE_RESOLUTION|>--- conflicted
+++ resolved
@@ -213,19 +213,10 @@
     ->label('sdk.response.model', Response::MODEL_LOG_LIST)
     ->param('userId', '', new UID(), 'User unique ID.')
     ->inject('response')
-<<<<<<< HEAD
     ->inject('dbForInternal')
     ->inject('locale')
     ->inject('geodb')
     ->action(function ($userId, $response, $dbForInternal, $locale, $geodb) {
-=======
-    ->inject('project')
-    ->inject('projectDB')
-    ->inject('locale')
-    ->inject('geodb')
-    ->inject('app')
-    ->action(function ($userId, $response, $project, $projectDB, $locale, $geodb, $app) {
->>>>>>> a0645641
         /** @var Appwrite\Utopia\Response $response */
         /** @var Appwrite\Database\Document $project */
         /** @var Utopia\Database\Database $dbForInternal */
@@ -239,14 +230,7 @@
             throw new Exception('User not found', 404);
         }
 
-<<<<<<< HEAD
         $audit = new Audit($dbForInternal);
-=======
-        $adapter = new AuditAdapter($app->getResource('db'));
-        $adapter->setNamespace('app_'.$project->getId());
-
-        $audit = new Audit($adapter);
->>>>>>> a0645641
         
         $countries = $locale->getText('countries');
 
