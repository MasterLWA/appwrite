<?php

use Appwrite\Auth\Auth;
use Appwrite\Auth\Validator\Password;
use Appwrite\Detector\Detector;
use Appwrite\Network\Validator\Email;
use Appwrite\Utopia\Database\Validator\CustomId;
use Appwrite\Utopia\Response;
use Utopia\App;
use Utopia\Audit\Audit;
use Utopia\Config\Config;
use Appwrite\Extend\Exception;
use Utopia\Database\Document;
use Utopia\Database\Exception\Duplicate;
use Utopia\Database\Validator\UID;
use Utopia\Database\Database;
use Utopia\Database\Query;
use Utopia\Database\Validator\Authorization;
use Utopia\Validator\Assoc;
use Utopia\Validator\WhiteList;
use Utopia\Validator\Text;
use Utopia\Validator\Range;
use Utopia\Validator\Boolean;

App::post('/v1/users')
    ->desc('Create User')
    ->groups(['api', 'users'])
    ->label('event', 'users.create')
    ->label('scope', 'users.write')
    ->label('sdk.auth', [APP_AUTH_TYPE_KEY])
    ->label('sdk.namespace', 'users')
    ->label('sdk.method', 'create')
    ->label('sdk.description', '/docs/references/users/create-user.md')
    ->label('sdk.response.code', Response::STATUS_CODE_CREATED)
    ->label('sdk.response.type', Response::CONTENT_TYPE_JSON)
    ->label('sdk.response.model', Response::MODEL_USER)
    ->param('userId', '', new CustomId(), 'User ID. Choose your own unique ID or pass the string "unique()" to auto generate it. Valid chars are a-z, A-Z, 0-9, period, hyphen, and underscore. Can\'t start with a special char. Max length is 36 chars.')
    ->param('email', '', new Email(), 'User email.')
    ->param('password', '', new Password(), 'User password. Must be at least 8 chars.')
    ->param('name', '', new Text(128), 'User name. Max length: 128 chars.', true)
    ->inject('response')
    ->inject('dbForProject')
    ->inject('usage')
    ->action(function ($userId, $email, $password, $name, $response, $dbForProject, $usage) {
        /** @var Appwrite\Utopia\Response $response */
        /** @var Utopia\Database\Database $dbForProject */
        /** @var Appwrite\Stats\Stats $usage */

        $email = \strtolower($email);

        try {
            $userId = $userId == 'unique()' ? $dbForProject->getId() : $userId;
            $user = $dbForProject->createDocument('users', new Document([
                '$id' => $userId,
                '$read' => ['role:all'],
                '$write' => ['user:'.$userId],
                'email' => $email,
                'emailVerification' => false,
                'status' => true,
                'password' => Auth::passwordHash($password),
                'passwordUpdate' => \time(),
                'registration' => \time(),
                'reset' => false,
                'name' => $name,
                'prefs' => new \stdClass(),
                'sessions' => [],
                'tokens' => [],
                'memberships' => [],
                'search' => implode(' ', [$userId, $email, $name]),
                'deleted' => false
            ]));
        } catch (Duplicate $th) {
            throw new Exception('Account already exists', 409, Exception::USER_ALREADY_EXISTS);
        }

        $usage
            ->setParam('users.create', 1)
        ;

        $response->setStatusCode(Response::STATUS_CODE_CREATED);
        $response->dynamic($user, Response::MODEL_USER);
    });

App::get('/v1/users')
    ->desc('List Users')
    ->groups(['api', 'users'])
    ->label('scope', 'users.read')
    ->label('sdk.auth', [APP_AUTH_TYPE_KEY])
    ->label('sdk.namespace', 'users')
    ->label('sdk.method', 'list')
    ->label('sdk.description', '/docs/references/users/list-users.md')
    ->label('sdk.response.code', Response::STATUS_CODE_OK)
    ->label('sdk.response.type', Response::CONTENT_TYPE_JSON)
    ->label('sdk.response.model', Response::MODEL_USER_LIST)
    ->param('search', '', new Text(256), 'Search term to filter your list results. Max length: 256 chars.', true)
    ->param('limit', 25, new Range(0, 100), 'Maximum number of users to return in response. By default will return maximum 25 results. Maximum of 100 results allowed per request.', true)
    ->param('offset', 0, new Range(0, APP_LIMIT_COUNT), 'Offset value. The default value is 0. Use this param to manage pagination. [learn more about pagination](https://appwrite.io/docs/pagination)', true)
    ->param('cursor', '', new UID(), 'ID of the user used as the starting point for the query, excluding the user itself. Should be used for efficient pagination when working with large sets of data. [learn more about pagination](https://appwrite.io/docs/pagination)', true)
    ->param('cursorDirection', Database::CURSOR_AFTER, new WhiteList([Database::CURSOR_AFTER, Database::CURSOR_BEFORE]), 'Direction of the cursor.', true)
    ->param('orderType', 'ASC', new WhiteList(['ASC', 'DESC'], true), 'Order result by ASC or DESC order.', true)
    ->inject('response')
    ->inject('dbForProject')
    ->inject('usage')
    ->action(function ($search, $limit, $offset, $cursor, $cursorDirection, $orderType, $response, $dbForProject, $usage) {
        /** @var Appwrite\Utopia\Response $response */
        /** @var Utopia\Database\Database $dbForProject */
        /** @var Appwrite\Stats\Stats $usage */

        if (!empty($cursor)) {
            $cursorUser = $dbForProject->getDocument('users', $cursor);

            if ($cursorUser->isEmpty()) {
                throw new Exception("User '{$cursor}' for the 'cursor' value not found.", 400, Exception::GENERAL_CURSOR_NOT_FOUND);
            }
        }

        $queries = [
            new Query('deleted', Query::TYPE_EQUAL, [false])
        ];

        if (!empty($search)) {
            $queries[] = new Query('search', Query::TYPE_SEARCH, [$search]);
        }

        $usage
            ->setParam('users.read', 1)
        ;

        $response->dynamic(new Document([
            'users' => $dbForProject->find('users', $queries, $limit, $offset, [], [$orderType], $cursorUser ?? null, $cursorDirection),
            'total' => $dbForProject->count('users', $queries, APP_LIMIT_COUNT),
        ]), Response::MODEL_USER_LIST);
    });

App::get('/v1/users/:userId')
    ->desc('Get User')
    ->groups(['api', 'users'])
    ->label('scope', 'users.read')
    ->label('sdk.auth', [APP_AUTH_TYPE_KEY])
    ->label('sdk.namespace', 'users')
    ->label('sdk.method', 'get')
    ->label('sdk.description', '/docs/references/users/get-user.md')
    ->label('sdk.response.code', Response::STATUS_CODE_OK)
    ->label('sdk.response.type', Response::CONTENT_TYPE_JSON)
    ->label('sdk.response.model', Response::MODEL_USER)
    ->param('userId', '', new UID(), 'User ID.')
    ->inject('response')
    ->inject('dbForProject')
    ->inject('usage')
    ->action(function ($userId, $response, $dbForProject, $usage) {
        /** @var Appwrite\Utopia\Response $response */
        /** @var Utopia\Database\Database $dbForProject */
        /** @var Appwrite\Stats\Stats $usage */ 

        $user = $dbForProject->getDocument('users', $userId);

        if ($user->isEmpty() || $user->getAttribute('deleted')) {
            throw new Exception('User not found', 404, Exception::USER_NOT_FOUND);
        }

        $usage
            ->setParam('users.read', 1)
        ;
        $response->dynamic($user, Response::MODEL_USER);
    });

App::get('/v1/users/:userId/prefs')
    ->desc('Get User Preferences')
    ->groups(['api', 'users'])
    ->label('scope', 'users.read')
    ->label('sdk.auth', [APP_AUTH_TYPE_KEY])
    ->label('sdk.namespace', 'users')
    ->label('sdk.method', 'getPrefs')
    ->label('sdk.description', '/docs/references/users/get-user-prefs.md')
    ->label('sdk.response.code', Response::STATUS_CODE_OK)
    ->label('sdk.response.type', Response::CONTENT_TYPE_JSON)
    ->label('sdk.response.model', Response::MODEL_PREFERENCES)
    ->param('userId', '', new UID(), 'User ID.')
    ->inject('response')
    ->inject('dbForProject')
    ->inject('usage')
    ->action(function ($userId, $response, $dbForProject, $usage) {
        /** @var Appwrite\Utopia\Response $response */
        /** @var Utopia\Database\Database $dbForProject */
        /** @var Appwrite\Stats\Stats $usage */

        $user = $dbForProject->getDocument('users', $userId);

        if ($user->isEmpty() || $user->getAttribute('deleted')) {
            throw new Exception('User not found', 404, Exception::USER_NOT_FOUND);
        }

        $prefs = $user->getAttribute('prefs', new \stdClass());

        $usage
            ->setParam('users.read', 1)
        ;
        $response->dynamic(new Document($prefs), Response::MODEL_PREFERENCES);
    });

App::get('/v1/users/:userId/sessions')
    ->desc('Get User Sessions')
    ->groups(['api', 'users'])
    ->label('scope', 'users.read')
    ->label('sdk.auth', [APP_AUTH_TYPE_KEY])
    ->label('sdk.namespace', 'users')
    ->label('sdk.method', 'getSessions')
    ->label('sdk.description', '/docs/references/users/get-user-sessions.md')
    ->label('sdk.response.code', Response::STATUS_CODE_OK)
    ->label('sdk.response.type', Response::CONTENT_TYPE_JSON)
    ->label('sdk.response.model', Response::MODEL_SESSION_LIST)
    ->param('userId', '', new UID(), 'User ID.')
    ->inject('response')
    ->inject('dbForProject')
    ->inject('locale')
    ->inject('usage')
    ->action(function ($userId, $response, $dbForProject, $locale, $usage) {
        /** @var Appwrite\Utopia\Response $response */
        /** @var Utopia\Database\Database $dbForProject */
        /** @var Utopia\Locale\Locale $locale */
        /** @var Appwrite\Stats\Stats $usage */

        $user = $dbForProject->getDocument('users', $userId);

        if ($user->isEmpty() || $user->getAttribute('deleted')) {
            throw new Exception('User not found', 404, Exception::USER_NOT_FOUND);
        }

        $sessions = $user->getAttribute('sessions', []);

        foreach ($sessions as $key => $session) { 
            /** @var Document $session */

            $countryName = $locale->getText('countries.'.strtolower($session->getAttribute('countryCode')), $locale->getText('locale.country.unknown'));
            $session->setAttribute('countryName', $countryName);
            $session->setAttribute('current', false);

            $sessions[$key] = $session;
        }

        $usage
            ->setParam('users.read', 1)
        ;
        $response->dynamic(new Document([
            'sessions' => $sessions,
            'total' => count($sessions),
        ]), Response::MODEL_SESSION_LIST);
    });

App::get('/v1/users/:userId/logs')
    ->desc('Get User Logs')
    ->groups(['api', 'users'])
    ->label('scope', 'users.read')
    ->label('sdk.auth', [APP_AUTH_TYPE_KEY])
    ->label('sdk.namespace', 'users')
    ->label('sdk.method', 'getLogs')
    ->label('sdk.description', '/docs/references/users/get-user-logs.md')
    ->label('sdk.response.code', Response::STATUS_CODE_OK)
    ->label('sdk.response.type', Response::CONTENT_TYPE_JSON)
    ->label('sdk.response.model', Response::MODEL_LOG_LIST)
    ->param('userId', '', new UID(), 'User ID.')
    ->param('limit', 25, new Range(0, 100), 'Maximum number of logs to return in response. By default will return maximum 25 results. Maximum of 100 results allowed per request.', true)
    ->param('offset', 0, new Range(0, APP_LIMIT_COUNT), 'Offset value. The default value is 0. Use this value to manage pagination. [learn more about pagination](https://appwrite.io/docs/pagination)', true)
    ->inject('response')
    ->inject('dbForProject')
    ->inject('locale')
    ->inject('geodb')
    ->inject('usage')
    ->action(function ($userId, $limit, $offset, $response, $dbForProject, $locale, $geodb, $usage) {
        /** @var Appwrite\Utopia\Response $response */
        /** @var Utopia\Database\Document $project */
        /** @var Utopia\Database\Database $dbForProject */
        /** @var Utopia\Locale\Locale $locale */
        /** @var MaxMind\Db\Reader $geodb */
        /** @var Appwrite\Stats\Stats $usage */

        $user = $dbForProject->getDocument('users', $userId);

        if ($user->isEmpty() || $user->getAttribute('deleted')) {
            throw new Exception('User not found', 404, Exception::USER_NOT_FOUND);
        }

        $audit = new Audit($dbForProject);
        $auditEvents = [
            'account.create',
            'account.delete',
            'account.update.name',
            'account.update.email',
            'account.update.password',
            'account.update.prefs',
            'account.sessions.create',
            'account.sessions.update',
            'account.sessions.delete',
            'account.recovery.create',
            'account.recovery.update',
            'account.verification.create',
            'account.verification.update',
            'teams.membership.create',
            'teams.membership.update',
            'teams.membership.delete',
        ];

        $logs = $audit->getLogsByUserAndEvents($user->getId(), $auditEvents, $limit, $offset);

        $output = [];

        foreach ($logs as $i => &$log) {
            $log['userAgent'] = (!empty($log['userAgent'])) ? $log['userAgent'] : 'UNKNOWN';

            $detector = new Detector($log['userAgent']);
            $detector->skipBotDetection(); // OPTIONAL: If called, bot detection will completely be skipped (bots will be detected as regular devices then)

            $os = $detector->getOS();
            $client = $detector->getClient();
            $device = $detector->getDevice();

            $output[$i] = new Document([
                'event' => $log['event'],
                'ip' => $log['ip'],
                'time' => $log['time'],
                'osCode' => $os['osCode'],
                'osName' => $os['osName'],
                'osVersion' => $os['osVersion'],
                'clientType' => $client['clientType'],
                'clientCode' => $client['clientCode'],
                'clientName' => $client['clientName'],
                'clientVersion' => $client['clientVersion'],
                'clientEngine' => $client['clientEngine'],
                'clientEngineVersion' => $client['clientEngineVersion'],
                'deviceName' => $device['deviceName'],
                'deviceBrand' => $device['deviceBrand'],
                'deviceModel' => $device['deviceModel']
            ]);

            $record = $geodb->get($log['ip']);

            if ($record) {
                $output[$i]['countryCode'] = $locale->getText('countries.'.strtolower($record['country']['iso_code']), false) ? \strtolower($record['country']['iso_code']) : '--';
                $output[$i]['countryName'] = $locale->getText('countries.'.strtolower($record['country']['iso_code']), $locale->getText('locale.country.unknown'));
            } else {
                $output[$i]['countryCode'] = '--';
                $output[$i]['countryName'] = $locale->getText('locale.country.unknown');
            }
        }

        $usage
            ->setParam('users.read', 1)
        ;

        $response->dynamic(new Document([
            'total' => $audit->countLogsByUserAndEvents($user->getId(), $auditEvents),
            'logs' => $output,
        ]), Response::MODEL_LOG_LIST);
    });

App::patch('/v1/users/:userId/status')
    ->desc('Update User Status')
    ->groups(['api', 'users'])
    ->label('event', 'users.update.status')
    ->label('scope', 'users.write')
    ->label('sdk.auth', [APP_AUTH_TYPE_KEY])
    ->label('sdk.namespace', 'users')
    ->label('sdk.method', 'updateStatus')
    ->label('sdk.description', '/docs/references/users/update-user-status.md')
    ->label('sdk.response.code', Response::STATUS_CODE_OK)
    ->label('sdk.response.type', Response::CONTENT_TYPE_JSON)
    ->label('sdk.response.model', Response::MODEL_USER)
    ->param('userId', '', new UID(), 'User ID.')
    ->param('status', null, new Boolean(true), 'User Status. To activate the user pass `true` and to block the user pass `false`.')
    ->inject('response')
    ->inject('dbForProject')
    ->inject('usage')
    ->action(function ($userId, $status, $response, $dbForProject, $usage) {
        /** @var Appwrite\Utopia\Response $response */
        /** @var Utopia\Database\Database $dbForProject */
        /** @var Appwrite\Stats\Stats $usage */

        $user = $dbForProject->getDocument('users', $userId);

        if ($user->isEmpty() || $user->getAttribute('deleted')) {
            throw new Exception('User not found', 404, Exception::USER_NOT_FOUND);
        }

        $user = $dbForProject->updateDocument('users', $user->getId(), $user->setAttribute('status', (bool) $status));

        $usage
            ->setParam('users.update', 1)
        ;
        $response->dynamic($user, Response::MODEL_USER);
    });

App::patch('/v1/users/:userId/verification')
    ->desc('Update Email Verification')
    ->groups(['api', 'users'])
    ->label('event', 'users.update.verification')
    ->label('scope', 'users.write')
    ->label('sdk.auth', [APP_AUTH_TYPE_KEY])
    ->label('sdk.namespace', 'users')
    ->label('sdk.method', 'updateVerification')
    ->label('sdk.description', '/docs/references/users/update-user-verification.md')
    ->label('sdk.response.code', Response::STATUS_CODE_OK)
    ->label('sdk.response.type', Response::CONTENT_TYPE_JSON)
    ->label('sdk.response.model', Response::MODEL_USER)
    ->param('userId', '', new UID(), 'User ID.')
    ->param('emailVerification', false, new Boolean(), 'User email verification status.')
    ->inject('response')
    ->inject('dbForProject')
    ->inject('usage')
    ->action(function ($userId, $emailVerification, $response, $dbForProject, $usage) {
        /** @var Appwrite\Utopia\Response $response */
        /** @var Utopia\Database\Database $dbForProject */
        /** @var Appwrite\Stats\Stats $usage */

        $user = $dbForProject->getDocument('users', $userId);

        if ($user->isEmpty() || $user->getAttribute('deleted')) {
            throw new Exception('User not found', 404, Exception::USER_NOT_FOUND);
        }

        $user = $dbForProject->updateDocument('users', $user->getId(), $user->setAttribute('emailVerification', $emailVerification));

        $usage
            ->setParam('users.update', 1)
        ;
        $response->dynamic($user, Response::MODEL_USER);
    });

App::patch('/v1/users/:userId/name')
    ->desc('Update Name')
    ->groups(['api', 'users'])
    ->label('event', 'users.update.name')
    ->label('scope', 'users.write')
    ->label('sdk.auth', [APP_AUTH_TYPE_KEY])
    ->label('sdk.namespace', 'users')
    ->label('sdk.method', 'updateName')
    ->label('sdk.description', '/docs/references/users/update-user-name.md')
    ->label('sdk.response.code', Response::STATUS_CODE_OK)
    ->label('sdk.response.type', Response::CONTENT_TYPE_JSON)
    ->label('sdk.response.model', Response::MODEL_USER)
    ->param('userId', '', new UID(), 'User ID.')
    ->param('name', '', new Text(128), 'User name. Max length: 128 chars.')
    ->inject('response')
    ->inject('dbForProject')
    ->inject('audits')
    ->action(function ($userId, $name, $response, $dbForProject, $audits) {
        /** @var Appwrite\Utopia\Response $response */
        /** @var Utopia\Database\Database $dbForProject */
        /** @var Appwrite\Event\Event $audits */

        $user = $dbForProject->getDocument('users', $userId);

        if ($user->isEmpty() || $user->getAttribute('deleted')) {
            throw new Exception('User not found', 404, Exception::USER_NOT_FOUND);
        }

        $user = $dbForProject->updateDocument('users', $user->getId(), $user->setAttribute('name', $name));

        $audits
            ->setParam('userId', $user->getId())
            ->setParam('event', 'users.update.name')
            ->setParam('resource', 'user/'.$user->getId())
        ;

        $response->dynamic($user, Response::MODEL_USER);
    });

App::patch('/v1/users/:userId/password')
    ->desc('Update Password')
    ->groups(['api', 'users'])
    ->label('event', 'users.update.password')
    ->label('scope', 'users.write')
    ->label('sdk.auth', [APP_AUTH_TYPE_KEY])
    ->label('sdk.namespace', 'users')
    ->label('sdk.method', 'updatePassword')
    ->label('sdk.description', '/docs/references/users/update-user-password.md')
    ->label('sdk.response.code', Response::STATUS_CODE_OK)
    ->label('sdk.response.type', Response::CONTENT_TYPE_JSON)
    ->label('sdk.response.model', Response::MODEL_USER)
    ->param('userId', '', new UID(), 'User ID.')
    ->param('password', '', new Password(), 'New user password. Must be at least 8 chars.')
    ->inject('response')
    ->inject('dbForProject')
    ->inject('audits')
    ->action(function ($userId, $password, $response, $dbForProject, $audits) {
        /** @var Appwrite\Utopia\Response $response */
        /** @var Utopia\Database\Database $dbForProject */
        /** @var Appwrite\Event\Event $audits */

        $user = $dbForProject->getDocument('users', $userId);

        if ($user->isEmpty() || $user->getAttribute('deleted')) {
            throw new Exception('User not found', 404, Exception::USER_NOT_FOUND);
        }

        $user
            ->setAttribute('password', Auth::passwordHash($password))
            ->setAttribute('passwordUpdate', \time());

        $user = $dbForProject->updateDocument('users', $user->getId(), $user);

        $audits
            ->setParam('userId', $user->getId())
            ->setParam('event', 'users.update.password')
            ->setParam('resource', 'user/'.$user->getId())
        ;

        $response->dynamic($user, Response::MODEL_USER);
    });

App::patch('/v1/users/:userId/email')
    ->desc('Update Email')
    ->groups(['api', 'users'])
    ->label('event', 'users.update.email')
    ->label('scope', 'users.write')
    ->label('sdk.auth', [APP_AUTH_TYPE_KEY])
    ->label('sdk.namespace', 'users')
    ->label('sdk.method', 'updateEmail')
    ->label('sdk.description', '/docs/references/users/update-user-email.md')
    ->label('sdk.response.code', Response::STATUS_CODE_OK)
    ->label('sdk.response.type', Response::CONTENT_TYPE_JSON)
    ->label('sdk.response.model', Response::MODEL_USER)
    ->param('userId', '', new UID(), 'User ID.')
    ->param('email', '', new Email(), 'User email.')
    ->inject('response')
    ->inject('dbForProject')
    ->inject('audits')
    ->action(function ($userId, $email, $response, $dbForProject, $audits) {
        /** @var Appwrite\Utopia\Response $response */
        /** @var Utopia\Database\Database $dbForProject */
        /** @var Appwrite\Event\Event $audits */

        $user = $dbForProject->getDocument('users', $userId);

        if ($user->isEmpty() || $user->getAttribute('deleted')) {
            throw new Exception('User not found', 404, Exception::USER_NOT_FOUND);
        }

        $isAnonymousUser = is_null($user->getAttribute('email')) && is_null($user->getAttribute('password')); // Check if request is from an anonymous account for converting
        if (!$isAnonymousUser) {
            //TODO: Remove previous unique ID.
        }

        $email = \strtolower($email);

        try {
            $user = $dbForProject->updateDocument('users', $user->getId(), $user->setAttribute('email', $email));
        } catch(Duplicate $th) {
            throw new Exception('Email already exists', 409, Exception::USER_EMAIL_ALREADY_EXISTS);
        }

        $audits
            ->setParam('userId', $user->getId())
            ->setParam('event', 'users.update.email')
            ->setParam('resource', 'user/'.$user->getId())
        ;

        $response->dynamic($user, Response::MODEL_USER);
    });

App::patch('/v1/users/:userId/prefs')
    ->desc('Update User Preferences')
    ->groups(['api', 'users'])
    ->label('event', 'users.update.prefs')
    ->label('scope', 'users.write')
    ->label('sdk.auth', [APP_AUTH_TYPE_KEY])
    ->label('sdk.namespace', 'users')
    ->label('sdk.method', 'updatePrefs')
    ->label('sdk.description', '/docs/references/users/update-user-prefs.md')
    ->label('sdk.response.code', Response::STATUS_CODE_OK)
    ->label('sdk.response.type', Response::CONTENT_TYPE_JSON)
    ->label('sdk.response.model', Response::MODEL_PREFERENCES)
    ->param('userId', '', new UID(), 'User ID.')
    ->param('prefs', '', new Assoc(), 'Prefs key-value JSON object.')
    ->inject('response')
    ->inject('dbForProject')
    ->inject('usage')
    ->action(function ($userId, $prefs, $response, $dbForProject, $usage) {
        /** @var Appwrite\Utopia\Response $response */
        /** @var Utopia\Database\Database $dbForProject */
        /** @var Appwrite\Stats\Stats $usage */

        $user = $dbForProject->getDocument('users', $userId);

        if ($user->isEmpty() || $user->getAttribute('deleted')) {
            throw new Exception('User not found', 404, Exception::USER_NOT_FOUND);
        }

        $user = $dbForProject->updateDocument('users', $user->getId(), $user->setAttribute('prefs', $prefs));

        $usage
            ->setParam('users.update', 1)
        ;
        $response->dynamic(new Document($prefs), Response::MODEL_PREFERENCES);
    });

App::delete('/v1/users/:userId/sessions/:sessionId')
    ->desc('Delete User Session')
    ->groups(['api', 'users'])
    ->label('event', 'users.sessions.delete')
    ->label('scope', 'users.write')
    ->label('sdk.auth', [APP_AUTH_TYPE_KEY])
    ->label('sdk.namespace', 'users')
    ->label('sdk.method', 'deleteSession')
    ->label('sdk.description', '/docs/references/users/delete-user-session.md')
    ->label('sdk.response.code', Response::STATUS_CODE_NOCONTENT)
    ->label('sdk.response.model', Response::MODEL_NONE)
    ->param('userId', '', new UID(), 'User ID.')
    ->param('sessionId', null, new UID(), 'Session ID.')
    ->inject('response')
    ->inject('dbForProject')
    ->inject('events')
    ->inject('usage')
    ->action(function ($userId, $sessionId, $response, $dbForProject, $events, $usage) {
        /** @var Appwrite\Utopia\Response $response */
        /** @var Utopia\Database\Database $dbForProject */
        /** @var Appwrite\Event\Event $events */
        /** @var Appwrite\Stats\Stats $usage */

        $user = $dbForProject->getDocument('users', $userId);

        if ($user->isEmpty() || $user->getAttribute('deleted')) {
            throw new Exception('User not found', 404, Exception::USER_NOT_FOUND);
        }

        $sessions = $user->getAttribute('sessions', []);

        foreach ($sessions as $key => $session) { /** @var Document $session */

            if ($sessionId == $session->getId()) {
                unset($sessions[$key]);

                $dbForProject->deleteDocument('sessions', $session->getId());

                $user->setAttribute('sessions', $sessions);

                $events
                    ->setParam('eventData', $response->output($user, Response::MODEL_USER))
                ;

                $dbForProject->updateDocument('users', $user->getId(), $user);
            }
        }

<<<<<<< HEAD
        // TODO : Response filter implementation
        $response->dynamic(new Document(), Response::MODEL_NONE);
=======
        $usage
            ->setParam('users.update', 1)
            ->setParam('users.sessions.delete', 1)
        ;

        $response->noContent();
>>>>>>> 5ab38c0f
    });

App::delete('/v1/users/:userId/sessions')
    ->desc('Delete User Sessions')
    ->groups(['api', 'users'])
    ->label('event', 'users.sessions.delete')
    ->label('scope', 'users.write')
    ->label('sdk.auth', [APP_AUTH_TYPE_KEY])
    ->label('sdk.namespace', 'users')
    ->label('sdk.method', 'deleteSessions')
    ->label('sdk.description', '/docs/references/users/delete-user-sessions.md')
    ->label('sdk.response.code', Response::STATUS_CODE_NOCONTENT)
    ->label('sdk.response.model', Response::MODEL_NONE)
    ->param('userId', '', new UID(), 'User ID.')
    ->inject('response')
    ->inject('dbForProject')
    ->inject('events')
    ->inject('usage')
    ->action(function ($userId, $response, $dbForProject, $events, $usage) {
        /** @var Appwrite\Utopia\Response $response */
        /** @var Utopia\Database\Database $dbForProject */
        /** @var Appwrite\Event\Event $events */
        /** @var Appwrite\Stats\Stats $usage */

        $user = $dbForProject->getDocument('users', $userId);

        if ($user->isEmpty() || $user->getAttribute('deleted')) {
            throw new Exception('User not found', 404, Exception::USER_NOT_FOUND);
        }

        $sessions = $user->getAttribute('sessions', []);

        foreach ($sessions as $key => $session) { /** @var Document $session */
            $dbForProject->deleteDocument('sessions', $session->getId());
        }

        $dbForProject->updateDocument('users', $user->getId(), $user->setAttribute('sessions', []));

        $events
            ->setParam('eventData', $response->output($user, Response::MODEL_USER))
        ;

<<<<<<< HEAD
        // TODO : Response filter implementation
        $response->dynamic(new Document(), Response::MODEL_NONE);
=======
        $usage
            ->setParam('users.update', 1)
            ->setParam('users.sessions.delete', 1)
        ;
        $response->noContent();
>>>>>>> 5ab38c0f
    });

App::delete('/v1/users/:userId')
    ->desc('Delete User')
    ->groups(['api', 'users'])
    ->label('event', 'users.delete')
    ->label('scope', 'users.write')
    ->label('sdk.auth', [APP_AUTH_TYPE_KEY])
    ->label('sdk.namespace', 'users')
    ->label('sdk.method', 'delete')
    ->label('sdk.description', '/docs/references/users/delete.md')
    ->label('sdk.response.code', Response::STATUS_CODE_NOCONTENT)
    ->label('sdk.response.model', Response::MODEL_NONE)
    ->param('userId', '', function () {return new UID();}, 'User ID.')
    ->inject('response')
    ->inject('dbForProject')
    ->inject('events')
    ->inject('deletes')
    ->inject('usage')
    ->action(function ($userId, $response, $dbForProject, $events, $deletes, $usage) {
        /** @var Appwrite\Utopia\Response $response */
        /** @var Utopia\Database\Database $dbForProject */
        /** @var Appwrite\Event\Event $events */
        /** @var Appwrite\Event\Event $deletes */
        /** @var Appwrite\Stats\Stats $usage */
        
        $user = $dbForProject->getDocument('users', $userId);

        if ($user->isEmpty() || $user->getAttribute('deleted')) {
            throw new Exception('User not found', 404, Exception::USER_NOT_FOUND);
        }

        /**
         * DO NOT DELETE THE USER RECORD ITSELF. 
         * WE RETAIN THE USER RECORD TO RESERVE THE USER ID AND ENSURE THAT THE USER ID IS NOT REUSED.
         */
        
        // clone user object to send to workers
        $clone = clone $user;

        $user
            ->setAttribute("name", null)
            ->setAttribute("email", null)
            ->setAttribute("password", null)
            ->setAttribute("deleted", true)
            ->setAttribute("tokens", [])
            ->setAttribute("search", null)
        ;

        $dbForProject->updateDocument('users', $userId, $user);

        $deletes
            ->setParam('type', DELETE_TYPE_DOCUMENT)
            ->setParam('document', $clone)
        ;

        $events
            ->setParam('eventData', $response->output($clone, Response::MODEL_USER))
        ;

        $usage
            ->setParam('users.delete', 1)
        ;

<<<<<<< HEAD
        // TODO : Response filter implementation
        $response->dynamic(new Document(), Response::MODEL_NONE);
=======
        $response->noContent();
    });

App::get('/v1/users/usage')
    ->desc('Get usage stats for the users API')
    ->groups(['api', 'users'])
    ->label('scope', 'users.read')
    ->label('sdk.auth', [APP_AUTH_TYPE_ADMIN])
    ->label('sdk.namespace', 'users')
    ->label('sdk.method', 'getUsage')
    ->label('sdk.response.code', Response::STATUS_CODE_OK)
    ->label('sdk.response.type', Response::CONTENT_TYPE_JSON)
    ->label('sdk.response.model', Response::MODEL_USAGE_USERS)
    ->param('range', '30d', new WhiteList(['24h', '7d', '30d', '90d'], true), 'Date range.', true)
    ->param('provider', '', new WhiteList(\array_merge(['email', 'anonymous'], \array_map(fn($value) => "oauth-".$value, \array_keys(Config::getParam('providers', [])))), true), 'Provider Name.', true)
    ->inject('response')
    ->inject('dbForProject')
    ->inject('register')
    ->action(function ($range, $provider, $response, $dbForProject) {
        /** @var Appwrite\Utopia\Response $response */
        /** @var Utopia\Database\Database $dbForProject */

        $usage = [];
        if (App::getEnv('_APP_USAGE_STATS', 'enabled') == 'enabled') {
            $periods = [
                '24h' => [
                    'period' => '30m',
                    'limit' => 48,
                ],
                '7d' => [
                    'period' => '1d',
                    'limit' => 7,
                ],
                '30d' => [
                    'period' => '1d',
                    'limit' => 30,
                ],
                '90d' => [
                    'period' => '1d',
                    'limit' => 90,
                ],
            ];

            $metrics = [
                "users.count",
                "users.create",
                "users.read",
                "users.update",
                "users.delete",
                "users.sessions.create",
                "users.sessions.$provider.create",
                "users.sessions.delete"
            ];

            $stats = [];

            Authorization::skip(function() use ($dbForProject, $periods, $range, $metrics, &$stats) {
                foreach ($metrics as $metric) {
                    $limit = $periods[$range]['limit'];
                    $period = $periods[$range]['period'];

                    $requestDocs = $dbForProject->find('stats', [
                        new Query('period', Query::TYPE_EQUAL, [$period]),
                        new Query('metric', Query::TYPE_EQUAL, [$metric]),
                    ], $limit, 0, ['time'], [Database::ORDER_DESC]);
    
                    $stats[$metric] = [];
                    foreach ($requestDocs as $requestDoc) {
                        $stats[$metric][] = [
                            'value' => $requestDoc->getAttribute('value'),
                            'date' => $requestDoc->getAttribute('time'),
                        ];
                    }

                    // backfill metrics with empty values for graphs
                    $backfill = $limit - \count($requestDocs);
                    while ($backfill > 0) {

                        $last = $limit - $backfill - 1; // array index of last added metric
                        $diff = match($period) { // convert period to seconds for unix timestamp math
                            '30m' => 1800,
                            '1d' => 86400,
                        };
                        $stats[$metric][] = [
                            'value' => 0,
                            'date' => ($stats[$metric][$last]['date'] ?? \time()) - $diff, // time of last metric minus period
                        ];
                        $backfill--;
                    }
                    $stats[$metric] = array_reverse($stats[$metric]);
                }    
            });

            $usage = new Document([
                'range' => $range,
                'usersCount' => $stats["users.count"],
                'usersCreate' => $stats["users.create"],
                'usersRead' => $stats["users.read"],
                'usersUpdate' => $stats["users.update"],
                'usersDelete' => $stats["users.delete"],
                'sessionsCreate' => $stats["users.sessions.create"],
                'sessionsProviderCreate' => $stats["users.sessions.$provider.create"],
                'sessionsDelete' => $stats["users.sessions.delete"]
            ]);

        }

        $response->dynamic($usage, Response::MODEL_USAGE_USERS);
>>>>>>> 5ab38c0f
    });<|MERGE_RESOLUTION|>--- conflicted
+++ resolved
@@ -641,17 +641,12 @@
             }
         }
 
-<<<<<<< HEAD
-        // TODO : Response filter implementation
-        $response->dynamic(new Document(), Response::MODEL_NONE);
-=======
         $usage
             ->setParam('users.update', 1)
             ->setParam('users.sessions.delete', 1)
         ;
 
         $response->noContent();
->>>>>>> 5ab38c0f
     });
 
 App::delete('/v1/users/:userId/sessions')
@@ -694,16 +689,11 @@
             ->setParam('eventData', $response->output($user, Response::MODEL_USER))
         ;
 
-<<<<<<< HEAD
-        // TODO : Response filter implementation
-        $response->dynamic(new Document(), Response::MODEL_NONE);
-=======
         $usage
             ->setParam('users.update', 1)
             ->setParam('users.sessions.delete', 1)
         ;
         $response->noContent();
->>>>>>> 5ab38c0f
     });
 
 App::delete('/v1/users/:userId')
@@ -768,10 +758,6 @@
             ->setParam('users.delete', 1)
         ;
 
-<<<<<<< HEAD
-        // TODO : Response filter implementation
-        $response->dynamic(new Document(), Response::MODEL_NONE);
-=======
         $response->noContent();
     });
 
@@ -880,5 +866,4 @@
         }
 
         $response->dynamic($usage, Response::MODEL_USAGE_USERS);
->>>>>>> 5ab38c0f
     });