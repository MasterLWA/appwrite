<?php

use Appwrite\Auth\Auth;
use Appwrite\Auth\Validator\Password;
use Appwrite\Auth\Validator\Phone;
use Appwrite\Detector\Detector;
use Appwrite\Event\Delete;
use Appwrite\Event\Event;
use Appwrite\Network\Validator\Email;
use Appwrite\Utopia\Database\Validator\CustomId;
use Utopia\Database\Validator\Queries;
use Appwrite\Utopia\Database\Validator\Queries\Users;
use Utopia\Database\Validator\Query\Limit;
use Utopia\Database\Validator\Query\Offset;
use Appwrite\Utopia\Response;
use Utopia\App;
use Utopia\Audit\Audit;
use Utopia\Config\Config;
use Utopia\Database\Helpers\ID;
use Utopia\Database\Helpers\Permission;
use Utopia\Database\Helpers\Role;
use Utopia\Locale\Locale;
use Appwrite\Extend\Exception;
use Utopia\Database\Document;
use Utopia\Database\DateTime;
use Utopia\Database\Exception\Duplicate;
use Utopia\Database\Validator\UID;
use Utopia\Database\Database;
use Utopia\Database\Query;
use Utopia\Database\Validator\Authorization;
use Utopia\Validator\ArrayList;
use Utopia\Validator\Assoc;
use Utopia\Validator\WhiteList;
use Utopia\Validator\Text;
use Utopia\Validator\Boolean;
use MaxMind\Db\Reader;
use Utopia\Validator\Integer;
use Appwrite\Auth\Validator\PasswordHistory;
use Appwrite\Auth\Validator\PasswordDictionary;
use Appwrite\Auth\Validator\PersonalData;

/** TODO: Remove function when we move to using utopia/platform */
function createUser(string $hash, mixed $hashOptions, string $userId, ?string $email, ?string $password, ?string $phone, string $name, Document $project, Database $dbForProject, Event $events): Document
{
    $hashOptionsObject = (\is_string($hashOptions)) ? \json_decode($hashOptions, true) : $hashOptions; // Cast to JSON array
    $passwordHistory = $project->getAttribute('auths', [])['passwordHistory'] ?? 0;

    if (!empty($email)) {
        $email = \strtolower($email);
    }

    try {
        $userId = $userId == 'unique()'
            ? ID::unique()
            : ID::custom($userId);

        if ($project->getAttribute('auths', [])['personalDataCheck'] ?? false) {
            $personalDataValidator = new PersonalData($userId, $email, $name, $phone);
            if (!$personalDataValidator->isValid($password)) {
                throw new Exception(Exception::USER_PASSWORD_PERSONAL_DATA);
            }
        }

        $password = (!empty($password)) ? ($hash === 'plaintext' ? Auth::passwordHash($password, $hash, $hashOptionsObject) : $password) : null;
        $user = $dbForProject->createDocument('users', new Document([
            '$id' => $userId,
            '$permissions' => [
                Permission::read(Role::any()),
                Permission::update(Role::user($userId)),
                Permission::delete(Role::user($userId)),
            ],
            'email' => $email,
            'emailVerification' => false,
            'phone' => $phone,
            'phoneVerification' => false,
            'status' => true,
            'labels' => [],
            'password' => $password,
            'passwordHistory' => is_null($password) && $passwordHistory === 0 ? [] : [$password],
            'passwordUpdate' => (!empty($password)) ? DateTime::now() : null,
            'hash' => $hash === 'plaintext' ? Auth::DEFAULT_ALGO : $hash,
            'hashOptions' => $hash === 'plaintext' ? Auth::DEFAULT_ALGO_OPTIONS : $hashOptionsObject + ['type' => $hash],
            'registration' => DateTime::now(),
            'reset' => false,
            'name' => $name,
            'prefs' => new \stdClass(),
            'sessions' => null,
            'tokens' => null,
            'memberships' => null,
            'search' => implode(' ', [$userId, $email, $phone, $name])
        ]));
    } catch (Duplicate $th) {
        throw new Exception(Exception::USER_ALREADY_EXISTS);
    }

    $events->setParam('userId', $user->getId());

    return $user;
}

App::post('/v1/users')
    ->desc('Create User')
    ->groups(['api', 'users'])
    ->label('event', 'users.[userId].create')
    ->label('scope', 'users.write')
    ->label('audits.event', 'user.create')
    ->label('audits.resource', 'user/{response.$id}')
    ->label('sdk.auth', [APP_AUTH_TYPE_KEY])
    ->label('sdk.namespace', 'users')
    ->label('sdk.method', 'create')
    ->label('sdk.description', '/docs/references/users/create-user.md')
    ->label('sdk.response.code', Response::STATUS_CODE_CREATED)
    ->label('sdk.response.type', Response::CONTENT_TYPE_JSON)
    ->label('sdk.response.model', Response::MODEL_USER)
    ->param('userId', '', new CustomId(), 'User ID. Choose a custom ID or generate a random ID with `ID.unique()`. Valid chars are a-z, A-Z, 0-9, period, hyphen, and underscore. Can\'t start with a special char. Max length is 36 chars.')
    ->param('email', null, new Email(), 'User email.', true)
    ->param('phone', null, new Phone(), 'Phone number. Format this number with a leading \'+\' and a country code, e.g., +16175551212.', true)
    ->param('password', '', fn ($project, $passwordsDictionary) => new PasswordDictionary($passwordsDictionary, $project->getAttribute('auths', [])['passwordDictionary'] ?? false), 'Plain text user password. Must be at least 8 chars.', true, ['project', 'passwordsDictionary'])
    ->param('name', '', new Text(128), 'User name. Max length: 128 chars.', true)
    ->inject('response')
    ->inject('project')
    ->inject('dbForProject')
    ->inject('events')
    ->action(function (string $userId, ?string $email, ?string $phone, ?string $password, string $name, Response $response, Document $project, Database $dbForProject, Event $events) {

        $user = createUser('plaintext', '{}', $userId, $email, $password, $phone, $name, $project, $dbForProject, $events);

        $response
            ->setStatusCode(Response::STATUS_CODE_CREATED)
            ->dynamic($user, Response::MODEL_USER);
    });

App::post('/v1/users/bcrypt')
    ->desc('Create User with Bcrypt Password')
    ->groups(['api', 'users'])
    ->label('event', 'users.[userId].create')
    ->label('scope', 'users.write')
    ->label('audits.event', 'user.create')
    ->label('audits.resource', 'user/{response.$id}')
    ->label('sdk.auth', [APP_AUTH_TYPE_KEY])
    ->label('sdk.namespace', 'users')
    ->label('sdk.method', 'createBcryptUser')
    ->label('sdk.description', '/docs/references/users/create-bcrypt-user.md')
    ->label('sdk.response.code', Response::STATUS_CODE_CREATED)
    ->label('sdk.response.type', Response::CONTENT_TYPE_JSON)
    ->label('sdk.response.model', Response::MODEL_USER)
    ->param('userId', '', new CustomId(), 'User ID. Choose a custom ID or generate a random ID with `ID.unique()`. Valid chars are a-z, A-Z, 0-9, period, hyphen, and underscore. Can\'t start with a special char. Max length is 36 chars.')
    ->param('email', '', new Email(), 'User email.')
    ->param('password', '', new Password(), 'User password hashed using Bcrypt.')
    ->param('name', '', new Text(128), 'User name. Max length: 128 chars.', true)
    ->inject('response')
    ->inject('project')
    ->inject('dbForProject')
    ->inject('events')
    ->action(function (string $userId, string $email, string $password, string $name, Response $response, Document $project, Database $dbForProject, Event $events) {
        $user = createUser('bcrypt', '{}', $userId, $email, $password, null, $name, $project, $dbForProject, $events);

        $response
            ->setStatusCode(Response::STATUS_CODE_CREATED)
            ->dynamic($user, Response::MODEL_USER);
    });

App::post('/v1/users/md5')
    ->desc('Create User with MD5 Password')
    ->groups(['api', 'users'])
    ->label('event', 'users.[userId].create')
    ->label('scope', 'users.write')
    ->label('audits.event', 'user.create')
    ->label('audits.resource', 'user/{response.$id}')
    ->label('sdk.auth', [APP_AUTH_TYPE_KEY])
    ->label('sdk.namespace', 'users')
    ->label('sdk.method', 'createMD5User')
    ->label('sdk.description', '/docs/references/users/create-md5-user.md')
    ->label('sdk.response.code', Response::STATUS_CODE_CREATED)
    ->label('sdk.response.type', Response::CONTENT_TYPE_JSON)
    ->label('sdk.response.model', Response::MODEL_USER)
    ->param('userId', '', new CustomId(), 'User ID. Choose a custom ID or generate a random ID with `ID.unique()`. Valid chars are a-z, A-Z, 0-9, period, hyphen, and underscore. Can\'t start with a special char. Max length is 36 chars.')
    ->param('email', '', new Email(), 'User email.')
    ->param('password', '', new Password(), 'User password hashed using MD5.')
    ->param('name', '', new Text(128), 'User name. Max length: 128 chars.', true)
    ->inject('response')
    ->inject('project')
    ->inject('dbForProject')
    ->inject('events')
    ->action(function (string $userId, string $email, string $password, string $name, Response $response, Document $project, Database $dbForProject, Event $events) {
        $user = createUser('md5', '{}', $userId, $email, $password, null, $name, $project, $dbForProject, $events);

        $response
            ->setStatusCode(Response::STATUS_CODE_CREATED)
            ->dynamic($user, Response::MODEL_USER);
    });

App::post('/v1/users/argon2')
    ->desc('Create User with Argon2 Password')
    ->groups(['api', 'users'])
    ->label('event', 'users.[userId].create')
    ->label('scope', 'users.write')
    ->label('audits.event', 'user.create')
    ->label('audits.resource', 'user/{response.$id}')
    ->label('sdk.auth', [APP_AUTH_TYPE_KEY])
    ->label('sdk.namespace', 'users')
    ->label('sdk.method', 'createArgon2User')
    ->label('sdk.description', '/docs/references/users/create-argon2-user.md')
    ->label('sdk.response.code', Response::STATUS_CODE_CREATED)
    ->label('sdk.response.type', Response::CONTENT_TYPE_JSON)
    ->label('sdk.response.model', Response::MODEL_USER)
    ->param('userId', '', new CustomId(), 'User ID. Choose a custom ID or generate a random ID with `ID.unique()`. Valid chars are a-z, A-Z, 0-9, period, hyphen, and underscore. Can\'t start with a special char. Max length is 36 chars.')
    ->param('email', '', new Email(), 'User email.')
    ->param('password', '', new Password(), 'User password hashed using Argon2.')
    ->param('name', '', new Text(128), 'User name. Max length: 128 chars.', true)
    ->inject('response')
    ->inject('project')
    ->inject('dbForProject')
    ->inject('events')
    ->action(function (string $userId, string $email, string $password, string $name, Response $response, Document $project, Database $dbForProject, Event $events) {
        $user = createUser('argon2', '{}', $userId, $email, $password, null, $name, $project, $dbForProject, $events);

        $response
            ->setStatusCode(Response::STATUS_CODE_CREATED)
            ->dynamic($user, Response::MODEL_USER);
    });

App::post('/v1/users/sha')
    ->desc('Create User with SHA Password')
    ->groups(['api', 'users'])
    ->label('event', 'users.[userId].create')
    ->label('scope', 'users.write')
    ->label('audits.event', 'user.create')
    ->label('audits.resource', 'user/{response.$id}')
    ->label('sdk.auth', [APP_AUTH_TYPE_KEY])
    ->label('sdk.namespace', 'users')
    ->label('sdk.method', 'createSHAUser')
    ->label('sdk.description', '/docs/references/users/create-sha-user.md')
    ->label('sdk.response.code', Response::STATUS_CODE_CREATED)
    ->label('sdk.response.type', Response::CONTENT_TYPE_JSON)
    ->label('sdk.response.model', Response::MODEL_USER)
    ->param('userId', '', new CustomId(), 'User ID. Choose a custom ID or generate a random ID with `ID.unique()`. Valid chars are a-z, A-Z, 0-9, period, hyphen, and underscore. Can\'t start with a special char. Max length is 36 chars.')
    ->param('email', '', new Email(), 'User email.')
    ->param('password', '', new Password(), 'User password hashed using SHA.')
    ->param('passwordVersion', '', new WhiteList(['sha1', 'sha224', 'sha256', 'sha384', 'sha512/224', 'sha512/256', 'sha512', 'sha3-224', 'sha3-256', 'sha3-384', 'sha3-512']), "Optional SHA version used to hash password. Allowed values are: 'sha1', 'sha224', 'sha256', 'sha384', 'sha512/224', 'sha512/256', 'sha512', 'sha3-224', 'sha3-256', 'sha3-384', 'sha3-512'", true)
    ->param('name', '', new Text(128), 'User name. Max length: 128 chars.', true)
    ->inject('response')
    ->inject('project')
    ->inject('dbForProject')
    ->inject('events')
    ->action(function (string $userId, string $email, string $password, string $passwordVersion, string $name, Response $response, Document $project, Database $dbForProject, Event $events) {
        $options = '{}';

        if (!empty($passwordVersion)) {
            $options = '{"version":"' . $passwordVersion . '"}';
        }

        $user = createUser('sha', $options, $userId, $email, $password, null, $name, $project, $dbForProject, $events);

        $response
            ->setStatusCode(Response::STATUS_CODE_CREATED)
            ->dynamic($user, Response::MODEL_USER);
    });

App::post('/v1/users/phpass')
    ->desc('Create User with PHPass Password')
    ->groups(['api', 'users'])
    ->label('event', 'users.[userId].create')
    ->label('scope', 'users.write')
    ->label('audits.event', 'user.create')
    ->label('audits.resource', 'user/{response.$id}')
    ->label('sdk.auth', [APP_AUTH_TYPE_KEY])
    ->label('sdk.namespace', 'users')
    ->label('sdk.method', 'createPHPassUser')
    ->label('sdk.description', '/docs/references/users/create-phpass-user.md')
    ->label('sdk.response.code', Response::STATUS_CODE_CREATED)
    ->label('sdk.response.type', Response::CONTENT_TYPE_JSON)
    ->label('sdk.response.model', Response::MODEL_USER)
    ->param('userId', '', new CustomId(), 'User ID. Choose a custom ID or pass the string `ID.unique()`to auto generate it. Valid chars are a-z, A-Z, 0-9, period, hyphen, and underscore. Can\'t start with a special char. Max length is 36 chars.')
    ->param('email', '', new Email(), 'User email.')
    ->param('password', '', new Password(), 'User password hashed using PHPass.')
    ->param('name', '', new Text(128), 'User name. Max length: 128 chars.', true)
    ->inject('response')
    ->inject('project')
    ->inject('dbForProject')
    ->inject('events')
    ->action(function (string $userId, string $email, string $password, string $name, Response $response, Document $project, Database $dbForProject, Event $events) {
        $user = createUser('phpass', '{}', $userId, $email, $password, null, $name, $project, $dbForProject, $events);

        $response
            ->setStatusCode(Response::STATUS_CODE_CREATED)
            ->dynamic($user, Response::MODEL_USER);
    });

App::post('/v1/users/scrypt')
    ->desc('Create User with Scrypt Password')
    ->groups(['api', 'users'])
    ->label('event', 'users.[userId].create')
    ->label('scope', 'users.write')
    ->label('audits.event', 'user.create')
    ->label('audits.resource', 'user/{response.$id}')
    ->label('sdk.auth', [APP_AUTH_TYPE_KEY])
    ->label('sdk.namespace', 'users')
    ->label('sdk.method', 'createScryptUser')
    ->label('sdk.description', '/docs/references/users/create-scrypt-user.md')
    ->label('sdk.response.code', Response::STATUS_CODE_CREATED)
    ->label('sdk.response.type', Response::CONTENT_TYPE_JSON)
    ->label('sdk.response.model', Response::MODEL_USER)
    ->param('userId', '', new CustomId(), 'User ID. Choose a custom ID or generate a random ID with `ID.unique()`. Valid chars are a-z, A-Z, 0-9, period, hyphen, and underscore. Can\'t start with a special char. Max length is 36 chars.')
    ->param('email', '', new Email(), 'User email.')
    ->param('password', '', new Password(), 'User password hashed using Scrypt.')
    ->param('passwordSalt', '', new Text(128), 'Optional salt used to hash password.')
    ->param('passwordCpu', 8, new Integer(), 'Optional CPU cost used to hash password.')
    ->param('passwordMemory', 14, new Integer(), 'Optional memory cost used to hash password.')
    ->param('passwordParallel', 1, new Integer(), 'Optional parallelization cost used to hash password.')
    ->param('passwordLength', 64, new Integer(), 'Optional hash length used to hash password.')
    ->param('name', '', new Text(128), 'User name. Max length: 128 chars.', true)
    ->inject('response')
    ->inject('project')
    ->inject('dbForProject')
    ->inject('events')
    ->action(function (string $userId, string $email, string $password, string $passwordSalt, int $passwordCpu, int $passwordMemory, int $passwordParallel, int $passwordLength, string $name, Response $response, Document $project, Database $dbForProject, Event $events) {
        $options = [
            'salt' => $passwordSalt,
            'costCpu' => $passwordCpu,
            'costMemory' => $passwordMemory,
            'costParallel' => $passwordParallel,
            'length' => $passwordLength
        ];

        $user = createUser('scrypt', \json_encode($options), $userId, $email, $password, null, $name, $project, $dbForProject, $events);

        $response
            ->setStatusCode(Response::STATUS_CODE_CREATED)
            ->dynamic($user, Response::MODEL_USER);
    });

App::post('/v1/users/scrypt-modified')
    ->desc('Create User with Scrypt Modified Password')
    ->groups(['api', 'users'])
    ->label('event', 'users.[userId].create')
    ->label('scope', 'users.write')
    ->label('audits.event', 'user.create')
    ->label('audits.resource', 'user/{response.$id}')
    ->label('sdk.auth', [APP_AUTH_TYPE_KEY])
    ->label('sdk.namespace', 'users')
    ->label('sdk.method', 'createScryptModifiedUser')
    ->label('sdk.description', '/docs/references/users/create-scrypt-modified-user.md')
    ->label('sdk.response.code', Response::STATUS_CODE_CREATED)
    ->label('sdk.response.type', Response::CONTENT_TYPE_JSON)
    ->label('sdk.response.model', Response::MODEL_USER)
    ->param('userId', '', new CustomId(), 'User ID. Choose a custom ID or generate a random ID with `ID.unique()`. Valid chars are a-z, A-Z, 0-9, period, hyphen, and underscore. Can\'t start with a special char. Max length is 36 chars.')
    ->param('email', '', new Email(), 'User email.')
    ->param('password', '', new Password(), 'User password hashed using Scrypt Modified.')
    ->param('passwordSalt', '', new Text(128), 'Salt used to hash password.')
    ->param('passwordSaltSeparator', '', new Text(128), 'Salt separator used to hash password.')
    ->param('passwordSignerKey', '', new Text(128), 'Signer key used to hash password.')
    ->param('name', '', new Text(128), 'User name. Max length: 128 chars.', true)
    ->inject('response')
    ->inject('project')
    ->inject('dbForProject')
    ->inject('events')
    ->action(function (string $userId, string $email, string $password, string $passwordSalt, string $passwordSaltSeparator, string $passwordSignerKey, string $name, Response $response, Document $project, Database $dbForProject, Event $events) {
        $user = createUser('scryptMod', '{"signerKey":"' . $passwordSignerKey . '","saltSeparator":"' . $passwordSaltSeparator . '","salt":"' . $passwordSalt . '"}', $userId, $email, $password, null, $name, $project, $dbForProject, $events);

        $response
            ->setStatusCode(Response::STATUS_CODE_CREATED)
            ->dynamic($user, Response::MODEL_USER);
    });

App::get('/v1/users')
    ->desc('List Users')
    ->groups(['api', 'users'])
    ->label('scope', 'users.read')
    ->label('sdk.auth', [APP_AUTH_TYPE_KEY])
    ->label('sdk.namespace', 'users')
    ->label('sdk.method', 'list')
    ->label('sdk.description', '/docs/references/users/list-users.md')
    ->label('sdk.response.code', Response::STATUS_CODE_OK)
    ->label('sdk.response.type', Response::CONTENT_TYPE_JSON)
    ->label('sdk.response.model', Response::MODEL_USER_LIST)
    ->param('queries', [], new Users(), 'Array of query strings generated using the Query class provided by the SDK. [Learn more about queries](https://appwrite.io/docs/queries). Maximum of ' . APP_LIMIT_ARRAY_PARAMS_SIZE . ' queries are allowed, each ' . APP_LIMIT_ARRAY_ELEMENT_SIZE . ' characters long. You may filter on the following attributes: ' . implode(', ', Users::ALLOWED_ATTRIBUTES), true)
    ->param('search', '', new Text(256), 'Search term to filter your list results. Max length: 256 chars.', true)
    ->inject('response')
    ->inject('dbForProject')
    ->action(function (array $queries, string $search, Response $response, Database $dbForProject) {

        $queries = Query::parseQueries($queries);

        if (!empty($search)) {
            $queries[] = Query::search('search', $search);
        }

        // Get cursor document if there was a cursor query
        $cursor = Query::getByType($queries, [Query::TYPE_CURSORAFTER, Query::TYPE_CURSORBEFORE]);
        $cursor = reset($cursor);
        if ($cursor) {
            /** @var Query $cursor */
            $userId = $cursor->getValue();
            $cursorDocument = $dbForProject->getDocument('users', $userId);

            if ($cursorDocument->isEmpty()) {
                throw new Exception(Exception::GENERAL_CURSOR_NOT_FOUND, "User '{$userId}' for the 'cursor' value not found.");
            }

            $cursor->setValue($cursorDocument);
        }

        $filterQueries = Query::groupByType($queries)['filters'];

        $response->dynamic(new Document([
            'users' => $dbForProject->find('users', $queries),
            'total' => $dbForProject->count('users', $filterQueries, APP_LIMIT_COUNT),
        ]), Response::MODEL_USER_LIST);
    });

App::get('/v1/users/:userId')
    ->desc('Get User')
    ->groups(['api', 'users'])
    ->label('scope', 'users.read')
    ->label('sdk.auth', [APP_AUTH_TYPE_KEY])
    ->label('sdk.namespace', 'users')
    ->label('sdk.method', 'get')
    ->label('sdk.description', '/docs/references/users/get-user.md')
    ->label('sdk.response.code', Response::STATUS_CODE_OK)
    ->label('sdk.response.type', Response::CONTENT_TYPE_JSON)
    ->label('sdk.response.model', Response::MODEL_USER)
    ->param('userId', '', new UID(), 'User ID.')
    ->inject('response')
    ->inject('dbForProject')
    ->action(function (string $userId, Response $response, Database $dbForProject) {

        $user = $dbForProject->getDocument('users', $userId);

        if ($user->isEmpty()) {
            throw new Exception(Exception::USER_NOT_FOUND);
        }

        $response->dynamic($user, Response::MODEL_USER);
    });

App::get('/v1/users/:userId/prefs')
    ->desc('Get User Preferences')
    ->groups(['api', 'users'])
    ->label('scope', 'users.read')
    ->label('sdk.auth', [APP_AUTH_TYPE_KEY])
    ->label('sdk.namespace', 'users')
    ->label('sdk.method', 'getPrefs')
    ->label('sdk.description', '/docs/references/users/get-user-prefs.md')
    ->label('sdk.response.code', Response::STATUS_CODE_OK)
    ->label('sdk.response.type', Response::CONTENT_TYPE_JSON)
    ->label('sdk.response.model', Response::MODEL_PREFERENCES)
    ->param('userId', '', new UID(), 'User ID.')
    ->inject('response')
    ->inject('dbForProject')
    ->action(function (string $userId, Response $response, Database $dbForProject) {

        $user = $dbForProject->getDocument('users', $userId);

        if ($user->isEmpty()) {
            throw new Exception(Exception::USER_NOT_FOUND);
        }

        $prefs = $user->getAttribute('prefs', []);

        $response->dynamic(new Document($prefs), Response::MODEL_PREFERENCES);
    });

App::get('/v1/users/:userId/sessions')
    ->desc('List User Sessions')
    ->groups(['api', 'users'])
    ->label('scope', 'users.read')
    ->label('sdk.auth', [APP_AUTH_TYPE_KEY])
    ->label('sdk.namespace', 'users')
    ->label('sdk.method', 'listSessions')
    ->label('sdk.description', '/docs/references/users/list-user-sessions.md')
    ->label('sdk.response.code', Response::STATUS_CODE_OK)
    ->label('sdk.response.type', Response::CONTENT_TYPE_JSON)
    ->label('sdk.response.model', Response::MODEL_SESSION_LIST)
    ->param('userId', '', new UID(), 'User ID.')
    ->inject('response')
    ->inject('dbForProject')
    ->inject('locale')
    ->action(function (string $userId, Response $response, Database $dbForProject, Locale $locale) {

        $user = $dbForProject->getDocument('users', $userId);

        if ($user->isEmpty()) {
            throw new Exception(Exception::USER_NOT_FOUND);
        }

        $sessions = $user->getAttribute('sessions', []);

        foreach ($sessions as $key => $session) {
            /** @var Document $session */

            $countryName = $locale->getText('countries.' . strtolower($session->getAttribute('countryCode')), $locale->getText('locale.country.unknown'));
            $session->setAttribute('countryName', $countryName);
            $session->setAttribute('current', false);

            $sessions[$key] = $session;
        }

        $response->dynamic(new Document([
            'sessions' => $sessions,
            'total' => count($sessions),
        ]), Response::MODEL_SESSION_LIST);
    });

App::get('/v1/users/:userId/memberships')
    ->desc('List User Memberships')
    ->groups(['api', 'users'])
    ->label('scope', 'users.read')
    ->label('sdk.auth', [APP_AUTH_TYPE_KEY])
    ->label('sdk.namespace', 'users')
    ->label('sdk.method', 'listMemberships')
    ->label('sdk.description', '/docs/references/users/list-user-memberships.md')
    ->label('sdk.response.code', Response::STATUS_CODE_OK)
    ->label('sdk.response.type', Response::CONTENT_TYPE_JSON)
    ->label('sdk.response.model', Response::MODEL_MEMBERSHIP_LIST)
    ->param('userId', '', new UID(), 'User ID.')
    ->inject('response')
    ->inject('dbForProject')
    ->action(function (string $userId, Response $response, Database $dbForProject) {

        $user = $dbForProject->getDocument('users', $userId);

        if ($user->isEmpty()) {
            throw new Exception(Exception::USER_NOT_FOUND);
        }

        $memberships = array_map(function ($membership) use ($dbForProject, $user) {
            $team = $dbForProject->getDocument('teams', $membership->getAttribute('teamId'));

            $membership
                ->setAttribute('teamName', $team->getAttribute('name'))
                ->setAttribute('userName', $user->getAttribute('name'))
                ->setAttribute('userEmail', $user->getAttribute('email'));

            return $membership;
        }, $user->getAttribute('memberships', []));

        $response->dynamic(new Document([
            'memberships' => $memberships,
            'total' => count($memberships),
        ]), Response::MODEL_MEMBERSHIP_LIST);
    });

App::get('/v1/users/:userId/logs')
    ->desc('List User Logs')
    ->groups(['api', 'users'])
    ->label('scope', 'users.read')
    ->label('sdk.auth', [APP_AUTH_TYPE_KEY])
    ->label('sdk.namespace', 'users')
    ->label('sdk.method', 'listLogs')
    ->label('sdk.description', '/docs/references/users/list-user-logs.md')
    ->label('sdk.response.code', Response::STATUS_CODE_OK)
    ->label('sdk.response.type', Response::CONTENT_TYPE_JSON)
    ->label('sdk.response.model', Response::MODEL_LOG_LIST)
    ->param('userId', '', new UID(), 'User ID.')
    ->param('queries', [], new Queries([new Limit(), new Offset()]), 'Array of query strings generated using the Query class provided by the SDK. [Learn more about queries](https://appwrite.io/docs/queries). Only supported methods are limit and offset', true)
    ->inject('response')
    ->inject('dbForProject')
    ->inject('locale')
    ->inject('geodb')
    ->action(function (string $userId, array $queries, Response $response, Database $dbForProject, Locale $locale, Reader $geodb) {

        $user = $dbForProject->getDocument('users', $userId);

        if ($user->isEmpty()) {
            throw new Exception(Exception::USER_NOT_FOUND);
        }

        $queries = Query::parseQueries($queries);
        $grouped = Query::groupByType($queries);
        $limit = $grouped['limit'] ?? APP_LIMIT_COUNT;
        $offset = $grouped['offset'] ?? 0;

        $audit = new Audit($dbForProject);

        $logs = $audit->getLogsByUser($user->getInternalId(), $limit, $offset);

        $output = [];

        foreach ($logs as $i => &$log) {
            $log['userAgent'] = (!empty($log['userAgent'])) ? $log['userAgent'] : 'UNKNOWN';

            $detector = new Detector($log['userAgent']);
            $detector->skipBotDetection(); // OPTIONAL: If called, bot detection will completely be skipped (bots will be detected as regular devices then)

            $os = $detector->getOS();
            $client = $detector->getClient();
            $device = $detector->getDevice();

            $output[$i] = new Document([
                'event' => $log['event'],
                'ip' => $log['ip'],
                'time' => $log['time'],
                'osCode' => $os['osCode'],
                'osName' => $os['osName'],
                'osVersion' => $os['osVersion'],
                'clientType' => $client['clientType'],
                'clientCode' => $client['clientCode'],
                'clientName' => $client['clientName'],
                'clientVersion' => $client['clientVersion'],
                'clientEngine' => $client['clientEngine'],
                'clientEngineVersion' => $client['clientEngineVersion'],
                'deviceName' => $device['deviceName'],
                'deviceBrand' => $device['deviceBrand'],
                'deviceModel' => $device['deviceModel']
            ]);

            $record = $geodb->get($log['ip']);

            if ($record) {
                $output[$i]['countryCode'] = $locale->getText('countries.' . strtolower($record['country']['iso_code']), false) ? \strtolower($record['country']['iso_code']) : '--';
                $output[$i]['countryName'] = $locale->getText('countries.' . strtolower($record['country']['iso_code']), $locale->getText('locale.country.unknown'));
            } else {
                $output[$i]['countryCode'] = '--';
                $output[$i]['countryName'] = $locale->getText('locale.country.unknown');
            }
        }

        $response->dynamic(new Document([
            'total' => $audit->countLogsByUser($user->getId()),
            'logs' => $output,
        ]), Response::MODEL_LOG_LIST);
    });

App::patch('/v1/users/:userId/status')
    ->desc('Update User Status')
    ->groups(['api', 'users'])
    ->label('event', 'users.[userId].update.status')
    ->label('scope', 'users.write')
    ->label('audits.event', 'user.update')
    ->label('audits.resource', 'user/{response.$id}')
    ->label('audits.userId', '{response.$id}')
    ->label('sdk.auth', [APP_AUTH_TYPE_KEY])
    ->label('sdk.namespace', 'users')
    ->label('sdk.method', 'updateStatus')
    ->label('sdk.description', '/docs/references/users/update-user-status.md')
    ->label('sdk.response.code', Response::STATUS_CODE_OK)
    ->label('sdk.response.type', Response::CONTENT_TYPE_JSON)
    ->label('sdk.response.model', Response::MODEL_USER)
    ->param('userId', '', new UID(), 'User ID.')
    ->param('status', null, new Boolean(true), 'User Status. To activate the user pass `true` and to block the user pass `false`.')
    ->inject('response')
    ->inject('dbForProject')
    ->inject('events')
    ->action(function (string $userId, bool $status, Response $response, Database $dbForProject, Event $events) {

        $user = $dbForProject->getDocument('users', $userId);

        if ($user->isEmpty()) {
            throw new Exception(Exception::USER_NOT_FOUND);
        }

        $user = $dbForProject->updateDocument('users', $user->getId(), $user->setAttribute('status', (bool) $status));

        $events
            ->setParam('userId', $user->getId());

        $response->dynamic($user, Response::MODEL_USER);
    });

App::put('/v1/users/:userId/labels')
    ->desc('Update User Labels')
    ->groups(['api', 'users'])
    ->label('event', 'users.[userId].update.labels')
    ->label('scope', 'users.write')
    ->label('audits.event', 'user.update')
    ->label('audits.resource', 'user/{response.$id}')
    ->label('audits.userId', '{response.$id}')
    ->label('usage.metric', 'users.{scope}.requests.update')
    ->label('sdk.auth', [APP_AUTH_TYPE_KEY])
    ->label('sdk.namespace', 'users')
    ->label('sdk.method', 'updateLabels')
    ->label('sdk.description', '/docs/references/users/update-user-labels.md')
    ->label('sdk.response.code', Response::STATUS_CODE_OK)
    ->label('sdk.response.type', Response::CONTENT_TYPE_JSON)
    ->label('sdk.response.model', Response::MODEL_USER)
    ->param('userId', '', new UID(), 'User ID.')
    ->param('labels', [], new ArrayList(new Text(36, allowList: [...Text::NUMBERS, ...Text::ALPHABET_UPPER, ...Text::ALPHABET_LOWER]), 5), 'Array of user labels. Replaces the previous labels. Maximum of 5 labels are allowed, each up to 36 alphanumeric characters long.')
    ->inject('response')
    ->inject('dbForProject')
    ->inject('events')
    ->action(function (string $userId, array $labels, Response $response, Database $dbForProject, Event $events) {

        $user = $dbForProject->getDocument('users', $userId);

        if ($user->isEmpty()) {
            throw new Exception(Exception::USER_NOT_FOUND);
        }

        $user->setAttribute('labels', (array) \array_values(\array_unique($labels)));

        $user = $dbForProject->updateDocument('users', $user->getId(), $user);

        $events
            ->setParam('userId', $user->getId());

        $response->dynamic($user, Response::MODEL_USER);
    });

<<<<<<< HEAD
=======
App::patch('/v1/users/:userId/verification')
    ->desc('Update Email Verification')
    ->groups(['api', 'users'])
    ->label('event', 'users.[userId].update.verification')
    ->label('scope', 'users.write')
    ->label('audits.event', 'verification.update')
    ->label('audits.resource', 'user/{response.$id}')
    ->label('sdk.auth', [APP_AUTH_TYPE_KEY])
    ->label('sdk.namespace', 'users')
    ->label('sdk.method', 'updateEmailVerification')
    ->label('sdk.description', '/docs/references/users/update-user-email-verification.md')
    ->label('sdk.response.code', Response::STATUS_CODE_OK)
    ->label('sdk.response.type', Response::CONTENT_TYPE_JSON)
    ->label('sdk.response.model', Response::MODEL_USER)
    ->param('userId', '', new UID(), 'User ID.')
    ->param('emailVerification', false, new Boolean(), 'User email verification status.')
    ->inject('response')
    ->inject('dbForProject')
    ->inject('events')
    ->action(function (string $userId, bool $emailVerification, Response $response, Database $dbForProject, Event $events) {

        $user = $dbForProject->getDocument('users', $userId);

        if ($user->isEmpty()) {
            throw new Exception(Exception::USER_NOT_FOUND);
        }

        $user = $dbForProject->updateDocument('users', $user->getId(), $user->setAttribute('emailVerification', $emailVerification));

        $events
            ->setParam('userId', $user->getId());

        $response->dynamic($user, Response::MODEL_USER);
    });

>>>>>>> c1167f7d
App::patch('/v1/users/:userId/verification/phone')
    ->desc('Update Phone Verification')
    ->groups(['api', 'users'])
    ->label('event', 'users.[userId].update.verification')
    ->label('scope', 'users.write')
    ->label('audits.event', 'verification.update')
    ->label('audits.resource', 'user/{response.$id}')
    ->label('sdk.auth', [APP_AUTH_TYPE_KEY])
    ->label('sdk.namespace', 'users')
    ->label('sdk.method', 'updatePhoneVerification')
    ->label('sdk.description', '/docs/references/users/update-user-phone-verification.md')
    ->label('sdk.response.code', Response::STATUS_CODE_OK)
    ->label('sdk.response.type', Response::CONTENT_TYPE_JSON)
    ->label('sdk.response.model', Response::MODEL_USER)
    ->param('userId', '', new UID(), 'User ID.')
    ->param('phoneVerification', false, new Boolean(), 'User phone verification status.')
    ->inject('response')
    ->inject('dbForProject')
    ->inject('events')
    ->action(function (string $userId, bool $phoneVerification, Response $response, Database $dbForProject, Event $events) {

        $user = $dbForProject->getDocument('users', $userId);

        if ($user->isEmpty()) {
            throw new Exception(Exception::USER_NOT_FOUND);
        }

        $user = $dbForProject->updateDocument('users', $user->getId(), $user->setAttribute('phoneVerification', $phoneVerification));

        $events
            ->setParam('userId', $user->getId());

        $response->dynamic($user, Response::MODEL_USER);
    });

App::patch('/v1/users/:userId/name')
    ->desc('Update Name')
    ->groups(['api', 'users'])
    ->label('event', 'users.[userId].update.name')
    ->label('scope', 'users.write')
    ->label('audits.event', 'user.update')
    ->label('audits.resource', 'user/{response.$id}')
    ->label('audits.userId', '{response.$id}')
    ->label('sdk.auth', [APP_AUTH_TYPE_KEY])
    ->label('sdk.namespace', 'users')
    ->label('sdk.method', 'updateName')
    ->label('sdk.description', '/docs/references/users/update-user-name.md')
    ->label('sdk.response.code', Response::STATUS_CODE_OK)
    ->label('sdk.response.type', Response::CONTENT_TYPE_JSON)
    ->label('sdk.response.model', Response::MODEL_USER)
    ->param('userId', '', new UID(), 'User ID.')
    ->param('name', '', new Text(128), 'User name. Max length: 128 chars.')
    ->inject('response')
    ->inject('dbForProject')
    ->inject('events')
    ->action(function (string $userId, string $name, Response $response, Database $dbForProject, Event $events) {

        $user = $dbForProject->getDocument('users', $userId);

        if ($user->isEmpty()) {
            throw new Exception(Exception::USER_NOT_FOUND);
        }

        $user->setAttribute('name', $name);

        $user = $dbForProject->updateDocument('users', $user->getId(), $user);

        $events->setParam('userId', $user->getId());

        $response->dynamic($user, Response::MODEL_USER);
    });

App::patch('/v1/users/:userId/password')
    ->desc('Update Password')
    ->groups(['api', 'users'])
    ->label('event', 'users.[userId].update.password')
    ->label('scope', 'users.write')
    ->label('audits.event', 'user.update')
    ->label('audits.resource', 'user/{response.$id}')
    ->label('audits.userId', '{response.$id}')
    ->label('sdk.auth', [APP_AUTH_TYPE_KEY])
    ->label('sdk.namespace', 'users')
    ->label('sdk.method', 'updatePassword')
    ->label('sdk.description', '/docs/references/users/update-user-password.md')
    ->label('sdk.response.code', Response::STATUS_CODE_OK)
    ->label('sdk.response.type', Response::CONTENT_TYPE_JSON)
    ->label('sdk.response.model', Response::MODEL_USER)
    ->param('userId', '', new UID(), 'User ID.')
    ->param('password', '', fn ($project, $passwordsDictionary) => new PasswordDictionary($passwordsDictionary, $project->getAttribute('auths', [])['passwordDictionary'] ?? false), 'New user password. Must be at least 8 chars.', false, ['project', 'passwordsDictionary'])
    ->inject('response')
    ->inject('project')
    ->inject('dbForProject')
    ->inject('events')
    ->action(function (string $userId, string $password, Response $response, Document $project, Database $dbForProject, Event $events) {

        $user = $dbForProject->getDocument('users', $userId);

        if ($user->isEmpty()) {
            throw new Exception(Exception::USER_NOT_FOUND);
        }

        if ($project->getAttribute('auths', [])['personalDataCheck'] ?? false) {
            $personalDataValidator = new PersonalData($userId, $user->getAttribute('email'), $user->getAttribute('name'), $user->getAttribute('phone'));
            if (!$personalDataValidator->isValid($password)) {
                throw new Exception(Exception::USER_PASSWORD_PERSONAL_DATA);
            }
        }

        $newPassword = Auth::passwordHash($password, Auth::DEFAULT_ALGO, Auth::DEFAULT_ALGO_OPTIONS);

        $historyLimit = $project->getAttribute('auths', [])['passwordHistory'] ?? 0;
        $history = $user->getAttribute('passwordHistory', []);
        if ($historyLimit > 0) {
            $validator = new PasswordHistory($history, $user->getAttribute('hash'), $user->getAttribute('hashOptions'));
            if (!$validator->isValid($password)) {
                throw new Exception(Exception::USER_PASSWORD_RECENTLY_USED);
            }

            $history[] = $newPassword;
            $history = array_slice($history, (count($history) - $historyLimit), $historyLimit);
        }

        $user
            ->setAttribute('password', $newPassword)
            ->setAttribute('passwordHistory', $history)
            ->setAttribute('passwordUpdate', DateTime::now())
            ->setAttribute('hash', Auth::DEFAULT_ALGO)
            ->setAttribute('hashOptions', Auth::DEFAULT_ALGO_OPTIONS);

        $user = $dbForProject->updateDocument('users', $user->getId(), $user);

        $events->setParam('userId', $user->getId());

        $response->dynamic($user, Response::MODEL_USER);
    });

App::patch('/v1/users/:userId/email')
    ->desc('Update Email')
    ->groups(['api', 'users'])
    ->label('event', 'users.[userId].update.email')
    ->label('scope', 'users.write')
    ->label('audits.event', 'user.update')
    ->label('audits.resource', 'user/{response.$id}')
    ->label('audits.userId', '{response.$id}')
    ->label('sdk.auth', [APP_AUTH_TYPE_KEY])
    ->label('sdk.namespace', 'users')
    ->label('sdk.method', 'updateEmail')
    ->label('sdk.description', '/docs/references/users/update-user-email.md')
    ->label('sdk.response.code', Response::STATUS_CODE_OK)
    ->label('sdk.response.type', Response::CONTENT_TYPE_JSON)
    ->label('sdk.response.model', Response::MODEL_USER)
    ->param('userId', '', new UID(), 'User ID.')
    ->param('email', '', new Email(), 'User email.')
    ->inject('response')
    ->inject('dbForProject')
    ->inject('events')
    ->action(function (string $userId, string $email, Response $response, Database $dbForProject, Event $events) {

        $user = $dbForProject->getDocument('users', $userId);

        if ($user->isEmpty()) {
            throw new Exception(Exception::USER_NOT_FOUND);
        }

        $email = \strtolower($email);

        $user
            ->setAttribute('email', $email)
            ->setAttribute('emailVerification', false)
        ;


        try {
            $user = $dbForProject->updateDocument('users', $user->getId(), $user);
        } catch (Duplicate $th) {
            throw new Exception(Exception::USER_EMAIL_ALREADY_EXISTS);
        }

        $events->setParam('userId', $user->getId());

        $response->dynamic($user, Response::MODEL_USER);
    });

App::patch('/v1/users/:userId/phone')
    ->desc('Update Phone')
    ->groups(['api', 'users'])
    ->label('event', 'users.[userId].update.phone')
    ->label('scope', 'users.write')
    ->label('audits.event', 'user.update')
    ->label('audits.resource', 'user/{response.$id}')
    ->label('sdk.auth', [APP_AUTH_TYPE_KEY])
    ->label('sdk.namespace', 'users')
    ->label('sdk.method', 'updatePhone')
    ->label('sdk.description', '/docs/references/users/update-user-phone.md')
    ->label('sdk.response.code', Response::STATUS_CODE_OK)
    ->label('sdk.response.type', Response::CONTENT_TYPE_JSON)
    ->label('sdk.response.model', Response::MODEL_USER)
    ->param('userId', '', new UID(), 'User ID.')
    ->param('number', '', new Phone(), 'User phone number.')
    ->inject('response')
    ->inject('dbForProject')
    ->inject('events')
    ->action(function (string $userId, string $number, Response $response, Database $dbForProject, Event $events) {

        $user = $dbForProject->getDocument('users', $userId);

        if ($user->isEmpty()) {
            throw new Exception(Exception::USER_NOT_FOUND);
        }

        $user
            ->setAttribute('phone', $number)
            ->setAttribute('phoneVerification', false)
        ;

        try {
            $user = $dbForProject->updateDocument('users', $user->getId(), $user);
        } catch (Duplicate $th) {
            throw new Exception(Exception::USER_PHONE_ALREADY_EXISTS);
        }

        $events->setParam('userId', $user->getId());

        $response->dynamic($user, Response::MODEL_USER);
    });

App::patch('/v1/users/:userId/verification')
    ->desc('Update Email Verification')
    ->groups(['api', 'users'])
    ->label('event', 'users.[userId].update.verification')
    ->label('scope', 'users.write')
    ->label('audits.event', 'verification.update')
    ->label('audits.resource', 'user/{request.userId}')
    ->label('audits.userId', '{request.userId}')
    ->label('sdk.auth', [APP_AUTH_TYPE_KEY])
    ->label('sdk.namespace', 'users')
    ->label('sdk.method', 'updateEmailVerification')
    ->label('sdk.description', '/docs/references/users/update-user-email-verification.md')
    ->label('sdk.response.code', Response::STATUS_CODE_OK)
    ->label('sdk.response.type', Response::CONTENT_TYPE_JSON)
    ->label('sdk.response.model', Response::MODEL_USER)
    ->param('userId', '', new UID(), 'User ID.')
    ->param('emailVerification', false, new Boolean(), 'User email verification status.')
    ->inject('response')
    ->inject('dbForProject')
    ->inject('events')
    ->action(function (string $userId, bool $emailVerification, Response $response, Database $dbForProject, Event $events) {

        $user = $dbForProject->getDocument('users', $userId);

        if ($user->isEmpty()) {
            throw new Exception(Exception::USER_NOT_FOUND);
        }

        $user = $dbForProject->updateDocument('users', $user->getId(), $user->setAttribute('emailVerification', $emailVerification));

        $events->setParam('userId', $user->getId());

        $response->dynamic($user, Response::MODEL_USER);
    });

App::patch('/v1/users/:userId/prefs')
    ->desc('Update User Preferences')
    ->groups(['api', 'users'])
    ->label('event', 'users.[userId].update.prefs')
    ->label('scope', 'users.write')
    ->label('sdk.auth', [APP_AUTH_TYPE_KEY])
    ->label('sdk.namespace', 'users')
    ->label('sdk.method', 'updatePrefs')
    ->label('sdk.description', '/docs/references/users/update-user-prefs.md')
    ->label('sdk.response.code', Response::STATUS_CODE_OK)
    ->label('sdk.response.type', Response::CONTENT_TYPE_JSON)
    ->label('sdk.response.model', Response::MODEL_PREFERENCES)
    ->param('userId', '', new UID(), 'User ID.')
    ->param('prefs', '', new Assoc(), 'Prefs key-value JSON object.')
    ->inject('response')
    ->inject('dbForProject')
    ->inject('events')
    ->action(function (string $userId, array $prefs, Response $response, Database $dbForProject, Event $events) {

        $user = $dbForProject->getDocument('users', $userId);

        if ($user->isEmpty()) {
            throw new Exception(Exception::USER_NOT_FOUND);
        }

        $user = $dbForProject->updateDocument('users', $user->getId(), $user->setAttribute('prefs', $prefs));

        $events
            ->setParam('userId', $user->getId());

        $response->dynamic(new Document($prefs), Response::MODEL_PREFERENCES);
    });

App::delete('/v1/users/:userId/sessions/:sessionId')
    ->desc('Delete User Session')
    ->groups(['api', 'users'])
    ->label('event', 'users.[userId].sessions.[sessionId].delete')
    ->label('scope', 'users.write')
    ->label('audits.event', 'session.delete')
    ->label('audits.resource', 'user/{request.userId}')
    ->label('sdk.auth', [APP_AUTH_TYPE_KEY])
    ->label('sdk.namespace', 'users')
    ->label('sdk.method', 'deleteSession')
    ->label('sdk.description', '/docs/references/users/delete-user-session.md')
    ->label('sdk.response.code', Response::STATUS_CODE_NOCONTENT)
    ->label('sdk.response.model', Response::MODEL_NONE)
    ->param('userId', '', new UID(), 'User ID.')
    ->param('sessionId', '', new UID(), 'Session ID.')
    ->inject('response')
    ->inject('dbForProject')
    ->inject('events')
    ->action(function (string $userId, string $sessionId, Response $response, Database $dbForProject, Event $events) {

        $user = $dbForProject->getDocument('users', $userId);

        if ($user->isEmpty()) {
            throw new Exception(Exception::USER_NOT_FOUND);
        }

        $session = $dbForProject->getDocument('sessions', $sessionId);

        if ($session->isEmpty()) {
            throw new Exception(Exception::USER_SESSION_NOT_FOUND);
        }

        $dbForProject->deleteDocument('sessions', $session->getId());
        $dbForProject->deleteCachedDocument('users', $user->getId());

        $events
            ->setParam('userId', $user->getId())
            ->setParam('sessionId', $sessionId)
            ->setPayload($response->output($session, Response::MODEL_SESSION));

        $response->noContent();
    });

App::delete('/v1/users/:userId/sessions')
    ->desc('Delete User Sessions')
    ->groups(['api', 'users'])
    ->label('event', 'users.[userId].sessions.[sessionId].delete')
    ->label('scope', 'users.write')
    ->label('audits.event', 'session.delete')
    ->label('audits.resource', 'user/{user.$id}')
    ->label('sdk.auth', [APP_AUTH_TYPE_KEY])
    ->label('sdk.namespace', 'users')
    ->label('sdk.method', 'deleteSessions')
    ->label('sdk.description', '/docs/references/users/delete-user-sessions.md')
    ->label('sdk.response.code', Response::STATUS_CODE_NOCONTENT)
    ->label('sdk.response.model', Response::MODEL_NONE)
    ->param('userId', '', new UID(), 'User ID.')
    ->inject('response')
    ->inject('dbForProject')
    ->inject('events')
    ->action(function (string $userId, Response $response, Database $dbForProject, Event $events) {

        $user = $dbForProject->getDocument('users', $userId);

        if ($user->isEmpty()) {
            throw new Exception(Exception::USER_NOT_FOUND);
        }

        $sessions = $user->getAttribute('sessions', []);

        foreach ($sessions as $key => $session) {
            /** @var Document $session */
            $dbForProject->deleteDocument('sessions', $session->getId());
            //TODO: fix this
        }

        $dbForProject->deleteCachedDocument('users', $user->getId());

        $events
            ->setParam('userId', $user->getId())
            ->setPayload($response->output($user, Response::MODEL_USER));

        $response->noContent();
    });

App::delete('/v1/users/:userId')
    ->desc('Delete User')
    ->groups(['api', 'users'])
    ->label('event', 'users.[userId].delete')
    ->label('scope', 'users.write')
    ->label('audits.event', 'user.delete')
    ->label('audits.resource', 'user/{request.userId}')
    ->label('sdk.auth', [APP_AUTH_TYPE_KEY])
    ->label('sdk.namespace', 'users')
    ->label('sdk.method', 'delete')
    ->label('sdk.description', '/docs/references/users/delete.md')
    ->label('sdk.response.code', Response::STATUS_CODE_NOCONTENT)
    ->label('sdk.response.model', Response::MODEL_NONE)
    ->param('userId', '', new UID(), 'User ID.')
    ->inject('response')
    ->inject('dbForProject')
    ->inject('events')
    ->inject('deletes')
    ->action(function (string $userId, Response $response, Database $dbForProject, Event $events, Delete $deletes) {

        $user = $dbForProject->getDocument('users', $userId);

        if ($user->isEmpty()) {
            throw new Exception(Exception::USER_NOT_FOUND);
        }

        // clone user object to send to workers
        $clone = clone $user;

        $dbForProject->deleteDocument('users', $userId);

        $deletes
            ->setType(DELETE_TYPE_DOCUMENT)
            ->setDocument($clone);

        $events
            ->setParam('userId', $user->getId())
            ->setPayload($response->output($clone, Response::MODEL_USER));

        $response->noContent();
    });

App::get('/v1/users/usage')
    ->desc('Get usage stats for the users API')
    ->groups(['api', 'users', 'usage'])
    ->label('scope', 'users.read')
    ->label('sdk.auth', [APP_AUTH_TYPE_ADMIN])
    ->label('sdk.namespace', 'users')
    ->label('sdk.method', 'getUsage')
    ->label('sdk.response.code', Response::STATUS_CODE_OK)
    ->label('sdk.response.type', Response::CONTENT_TYPE_JSON)
    ->label('sdk.response.model', Response::MODEL_USAGE_USERS)
    ->param('range', '30d', new WhiteList(['24h', '7d', '30d', '90d'], true), 'Date range.', true)
    ->inject('response')
    ->inject('dbForProject')
    ->inject('register')
    ->action(function (string $range, Response $response, Database $dbForProject) {

        $periods = Config::getParam('usage', []);
        $stats = $usage = [];
        $days = $periods[$range];
        $metrics = [
            METRIC_USERS,
            METRIC_SESSIONS,
        ];

        Authorization::skip(function () use ($dbForProject, $days, $metrics, &$stats) {
            foreach ($metrics as $metric) {
                $limit = $days['limit'];
                $period = $days['period'];
                $results = $dbForProject->find('stats', [
                    Query::equal('period', [$period]),
                    Query::equal('metric', [$metric]),
                    Query::limit($limit),
                    Query::orderDesc('time'),
                ]);
                $stats[$metric] = [];
                foreach ($results as $result) {
                    $stats[$metric][$result->getAttribute('time')] = [
                        'value' => $result->getAttribute('value'),
                    ];
                }
            }
        });

        $format = match ($days['period']) {
            '1h' => 'Y-m-d\TH:00:00.000P',
            '1d' => 'Y-m-d\T00:00:00.000P',
        };

    foreach ($metrics as $metric) {
        $usage[$metric] = [];
        $leap = time() - ($days['limit'] * $days['factor']);
        while ($leap < time()) {
            $leap += $days['factor'];
            $formatDate = date($format, $leap);
            $usage[$metric][] = [
                'value' => $stats[$metric][$formatDate]['value'] ?? 0,
                'date' => $formatDate,
            ];
        }
    }

        $response->dynamic(new Document([
            'range' => $range,
            'usersTotal'   => $usage[$metrics[0]],
            'sessionsTotal' => $usage[$metrics[1]],
        ]), Response::MODEL_USAGE_USERS);
    });<|MERGE_RESOLUTION|>--- conflicted
+++ resolved
@@ -697,8 +697,6 @@
         $response->dynamic($user, Response::MODEL_USER);
     });
 
-<<<<<<< HEAD
-=======
 App::patch('/v1/users/:userId/verification')
     ->desc('Update Email Verification')
     ->groups(['api', 'users'])
@@ -734,7 +732,6 @@
         $response->dynamic($user, Response::MODEL_USER);
     });
 
->>>>>>> c1167f7d
 App::patch('/v1/users/:userId/verification/phone')
     ->desc('Update Phone Verification')
     ->groups(['api', 'users'])
