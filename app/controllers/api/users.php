<?php

use Appwrite\Auth\Auth;
use Appwrite\Auth\Validator\Password;
use Appwrite\Auth\Validator\Phone;
use Appwrite\Detector\Detector;
use Appwrite\Event\Delete;
use Appwrite\Event\Event;
use Appwrite\Network\Validator\Email;
use Appwrite\Utopia\Database\Validator\CustomId;
use Appwrite\Utopia\Database\Validator\Queries;
use Appwrite\Utopia\Database\Validator\Queries\Users;
use Appwrite\Utopia\Database\Validator\Query\Limit;
use Appwrite\Utopia\Database\Validator\Query\Offset;
use Appwrite\Utopia\Response;
use Utopia\App;
use Utopia\Audit\Audit;
use Utopia\Config\Config;
use Utopia\Database\ID;
use Utopia\Database\Permission;
use Utopia\Database\Role;
use Utopia\Locale\Locale;
use Appwrite\Extend\Exception;
use Utopia\Database\Document;
use Utopia\Database\DateTime;
use Utopia\Database\Exception\Duplicate;
use Utopia\Database\Validator\UID;
use Utopia\Database\Database;
use Utopia\Database\Query;
use Utopia\Database\Validator\Authorization;
use Utopia\Validator\Assoc;
use Utopia\Validator\WhiteList;
use Utopia\Validator\Text;
use Utopia\Validator\Boolean;
use MaxMind\Db\Reader;
use Utopia\Validator\Integer;

/** TODO: Remove function when we move to using utopia/platform */
function createUser(string $hash, mixed $hashOptions, string $userId, ?string $email, ?string $password, ?string $phone, string $name, Database $dbForProject, Event $events): Document
{
    $hashOptionsObject = (\is_string($hashOptions)) ? \json_decode($hashOptions, true) : $hashOptions; // Cast to JSON array

    if (!empty($email)) {
        $email = \strtolower($email);
    }

    try {
        $userId = $userId == 'unique()'
            ? ID::unique()
            : ID::custom($userId);

        $user = $dbForProject->createDocument('users', new Document([
            '$id' => $userId,
            '$permissions' => [
                Permission::read(Role::any()),
                Permission::update(Role::user($userId)),
                Permission::delete(Role::user($userId)),
            ],
            'email' => $email,
            'emailVerification' => false,
            'phone' => $phone,
            'phoneVerification' => false,
            'status' => true,
            'password' => (!empty($password)) ? ($hash === 'plaintext' ? Auth::passwordHash($password, $hash, $hashOptionsObject) : $password) : null,
            'hash' => $hash === 'plaintext' ? Auth::DEFAULT_ALGO : $hash,
            'hashOptions' => $hash === 'plaintext' ? Auth::DEFAULT_ALGO_OPTIONS : $hashOptions,
            'passwordUpdate' => (!empty($password)) ? DateTime::now() : null,
            'registration' => DateTime::now(),
            'reset' => false,
            'name' => $name,
            'prefs' => new \stdClass(),
            'sessions' => null,
            'tokens' => null,
            'memberships' => null,
            'search' => implode(' ', [$userId, $email, $phone, $name])
        ]));
    } catch (Duplicate $th) {
        throw new Exception(Exception::USER_ALREADY_EXISTS);
    }

    $events->setParam('userId', $user->getId());

    return $user;
}

App::post('/v1/users')
    ->desc('Create User')
    ->groups(['api', 'users'])
    ->label('event', 'users.[userId].create')
    ->label('scope', 'users.write')
    ->label('audits.resource', 'user/{response.$id}')
    ->label('usage.metric', 'users.{scope}.requests.create')
    ->label('sdk.auth', [APP_AUTH_TYPE_KEY])
    ->label('sdk.namespace', 'users')
    ->label('sdk.method', 'create')
    ->label('sdk.description', '/docs/references/users/create-user.md')
    ->label('sdk.response.code', Response::STATUS_CODE_CREATED)
    ->label('sdk.response.type', Response::CONTENT_TYPE_JSON)
    ->label('sdk.response.model', Response::MODEL_USER)
    ->param('userId', '', new CustomId(), 'User ID. Choose your own unique ID or pass the string "unique()" to auto generate it. Valid chars are a-z, A-Z, 0-9, period, hyphen, and underscore. Can\'t start with a special char. Max length is 36 chars.')
    ->param('email', null, new Email(), 'User email.', true)
    ->param('phone', null, new Phone(), 'Phone number. Format this number with a leading \'+\' and a country code, e.g., +16175551212.', true)
    ->param('password', null, new Password(), 'Plain text user password. Must be at least 8 chars.', true)
    ->param('name', '', new Text(128), 'User name. Max length: 128 chars.', true)
    ->inject('response')
    ->inject('dbForProject')
    ->inject('events')
    ->action(function (string $userId, ?string $email, ?string $phone, ?string $password, string $name, Response $response, Database $dbForProject, Event $events) {
        $user = createUser('plaintext', '{}', $userId, $email, $password, $phone, $name, $dbForProject, $events);

        $response->setStatusCode(Response::STATUS_CODE_CREATED);
        $response->dynamic($user, Response::MODEL_USER);
    });

App::post('/v1/users/bcrypt')
    ->desc('Create User with Bcrypt Password')
    ->groups(['api', 'users'])
    ->label('event', 'users.[userId].create')
    ->label('scope', 'users.write')
    ->label('audits.resource', 'user/{response.$id}')
    ->label('usage.metric', 'users.{scope}.requests.create')
    ->label('sdk.auth', [APP_AUTH_TYPE_KEY])
    ->label('sdk.namespace', 'users')
    ->label('sdk.method', 'createBcryptUser')
    ->label('sdk.description', '/docs/references/users/create-bcrypt-user.md')
    ->label('sdk.response.code', Response::STATUS_CODE_CREATED)
    ->label('sdk.response.type', Response::CONTENT_TYPE_JSON)
    ->label('sdk.response.model', Response::MODEL_USER)
    ->param('userId', '', new CustomId(), 'User ID. Choose your own unique ID or pass the string "unique()" to auto generate it. Valid chars are a-z, A-Z, 0-9, period, hyphen, and underscore. Can\'t start with a special char. Max length is 36 chars.')
    ->param('email', '', new Email(), 'User email.')
    ->param('password', '', new Password(), 'User password hashed using Bcrypt.')
    ->param('name', '', new Text(128), 'User name. Max length: 128 chars.', true)
    ->inject('response')
    ->inject('dbForProject')
    ->inject('events')
    ->action(function (string $userId, string $email, string $password, string $name, Response $response, Database $dbForProject, Event $events) {
        $user = createUser('bcrypt', '{}', $userId, $email, $password, null, $name, $dbForProject, $events);

        $response->setStatusCode(Response::STATUS_CODE_CREATED);
        $response->dynamic($user, Response::MODEL_USER);
    });

App::post('/v1/users/md5')
    ->desc('Create User with MD5 Password')
    ->groups(['api', 'users'])
    ->label('event', 'users.[userId].create')
    ->label('scope', 'users.write')
    ->label('audits.resource', 'user/{response.$id}')
    ->label('usage.metric', 'users.{scope}.requests.create')
    ->label('sdk.auth', [APP_AUTH_TYPE_KEY])
    ->label('sdk.namespace', 'users')
    ->label('sdk.method', 'createMD5User')
    ->label('sdk.description', '/docs/references/users/create-md5-user.md')
    ->label('sdk.response.code', Response::STATUS_CODE_CREATED)
    ->label('sdk.response.type', Response::CONTENT_TYPE_JSON)
    ->label('sdk.response.model', Response::MODEL_USER)
    ->param('userId', '', new CustomId(), 'User ID. Choose your own unique ID or pass the string "unique()" to auto generate it. Valid chars are a-z, A-Z, 0-9, period, hyphen, and underscore. Can\'t start with a special char. Max length is 36 chars.')
    ->param('email', '', new Email(), 'User email.')
    ->param('password', '', new Password(), 'User password hashed using MD5.')
    ->param('name', '', new Text(128), 'User name. Max length: 128 chars.', true)
    ->inject('response')
    ->inject('dbForProject')
    ->inject('events')
    ->action(function (string $userId, string $email, string $password, string $name, Response $response, Database $dbForProject, Event $events) {
        $user = createUser('md5', '{}', $userId, $email, $password, null, $name, $dbForProject, $events);

        $response->setStatusCode(Response::STATUS_CODE_CREATED);
        $response->dynamic($user, Response::MODEL_USER);
    });

App::post('/v1/users/argon2')
    ->desc('Create User with Argon2 Password')
    ->groups(['api', 'users'])
    ->label('event', 'users.[userId].create')
    ->label('scope', 'users.write')
    ->label('audits.resource', 'user/{response.$id}')
    ->label('usage.metric', 'users.{scope}.requests.create')
    ->label('sdk.auth', [APP_AUTH_TYPE_KEY])
    ->label('sdk.namespace', 'users')
    ->label('sdk.method', 'createArgon2User')
    ->label('sdk.description', '/docs/references/users/create-argon2-user.md')
    ->label('sdk.response.code', Response::STATUS_CODE_CREATED)
    ->label('sdk.response.type', Response::CONTENT_TYPE_JSON)
    ->label('sdk.response.model', Response::MODEL_USER)
    ->param('userId', '', new CustomId(), 'User ID. Choose your own unique ID or pass the string "unique()" to auto generate it. Valid chars are a-z, A-Z, 0-9, period, hyphen, and underscore. Can\'t start with a special char. Max length is 36 chars.')
    ->param('email', '', new Email(), 'User email.')
    ->param('password', '', new Password(), 'User password hashed using Argon2.')
    ->param('name', '', new Text(128), 'User name. Max length: 128 chars.', true)
    ->inject('response')
    ->inject('dbForProject')
    ->inject('events')
    ->action(function (string $userId, string $email, string $password, string $name, Response $response, Database $dbForProject, Event $events) {
        $user = createUser('argon2', '{}', $userId, $email, $password, null, $name, $dbForProject, $events);

        $response->setStatusCode(Response::STATUS_CODE_CREATED);
        $response->dynamic($user, Response::MODEL_USER);
    });

App::post('/v1/users/sha')
    ->desc('Create User with SHA Password')
    ->groups(['api', 'users'])
    ->label('event', 'users.[userId].create')
    ->label('scope', 'users.write')
    ->label('audits.resource', 'user/{response.$id}')
    ->label('usage.metric', 'users.{scope}.requests.create')
    ->label('sdk.auth', [APP_AUTH_TYPE_KEY])
    ->label('sdk.namespace', 'users')
    ->label('sdk.method', 'createSHAUser')
    ->label('sdk.description', '/docs/references/users/create-sha-user.md')
    ->label('sdk.response.code', Response::STATUS_CODE_CREATED)
    ->label('sdk.response.type', Response::CONTENT_TYPE_JSON)
    ->label('sdk.response.model', Response::MODEL_USER)
    ->param('userId', '', new CustomId(), 'User ID. Choose your own unique ID or pass the string "unique()" to auto generate it. Valid chars are a-z, A-Z, 0-9, period, hyphen, and underscore. Can\'t start with a special char. Max length is 36 chars.')
    ->param('email', '', new Email(), 'User email.')
    ->param('password', '', new Password(), 'User password hashed using SHA.')
    ->param('passwordVersion', '', new WhiteList(['sha1', 'sha224', 'sha256', 'sha384', 'sha512/224', 'sha512/256', 'sha512', 'sha3-224', 'sha3-256', 'sha3-384', 'sha3-512']), "Optional SHA version used to hash password. Allowed values are: 'sha1', 'sha224', 'sha256', 'sha384', 'sha512/224', 'sha512/256', 'sha512', 'sha3-224', 'sha3-256', 'sha3-384', 'sha3-512'", true)
    ->param('name', '', new Text(128), 'User name. Max length: 128 chars.', true)
    ->inject('response')
    ->inject('dbForProject')
    ->inject('events')
    ->action(function (string $userId, string $email, string $password, string $passwordVersion, string $name, Response $response, Database $dbForProject, Event $events) {
        $options = '{}';

        if (!empty($passwordVersion)) {
            $options = '{"version":"' . $passwordVersion . '"}';
        }

        $user = createUser('sha', $options, $userId, $email, $password, null, $name, $dbForProject, $events);

        $response->setStatusCode(Response::STATUS_CODE_CREATED);
        $response->dynamic($user, Response::MODEL_USER);
    });

App::post('/v1/users/phpass')
    ->desc('Create User with PHPass Password')
    ->groups(['api', 'users'])
    ->label('event', 'users.[userId].create')
    ->label('scope', 'users.write')
    ->label('audits.resource', 'user/{response.$id}')
    ->label('usage.metric', 'users.{scope}.requests.create')
    ->label('sdk.auth', [APP_AUTH_TYPE_KEY])
    ->label('sdk.namespace', 'users')
    ->label('sdk.method', 'createPHPassUser')
    ->label('sdk.description', '/docs/references/users/create-phpass-user.md')
    ->label('sdk.response.code', Response::STATUS_CODE_CREATED)
    ->label('sdk.response.type', Response::CONTENT_TYPE_JSON)
    ->label('sdk.response.model', Response::MODEL_USER)
    ->param('userId', '', new CustomId(), 'User ID. Choose your own unique ID or pass the string "unique()" to auto generate it. Valid chars are a-z, A-Z, 0-9, period, hyphen, and underscore. Can\'t start with a special char. Max length is 36 chars.')
    ->param('email', '', new Email(), 'User email.')
    ->param('password', '', new Password(), 'User password hashed using PHPass.')
    ->param('name', '', new Text(128), 'User name. Max length: 128 chars.', true)
    ->inject('response')
    ->inject('dbForProject')
    ->inject('events')
    ->action(function (string $userId, string $email, string $password, string $name, Response $response, Database $dbForProject, Event $events) {
        $user = createUser('phpass', '{}', $userId, $email, $password, null, $name, $dbForProject, $events);

        $response->setStatusCode(Response::STATUS_CODE_CREATED);
        $response->dynamic($user, Response::MODEL_USER);
    });

App::post('/v1/users/scrypt')
    ->desc('Create User with Scrypt Password')
    ->groups(['api', 'users'])
    ->label('event', 'users.[userId].create')
    ->label('scope', 'users.write')
    ->label('audits.resource', 'user/{response.$id}')
    ->label('usage.metric', 'users.{scope}.requests.create')
    ->label('sdk.auth', [APP_AUTH_TYPE_KEY])
    ->label('sdk.namespace', 'users')
    ->label('sdk.method', 'createScryptUser')
    ->label('sdk.description', '/docs/references/users/create-scrypt-user.md')
    ->label('sdk.response.code', Response::STATUS_CODE_CREATED)
    ->label('sdk.response.type', Response::CONTENT_TYPE_JSON)
    ->label('sdk.response.model', Response::MODEL_USER)
    ->param('userId', '', new CustomId(), 'User ID. Choose your own unique ID or pass the string "unique()" to auto generate it. Valid chars are a-z, A-Z, 0-9, period, hyphen, and underscore. Can\'t start with a special char. Max length is 36 chars.')
    ->param('email', '', new Email(), 'User email.')
    ->param('password', '', new Password(), 'User password hashed using Scrypt.')
    ->param('passwordSalt', '', new Text(128), 'Optional salt used to hash password.')
    ->param('passwordCpu', '', new Integer(), 'Optional CPU cost used to hash password.')
    ->param('passwordMemory', '', new Integer(), 'Optional memory cost used to hash password.')
    ->param('passwordParallel', '', new Integer(), 'Optional parallelization cost used to hash password.')
    ->param('passwordLength', '', new Integer(), 'Optional hash length used to hash password.')
    ->param('name', '', new Text(128), 'User name. Max length: 128 chars.', true)
    ->inject('response')
    ->inject('dbForProject')
    ->inject('events')
    ->action(function (string $userId, string $email, string $password, string $passwordSalt, int $passwordCpu, int $passwordMemory, int $passwordParallel, int $passwordLength, string $name, Response $response, Database $dbForProject, Event $events) {
        $options = [
            'salt' => $passwordSalt,
            'costCpu' => $passwordCpu,
            'costMemory' => $passwordMemory,
            'costParallel' => $passwordParallel,
            'length' => $passwordLength
        ];

        $user = createUser('scrypt', \json_encode($options), $userId, $email, $password, null, $name, $dbForProject, $events);

        $response->setStatusCode(Response::STATUS_CODE_CREATED);
        $response->dynamic($user, Response::MODEL_USER);
    });

App::post('/v1/users/scrypt-modified')
    ->desc('Create User with Scrypt Modified Password')
    ->groups(['api', 'users'])
    ->label('event', 'users.[userId].create')
    ->label('scope', 'users.write')
    ->label('audits.resource', 'user/{response.$id}')
    ->label('usage.metric', 'users.{scope}.requests.create')
    ->label('sdk.auth', [APP_AUTH_TYPE_KEY])
    ->label('sdk.namespace', 'users')
    ->label('sdk.method', 'createScryptModifiedUser')
    ->label('sdk.description', '/docs/references/users/create-scrypt-modified-user.md')
    ->label('sdk.response.code', Response::STATUS_CODE_CREATED)
    ->label('sdk.response.type', Response::CONTENT_TYPE_JSON)
    ->label('sdk.response.model', Response::MODEL_USER)
    ->param('userId', '', new CustomId(), 'User ID. Choose your own unique ID or pass the string "unique()" to auto generate it. Valid chars are a-z, A-Z, 0-9, period, hyphen, and underscore. Can\'t start with a special char. Max length is 36 chars.')
    ->param('email', '', new Email(), 'User email.')
    ->param('password', '', new Password(), 'User password hashed using Scrypt Modified.')
    ->param('passwordSalt', '', new Text(128), 'Salt used to hash password.')
    ->param('passwordSaltSeparator', '', new Text(128), 'Salt separator used to hash password.')
    ->param('passwordSignerKey', '', new Text(128), 'Signer key used to hash password.')
    ->param('name', '', new Text(128), 'User name. Max length: 128 chars.', true)
    ->inject('response')
    ->inject('dbForProject')
    ->inject('events')
    ->action(function (string $userId, string $email, string $password, string $passwordSalt, string $passwordSaltSeparator, string $passwordSignerKey, string $name, Response $response, Database $dbForProject, Event $events) {
        $user = createUser('scryptMod', '{"signerKey":"' . $passwordSignerKey . '","saltSeparator":"' . $passwordSaltSeparator . '","salt":"' . $passwordSalt . '"}', $userId, $email, $password, null, $name, $dbForProject, $events);

        $response->setStatusCode(Response::STATUS_CODE_CREATED);
        $response->dynamic($user, Response::MODEL_USER);
    });

App::get('/v1/users')
    ->desc('List Users')
    ->groups(['api', 'users'])
    ->label('scope', 'users.read')
    ->label('usage.metric', 'users.{scope}.requests.read')
    ->label('sdk.auth', [APP_AUTH_TYPE_KEY])
    ->label('sdk.namespace', 'users')
    ->label('sdk.method', 'list')
    ->label('sdk.description', '/docs/references/users/list-users.md')
    ->label('sdk.response.code', Response::STATUS_CODE_OK)
    ->label('sdk.response.type', Response::CONTENT_TYPE_JSON)
    ->label('sdk.response.model', Response::MODEL_USER_LIST)
    ->param('queries', [], new Users(), 'Array of query strings generated using the Query class provided by the SDK. [Learn more about queries](https://appwrite.io/docs/databases#querying-documents). Maximum of ' . APP_LIMIT_ARRAY_PARAMS_SIZE . ' queries are allowed, each ' . APP_LIMIT_ARRAY_ELEMENT_SIZE . ' characters long. You may filter on the following attributes: ' . implode(', ', Users::ALLOWED_ATTRIBUTES), true)
    ->param('search', '', new Text(256), 'Search term to filter your list results. Max length: 256 chars.', true)
    ->inject('response')
    ->inject('dbForProject')
<<<<<<< HEAD
    ->inject('usage')
    ->action(function (array $queries, string $search, Response $response, Database $dbForProject, Stats $usage) {
=======
    ->action(function (string $search, int $limit, int $offset, string $cursor, string $cursorDirection, string $orderType, Response $response, Database $dbForProject) {
>>>>>>> ec3c2628

        $queries = Query::parseQueries($queries);

        if (!empty($search)) {
            $queries[] = Query::search('search', $search);
        }

        // Set default limit
        $queries[] = Query::limit(25);

        // Get cursor document if there was a cursor query
        $cursor = Query::getByType($queries, Query::TYPE_CURSORAFTER, Query::TYPE_CURSORBEFORE)[0] ?? null;
        if ($cursor !== null) {
            /** @var Query $cursor */
            $userId = $cursor->getValue();
            $cursorDocument = $dbForProject->getDocument('users', $userId);

            if ($cursorDocument->isEmpty()) {
                throw new Exception(Exception::GENERAL_CURSOR_NOT_FOUND, "User '{$userId}' for the 'cursor' value not found.");
            }

            $cursor->setValue($cursorDocument);
        }

<<<<<<< HEAD
        $filterQueries = Query::groupByType($queries)['filters'];

        $usage->setParam('users.read', 1);

=======
>>>>>>> ec3c2628
        $response->dynamic(new Document([
            'users' => $dbForProject->find('users', $queries),
            'total' => $dbForProject->count('users', $filterQueries, APP_LIMIT_COUNT),
        ]), Response::MODEL_USER_LIST);
    });

App::get('/v1/users/:userId')
    ->desc('Get User')
    ->groups(['api', 'users'])
    ->label('scope', 'users.read')
    ->label('usage.metric', 'users.{scope}.requests.read')
    ->label('sdk.auth', [APP_AUTH_TYPE_KEY])
    ->label('sdk.namespace', 'users')
    ->label('sdk.method', 'get')
    ->label('sdk.description', '/docs/references/users/get-user.md')
    ->label('sdk.response.code', Response::STATUS_CODE_OK)
    ->label('sdk.response.type', Response::CONTENT_TYPE_JSON)
    ->label('sdk.response.model', Response::MODEL_USER)
    ->param('userId', '', new UID(), 'User ID.')
    ->inject('response')
    ->inject('dbForProject')
    ->action(function (string $userId, Response $response, Database $dbForProject) {

        $user = $dbForProject->getDocument('users', $userId);

        if ($user->isEmpty()) {
            throw new Exception('User not found', 404, Exception::USER_NOT_FOUND);
        }

        $response->dynamic($user, Response::MODEL_USER);
    });

App::get('/v1/users/:userId/prefs')
    ->desc('Get User Preferences')
    ->groups(['api', 'users'])
    ->label('scope', 'users.read')
    ->label('usage.metric', 'users.{scope}.requests.read')
    ->label('sdk.auth', [APP_AUTH_TYPE_KEY])
    ->label('sdk.namespace', 'users')
    ->label('sdk.method', 'getPrefs')
    ->label('sdk.description', '/docs/references/users/get-user-prefs.md')
    ->label('sdk.response.code', Response::STATUS_CODE_OK)
    ->label('sdk.response.type', Response::CONTENT_TYPE_JSON)
    ->label('sdk.response.model', Response::MODEL_PREFERENCES)
    ->param('userId', '', new UID(), 'User ID.')
    ->inject('response')
    ->inject('dbForProject')
    ->action(function (string $userId, Response $response, Database $dbForProject) {

        $user = $dbForProject->getDocument('users', $userId);

        if ($user->isEmpty()) {
            throw new Exception(Exception::USER_NOT_FOUND);
        }

        $prefs = $user->getAttribute('prefs', new \stdClass());

        $response->dynamic(new Document($prefs), Response::MODEL_PREFERENCES);
    });

App::get('/v1/users/:userId/sessions')
    ->desc('Get User Sessions')
    ->groups(['api', 'users'])
    ->label('scope', 'users.read')
    ->label('usage.metric', 'users.{scope}.requests.read')
    ->label('sdk.auth', [APP_AUTH_TYPE_KEY])
    ->label('sdk.namespace', 'users')
    ->label('sdk.method', 'getSessions')
    ->label('sdk.description', '/docs/references/users/get-user-sessions.md')
    ->label('sdk.response.code', Response::STATUS_CODE_OK)
    ->label('sdk.response.type', Response::CONTENT_TYPE_JSON)
    ->label('sdk.response.model', Response::MODEL_SESSION_LIST)
    ->param('userId', '', new UID(), 'User ID.')
    ->inject('response')
    ->inject('dbForProject')
    ->inject('locale')
    ->action(function (string $userId, Response $response, Database $dbForProject, Locale $locale) {

        $user = $dbForProject->getDocument('users', $userId);

        if ($user->isEmpty()) {
            throw new Exception(Exception::USER_NOT_FOUND);
        }

        $sessions = $user->getAttribute('sessions', []);

        foreach ($sessions as $key => $session) {
            /** @var Document $session */

            $countryName = $locale->getText('countries.' . strtolower($session->getAttribute('countryCode')), $locale->getText('locale.country.unknown'));
            $session->setAttribute('countryName', $countryName);
            $session->setAttribute('current', false);

            $sessions[$key] = $session;
        }

        $response->dynamic(new Document([
            'sessions' => $sessions,
            'total' => count($sessions),
        ]), Response::MODEL_SESSION_LIST);
    });

App::get('/v1/users/:userId/memberships')
    ->desc('Get User Memberships')
    ->groups(['api', 'users'])
    ->label('scope', 'users.read')
    ->label('usage.metric', 'users.{scope}.requests.read')
    ->label('sdk.auth', [APP_AUTH_TYPE_KEY])
    ->label('sdk.namespace', 'users')
    ->label('sdk.method', 'getMemberships')
    ->label('sdk.description', '/docs/references/users/get-user-memberships.md')
    ->label('sdk.response.code', Response::STATUS_CODE_OK)
    ->label('sdk.response.type', Response::CONTENT_TYPE_JSON)
    ->label('sdk.response.model', Response::MODEL_MEMBERSHIP_LIST)
    ->param('userId', '', new UID(), 'User ID.')
    ->inject('response')
    ->inject('dbForProject')
    ->action(function (string $userId, Response $response, Database $dbForProject) {

        $user = $dbForProject->getDocument('users', $userId);

        if ($user->isEmpty()) {
            throw new Exception(Exception::USER_NOT_FOUND);
        }

        $memberships = array_map(function ($membership) use ($dbForProject, $user) {
            $team = $dbForProject->getDocument('teams', $membership->getAttribute('teamId'));

            $membership
                ->setAttribute('teamName', $team->getAttribute('name'))
                ->setAttribute('userName', $user->getAttribute('name'))
                ->setAttribute('userEmail', $user->getAttribute('email'));

            return $membership;
        }, $user->getAttribute('memberships', []));

        $response->dynamic(new Document([
            'memberships' => $memberships,
            'total' => count($memberships),
        ]), Response::MODEL_MEMBERSHIP_LIST);
    });

App::get('/v1/users/:userId/logs')
    ->desc('Get User Logs')
    ->groups(['api', 'users'])
    ->label('scope', 'users.read')
    ->label('usage.metric', 'users.{scope}.requests.read')
    ->label('sdk.auth', [APP_AUTH_TYPE_KEY])
    ->label('sdk.namespace', 'users')
    ->label('sdk.method', 'getLogs')
    ->label('sdk.description', '/docs/references/users/get-user-logs.md')
    ->label('sdk.response.code', Response::STATUS_CODE_OK)
    ->label('sdk.response.type', Response::CONTENT_TYPE_JSON)
    ->label('sdk.response.model', Response::MODEL_LOG_LIST)
    ->param('userId', '', new UID(), 'User ID.')
    ->param('queries', [], new Queries(new Limit(), new Offset()), 'Array of query strings generated using the Query class provided by the SDK. [Learn more about queries](https://appwrite.io/docs/databases#querying-documents). Only supported methods are limit and offset', true)
    ->inject('response')
    ->inject('dbForProject')
    ->inject('locale')
    ->inject('geodb')
<<<<<<< HEAD
    ->inject('usage')
    ->action(function (string $userId, array $queries, Response $response, Database $dbForProject, Locale $locale, Reader $geodb, Stats $usage) {
=======
    ->action(function (string $userId, int $limit, int $offset, Response $response, Database $dbForProject, Locale $locale, Reader $geodb) {
>>>>>>> ec3c2628

        $user = $dbForProject->getDocument('users', $userId);

        if ($user->isEmpty()) {
            throw new Exception(Exception::USER_NOT_FOUND);
        }

        $queries = Query::parseQueries($queries);
        $grouped = Query::groupByType($queries);
        $limit = $grouped['limit'] ?? 25;
        $offset = $grouped['offset'] ?? 0;

        $audit = new Audit($dbForProject);

        $logs = $audit->getLogsByUser($user->getId(), $limit, $offset);

        $output = [];

        foreach ($logs as $i => &$log) {
            $log['userAgent'] = (!empty($log['userAgent'])) ? $log['userAgent'] : 'UNKNOWN';

            $detector = new Detector($log['userAgent']);
            $detector->skipBotDetection(); // OPTIONAL: If called, bot detection will completely be skipped (bots will be detected as regular devices then)

            $os = $detector->getOS();
            $client = $detector->getClient();
            $device = $detector->getDevice();

            $output[$i] = new Document([
                'event' => $log['event'],
                'ip' => $log['ip'],
                'time' => $log['time'],
                'osCode' => $os['osCode'],
                'osName' => $os['osName'],
                'osVersion' => $os['osVersion'],
                'clientType' => $client['clientType'],
                'clientCode' => $client['clientCode'],
                'clientName' => $client['clientName'],
                'clientVersion' => $client['clientVersion'],
                'clientEngine' => $client['clientEngine'],
                'clientEngineVersion' => $client['clientEngineVersion'],
                'deviceName' => $device['deviceName'],
                'deviceBrand' => $device['deviceBrand'],
                'deviceModel' => $device['deviceModel']
            ]);

            $record = $geodb->get($log['ip']);

            if ($record) {
                $output[$i]['countryCode'] = $locale->getText('countries.' . strtolower($record['country']['iso_code']), false) ? \strtolower($record['country']['iso_code']) : '--';
                $output[$i]['countryName'] = $locale->getText('countries.' . strtolower($record['country']['iso_code']), $locale->getText('locale.country.unknown'));
            } else {
                $output[$i]['countryCode'] = '--';
                $output[$i]['countryName'] = $locale->getText('locale.country.unknown');
            }
        }

        $response->dynamic(new Document([
            'total' => $audit->countLogsByUser($user->getId()),
            'logs' => $output,
        ]), Response::MODEL_LOG_LIST);
    });

App::patch('/v1/users/:userId/status')
    ->desc('Update User Status')
    ->groups(['api', 'users'])
    ->label('event', 'users.[userId].update.status')
    ->label('scope', 'users.write')
    ->label('audits.resource', 'user/{response.$id}')
    ->label('audits.userId', '{response.$id}')
    ->label('usage.metric', 'users.{scope}.requests.update')
    ->label('sdk.auth', [APP_AUTH_TYPE_KEY])
    ->label('sdk.namespace', 'users')
    ->label('sdk.method', 'updateStatus')
    ->label('sdk.description', '/docs/references/users/update-user-status.md')
    ->label('sdk.response.code', Response::STATUS_CODE_OK)
    ->label('sdk.response.type', Response::CONTENT_TYPE_JSON)
    ->label('sdk.response.model', Response::MODEL_USER)
    ->param('userId', '', new UID(), 'User ID.')
    ->param('status', null, new Boolean(true), 'User Status. To activate the user pass `true` and to block the user pass `false`.')
    ->inject('response')
    ->inject('dbForProject')
    ->inject('events')
    ->action(function (string $userId, bool $status, Response $response, Database $dbForProject, Event $events) {

        $user = $dbForProject->getDocument('users', $userId);

        if ($user->isEmpty()) {
            throw new Exception(Exception::USER_NOT_FOUND);
        }

        $user = $dbForProject->updateDocument('users', $user->getId(), $user->setAttribute('status', (bool) $status));

        $events
            ->setParam('userId', $user->getId())
        ;

        $response->dynamic($user, Response::MODEL_USER);
    });

App::patch('/v1/users/:userId/verification')
    ->desc('Update Email Verification')
    ->groups(['api', 'users'])
    ->label('event', 'users.[userId].update.verification')
    ->label('scope', 'users.write')
    ->label('audits.resource', 'user/{response.$id}')
    ->label('usage.metric', 'users.{scope}.requests.update')
    ->label('sdk.auth', [APP_AUTH_TYPE_KEY])
    ->label('sdk.namespace', 'users')
    ->label('sdk.method', 'updateEmailVerification')
    ->label('sdk.description', '/docs/references/users/update-user-email-verification.md')
    ->label('sdk.response.code', Response::STATUS_CODE_OK)
    ->label('sdk.response.type', Response::CONTENT_TYPE_JSON)
    ->label('sdk.response.model', Response::MODEL_USER)
    ->param('userId', '', new UID(), 'User ID.')
    ->param('emailVerification', false, new Boolean(), 'User email verification status.')
    ->inject('response')
    ->inject('dbForProject')
    ->inject('events')
    ->action(function (string $userId, bool $emailVerification, Response $response, Database $dbForProject, Event $events) {

        $user = $dbForProject->getDocument('users', $userId);

        if ($user->isEmpty()) {
            throw new Exception(Exception::USER_NOT_FOUND);
        }

        $user = $dbForProject->updateDocument('users', $user->getId(), $user->setAttribute('emailVerification', $emailVerification));

        $events
            ->setParam('userId', $user->getId())
        ;

        $response->dynamic($user, Response::MODEL_USER);
    });

App::patch('/v1/users/:userId/verification/phone')
    ->desc('Update Phone Verification')
    ->groups(['api', 'users'])
    ->label('event', 'users.[userId].update.verification')
    ->label('scope', 'users.write')
    ->label('audits.resource', 'user/{response.$id}')
    ->label('usage.metric', 'users.{scope}.requests.update')
    ->label('sdk.auth', [APP_AUTH_TYPE_KEY])
    ->label('sdk.namespace', 'users')
    ->label('sdk.method', 'updatePhoneVerification')
    ->label('sdk.description', '/docs/references/users/update-user-phone-verification.md')
    ->label('sdk.response.code', Response::STATUS_CODE_OK)
    ->label('sdk.response.type', Response::CONTENT_TYPE_JSON)
    ->label('sdk.response.model', Response::MODEL_USER)
    ->param('userId', '', new UID(), 'User ID.')
    ->param('phoneVerification', false, new Boolean(), 'User phone verification status.')
    ->inject('response')
    ->inject('dbForProject')
    ->inject('events')
    ->action(function (string $userId, bool $phoneVerification, Response $response, Database $dbForProject, Event $events) {

        $user = $dbForProject->getDocument('users', $userId);

        if ($user->isEmpty()) {
            throw new Exception(Exception::USER_NOT_FOUND);
        }

        $user = $dbForProject->updateDocument('users', $user->getId(), $user->setAttribute('phoneVerification', $phoneVerification));

        $events
            ->setParam('userId', $user->getId())
        ;

        $response->dynamic($user, Response::MODEL_USER);
    });

App::patch('/v1/users/:userId/name')
    ->desc('Update Name')
    ->groups(['api', 'users'])
    ->label('event', 'users.[userId].update.name')
    ->label('scope', 'users.write')
    ->label('audits.resource', 'user/{response.$id}')
    ->label('audits.userId', '{response.$id}')
    ->label('usage.metric', 'users.{scope}.requests.update')
    ->label('sdk.auth', [APP_AUTH_TYPE_KEY])
    ->label('sdk.namespace', 'users')
    ->label('sdk.method', 'updateName')
    ->label('sdk.description', '/docs/references/users/update-user-name.md')
    ->label('sdk.response.code', Response::STATUS_CODE_OK)
    ->label('sdk.response.type', Response::CONTENT_TYPE_JSON)
    ->label('sdk.response.model', Response::MODEL_USER)
    ->param('userId', '', new UID(), 'User ID.')
    ->param('name', '', new Text(128), 'User name. Max length: 128 chars.')
    ->inject('response')
    ->inject('dbForProject')
    ->inject('events')
    ->action(function (string $userId, string $name, Response $response, Database $dbForProject, Event $events) {

        $user = $dbForProject->getDocument('users', $userId);

        if ($user->isEmpty()) {
            throw new Exception(Exception::USER_NOT_FOUND);
        }

        $user
            ->setAttribute('name', $name)
            ->setAttribute('search', \implode(' ', [$user->getId(), $user->getAttribute('email', ''), $name, $user->getAttribute('phone', '')]));
        ;

        $user = $dbForProject->updateDocument('users', $user->getId(), $user);

        $events->setParam('userId', $user->getId());

        $response->dynamic($user, Response::MODEL_USER);
    });

App::patch('/v1/users/:userId/password')
    ->desc('Update Password')
    ->groups(['api', 'users'])
    ->label('event', 'users.[userId].update.password')
    ->label('scope', 'users.write')
    ->label('audits.resource', 'user/{response.$id}')
    ->label('audits.userId', '{response.$id}')
    ->label('usage.metric', 'users.{scope}.requests.update')
    ->label('sdk.auth', [APP_AUTH_TYPE_KEY])
    ->label('sdk.namespace', 'users')
    ->label('sdk.method', 'updatePassword')
    ->label('sdk.description', '/docs/references/users/update-user-password.md')
    ->label('sdk.response.code', Response::STATUS_CODE_OK)
    ->label('sdk.response.type', Response::CONTENT_TYPE_JSON)
    ->label('sdk.response.model', Response::MODEL_USER)
    ->param('userId', '', new UID(), 'User ID.')
    ->param('password', '', new Password(), 'New user password. Must be at least 8 chars.')
    ->inject('response')
    ->inject('dbForProject')
    ->inject('events')
    ->action(function (string $userId, string $password, Response $response, Database $dbForProject, Event $events) {

        $user = $dbForProject->getDocument('users', $userId);

        if ($user->isEmpty()) {
            throw new Exception(Exception::USER_NOT_FOUND);
        }

        $user
            ->setAttribute('password', Auth::passwordHash($password, Auth::DEFAULT_ALGO, Auth::DEFAULT_ALGO_OPTIONS))
            ->setAttribute('hash', Auth::DEFAULT_ALGO)
            ->setAttribute('hashOptions', Auth::DEFAULT_ALGO_OPTIONS)
            ->setAttribute('passwordUpdate', DateTime::now());

        $user = $dbForProject->updateDocument('users', $user->getId(), $user);

        $events->setParam('userId', $user->getId());

        $response->dynamic($user, Response::MODEL_USER);
    });

App::patch('/v1/users/:userId/email')
    ->desc('Update Email')
    ->groups(['api', 'users'])
    ->label('event', 'users.[userId].update.email')
    ->label('scope', 'users.write')
    ->label('audits.resource', 'user/{response.$id}')
    ->label('audits.userId', '{response.$id}')
    ->label('usage.metric', 'users.{scope}.requests.update')
    ->label('sdk.auth', [APP_AUTH_TYPE_KEY])
    ->label('sdk.namespace', 'users')
    ->label('sdk.method', 'updateEmail')
    ->label('sdk.description', '/docs/references/users/update-user-email.md')
    ->label('sdk.response.code', Response::STATUS_CODE_OK)
    ->label('sdk.response.type', Response::CONTENT_TYPE_JSON)
    ->label('sdk.response.model', Response::MODEL_USER)
    ->param('userId', '', new UID(), 'User ID.')
    ->param('email', '', new Email(), 'User email.')
    ->inject('response')
    ->inject('dbForProject')
    ->inject('events')
    ->action(function (string $userId, string $email, Response $response, Database $dbForProject, Event $events) {

        $user = $dbForProject->getDocument('users', $userId);

        if ($user->isEmpty()) {
            throw new Exception(Exception::USER_NOT_FOUND);
        }

        $email = \strtolower($email);

        $user
            ->setAttribute('email', $email)
            ->setAttribute('emailVerification', false)
            ->setAttribute('search', \implode(' ', [$user->getId(), $email, $user->getAttribute('name', ''), $user->getAttribute('phone', '')]))
        ;

        try {
            $user = $dbForProject->updateDocument('users', $user->getId(), $user);
        } catch (Duplicate $th) {
            throw new Exception(Exception::USER_EMAIL_ALREADY_EXISTS);
        }

        $events->setParam('userId', $user->getId());

        $response->dynamic($user, Response::MODEL_USER);
    });

App::patch('/v1/users/:userId/phone')
    ->desc('Update Phone')
    ->groups(['api', 'users'])
    ->label('event', 'users.[userId].update.phone')
    ->label('scope', 'users.write')
    ->label('audits.resource', 'user/{response.$id}')
    ->label('usage.metric', 'users.{scope}.requests.update')
    ->label('sdk.auth', [APP_AUTH_TYPE_KEY])
    ->label('sdk.namespace', 'users')
    ->label('sdk.method', 'updatePhone')
    ->label('sdk.description', '/docs/references/users/update-user-phone.md')
    ->label('sdk.response.code', Response::STATUS_CODE_OK)
    ->label('sdk.response.type', Response::CONTENT_TYPE_JSON)
    ->label('sdk.response.model', Response::MODEL_USER)
    ->param('userId', '', new UID(), 'User ID.')
    ->param('number', '', new Phone(), 'User phone number.')
    ->inject('response')
    ->inject('dbForProject')
    ->inject('events')
    ->action(function (string $userId, string $number, Response $response, Database $dbForProject, Event $events) {

        $user = $dbForProject->getDocument('users', $userId);

        if ($user->isEmpty()) {
            throw new Exception(Exception::USER_NOT_FOUND);
        }

        $user
            ->setAttribute('phone', $number)
            ->setAttribute('phoneVerification', false)
            ->setAttribute('search', implode(' ', [$user->getId(), $user->getAttribute('name', ''), $user->getAttribute('email', ''), $number]));
        ;

        try {
            $user = $dbForProject->updateDocument('users', $user->getId(), $user);
        } catch (Duplicate $th) {
            throw new Exception(Exception::USER_EMAIL_ALREADY_EXISTS);
        }

        $events->setParam('userId', $user->getId());

        $response->dynamic($user, Response::MODEL_USER);
    });

App::patch('/v1/users/:userId/verification')
    ->desc('Update Email Verification')
    ->groups(['api', 'users'])
    ->label('event', 'users.[userId].update.verification')
    ->label('scope', 'users.write')
    ->label('audits.resource', 'user/{request.userId}')
    ->label('audits.userId', '{request.userId}')
    ->label('usage.metric', 'users.{scope}.requests.update')
    ->label('sdk.auth', [APP_AUTH_TYPE_KEY])
    ->label('sdk.namespace', 'users')
    ->label('sdk.method', 'updateEmailVerification')
    ->label('sdk.description', '/docs/references/users/update-user-email-verification.md')
    ->label('sdk.response.code', Response::STATUS_CODE_OK)
    ->label('sdk.response.type', Response::CONTENT_TYPE_JSON)
    ->label('sdk.response.model', Response::MODEL_USER)
    ->param('userId', '', new UID(), 'User ID.')
    ->param('emailVerification', false, new Boolean(), 'User email verification status.')
    ->inject('response')
    ->inject('dbForProject')
    ->inject('events')
    ->action(function (string $userId, bool $emailVerification, Response $response, Database $dbForProject, Event $events) {

        $user = $dbForProject->getDocument('users', $userId);

        if ($user->isEmpty()) {
            throw new Exception(Exception::USER_NOT_FOUND);
        }

        $user = $dbForProject->updateDocument('users', $user->getId(), $user->setAttribute('emailVerification', $emailVerification));

        $events->setParam('userId', $user->getId());

        $response->dynamic($user, Response::MODEL_USER);
    });

App::patch('/v1/users/:userId/prefs')
    ->desc('Update User Preferences')
    ->groups(['api', 'users'])
    ->label('event', 'users.[userId].update.prefs')
    ->label('scope', 'users.write')
    ->label('usage.metric', 'users.{scope}.requests.update')
    ->label('sdk.auth', [APP_AUTH_TYPE_KEY])
    ->label('sdk.namespace', 'users')
    ->label('sdk.method', 'updatePrefs')
    ->label('sdk.description', '/docs/references/users/update-user-prefs.md')
    ->label('sdk.response.code', Response::STATUS_CODE_OK)
    ->label('sdk.response.type', Response::CONTENT_TYPE_JSON)
    ->label('sdk.response.model', Response::MODEL_PREFERENCES)
    ->param('userId', '', new UID(), 'User ID.')
    ->param('prefs', '', new Assoc(), 'Prefs key-value JSON object.')
    ->inject('response')
    ->inject('dbForProject')
    ->inject('events')
    ->action(function (string $userId, array $prefs, Response $response, Database $dbForProject, Event $events) {

        $user = $dbForProject->getDocument('users', $userId);

        if ($user->isEmpty()) {
            throw new Exception(Exception::USER_NOT_FOUND);
        }

        $user = $dbForProject->updateDocument('users', $user->getId(), $user->setAttribute('prefs', $prefs));

        $events
            ->setParam('userId', $user->getId())
        ;

        $response->dynamic(new Document($prefs), Response::MODEL_PREFERENCES);
    });

App::delete('/v1/users/:userId/sessions/:sessionId')
    ->desc('Delete User Session')
    ->groups(['api', 'users'])
    ->label('event', 'users.[userId].sessions.[sessionId].delete')
    ->label('scope', 'users.write')
    ->label('audits.resource', 'user/{request.userId}')
    ->label('usage.metric', 'sessions.{scope}.requests.delete')
    ->label('sdk.auth', [APP_AUTH_TYPE_KEY])
    ->label('sdk.namespace', 'users')
    ->label('sdk.method', 'deleteSession')
    ->label('sdk.description', '/docs/references/users/delete-user-session.md')
    ->label('sdk.response.code', Response::STATUS_CODE_NOCONTENT)
    ->label('sdk.response.model', Response::MODEL_NONE)
    ->param('userId', '', new UID(), 'User ID.')
    ->param('sessionId', null, new UID(), 'Session ID.')
    ->inject('response')
    ->inject('dbForProject')
    ->inject('events')
    ->action(function (string $userId, string $sessionId, Response $response, Database $dbForProject, Event $events) {

        $user = $dbForProject->getDocument('users', $userId);

        if ($user->isEmpty()) {
            throw new Exception(Exception::USER_NOT_FOUND);
        }

        $session = $dbForProject->getDocument('sessions', $sessionId);

        if ($session->isEmpty()) {
            throw new Exception(Exception::USER_SESSION_NOT_FOUND);
        }

        $dbForProject->deleteDocument('sessions', $session->getId());
        $dbForProject->deleteCachedDocument('users', $user->getId());

        $events
            ->setParam('userId', $user->getId())
            ->setParam('sessionId', $sessionId)
        ;

        $response->noContent();
    });

App::delete('/v1/users/:userId/sessions')
    ->desc('Delete User Sessions')
    ->groups(['api', 'users'])
    ->label('event', 'users.[userId].sessions.[sessionId].delete')
    ->label('scope', 'users.write')
    ->label('audits.resource', 'user/{user.$id}')
    ->label('usage.metric', 'sessions.{scope}.requests.delete')
    ->label('sdk.auth', [APP_AUTH_TYPE_KEY])
    ->label('sdk.namespace', 'users')
    ->label('sdk.method', 'deleteSessions')
    ->label('sdk.description', '/docs/references/users/delete-user-sessions.md')
    ->label('sdk.response.code', Response::STATUS_CODE_NOCONTENT)
    ->label('sdk.response.model', Response::MODEL_NONE)
    ->param('userId', '', new UID(), 'User ID.')
    ->inject('response')
    ->inject('dbForProject')
    ->inject('events')
    ->action(function (string $userId, Response $response, Database $dbForProject, Event $events) {

        $user = $dbForProject->getDocument('users', $userId);

        if ($user->isEmpty()) {
            throw new Exception(Exception::USER_NOT_FOUND);
        }

        $sessions = $user->getAttribute('sessions', []);

        foreach ($sessions as $key => $session) { /** @var Document $session */
            $dbForProject->deleteDocument('sessions', $session->getId());
            //TODO: fix this
        }

        $dbForProject->deleteCachedDocument('users', $user->getId());

        $events
            ->setParam('userId', $user->getId())
            ->setPayload($response->output($user, Response::MODEL_USER))
        ;

        $response->noContent();
    });

App::delete('/v1/users/:userId')
    ->desc('Delete User')
    ->groups(['api', 'users'])
    ->label('event', 'users.[userId].delete')
    ->label('scope', 'users.write')
    ->label('audits.resource', 'user/{request.userId}')
    ->label('usage.metric', 'users.{scope}.requests.delete')
    ->label('sdk.auth', [APP_AUTH_TYPE_KEY])
    ->label('sdk.namespace', 'users')
    ->label('sdk.method', 'delete')
    ->label('sdk.description', '/docs/references/users/delete.md')
    ->label('sdk.response.code', Response::STATUS_CODE_NOCONTENT)
    ->label('sdk.response.model', Response::MODEL_NONE)
    ->param('userId', '', new UID(), 'User ID.')
    ->inject('response')
    ->inject('dbForProject')
    ->inject('events')
    ->inject('deletes')
    ->action(function (string $userId, Response $response, Database $dbForProject, Event $events, Delete $deletes) {

        $user = $dbForProject->getDocument('users', $userId);

        if ($user->isEmpty()) {
            throw new Exception(Exception::USER_NOT_FOUND);
        }

        // clone user object to send to workers
        $clone = clone $user;

        $dbForProject->deleteDocument('users', $userId);

        $deletes
            ->setType(DELETE_TYPE_DOCUMENT)
            ->setDocument($clone)
        ;

        $events
            ->setParam('userId', $user->getId())
            ->setPayload($response->output($clone, Response::MODEL_USER))
        ;

        $response->noContent();
    });

App::get('/v1/users/usage')
    ->desc('Get usage stats for the users API')
    ->groups(['api', 'users'])
    ->label('scope', 'users.read')
    ->label('sdk.auth', [APP_AUTH_TYPE_ADMIN])
    ->label('sdk.namespace', 'users')
    ->label('sdk.method', 'getUsage')
    ->label('sdk.response.code', Response::STATUS_CODE_OK)
    ->label('sdk.response.type', Response::CONTENT_TYPE_JSON)
    ->label('sdk.response.model', Response::MODEL_USAGE_USERS)
    ->param('range', '30d', new WhiteList(['24h', '7d', '30d', '90d'], true), 'Date range.', true)
    ->param('provider', '', new WhiteList(\array_merge(['email', 'anonymous'], \array_map(fn($value) => "oauth-" . $value, \array_keys(Config::getParam('providers', [])))), true), 'Provider Name.', true)
    ->inject('response')
    ->inject('dbForProject')
    ->inject('register')
    ->action(function (string $range, string $provider, Response $response, Database $dbForProject) {

        $usage = [];
        if (App::getEnv('_APP_USAGE_STATS', 'enabled') == 'enabled') {
            $periods = [
                '24h' => [
                    'period' => '30m',
                    'limit' => 48,
                ],
                '7d' => [
                    'period' => '1d',
                    'limit' => 7,
                ],
                '30d' => [
                    'period' => '1d',
                    'limit' => 30,
                ],
                '90d' => [
                    'period' => '1d',
                    'limit' => 90,
                ],
            ];

            $metrics = [
                'users.$all.requests.count',
                'users.$all.requests.create',
                'users.$all.requests.read',
                'users.$all.requests.update',
                'users.$all.requests.delete',
                'sessions.$all.requests.create',
                'sessions.$all.requests.delete',
                "sessions.$provider.requests.create",
            ];

            $stats = [];

            Authorization::skip(function () use ($dbForProject, $periods, $range, $metrics, &$stats) {
                foreach ($metrics as $metric) {
                    $limit = $periods[$range]['limit'];
                    $period = $periods[$range]['period'];

                    $requestDocs = $dbForProject->find('stats', [
                        Query::equal('period', [$period]),
                        Query::equal('metric', [$metric]),
                        Query::limit($limit),
                        Query::orderDesc('time'),
                    ]);

                    $stats[$metric] = [];
                    foreach ($requestDocs as $requestDoc) {
                        $stats[$metric][] = [
                            'value' => $requestDoc->getAttribute('value'),
                            'date' => $requestDoc->getAttribute('time'),
                        ];
                    }

                    // backfill metrics with empty values for graphs
                    $backfill = $limit - \count($requestDocs);
                    while ($backfill > 0) {
                        $last = $limit - $backfill - 1; // array index of last added metric
                        $diff = match ($period) { // convert period to seconds for unix timestamp math
                            '30m' => 1800,
                            '1d' => 86400,
                        };
                        $stats[$metric][] = [
                            'value' => 0,
                            'date' => DateTime::addSeconds(new \DateTime($stats[$metric][$last]['date'] ?? null), -1 * $diff),
                        ];
                        $backfill--;
                    }
                    $stats[$metric] = array_reverse($stats[$metric]);
                }
            });

            $usage = new Document([
                'range' => $range,
                'usersCount' => $stats['users.$all.requests.count'] ?? [],
                'usersCreate' => $stats['users.$all.requests.create'] ?? [],
                'usersRead' => $stats['users.$all.requests.read'] ?? [],
                'usersUpdate' => $stats['users.$all.requests.update'] ?? [],
                'usersDelete' => $stats['users.$all.requests.delete'] ?? [],
                'sessionsCreate' => $stats['sessions.$all.requests.create'] ?? [],
                'sessionsProviderCreate' => $stats["sessions.$provider.requests.create"] ?? [],
                'sessionsDelete' => $stats['sessions.$all.requests.delete' ?? []]
            ]);
        }

        $response->dynamic($usage, Response::MODEL_USAGE_USERS);
    });<|MERGE_RESOLUTION|>--- conflicted
+++ resolved
@@ -347,12 +347,8 @@
     ->param('search', '', new Text(256), 'Search term to filter your list results. Max length: 256 chars.', true)
     ->inject('response')
     ->inject('dbForProject')
-<<<<<<< HEAD
     ->inject('usage')
     ->action(function (array $queries, string $search, Response $response, Database $dbForProject, Stats $usage) {
-=======
-    ->action(function (string $search, int $limit, int $offset, string $cursor, string $cursorDirection, string $orderType, Response $response, Database $dbForProject) {
->>>>>>> ec3c2628
 
         $queries = Query::parseQueries($queries);
 
@@ -377,13 +373,10 @@
             $cursor->setValue($cursorDocument);
         }
 
-<<<<<<< HEAD
         $filterQueries = Query::groupByType($queries)['filters'];
 
         $usage->setParam('users.read', 1);
 
-=======
->>>>>>> ec3c2628
         $response->dynamic(new Document([
             'users' => $dbForProject->find('users', $queries),
             'total' => $dbForProject->count('users', $filterQueries, APP_LIMIT_COUNT),
@@ -544,12 +537,8 @@
     ->inject('dbForProject')
     ->inject('locale')
     ->inject('geodb')
-<<<<<<< HEAD
     ->inject('usage')
     ->action(function (string $userId, array $queries, Response $response, Database $dbForProject, Locale $locale, Reader $geodb, Stats $usage) {
-=======
-    ->action(function (string $userId, int $limit, int $offset, Response $response, Database $dbForProject, Locale $locale, Reader $geodb) {
->>>>>>> ec3c2628
 
         $user = $dbForProject->getDocument('users', $userId);
 
@@ -644,8 +633,7 @@
         $user = $dbForProject->updateDocument('users', $user->getId(), $user->setAttribute('status', (bool) $status));
 
         $events
-            ->setParam('userId', $user->getId())
-        ;
+            ->setParam('userId', $user->getId());
 
         $response->dynamic($user, Response::MODEL_USER);
     });
@@ -680,8 +668,7 @@
         $user = $dbForProject->updateDocument('users', $user->getId(), $user->setAttribute('emailVerification', $emailVerification));
 
         $events
-            ->setParam('userId', $user->getId())
-        ;
+            ->setParam('userId', $user->getId());
 
         $response->dynamic($user, Response::MODEL_USER);
     });
@@ -716,8 +703,7 @@
         $user = $dbForProject->updateDocument('users', $user->getId(), $user->setAttribute('phoneVerification', $phoneVerification));
 
         $events
-            ->setParam('userId', $user->getId())
-        ;
+            ->setParam('userId', $user->getId());
 
         $response->dynamic($user, Response::MODEL_USER);
     });
@@ -752,8 +738,7 @@
 
         $user
             ->setAttribute('name', $name)
-            ->setAttribute('search', \implode(' ', [$user->getId(), $user->getAttribute('email', ''), $name, $user->getAttribute('phone', '')]));
-        ;
+            ->setAttribute('search', \implode(' ', [$user->getId(), $user->getAttribute('email', ''), $name, $user->getAttribute('phone', '')]));;
 
         $user = $dbForProject->updateDocument('users', $user->getId(), $user);
 
@@ -836,8 +821,7 @@
         $user
             ->setAttribute('email', $email)
             ->setAttribute('emailVerification', false)
-            ->setAttribute('search', \implode(' ', [$user->getId(), $email, $user->getAttribute('name', ''), $user->getAttribute('phone', '')]))
-        ;
+            ->setAttribute('search', \implode(' ', [$user->getId(), $email, $user->getAttribute('name', ''), $user->getAttribute('phone', '')]));
 
         try {
             $user = $dbForProject->updateDocument('users', $user->getId(), $user);
@@ -880,8 +864,7 @@
         $user
             ->setAttribute('phone', $number)
             ->setAttribute('phoneVerification', false)
-            ->setAttribute('search', implode(' ', [$user->getId(), $user->getAttribute('name', ''), $user->getAttribute('email', ''), $number]));
-        ;
+            ->setAttribute('search', implode(' ', [$user->getId(), $user->getAttribute('name', ''), $user->getAttribute('email', ''), $number]));;
 
         try {
             $user = $dbForProject->updateDocument('users', $user->getId(), $user);
@@ -958,8 +941,7 @@
         $user = $dbForProject->updateDocument('users', $user->getId(), $user->setAttribute('prefs', $prefs));
 
         $events
-            ->setParam('userId', $user->getId())
-        ;
+            ->setParam('userId', $user->getId());
 
         $response->dynamic(new Document($prefs), Response::MODEL_PREFERENCES);
     });
@@ -1001,8 +983,7 @@
 
         $events
             ->setParam('userId', $user->getId())
-            ->setParam('sessionId', $sessionId)
-        ;
+            ->setParam('sessionId', $sessionId);
 
         $response->noContent();
     });
@@ -1034,7 +1015,8 @@
 
         $sessions = $user->getAttribute('sessions', []);
 
-        foreach ($sessions as $key => $session) { /** @var Document $session */
+        foreach ($sessions as $key => $session) {
+            /** @var Document $session */
             $dbForProject->deleteDocument('sessions', $session->getId());
             //TODO: fix this
         }
@@ -1043,8 +1025,7 @@
 
         $events
             ->setParam('userId', $user->getId())
-            ->setPayload($response->output($user, Response::MODEL_USER))
-        ;
+            ->setPayload($response->output($user, Response::MODEL_USER));
 
         $response->noContent();
     });
@@ -1082,13 +1063,11 @@
 
         $deletes
             ->setType(DELETE_TYPE_DOCUMENT)
-            ->setDocument($clone)
-        ;
+            ->setDocument($clone);
 
         $events
             ->setParam('userId', $user->getId())
-            ->setPayload($response->output($clone, Response::MODEL_USER))
-        ;
+            ->setPayload($response->output($clone, Response::MODEL_USER));
 
         $response->noContent();
     });
@@ -1104,7 +1083,7 @@
     ->label('sdk.response.type', Response::CONTENT_TYPE_JSON)
     ->label('sdk.response.model', Response::MODEL_USAGE_USERS)
     ->param('range', '30d', new WhiteList(['24h', '7d', '30d', '90d'], true), 'Date range.', true)
-    ->param('provider', '', new WhiteList(\array_merge(['email', 'anonymous'], \array_map(fn($value) => "oauth-" . $value, \array_keys(Config::getParam('providers', [])))), true), 'Provider Name.', true)
+    ->param('provider', '', new WhiteList(\array_merge(['email', 'anonymous'], \array_map(fn ($value) => "oauth-" . $value, \array_keys(Config::getParam('providers', [])))), true), 'Provider Name.', true)
     ->inject('response')
     ->inject('dbForProject')
     ->inject('register')
