<?php

use Appwrite\Auth\Auth;
use Appwrite\Auth\Validator\Password;
use Appwrite\Auth\Validator\Phone;
use Appwrite\Detector\Detector;
use Appwrite\Event\Delete;
use Appwrite\Event\Event;
use Appwrite\Network\Validator\Email;
use Appwrite\Utopia\Database\Validator\CustomId;
use Appwrite\Utopia\Database\Validator\Queries\Identities;
use Utopia\Database\Validator\Queries;
use Appwrite\Utopia\Database\Validator\Queries\Users;
use Utopia\Database\Validator\Query\Limit;
use Utopia\Database\Validator\Query\Offset;
use Appwrite\Utopia\Response;
use Utopia\App;
use Utopia\Audit\Audit;
use Utopia\Config\Config;
use Utopia\Database\Helpers\ID;
use Utopia\Database\Helpers\Permission;
use Utopia\Database\Helpers\Role;
use Utopia\Locale\Locale;
use Appwrite\Extend\Exception;
use Utopia\Database\Document;
use Utopia\Database\DateTime;
use Utopia\Database\Exception\Duplicate;
use Utopia\Database\Validator\UID;
use Utopia\Database\Database;
use Utopia\Database\Query;
use Utopia\Database\Validator\Authorization;
use Utopia\Validator\ArrayList;
use Utopia\Validator\Assoc;
use Utopia\Validator\WhiteList;
use Utopia\Validator\Text;
use Utopia\Validator\Boolean;
use MaxMind\Db\Reader;
use Utopia\Validator\Integer;
use Appwrite\Auth\Validator\PasswordHistory;
use Appwrite\Auth\Validator\PasswordDictionary;
use Appwrite\Auth\Validator\PersonalData;

/** TODO: Remove function when we move to using utopia/platform */
function createUser(string $hash, mixed $hashOptions, string $userId, ?string $email, ?string $password, ?string $phone, string $name, Document $project, Database $dbForProject, Event $events): Document
{
    $hashOptionsObject = (\is_string($hashOptions)) ? \json_decode($hashOptions, true) : $hashOptions; // Cast to JSON array
    $passwordHistory = $project->getAttribute('auths', [])['passwordHistory'] ?? 0;

    if (!empty($email)) {
        $email = \strtolower($email);

        // Makes sure this email is not already used in another identity
        $identityWithMatchingEmail = $dbForProject->findOne('identities', [
            Query::equal('providerEmail', [$email]),
        ]);
        if ($identityWithMatchingEmail !== false && !$identityWithMatchingEmail->isEmpty()) {
            throw new Exception(Exception::USER_EMAIL_ALREADY_EXISTS);
        }
    }

    try {
        $userId = $userId == 'unique()'
            ? ID::unique()
            : ID::custom($userId);

        if ($project->getAttribute('auths', [])['personalDataCheck'] ?? false) {
            $personalDataValidator = new PersonalData($userId, $email, $name, $phone);
            if (!$personalDataValidator->isValid($password)) {
                throw new Exception(Exception::USER_PASSWORD_PERSONAL_DATA);
            }
        }

        $password = (!empty($password)) ? ($hash === 'plaintext' ? Auth::passwordHash($password, $hash, $hashOptionsObject) : $password) : null;
        $user = $dbForProject->createDocument('users', new Document([
            '$id' => $userId,
            '$permissions' => [
                Permission::read(Role::any()),
                Permission::update(Role::user($userId)),
                Permission::delete(Role::user($userId)),
            ],
            'email' => $email,
            'emailVerification' => false,
            'phone' => $phone,
            'phoneVerification' => false,
            'status' => true,
            'labels' => [],
            'password' => $password,
            'passwordHistory' => is_null($password) && $passwordHistory === 0 ? [] : [$password],
            'passwordUpdate' => (!empty($password)) ? DateTime::now() : null,
            'hash' => $hash === 'plaintext' ? Auth::DEFAULT_ALGO : $hash,
            'hashOptions' => $hash === 'plaintext' ? Auth::DEFAULT_ALGO_OPTIONS : $hashOptionsObject + ['type' => $hash],
            'registration' => DateTime::now(),
            'reset' => false,
            'name' => $name,
            'prefs' => new \stdClass(),
            'sessions' => null,
            'tokens' => null,
            'memberships' => null,
            'search' => implode(' ', [$userId, $email, $phone, $name]),
        ]));
    } catch (Duplicate $th) {
        throw new Exception(Exception::USER_ALREADY_EXISTS);
    }

    $events->setParam('userId', $user->getId());

    return $user;
}

App::post('/v1/users')
    ->desc('Create user')
    ->groups(['api', 'users'])
    ->label('event', 'users.[userId].create')
    ->label('scope', 'users.write')
    ->label('audits.event', 'user.create')
    ->label('audits.resource', 'user/{response.$id}')
    ->label('usage.metric', 'users.{scope}.requests.create')
    ->label('sdk.auth', [APP_AUTH_TYPE_KEY])
    ->label('sdk.namespace', 'users')
    ->label('sdk.method', 'create')
    ->label('sdk.description', '/docs/references/users/create-user.md')
    ->label('sdk.response.code', Response::STATUS_CODE_CREATED)
    ->label('sdk.response.type', Response::CONTENT_TYPE_JSON)
    ->label('sdk.response.model', Response::MODEL_USER)
    ->param('userId', '', new CustomId(), 'User ID. Choose a custom ID or generate a random ID with `ID.unique()`. Valid chars are a-z, A-Z, 0-9, period, hyphen, and underscore. Can\'t start with a special char. Max length is 36 chars.')
    ->param('email', null, new Email(), 'User email.', true)
    ->param('phone', null, new Phone(), 'Phone number. Format this number with a leading \'+\' and a country code, e.g., +16175551212.', true)
    ->param('password', '', fn ($project, $passwordsDictionary) => new PasswordDictionary($passwordsDictionary, $project->getAttribute('auths', [])['passwordDictionary'] ?? false), 'Plain text user password. Must be at least 8 chars.', true, ['project', 'passwordsDictionary'])
    ->param('name', '', new Text(128), 'User name. Max length: 128 chars.', true)
    ->inject('response')
    ->inject('project')
    ->inject('dbForProject')
    ->inject('events')
    ->action(function (string $userId, ?string $email, ?string $phone, ?string $password, string $name, Response $response, Document $project, Database $dbForProject, Event $events) {

        $user = createUser('plaintext', '{}', $userId, $email, $password, $phone, $name, $project, $dbForProject, $events);

        $response
            ->setStatusCode(Response::STATUS_CODE_CREATED)
            ->dynamic($user, Response::MODEL_USER);
    });

App::post('/v1/users/bcrypt')
    ->desc('Create user with bcrypt password')
    ->groups(['api', 'users'])
    ->label('event', 'users.[userId].create')
    ->label('scope', 'users.write')
    ->label('audits.event', 'user.create')
    ->label('audits.resource', 'user/{response.$id}')
    ->label('usage.metric', 'users.{scope}.requests.create')
    ->label('sdk.auth', [APP_AUTH_TYPE_KEY])
    ->label('sdk.namespace', 'users')
    ->label('sdk.method', 'createBcryptUser')
    ->label('sdk.description', '/docs/references/users/create-bcrypt-user.md')
    ->label('sdk.response.code', Response::STATUS_CODE_CREATED)
    ->label('sdk.response.type', Response::CONTENT_TYPE_JSON)
    ->label('sdk.response.model', Response::MODEL_USER)
    ->param('userId', '', new CustomId(), 'User ID. Choose a custom ID or generate a random ID with `ID.unique()`. Valid chars are a-z, A-Z, 0-9, period, hyphen, and underscore. Can\'t start with a special char. Max length is 36 chars.')
    ->param('email', '', new Email(), 'User email.')
    ->param('password', '', new Password(), 'User password hashed using Bcrypt.')
    ->param('name', '', new Text(128), 'User name. Max length: 128 chars.', true)
    ->inject('response')
    ->inject('project')
    ->inject('dbForProject')
    ->inject('events')
    ->action(function (string $userId, string $email, string $password, string $name, Response $response, Document $project, Database $dbForProject, Event $events) {
        $user = createUser('bcrypt', '{}', $userId, $email, $password, null, $name, $project, $dbForProject, $events);

        $response
            ->setStatusCode(Response::STATUS_CODE_CREATED)
            ->dynamic($user, Response::MODEL_USER);
    });

App::post('/v1/users/md5')
    ->desc('Create user with MD5 password')
    ->groups(['api', 'users'])
    ->label('event', 'users.[userId].create')
    ->label('scope', 'users.write')
    ->label('audits.event', 'user.create')
    ->label('audits.resource', 'user/{response.$id}')
    ->label('usage.metric', 'users.{scope}.requests.create')
    ->label('sdk.auth', [APP_AUTH_TYPE_KEY])
    ->label('sdk.namespace', 'users')
    ->label('sdk.method', 'createMD5User')
    ->label('sdk.description', '/docs/references/users/create-md5-user.md')
    ->label('sdk.response.code', Response::STATUS_CODE_CREATED)
    ->label('sdk.response.type', Response::CONTENT_TYPE_JSON)
    ->label('sdk.response.model', Response::MODEL_USER)
    ->param('userId', '', new CustomId(), 'User ID. Choose a custom ID or generate a random ID with `ID.unique()`. Valid chars are a-z, A-Z, 0-9, period, hyphen, and underscore. Can\'t start with a special char. Max length is 36 chars.')
    ->param('email', '', new Email(), 'User email.')
    ->param('password', '', new Password(), 'User password hashed using MD5.')
    ->param('name', '', new Text(128), 'User name. Max length: 128 chars.', true)
    ->inject('response')
    ->inject('project')
    ->inject('dbForProject')
    ->inject('events')
    ->action(function (string $userId, string $email, string $password, string $name, Response $response, Document $project, Database $dbForProject, Event $events) {
        $user = createUser('md5', '{}', $userId, $email, $password, null, $name, $project, $dbForProject, $events);

        $response
            ->setStatusCode(Response::STATUS_CODE_CREATED)
            ->dynamic($user, Response::MODEL_USER);
    });

App::post('/v1/users/argon2')
    ->desc('Create user with Argon2 password')
    ->groups(['api', 'users'])
    ->label('event', 'users.[userId].create')
    ->label('scope', 'users.write')
    ->label('audits.event', 'user.create')
    ->label('audits.resource', 'user/{response.$id}')
    ->label('usage.metric', 'users.{scope}.requests.create')
    ->label('sdk.auth', [APP_AUTH_TYPE_KEY])
    ->label('sdk.namespace', 'users')
    ->label('sdk.method', 'createArgon2User')
    ->label('sdk.description', '/docs/references/users/create-argon2-user.md')
    ->label('sdk.response.code', Response::STATUS_CODE_CREATED)
    ->label('sdk.response.type', Response::CONTENT_TYPE_JSON)
    ->label('sdk.response.model', Response::MODEL_USER)
    ->param('userId', '', new CustomId(), 'User ID. Choose a custom ID or generate a random ID with `ID.unique()`. Valid chars are a-z, A-Z, 0-9, period, hyphen, and underscore. Can\'t start with a special char. Max length is 36 chars.')
    ->param('email', '', new Email(), 'User email.')
    ->param('password', '', new Password(), 'User password hashed using Argon2.')
    ->param('name', '', new Text(128), 'User name. Max length: 128 chars.', true)
    ->inject('response')
    ->inject('project')
    ->inject('dbForProject')
    ->inject('events')
    ->action(function (string $userId, string $email, string $password, string $name, Response $response, Document $project, Database $dbForProject, Event $events) {
        $user = createUser('argon2', '{}', $userId, $email, $password, null, $name, $project, $dbForProject, $events);

        $response
            ->setStatusCode(Response::STATUS_CODE_CREATED)
            ->dynamic($user, Response::MODEL_USER);
    });

App::post('/v1/users/sha')
    ->desc('Create user with SHA password')
    ->groups(['api', 'users'])
    ->label('event', 'users.[userId].create')
    ->label('scope', 'users.write')
    ->label('audits.event', 'user.create')
    ->label('audits.resource', 'user/{response.$id}')
    ->label('usage.metric', 'users.{scope}.requests.create')
    ->label('sdk.auth', [APP_AUTH_TYPE_KEY])
    ->label('sdk.namespace', 'users')
    ->label('sdk.method', 'createSHAUser')
    ->label('sdk.description', '/docs/references/users/create-sha-user.md')
    ->label('sdk.response.code', Response::STATUS_CODE_CREATED)
    ->label('sdk.response.type', Response::CONTENT_TYPE_JSON)
    ->label('sdk.response.model', Response::MODEL_USER)
    ->param('userId', '', new CustomId(), 'User ID. Choose a custom ID or generate a random ID with `ID.unique()`. Valid chars are a-z, A-Z, 0-9, period, hyphen, and underscore. Can\'t start with a special char. Max length is 36 chars.')
    ->param('email', '', new Email(), 'User email.')
    ->param('password', '', new Password(), 'User password hashed using SHA.')
    ->param('passwordVersion', '', new WhiteList(['sha1', 'sha224', 'sha256', 'sha384', 'sha512/224', 'sha512/256', 'sha512', 'sha3-224', 'sha3-256', 'sha3-384', 'sha3-512']), "Optional SHA version used to hash password. Allowed values are: 'sha1', 'sha224', 'sha256', 'sha384', 'sha512/224', 'sha512/256', 'sha512', 'sha3-224', 'sha3-256', 'sha3-384', 'sha3-512'", true)
    ->param('name', '', new Text(128), 'User name. Max length: 128 chars.', true)
    ->inject('response')
    ->inject('project')
    ->inject('dbForProject')
    ->inject('events')
    ->action(function (string $userId, string $email, string $password, string $passwordVersion, string $name, Response $response, Document $project, Database $dbForProject, Event $events) {
        $options = '{}';

        if (!empty($passwordVersion)) {
            $options = '{"version":"' . $passwordVersion . '"}';
        }

        $user = createUser('sha', $options, $userId, $email, $password, null, $name, $project, $dbForProject, $events);

        $response
            ->setStatusCode(Response::STATUS_CODE_CREATED)
            ->dynamic($user, Response::MODEL_USER);
    });

App::post('/v1/users/phpass')
    ->desc('Create user with PHPass password')
    ->groups(['api', 'users'])
    ->label('event', 'users.[userId].create')
    ->label('scope', 'users.write')
    ->label('audits.event', 'user.create')
    ->label('audits.resource', 'user/{response.$id}')
    ->label('usage.metric', 'users.{scope}.requests.create')
    ->label('sdk.auth', [APP_AUTH_TYPE_KEY])
    ->label('sdk.namespace', 'users')
    ->label('sdk.method', 'createPHPassUser')
    ->label('sdk.description', '/docs/references/users/create-phpass-user.md')
    ->label('sdk.response.code', Response::STATUS_CODE_CREATED)
    ->label('sdk.response.type', Response::CONTENT_TYPE_JSON)
    ->label('sdk.response.model', Response::MODEL_USER)
    ->param('userId', '', new CustomId(), 'User ID. Choose a custom ID or pass the string `ID.unique()`to auto generate it. Valid chars are a-z, A-Z, 0-9, period, hyphen, and underscore. Can\'t start with a special char. Max length is 36 chars.')
    ->param('email', '', new Email(), 'User email.')
    ->param('password', '', new Password(), 'User password hashed using PHPass.')
    ->param('name', '', new Text(128), 'User name. Max length: 128 chars.', true)
    ->inject('response')
    ->inject('project')
    ->inject('dbForProject')
    ->inject('events')
    ->action(function (string $userId, string $email, string $password, string $name, Response $response, Document $project, Database $dbForProject, Event $events) {
        $user = createUser('phpass', '{}', $userId, $email, $password, null, $name, $project, $dbForProject, $events);

        $response
            ->setStatusCode(Response::STATUS_CODE_CREATED)
            ->dynamic($user, Response::MODEL_USER);
    });

App::post('/v1/users/scrypt')
    ->desc('Create user with Scrypt password')
    ->groups(['api', 'users'])
    ->label('event', 'users.[userId].create')
    ->label('scope', 'users.write')
    ->label('audits.event', 'user.create')
    ->label('audits.resource', 'user/{response.$id}')
    ->label('usage.metric', 'users.{scope}.requests.create')
    ->label('sdk.auth', [APP_AUTH_TYPE_KEY])
    ->label('sdk.namespace', 'users')
    ->label('sdk.method', 'createScryptUser')
    ->label('sdk.description', '/docs/references/users/create-scrypt-user.md')
    ->label('sdk.response.code', Response::STATUS_CODE_CREATED)
    ->label('sdk.response.type', Response::CONTENT_TYPE_JSON)
    ->label('sdk.response.model', Response::MODEL_USER)
    ->param('userId', '', new CustomId(), 'User ID. Choose a custom ID or generate a random ID with `ID.unique()`. Valid chars are a-z, A-Z, 0-9, period, hyphen, and underscore. Can\'t start with a special char. Max length is 36 chars.')
    ->param('email', '', new Email(), 'User email.')
    ->param('password', '', new Password(), 'User password hashed using Scrypt.')
    ->param('passwordSalt', '', new Text(128), 'Optional salt used to hash password.')
    ->param('passwordCpu', 8, new Integer(), 'Optional CPU cost used to hash password.')
    ->param('passwordMemory', 14, new Integer(), 'Optional memory cost used to hash password.')
    ->param('passwordParallel', 1, new Integer(), 'Optional parallelization cost used to hash password.')
    ->param('passwordLength', 64, new Integer(), 'Optional hash length used to hash password.')
    ->param('name', '', new Text(128), 'User name. Max length: 128 chars.', true)
    ->inject('response')
    ->inject('project')
    ->inject('dbForProject')
    ->inject('events')
    ->action(function (string $userId, string $email, string $password, string $passwordSalt, int $passwordCpu, int $passwordMemory, int $passwordParallel, int $passwordLength, string $name, Response $response, Document $project, Database $dbForProject, Event $events) {
        $options = [
            'salt' => $passwordSalt,
            'costCpu' => $passwordCpu,
            'costMemory' => $passwordMemory,
            'costParallel' => $passwordParallel,
            'length' => $passwordLength
        ];

        $user = createUser('scrypt', \json_encode($options), $userId, $email, $password, null, $name, $project, $dbForProject, $events);

        $response
            ->setStatusCode(Response::STATUS_CODE_CREATED)
            ->dynamic($user, Response::MODEL_USER);
    });

App::post('/v1/users/scrypt-modified')
    ->desc('Create user with Scrypt modified password')
    ->groups(['api', 'users'])
    ->label('event', 'users.[userId].create')
    ->label('scope', 'users.write')
    ->label('audits.event', 'user.create')
    ->label('audits.resource', 'user/{response.$id}')
    ->label('usage.metric', 'users.{scope}.requests.create')
    ->label('sdk.auth', [APP_AUTH_TYPE_KEY])
    ->label('sdk.namespace', 'users')
    ->label('sdk.method', 'createScryptModifiedUser')
    ->label('sdk.description', '/docs/references/users/create-scrypt-modified-user.md')
    ->label('sdk.response.code', Response::STATUS_CODE_CREATED)
    ->label('sdk.response.type', Response::CONTENT_TYPE_JSON)
    ->label('sdk.response.model', Response::MODEL_USER)
    ->param('userId', '', new CustomId(), 'User ID. Choose a custom ID or generate a random ID with `ID.unique()`. Valid chars are a-z, A-Z, 0-9, period, hyphen, and underscore. Can\'t start with a special char. Max length is 36 chars.')
    ->param('email', '', new Email(), 'User email.')
    ->param('password', '', new Password(), 'User password hashed using Scrypt Modified.')
    ->param('passwordSalt', '', new Text(128), 'Salt used to hash password.')
    ->param('passwordSaltSeparator', '', new Text(128), 'Salt separator used to hash password.')
    ->param('passwordSignerKey', '', new Text(128), 'Signer key used to hash password.')
    ->param('name', '', new Text(128), 'User name. Max length: 128 chars.', true)
    ->inject('response')
    ->inject('project')
    ->inject('dbForProject')
    ->inject('events')
    ->action(function (string $userId, string $email, string $password, string $passwordSalt, string $passwordSaltSeparator, string $passwordSignerKey, string $name, Response $response, Document $project, Database $dbForProject, Event $events) {
        $user = createUser('scryptMod', '{"signerKey":"' . $passwordSignerKey . '","saltSeparator":"' . $passwordSaltSeparator . '","salt":"' . $passwordSalt . '"}', $userId, $email, $password, null, $name, $project, $dbForProject, $events);

        $response
            ->setStatusCode(Response::STATUS_CODE_CREATED)
            ->dynamic($user, Response::MODEL_USER);
    });

App::get('/v1/users')
    ->desc('List users')
    ->groups(['api', 'users'])
    ->label('scope', 'users.read')
    ->label('usage.metric', 'users.{scope}.requests.read')
    ->label('sdk.auth', [APP_AUTH_TYPE_KEY])
    ->label('sdk.namespace', 'users')
    ->label('sdk.method', 'list')
    ->label('sdk.description', '/docs/references/users/list-users.md')
    ->label('sdk.response.code', Response::STATUS_CODE_OK)
    ->label('sdk.response.type', Response::CONTENT_TYPE_JSON)
    ->label('sdk.response.model', Response::MODEL_USER_LIST)
    ->param('queries', [], new Users(), 'Array of query strings generated using the Query class provided by the SDK. [Learn more about queries](https://appwrite.io/docs/queries). Maximum of ' . APP_LIMIT_ARRAY_PARAMS_SIZE . ' queries are allowed, each ' . APP_LIMIT_ARRAY_ELEMENT_SIZE . ' characters long. You may filter on the following attributes: ' . implode(', ', Users::ALLOWED_ATTRIBUTES), true)
    ->param('search', '', new Text(256), 'Search term to filter your list results. Max length: 256 chars.', true)
    ->inject('response')
    ->inject('dbForProject')
    ->action(function (array $queries, string $search, Response $response, Database $dbForProject) {

        $queries = Query::parseQueries($queries);

        if (!empty($search)) {
            $queries[] = Query::search('search', $search);
        }

        // Get cursor document if there was a cursor query
        $cursor = \array_filter($queries, function ($query) {
            return \in_array($query->getMethod(), [Query::TYPE_CURSORAFTER, Query::TYPE_CURSORBEFORE]);
        });
        $cursor = reset($cursor);
        if ($cursor) {
            /** @var Query $cursor */
            $userId = $cursor->getValue();
            $cursorDocument = $dbForProject->getDocument('users', $userId);

            if ($cursorDocument->isEmpty()) {
                throw new Exception(Exception::GENERAL_CURSOR_NOT_FOUND, "User '{$userId}' for the 'cursor' value not found.");
            }

            $cursor->setValue($cursorDocument);
        }

        $filterQueries = Query::groupByType($queries)['filters'];

        $response->dynamic(new Document([
            'users' => $dbForProject->find('users', $queries),
            'total' => $dbForProject->count('users', $filterQueries, APP_LIMIT_COUNT),
        ]), Response::MODEL_USER_LIST);
    });

App::get('/v1/users/:userId')
    ->desc('Get user')
    ->groups(['api', 'users'])
    ->label('scope', 'users.read')
    ->label('usage.metric', 'users.{scope}.requests.read')
    ->label('sdk.auth', [APP_AUTH_TYPE_KEY])
    ->label('sdk.namespace', 'users')
    ->label('sdk.method', 'get')
    ->label('sdk.description', '/docs/references/users/get-user.md')
    ->label('sdk.response.code', Response::STATUS_CODE_OK)
    ->label('sdk.response.type', Response::CONTENT_TYPE_JSON)
    ->label('sdk.response.model', Response::MODEL_USER)
    ->param('userId', '', new UID(), 'User ID.')
    ->inject('response')
    ->inject('dbForProject')
    ->action(function (string $userId, Response $response, Database $dbForProject) {

        $user = $dbForProject->getDocument('users', $userId);

        if ($user->isEmpty()) {
            throw new Exception(Exception::USER_NOT_FOUND);
        }

        $response->dynamic($user, Response::MODEL_USER);
    });

App::get('/v1/users/:userId/prefs')
    ->desc('Get user preferences')
    ->groups(['api', 'users'])
    ->label('scope', 'users.read')
    ->label('usage.metric', 'users.{scope}.requests.read')
    ->label('sdk.auth', [APP_AUTH_TYPE_KEY])
    ->label('sdk.namespace', 'users')
    ->label('sdk.method', 'getPrefs')
    ->label('sdk.description', '/docs/references/users/get-user-prefs.md')
    ->label('sdk.response.code', Response::STATUS_CODE_OK)
    ->label('sdk.response.type', Response::CONTENT_TYPE_JSON)
    ->label('sdk.response.model', Response::MODEL_PREFERENCES)
    ->param('userId', '', new UID(), 'User ID.')
    ->inject('response')
    ->inject('dbForProject')
    ->action(function (string $userId, Response $response, Database $dbForProject) {

        $user = $dbForProject->getDocument('users', $userId);

        if ($user->isEmpty()) {
            throw new Exception(Exception::USER_NOT_FOUND);
        }

        $prefs = $user->getAttribute('prefs', []);

        $response->dynamic(new Document($prefs), Response::MODEL_PREFERENCES);
    });

App::get('/v1/users/:userId/sessions')
    ->desc('List user sessions')
    ->groups(['api', 'users'])
    ->label('scope', 'users.read')
    ->label('usage.metric', 'users.{scope}.requests.read')
    ->label('sdk.auth', [APP_AUTH_TYPE_KEY])
    ->label('sdk.namespace', 'users')
    ->label('sdk.method', 'listSessions')
    ->label('sdk.description', '/docs/references/users/list-user-sessions.md')
    ->label('sdk.response.code', Response::STATUS_CODE_OK)
    ->label('sdk.response.type', Response::CONTENT_TYPE_JSON)
    ->label('sdk.response.model', Response::MODEL_SESSION_LIST)
    ->param('userId', '', new UID(), 'User ID.')
    ->inject('response')
    ->inject('dbForProject')
    ->inject('locale')
    ->action(function (string $userId, Response $response, Database $dbForProject, Locale $locale) {

        $user = $dbForProject->getDocument('users', $userId);

        if ($user->isEmpty()) {
            throw new Exception(Exception::USER_NOT_FOUND);
        }

        $sessions = $user->getAttribute('sessions', []);

        foreach ($sessions as $key => $session) {
            /** @var Document $session */

            $countryName = $locale->getText('countries.' . strtolower($session->getAttribute('countryCode')), $locale->getText('locale.country.unknown'));
            $session->setAttribute('countryName', $countryName);
            $session->setAttribute('current', false);

            $sessions[$key] = $session;
        }

        $response->dynamic(new Document([
            'sessions' => $sessions,
            'total' => count($sessions),
        ]), Response::MODEL_SESSION_LIST);
    });

App::get('/v1/users/:userId/memberships')
    ->desc('List user memberships')
    ->groups(['api', 'users'])
    ->label('scope', 'users.read')
    ->label('usage.metric', 'users.{scope}.requests.read')
    ->label('sdk.auth', [APP_AUTH_TYPE_KEY])
    ->label('sdk.namespace', 'users')
    ->label('sdk.method', 'listMemberships')
    ->label('sdk.description', '/docs/references/users/list-user-memberships.md')
    ->label('sdk.response.code', Response::STATUS_CODE_OK)
    ->label('sdk.response.type', Response::CONTENT_TYPE_JSON)
    ->label('sdk.response.model', Response::MODEL_MEMBERSHIP_LIST)
    ->param('userId', '', new UID(), 'User ID.')
    ->inject('response')
    ->inject('dbForProject')
    ->action(function (string $userId, Response $response, Database $dbForProject) {

        $user = $dbForProject->getDocument('users', $userId);

        if ($user->isEmpty()) {
            throw new Exception(Exception::USER_NOT_FOUND);
        }

        $memberships = array_map(function ($membership) use ($dbForProject, $user) {
            $team = $dbForProject->getDocument('teams', $membership->getAttribute('teamId'));

            $membership
                ->setAttribute('teamName', $team->getAttribute('name'))
                ->setAttribute('userName', $user->getAttribute('name'))
                ->setAttribute('userEmail', $user->getAttribute('email'));

            return $membership;
        }, $user->getAttribute('memberships', []));

        $response->dynamic(new Document([
            'memberships' => $memberships,
            'total' => count($memberships),
        ]), Response::MODEL_MEMBERSHIP_LIST);
    });

App::get('/v1/users/:userId/logs')
    ->desc('List user logs')
    ->groups(['api', 'users'])
    ->label('scope', 'users.read')
    ->label('usage.metric', 'users.{scope}.requests.read')
    ->label('sdk.auth', [APP_AUTH_TYPE_KEY])
    ->label('sdk.namespace', 'users')
    ->label('sdk.method', 'listLogs')
    ->label('sdk.description', '/docs/references/users/list-user-logs.md')
    ->label('sdk.response.code', Response::STATUS_CODE_OK)
    ->label('sdk.response.type', Response::CONTENT_TYPE_JSON)
    ->label('sdk.response.model', Response::MODEL_LOG_LIST)
    ->param('userId', '', new UID(), 'User ID.')
    ->param('queries', [], new Queries([new Limit(), new Offset()]), 'Array of query strings generated using the Query class provided by the SDK. [Learn more about queries](https://appwrite.io/docs/queries). Only supported methods are limit and offset', true)
    ->inject('response')
    ->inject('dbForProject')
    ->inject('locale')
    ->inject('geodb')
    ->action(function (string $userId, array $queries, Response $response, Database $dbForProject, Locale $locale, Reader $geodb) {

        $user = $dbForProject->getDocument('users', $userId);

        if ($user->isEmpty()) {
            throw new Exception(Exception::USER_NOT_FOUND);
        }

        $queries = Query::parseQueries($queries);
        $grouped = Query::groupByType($queries);
        $limit = $grouped['limit'] ?? APP_LIMIT_COUNT;
        $offset = $grouped['offset'] ?? 0;

        $audit = new Audit($dbForProject);

        $logs = $audit->getLogsByUser($user->getInternalId(), $limit, $offset);

        $output = [];

        foreach ($logs as $i => &$log) {
            $log['userAgent'] = (!empty($log['userAgent'])) ? $log['userAgent'] : 'UNKNOWN';

            $detector = new Detector($log['userAgent']);
            $detector->skipBotDetection(); // OPTIONAL: If called, bot detection will completely be skipped (bots will be detected as regular devices then)

            $os = $detector->getOS();
            $client = $detector->getClient();
            $device = $detector->getDevice();

            $output[$i] = new Document([
                'event' => $log['event'],
                'ip' => $log['ip'],
                'time' => $log['time'],
                'osCode' => $os['osCode'],
                'osName' => $os['osName'],
                'osVersion' => $os['osVersion'],
                'clientType' => $client['clientType'],
                'clientCode' => $client['clientCode'],
                'clientName' => $client['clientName'],
                'clientVersion' => $client['clientVersion'],
                'clientEngine' => $client['clientEngine'],
                'clientEngineVersion' => $client['clientEngineVersion'],
                'deviceName' => $device['deviceName'],
                'deviceBrand' => $device['deviceBrand'],
                'deviceModel' => $device['deviceModel']
            ]);

            $record = $geodb->get($log['ip']);

            if ($record) {
                $output[$i]['countryCode'] = $locale->getText('countries.' . strtolower($record['country']['iso_code']), false) ? \strtolower($record['country']['iso_code']) : '--';
                $output[$i]['countryName'] = $locale->getText('countries.' . strtolower($record['country']['iso_code']), $locale->getText('locale.country.unknown'));
            } else {
                $output[$i]['countryCode'] = '--';
                $output[$i]['countryName'] = $locale->getText('locale.country.unknown');
            }
        }

        $response->dynamic(new Document([
            'total' => $audit->countLogsByUser($user->getId()),
            'logs' => $output,
        ]), Response::MODEL_LOG_LIST);
    });

App::get('/v1/users/identities')
    ->desc('List Identities')
    ->groups(['api', 'users'])
    ->label('scope', 'users.read')
    ->label('usage.metric', 'users.{scope}.requests.read')
    ->label('sdk.auth', [APP_AUTH_TYPE_KEY])
    ->label('sdk.namespace', 'users')
    ->label('sdk.method', 'listIdentities')
    ->label('sdk.description', '/docs/references/users/list-identities.md')
    ->label('sdk.response.code', Response::STATUS_CODE_OK)
    ->label('sdk.response.type', Response::CONTENT_TYPE_JSON)
    ->label('sdk.response.model', Response::MODEL_IDENTITY_LIST)
    ->param('queries', [], new Identities(), 'Array of query strings generated using the Query class provided by the SDK. [Learn more about queries](https://appwrite.io/docs/queries). Maximum of ' . APP_LIMIT_ARRAY_PARAMS_SIZE . ' queries are allowed, each ' . APP_LIMIT_ARRAY_ELEMENT_SIZE . ' characters long. You may filter on the following attributes: ' . implode(', ', Identities::ALLOWED_ATTRIBUTES), true)
    ->param('search', '', new Text(256), 'Search term to filter your list results. Max length: 256 chars.', true)
    ->inject('response')
    ->inject('dbForProject')
    ->action(function (array $queries, string $search, Response $response, Database $dbForProject) {

        $queries = Query::parseQueries($queries);

        if (!empty($search)) {
            $queries[] = Query::search('search', $search);
        }

        // Get cursor document if there was a cursor query
        $cursor = \array_filter($queries, function ($query) {
            return \in_array($query->getMethod(), [Query::TYPE_CURSORAFTER, Query::TYPE_CURSORBEFORE]);
        });
        $cursor = reset($cursor);
        if ($cursor) {
            /** @var Query $cursor */
            $identityId = $cursor->getValue();
            $cursorDocument = $dbForProject->getDocument('identities', $identityId);

            if ($cursorDocument->isEmpty()) {
                throw new Exception(Exception::GENERAL_CURSOR_NOT_FOUND, "User '{$identityId}' for the 'cursor' value not found.");
            }

            $cursor->setValue($cursorDocument);
        }

        $filterQueries = Query::groupByType($queries)['filters'];

        $response->dynamic(new Document([
            'identities' => $dbForProject->find('identities', $queries),
            'total' => $dbForProject->count('identities', $filterQueries, APP_LIMIT_COUNT),
        ]), Response::MODEL_IDENTITY_LIST);
    });

App::patch('/v1/users/:userId/status')
    ->desc('Update user status')
    ->groups(['api', 'users'])
    ->label('event', 'users.[userId].update.status')
    ->label('scope', 'users.write')
    ->label('audits.event', 'user.update')
    ->label('audits.resource', 'user/{response.$id}')
    ->label('audits.userId', '{response.$id}')
    ->label('usage.metric', 'users.{scope}.requests.update')
    ->label('sdk.auth', [APP_AUTH_TYPE_KEY])
    ->label('sdk.namespace', 'users')
    ->label('sdk.method', 'updateStatus')
    ->label('sdk.description', '/docs/references/users/update-user-status.md')
    ->label('sdk.response.code', Response::STATUS_CODE_OK)
    ->label('sdk.response.type', Response::CONTENT_TYPE_JSON)
    ->label('sdk.response.model', Response::MODEL_USER)
    ->param('userId', '', new UID(), 'User ID.')
    ->param('status', null, new Boolean(true), 'User Status. To activate the user pass `true` and to block the user pass `false`.')
    ->inject('response')
    ->inject('dbForProject')
    ->inject('events')
    ->action(function (string $userId, bool $status, Response $response, Database $dbForProject, Event $events) {

        $user = $dbForProject->getDocument('users', $userId);

        if ($user->isEmpty()) {
            throw new Exception(Exception::USER_NOT_FOUND);
        }

        $user = $dbForProject->updateDocument('users', $user->getId(), $user->setAttribute('status', (bool) $status));

        $events
            ->setParam('userId', $user->getId());

        $response->dynamic($user, Response::MODEL_USER);
    });

<<<<<<< HEAD
App::patch('/v1/users/:userId/verification')
    ->desc('Update email verification')
=======
App::put('/v1/users/:userId/labels')
    ->desc('Update User Labels')
>>>>>>> c273e3d8
    ->groups(['api', 'users'])
    ->label('event', 'users.[userId].update.labels')
    ->label('scope', 'users.write')
    ->label('audits.event', 'user.update')
    ->label('audits.resource', 'user/{response.$id}')
    ->label('usage.metric', 'users.{scope}.requests.update')
    ->label('sdk.auth', [APP_AUTH_TYPE_KEY])
    ->label('sdk.namespace', 'users')
    ->label('sdk.method', 'updateLabels')
    ->label('sdk.description', '/docs/references/users/update-user-labels.md')
    ->label('sdk.response.code', Response::STATUS_CODE_OK)
    ->label('sdk.response.type', Response::CONTENT_TYPE_JSON)
    ->label('sdk.response.model', Response::MODEL_USER)
    ->param('userId', '', new UID(), 'User ID.')
    ->param('labels', [], new ArrayList(new Text(36, allowList: [...Text::NUMBERS, ...Text::ALPHABET_UPPER, ...Text::ALPHABET_LOWER]), APP_LIMIT_ARRAY_PARAMS_SIZE), 'Array of user labels. Replaces the previous labels. Maximum of ' . APP_LIMIT_ARRAY_PARAMS_SIZE . ' labels are allowed, each up to 36 alphanumeric characters long.')
    ->inject('response')
    ->inject('dbForProject')
    ->inject('events')
    ->action(function (string $userId, array $labels, Response $response, Database $dbForProject, Event $events) {

        $user = $dbForProject->getDocument('users', $userId);

        if ($user->isEmpty()) {
            throw new Exception(Exception::USER_NOT_FOUND);
        }

        $user->setAttribute('labels', (array) \array_values(\array_unique($labels)));

        $user = $dbForProject->updateDocument('users', $user->getId(), $user);

        $events
            ->setParam('userId', $user->getId());

        $response->dynamic($user, Response::MODEL_USER);
    });

App::patch('/v1/users/:userId/verification/phone')
    ->desc('Update phone verification')
    ->groups(['api', 'users'])
    ->label('event', 'users.[userId].update.verification')
    ->label('scope', 'users.write')
    ->label('audits.event', 'verification.update')
    ->label('audits.resource', 'user/{response.$id}')
    ->label('usage.metric', 'users.{scope}.requests.update')
    ->label('sdk.auth', [APP_AUTH_TYPE_KEY])
    ->label('sdk.namespace', 'users')
    ->label('sdk.method', 'updatePhoneVerification')
    ->label('sdk.description', '/docs/references/users/update-user-phone-verification.md')
    ->label('sdk.response.code', Response::STATUS_CODE_OK)
    ->label('sdk.response.type', Response::CONTENT_TYPE_JSON)
    ->label('sdk.response.model', Response::MODEL_USER)
    ->param('userId', '', new UID(), 'User ID.')
    ->param('phoneVerification', false, new Boolean(), 'User phone verification status.')
    ->inject('response')
    ->inject('dbForProject')
    ->inject('events')
    ->action(function (string $userId, bool $phoneVerification, Response $response, Database $dbForProject, Event $events) {

        $user = $dbForProject->getDocument('users', $userId);

        if ($user->isEmpty()) {
            throw new Exception(Exception::USER_NOT_FOUND);
        }

        $user = $dbForProject->updateDocument('users', $user->getId(), $user->setAttribute('phoneVerification', $phoneVerification));

        $events
            ->setParam('userId', $user->getId());

        $response->dynamic($user, Response::MODEL_USER);
    });

App::patch('/v1/users/:userId/name')
    ->desc('Update name')
    ->groups(['api', 'users'])
    ->label('event', 'users.[userId].update.name')
    ->label('scope', 'users.write')
    ->label('audits.event', 'user.update')
    ->label('audits.resource', 'user/{response.$id}')
    ->label('audits.userId', '{response.$id}')
    ->label('usage.metric', 'users.{scope}.requests.update')
    ->label('sdk.auth', [APP_AUTH_TYPE_KEY])
    ->label('sdk.namespace', 'users')
    ->label('sdk.method', 'updateName')
    ->label('sdk.description', '/docs/references/users/update-user-name.md')
    ->label('sdk.response.code', Response::STATUS_CODE_OK)
    ->label('sdk.response.type', Response::CONTENT_TYPE_JSON)
    ->label('sdk.response.model', Response::MODEL_USER)
    ->param('userId', '', new UID(), 'User ID.')
    ->param('name', '', new Text(128), 'User name. Max length: 128 chars.')
    ->inject('response')
    ->inject('dbForProject')
    ->inject('events')
    ->action(function (string $userId, string $name, Response $response, Database $dbForProject, Event $events) {

        $user = $dbForProject->getDocument('users', $userId);

        if ($user->isEmpty()) {
            throw new Exception(Exception::USER_NOT_FOUND);
        }

        $user->setAttribute('name', $name);

        $user = $dbForProject->updateDocument('users', $user->getId(), $user);

        $events->setParam('userId', $user->getId());

        $response->dynamic($user, Response::MODEL_USER);
    });

App::patch('/v1/users/:userId/password')
    ->desc('Update password')
    ->groups(['api', 'users'])
    ->label('event', 'users.[userId].update.password')
    ->label('scope', 'users.write')
    ->label('audits.event', 'user.update')
    ->label('audits.resource', 'user/{response.$id}')
    ->label('audits.userId', '{response.$id}')
    ->label('usage.metric', 'users.{scope}.requests.update')
    ->label('sdk.auth', [APP_AUTH_TYPE_KEY])
    ->label('sdk.namespace', 'users')
    ->label('sdk.method', 'updatePassword')
    ->label('sdk.description', '/docs/references/users/update-user-password.md')
    ->label('sdk.response.code', Response::STATUS_CODE_OK)
    ->label('sdk.response.type', Response::CONTENT_TYPE_JSON)
    ->label('sdk.response.model', Response::MODEL_USER)
    ->param('userId', '', new UID(), 'User ID.')
    ->param('password', '', fn ($project, $passwordsDictionary) => new PasswordDictionary($passwordsDictionary, $project->getAttribute('auths', [])['passwordDictionary'] ?? false), 'New user password. Must be at least 8 chars.', false, ['project', 'passwordsDictionary'])
    ->inject('response')
    ->inject('project')
    ->inject('dbForProject')
    ->inject('events')
    ->action(function (string $userId, string $password, Response $response, Document $project, Database $dbForProject, Event $events) {

        $user = $dbForProject->getDocument('users', $userId);

        if ($user->isEmpty()) {
            throw new Exception(Exception::USER_NOT_FOUND);
        }

        if ($project->getAttribute('auths', [])['personalDataCheck'] ?? false) {
            $personalDataValidator = new PersonalData($userId, $user->getAttribute('email'), $user->getAttribute('name'), $user->getAttribute('phone'));
            if (!$personalDataValidator->isValid($password)) {
                throw new Exception(Exception::USER_PASSWORD_PERSONAL_DATA);
            }
        }

        $newPassword = Auth::passwordHash($password, Auth::DEFAULT_ALGO, Auth::DEFAULT_ALGO_OPTIONS);

        $historyLimit = $project->getAttribute('auths', [])['passwordHistory'] ?? 0;
        $history = $user->getAttribute('passwordHistory', []);
        if ($historyLimit > 0) {
            $validator = new PasswordHistory($history, $user->getAttribute('hash'), $user->getAttribute('hashOptions'));
            if (!$validator->isValid($password)) {
                throw new Exception(Exception::USER_PASSWORD_RECENTLY_USED);
            }

            $history[] = $newPassword;
            $history = array_slice($history, (count($history) - $historyLimit), $historyLimit);
        }

        $user
            ->setAttribute('password', $newPassword)
            ->setAttribute('passwordHistory', $history)
            ->setAttribute('passwordUpdate', DateTime::now())
            ->setAttribute('hash', Auth::DEFAULT_ALGO)
            ->setAttribute('hashOptions', Auth::DEFAULT_ALGO_OPTIONS);

        $user = $dbForProject->updateDocument('users', $user->getId(), $user);

        $events->setParam('userId', $user->getId());

        $response->dynamic($user, Response::MODEL_USER);
    });

App::patch('/v1/users/:userId/email')
    ->desc('Update email')
    ->groups(['api', 'users'])
    ->label('event', 'users.[userId].update.email')
    ->label('scope', 'users.write')
    ->label('audits.event', 'user.update')
    ->label('audits.resource', 'user/{response.$id}')
    ->label('audits.userId', '{response.$id}')
    ->label('usage.metric', 'users.{scope}.requests.update')
    ->label('sdk.auth', [APP_AUTH_TYPE_KEY])
    ->label('sdk.namespace', 'users')
    ->label('sdk.method', 'updateEmail')
    ->label('sdk.description', '/docs/references/users/update-user-email.md')
    ->label('sdk.response.code', Response::STATUS_CODE_OK)
    ->label('sdk.response.type', Response::CONTENT_TYPE_JSON)
    ->label('sdk.response.model', Response::MODEL_USER)
    ->param('userId', '', new UID(), 'User ID.')
    ->param('email', '', new Email(), 'User email.')
    ->inject('response')
    ->inject('dbForProject')
    ->inject('events')
    ->action(function (string $userId, string $email, Response $response, Database $dbForProject, Event $events) {

        $user = $dbForProject->getDocument('users', $userId);

        if ($user->isEmpty()) {
            throw new Exception(Exception::USER_NOT_FOUND);
        }

        $email = \strtolower($email);

        // Makes sure this email is not already used in another identity
        $identityWithMatchingEmail = $dbForProject->findOne('identities', [
            Query::equal('providerEmail', [$email]),
            Query::notEqual('userId', $user->getId()),
        ]);
        if ($identityWithMatchingEmail !== false && !$identityWithMatchingEmail->isEmpty()) {
            throw new Exception(Exception::USER_EMAIL_ALREADY_EXISTS);
        }

        $user
            ->setAttribute('email', $email)
            ->setAttribute('emailVerification', false)
        ;


        try {
            $user = $dbForProject->updateDocument('users', $user->getId(), $user);
        } catch (Duplicate $th) {
            throw new Exception(Exception::USER_EMAIL_ALREADY_EXISTS);
        }

        $events->setParam('userId', $user->getId());

        $response->dynamic($user, Response::MODEL_USER);
    });

App::patch('/v1/users/:userId/phone')
    ->desc('Update phone')
    ->groups(['api', 'users'])
    ->label('event', 'users.[userId].update.phone')
    ->label('scope', 'users.write')
    ->label('audits.event', 'user.update')
    ->label('audits.resource', 'user/{response.$id}')
    ->label('usage.metric', 'users.{scope}.requests.update')
    ->label('sdk.auth', [APP_AUTH_TYPE_KEY])
    ->label('sdk.namespace', 'users')
    ->label('sdk.method', 'updatePhone')
    ->label('sdk.description', '/docs/references/users/update-user-phone.md')
    ->label('sdk.response.code', Response::STATUS_CODE_OK)
    ->label('sdk.response.type', Response::CONTENT_TYPE_JSON)
    ->label('sdk.response.model', Response::MODEL_USER)
    ->param('userId', '', new UID(), 'User ID.')
    ->param('number', '', new Phone(), 'User phone number.')
    ->inject('response')
    ->inject('dbForProject')
    ->inject('events')
    ->action(function (string $userId, string $number, Response $response, Database $dbForProject, Event $events) {

        $user = $dbForProject->getDocument('users', $userId);

        if ($user->isEmpty()) {
            throw new Exception(Exception::USER_NOT_FOUND);
        }

        $user
            ->setAttribute('phone', $number)
            ->setAttribute('phoneVerification', false)
        ;

        try {
            $user = $dbForProject->updateDocument('users', $user->getId(), $user);
        } catch (Duplicate $th) {
            throw new Exception(Exception::USER_PHONE_ALREADY_EXISTS);
        }

        $events->setParam('userId', $user->getId());

        $response->dynamic($user, Response::MODEL_USER);
    });

App::patch('/v1/users/:userId/verification')
    ->desc('Update email verification')
    ->groups(['api', 'users'])
    ->label('event', 'users.[userId].update.verification')
    ->label('scope', 'users.write')
    ->label('audits.event', 'verification.update')
    ->label('audits.resource', 'user/{request.userId}')
    ->label('audits.userId', '{request.userId}')
    ->label('usage.metric', 'users.{scope}.requests.update')
    ->label('sdk.auth', [APP_AUTH_TYPE_KEY])
    ->label('sdk.namespace', 'users')
    ->label('sdk.method', 'updateEmailVerification')
    ->label('sdk.description', '/docs/references/users/update-user-email-verification.md')
    ->label('sdk.response.code', Response::STATUS_CODE_OK)
    ->label('sdk.response.type', Response::CONTENT_TYPE_JSON)
    ->label('sdk.response.model', Response::MODEL_USER)
    ->param('userId', '', new UID(), 'User ID.')
    ->param('emailVerification', false, new Boolean(), 'User email verification status.')
    ->inject('response')
    ->inject('dbForProject')
    ->inject('events')
    ->action(function (string $userId, bool $emailVerification, Response $response, Database $dbForProject, Event $events) {

        $user = $dbForProject->getDocument('users', $userId);

        if ($user->isEmpty()) {
            throw new Exception(Exception::USER_NOT_FOUND);
        }

        $user = $dbForProject->updateDocument('users', $user->getId(), $user->setAttribute('emailVerification', $emailVerification));

        $events->setParam('userId', $user->getId());

        $response->dynamic($user, Response::MODEL_USER);
    });

App::patch('/v1/users/:userId/prefs')
    ->desc('Update user preferences')
    ->groups(['api', 'users'])
    ->label('event', 'users.[userId].update.prefs')
    ->label('scope', 'users.write')
    ->label('usage.metric', 'users.{scope}.requests.update')
    ->label('sdk.auth', [APP_AUTH_TYPE_KEY])
    ->label('sdk.namespace', 'users')
    ->label('sdk.method', 'updatePrefs')
    ->label('sdk.description', '/docs/references/users/update-user-prefs.md')
    ->label('sdk.response.code', Response::STATUS_CODE_OK)
    ->label('sdk.response.type', Response::CONTENT_TYPE_JSON)
    ->label('sdk.response.model', Response::MODEL_PREFERENCES)
    ->param('userId', '', new UID(), 'User ID.')
    ->param('prefs', '', new Assoc(), 'Prefs key-value JSON object.')
    ->inject('response')
    ->inject('dbForProject')
    ->inject('events')
    ->action(function (string $userId, array $prefs, Response $response, Database $dbForProject, Event $events) {

        $user = $dbForProject->getDocument('users', $userId);

        if ($user->isEmpty()) {
            throw new Exception(Exception::USER_NOT_FOUND);
        }

        $user = $dbForProject->updateDocument('users', $user->getId(), $user->setAttribute('prefs', $prefs));

        $events
            ->setParam('userId', $user->getId());

        $response->dynamic(new Document($prefs), Response::MODEL_PREFERENCES);
    });

App::delete('/v1/users/:userId/sessions/:sessionId')
    ->desc('Delete user session')
    ->groups(['api', 'users'])
    ->label('event', 'users.[userId].sessions.[sessionId].delete')
    ->label('scope', 'users.write')
    ->label('audits.event', 'session.delete')
    ->label('audits.resource', 'user/{request.userId}')
    ->label('usage.metric', 'sessions.{scope}.requests.delete')
    ->label('sdk.auth', [APP_AUTH_TYPE_KEY])
    ->label('sdk.namespace', 'users')
    ->label('sdk.method', 'deleteSession')
    ->label('sdk.description', '/docs/references/users/delete-user-session.md')
    ->label('sdk.response.code', Response::STATUS_CODE_NOCONTENT)
    ->label('sdk.response.model', Response::MODEL_NONE)
    ->param('userId', '', new UID(), 'User ID.')
    ->param('sessionId', '', new UID(), 'Session ID.')
    ->inject('response')
    ->inject('dbForProject')
    ->inject('events')
    ->action(function (string $userId, string $sessionId, Response $response, Database $dbForProject, Event $events) {

        $user = $dbForProject->getDocument('users', $userId);

        if ($user->isEmpty()) {
            throw new Exception(Exception::USER_NOT_FOUND);
        }

        $session = $dbForProject->getDocument('sessions', $sessionId);

        if ($session->isEmpty()) {
            throw new Exception(Exception::USER_SESSION_NOT_FOUND);
        }

        $dbForProject->deleteDocument('sessions', $session->getId());
        $dbForProject->deleteCachedDocument('users', $user->getId());

        $events
            ->setParam('userId', $user->getId())
            ->setParam('sessionId', $sessionId)
            ->setPayload($response->output($session, Response::MODEL_SESSION));

        $response->noContent();
    });

App::delete('/v1/users/:userId/sessions')
    ->desc('Delete user sessions')
    ->groups(['api', 'users'])
    ->label('event', 'users.[userId].sessions.[sessionId].delete')
    ->label('scope', 'users.write')
    ->label('audits.event', 'session.delete')
    ->label('audits.resource', 'user/{user.$id}')
    ->label('usage.metric', 'sessions.{scope}.requests.delete')
    ->label('sdk.auth', [APP_AUTH_TYPE_KEY])
    ->label('sdk.namespace', 'users')
    ->label('sdk.method', 'deleteSessions')
    ->label('sdk.description', '/docs/references/users/delete-user-sessions.md')
    ->label('sdk.response.code', Response::STATUS_CODE_NOCONTENT)
    ->label('sdk.response.model', Response::MODEL_NONE)
    ->param('userId', '', new UID(), 'User ID.')
    ->inject('response')
    ->inject('dbForProject')
    ->inject('events')
    ->action(function (string $userId, Response $response, Database $dbForProject, Event $events) {

        $user = $dbForProject->getDocument('users', $userId);

        if ($user->isEmpty()) {
            throw new Exception(Exception::USER_NOT_FOUND);
        }

        $sessions = $user->getAttribute('sessions', []);

        foreach ($sessions as $key => $session) {
            /** @var Document $session */
            $dbForProject->deleteDocument('sessions', $session->getId());
            //TODO: fix this
        }

        $dbForProject->deleteCachedDocument('users', $user->getId());

        $events
            ->setParam('userId', $user->getId())
            ->setPayload($response->output($user, Response::MODEL_USER));

        $response->noContent();
    });

App::delete('/v1/users/:userId')
    ->desc('Delete user')
    ->groups(['api', 'users'])
    ->label('event', 'users.[userId].delete')
    ->label('scope', 'users.write')
    ->label('audits.event', 'user.delete')
    ->label('audits.resource', 'user/{request.userId}')
    ->label('usage.metric', 'users.{scope}.requests.delete')
    ->label('sdk.auth', [APP_AUTH_TYPE_KEY])
    ->label('sdk.namespace', 'users')
    ->label('sdk.method', 'delete')
    ->label('sdk.description', '/docs/references/users/delete.md')
    ->label('sdk.response.code', Response::STATUS_CODE_NOCONTENT)
    ->label('sdk.response.model', Response::MODEL_NONE)
    ->param('userId', '', new UID(), 'User ID.')
    ->inject('response')
    ->inject('dbForProject')
    ->inject('events')
    ->inject('deletes')
    ->action(function (string $userId, Response $response, Database $dbForProject, Event $events, Delete $deletes) {

        $user = $dbForProject->getDocument('users', $userId);

        if ($user->isEmpty()) {
            throw new Exception(Exception::USER_NOT_FOUND);
        }

        // clone user object to send to workers
        $clone = clone $user;

        $dbForProject->deleteDocument('users', $userId);

        $deletes
            ->setType(DELETE_TYPE_DOCUMENT)
            ->setDocument($clone);

        $events
            ->setParam('userId', $user->getId())
            ->setPayload($response->output($clone, Response::MODEL_USER));

        $response->noContent();
    });

App::delete('/v1/users/identities/:identityId')
    ->desc('Delete Identity')
    ->groups(['api', 'users'])
    ->label('event', 'users.[userId].identities.[identityId].delete')
    ->label('scope', 'users.write')
    ->label('audits.event', 'identity.delete')
    ->label('audits.resource', 'identity/{request.$identityId}')
    ->label('usage.metric', 'users.{scope}.requests.delete')
    ->label('sdk.auth', [APP_AUTH_TYPE_KEY])
    ->label('sdk.namespace', 'users')
    ->label('sdk.method', 'deleteIdentity')
    ->label('sdk.description', '/docs/references/users/delete-identity.md')
    ->label('sdk.response.code', Response::STATUS_CODE_NOCONTENT)
    ->label('sdk.response.model', Response::MODEL_NONE)
    ->param('identityId', '', new UID(), 'Identity ID.')
    ->inject('response')
    ->inject('dbForProject')
    ->inject('events')
    ->inject('deletes')
    ->action(function (string $identityId, Response $response, Database $dbForProject, Event $events, Delete $deletes) {

        $identity = $dbForProject->getDocument('identities', $identityId);

        if ($identity->isEmpty()) {
            throw new Exception(Exception::USER_IDENTITY_NOT_FOUND);
        }

        $dbForProject->deleteDocument('identities', $identityId);

        return $response->noContent();
    });

App::get('/v1/users/usage')
    ->desc('Get usage stats for the users API')
    ->groups(['api', 'users', 'usage'])
    ->label('scope', 'users.read')
    ->label('sdk.auth', [APP_AUTH_TYPE_ADMIN])
    ->label('sdk.namespace', 'users')
    ->label('sdk.method', 'getUsage')
    ->label('sdk.response.code', Response::STATUS_CODE_OK)
    ->label('sdk.response.type', Response::CONTENT_TYPE_JSON)
    ->label('sdk.response.model', Response::MODEL_USAGE_USERS)
    ->param('range', '30d', new WhiteList(['24h', '7d', '30d', '90d'], true), 'Date range.', true)
    ->param('provider', '', new WhiteList(\array_merge(['email', 'anonymous'], \array_map(fn ($value) => "oauth-" . $value, \array_keys(Config::getParam('providers', [])))), true), 'Provider Name.', true)
    ->inject('response')
    ->inject('dbForProject')
    ->inject('register')
    ->action(function (string $range, string $provider, Response $response, Database $dbForProject) {

        $usage = [];
        if (App::getEnv('_APP_USAGE_STATS', 'enabled') == 'enabled') {
            $periods = [
                '24h' => [
                    'period' => '1h',
                    'limit' => 24,
                ],
                '7d' => [
                    'period' => '1d',
                    'limit' => 7,
                ],
                '30d' => [
                    'period' => '1d',
                    'limit' => 30,
                ],
                '90d' => [
                    'period' => '1d',
                    'limit' => 90,
                ],
            ];

            $metrics = [
                'users.$all.count.total',
                'users.$all.requests.create',
                'users.$all.requests.read',
                'users.$all.requests.update',
                'users.$all.requests.delete',
                'sessions.$all.requests.create',
                'sessions.$all.requests.delete',
                "sessions.$provider.requests.create",
            ];

            $stats = [];

            Authorization::skip(function () use ($dbForProject, $periods, $range, $metrics, &$stats) {
                foreach ($metrics as $metric) {
                    $limit = $periods[$range]['limit'];
                    $period = $periods[$range]['period'];

                    $requestDocs = $dbForProject->find('stats', [
                        Query::equal('period', [$period]),
                        Query::equal('metric', [$metric]),
                        Query::limit($limit),
                        Query::orderDesc('time'),
                    ]);

                    $stats[$metric] = [];
                    foreach ($requestDocs as $requestDoc) {
                        $stats[$metric][] = [
                            'value' => $requestDoc->getAttribute('value'),
                            'date' => $requestDoc->getAttribute('time'),
                        ];
                    }

                    // backfill metrics with empty values for graphs
                    $backfill = $limit - \count($requestDocs);
                    while ($backfill > 0) {
                        $last = $limit - $backfill - 1; // array index of last added metric
                        $diff = match ($period) { // convert period to seconds for unix timestamp math
                            '1h' => 3600,
                            '1d' => 86400,
                        };
                        $stats[$metric][] = [
                            'value' => 0,
                            'date' => DateTime::formatTz(DateTime::addSeconds(new \DateTime($stats[$metric][$last]['date'] ?? null), -1 * $diff)),
                        ];
                        $backfill--;
                    }
                    $stats[$metric] = array_reverse($stats[$metric]);
                }
            });

            $usage = new Document([
                'range' => $range,
                'usersCount' => $stats['users.$all.count.total'] ?? [],
                'usersCreate' => $stats['users.$all.requests.create'] ?? [],
                'usersRead' => $stats['users.$all.requests.read'] ?? [],
                'usersUpdate' => $stats['users.$all.requests.update'] ?? [],
                'usersDelete' => $stats['users.$all.requests.delete'] ?? [],
                'sessionsCreate' => $stats['sessions.$all.requests.create'] ?? [],
                'sessionsProviderCreate' => $stats["sessions.$provider.requests.create"] ?? [],
                'sessionsDelete' => $stats['sessions.$all.requests.delete' ?? []]
            ]);
        }

        $response->dynamic($usage, Response::MODEL_USAGE_USERS);
    });<|MERGE_RESOLUTION|>--- conflicted
+++ resolved
@@ -733,13 +733,8 @@
         $response->dynamic($user, Response::MODEL_USER);
     });
 
-<<<<<<< HEAD
-App::patch('/v1/users/:userId/verification')
-    ->desc('Update email verification')
-=======
 App::put('/v1/users/:userId/labels')
-    ->desc('Update User Labels')
->>>>>>> c273e3d8
+    ->desc('Update user labels')
     ->groups(['api', 'users'])
     ->label('event', 'users.[userId].update.labels')
     ->label('scope', 'users.write')
