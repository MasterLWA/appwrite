<?php

use Appwrite\Auth\Auth;
use Appwrite\Auth\Validator\Password;
use Appwrite\Auth\Validator\Phone;
use Appwrite\Detector\Detector;
use Appwrite\Event\Delete;
use Appwrite\Event\Event;
use Appwrite\Network\Validator\Email;
use Appwrite\Utopia\Database\Validator\CustomId;
use Appwrite\Utopia\Database\Validator\Queries\Identities;
use Utopia\Database\Validator\Queries;
use Appwrite\Utopia\Database\Validator\Queries\Identities;
use Appwrite\Utopia\Database\Validator\Queries\Users;
use Utopia\Database\Validator\Query\Limit;
use Utopia\Database\Validator\Query\Offset;
use Appwrite\Utopia\Response;
use Utopia\App;
use Utopia\Audit\Audit;
use Utopia\Config\Config;
use Utopia\Database\Helpers\ID;
use Utopia\Database\Helpers\Permission;
use Utopia\Database\Helpers\Role;
use Utopia\Locale\Locale;
use Appwrite\Extend\Exception;
use Utopia\Database\Document;
use Utopia\Database\DateTime;
use Utopia\Database\Exception\Duplicate;
use Utopia\Database\Validator\UID;
use Utopia\Database\Database;
use Utopia\Database\Query;
use Utopia\Database\Validator\Authorization;
use Utopia\Validator\ArrayList;
use Utopia\Validator\Assoc;
use Utopia\Validator\WhiteList;
use Utopia\Validator\Text;
use Utopia\Validator\Boolean;
use MaxMind\Db\Reader;
use Utopia\Validator\Integer;
use Appwrite\Auth\Validator\PasswordHistory;
use Appwrite\Auth\Validator\PasswordDictionary;
use Appwrite\Auth\Validator\PersonalData;

/** TODO: Remove function when we move to using utopia/platform */
function createUser(string $hash, mixed $hashOptions, string $userId, ?string $email, ?string $password, ?string $phone, string $name, Document $project, Database $dbForProject, Event $events): Document
{
    $hashOptionsObject = (\is_string($hashOptions)) ? \json_decode($hashOptions, true) : $hashOptions; // Cast to JSON array
    $passwordHistory = $project->getAttribute('auths', [])['passwordHistory'] ?? 0;

    if (!empty($email)) {
        $email = \strtolower($email);

        // Makes sure this email is not already used in another identity
        $identityWithMatchingEmail = $dbForProject->findOne('identities', [
            Query::equal('providerEmail', [$email]),
        ]);
        if ($identityWithMatchingEmail !== false && !$identityWithMatchingEmail->isEmpty()) {
            throw new Exception(Exception::USER_EMAIL_ALREADY_EXISTS);
        }
    }

    try {
        $userId = $userId == 'unique()'
            ? ID::unique()
            : ID::custom($userId);

        if ($project->getAttribute('auths', [])['personalDataCheck'] ?? false) {
            $personalDataValidator = new PersonalData($userId, $email, $name, $phone);
            if (!$personalDataValidator->isValid($password)) {
                throw new Exception(Exception::USER_PASSWORD_PERSONAL_DATA);
            }
        }

        $password = (!empty($password)) ? ($hash === 'plaintext' ? Auth::passwordHash($password, $hash, $hashOptionsObject) : $password) : null;
        $user = $dbForProject->createDocument('users', new Document([
            '$id' => $userId,
            '$permissions' => [
                Permission::read(Role::any()),
                Permission::update(Role::user($userId)),
                Permission::delete(Role::user($userId)),
            ],
            'email' => $email,
            'emailVerification' => false,
            'phone' => $phone,
            'phoneVerification' => false,
            'status' => true,
            'labels' => [],
            'password' => $password,
            'passwordHistory' => is_null($password) && $passwordHistory === 0 ? [] : [$password],
            'passwordUpdate' => (!empty($password)) ? DateTime::now() : null,
            'hash' => $hash === 'plaintext' ? Auth::DEFAULT_ALGO : $hash,
            'hashOptions' => $hash === 'plaintext' ? Auth::DEFAULT_ALGO_OPTIONS : $hashOptionsObject + ['type' => $hash],
            'registration' => DateTime::now(),
            'reset' => false,
            'name' => $name,
            'prefs' => new \stdClass(),
            'sessions' => null,
            'tokens' => null,
            'memberships' => null,
            'search' => implode(' ', [$userId, $email, $phone, $name])
        ]));
    } catch (Duplicate $th) {
        throw new Exception(Exception::USER_ALREADY_EXISTS);
    }

    $events->setParam('userId', $user->getId());

    return $user;
}

App::post('/v1/users')
    ->desc('Create User')
    ->groups(['api', 'users'])
    ->label('event', 'users.[userId].create')
    ->label('scope', 'users.write')
    ->label('audits.event', 'user.create')
    ->label('audits.resource', 'user/{response.$id}')
    ->label('sdk.auth', [APP_AUTH_TYPE_KEY])
    ->label('sdk.namespace', 'users')
    ->label('sdk.method', 'create')
    ->label('sdk.description', '/docs/references/users/create-user.md')
    ->label('sdk.response.code', Response::STATUS_CODE_CREATED)
    ->label('sdk.response.type', Response::CONTENT_TYPE_JSON)
    ->label('sdk.response.model', Response::MODEL_USER)
    ->param('userId', '', new CustomId(), 'User ID. Choose a custom ID or generate a random ID with `ID.unique()`. Valid chars are a-z, A-Z, 0-9, period, hyphen, and underscore. Can\'t start with a special char. Max length is 36 chars.')
    ->param('email', null, new Email(), 'User email.', true)
    ->param('phone', null, new Phone(), 'Phone number. Format this number with a leading \'+\' and a country code, e.g., +16175551212.', true)
    ->param('password', '', fn ($project, $passwordsDictionary) => new PasswordDictionary($passwordsDictionary, $project->getAttribute('auths', [])['passwordDictionary'] ?? false), 'Plain text user password. Must be at least 8 chars.', true, ['project', 'passwordsDictionary'])
    ->param('name', '', new Text(128), 'User name. Max length: 128 chars.', true)
    ->inject('response')
    ->inject('project')
    ->inject('dbForProject')
    ->inject('events')
    ->action(function (string $userId, ?string $email, ?string $phone, ?string $password, string $name, Response $response, Document $project, Database $dbForProject, Event $events) {

        $user = createUser('plaintext', '{}', $userId, $email, $password, $phone, $name, $project, $dbForProject, $events);

        $response
            ->setStatusCode(Response::STATUS_CODE_CREATED)
            ->dynamic($user, Response::MODEL_USER);
    });

App::post('/v1/users/bcrypt')
    ->desc('Create User with Bcrypt Password')
    ->groups(['api', 'users'])
    ->label('event', 'users.[userId].create')
    ->label('scope', 'users.write')
    ->label('audits.event', 'user.create')
    ->label('audits.resource', 'user/{response.$id}')
    ->label('sdk.auth', [APP_AUTH_TYPE_KEY])
    ->label('sdk.namespace', 'users')
    ->label('sdk.method', 'createBcryptUser')
    ->label('sdk.description', '/docs/references/users/create-bcrypt-user.md')
    ->label('sdk.response.code', Response::STATUS_CODE_CREATED)
    ->label('sdk.response.type', Response::CONTENT_TYPE_JSON)
    ->label('sdk.response.model', Response::MODEL_USER)
    ->param('userId', '', new CustomId(), 'User ID. Choose a custom ID or generate a random ID with `ID.unique()`. Valid chars are a-z, A-Z, 0-9, period, hyphen, and underscore. Can\'t start with a special char. Max length is 36 chars.')
    ->param('email', '', new Email(), 'User email.')
    ->param('password', '', new Password(), 'User password hashed using Bcrypt.')
    ->param('name', '', new Text(128), 'User name. Max length: 128 chars.', true)
    ->inject('response')
    ->inject('project')
    ->inject('dbForProject')
    ->inject('events')
    ->action(function (string $userId, string $email, string $password, string $name, Response $response, Document $project, Database $dbForProject, Event $events) {
        $user = createUser('bcrypt', '{}', $userId, $email, $password, null, $name, $project, $dbForProject, $events);

        $response
            ->setStatusCode(Response::STATUS_CODE_CREATED)
            ->dynamic($user, Response::MODEL_USER);
    });

App::post('/v1/users/md5')
    ->desc('Create User with MD5 Password')
    ->groups(['api', 'users'])
    ->label('event', 'users.[userId].create')
    ->label('scope', 'users.write')
    ->label('audits.event', 'user.create')
    ->label('audits.resource', 'user/{response.$id}')
    ->label('sdk.auth', [APP_AUTH_TYPE_KEY])
    ->label('sdk.namespace', 'users')
    ->label('sdk.method', 'createMD5User')
    ->label('sdk.description', '/docs/references/users/create-md5-user.md')
    ->label('sdk.response.code', Response::STATUS_CODE_CREATED)
    ->label('sdk.response.type', Response::CONTENT_TYPE_JSON)
    ->label('sdk.response.model', Response::MODEL_USER)
    ->param('userId', '', new CustomId(), 'User ID. Choose a custom ID or generate a random ID with `ID.unique()`. Valid chars are a-z, A-Z, 0-9, period, hyphen, and underscore. Can\'t start with a special char. Max length is 36 chars.')
    ->param('email', '', new Email(), 'User email.')
    ->param('password', '', new Password(), 'User password hashed using MD5.')
    ->param('name', '', new Text(128), 'User name. Max length: 128 chars.', true)
    ->inject('response')
    ->inject('project')
    ->inject('dbForProject')
    ->inject('events')
    ->action(function (string $userId, string $email, string $password, string $name, Response $response, Document $project, Database $dbForProject, Event $events) {
        $user = createUser('md5', '{}', $userId, $email, $password, null, $name, $project, $dbForProject, $events);

        $response
            ->setStatusCode(Response::STATUS_CODE_CREATED)
            ->dynamic($user, Response::MODEL_USER);
    });

App::post('/v1/users/argon2')
    ->desc('Create User with Argon2 Password')
    ->groups(['api', 'users'])
    ->label('event', 'users.[userId].create')
    ->label('scope', 'users.write')
    ->label('audits.event', 'user.create')
    ->label('audits.resource', 'user/{response.$id}')
    ->label('sdk.auth', [APP_AUTH_TYPE_KEY])
    ->label('sdk.namespace', 'users')
    ->label('sdk.method', 'createArgon2User')
    ->label('sdk.description', '/docs/references/users/create-argon2-user.md')
    ->label('sdk.response.code', Response::STATUS_CODE_CREATED)
    ->label('sdk.response.type', Response::CONTENT_TYPE_JSON)
    ->label('sdk.response.model', Response::MODEL_USER)
    ->param('userId', '', new CustomId(), 'User ID. Choose a custom ID or generate a random ID with `ID.unique()`. Valid chars are a-z, A-Z, 0-9, period, hyphen, and underscore. Can\'t start with a special char. Max length is 36 chars.')
    ->param('email', '', new Email(), 'User email.')
    ->param('password', '', new Password(), 'User password hashed using Argon2.')
    ->param('name', '', new Text(128), 'User name. Max length: 128 chars.', true)
    ->inject('response')
    ->inject('project')
    ->inject('dbForProject')
    ->inject('events')
    ->action(function (string $userId, string $email, string $password, string $name, Response $response, Document $project, Database $dbForProject, Event $events) {
        $user = createUser('argon2', '{}', $userId, $email, $password, null, $name, $project, $dbForProject, $events);

        $response
            ->setStatusCode(Response::STATUS_CODE_CREATED)
            ->dynamic($user, Response::MODEL_USER);
    });

App::post('/v1/users/sha')
    ->desc('Create User with SHA Password')
    ->groups(['api', 'users'])
    ->label('event', 'users.[userId].create')
    ->label('scope', 'users.write')
    ->label('audits.event', 'user.create')
    ->label('audits.resource', 'user/{response.$id}')
    ->label('sdk.auth', [APP_AUTH_TYPE_KEY])
    ->label('sdk.namespace', 'users')
    ->label('sdk.method', 'createSHAUser')
    ->label('sdk.description', '/docs/references/users/create-sha-user.md')
    ->label('sdk.response.code', Response::STATUS_CODE_CREATED)
    ->label('sdk.response.type', Response::CONTENT_TYPE_JSON)
    ->label('sdk.response.model', Response::MODEL_USER)
    ->param('userId', '', new CustomId(), 'User ID. Choose a custom ID or generate a random ID with `ID.unique()`. Valid chars are a-z, A-Z, 0-9, period, hyphen, and underscore. Can\'t start with a special char. Max length is 36 chars.')
    ->param('email', '', new Email(), 'User email.')
    ->param('password', '', new Password(), 'User password hashed using SHA.')
    ->param('passwordVersion', '', new WhiteList(['sha1', 'sha224', 'sha256', 'sha384', 'sha512/224', 'sha512/256', 'sha512', 'sha3-224', 'sha3-256', 'sha3-384', 'sha3-512']), "Optional SHA version used to hash password. Allowed values are: 'sha1', 'sha224', 'sha256', 'sha384', 'sha512/224', 'sha512/256', 'sha512', 'sha3-224', 'sha3-256', 'sha3-384', 'sha3-512'", true)
    ->param('name', '', new Text(128), 'User name. Max length: 128 chars.', true)
    ->inject('response')
    ->inject('project')
    ->inject('dbForProject')
    ->inject('events')
    ->action(function (string $userId, string $email, string $password, string $passwordVersion, string $name, Response $response, Document $project, Database $dbForProject, Event $events) {
        $options = '{}';

        if (!empty($passwordVersion)) {
            $options = '{"version":"' . $passwordVersion . '"}';
        }

        $user = createUser('sha', $options, $userId, $email, $password, null, $name, $project, $dbForProject, $events);

        $response
            ->setStatusCode(Response::STATUS_CODE_CREATED)
            ->dynamic($user, Response::MODEL_USER);
    });

App::post('/v1/users/phpass')
    ->desc('Create User with PHPass Password')
    ->groups(['api', 'users'])
    ->label('event', 'users.[userId].create')
    ->label('scope', 'users.write')
    ->label('audits.event', 'user.create')
    ->label('audits.resource', 'user/{response.$id}')
    ->label('sdk.auth', [APP_AUTH_TYPE_KEY])
    ->label('sdk.namespace', 'users')
    ->label('sdk.method', 'createPHPassUser')
    ->label('sdk.description', '/docs/references/users/create-phpass-user.md')
    ->label('sdk.response.code', Response::STATUS_CODE_CREATED)
    ->label('sdk.response.type', Response::CONTENT_TYPE_JSON)
    ->label('sdk.response.model', Response::MODEL_USER)
    ->param('userId', '', new CustomId(), 'User ID. Choose a custom ID or pass the string `ID.unique()`to auto generate it. Valid chars are a-z, A-Z, 0-9, period, hyphen, and underscore. Can\'t start with a special char. Max length is 36 chars.')
    ->param('email', '', new Email(), 'User email.')
    ->param('password', '', new Password(), 'User password hashed using PHPass.')
    ->param('name', '', new Text(128), 'User name. Max length: 128 chars.', true)
    ->inject('response')
    ->inject('project')
    ->inject('dbForProject')
    ->inject('events')
    ->action(function (string $userId, string $email, string $password, string $name, Response $response, Document $project, Database $dbForProject, Event $events) {
        $user = createUser('phpass', '{}', $userId, $email, $password, null, $name, $project, $dbForProject, $events);

        $response
            ->setStatusCode(Response::STATUS_CODE_CREATED)
            ->dynamic($user, Response::MODEL_USER);
    });

App::post('/v1/users/scrypt')
    ->desc('Create User with Scrypt Password')
    ->groups(['api', 'users'])
    ->label('event', 'users.[userId].create')
    ->label('scope', 'users.write')
    ->label('audits.event', 'user.create')
    ->label('audits.resource', 'user/{response.$id}')
    ->label('sdk.auth', [APP_AUTH_TYPE_KEY])
    ->label('sdk.namespace', 'users')
    ->label('sdk.method', 'createScryptUser')
    ->label('sdk.description', '/docs/references/users/create-scrypt-user.md')
    ->label('sdk.response.code', Response::STATUS_CODE_CREATED)
    ->label('sdk.response.type', Response::CONTENT_TYPE_JSON)
    ->label('sdk.response.model', Response::MODEL_USER)
    ->param('userId', '', new CustomId(), 'User ID. Choose a custom ID or generate a random ID with `ID.unique()`. Valid chars are a-z, A-Z, 0-9, period, hyphen, and underscore. Can\'t start with a special char. Max length is 36 chars.')
    ->param('email', '', new Email(), 'User email.')
    ->param('password', '', new Password(), 'User password hashed using Scrypt.')
    ->param('passwordSalt', '', new Text(128), 'Optional salt used to hash password.')
    ->param('passwordCpu', 8, new Integer(), 'Optional CPU cost used to hash password.')
    ->param('passwordMemory', 14, new Integer(), 'Optional memory cost used to hash password.')
    ->param('passwordParallel', 1, new Integer(), 'Optional parallelization cost used to hash password.')
    ->param('passwordLength', 64, new Integer(), 'Optional hash length used to hash password.')
    ->param('name', '', new Text(128), 'User name. Max length: 128 chars.', true)
    ->inject('response')
    ->inject('project')
    ->inject('dbForProject')
    ->inject('events')
    ->action(function (string $userId, string $email, string $password, string $passwordSalt, int $passwordCpu, int $passwordMemory, int $passwordParallel, int $passwordLength, string $name, Response $response, Document $project, Database $dbForProject, Event $events) {
        $options = [
            'salt' => $passwordSalt,
            'costCpu' => $passwordCpu,
            'costMemory' => $passwordMemory,
            'costParallel' => $passwordParallel,
            'length' => $passwordLength
        ];

        $user = createUser('scrypt', \json_encode($options), $userId, $email, $password, null, $name, $project, $dbForProject, $events);

        $response
            ->setStatusCode(Response::STATUS_CODE_CREATED)
            ->dynamic($user, Response::MODEL_USER);
    });

App::post('/v1/users/scrypt-modified')
    ->desc('Create User with Scrypt Modified Password')
    ->groups(['api', 'users'])
    ->label('event', 'users.[userId].create')
    ->label('scope', 'users.write')
    ->label('audits.event', 'user.create')
    ->label('audits.resource', 'user/{response.$id}')
    ->label('sdk.auth', [APP_AUTH_TYPE_KEY])
    ->label('sdk.namespace', 'users')
    ->label('sdk.method', 'createScryptModifiedUser')
    ->label('sdk.description', '/docs/references/users/create-scrypt-modified-user.md')
    ->label('sdk.response.code', Response::STATUS_CODE_CREATED)
    ->label('sdk.response.type', Response::CONTENT_TYPE_JSON)
    ->label('sdk.response.model', Response::MODEL_USER)
    ->param('userId', '', new CustomId(), 'User ID. Choose a custom ID or generate a random ID with `ID.unique()`. Valid chars are a-z, A-Z, 0-9, period, hyphen, and underscore. Can\'t start with a special char. Max length is 36 chars.')
    ->param('email', '', new Email(), 'User email.')
    ->param('password', '', new Password(), 'User password hashed using Scrypt Modified.')
    ->param('passwordSalt', '', new Text(128), 'Salt used to hash password.')
    ->param('passwordSaltSeparator', '', new Text(128), 'Salt separator used to hash password.')
    ->param('passwordSignerKey', '', new Text(128), 'Signer key used to hash password.')
    ->param('name', '', new Text(128), 'User name. Max length: 128 chars.', true)
    ->inject('response')
    ->inject('project')
    ->inject('dbForProject')
    ->inject('events')
    ->action(function (string $userId, string $email, string $password, string $passwordSalt, string $passwordSaltSeparator, string $passwordSignerKey, string $name, Response $response, Document $project, Database $dbForProject, Event $events) {
        $user = createUser('scryptMod', '{"signerKey":"' . $passwordSignerKey . '","saltSeparator":"' . $passwordSaltSeparator . '","salt":"' . $passwordSalt . '"}', $userId, $email, $password, null, $name, $project, $dbForProject, $events);

        $response
            ->setStatusCode(Response::STATUS_CODE_CREATED)
            ->dynamic($user, Response::MODEL_USER);
    });

App::get('/v1/users')
    ->desc('List Users')
    ->groups(['api', 'users'])
    ->label('scope', 'users.read')
    ->label('sdk.auth', [APP_AUTH_TYPE_KEY])
    ->label('sdk.namespace', 'users')
    ->label('sdk.method', 'list')
    ->label('sdk.description', '/docs/references/users/list-users.md')
    ->label('sdk.response.code', Response::STATUS_CODE_OK)
    ->label('sdk.response.type', Response::CONTENT_TYPE_JSON)
    ->label('sdk.response.model', Response::MODEL_USER_LIST)
    ->param('queries', [], new Users(), 'Array of query strings generated using the Query class provided by the SDK. [Learn more about queries](https://appwrite.io/docs/queries). Maximum of ' . APP_LIMIT_ARRAY_PARAMS_SIZE . ' queries are allowed, each ' . APP_LIMIT_ARRAY_ELEMENT_SIZE . ' characters long. You may filter on the following attributes: ' . implode(', ', Users::ALLOWED_ATTRIBUTES), true)
    ->param('search', '', new Text(256), 'Search term to filter your list results. Max length: 256 chars.', true)
    ->inject('response')
    ->inject('dbForProject')
    ->action(function (array $queries, string $search, Response $response, Database $dbForProject) {

        $queries = Query::parseQueries($queries);

        if (!empty($search)) {
            $queries[] = Query::search('search', $search);
        }

        // Get cursor document if there was a cursor query
        $cursor = Query::getByType($queries, [Query::TYPE_CURSORAFTER, Query::TYPE_CURSORBEFORE]);
        $cursor = reset($cursor);
        if ($cursor) {
            /** @var Query $cursor */
            $userId = $cursor->getValue();
            $cursorDocument = $dbForProject->getDocument('users', $userId);

            if ($cursorDocument->isEmpty()) {
                throw new Exception(Exception::GENERAL_CURSOR_NOT_FOUND, "User '{$userId}' for the 'cursor' value not found.");
            }

            $cursor->setValue($cursorDocument);
        }

        $filterQueries = Query::groupByType($queries)['filters'];

        $response->dynamic(new Document([
            'users' => $dbForProject->find('users', $queries),
            'total' => $dbForProject->count('users', $filterQueries, APP_LIMIT_COUNT),
        ]), Response::MODEL_USER_LIST);
    });

App::get('/v1/users/:userId')
    ->desc('Get User')
    ->groups(['api', 'users'])
    ->label('scope', 'users.read')
    ->label('sdk.auth', [APP_AUTH_TYPE_KEY])
    ->label('sdk.namespace', 'users')
    ->label('sdk.method', 'get')
    ->label('sdk.description', '/docs/references/users/get-user.md')
    ->label('sdk.response.code', Response::STATUS_CODE_OK)
    ->label('sdk.response.type', Response::CONTENT_TYPE_JSON)
    ->label('sdk.response.model', Response::MODEL_USER)
    ->param('userId', '', new UID(), 'User ID.')
    ->inject('response')
    ->inject('dbForProject')
    ->action(function (string $userId, Response $response, Database $dbForProject) {

        $user = $dbForProject->getDocument('users', $userId);

        if ($user->isEmpty()) {
            throw new Exception(Exception::USER_NOT_FOUND);
        }

        $response->dynamic($user, Response::MODEL_USER);
    });

App::get('/v1/users/:userId/prefs')
    ->desc('Get User Preferences')
    ->groups(['api', 'users'])
    ->label('scope', 'users.read')
    ->label('sdk.auth', [APP_AUTH_TYPE_KEY])
    ->label('sdk.namespace', 'users')
    ->label('sdk.method', 'getPrefs')
    ->label('sdk.description', '/docs/references/users/get-user-prefs.md')
    ->label('sdk.response.code', Response::STATUS_CODE_OK)
    ->label('sdk.response.type', Response::CONTENT_TYPE_JSON)
    ->label('sdk.response.model', Response::MODEL_PREFERENCES)
    ->param('userId', '', new UID(), 'User ID.')
    ->inject('response')
    ->inject('dbForProject')
    ->action(function (string $userId, Response $response, Database $dbForProject) {

        $user = $dbForProject->getDocument('users', $userId);

        if ($user->isEmpty()) {
            throw new Exception(Exception::USER_NOT_FOUND);
        }

        $prefs = $user->getAttribute('prefs', []);

        $response->dynamic(new Document($prefs), Response::MODEL_PREFERENCES);
    });

App::get('/v1/users/:userId/sessions')
    ->desc('List User Sessions')
    ->groups(['api', 'users'])
    ->label('scope', 'users.read')
    ->label('sdk.auth', [APP_AUTH_TYPE_KEY])
    ->label('sdk.namespace', 'users')
    ->label('sdk.method', 'listSessions')
    ->label('sdk.description', '/docs/references/users/list-user-sessions.md')
    ->label('sdk.response.code', Response::STATUS_CODE_OK)
    ->label('sdk.response.type', Response::CONTENT_TYPE_JSON)
    ->label('sdk.response.model', Response::MODEL_SESSION_LIST)
    ->param('userId', '', new UID(), 'User ID.')
    ->inject('response')
    ->inject('dbForProject')
    ->inject('locale')
    ->action(function (string $userId, Response $response, Database $dbForProject, Locale $locale) {

        $user = $dbForProject->getDocument('users', $userId);

        if ($user->isEmpty()) {
            throw new Exception(Exception::USER_NOT_FOUND);
        }

        $sessions = $user->getAttribute('sessions', []);

        foreach ($sessions as $key => $session) {
            /** @var Document $session */

            $countryName = $locale->getText('countries.' . strtolower($session->getAttribute('countryCode')), $locale->getText('locale.country.unknown'));
            $session->setAttribute('countryName', $countryName);
            $session->setAttribute('current', false);

            $sessions[$key] = $session;
        }

        $response->dynamic(new Document([
            'sessions' => $sessions,
            'total' => count($sessions),
        ]), Response::MODEL_SESSION_LIST);
    });

App::get('/v1/users/:userId/memberships')
    ->desc('List User Memberships')
    ->groups(['api', 'users'])
    ->label('scope', 'users.read')
    ->label('sdk.auth', [APP_AUTH_TYPE_KEY])
    ->label('sdk.namespace', 'users')
    ->label('sdk.method', 'listMemberships')
    ->label('sdk.description', '/docs/references/users/list-user-memberships.md')
    ->label('sdk.response.code', Response::STATUS_CODE_OK)
    ->label('sdk.response.type', Response::CONTENT_TYPE_JSON)
    ->label('sdk.response.model', Response::MODEL_MEMBERSHIP_LIST)
    ->param('userId', '', new UID(), 'User ID.')
    ->inject('response')
    ->inject('dbForProject')
    ->action(function (string $userId, Response $response, Database $dbForProject) {

        $user = $dbForProject->getDocument('users', $userId);

        if ($user->isEmpty()) {
            throw new Exception(Exception::USER_NOT_FOUND);
        }

        $memberships = array_map(function ($membership) use ($dbForProject, $user) {
            $team = $dbForProject->getDocument('teams', $membership->getAttribute('teamId'));

            $membership
                ->setAttribute('teamName', $team->getAttribute('name'))
                ->setAttribute('userName', $user->getAttribute('name'))
                ->setAttribute('userEmail', $user->getAttribute('email'));

            return $membership;
        }, $user->getAttribute('memberships', []));

        $response->dynamic(new Document([
            'memberships' => $memberships,
            'total' => count($memberships),
        ]), Response::MODEL_MEMBERSHIP_LIST);
    });

App::get('/v1/users/:userId/logs')
    ->desc('List User Logs')
    ->groups(['api', 'users'])
    ->label('scope', 'users.read')
    ->label('sdk.auth', [APP_AUTH_TYPE_KEY])
    ->label('sdk.namespace', 'users')
    ->label('sdk.method', 'listLogs')
    ->label('sdk.description', '/docs/references/users/list-user-logs.md')
    ->label('sdk.response.code', Response::STATUS_CODE_OK)
    ->label('sdk.response.type', Response::CONTENT_TYPE_JSON)
    ->label('sdk.response.model', Response::MODEL_LOG_LIST)
    ->param('userId', '', new UID(), 'User ID.')
    ->param('queries', [], new Queries([new Limit(), new Offset()]), 'Array of query strings generated using the Query class provided by the SDK. [Learn more about queries](https://appwrite.io/docs/queries). Only supported methods are limit and offset', true)
    ->inject('response')
    ->inject('dbForProject')
    ->inject('locale')
    ->inject('geodb')
    ->action(function (string $userId, array $queries, Response $response, Database $dbForProject, Locale $locale, Reader $geodb) {

        $user = $dbForProject->getDocument('users', $userId);

        if ($user->isEmpty()) {
            throw new Exception(Exception::USER_NOT_FOUND);
        }

        $queries = Query::parseQueries($queries);
        $grouped = Query::groupByType($queries);
        $limit = $grouped['limit'] ?? APP_LIMIT_COUNT;
        $offset = $grouped['offset'] ?? 0;

        $audit = new Audit($dbForProject);

        $logs = $audit->getLogsByUser($user->getInternalId(), $limit, $offset);

        $output = [];

        foreach ($logs as $i => &$log) {
            $log['userAgent'] = (!empty($log['userAgent'])) ? $log['userAgent'] : 'UNKNOWN';

            $detector = new Detector($log['userAgent']);
            $detector->skipBotDetection(); // OPTIONAL: If called, bot detection will completely be skipped (bots will be detected as regular devices then)

            $os = $detector->getOS();
            $client = $detector->getClient();
            $device = $detector->getDevice();

            $output[$i] = new Document([
                'event' => $log['event'],
                'ip' => $log['ip'],
                'time' => $log['time'],
                'osCode' => $os['osCode'],
                'osName' => $os['osName'],
                'osVersion' => $os['osVersion'],
                'clientType' => $client['clientType'],
                'clientCode' => $client['clientCode'],
                'clientName' => $client['clientName'],
                'clientVersion' => $client['clientVersion'],
                'clientEngine' => $client['clientEngine'],
                'clientEngineVersion' => $client['clientEngineVersion'],
                'deviceName' => $device['deviceName'],
                'deviceBrand' => $device['deviceBrand'],
                'deviceModel' => $device['deviceModel']
            ]);

            $record = $geodb->get($log['ip']);

            if ($record) {
                $output[$i]['countryCode'] = $locale->getText('countries.' . strtolower($record['country']['iso_code']), false) ? \strtolower($record['country']['iso_code']) : '--';
                $output[$i]['countryName'] = $locale->getText('countries.' . strtolower($record['country']['iso_code']), $locale->getText('locale.country.unknown'));
            } else {
                $output[$i]['countryCode'] = '--';
                $output[$i]['countryName'] = $locale->getText('locale.country.unknown');
            }
        }

        $response->dynamic(new Document([
            'total' => $audit->countLogsByUser($user->getId()),
            'logs' => $output,
        ]), Response::MODEL_LOG_LIST);
    });

App::get('/v1/users/identities')
    ->desc('List Identities')
    ->groups(['api', 'users'])
    ->label('scope', 'users.read')
    ->label('usage.metric', 'users.{scope}.requests.read')
    ->label('sdk.auth', [APP_AUTH_TYPE_KEY])
    ->label('sdk.namespace', 'users')
    ->label('sdk.method', 'listIdentities')
    ->label('sdk.description', '/docs/references/users/list-identities.md')
    ->label('sdk.response.code', Response::STATUS_CODE_OK)
    ->label('sdk.response.type', Response::CONTENT_TYPE_JSON)
    ->label('sdk.response.model', Response::MODEL_IDENTITY_LIST)
    ->param('queries', [], new Identities(), 'Array of query strings generated using the Query class provided by the SDK. [Learn more about queries](https://appwrite.io/docs/queries). Maximum of ' . APP_LIMIT_ARRAY_PARAMS_SIZE . ' queries are allowed, each ' . APP_LIMIT_ARRAY_ELEMENT_SIZE . ' characters long. You may filter on the following attributes: ' . implode(', ', Identities::ALLOWED_ATTRIBUTES), true)
    ->param('search', '', new Text(256), 'Search term to filter your list results. Max length: 256 chars.', true)
    ->inject('response')
    ->inject('dbForProject')
    ->action(function (array $queries, string $search, Response $response, Database $dbForProject) {

        $queries = Query::parseQueries($queries);

        if (!empty($search)) {
            $queries[] = Query::search('search', $search);
        }

        // Get cursor document if there was a cursor query
<<<<<<< HEAD
        $cursor = Query::getByType($queries, Query::TYPE_CURSORAFTER, Query::TYPE_CURSORBEFORE);
=======
        $cursor = Query::getByType($queries, [Query::TYPE_CURSORAFTER, Query::TYPE_CURSORBEFORE]);
>>>>>>> 5e4e7ff5
        $cursor = reset($cursor);
        if ($cursor) {
            /** @var Query $cursor */
            $identityId = $cursor->getValue();
            $cursorDocument = $dbForProject->getDocument('identities', $identityId);

            if ($cursorDocument->isEmpty()) {
                throw new Exception(Exception::GENERAL_CURSOR_NOT_FOUND, "User '{$identityId}' for the 'cursor' value not found.");
            }

            $cursor->setValue($cursorDocument);
        }

        $filterQueries = Query::groupByType($queries)['filters'];

        $response->dynamic(new Document([
            'identities' => $dbForProject->find('identities', $queries),
            'total' => $dbForProject->count('identities', $filterQueries, APP_LIMIT_COUNT),
        ]), Response::MODEL_IDENTITY_LIST);
    });

App::patch('/v1/users/:userId/status')
    ->desc('Update User Status')
    ->groups(['api', 'users'])
    ->label('event', 'users.[userId].update.status')
    ->label('scope', 'users.write')
    ->label('audits.event', 'user.update')
    ->label('audits.resource', 'user/{response.$id}')
    ->label('audits.userId', '{response.$id}')
    ->label('sdk.auth', [APP_AUTH_TYPE_KEY])
    ->label('sdk.namespace', 'users')
    ->label('sdk.method', 'updateStatus')
    ->label('sdk.description', '/docs/references/users/update-user-status.md')
    ->label('sdk.response.code', Response::STATUS_CODE_OK)
    ->label('sdk.response.type', Response::CONTENT_TYPE_JSON)
    ->label('sdk.response.model', Response::MODEL_USER)
    ->param('userId', '', new UID(), 'User ID.')
    ->param('status', null, new Boolean(true), 'User Status. To activate the user pass `true` and to block the user pass `false`.')
    ->inject('response')
    ->inject('dbForProject')
    ->inject('events')
    ->action(function (string $userId, bool $status, Response $response, Database $dbForProject, Event $events) {

        $user = $dbForProject->getDocument('users', $userId);

        if ($user->isEmpty()) {
            throw new Exception(Exception::USER_NOT_FOUND);
        }

        $user = $dbForProject->updateDocument('users', $user->getId(), $user->setAttribute('status', (bool) $status));

        $events
            ->setParam('userId', $user->getId());

        $response->dynamic($user, Response::MODEL_USER);
    });

App::put('/v1/users/:userId/labels')
    ->desc('Update User Labels')
    ->groups(['api', 'users'])
    ->label('event', 'users.[userId].update.labels')
    ->label('scope', 'users.write')
    ->label('audits.event', 'user.update')
    ->label('audits.resource', 'user/{response.$id}')
    ->label('audits.userId', '{response.$id}')
    ->label('usage.metric', 'users.{scope}.requests.update')
    ->label('sdk.auth', [APP_AUTH_TYPE_KEY])
    ->label('sdk.namespace', 'users')
    ->label('sdk.method', 'updateLabels')
    ->label('sdk.description', '/docs/references/users/update-user-labels.md')
    ->label('sdk.response.code', Response::STATUS_CODE_OK)
    ->label('sdk.response.type', Response::CONTENT_TYPE_JSON)
    ->label('sdk.response.model', Response::MODEL_USER)
    ->param('userId', '', new UID(), 'User ID.')
    ->param('labels', [], new ArrayList(new Text(36, allowList: [...Text::NUMBERS, ...Text::ALPHABET_UPPER, ...Text::ALPHABET_LOWER]), 5), 'Array of user labels. Replaces the previous labels. Maximum of 5 labels are allowed, each up to 36 alphanumeric characters long.')
    ->inject('response')
    ->inject('dbForProject')
    ->inject('events')
    ->action(function (string $userId, array $labels, Response $response, Database $dbForProject, Event $events) {

        $user = $dbForProject->getDocument('users', $userId);

        if ($user->isEmpty()) {
            throw new Exception(Exception::USER_NOT_FOUND);
        }

        $user->setAttribute('labels', (array) \array_values(\array_unique($labels)));

        $user = $dbForProject->updateDocument('users', $user->getId(), $user);

        $events
            ->setParam('userId', $user->getId());

        $response->dynamic($user, Response::MODEL_USER);
    });

App::patch('/v1/users/:userId/verification/phone')
    ->desc('Update Phone Verification')
    ->groups(['api', 'users'])
    ->label('event', 'users.[userId].update.verification')
    ->label('scope', 'users.write')
    ->label('audits.event', 'verification.update')
    ->label('audits.resource', 'user/{response.$id}')
    ->label('sdk.auth', [APP_AUTH_TYPE_KEY])
    ->label('sdk.namespace', 'users')
    ->label('sdk.method', 'updatePhoneVerification')
    ->label('sdk.description', '/docs/references/users/update-user-phone-verification.md')
    ->label('sdk.response.code', Response::STATUS_CODE_OK)
    ->label('sdk.response.type', Response::CONTENT_TYPE_JSON)
    ->label('sdk.response.model', Response::MODEL_USER)
    ->param('userId', '', new UID(), 'User ID.')
    ->param('phoneVerification', false, new Boolean(), 'User phone verification status.')
    ->inject('response')
    ->inject('dbForProject')
    ->inject('events')
    ->action(function (string $userId, bool $phoneVerification, Response $response, Database $dbForProject, Event $events) {

        $user = $dbForProject->getDocument('users', $userId);

        if ($user->isEmpty()) {
            throw new Exception(Exception::USER_NOT_FOUND);
        }

        $user = $dbForProject->updateDocument('users', $user->getId(), $user->setAttribute('phoneVerification', $phoneVerification));

        $events
            ->setParam('userId', $user->getId());

        $response->dynamic($user, Response::MODEL_USER);
    });

App::patch('/v1/users/:userId/name')
    ->desc('Update Name')
    ->groups(['api', 'users'])
    ->label('event', 'users.[userId].update.name')
    ->label('scope', 'users.write')
    ->label('audits.event', 'user.update')
    ->label('audits.resource', 'user/{response.$id}')
    ->label('audits.userId', '{response.$id}')
    ->label('sdk.auth', [APP_AUTH_TYPE_KEY])
    ->label('sdk.namespace', 'users')
    ->label('sdk.method', 'updateName')
    ->label('sdk.description', '/docs/references/users/update-user-name.md')
    ->label('sdk.response.code', Response::STATUS_CODE_OK)
    ->label('sdk.response.type', Response::CONTENT_TYPE_JSON)
    ->label('sdk.response.model', Response::MODEL_USER)
    ->param('userId', '', new UID(), 'User ID.')
    ->param('name', '', new Text(128), 'User name. Max length: 128 chars.')
    ->inject('response')
    ->inject('dbForProject')
    ->inject('events')
    ->action(function (string $userId, string $name, Response $response, Database $dbForProject, Event $events) {

        $user = $dbForProject->getDocument('users', $userId);

        if ($user->isEmpty()) {
            throw new Exception(Exception::USER_NOT_FOUND);
        }

        $user->setAttribute('name', $name);

        $user = $dbForProject->updateDocument('users', $user->getId(), $user);

        $events->setParam('userId', $user->getId());

        $response->dynamic($user, Response::MODEL_USER);
    });

App::patch('/v1/users/:userId/password')
    ->desc('Update Password')
    ->groups(['api', 'users'])
    ->label('event', 'users.[userId].update.password')
    ->label('scope', 'users.write')
    ->label('audits.event', 'user.update')
    ->label('audits.resource', 'user/{response.$id}')
    ->label('audits.userId', '{response.$id}')
    ->label('sdk.auth', [APP_AUTH_TYPE_KEY])
    ->label('sdk.namespace', 'users')
    ->label('sdk.method', 'updatePassword')
    ->label('sdk.description', '/docs/references/users/update-user-password.md')
    ->label('sdk.response.code', Response::STATUS_CODE_OK)
    ->label('sdk.response.type', Response::CONTENT_TYPE_JSON)
    ->label('sdk.response.model', Response::MODEL_USER)
    ->param('userId', '', new UID(), 'User ID.')
    ->param('password', '', fn ($project, $passwordsDictionary) => new PasswordDictionary($passwordsDictionary, $project->getAttribute('auths', [])['passwordDictionary'] ?? false), 'New user password. Must be at least 8 chars.', false, ['project', 'passwordsDictionary'])
    ->inject('response')
    ->inject('project')
    ->inject('dbForProject')
    ->inject('events')
    ->action(function (string $userId, string $password, Response $response, Document $project, Database $dbForProject, Event $events) {

        $user = $dbForProject->getDocument('users', $userId);

        if ($user->isEmpty()) {
            throw new Exception(Exception::USER_NOT_FOUND);
        }

        if ($project->getAttribute('auths', [])['personalDataCheck'] ?? false) {
            $personalDataValidator = new PersonalData($userId, $user->getAttribute('email'), $user->getAttribute('name'), $user->getAttribute('phone'));
            if (!$personalDataValidator->isValid($password)) {
                throw new Exception(Exception::USER_PASSWORD_PERSONAL_DATA);
            }
        }

        $newPassword = Auth::passwordHash($password, Auth::DEFAULT_ALGO, Auth::DEFAULT_ALGO_OPTIONS);

        $historyLimit = $project->getAttribute('auths', [])['passwordHistory'] ?? 0;
        $history = $user->getAttribute('passwordHistory', []);
        if ($historyLimit > 0) {
            $validator = new PasswordHistory($history, $user->getAttribute('hash'), $user->getAttribute('hashOptions'));
            if (!$validator->isValid($password)) {
                throw new Exception(Exception::USER_PASSWORD_RECENTLY_USED);
            }

            $history[] = $newPassword;
            $history = array_slice($history, (count($history) - $historyLimit), $historyLimit);
        }

        $user
            ->setAttribute('password', $newPassword)
            ->setAttribute('passwordHistory', $history)
            ->setAttribute('passwordUpdate', DateTime::now())
            ->setAttribute('hash', Auth::DEFAULT_ALGO)
            ->setAttribute('hashOptions', Auth::DEFAULT_ALGO_OPTIONS);

        $user = $dbForProject->updateDocument('users', $user->getId(), $user);

        $events->setParam('userId', $user->getId());

        $response->dynamic($user, Response::MODEL_USER);
    });

App::patch('/v1/users/:userId/email')
    ->desc('Update Email')
    ->groups(['api', 'users'])
    ->label('event', 'users.[userId].update.email')
    ->label('scope', 'users.write')
    ->label('audits.event', 'user.update')
    ->label('audits.resource', 'user/{response.$id}')
    ->label('audits.userId', '{response.$id}')
    ->label('sdk.auth', [APP_AUTH_TYPE_KEY])
    ->label('sdk.namespace', 'users')
    ->label('sdk.method', 'updateEmail')
    ->label('sdk.description', '/docs/references/users/update-user-email.md')
    ->label('sdk.response.code', Response::STATUS_CODE_OK)
    ->label('sdk.response.type', Response::CONTENT_TYPE_JSON)
    ->label('sdk.response.model', Response::MODEL_USER)
    ->param('userId', '', new UID(), 'User ID.')
    ->param('email', '', new Email(), 'User email.')
    ->inject('response')
    ->inject('dbForProject')
    ->inject('events')
    ->action(function (string $userId, string $email, Response $response, Database $dbForProject, Event $events) {

        $user = $dbForProject->getDocument('users', $userId);

        if ($user->isEmpty()) {
            throw new Exception(Exception::USER_NOT_FOUND);
        }

        $email = \strtolower($email);

        // Makes sure this email is not already used in another identity
        $identityWithMatchingEmail = $dbForProject->findOne('identities', [
            Query::equal('providerEmail', [$email]),
            Query::notEqual('userId', $user->getId()),
        ]);
        if ($identityWithMatchingEmail !== false && !$identityWithMatchingEmail->isEmpty()) {
            throw new Exception(Exception::USER_EMAIL_ALREADY_EXISTS);
        }

        $user
            ->setAttribute('email', $email)
            ->setAttribute('emailVerification', false)
        ;


        try {
            $user = $dbForProject->updateDocument('users', $user->getId(), $user);
        } catch (Duplicate $th) {
            throw new Exception(Exception::USER_EMAIL_ALREADY_EXISTS);
        }

        $events->setParam('userId', $user->getId());

        $response->dynamic($user, Response::MODEL_USER);
    });

App::patch('/v1/users/:userId/phone')
    ->desc('Update Phone')
    ->groups(['api', 'users'])
    ->label('event', 'users.[userId].update.phone')
    ->label('scope', 'users.write')
    ->label('audits.event', 'user.update')
    ->label('audits.resource', 'user/{response.$id}')
    ->label('sdk.auth', [APP_AUTH_TYPE_KEY])
    ->label('sdk.namespace', 'users')
    ->label('sdk.method', 'updatePhone')
    ->label('sdk.description', '/docs/references/users/update-user-phone.md')
    ->label('sdk.response.code', Response::STATUS_CODE_OK)
    ->label('sdk.response.type', Response::CONTENT_TYPE_JSON)
    ->label('sdk.response.model', Response::MODEL_USER)
    ->param('userId', '', new UID(), 'User ID.')
    ->param('number', '', new Phone(), 'User phone number.')
    ->inject('response')
    ->inject('dbForProject')
    ->inject('events')
    ->action(function (string $userId, string $number, Response $response, Database $dbForProject, Event $events) {

        $user = $dbForProject->getDocument('users', $userId);

        if ($user->isEmpty()) {
            throw new Exception(Exception::USER_NOT_FOUND);
        }

        $user
            ->setAttribute('phone', $number)
            ->setAttribute('phoneVerification', false)
        ;

        try {
            $user = $dbForProject->updateDocument('users', $user->getId(), $user);
        } catch (Duplicate $th) {
            throw new Exception(Exception::USER_PHONE_ALREADY_EXISTS);
        }

        $events->setParam('userId', $user->getId());

        $response->dynamic($user, Response::MODEL_USER);
    });

App::patch('/v1/users/:userId/verification')
    ->desc('Update Email Verification')
    ->groups(['api', 'users'])
    ->label('event', 'users.[userId].update.verification')
    ->label('scope', 'users.write')
    ->label('audits.event', 'verification.update')
    ->label('audits.resource', 'user/{request.userId}')
    ->label('audits.userId', '{request.userId}')
    ->label('sdk.auth', [APP_AUTH_TYPE_KEY])
    ->label('sdk.namespace', 'users')
    ->label('sdk.method', 'updateEmailVerification')
    ->label('sdk.description', '/docs/references/users/update-user-email-verification.md')
    ->label('sdk.response.code', Response::STATUS_CODE_OK)
    ->label('sdk.response.type', Response::CONTENT_TYPE_JSON)
    ->label('sdk.response.model', Response::MODEL_USER)
    ->param('userId', '', new UID(), 'User ID.')
    ->param('emailVerification', false, new Boolean(), 'User email verification status.')
    ->inject('response')
    ->inject('dbForProject')
    ->inject('events')
    ->action(function (string $userId, bool $emailVerification, Response $response, Database $dbForProject, Event $events) {

        $user = $dbForProject->getDocument('users', $userId);

        if ($user->isEmpty()) {
            throw new Exception(Exception::USER_NOT_FOUND);
        }

        $user = $dbForProject->updateDocument('users', $user->getId(), $user->setAttribute('emailVerification', $emailVerification));

        $events->setParam('userId', $user->getId());

        $response->dynamic($user, Response::MODEL_USER);
    });

App::patch('/v1/users/:userId/prefs')
    ->desc('Update User Preferences')
    ->groups(['api', 'users'])
    ->label('event', 'users.[userId].update.prefs')
    ->label('scope', 'users.write')
    ->label('sdk.auth', [APP_AUTH_TYPE_KEY])
    ->label('sdk.namespace', 'users')
    ->label('sdk.method', 'updatePrefs')
    ->label('sdk.description', '/docs/references/users/update-user-prefs.md')
    ->label('sdk.response.code', Response::STATUS_CODE_OK)
    ->label('sdk.response.type', Response::CONTENT_TYPE_JSON)
    ->label('sdk.response.model', Response::MODEL_PREFERENCES)
    ->param('userId', '', new UID(), 'User ID.')
    ->param('prefs', '', new Assoc(), 'Prefs key-value JSON object.')
    ->inject('response')
    ->inject('dbForProject')
    ->inject('events')
    ->action(function (string $userId, array $prefs, Response $response, Database $dbForProject, Event $events) {

        $user = $dbForProject->getDocument('users', $userId);

        if ($user->isEmpty()) {
            throw new Exception(Exception::USER_NOT_FOUND);
        }

        $user = $dbForProject->updateDocument('users', $user->getId(), $user->setAttribute('prefs', $prefs));

        $events
            ->setParam('userId', $user->getId());

        $response->dynamic(new Document($prefs), Response::MODEL_PREFERENCES);
    });

App::delete('/v1/users/:userId/sessions/:sessionId')
    ->desc('Delete User Session')
    ->groups(['api', 'users'])
    ->label('event', 'users.[userId].sessions.[sessionId].delete')
    ->label('scope', 'users.write')
    ->label('audits.event', 'session.delete')
    ->label('audits.resource', 'user/{request.userId}')
    ->label('sdk.auth', [APP_AUTH_TYPE_KEY])
    ->label('sdk.namespace', 'users')
    ->label('sdk.method', 'deleteSession')
    ->label('sdk.description', '/docs/references/users/delete-user-session.md')
    ->label('sdk.response.code', Response::STATUS_CODE_NOCONTENT)
    ->label('sdk.response.model', Response::MODEL_NONE)
    ->param('userId', '', new UID(), 'User ID.')
    ->param('sessionId', '', new UID(), 'Session ID.')
    ->inject('response')
    ->inject('dbForProject')
    ->inject('events')
    ->action(function (string $userId, string $sessionId, Response $response, Database $dbForProject, Event $events) {

        $user = $dbForProject->getDocument('users', $userId);

        if ($user->isEmpty()) {
            throw new Exception(Exception::USER_NOT_FOUND);
        }

        $session = $dbForProject->getDocument('sessions', $sessionId);

        if ($session->isEmpty()) {
            throw new Exception(Exception::USER_SESSION_NOT_FOUND);
        }

        $dbForProject->deleteDocument('sessions', $session->getId());
        $dbForProject->deleteCachedDocument('users', $user->getId());

        $events
            ->setParam('userId', $user->getId())
            ->setParam('sessionId', $sessionId)
            ->setPayload($response->output($session, Response::MODEL_SESSION));

        $response->noContent();
    });

App::delete('/v1/users/:userId/sessions')
    ->desc('Delete User Sessions')
    ->groups(['api', 'users'])
    ->label('event', 'users.[userId].sessions.[sessionId].delete')
    ->label('scope', 'users.write')
    ->label('audits.event', 'session.delete')
    ->label('audits.resource', 'user/{user.$id}')
    ->label('sdk.auth', [APP_AUTH_TYPE_KEY])
    ->label('sdk.namespace', 'users')
    ->label('sdk.method', 'deleteSessions')
    ->label('sdk.description', '/docs/references/users/delete-user-sessions.md')
    ->label('sdk.response.code', Response::STATUS_CODE_NOCONTENT)
    ->label('sdk.response.model', Response::MODEL_NONE)
    ->param('userId', '', new UID(), 'User ID.')
    ->inject('response')
    ->inject('dbForProject')
    ->inject('events')
    ->action(function (string $userId, Response $response, Database $dbForProject, Event $events) {

        $user = $dbForProject->getDocument('users', $userId);

        if ($user->isEmpty()) {
            throw new Exception(Exception::USER_NOT_FOUND);
        }

        $sessions = $user->getAttribute('sessions', []);

        foreach ($sessions as $key => $session) {
            /** @var Document $session */
            $dbForProject->deleteDocument('sessions', $session->getId());
            //TODO: fix this
        }

        $dbForProject->deleteCachedDocument('users', $user->getId());

        $events
            ->setParam('userId', $user->getId())
            ->setPayload($response->output($user, Response::MODEL_USER));

        $response->noContent();
    });

App::delete('/v1/users/:userId')
    ->desc('Delete User')
    ->groups(['api', 'users'])
    ->label('event', 'users.[userId].delete')
    ->label('scope', 'users.write')
    ->label('audits.event', 'user.delete')
    ->label('audits.resource', 'user/{request.userId}')
    ->label('sdk.auth', [APP_AUTH_TYPE_KEY])
    ->label('sdk.namespace', 'users')
    ->label('sdk.method', 'delete')
    ->label('sdk.description', '/docs/references/users/delete.md')
    ->label('sdk.response.code', Response::STATUS_CODE_NOCONTENT)
    ->label('sdk.response.model', Response::MODEL_NONE)
    ->param('userId', '', new UID(), 'User ID.')
    ->inject('response')
    ->inject('dbForProject')
    ->inject('events')
    ->inject('deletes')
    ->action(function (string $userId, Response $response, Database $dbForProject, Event $events, Delete $deletes) {

        $user = $dbForProject->getDocument('users', $userId);

        if ($user->isEmpty()) {
            throw new Exception(Exception::USER_NOT_FOUND);
        }

        // clone user object to send to workers
        $clone = clone $user;

        $dbForProject->deleteDocument('users', $userId);

        $deletes
            ->setType(DELETE_TYPE_DOCUMENT)
            ->setDocument($clone);

        $events
            ->setParam('userId', $user->getId())
            ->setPayload($response->output($clone, Response::MODEL_USER));

        $response->noContent();
    });

App::delete('/v1/users/identities/:identityId')
    ->desc('Delete Identity')
    ->groups(['api', 'users'])
    ->label('event', 'users.[userId].identities.[identityId].delete')
    ->label('scope', 'users.write')
    ->label('audits.event', 'identity.delete')
    ->label('audits.resource', 'identity/{request.$identityId}')
    ->label('usage.metric', 'users.{scope}.requests.delete')
    ->label('sdk.auth', [APP_AUTH_TYPE_KEY])
    ->label('sdk.namespace', 'users')
    ->label('sdk.method', 'deleteIdentity')
    ->label('sdk.description', '/docs/references/users/delete-identity.md')
    ->label('sdk.response.code', Response::STATUS_CODE_NOCONTENT)
    ->label('sdk.response.model', Response::MODEL_NONE)
    ->param('identityId', '', new UID(), 'Identity ID.')
    ->inject('response')
    ->inject('dbForProject')
    ->inject('events')
    ->inject('deletes')
    ->action(function (string $identityId, Response $response, Database $dbForProject, Event $events, Delete $deletes) {

        $identity = $dbForProject->getDocument('identities', $identityId);

        if ($identity->isEmpty()) {
            throw new Exception(Exception::USER_IDENTITY_NOT_FOUND);
        }

        $dbForProject->deleteDocument('identities', $identityId);

        return $response->noContent();
    });

App::get('/v1/users/usage')
    ->desc('Get usage stats for the users API')
    ->groups(['api', 'users', 'usage'])
    ->label('scope', 'users.read')
    ->label('sdk.auth', [APP_AUTH_TYPE_ADMIN])
    ->label('sdk.namespace', 'users')
    ->label('sdk.method', 'getUsage')
    ->label('sdk.response.code', Response::STATUS_CODE_OK)
    ->label('sdk.response.type', Response::CONTENT_TYPE_JSON)
    ->label('sdk.response.model', Response::MODEL_USAGE_USERS)
    ->param('range', '30d', new WhiteList(['24h', '7d', '30d', '90d'], true), 'Date range.', true)
    ->inject('response')
    ->inject('dbForProject')
    ->inject('register')
    ->action(function (string $range, Response $response, Database $dbForProject) {

        $periods = Config::getParam('usage', []);
        $stats = $usage = [];
        $days = $periods[$range];
        $metrics = [
            METRIC_USERS,
            METRIC_SESSIONS,
        ];

        Authorization::skip(function () use ($dbForProject, $days, $metrics, &$stats) {
            foreach ($metrics as $metric) {
                $limit = $days['limit'];
                $period = $days['period'];
                $results = $dbForProject->find('stats', [
                    Query::equal('period', [$period]),
                    Query::equal('metric', [$metric]),
                    Query::limit($limit),
                    Query::orderDesc('time'),
                ]);
                $stats[$metric] = [];
                foreach ($results as $result) {
                    $stats[$metric][$result->getAttribute('time')] = [
                        'value' => $result->getAttribute('value'),
                    ];
                }
            }
        });

        $format = match ($days['period']) {
            '1h' => 'Y-m-d\TH:00:00.000P',
            '1d' => 'Y-m-d\T00:00:00.000P',
        };

    foreach ($metrics as $metric) {
        $usage[$metric] = [];
        $leap = time() - ($days['limit'] * $days['factor']);
        while ($leap < time()) {
            $leap += $days['factor'];
            $formatDate = date($format, $leap);
            $usage[$metric][] = [
                'value' => $stats[$metric][$formatDate]['value'] ?? 0,
                'date' => $formatDate,
            ];
        }
    }

        $response->dynamic(new Document([
            'range' => $range,
            'usersTotal'   => $usage[$metrics[0]],
            'sessionsTotal' => $usage[$metrics[1]],
        ]), Response::MODEL_USAGE_USERS);
    });<|MERGE_RESOLUTION|>--- conflicted
+++ resolved
@@ -657,11 +657,7 @@
         }
 
         // Get cursor document if there was a cursor query
-<<<<<<< HEAD
-        $cursor = Query::getByType($queries, Query::TYPE_CURSORAFTER, Query::TYPE_CURSORBEFORE);
-=======
         $cursor = Query::getByType($queries, [Query::TYPE_CURSORAFTER, Query::TYPE_CURSORBEFORE]);
->>>>>>> 5e4e7ff5
         $cursor = reset($cursor);
         if ($cursor) {
             /** @var Query $cursor */
