--- conflicted
+++ resolved
@@ -59,7 +59,7 @@
             'search' => implode(' ', [$userId, $email, $name])
         ]));
     } catch (Duplicate $th) {
-        throw new Exception('Account already exists', 409, Exception::USER_ALREADY_EXISTS);
+        throw new Exception(Exception::USER_ALREADY_EXISTS);
     }
 
     $usage
@@ -100,7 +100,6 @@
         $response->dynamic($user, Response::MODEL_USER);
     });
 
-<<<<<<< HEAD
 App::post('/v1/users/bcrypt')
     ->desc('Create User with Bcrypt Password')
     ->groups(['api', 'users'])
@@ -208,30 +207,6 @@
 
         if (!empty($passwordVersion)) {
             $options = '{"version":"' . $passwordVersion . '"}';
-=======
-        try {
-            $userId = $userId == 'unique()' ? $dbForProject->getId() : $userId;
-            $user = $dbForProject->createDocument('users', new Document([
-                '$id' => $userId,
-                '$read' => ['role:all'],
-                '$write' => ['user:' . $userId],
-                'email' => $email,
-                'emailVerification' => false,
-                'status' => true,
-                'password' => Auth::passwordHash($password),
-                'passwordUpdate' => \time(),
-                'registration' => \time(),
-                'reset' => false,
-                'name' => $name,
-                'prefs' => new \stdClass(),
-                'sessions' => null,
-                'tokens' => null,
-                'memberships' => null,
-                'search' => implode(' ', [$userId, $email, $name])
-            ]));
-        } catch (Duplicate $th) {
-            throw new Exception(Exception::USER_ALREADY_EXISTS);
->>>>>>> d641fbb6
         }
 
         $user = createUser('sha', $options, $userId, $email, $password, $name, $dbForProject, $usage, $events);
