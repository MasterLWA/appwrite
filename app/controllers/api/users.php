--- conflicted
+++ resolved
@@ -401,11 +401,7 @@
             }
         }
 
-<<<<<<< HEAD
         $response->noContent();
-    }, ['response', 'projectDB']);
-=======
-        $response->json(array('result' => 'success'));
     }, ['response', 'projectDB']);
 
 App::delete('/v1/users/:userId')
@@ -451,5 +447,4 @@
         $deletes->setParam('document', $user);
 
         $response->noContent();
-    }, ['response', 'projectDB', 'deletes']);
->>>>>>> 44fe8310
+    }, ['response', 'projectDB', 'deletes']);