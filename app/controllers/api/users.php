<?php

use Appwrite\Auth\Auth;
use Appwrite\Auth\Validator\Password;
use Appwrite\Utopia\Response;
use Utopia\App;
use Utopia\Exception;
use Utopia\Validator\Assoc;
use Utopia\Validator\WhiteList;
use Appwrite\Network\Validator\Email;
use Utopia\Validator\Text;
use Utopia\Validator\Range;
use Utopia\Validator\Boolean;
use Utopia\Audit\Audit;
use Utopia\Database\Document;
use Utopia\Database\Exception\Duplicate;
use Utopia\Database\Validator\UID;
use DeviceDetector\DeviceDetector;
use Appwrite\Database\Validator\CustomId;
use Utopia\Config\Config;
use Utopia\Database\Database;
use Utopia\Database\Query;
use Utopia\Database\Validator\Authorization;

App::post('/v1/users')
    ->desc('Create User')
    ->groups(['api', 'users'])
    ->label('event', 'users.create')
    ->label('scope', 'users.write')
    ->label('sdk.auth', [APP_AUTH_TYPE_KEY])
    ->label('sdk.namespace', 'users')
    ->label('sdk.method', 'create')
    ->label('sdk.description', '/docs/references/users/create-user.md')
    ->label('sdk.response.code', Response::STATUS_CODE_CREATED)
    ->label('sdk.response.type', Response::CONTENT_TYPE_JSON)
    ->label('sdk.response.model', Response::MODEL_USER)
    ->param('userId', '', new CustomId(), 'Unique Id. Choose your own unique ID or pass the string `unique()` to auto generate it. Valid chars are a-z, A-Z, 0-9, period, hyphen, and underscore. Can\'t start with a special char. Max length is 36 chars.')
    ->param('email', '', new Email(), 'User email.')
    ->param('password', '', new Password(), 'User password. Must be between 6 to 32 chars.')
    ->param('name', '', new Text(128), 'User name. Max length: 128 chars.', true)
    ->inject('response')
    ->inject('dbForInternal')
    ->inject('usage')
    ->action(function ($userId, $email, $password, $name, $response, $dbForInternal, $usage) {
        /** @var Appwrite\Utopia\Response $response */
        /** @var Utopia\Database\Database $dbForInternal */
        /** @var Appwrite\Stats\Stats $usage */

        $email = \strtolower($email);

        try {
            $userId = $userId == 'unique()' ? $dbForInternal->getId() : $userId;
            $user = $dbForInternal->createDocument('users', new Document([
                '$id' => $userId,
                '$read' => ['role:all'],
                '$write' => ['user:'.$userId],
                'email' => $email,
                'emailVerification' => false,
                'status' => true,
                'password' => Auth::passwordHash($password),
                'passwordUpdate' => \time(),
                'registration' => \time(),
                'reset' => false,
                'name' => $name,
                'prefs' => [],
                'sessions' => [],
                'tokens' => [],
                'memberships' => [],
                'search' => implode(' ', [$userId, $email, $name]),
                'deleted' => false
            ]));
        } catch (Duplicate $th) {
            throw new Exception('Account already exists', 409);
        }

        $usage
            ->setParam('users.create', 1)
        ;

        $response->setStatusCode(Response::STATUS_CODE_CREATED);
        $response->dynamic($user, Response::MODEL_USER);
    });

App::get('/v1/users')
    ->desc('List Users')
    ->groups(['api', 'users'])
    ->label('scope', 'users.read')
    ->label('sdk.auth', [APP_AUTH_TYPE_KEY])
    ->label('sdk.namespace', 'users')
    ->label('sdk.method', 'list')
    ->label('sdk.description', '/docs/references/users/list-users.md')
    ->label('sdk.response.code', Response::STATUS_CODE_OK)
    ->label('sdk.response.type', Response::CONTENT_TYPE_JSON)
    ->label('sdk.response.model', Response::MODEL_USER_LIST)
    ->param('search', '', new Text(256), 'Search term to filter your list results. Max length: 256 chars.', true)
    ->param('limit', 25, new Range(0, 100), 'Results limit value. By default will return maximum 25 results. Maximum of 100 results allowed per request.', true)
    ->param('offset', 0, new Range(0, 2000), 'Results offset. The default value is 0. Use this param to manage pagination.', true)
    ->param('cursor', '', new UID(), 'ID of the user used as the starting point for the query, excluding the user itself. Should be used for efficient pagination when working with large sets of data.', true)
    ->param('cursorDirection', Database::CURSOR_AFTER, new WhiteList([Database::CURSOR_AFTER, Database::CURSOR_BEFORE]), 'Direction of the cursor.', true)
    ->param('orderType', 'ASC', new WhiteList(['ASC', 'DESC'], true), 'Order result by ASC or DESC order.', true)
    ->inject('response')
    ->inject('dbForInternal')
    ->inject('usage')
    ->action(function ($search, $limit, $offset, $cursor, $cursorDirection, $orderType, $response, $dbForInternal, $usage) {
        /** @var Appwrite\Utopia\Response $response */
        /** @var Utopia\Database\Database $dbForInternal */
        /** @var Appwrite\Stats\Stats $usage */

        if (!empty($cursor)) {
            $cursorUser = $dbForInternal->getDocument('users', $cursor);

<<<<<<< HEAD
            if ($cursorUser->isEmpty()) {
                throw new Exception('User for after not found', 400);
            }
        }

        $results = $dbForInternal->find('users', [], $limit, $offset, [], [$orderType], $cursorUser ?? null, $cursorDirection);
        $sum = $dbForInternal->count('users', [], APP_LIMIT_COUNT);
=======
            if ($afterUser->isEmpty()) {
                throw new Exception("User '{$after}' for the 'after' value not found.", 400);
            }
        }

        $queries = [
            new Query('deleted', Query::TYPE_EQUAL, [false])
        ];

        if (!empty($search)) {
            $queries[] = new Query('search', Query::TYPE_SEARCH, [$search]);
        }
>>>>>>> 5a203409

        $usage
            ->setParam('users.read', 1)
        ;

        $response->dynamic(new Document([
            'users' => $dbForInternal->find('users', $queries, $limit, $offset, [], [$orderType], $afterUser ?? null),
            'sum' => $dbForInternal->count('users', $queries, APP_LIMIT_COUNT),
        ]), Response::MODEL_USER_LIST);
    });

App::get('/v1/users/:userId')
    ->desc('Get User')
    ->groups(['api', 'users'])
    ->label('scope', 'users.read')
    ->label('sdk.auth', [APP_AUTH_TYPE_KEY])
    ->label('sdk.namespace', 'users')
    ->label('sdk.method', 'get')
    ->label('sdk.description', '/docs/references/users/get-user.md')
    ->label('sdk.response.code', Response::STATUS_CODE_OK)
    ->label('sdk.response.type', Response::CONTENT_TYPE_JSON)
    ->label('sdk.response.model', Response::MODEL_USER)
    ->param('userId', '', new UID(), 'User unique ID.')
    ->inject('response')
    ->inject('dbForInternal')
    ->inject('usage')
    ->action(function ($userId, $response, $dbForInternal, $usage) {
        /** @var Appwrite\Utopia\Response $response */
        /** @var Utopia\Database\Database $dbForInternal */
        /** @var Appwrite\Stats\Stats $usage */ 

        $user = $dbForInternal->getDocument('users', $userId);

        if ($user->isEmpty() || $user->getAttribute('deleted')) {
            throw new Exception('User not found', 404);
        }

        $usage
            ->setParam('users.read', 1)
        ;
        $response->dynamic($user, Response::MODEL_USER);
    });

App::get('/v1/users/:userId/prefs')
    ->desc('Get User Preferences')
    ->groups(['api', 'users'])
    ->label('scope', 'users.read')
    ->label('sdk.auth', [APP_AUTH_TYPE_KEY])
    ->label('sdk.namespace', 'users')
    ->label('sdk.method', 'getPrefs')
    ->label('sdk.description', '/docs/references/users/get-user-prefs.md')
    ->label('sdk.response.code', Response::STATUS_CODE_OK)
    ->label('sdk.response.type', Response::CONTENT_TYPE_JSON)
    ->label('sdk.response.model', Response::MODEL_PREFERENCES)
    ->param('userId', '', new UID(), 'User unique ID.')
    ->inject('response')
    ->inject('dbForInternal')
    ->inject('usage')
    ->action(function ($userId, $response, $dbForInternal, $usage) {
        /** @var Appwrite\Utopia\Response $response */
        /** @var Utopia\Database\Database $dbForInternal */
        /** @var Appwrite\Stats\Stats $usage */

        $user = $dbForInternal->getDocument('users', $userId);

        if ($user->isEmpty() || $user->getAttribute('deleted')) {
            throw new Exception('User not found', 404);
        }

        $prefs = $user->getAttribute('prefs', new \stdClass());

        $usage
            ->setParam('users.read', 1)
        ;
        $response->dynamic(new Document($prefs), Response::MODEL_PREFERENCES);
    });

App::get('/v1/users/:userId/sessions')
    ->desc('Get User Sessions')
    ->groups(['api', 'users'])
    ->label('scope', 'users.read')
    ->label('sdk.auth', [APP_AUTH_TYPE_KEY])
    ->label('sdk.namespace', 'users')
    ->label('sdk.method', 'getSessions')
    ->label('sdk.description', '/docs/references/users/get-user-sessions.md')
    ->label('sdk.response.code', Response::STATUS_CODE_OK)
    ->label('sdk.response.type', Response::CONTENT_TYPE_JSON)
    ->label('sdk.response.model', Response::MODEL_SESSION_LIST)
    ->param('userId', '', new UID(), 'User unique ID.')
    ->inject('response')
    ->inject('dbForInternal')
    ->inject('locale')
    ->inject('usage')
    ->action(function ($userId, $response, $dbForInternal, $locale, $usage) {
        /** @var Appwrite\Utopia\Response $response */
        /** @var Utopia\Database\Database $dbForInternal */
        /** @var Utopia\Locale\Locale $locale */
        /** @var Appwrite\Stats\Stats $usage */

        $user = $dbForInternal->getDocument('users', $userId);

        if ($user->isEmpty() || $user->getAttribute('deleted')) {
            throw new Exception('User not found', 404);
        }

        $sessions = $user->getAttribute('sessions', []);

        foreach ($sessions as $key => $session) { 
            /** @var Document $session */

            $countryName = $locale->getText('countries.'.strtolower($session->getAttribute('countryCode')), $locale->getText('locale.country.unknown'));
            $session->setAttribute('countryName', $countryName);
            $session->setAttribute('current', false);

            $sessions[$key] = $session;
        }

        $usage
            ->setParam('users.read', 1)
        ;
        $response->dynamic(new Document([
            'sessions' => $sessions,
            'sum' => count($sessions),
        ]), Response::MODEL_SESSION_LIST);
    }, ['response', 'dbForInternal', 'locale']);

App::get('/v1/users/:userId/logs')
    ->desc('Get User Logs')
    ->groups(['api', 'users'])
    ->label('scope', 'users.read')
    ->label('sdk.auth', [APP_AUTH_TYPE_KEY])
    ->label('sdk.namespace', 'users')
    ->label('sdk.method', 'getLogs')
    ->label('sdk.description', '/docs/references/users/get-user-logs.md')
    ->label('sdk.response.code', Response::STATUS_CODE_OK)
    ->label('sdk.response.type', Response::CONTENT_TYPE_JSON)
    ->label('sdk.response.model', Response::MODEL_LOG_LIST)
    ->param('userId', '', new UID(), 'User unique ID.')
    ->inject('response')
    ->inject('dbForInternal')
    ->inject('locale')
    ->inject('geodb')
    ->inject('usage')
    ->action(function ($userId, $response, $dbForInternal, $locale, $geodb, $usage) {
        /** @var Appwrite\Utopia\Response $response */
        /** @var Utopia\Database\Document $project */
        /** @var Utopia\Database\Database $dbForInternal */
        /** @var Utopia\Locale\Locale $locale */
        /** @var MaxMind\Db\Reader $geodb */
        /** @var Appwrite\Stats\Stats $usage */

        $user = $dbForInternal->getDocument('users', $userId);

        if ($user->isEmpty() || $user->getAttribute('deleted')) {
            throw new Exception('User not found', 404);
        }

        $audit = new Audit($dbForInternal);

        $logs = $audit->getLogsByUserAndEvents($user->getId(), [
            'account.create',
            'account.delete',
            'account.update.name',
            'account.update.email',
            'account.update.password',
            'account.update.prefs',
            'account.sessions.create',
            'account.sessions.delete',
            'account.recovery.create',
            'account.recovery.update',
            'account.verification.create',
            'account.verification.update',
            'teams.membership.create',
            'teams.membership.update',
            'teams.membership.delete',
        ]);

        $output = [];

        foreach ($logs as $i => &$log) {
            $log['userAgent'] = (!empty($log['userAgent'])) ? $log['userAgent'] : 'UNKNOWN';

            $dd = new DeviceDetector($log['userAgent']);

            $dd->skipBotDetection(); // OPTIONAL: If called, bot detection will completely be skipped (bots will be detected as regular devices then)

            $dd->parse();

            $os = $dd->getOs();
            $osCode = (isset($os['short_name'])) ? $os['short_name'] : '';
            $osName = (isset($os['name'])) ? $os['name'] : '';
            $osVersion = (isset($os['version'])) ? $os['version'] : '';

            $client = $dd->getClient();
            $clientType = (isset($client['type'])) ? $client['type'] : '';
            $clientCode = (isset($client['short_name'])) ? $client['short_name'] : '';
            $clientName = (isset($client['name'])) ? $client['name'] : '';
            $clientVersion = (isset($client['version'])) ? $client['version'] : '';
            $clientEngine = (isset($client['engine'])) ? $client['engine'] : '';
            $clientEngineVersion = (isset($client['engine_version'])) ? $client['engine_version'] : '';

            $output[$i] = new Document([
                'event' => $log['event'],
                'ip' => $log['ip'],
                'time' => $log['time'],

                'osCode' => $osCode,
                'osName' => $osName,
                'osVersion' => $osVersion,
                'clientType' => $clientType,
                'clientCode' => $clientCode,
                'clientName' => $clientName,
                'clientVersion' => $clientVersion,
                'clientEngine' => $clientEngine,
                'clientEngineVersion' => $clientEngineVersion,
                'deviceName' => $dd->getDeviceName(),
                'deviceBrand' => $dd->getBrandName(),
                'deviceModel' => $dd->getModel(),
            ]);

            $record = $geodb->get($log['ip']);

            if ($record) {
                $output[$i]['countryCode'] = $locale->getText('countries.'.strtolower($record['country']['iso_code']), false) ? \strtolower($record['country']['iso_code']) : '--';
                $output[$i]['countryName'] = $locale->getText('countries.'.strtolower($record['country']['iso_code']), $locale->getText('locale.country.unknown'));
            } else {
                $output[$i]['countryCode'] = '--';
                $output[$i]['countryName'] = $locale->getText('locale.country.unknown');
            }
        }

        $usage
            ->setParam('users.read', 1)
        ;
        $response->dynamic(new Document(['logs' => $output]), Response::MODEL_LOG_LIST);
    });

App::patch('/v1/users/:userId/status')
    ->desc('Update User Status')
    ->groups(['api', 'users'])
    ->label('event', 'users.update.status')
    ->label('scope', 'users.write')
    ->label('sdk.auth', [APP_AUTH_TYPE_KEY])
    ->label('sdk.namespace', 'users')
    ->label('sdk.method', 'updateStatus')
    ->label('sdk.description', '/docs/references/users/update-user-status.md')
    ->label('sdk.response.code', Response::STATUS_CODE_OK)
    ->label('sdk.response.type', Response::CONTENT_TYPE_JSON)
    ->label('sdk.response.model', Response::MODEL_USER)
    ->param('userId', '', new UID(), 'User unique ID.')
    ->param('status', null, new Boolean(true), 'User Status. To activate the user pass `true` and to block the user pass `false`')
    ->inject('response')
    ->inject('dbForInternal')
    ->inject('usage')
    ->action(function ($userId, $status, $response, $dbForInternal, $usage) {
        /** @var Appwrite\Utopia\Response $response */
        /** @var Utopia\Database\Database $dbForInternal */
        /** @var Appwrite\Stats\Stats $usage */

        $user = $dbForInternal->getDocument('users', $userId);

        if ($user->isEmpty() || $user->getAttribute('deleted')) {
            throw new Exception('User not found', 404);
        }

        $user = $dbForInternal->updateDocument('users', $user->getId(), $user->setAttribute('status', (bool) $status));

        $usage
            ->setParam('users.update', 1)
        ;
        $response->dynamic($user, Response::MODEL_USER);
    });

App::patch('/v1/users/:userId/verification')
    ->desc('Update Email Verification')
    ->groups(['api', 'users'])
    ->label('event', 'users.update.verification')
    ->label('scope', 'users.write')
    ->label('sdk.auth', [APP_AUTH_TYPE_KEY])
    ->label('sdk.namespace', 'users')
    ->label('sdk.method', 'updateVerification')
    ->label('sdk.description', '/docs/references/users/update-user-verification.md')
    ->label('sdk.response.code', Response::STATUS_CODE_OK)
    ->label('sdk.response.type', Response::CONTENT_TYPE_JSON)
    ->label('sdk.response.model', Response::MODEL_USER)
    ->param('userId', '', new UID(), 'User unique ID.')
    ->param('emailVerification', false, new Boolean(), 'User Email Verification Status.')
    ->inject('response')
    ->inject('dbForInternal')
    ->inject('usage')
    ->action(function ($userId, $emailVerification, $response, $dbForInternal, $usage) {
        /** @var Appwrite\Utopia\Response $response */
        /** @var Utopia\Database\Database $dbForInternal */
        /** @var Appwrite\Stats\Stats $usage */

        $user = $dbForInternal->getDocument('users', $userId);

        if ($user->isEmpty() || $user->getAttribute('deleted')) {
            throw new Exception('User not found', 404);
        }

        $user = $dbForInternal->updateDocument('users', $user->getId(), $user->setAttribute('emailVerification', $emailVerification));

        $usage
            ->setParam('users.update', 1)
        ;
        $response->dynamic($user, Response::MODEL_USER);
    });

App::patch('/v1/users/:userId/name')
    ->desc('Update Name')
    ->groups(['api', 'users'])
    ->label('event', 'users.update.name')
    ->label('scope', 'users.write')
    ->label('sdk.auth', [APP_AUTH_TYPE_KEY])
    ->label('sdk.namespace', 'users')
    ->label('sdk.method', 'updateName')
    ->label('sdk.description', '/docs/references/users/update-user-name.md')
    ->label('sdk.response.code', Response::STATUS_CODE_OK)
    ->label('sdk.response.type', Response::CONTENT_TYPE_JSON)
    ->label('sdk.response.model', Response::MODEL_USER)
    ->param('userId', '', new UID(), 'User unique ID.')
    ->param('name', '', new Text(128), 'User name. Max length: 128 chars.')
    ->inject('response')
    ->inject('dbForInternal')
    ->inject('audits')
    ->action(function ($userId, $name, $response, $dbForInternal, $audits) {
        /** @var Appwrite\Utopia\Response $response */
        /** @var Utopia\Database\Database $dbForInternal */
        /** @var Appwrite\Event\Event $audits */
        
        $user = $dbForInternal->getDocument('users', $userId);

        if ($user->isEmpty() || $user->getAttribute('deleted')) {
            throw new Exception('User not found', 404);
        }

        $user = $dbForInternal->updateDocument('users', $user->getId(), $user->setAttribute('name', $name));

        $audits
            ->setParam('userId', $user->getId())
            ->setParam('event', 'users.update.name')
            ->setParam('resource', 'user/'.$user->getId())
        ;

        $response->dynamic($user, Response::MODEL_USER);
    });

App::patch('/v1/users/:userId/password')
    ->desc('Update Password')
    ->groups(['api', 'users'])
    ->label('event', 'users.update.password')
    ->label('scope', 'users.write')
    ->label('sdk.auth', [APP_AUTH_TYPE_KEY])
    ->label('sdk.namespace', 'users')
    ->label('sdk.method', 'updatePassword')
    ->label('sdk.description', '/docs/references/users/update-user-password.md')
    ->label('sdk.response.code', Response::STATUS_CODE_OK)
    ->label('sdk.response.type', Response::CONTENT_TYPE_JSON)
    ->label('sdk.response.model', Response::MODEL_USER)
    ->param('userId', '', new UID(), 'User unique ID.')
    ->param('password', '', new Password(), 'New user password. Must be between 6 to 32 chars.')
    ->inject('response')
    ->inject('dbForInternal')
    ->inject('audits')
    ->action(function ($userId, $password, $response, $dbForInternal, $audits) {
        /** @var Appwrite\Utopia\Response $response */
        /** @var Utopia\Database\Database $dbForInternal */
        /** @var Appwrite\Event\Event $audits */

        $user = $dbForInternal->getDocument('users', $userId);

        if ($user->isEmpty() || $user->getAttribute('deleted')) {
            throw new Exception('User not found', 404);
        }

        $user = $dbForInternal->updateDocument('users', $user->getId(), $user->setAttribute('password', Auth::passwordHash($password))
            ->setAttribute('passwordUpdate', \time()));

        $audits
            ->setParam('userId', $user->getId())
            ->setParam('event', 'users.update.password')
            ->setParam('resource', 'user/'.$user->getId())
        ;

        $response->dynamic($user, Response::MODEL_USER);
    });

App::patch('/v1/users/:userId/email')
    ->desc('Update Email')
    ->groups(['api', 'users'])
    ->label('event', 'users.update.email')
    ->label('scope', 'users.write')
    ->label('sdk.auth', [APP_AUTH_TYPE_KEY])
    ->label('sdk.namespace', 'users')
    ->label('sdk.method', 'updateEmail')
    ->label('sdk.description', '/docs/references/users/update-user-email.md')
    ->label('sdk.response.code', Response::STATUS_CODE_OK)
    ->label('sdk.response.type', Response::CONTENT_TYPE_JSON)
    ->label('sdk.response.model', Response::MODEL_USER)
    ->param('userId', '', new UID(), 'User unique ID.')
    ->param('email', '', new Email(), 'User email.')
    ->inject('response')
    ->inject('dbForInternal')
    ->inject('audits')
    ->action(function ($userId, $email, $response, $dbForInternal, $audits) {
        /** @var Appwrite\Utopia\Response $response */
        /** @var Utopia\Database\Database $dbForInternal */
        /** @var Appwrite\Event\Event $audits */

        $user = $dbForInternal->getDocument('users', $userId);

        if ($user->isEmpty() || $user->getAttribute('deleted')) {
            throw new Exception('User not found', 404);
        }

        $email = \strtolower($email);        
        try {
            $user = $dbForInternal->updateDocument('users', $user->getId(), $user->setAttribute('email', $email));
        } catch(Duplicate $th) {
            throw new Exception('Email already exists', 409);
        }

        $audits
            ->setParam('userId', $user->getId())
            ->setParam('event', 'account.update.email')
            ->setParam('resource', 'user/'.$user->getId())
        ;

        $response->dynamic($user, Response::MODEL_USER);
    });

App::patch('/v1/users/:userId/prefs')
    ->desc('Update User Preferences')
    ->groups(['api', 'users'])
    ->label('event', 'users.update.prefs')
    ->label('scope', 'users.write')
    ->label('sdk.auth', [APP_AUTH_TYPE_KEY])
    ->label('sdk.namespace', 'users')
    ->label('sdk.method', 'updatePrefs')
    ->label('sdk.description', '/docs/references/users/update-user-prefs.md')
    ->label('sdk.response.code', Response::STATUS_CODE_OK)
    ->label('sdk.response.type', Response::CONTENT_TYPE_JSON)
    ->label('sdk.response.model', Response::MODEL_PREFERENCES)
    ->param('userId', '', new UID(), 'User unique ID.')
    ->param('prefs', '', new Assoc(), 'Prefs key-value JSON object.')
    ->inject('response')
    ->inject('dbForInternal')
    ->inject('usage')
    ->action(function ($userId, $prefs, $response, $dbForInternal, $usage) {
        /** @var Appwrite\Utopia\Response $response */
        /** @var Utopia\Database\Database $dbForInternal */
        /** @var Appwrite\Stats\Stats $usage */

        $user = $dbForInternal->getDocument('users', $userId);

        if ($user->isEmpty() || $user->getAttribute('deleted')) {
            throw new Exception('User not found', 404);
        }

        $user = $dbForInternal->updateDocument('users', $user->getId(), $user->setAttribute('prefs', $prefs));

        $usage
            ->setParam('users.update', 1)
        ;
        $response->dynamic(new Document($prefs), Response::MODEL_PREFERENCES);
    });

App::delete('/v1/users/:userId/sessions/:sessionId')
    ->desc('Delete User Session')
    ->groups(['api', 'users'])
    ->label('event', 'users.sessions.delete')
    ->label('scope', 'users.write')
    ->label('sdk.auth', [APP_AUTH_TYPE_KEY])
    ->label('sdk.namespace', 'users')
    ->label('sdk.method', 'deleteSession')
    ->label('sdk.description', '/docs/references/users/delete-user-session.md')
    ->label('sdk.response.code', Response::STATUS_CODE_NOCONTENT)
    ->label('sdk.response.model', Response::MODEL_NONE)
    ->param('userId', '', new UID(), 'User unique ID.')
    ->param('sessionId', null, new UID(), 'User unique session ID.')
    ->inject('response')
    ->inject('dbForInternal')
    ->inject('events')
    ->inject('usage')
    ->action(function ($userId, $sessionId, $response, $dbForInternal, $events, $usage) {
        /** @var Appwrite\Utopia\Response $response */
        /** @var Utopia\Database\Database $dbForInternal */
        /** @var Appwrite\Event\Event $events */
        /** @var Appwrite\Stats\Stats $usage */

        $user = $dbForInternal->getDocument('users', $userId);

        if ($user->isEmpty() || $user->getAttribute('deleted')) {
            throw new Exception('User not found', 404);
        }

        $sessions = $user->getAttribute('sessions', []);

        foreach ($sessions as $key => $session) { /** @var Document $session */

            if ($sessionId == $session->getId()) {
                unset($sessions[$key]);

                $dbForInternal->deleteDocument('sessions', $session->getId());

                $user->setAttribute('sessions', $sessions);
                
                $events
                    ->setParam('eventData', $response->output($user, Response::MODEL_USER))
                ;

                $dbForInternal->updateDocument('users', $user->getId(), $user);
            }
        }

        $usage
            ->setParam('users.update', 1)
            ->setParam('users.sessions.delete', 1)
        ;

        $response->noContent();
    });

App::delete('/v1/users/:userId/sessions')
    ->desc('Delete User Sessions')
    ->groups(['api', 'users'])
    ->label('event', 'users.sessions.delete')
    ->label('scope', 'users.write')
    ->label('sdk.auth', [APP_AUTH_TYPE_KEY])
    ->label('sdk.namespace', 'users')
    ->label('sdk.method', 'deleteSessions')
    ->label('sdk.description', '/docs/references/users/delete-user-sessions.md')
    ->label('sdk.response.code', Response::STATUS_CODE_NOCONTENT)
    ->label('sdk.response.model', Response::MODEL_NONE)
    ->param('userId', '', new UID(), 'User unique ID.')
    ->inject('response')
    ->inject('dbForInternal')
    ->inject('events')
    ->inject('usage')
    ->action(function ($userId, $response, $dbForInternal, $events, $usage) {
        /** @var Appwrite\Utopia\Response $response */
        /** @var Utopia\Database\Database $dbForInternal */
        /** @var Appwrite\Event\Event $events */
        /** @var Appwrite\Stats\Stats $usage */

        $user = $dbForInternal->getDocument('users', $userId);

        if ($user->isEmpty() || $user->getAttribute('deleted')) {
            throw new Exception('User not found', 404);
        }

        $sessions = $user->getAttribute('sessions', []);

        foreach ($sessions as $key => $session) { /** @var Document $session */
            $dbForInternal->deleteDocument('sessions', $session->getId());
        }

        $dbForInternal->updateDocument('users', $user->getId(), $user->getAttribute('sessions', []));

        $events
            ->setParam('eventData', $response->output($user, Response::MODEL_USER))
        ;

        $usage
            ->setParam('users.update', 1)
            ->setParam('users.sessions.delete', 1)
        ;
        $response->noContent();
    });

App::delete('/v1/users/:userId')
    ->desc('Delete User')
    ->groups(['api', 'users'])
    ->label('event', 'users.delete')
    ->label('scope', 'users.write')
    ->label('sdk.auth', [APP_AUTH_TYPE_KEY])
    ->label('sdk.namespace', 'users')
    ->label('sdk.method', 'delete')
    ->label('sdk.description', '/docs/references/users/delete.md')
    ->label('sdk.response.code', Response::STATUS_CODE_NOCONTENT)
    ->label('sdk.response.model', Response::MODEL_NONE)
    ->param('userId', '', function () {return new UID();}, 'User unique ID.')
    ->inject('response')
    ->inject('dbForInternal')
    ->inject('events')
    ->inject('deletes')
    ->inject('usage')
    ->action(function ($userId, $response, $dbForInternal, $events, $deletes, $usage) {
        /** @var Appwrite\Utopia\Response $response */
        /** @var Utopia\Database\Database $dbForInternal */
        /** @var Appwrite\Event\Event $events */
        /** @var Appwrite\Event\Event $deletes */
        /** @var Appwrite\Stats\Stats $usage */
        
        $user = $dbForInternal->getDocument('users', $userId);

        if ($user->isEmpty() || $user->getAttribute('deleted')) {
            throw new Exception('User not found', 404);
        }

        // clone user object to send to workers
        $clone = clone $user;

        $user
            ->setAttribute("name", null)
            ->setAttribute("email", null)
            ->setAttribute("password", null)
            ->setAttribute("deleted", true)
        ;

        $dbForInternal->updateDocument('users', $userId, $user);

        $deletes
            ->setParam('type', DELETE_TYPE_DOCUMENT)
            ->setParam('document', $clone)
        ;

        $events
            ->setParam('eventData', $response->output($clone, Response::MODEL_USER))
        ;

        $usage
            ->setParam('users.delete', 1)
        ;

        $response->noContent();
    });

App::get('/v1/users/usage')
    ->desc('Get usage stats for the users API')
    ->groups(['api', 'users'])
    ->label('scope', 'users.read')
    ->label('sdk.auth', [APP_AUTH_TYPE_ADMIN])
    ->label('sdk.namespace', 'users')
    ->label('sdk.method', 'getUsage')
    ->label('sdk.response.code', Response::STATUS_CODE_OK)
    ->label('sdk.response.type', Response::CONTENT_TYPE_JSON)
    ->label('sdk.response.model', Response::MODEL_USAGE_USERS)
    ->param('range', '30d', new WhiteList(['24h', '7d', '30d', '90d'], true), 'Date range.', true)
    ->param('provider', '', new WhiteList(\array_merge(['email', 'anonymous'], \array_map(function($value) { return "oauth-".$value; }, \array_keys(Config::getParam('providers', [])))), true), 'Provider Name.', true)
    ->inject('response')
    ->inject('dbForInternal')
    ->inject('register')
    ->action(function ($range, $provider, $response, $dbForInternal) {
        /** @var Appwrite\Utopia\Response $response */
        /** @var Utopia\Database\Database $dbForInternal */

        $usage = [];
        if (App::getEnv('_APP_USAGE_STATS', 'enabled') == 'enabled') {
            $period = [
                '24h' => [
                    'period' => '30m',
                    'limit' => 48,
                ],
                '7d' => [
                    'period' => '1d',
                    'limit' => 7,
                ],
                '30d' => [
                    'period' => '1d',
                    'limit' => 30,
                ],
                '90d' => [
                    'period' => '1d',
                    'limit' => 90,
                ],
            ];

            $metrics = [
                "users.count",
                "users.create",
                "users.read",
                "users.update",
                "users.delete",
                "users.sessions.create",
                "users.sessions.$provider.create",
                "users.sessions.delete"
            ];

            $stats = [];

            Authorization::skip(function() use ($dbForInternal, $period, $range, $metrics, &$stats) {
                foreach ($metrics as $metric) {
                    $requestDocs = $dbForInternal->find('stats', [
                        new Query('period', Query::TYPE_EQUAL, [$period[$range]['period']]),
                        new Query('metric', Query::TYPE_EQUAL, [$metric]),
                    ], $period[$range]['limit'], 0, ['time'], [Database::ORDER_DESC]);
    
                    $stats[$metric] = [];
                    foreach ($requestDocs as $requestDoc) {
                        $stats[$metric][] = [
                            'value' => $requestDoc->getAttribute('value'),
                            'date' => $requestDoc->getAttribute('time'),
                        ];
                    }
                    $stats[$metric] = array_reverse($stats[$metric]);
                }    
            });

            $usage = new Document([
                'range' => $range,
                'users.count' => $stats["users.count"],
                'users.create' => $stats["users.create"],
                'users.read' => $stats["users.read"],
                'users.update' => $stats["users.update"],
                'users.delete' => $stats["users.delete"],
                'sessions.create' => $stats["users.sessions.create"],
                'sessions.provider.create' => $stats["users.sessions.$provider.create"],
                'sessions.delete' => $stats["users.sessions.delete"]
            ]);

        }

        $response->dynamic($usage, Response::MODEL_USAGE_USERS);
    });<|MERGE_RESOLUTION|>--- conflicted
+++ resolved
@@ -109,17 +109,8 @@
         if (!empty($cursor)) {
             $cursorUser = $dbForInternal->getDocument('users', $cursor);
 
-<<<<<<< HEAD
             if ($cursorUser->isEmpty()) {
-                throw new Exception('User for after not found', 400);
-            }
-        }
-
-        $results = $dbForInternal->find('users', [], $limit, $offset, [], [$orderType], $cursorUser ?? null, $cursorDirection);
-        $sum = $dbForInternal->count('users', [], APP_LIMIT_COUNT);
-=======
-            if ($afterUser->isEmpty()) {
-                throw new Exception("User '{$after}' for the 'after' value not found.", 400);
+                throw new Exception("User '{$cursor}' for the 'after' value not found.", 400);
             }
         }
 
@@ -130,14 +121,13 @@
         if (!empty($search)) {
             $queries[] = new Query('search', Query::TYPE_SEARCH, [$search]);
         }
->>>>>>> 5a203409
 
         $usage
             ->setParam('users.read', 1)
         ;
 
         $response->dynamic(new Document([
-            'users' => $dbForInternal->find('users', $queries, $limit, $offset, [], [$orderType], $afterUser ?? null),
+            'users' => $dbForInternal->find('users', $queries, $limit, $offset, [], [$orderType], $cursorUser ?? null, $cursorDirection),
             'sum' => $dbForInternal->count('users', $queries, APP_LIMIT_COUNT),
         ]), Response::MODEL_USER_LIST);
     });
