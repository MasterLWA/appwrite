<?php

use Appwrite\Auth\Auth;
use Appwrite\Auth\Validator\Password;
use Appwrite\Utopia\Response;
use Utopia\App;
use Utopia\Exception;
use Utopia\Validator\Assoc;
use Utopia\Validator\WhiteList;
use Appwrite\Network\Validator\Email;
use Utopia\Validator\Text;
use Utopia\Validator\Range;
use Utopia\Validator\Boolean;
use Utopia\Audit\Audit;
use Utopia\Database\Document;
use Utopia\Database\Exception\Duplicate;
use Utopia\Database\Validator\UID;
use DeviceDetector\DeviceDetector;

App::post('/v1/users')
    ->desc('Create User')
    ->groups(['api', 'users'])
    ->label('event', 'users.create')
    ->label('scope', 'users.write')
    ->label('sdk.auth', [APP_AUTH_TYPE_KEY])
    ->label('sdk.namespace', 'users')
    ->label('sdk.method', 'create')
    ->label('sdk.description', '/docs/references/users/create-user.md')
    ->label('sdk.response.code', Response::STATUS_CODE_CREATED)
    ->label('sdk.response.type', Response::CONTENT_TYPE_JSON)
    ->label('sdk.response.model', Response::MODEL_USER)
    ->param('email', '', new Email(), 'User email.')
    ->param('password', '', new Password(), 'User password. Must be between 6 to 32 chars.')
    ->param('name', '', new Text(128), 'User name. Max length: 128 chars.', true)
    ->inject('response')
    ->inject('dbForInternal')
    ->action(function ($email, $password, $name, $response, $dbForInternal) {
        /** @var Appwrite\Utopia\Response $response */
        /** @var Utopia\Database\Database $dbForInternal */

        $email = \strtolower($email);

        try {
            $userId = $dbForInternal->getId();
            $user = $dbForInternal->createDocument('users', new Document([
                '$id' => $userId,
                '$read' => ['role:all'],
                '$write' => ['user:'.$userId],
                'email' => $email,
                'emailVerification' => false,
                'status' => true,
                'password' => Auth::passwordHash($password),
                'passwordUpdate' => \time(),
                'registration' => \time(),
                'reset' => false,
                'name' => $name,
                'prefs' => [],
                'sessions' => [],
                'tokens' => [],
                'memberships' => [],
            ]));
        } catch (Duplicate $th) {
            throw new Exception('Account already exists', 409);
        }

        $response->setStatusCode(Response::STATUS_CODE_CREATED);
        $response->dynamic($user, Response::MODEL_USER);
    });

App::get('/v1/users')
    ->desc('List Users')
    ->groups(['api', 'users'])
    ->label('scope', 'users.read')
    ->label('sdk.auth', [APP_AUTH_TYPE_KEY])
    ->label('sdk.namespace', 'users')
    ->label('sdk.method', 'list')
    ->label('sdk.description', '/docs/references/users/list-users.md')
    ->label('sdk.response.code', Response::STATUS_CODE_OK)
    ->label('sdk.response.type', Response::CONTENT_TYPE_JSON)
    ->label('sdk.response.model', Response::MODEL_USER_LIST)
    ->param('search', '', new Text(256), 'Search term to filter your list results. Max length: 256 chars.', true)
    ->param('limit', 25, new Range(0, 100), 'Results limit value. By default will return maximum 25 results. Maximum of 100 results allowed per request.', true)
    ->param('offset', 0, new Range(0, 2000), 'Results offset. The default value is 0. Use this param to manage pagination.', true)
    ->param('orderType', 'ASC', new WhiteList(['ASC', 'DESC'], true), 'Order result by ASC or DESC order.', true)
    ->inject('response')
    ->inject('dbForInternal')
    ->action(function ($search, $limit, $offset, $orderType, $response, $dbForInternal) {
        /** @var Appwrite\Utopia\Response $response */
        /** @var Utopia\Database\Database $dbForInternal */

        $results = $dbForInternal->find('users', [], $limit, $offset, ['_id'], [$orderType]);
        $sum = $dbForInternal->count('users', [], APP_LIMIT_COUNT);

        $response->dynamic(new Document([
            'users' => $results,
            'sum' => $sum,
        ]), Response::MODEL_USER_LIST);
    });

App::get('/v1/users/:userId')
    ->desc('Get User')
    ->groups(['api', 'users'])
    ->label('scope', 'users.read')
    ->label('sdk.auth', [APP_AUTH_TYPE_KEY])
    ->label('sdk.namespace', 'users')
    ->label('sdk.method', 'get')
    ->label('sdk.description', '/docs/references/users/get-user.md')
    ->label('sdk.response.code', Response::STATUS_CODE_OK)
    ->label('sdk.response.type', Response::CONTENT_TYPE_JSON)
    ->label('sdk.response.model', Response::MODEL_USER)
    ->param('userId', '', new UID(), 'User unique ID.')
    ->inject('response')
    ->inject('dbForInternal')
    ->action(function ($userId, $response, $dbForInternal) {
        /** @var Appwrite\Utopia\Response $response */
        /** @var Utopia\Database\Database $dbForInternal */

        $user = $dbForInternal->getDocument('users', $userId);

        if ($user->isEmpty()) {
            throw new Exception('User not found', 404);
        }

        $response->dynamic($user, Response::MODEL_USER);
    });

App::get('/v1/users/:userId/prefs')
    ->desc('Get User Preferences')
    ->groups(['api', 'users'])
    ->label('scope', 'users.read')
    ->label('sdk.auth', [APP_AUTH_TYPE_KEY])
    ->label('sdk.namespace', 'users')
    ->label('sdk.method', 'getPrefs')
    ->label('sdk.description', '/docs/references/users/get-user-prefs.md')
    ->label('sdk.response.code', Response::STATUS_CODE_OK)
    ->label('sdk.response.type', Response::CONTENT_TYPE_JSON)
    ->label('sdk.response.model', Response::MODEL_PREFERENCES)
    ->param('userId', '', new UID(), 'User unique ID.')
    ->inject('response')
    ->inject('dbForInternal')
    ->action(function ($userId, $response, $dbForInternal) {
        /** @var Appwrite\Utopia\Response $response */
        /** @var Utopia\Database\Database $dbForInternal */

        $user = $dbForInternal->getDocument('users', $userId);

        if ($user->isEmpty()) {
            throw new Exception('User not found', 404);
        }

        $prefs = $user->getAttribute('prefs', new \stdClass());

        $response->dynamic(new Document($prefs), Response::MODEL_PREFERENCES);
    });

App::get('/v1/users/:userId/sessions')
    ->desc('Get User Sessions')
    ->groups(['api', 'users'])
    ->label('scope', 'users.read')
    ->label('sdk.auth', [APP_AUTH_TYPE_KEY])
    ->label('sdk.namespace', 'users')
    ->label('sdk.method', 'getSessions')
    ->label('sdk.description', '/docs/references/users/get-user-sessions.md')
    ->label('sdk.response.code', Response::STATUS_CODE_OK)
    ->label('sdk.response.type', Response::CONTENT_TYPE_JSON)
    ->label('sdk.response.model', Response::MODEL_SESSION_LIST)
    ->param('userId', '', new UID(), 'User unique ID.')
    ->inject('response')
    ->inject('dbForInternal')
    ->inject('locale')
    ->action(function ($userId, $response, $dbForInternal, $locale) {
        /** @var Appwrite\Utopia\Response $response */
        /** @var Utopia\Database\Database $dbForInternal */
        /** @var Utopia\Locale\Locale $locale */

        $user = $dbForInternal->getDocument('users', $userId);

        if ($user->isEmpty()) {
            throw new Exception('User not found', 404);
        }

        $sessions = $user->getAttribute('sessions', []);

        foreach ($sessions as $key => $session) { 
            /** @var Document $session */

            $countryName = $locale->getText('countries.'.strtolower($session->getAttribute('countryCode')), $locale->getText('locale.country.unknown'));
            $session->setAttribute('countryName', $countryName);
            $session->setAttribute('current', false);

            $sessions[$key] = $session;
        }

        $response->dynamic(new Document([
            'sessions' => $sessions,
            'sum' => count($sessions),
        ]), Response::MODEL_SESSION_LIST);
    }, ['response', 'dbForInternal', 'locale']);

App::get('/v1/users/:userId/logs')
    ->desc('Get User Logs')
    ->groups(['api', 'users'])
    ->label('scope', 'users.read')
    ->label('sdk.auth', [APP_AUTH_TYPE_KEY])
    ->label('sdk.namespace', 'users')
    ->label('sdk.method', 'getLogs')
    ->label('sdk.description', '/docs/references/users/get-user-logs.md')
    ->label('sdk.response.code', Response::STATUS_CODE_OK)
    ->label('sdk.response.type', Response::CONTENT_TYPE_JSON)
    ->label('sdk.response.model', Response::MODEL_LOG_LIST)
    ->param('userId', '', new UID(), 'User unique ID.')
    ->inject('response')
    ->inject('dbForInternal')
    ->inject('locale')
    ->inject('geodb')
    ->action(function ($userId, $response, $dbForInternal, $locale, $geodb) {
        /** @var Appwrite\Utopia\Response $response */
        /** @var Utopia\Database\Document $project */
        /** @var Utopia\Database\Database $dbForInternal */
        /** @var Utopia\Locale\Locale $locale */
        /** @var MaxMind\Db\Reader $geodb */

        $user = $dbForInternal->getDocument('users', $userId);

        if ($user->isEmpty()) {
            throw new Exception('User not found', 404);
        }

<<<<<<< HEAD
        $audit = new Audit($dbForInternal);
        
        $countries = $locale->getText('countries');
=======
        $adapter = new AuditAdapter($utopia->getResource('db'));
        $adapter->setNamespace('app_'.$project->getId());

        $audit = new Audit($adapter);
>>>>>>> 059a589d

        $logs = $audit->getLogsByUserAndEvents($user->getId(), [
            'account.create',
            'account.delete',
            'account.update.name',
            'account.update.email',
            'account.update.password',
            'account.update.prefs',
            'account.sessions.create',
            'account.sessions.delete',
            'account.recovery.create',
            'account.recovery.update',
            'account.verification.create',
            'account.verification.update',
            'teams.membership.create',
            'teams.membership.update',
            'teams.membership.delete',
        ]);

        $output = [];

        foreach ($logs as $i => &$log) {
            $log['userAgent'] = (!empty($log['userAgent'])) ? $log['userAgent'] : 'UNKNOWN';

            $dd = new DeviceDetector($log['userAgent']);

            $dd->skipBotDetection(); // OPTIONAL: If called, bot detection will completely be skipped (bots will be detected as regular devices then)

            $dd->parse();

            $os = $dd->getOs();
            $osCode = (isset($os['short_name'])) ? $os['short_name'] : '';
            $osName = (isset($os['name'])) ? $os['name'] : '';
            $osVersion = (isset($os['version'])) ? $os['version'] : '';

            $client = $dd->getClient();
            $clientType = (isset($client['type'])) ? $client['type'] : '';
            $clientCode = (isset($client['short_name'])) ? $client['short_name'] : '';
            $clientName = (isset($client['name'])) ? $client['name'] : '';
            $clientVersion = (isset($client['version'])) ? $client['version'] : '';
            $clientEngine = (isset($client['engine'])) ? $client['engine'] : '';
            $clientEngineVersion = (isset($client['engine_version'])) ? $client['engine_version'] : '';

            $output[$i] = new Document([
                'event' => $log['event'],
                'ip' => $log['ip'],
                'time' => $log['time'],

                'osCode' => $osCode,
                'osName' => $osName,
                'osVersion' => $osVersion,
                'clientType' => $clientType,
                'clientCode' => $clientCode,
                'clientName' => $clientName,
                'clientVersion' => $clientVersion,
                'clientEngine' => $clientEngine,
                'clientEngineVersion' => $clientEngineVersion,
                'deviceName' => $dd->getDeviceName(),
                'deviceBrand' => $dd->getBrandName(),
                'deviceModel' => $dd->getModel(),
            ]);

            $record = $geodb->get($log['ip']);

            if ($record) {
                $output[$i]['countryCode'] = $locale->getText('countries.'.strtolower($record['country']['iso_code']), false) ? \strtolower($record['country']['iso_code']) : '--';
                $output[$i]['countryName'] = $locale->getText('countries.'.strtolower($record['country']['iso_code']), $locale->getText('locale.country.unknown'));
            } else {
                $output[$i]['countryCode'] = '--';
                $output[$i]['countryName'] = $locale->getText('locale.country.unknown');
            }
        }

        $response->dynamic(new Document(['logs' => $output]), Response::MODEL_LOG_LIST);
    });

App::patch('/v1/users/:userId/status')
    ->desc('Update User Status')
    ->groups(['api', 'users'])
    ->label('event', 'users.update.status')
    ->label('scope', 'users.write')
    ->label('sdk.auth', [APP_AUTH_TYPE_KEY])
    ->label('sdk.namespace', 'users')
    ->label('sdk.method', 'updateStatus')
    ->label('sdk.description', '/docs/references/users/update-user-status.md')
    ->label('sdk.response.code', Response::STATUS_CODE_OK)
    ->label('sdk.response.type', Response::CONTENT_TYPE_JSON)
    ->label('sdk.response.model', Response::MODEL_USER)
    ->param('userId', '', new UID(), 'User unique ID.')
    ->param('status', null, new Boolean(true), 'User Status. To activate the user pass `true` and to block the user pass `false`')
    ->inject('response')
    ->inject('dbForInternal')
    ->action(function ($userId, $status, $response, $dbForInternal) {
        /** @var Appwrite\Utopia\Response $response */
        /** @var Utopia\Database\Database $dbForInternal */

        $user = $dbForInternal->getDocument('users', $userId);

        if ($user->isEmpty()) {
            throw new Exception('User not found', 404);
        }

        $user = $dbForInternal->updateDocument('users', $user->getId(), $user->setAttribute('status', (bool) $status));

        $response->dynamic($user, Response::MODEL_USER);
    });

App::patch('/v1/users/:userId/verification')
    ->desc('Update Email Verification')
    ->groups(['api', 'users'])
    ->label('event', 'users.update.verification')
    ->label('scope', 'users.write')
    ->label('sdk.auth', [APP_AUTH_TYPE_KEY])
    ->label('sdk.namespace', 'users')
    ->label('sdk.method', 'updateVerification')
    ->label('sdk.description', '/docs/references/users/update-user-verification.md')
    ->label('sdk.response.code', Response::STATUS_CODE_OK)
    ->label('sdk.response.type', Response::CONTENT_TYPE_JSON)
    ->label('sdk.response.model', Response::MODEL_USER)
    ->param('userId', '', new UID(), 'User unique ID.')
    ->param('emailVerification', false, new Boolean(), 'User Email Verification Status.')
    ->inject('response')
    ->inject('dbForInternal')
    ->action(function ($userId, $emailVerification, $response, $dbForInternal) {
        /** @var Appwrite\Utopia\Response $response */
        /** @var Utopia\Database\Database $dbForInternal */

        $user = $dbForInternal->getDocument('users', $userId);

        if ($user->isEmpty()) {
            throw new Exception('User not found', 404);
        }

        $user = $dbForInternal->updateDocument('users', $user->getId(), $user->setAttribute('emailVerification', $emailVerification));

        $response->dynamic($user, Response::MODEL_USER);
    });

App::patch('/v1/users/:userId/prefs')
    ->desc('Update User Preferences')
    ->groups(['api', 'users'])
    ->label('event', 'users.update.prefs')
    ->label('scope', 'users.write')
    ->label('sdk.auth', [APP_AUTH_TYPE_KEY])
    ->label('sdk.namespace', 'users')
    ->label('sdk.method', 'updatePrefs')
    ->label('sdk.description', '/docs/references/users/update-user-prefs.md')
    ->label('sdk.response.code', Response::STATUS_CODE_OK)
    ->label('sdk.response.type', Response::CONTENT_TYPE_JSON)
    ->label('sdk.response.model', Response::MODEL_PREFERENCES)
    ->param('userId', '', new UID(), 'User unique ID.')
    ->param('prefs', '', new Assoc(), 'Prefs key-value JSON object.')
    ->inject('response')
    ->inject('dbForInternal')
    ->action(function ($userId, $prefs, $response, $dbForInternal) {
        /** @var Appwrite\Utopia\Response $response */
        /** @var Utopia\Database\Database $dbForInternal */

        $user = $dbForInternal->getDocument('users', $userId);

        if ($user->isEmpty()) {
            throw new Exception('User not found', 404);
        }

        $user = $dbForInternal->updateDocument('users', $user->getId(), $user->setAttribute('prefs', $prefs));

        $response->dynamic(new Document($prefs), Response::MODEL_PREFERENCES);
    });

App::delete('/v1/users/:userId/sessions/:sessionId')
    ->desc('Delete User Session')
    ->groups(['api', 'users'])
    ->label('event', 'users.sessions.delete')
    ->label('scope', 'users.write')
    ->label('sdk.auth', [APP_AUTH_TYPE_KEY])
    ->label('sdk.namespace', 'users')
    ->label('sdk.method', 'deleteSession')
    ->label('sdk.description', '/docs/references/users/delete-user-session.md')
    ->label('sdk.response.code', Response::STATUS_CODE_NOCONTENT)
    ->label('sdk.response.model', Response::MODEL_NONE)
    ->param('userId', '', new UID(), 'User unique ID.')
    ->param('sessionId', null, new UID(), 'User unique session ID.')
    ->inject('response')
    ->inject('dbForInternal')
    ->inject('events')
    ->action(function ($userId, $sessionId, $response, $dbForInternal, $events) {
        /** @var Appwrite\Utopia\Response $response */
        /** @var Utopia\Database\Database $dbForInternal */
        /** @var Appwrite\Event\Event $events */

        $user = $dbForInternal->getDocument('users', $userId);

        if ($user->isEmpty()) {
            throw new Exception('User not found', 404);
        }

        $sessions = $user->getAttribute('sessions', []);

        foreach ($sessions as $key => $session) { /** @var Document $session */

            if ($sessionId == $session->getId()) {
                unset($sessions[$key]);

                $dbForInternal->deleteDocument('sessions', $session->getId());

                $user->setAttribute('sessions', $sessions);
                
                $events
                    ->setParam('eventData', $response->output($user, Response::MODEL_USER))
                ;

                $dbForInternal->updateDocument('users', $user->getId(), $user);
            }
        }

        $response->noContent();
    });

App::delete('/v1/users/:userId/sessions')
    ->desc('Delete User Sessions')
    ->groups(['api', 'users'])
    ->label('event', 'users.sessions.delete')
    ->label('scope', 'users.write')
    ->label('sdk.auth', [APP_AUTH_TYPE_KEY])
    ->label('sdk.namespace', 'users')
    ->label('sdk.method', 'deleteSessions')
    ->label('sdk.description', '/docs/references/users/delete-user-sessions.md')
    ->label('sdk.response.code', Response::STATUS_CODE_NOCONTENT)
    ->label('sdk.response.model', Response::MODEL_NONE)
    ->param('userId', '', new UID(), 'User unique ID.')
    ->inject('response')
    ->inject('dbForInternal')
    ->inject('events')
    ->action(function ($userId, $response, $dbForInternal, $events) {
        /** @var Appwrite\Utopia\Response $response */
        /** @var Utopia\Database\Database $dbForInternal */
        /** @var Appwrite\Event\Event $events */

        $user = $dbForInternal->getDocument('users', $userId);

        if ($user->isEmpty()) {
            throw new Exception('User not found', 404);
        }

        $sessions = $user->getAttribute('sessions', []);

        foreach ($sessions as $key => $session) { /** @var Document $session */
            $dbForInternal->deleteDocument('sessions', $session->getId());
        }

        $dbForInternal->updateDocument('users', $user->getId(), $user->getAttribute('sessions', []));

        $events
            ->setParam('eventData', $response->output($user, Response::MODEL_USER))
        ;

        $response->noContent();
    });

App::delete('/v1/users/:userId')
    ->desc('Delete User')
    ->groups(['api', 'users'])
    ->label('event', 'users.delete')
    ->label('scope', 'users.write')
    ->label('sdk.auth', [APP_AUTH_TYPE_KEY])
    ->label('sdk.namespace', 'users')
    ->label('sdk.method', 'delete')
    ->label('sdk.description', '/docs/references/users/delete.md')
    ->label('sdk.response.code', Response::STATUS_CODE_NOCONTENT)
    ->label('sdk.response.model', Response::MODEL_NONE)
    ->param('userId', '', function () {return new UID();}, 'User unique ID.')
    ->inject('response')
    ->inject('dbForInternal')
    ->inject('events')
    ->inject('deletes')
    ->action(function ($userId, $response, $dbForInternal, $events, $deletes) {
        /** @var Appwrite\Utopia\Response $response */
        /** @var Utopia\Database\Database $dbForInternal */
        /** @var Appwrite\Event\Event $events */
        /** @var Appwrite\Event\Event $deletes */
        
        $user = $dbForInternal->getDocument('users', $userId);

        if ($user->isEmpty()) {
            throw new Exception('User not found', 404);
        }

        if (!$dbForInternal->deleteDocument('users', $userId)) {
            throw new Exception('Failed to remove user from DB', 500);
        }
        
        // $dbForInternal->createDocument('users', new Document([
        //     '$id' => $userId,
        //     '$read' => ['role:all'],
        // ]));

        $deletes
            ->setParam('type', DELETE_TYPE_DOCUMENT)
            ->setParam('document', $user)
        ;

        $events
            ->setParam('eventData', $response->output($user, Response::MODEL_USER))
        ;

        $response->noContent();
    });<|MERGE_RESOLUTION|>--- conflicted
+++ resolved
@@ -226,16 +226,7 @@
             throw new Exception('User not found', 404);
         }
 
-<<<<<<< HEAD
         $audit = new Audit($dbForInternal);
-        
-        $countries = $locale->getText('countries');
-=======
-        $adapter = new AuditAdapter($utopia->getResource('db'));
-        $adapter->setNamespace('app_'.$project->getId());
-
-        $audit = new Audit($adapter);
->>>>>>> 059a589d
 
         $logs = $audit->getLogsByUserAndEvents($user->getId(), [
             'account.create',
