--- conflicted
+++ resolved
@@ -17,14 +17,10 @@
 use Utopia\Database\Validator\UID;
 use DeviceDetector\DeviceDetector;
 use Appwrite\Database\Validator\CustomId;
-<<<<<<< HEAD
-use Utopia\Database\Query;
-=======
 use Utopia\Config\Config;
 use Utopia\Database\Database;
 use Utopia\Database\Query;
 use Utopia\Database\Validator\Authorization;
->>>>>>> 45066d99
 
 App::post('/v1/users')
     ->desc('Create User')
@@ -117,22 +113,17 @@
         }
       
         $queries = [];
-
-<<<<<<< HEAD
+        
         if (!empty($search)) {
             $queries[] = new Query('search', Query::TYPE_SEARCH, [$search]);
         }
 
         $results = $dbForInternal->find('users', $queries, $limit, $offset, [], [$orderType], $afterUser ?? null);
         $sum = $dbForInternal->count('users', $queries, APP_LIMIT_COUNT);
-=======
-        $results = $dbForInternal->find('users', [], $limit, $offset, [], [$orderType], $afterUser ?? null);
-        $sum = $dbForInternal->count('users', [], APP_LIMIT_COUNT);
-        
+
         $usage
             ->setParam('users.read', 1)
         ;
->>>>>>> 45066d99
 
         $response->dynamic(new Document([
             'users' => $results,
