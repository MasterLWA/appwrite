<?php

use Appwrite\Auth\Auth;
use Appwrite\Auth\Validator\Password;
use Appwrite\Auth\Validator\Phone;
use Appwrite\Detector\Detector;
use Appwrite\Event\Delete;
use Appwrite\Event\Event;
use Appwrite\Network\Validator\Email;
use Appwrite\Stats\Stats;
use Appwrite\Utopia\Database\Validator\CustomId;
use Appwrite\Utopia\Database\Validator\Queries\Users;
use Appwrite\Utopia\Response;
use Utopia\App;
use Utopia\Audit\Audit;
use Utopia\Config\Config;
use Utopia\Database\ID;
use Utopia\Database\Permission;
use Utopia\Database\Role;
use Utopia\Locale\Locale;
use Appwrite\Extend\Exception;
use Utopia\Database\Document;
use Utopia\Database\DateTime;
use Utopia\Database\Exception\Duplicate;
use Utopia\Database\Validator\UID;
use Utopia\Database\Database;
use Utopia\Database\Query;
use Utopia\Database\Validator\Authorization;
use Utopia\Validator\Assoc;
use Utopia\Validator\WhiteList;
use Utopia\Validator\Text;
use Utopia\Validator\Range;
use Utopia\Validator\Boolean;
use MaxMind\Db\Reader;
use Utopia\Validator\Integer;

/** TODO: Remove function when we move to using utopia/platform */
function createUser(string $hash, mixed $hashOptions, string $userId, ?string $email, ?string $password, ?string $phone, string $name, Database $dbForProject, Stats $usage, Event $events): Document
{
    $hashOptionsObject = (\is_string($hashOptions)) ? \json_decode($hashOptions, true) : $hashOptions; // Cast to JSON array

    if (!empty($email)) {
        $email = \strtolower($email);
    }

    try {
        $userId = $userId == 'unique()'
            ? ID::unique()
            : ID::custom($userId);

        $user = $dbForProject->createDocument('users', new Document([
            '$id' => $userId,
            '$permissions' => [
                Permission::read(Role::any()),
                Permission::update(Role::user($userId)),
                Permission::delete(Role::user($userId)),
            ],
            'email' => $email,
            'emailVerification' => false,
            'phone' => $phone,
            'phoneVerification' => false,
            'status' => true,
            'password' => (!empty($password)) ? ($hash === 'plaintext' ? Auth::passwordHash($password, $hash, $hashOptionsObject) : $password) : null,
            'hash' => $hash === 'plaintext' ? Auth::DEFAULT_ALGO : $hash,
            'hashOptions' => $hash === 'plaintext' ? Auth::DEFAULT_ALGO_OPTIONS : $hashOptions,
            'passwordUpdate' => (!empty($password)) ? DateTime::now() : null,
            'registration' => DateTime::now(),
            'reset' => false,
            'name' => $name,
            'prefs' => new \stdClass(),
            'sessions' => null,
            'tokens' => null,
            'memberships' => null,
            'search' => implode(' ', [$userId, $email, $phone, $name])
        ]));
    } catch (Duplicate $th) {
        throw new Exception(Exception::USER_ALREADY_EXISTS);
    }

    $usage->setParam('users.create', 1);

    $events->setParam('userId', $user->getId());

    return $user;
}

App::post('/v1/users')
    ->desc('Create User')
    ->groups(['api', 'users'])
    ->label('event', 'users.[userId].create')
    ->label('scope', 'users.write')
    ->label('audits.resource', 'user/{response.$id}')
    ->label('sdk.auth', [APP_AUTH_TYPE_KEY])
    ->label('sdk.namespace', 'users')
    ->label('sdk.method', 'create')
    ->label('sdk.description', '/docs/references/users/create-user.md')
    ->label('sdk.response.code', Response::STATUS_CODE_CREATED)
    ->label('sdk.response.type', Response::CONTENT_TYPE_JSON)
    ->label('sdk.response.model', Response::MODEL_USER)
    ->param('userId', '', new CustomId(), 'User ID. Choose your own unique ID or pass the string "unique()" to auto generate it. Valid chars are a-z, A-Z, 0-9, period, hyphen, and underscore. Can\'t start with a special char. Max length is 36 chars.')
    ->param('email', null, new Email(), 'User email.', true)
    ->param('phone', null, new Phone(), 'Phone number. Format this number with a leading \'+\' and a country code, e.g., +16175551212.', true)
    ->param('password', null, new Password(), 'Plain text user password. Must be at least 8 chars.', true)
    ->param('name', '', new Text(128), 'User name. Max length: 128 chars.', true)
    ->inject('response')
    ->inject('dbForProject')
    ->inject('usage')
    ->inject('events')
    ->action(function (string $userId, ?string $email, ?string $phone, ?string $password, string $name, Response $response, Database $dbForProject, Stats $usage, Event $events) {
        $user = createUser('plaintext', '{}', $userId, $email, $password, $phone, $name, $dbForProject, $usage, $events);

        $response->setStatusCode(Response::STATUS_CODE_CREATED);
        $response->dynamic($user, Response::MODEL_USER);
    });

App::post('/v1/users/bcrypt')
    ->desc('Create User with Bcrypt Password')
    ->groups(['api', 'users'])
    ->label('event', 'users.[userId].create')
    ->label('scope', 'users.write')
    ->label('audits.resource', 'user/{response.$id}')
    ->label('sdk.auth', [APP_AUTH_TYPE_KEY])
    ->label('sdk.namespace', 'users')
    ->label('sdk.method', 'createBcryptUser')
    ->label('sdk.description', '/docs/references/users/create-bcrypt-user.md')
    ->label('sdk.response.code', Response::STATUS_CODE_CREATED)
    ->label('sdk.response.type', Response::CONTENT_TYPE_JSON)
    ->label('sdk.response.model', Response::MODEL_USER)
    ->param('userId', '', new CustomId(), 'User ID. Choose your own unique ID or pass the string "unique()" to auto generate it. Valid chars are a-z, A-Z, 0-9, period, hyphen, and underscore. Can\'t start with a special char. Max length is 36 chars.')
    ->param('email', '', new Email(), 'User email.')
    ->param('password', '', new Password(), 'User password hashed using Bcrypt.')
    ->param('name', '', new Text(128), 'User name. Max length: 128 chars.', true)
    ->inject('response')
    ->inject('dbForProject')
    ->inject('usage')
    ->inject('events')
    ->action(function (string $userId, string $email, string $password, string $name, Response $response, Database $dbForProject, Stats $usage, Event $events) {
        $user = createUser('bcrypt', '{}', $userId, $email, $password, null, $name, $dbForProject, $usage, $events);

        $response->setStatusCode(Response::STATUS_CODE_CREATED);
        $response->dynamic($user, Response::MODEL_USER);
    });

App::post('/v1/users/md5')
    ->desc('Create User with MD5 Password')
    ->groups(['api', 'users'])
    ->label('event', 'users.[userId].create')
    ->label('scope', 'users.write')
    ->label('audits.resource', 'user/{response.$id}')
    ->label('sdk.auth', [APP_AUTH_TYPE_KEY])
    ->label('sdk.namespace', 'users')
    ->label('sdk.method', 'createMD5User')
    ->label('sdk.description', '/docs/references/users/create-md5-user.md')
    ->label('sdk.response.code', Response::STATUS_CODE_CREATED)
    ->label('sdk.response.type', Response::CONTENT_TYPE_JSON)
    ->label('sdk.response.model', Response::MODEL_USER)
    ->param('userId', '', new CustomId(), 'User ID. Choose your own unique ID or pass the string "unique()" to auto generate it. Valid chars are a-z, A-Z, 0-9, period, hyphen, and underscore. Can\'t start with a special char. Max length is 36 chars.')
    ->param('email', '', new Email(), 'User email.')
    ->param('password', '', new Password(), 'User password hashed using MD5.')
    ->param('name', '', new Text(128), 'User name. Max length: 128 chars.', true)
    ->inject('response')
    ->inject('dbForProject')
    ->inject('usage')
    ->inject('events')
    ->action(function (string $userId, string $email, string $password, string $name, Response $response, Database $dbForProject, Stats $usage, Event $events) {
        $user = createUser('md5', '{}', $userId, $email, $password, null, $name, $dbForProject, $usage, $events);

        $response->setStatusCode(Response::STATUS_CODE_CREATED);
        $response->dynamic($user, Response::MODEL_USER);
    });

App::post('/v1/users/argon2')
    ->desc('Create User with Argon2 Password')
    ->groups(['api', 'users'])
    ->label('event', 'users.[userId].create')
    ->label('scope', 'users.write')
    ->label('audits.resource', 'user/{response.$id}')
    ->label('sdk.auth', [APP_AUTH_TYPE_KEY])
    ->label('sdk.namespace', 'users')
    ->label('sdk.method', 'createArgon2User')
    ->label('sdk.description', '/docs/references/users/create-argon2-user.md')
    ->label('sdk.response.code', Response::STATUS_CODE_CREATED)
    ->label('sdk.response.type', Response::CONTENT_TYPE_JSON)
    ->label('sdk.response.model', Response::MODEL_USER)
    ->param('userId', '', new CustomId(), 'User ID. Choose your own unique ID or pass the string "unique()" to auto generate it. Valid chars are a-z, A-Z, 0-9, period, hyphen, and underscore. Can\'t start with a special char. Max length is 36 chars.')
    ->param('email', '', new Email(), 'User email.')
    ->param('password', '', new Password(), 'User password hashed using Argon2.')
    ->param('name', '', new Text(128), 'User name. Max length: 128 chars.', true)
    ->inject('response')
    ->inject('dbForProject')
    ->inject('usage')
    ->inject('events')
    ->action(function (string $userId, string $email, string $password, string $name, Response $response, Database $dbForProject, Stats $usage, Event $events) {
        $user = createUser('argon2', '{}', $userId, $email, $password, null, $name, $dbForProject, $usage, $events);

        $response->setStatusCode(Response::STATUS_CODE_CREATED);
        $response->dynamic($user, Response::MODEL_USER);
    });

App::post('/v1/users/sha')
    ->desc('Create User with SHA Password')
    ->groups(['api', 'users'])
    ->label('event', 'users.[userId].create')
    ->label('scope', 'users.write')
    ->label('audits.resource', 'user/{response.$id}')
    ->label('sdk.auth', [APP_AUTH_TYPE_KEY])
    ->label('sdk.namespace', 'users')
    ->label('sdk.method', 'createSHAUser')
    ->label('sdk.description', '/docs/references/users/create-sha-user.md')
    ->label('sdk.response.code', Response::STATUS_CODE_CREATED)
    ->label('sdk.response.type', Response::CONTENT_TYPE_JSON)
    ->label('sdk.response.model', Response::MODEL_USER)
    ->param('userId', '', new CustomId(), 'User ID. Choose your own unique ID or pass the string "unique()" to auto generate it. Valid chars are a-z, A-Z, 0-9, period, hyphen, and underscore. Can\'t start with a special char. Max length is 36 chars.')
    ->param('email', '', new Email(), 'User email.')
    ->param('password', '', new Password(), 'User password hashed using SHA.')
    ->param('passwordVersion', '', new WhiteList(['sha1', 'sha224', 'sha256', 'sha384', 'sha512/224', 'sha512/256', 'sha512', 'sha3-224', 'sha3-256', 'sha3-384', 'sha3-512']), "Optional SHA version used to hash password. Allowed values are: 'sha1', 'sha224', 'sha256', 'sha384', 'sha512/224', 'sha512/256', 'sha512', 'sha3-224', 'sha3-256', 'sha3-384', 'sha3-512'", true)
    ->param('name', '', new Text(128), 'User name. Max length: 128 chars.', true)
    ->inject('response')
    ->inject('dbForProject')
    ->inject('usage')
    ->inject('events')
    ->action(function (string $userId, string $email, string $password, string $passwordVersion, string $name, Response $response, Database $dbForProject, Stats $usage, Event $events) {
        $options = '{}';

        if (!empty($passwordVersion)) {
            $options = '{"version":"' . $passwordVersion . '"}';
        }

        $user = createUser('sha', $options, $userId, $email, $password, null, $name, $dbForProject, $usage, $events);

        $response->setStatusCode(Response::STATUS_CODE_CREATED);
        $response->dynamic($user, Response::MODEL_USER);
    });

App::post('/v1/users/phpass')
    ->desc('Create User with PHPass Password')
    ->groups(['api', 'users'])
    ->label('event', 'users.[userId].create')
    ->label('scope', 'users.write')
    ->label('audits.resource', 'user/{response.$id}')
    ->label('sdk.auth', [APP_AUTH_TYPE_KEY])
    ->label('sdk.namespace', 'users')
    ->label('sdk.method', 'createPHPassUser')
    ->label('sdk.description', '/docs/references/users/create-phpass-user.md')
    ->label('sdk.response.code', Response::STATUS_CODE_CREATED)
    ->label('sdk.response.type', Response::CONTENT_TYPE_JSON)
    ->label('sdk.response.model', Response::MODEL_USER)
    ->param('userId', '', new CustomId(), 'User ID. Choose your own unique ID or pass the string "unique()" to auto generate it. Valid chars are a-z, A-Z, 0-9, period, hyphen, and underscore. Can\'t start with a special char. Max length is 36 chars.')
    ->param('email', '', new Email(), 'User email.')
    ->param('password', '', new Password(), 'User password hashed using PHPass.')
    ->param('name', '', new Text(128), 'User name. Max length: 128 chars.', true)
    ->inject('response')
    ->inject('dbForProject')
    ->inject('usage')
    ->inject('events')
    ->action(function (string $userId, string $email, string $password, string $name, Response $response, Database $dbForProject, Stats $usage, Event $events) {
        $user = createUser('phpass', '{}', $userId, $email, $password, null, $name, $dbForProject, $usage, $events);

        $response->setStatusCode(Response::STATUS_CODE_CREATED);
        $response->dynamic($user, Response::MODEL_USER);
    });

App::post('/v1/users/scrypt')
    ->desc('Create User with Scrypt Password')
    ->groups(['api', 'users'])
    ->label('event', 'users.[userId].create')
    ->label('scope', 'users.write')
    ->label('audits.resource', 'user/{response.$id}')
    ->label('sdk.auth', [APP_AUTH_TYPE_KEY])
    ->label('sdk.namespace', 'users')
    ->label('sdk.method', 'createScryptUser')
    ->label('sdk.description', '/docs/references/users/create-scrypt-user.md')
    ->label('sdk.response.code', Response::STATUS_CODE_CREATED)
    ->label('sdk.response.type', Response::CONTENT_TYPE_JSON)
    ->label('sdk.response.model', Response::MODEL_USER)
    ->param('userId', '', new CustomId(), 'User ID. Choose your own unique ID or pass the string "unique()" to auto generate it. Valid chars are a-z, A-Z, 0-9, period, hyphen, and underscore. Can\'t start with a special char. Max length is 36 chars.')
    ->param('email', '', new Email(), 'User email.')
    ->param('password', '', new Password(), 'User password hashed using Scrypt.')
    ->param('passwordSalt', '', new Text(128), 'Optional salt used to hash password.')
    ->param('passwordCpu', '', new Integer(), 'Optional CPU cost used to hash password.')
    ->param('passwordMemory', '', new Integer(), 'Optional memory cost used to hash password.')
    ->param('passwordParallel', '', new Integer(), 'Optional parallelization cost used to hash password.')
    ->param('passwordLength', '', new Integer(), 'Optional hash length used to hash password.')
    ->param('name', '', new Text(128), 'User name. Max length: 128 chars.', true)
    ->inject('response')
    ->inject('dbForProject')
    ->inject('usage')
    ->inject('events')
    ->action(function (string $userId, string $email, string $password, string $passwordSalt, int $passwordCpu, int $passwordMemory, int $passwordParallel, int $passwordLength, string $name, Response $response, Database $dbForProject, Stats $usage, Event $events) {
        $options = [
            'salt' => $passwordSalt,
            'costCpu' => $passwordCpu,
            'costMemory' => $passwordMemory,
            'costParallel' => $passwordParallel,
            'length' => $passwordLength
        ];

        $user = createUser('scrypt', \json_encode($options), $userId, $email, $password, null, $name, $dbForProject, $usage, $events);

        $response->setStatusCode(Response::STATUS_CODE_CREATED);
        $response->dynamic($user, Response::MODEL_USER);
    });

App::post('/v1/users/scrypt-modified')
    ->desc('Create User with Scrypt Modified Password')
    ->groups(['api', 'users'])
    ->label('event', 'users.[userId].create')
    ->label('scope', 'users.write')
    ->label('audits.resource', 'user/{response.$id}')
    ->label('sdk.auth', [APP_AUTH_TYPE_KEY])
    ->label('sdk.namespace', 'users')
    ->label('sdk.method', 'createScryptModifiedUser')
    ->label('sdk.description', '/docs/references/users/create-scrypt-modified-user.md')
    ->label('sdk.response.code', Response::STATUS_CODE_CREATED)
    ->label('sdk.response.type', Response::CONTENT_TYPE_JSON)
    ->label('sdk.response.model', Response::MODEL_USER)
    ->param('userId', '', new CustomId(), 'User ID. Choose your own unique ID or pass the string "unique()" to auto generate it. Valid chars are a-z, A-Z, 0-9, period, hyphen, and underscore. Can\'t start with a special char. Max length is 36 chars.')
    ->param('email', '', new Email(), 'User email.')
    ->param('password', '', new Password(), 'User password hashed using Scrypt Modified.')
    ->param('passwordSalt', '', new Text(128), 'Salt used to hash password.')
    ->param('passwordSaltSeparator', '', new Text(128), 'Salt separator used to hash password.')
    ->param('passwordSignerKey', '', new Text(128), 'Signer key used to hash password.')
    ->param('name', '', new Text(128), 'User name. Max length: 128 chars.', true)
    ->inject('response')
    ->inject('dbForProject')
    ->inject('usage')
    ->inject('events')
    ->action(function (string $userId, string $email, string $password, string $passwordSalt, string $passwordSaltSeparator, string $passwordSignerKey, string $name, Response $response, Database $dbForProject, Stats $usage, Event $events) {
        $user = createUser('scryptMod', '{"signerKey":"' . $passwordSignerKey . '","saltSeparator":"' . $passwordSaltSeparator . '","salt":"' . $passwordSalt . '"}', $userId, $email, $password, null, $name, $dbForProject, $usage, $events);

        $response->setStatusCode(Response::STATUS_CODE_CREATED);
        $response->dynamic($user, Response::MODEL_USER);
    });

App::get('/v1/users')
    ->desc('List Users')
    ->groups(['api', 'users'])
    ->label('scope', 'users.read')
    ->label('sdk.auth', [APP_AUTH_TYPE_KEY])
    ->label('sdk.namespace', 'users')
    ->label('sdk.method', 'list')
    ->label('sdk.description', '/docs/references/users/list-users.md')
    ->label('sdk.response.code', Response::STATUS_CODE_OK)
    ->label('sdk.response.type', Response::CONTENT_TYPE_JSON)
    ->label('sdk.response.model', Response::MODEL_USER_LIST)
    ->param('queries', [], new Users(), 'Array of query strings generated using the Query class provided by the SDK. [Learn more about queries](https://appwrite.io/docs/databases#querying-documents). Maximum of ' . APP_LIMIT_ARRAY_PARAMS_SIZE . ' queries are allowed, each ' . APP_LIMIT_ARRAY_ELEMENT_SIZE . ' characters long. You may filter on the following attributes: ' . implode(', ', Users::ALLOWED_ATTRIBUTES), true)
    ->param('search', '', new Text(256), 'Search term to filter your list results. Max length: 256 chars.', true)
    ->inject('response')
    ->inject('dbForProject')
    ->inject('usage')
    ->action(function (array $queries, string $search, Response $response, Database $dbForProject, Stats $usage) {

        $queries = Query::parseQueries($queries);

        if (!empty($search)) {
            $queries[] = Query::search('search', $search);
        }

        // Set default limit
        $queries[] = Query::limit(25);

        // Get cursor document if there was a cursor query
        $cursor = Query::getByType($queries, Query::TYPE_CURSORAFTER, Query::TYPE_CURSORBEFORE)[0] ?? null;
        if ($cursor !== null) {
            /** @var Query $cursor */
            $userId = $cursor->getValue();
            $cursorDocument = $dbForProject->getDocument('users', $userId);

            if ($cursorDocument->isEmpty()) {
                throw new Exception(Exception::GENERAL_CURSOR_NOT_FOUND, "User '{$userId}' for the 'cursor' value not found.");
            }

            $cursor->setValue($cursorDocument);
        }

<<<<<<< HEAD
        $filterQueries = Query::groupByType($queries)['filters'];

        $usage
            ->setParam('users.read', 1)
        ;
=======
        $usage->setParam('users.read', 1);
>>>>>>> 399df17a

        $response->dynamic(new Document([
            'users' => $dbForProject->find('users', $queries),
            'total' => $dbForProject->count('users', $filterQueries, APP_LIMIT_COUNT),
        ]), Response::MODEL_USER_LIST);
    });

App::get('/v1/users/:userId')
    ->desc('Get User')
    ->groups(['api', 'users'])
    ->label('scope', 'users.read')
    ->label('sdk.auth', [APP_AUTH_TYPE_KEY])
    ->label('sdk.namespace', 'users')
    ->label('sdk.method', 'get')
    ->label('sdk.description', '/docs/references/users/get-user.md')
    ->label('sdk.response.code', Response::STATUS_CODE_OK)
    ->label('sdk.response.type', Response::CONTENT_TYPE_JSON)
    ->label('sdk.response.model', Response::MODEL_USER)
    ->param('userId', '', new UID(), 'User ID.')
    ->inject('response')
    ->inject('dbForProject')
    ->inject('usage')
    ->action(function (string $userId, Response $response, Database $dbForProject, Stats $usage) {

        $user = $dbForProject->getDocument('users', $userId);

        if ($user->isEmpty()) {
            throw new Exception(Exception::USER_NOT_FOUND);
        }

        $usage->setParam('users.read', 1);

        $response->dynamic($user, Response::MODEL_USER);
    });

App::patch('/v1/users/:userId/prefs')
    ->desc('Update User Preferences')
    ->groups(['api', 'users'])
    ->label('event', 'users.[userId].update.prefs')
    ->label('scope', 'users.write')
    ->label('audits.resource', 'user/{request.userId}')
    ->label('audits.userId', '{request.userId}')
    ->label('sdk.auth', [APP_AUTH_TYPE_KEY])
    ->label('sdk.namespace', 'users')
    ->label('sdk.method', 'updatePrefs')
    ->label('sdk.description', '/docs/references/users/update-user-prefs.md')
    ->label('sdk.response.code', Response::STATUS_CODE_OK)
    ->label('sdk.response.type', Response::CONTENT_TYPE_JSON)
    ->label('sdk.response.model', Response::MODEL_PREFERENCES)
    ->param('userId', '', new UID(), 'User ID.')
    ->param('prefs', '', new Assoc(), 'Prefs key-value JSON object.')
    ->inject('response')
    ->inject('dbForProject')
    ->inject('usage')
    ->inject('events')
    ->action(function (string $userId, array $prefs, Response $response, Database $dbForProject, Stats $usage, Event $events) {

        $user = $dbForProject->getDocument('users', $userId);

        if ($user->isEmpty()) {
            throw new Exception('User not found', 404, Exception::USER_NOT_FOUND);
        }

        $user = $dbForProject->updateDocument('users', $user->getId(), $user->setAttribute('prefs', $prefs));

        $usage->setParam('users.update', 1);

        $events->setParam('userId', $user->getId());

        $response->dynamic(new Document($prefs), Response::MODEL_PREFERENCES);
    });

App::get('/v1/users/:userId/prefs')
    ->desc('Get User Preferences')
    ->groups(['api', 'users'])
    ->label('scope', 'users.read')
    ->label('sdk.auth', [APP_AUTH_TYPE_KEY])
    ->label('sdk.namespace', 'users')
    ->label('sdk.method', 'getPrefs')
    ->label('sdk.description', '/docs/references/users/get-user-prefs.md')
    ->label('sdk.response.code', Response::STATUS_CODE_OK)
    ->label('sdk.response.type', Response::CONTENT_TYPE_JSON)
    ->label('sdk.response.model', Response::MODEL_PREFERENCES)
    ->param('userId', '', new UID(), 'User ID.')
    ->inject('response')
    ->inject('dbForProject')
    ->inject('usage')
    ->action(function (string $userId, Response $response, Database $dbForProject, Stats $usage) {

        $user = $dbForProject->getDocument('users', $userId);

        if ($user->isEmpty()) {
            throw new Exception(Exception::USER_NOT_FOUND);
        }

        $prefs = $user->getAttribute('prefs', new \stdClass());

        $usage->setParam('users.read', 1);

        $response->dynamic(new Document($prefs), Response::MODEL_PREFERENCES);
    });

App::get('/v1/users/:userId/sessions')
    ->desc('Get User Sessions')
    ->groups(['api', 'users'])
    ->label('scope', 'users.read')
    ->label('sdk.auth', [APP_AUTH_TYPE_KEY])
    ->label('sdk.namespace', 'users')
    ->label('sdk.method', 'getSessions')
    ->label('sdk.description', '/docs/references/users/get-user-sessions.md')
    ->label('sdk.response.code', Response::STATUS_CODE_OK)
    ->label('sdk.response.type', Response::CONTENT_TYPE_JSON)
    ->label('sdk.response.model', Response::MODEL_SESSION_LIST)
    ->param('userId', '', new UID(), 'User ID.')
    ->inject('response')
    ->inject('dbForProject')
    ->inject('locale')
    ->inject('usage')
    ->action(function (string $userId, Response $response, Database $dbForProject, Locale $locale, Stats $usage) {

        $user = $dbForProject->getDocument('users', $userId);

        if ($user->isEmpty()) {
            throw new Exception(Exception::USER_NOT_FOUND);
        }

        $sessions = $user->getAttribute('sessions', []);

        foreach ($sessions as $key => $session) {
            /** @var Document $session */

            $countryName = $locale->getText('countries.' . strtolower($session->getAttribute('countryCode')), $locale->getText('locale.country.unknown'));
            $session->setAttribute('countryName', $countryName);
            $session->setAttribute('current', false);

            $sessions[$key] = $session;
        }

        $usage->setParam('users.read', 1);

        $response->dynamic(new Document([
            'sessions' => $sessions,
            'total' => count($sessions),
        ]), Response::MODEL_SESSION_LIST);
    });

App::get('/v1/users/:userId/memberships')
    ->desc('Get User Memberships')
    ->groups(['api', 'users'])
    ->label('scope', 'users.read')
    ->label('sdk.auth', [APP_AUTH_TYPE_KEY])
    ->label('sdk.namespace', 'users')
    ->label('sdk.method', 'getMemberships')
    ->label('sdk.description', '/docs/references/users/get-user-memberships.md')
    ->label('sdk.response.code', Response::STATUS_CODE_OK)
    ->label('sdk.response.type', Response::CONTENT_TYPE_JSON)
    ->label('sdk.response.model', Response::MODEL_MEMBERSHIP_LIST)
    ->param('userId', '', new UID(), 'User ID.')
    ->inject('response')
    ->inject('dbForProject')
    ->action(function (string $userId, Response $response, Database $dbForProject) {

        $user = $dbForProject->getDocument('users', $userId);

        if ($user->isEmpty()) {
            throw new Exception(Exception::USER_NOT_FOUND);
        }

        $memberships = array_map(function ($membership) use ($dbForProject, $user) {
            $team = $dbForProject->getDocument('teams', $membership->getAttribute('teamId'));

            $membership
                ->setAttribute('teamName', $team->getAttribute('name'))
                ->setAttribute('userName', $user->getAttribute('name'))
                ->setAttribute('userEmail', $user->getAttribute('email'));

            return $membership;
        }, $user->getAttribute('memberships', []));

        $response->dynamic(new Document([
            'memberships' => $memberships,
            'total' => count($memberships),
        ]), Response::MODEL_MEMBERSHIP_LIST);
    });

App::get('/v1/users/:userId/logs')
    ->desc('Get User Logs')
    ->groups(['api', 'users'])
    ->label('scope', 'users.read')
    ->label('sdk.auth', [APP_AUTH_TYPE_KEY])
    ->label('sdk.namespace', 'users')
    ->label('sdk.method', 'getLogs')
    ->label('sdk.description', '/docs/references/users/get-user-logs.md')
    ->label('sdk.response.code', Response::STATUS_CODE_OK)
    ->label('sdk.response.type', Response::CONTENT_TYPE_JSON)
    ->label('sdk.response.model', Response::MODEL_LOG_LIST)
    ->param('userId', '', new UID(), 'User ID.')
    ->param('limit', 25, new Range(0, 100), 'Maximum number of logs to return in response. By default will return maximum 25 results. Maximum of 100 results allowed per request.', true)
    ->param('offset', 0, new Range(0, APP_LIMIT_COUNT), 'Offset value. The default value is 0. Use this value to manage pagination. [learn more about pagination](https://appwrite.io/docs/pagination)', true)
    ->inject('response')
    ->inject('dbForProject')
    ->inject('locale')
    ->inject('geodb')
    ->inject('usage')
    ->action(function (string $userId, int $limit, int $offset, Response $response, Database $dbForProject, Locale $locale, Reader $geodb, Stats $usage) {

        $user = $dbForProject->getDocument('users', $userId);

        if ($user->isEmpty()) {
            throw new Exception(Exception::USER_NOT_FOUND);
        }

        $audit = new Audit($dbForProject);

        $logs = $audit->getLogsByUser($user->getId(), $limit, $offset);

        $output = [];

        foreach ($logs as $i => &$log) {
            $log['userAgent'] = (!empty($log['userAgent'])) ? $log['userAgent'] : 'UNKNOWN';

            $detector = new Detector($log['userAgent']);
            $detector->skipBotDetection(); // OPTIONAL: If called, bot detection will completely be skipped (bots will be detected as regular devices then)

            $os = $detector->getOS();
            $client = $detector->getClient();
            $device = $detector->getDevice();

            $output[$i] = new Document([
                'event' => $log['event'],
                'ip' => $log['ip'],
                'time' => $log['time'],
                'osCode' => $os['osCode'],
                'osName' => $os['osName'],
                'osVersion' => $os['osVersion'],
                'clientType' => $client['clientType'],
                'clientCode' => $client['clientCode'],
                'clientName' => $client['clientName'],
                'clientVersion' => $client['clientVersion'],
                'clientEngine' => $client['clientEngine'],
                'clientEngineVersion' => $client['clientEngineVersion'],
                'deviceName' => $device['deviceName'],
                'deviceBrand' => $device['deviceBrand'],
                'deviceModel' => $device['deviceModel']
            ]);

            $record = $geodb->get($log['ip']);

            if ($record) {
                $output[$i]['countryCode'] = $locale->getText('countries.' . strtolower($record['country']['iso_code']), false) ? \strtolower($record['country']['iso_code']) : '--';
                $output[$i]['countryName'] = $locale->getText('countries.' . strtolower($record['country']['iso_code']), $locale->getText('locale.country.unknown'));
            } else {
                $output[$i]['countryCode'] = '--';
                $output[$i]['countryName'] = $locale->getText('locale.country.unknown');
            }
        }

        $usage->setParam('users.read', 1);

        $response->dynamic(new Document([
            'total' => $audit->countLogsByUser($user->getId()),
            'logs' => $output,
        ]), Response::MODEL_LOG_LIST);
    });

App::patch('/v1/users/:userId/status')
    ->desc('Update User Status')
    ->groups(['api', 'users'])
    ->label('event', 'users.[userId].update.status')
    ->label('scope', 'users.write')
    ->label('audits.resource', 'user/{response.$id}')
    ->label('audits.userId', '{response.$id}')
    ->label('sdk.auth', [APP_AUTH_TYPE_KEY])
    ->label('sdk.namespace', 'users')
    ->label('sdk.method', 'updateStatus')
    ->label('sdk.description', '/docs/references/users/update-user-status.md')
    ->label('sdk.response.code', Response::STATUS_CODE_OK)
    ->label('sdk.response.type', Response::CONTENT_TYPE_JSON)
    ->label('sdk.response.model', Response::MODEL_USER)
    ->param('userId', '', new UID(), 'User ID.')
    ->param('status', null, new Boolean(true), 'User Status. To activate the user pass `true` and to block the user pass `false`.')
    ->inject('response')
    ->inject('dbForProject')
    ->inject('usage')
    ->inject('events')
    ->action(function (string $userId, bool $status, Response $response, Database $dbForProject, Stats $usage, Event $events) {

        $user = $dbForProject->getDocument('users', $userId);

        if ($user->isEmpty()) {
            throw new Exception(Exception::USER_NOT_FOUND);
        }

        $user = $dbForProject->updateDocument('users', $user->getId(), $user->setAttribute('status', (bool) $status));

        $usage->setParam('users.update', 1);

        $events->setParam('userId', $user->getId());

        $response->dynamic($user, Response::MODEL_USER);
    });

App::patch('/v1/users/:userId/verification')
    ->desc('Update Email Verification')
    ->groups(['api', 'users'])
    ->label('event', 'users.[userId].update.verification')
    ->label('scope', 'users.write')
    ->label('audits.resource', 'user/{response.$id}')
    ->label('sdk.auth', [APP_AUTH_TYPE_KEY])
    ->label('sdk.namespace', 'users')
    ->label('sdk.method', 'updateEmailVerification')
    ->label('sdk.description', '/docs/references/users/update-user-email-verification.md')
    ->label('sdk.response.code', Response::STATUS_CODE_OK)
    ->label('sdk.response.type', Response::CONTENT_TYPE_JSON)
    ->label('sdk.response.model', Response::MODEL_USER)
    ->param('userId', '', new UID(), 'User ID.')
    ->param('emailVerification', false, new Boolean(), 'User email verification status.')
    ->inject('response')
    ->inject('dbForProject')
    ->inject('usage')
    ->inject('events')
    ->action(function (string $userId, bool $emailVerification, Response $response, Database $dbForProject, Stats $usage, Event $events) {

        $user = $dbForProject->getDocument('users', $userId);

        if ($user->isEmpty()) {
            throw new Exception(Exception::USER_NOT_FOUND);
        }

        $user = $dbForProject->updateDocument('users', $user->getId(), $user->setAttribute('emailVerification', $emailVerification));

        $usage->setParam('users.update', 1);

        $events->setParam('userId', $user->getId());

        $response->dynamic($user, Response::MODEL_USER);
    });

App::patch('/v1/users/:userId/verification/phone')
    ->desc('Update Phone Verification')
    ->groups(['api', 'users'])
    ->label('event', 'users.[userId].update.verification')
    ->label('scope', 'users.write')
    ->label('audits.resource', 'user/{response.$id}')
    ->label('sdk.auth', [APP_AUTH_TYPE_KEY])
    ->label('sdk.namespace', 'users')
    ->label('sdk.method', 'updatePhoneVerification')
    ->label('sdk.description', '/docs/references/users/update-user-phone-verification.md')
    ->label('sdk.response.code', Response::STATUS_CODE_OK)
    ->label('sdk.response.type', Response::CONTENT_TYPE_JSON)
    ->label('sdk.response.model', Response::MODEL_USER)
    ->param('userId', '', new UID(), 'User ID.')
    ->param('phoneVerification', false, new Boolean(), 'User phone verification status.')
    ->inject('response')
    ->inject('dbForProject')
    ->inject('usage')
    ->inject('events')
    ->action(function (string $userId, bool $phoneVerification, Response $response, Database $dbForProject, Stats $usage, Event $events) {

        $user = $dbForProject->getDocument('users', $userId);

        if ($user->isEmpty()) {
            throw new Exception(Exception::USER_NOT_FOUND);
        }

        $user = $dbForProject->updateDocument('users', $user->getId(), $user->setAttribute('phoneVerification', $phoneVerification));

        $usage->setParam('users.update', 1);

        $events->setParam('userId', $user->getId());

        $response->dynamic($user, Response::MODEL_USER);
    });

App::patch('/v1/users/:userId/name')
    ->desc('Update Name')
    ->groups(['api', 'users'])
    ->label('event', 'users.[userId].update.name')
    ->label('scope', 'users.write')
    ->label('audits.resource', 'user/{response.$id}')
    ->label('audits.userId', '{response.$id}')
    ->label('sdk.auth', [APP_AUTH_TYPE_KEY])
    ->label('sdk.namespace', 'users')
    ->label('sdk.method', 'updateName')
    ->label('sdk.description', '/docs/references/users/update-user-name.md')
    ->label('sdk.response.code', Response::STATUS_CODE_OK)
    ->label('sdk.response.type', Response::CONTENT_TYPE_JSON)
    ->label('sdk.response.model', Response::MODEL_USER)
    ->param('userId', '', new UID(), 'User ID.')
    ->param('name', '', new Text(128), 'User name. Max length: 128 chars.')
    ->inject('response')
    ->inject('dbForProject')
    ->inject('events')
    ->action(function (string $userId, string $name, Response $response, Database $dbForProject, Event $events) {

        $user = $dbForProject->getDocument('users', $userId);

        if ($user->isEmpty()) {
            throw new Exception(Exception::USER_NOT_FOUND);
        }

        $user
            ->setAttribute('name', $name)
            ->setAttribute('search', \implode(' ', [$user->getId(), $user->getAttribute('email', ''), $name, $user->getAttribute('phone', '')]));
        ;

        $user = $dbForProject->updateDocument('users', $user->getId(), $user);

        $events->setParam('userId', $user->getId());

        $response->dynamic($user, Response::MODEL_USER);
    });

App::patch('/v1/users/:userId/password')
    ->desc('Update Password')
    ->groups(['api', 'users'])
    ->label('event', 'users.[userId].update.password')
    ->label('scope', 'users.write')
    ->label('audits.resource', 'user/{response.$id}')
    ->label('audits.userId', '{response.$id}')
    ->label('sdk.auth', [APP_AUTH_TYPE_KEY])
    ->label('sdk.namespace', 'users')
    ->label('sdk.method', 'updatePassword')
    ->label('sdk.description', '/docs/references/users/update-user-password.md')
    ->label('sdk.response.code', Response::STATUS_CODE_OK)
    ->label('sdk.response.type', Response::CONTENT_TYPE_JSON)
    ->label('sdk.response.model', Response::MODEL_USER)
    ->param('userId', '', new UID(), 'User ID.')
    ->param('password', '', new Password(), 'New user password. Must be at least 8 chars.')
    ->inject('response')
    ->inject('dbForProject')
    ->inject('events')
    ->action(function (string $userId, string $password, Response $response, Database $dbForProject, Event $events) {

        $user = $dbForProject->getDocument('users', $userId);

        if ($user->isEmpty()) {
            throw new Exception(Exception::USER_NOT_FOUND);
        }

        $user
            ->setAttribute('password', Auth::passwordHash($password, Auth::DEFAULT_ALGO, Auth::DEFAULT_ALGO_OPTIONS))
            ->setAttribute('hash', Auth::DEFAULT_ALGO)
            ->setAttribute('hashOptions', Auth::DEFAULT_ALGO_OPTIONS)
            ->setAttribute('passwordUpdate', DateTime::now());

        $user = $dbForProject->updateDocument('users', $user->getId(), $user);

        $events->setParam('userId', $user->getId());

        $response->dynamic($user, Response::MODEL_USER);
    });

App::patch('/v1/users/:userId/email')
    ->desc('Update Email')
    ->groups(['api', 'users'])
    ->label('event', 'users.[userId].update.email')
    ->label('scope', 'users.write')
    ->label('audits.resource', 'user/{response.$id}')
    ->label('audits.userId', '{response.$id}')
    ->label('sdk.auth', [APP_AUTH_TYPE_KEY])
    ->label('sdk.namespace', 'users')
    ->label('sdk.method', 'updateEmail')
    ->label('sdk.description', '/docs/references/users/update-user-email.md')
    ->label('sdk.response.code', Response::STATUS_CODE_OK)
    ->label('sdk.response.type', Response::CONTENT_TYPE_JSON)
    ->label('sdk.response.model', Response::MODEL_USER)
    ->param('userId', '', new UID(), 'User ID.')
    ->param('email', '', new Email(), 'User email.')
    ->inject('response')
    ->inject('dbForProject')
    ->inject('events')
    ->action(function (string $userId, string $email, Response $response, Database $dbForProject, Event $events) {

        $user = $dbForProject->getDocument('users', $userId);

        if ($user->isEmpty()) {
            throw new Exception(Exception::USER_NOT_FOUND);
        }

        $email = \strtolower($email);

        $user
            ->setAttribute('email', $email)
            ->setAttribute('emailVerification', false)
            ->setAttribute('search', \implode(' ', [$user->getId(), $email, $user->getAttribute('name', ''), $user->getAttribute('phone', '')]))
        ;

        try {
            $user = $dbForProject->updateDocument('users', $user->getId(), $user);
        } catch (Duplicate $th) {
            throw new Exception(Exception::USER_EMAIL_ALREADY_EXISTS);
        }

        $events->setParam('userId', $user->getId());

        $response->dynamic($user, Response::MODEL_USER);
    });

App::patch('/v1/users/:userId/phone')
    ->desc('Update Phone')
    ->groups(['api', 'users'])
    ->label('event', 'users.[userId].update.phone')
    ->label('scope', 'users.write')
    ->label('audits.resource', 'user/{response.$id}')
    ->label('sdk.auth', [APP_AUTH_TYPE_KEY])
    ->label('sdk.namespace', 'users')
    ->label('sdk.method', 'updatePhone')
    ->label('sdk.description', '/docs/references/users/update-user-phone.md')
    ->label('sdk.response.code', Response::STATUS_CODE_OK)
    ->label('sdk.response.type', Response::CONTENT_TYPE_JSON)
    ->label('sdk.response.model', Response::MODEL_USER)
    ->param('userId', '', new UID(), 'User ID.')
    ->param('number', '', new Phone(), 'User phone number.')
    ->inject('response')
    ->inject('dbForProject')
    ->inject('events')
    ->action(function (string $userId, string $number, Response $response, Database $dbForProject, Event $events) {

        $user = $dbForProject->getDocument('users', $userId);

        if ($user->isEmpty()) {
            throw new Exception(Exception::USER_NOT_FOUND);
        }

        $user
            ->setAttribute('phone', $number)
            ->setAttribute('phoneVerification', false)
            ->setAttribute('search', implode(' ', [$user->getId(), $user->getAttribute('name', ''), $user->getAttribute('email', ''), $number]));
        ;

        try {
            $user = $dbForProject->updateDocument('users', $user->getId(), $user);
        } catch (Duplicate $th) {
            throw new Exception(Exception::USER_EMAIL_ALREADY_EXISTS);
        }

        $events->setParam('userId', $user->getId());

        $response->dynamic($user, Response::MODEL_USER);
    });

App::patch('/v1/users/:userId/verification')
    ->desc('Update Email Verification')
    ->groups(['api', 'users'])
    ->label('event', 'users.[userId].update.verification')
    ->label('scope', 'users.write')
    ->label('audits.resource', 'user/{request.userId}')
    ->label('audits.userId', '{request.userId}')
    ->label('sdk.auth', [APP_AUTH_TYPE_KEY])
    ->label('sdk.namespace', 'users')
    ->label('sdk.method', 'updateEmailVerification')
    ->label('sdk.description', '/docs/references/users/update-user-email-verification.md')
    ->label('sdk.response.code', Response::STATUS_CODE_OK)
    ->label('sdk.response.type', Response::CONTENT_TYPE_JSON)
    ->label('sdk.response.model', Response::MODEL_USER)
    ->param('userId', '', new UID(), 'User ID.')
    ->param('emailVerification', false, new Boolean(), 'User email verification status.')
    ->inject('response')
    ->inject('dbForProject')
    ->inject('usage')
    ->inject('events')
    ->action(function (string $userId, bool $emailVerification, Response $response, Database $dbForProject, Stats $usage, Event $events) {

        $user = $dbForProject->getDocument('users', $userId);

        if ($user->isEmpty()) {
            throw new Exception(Exception::USER_NOT_FOUND);
        }

        $user = $dbForProject->updateDocument('users', $user->getId(), $user->setAttribute('emailVerification', $emailVerification));

        $usage->setParam('users.update', 1);

        $events->setParam('userId', $user->getId());

        $response->dynamic($user, Response::MODEL_USER);
    });

App::patch('/v1/users/:userId/prefs')
    ->desc('Update User Preferences')
    ->groups(['api', 'users'])
    ->label('event', 'users.[userId].update.prefs')
    ->label('scope', 'users.write')
    ->label('sdk.auth', [APP_AUTH_TYPE_KEY])
    ->label('sdk.namespace', 'users')
    ->label('sdk.method', 'updatePrefs')
    ->label('sdk.description', '/docs/references/users/update-user-prefs.md')
    ->label('sdk.response.code', Response::STATUS_CODE_OK)
    ->label('sdk.response.type', Response::CONTENT_TYPE_JSON)
    ->label('sdk.response.model', Response::MODEL_PREFERENCES)
    ->param('userId', '', new UID(), 'User ID.')
    ->param('prefs', '', new Assoc(), 'Prefs key-value JSON object.')
    ->inject('response')
    ->inject('dbForProject')
    ->inject('usage')
    ->inject('events')
    ->action(function (string $userId, array $prefs, Response $response, Database $dbForProject, Stats $usage, Event $events) {

        $user = $dbForProject->getDocument('users', $userId);

        if ($user->isEmpty()) {
            throw new Exception(Exception::USER_NOT_FOUND);
        }

        $user = $dbForProject->updateDocument('users', $user->getId(), $user->setAttribute('prefs', $prefs));

        $usage->setParam('users.update', 1);

        $events->setParam('userId', $user->getId());

        $response->dynamic(new Document($prefs), Response::MODEL_PREFERENCES);
    });

App::delete('/v1/users/:userId/sessions/:sessionId')
    ->desc('Delete User Session')
    ->groups(['api', 'users'])
    ->label('event', 'users.[userId].sessions.[sessionId].delete')
    ->label('scope', 'users.write')
    ->label('audits.resource', 'user/{request.userId}')
    ->label('sdk.auth', [APP_AUTH_TYPE_KEY])
    ->label('sdk.namespace', 'users')
    ->label('sdk.method', 'deleteSession')
    ->label('sdk.description', '/docs/references/users/delete-user-session.md')
    ->label('sdk.response.code', Response::STATUS_CODE_NOCONTENT)
    ->label('sdk.response.model', Response::MODEL_NONE)
    ->param('userId', '', new UID(), 'User ID.')
    ->param('sessionId', null, new UID(), 'Session ID.')
    ->inject('response')
    ->inject('dbForProject')
    ->inject('events')
    ->inject('usage')
    ->action(function (string $userId, string $sessionId, Response $response, Database $dbForProject, Event $events, Stats $usage) {

        $user = $dbForProject->getDocument('users', $userId);

        if ($user->isEmpty()) {
            throw new Exception(Exception::USER_NOT_FOUND);
        }

        $session = $dbForProject->getDocument('sessions', $sessionId);

        if ($session->isEmpty()) {
            throw new Exception(Exception::USER_SESSION_NOT_FOUND);
        }

        $dbForProject->deleteDocument('sessions', $session->getId());
        $dbForProject->deleteCachedDocument('users', $user->getId());


        $usage
            ->setParam('users.update', 1)
            ->setParam('users.sessions.delete', 1)
        ;

        $events
            ->setParam('userId', $user->getId())
            ->setParam('sessionId', $sessionId)
        ;

        $response->noContent();
    });

App::delete('/v1/users/:userId/sessions')
    ->desc('Delete User Sessions')
    ->groups(['api', 'users'])
    ->label('event', 'users.[userId].sessions.[sessionId].delete')
    ->label('scope', 'users.write')
    ->label('audits.resource', 'user/{user.$id}')
    ->label('sdk.auth', [APP_AUTH_TYPE_KEY])
    ->label('sdk.namespace', 'users')
    ->label('sdk.method', 'deleteSessions')
    ->label('sdk.description', '/docs/references/users/delete-user-sessions.md')
    ->label('sdk.response.code', Response::STATUS_CODE_NOCONTENT)
    ->label('sdk.response.model', Response::MODEL_NONE)
    ->param('userId', '', new UID(), 'User ID.')
    ->inject('response')
    ->inject('dbForProject')
    ->inject('events')
    ->inject('usage')
    ->action(function (string $userId, Response $response, Database $dbForProject, Event $events, Stats $usage) {

        $user = $dbForProject->getDocument('users', $userId);

        if ($user->isEmpty()) {
            throw new Exception(Exception::USER_NOT_FOUND);
        }

        $sessions = $user->getAttribute('sessions', []);

        foreach ($sessions as $key => $session) { /** @var Document $session */
            $dbForProject->deleteDocument('sessions', $session->getId());
            //TODO: fix this
        }

        $dbForProject->deleteCachedDocument('users', $user->getId());

        $events
            ->setParam('userId', $user->getId())
            ->setPayload($response->output($user, Response::MODEL_USER))
        ;

        $usage
            ->setParam('users.update', 1)
            ->setParam('users.sessions.delete', 1)
        ;

        $response->noContent();
    });

App::delete('/v1/users/:userId')
    ->desc('Delete User')
    ->groups(['api', 'users'])
    ->label('event', 'users.[userId].delete')
    ->label('scope', 'users.write')
    ->label('audits.resource', 'user/{request.userId}')
    ->label('sdk.auth', [APP_AUTH_TYPE_KEY])
    ->label('sdk.namespace', 'users')
    ->label('sdk.method', 'delete')
    ->label('sdk.description', '/docs/references/users/delete.md')
    ->label('sdk.response.code', Response::STATUS_CODE_NOCONTENT)
    ->label('sdk.response.model', Response::MODEL_NONE)
    ->param('userId', '', new UID(), 'User ID.')
    ->inject('response')
    ->inject('dbForProject')
    ->inject('events')
    ->inject('deletes')
    ->inject('usage')
    ->action(function (string $userId, Response $response, Database $dbForProject, Event $events, Delete $deletes, Stats $usage) {

        $user = $dbForProject->getDocument('users', $userId);

        if ($user->isEmpty()) {
            throw new Exception(Exception::USER_NOT_FOUND);
        }

        // clone user object to send to workers
        $clone = clone $user;

        $dbForProject->deleteDocument('users', $userId);

        $deletes
            ->setType(DELETE_TYPE_DOCUMENT)
            ->setDocument($clone)
        ;

        $events
            ->setParam('userId', $user->getId())
            ->setPayload($response->output($clone, Response::MODEL_USER))
        ;

        $usage->setParam('users.delete', 1);

        $response->noContent();
    });

App::get('/v1/users/usage')
    ->desc('Get usage stats for the users API')
    ->groups(['api', 'users'])
    ->label('scope', 'users.read')
    ->label('sdk.auth', [APP_AUTH_TYPE_ADMIN])
    ->label('sdk.namespace', 'users')
    ->label('sdk.method', 'getUsage')
    ->label('sdk.response.code', Response::STATUS_CODE_OK)
    ->label('sdk.response.type', Response::CONTENT_TYPE_JSON)
    ->label('sdk.response.model', Response::MODEL_USAGE_USERS)
    ->param('range', '30d', new WhiteList(['24h', '7d', '30d', '90d'], true), 'Date range.', true)
    ->param('provider', '', new WhiteList(\array_merge(['email', 'anonymous'], \array_map(fn($value) => "oauth-" . $value, \array_keys(Config::getParam('providers', [])))), true), 'Provider Name.', true)
    ->inject('response')
    ->inject('dbForProject')
    ->inject('register')
    ->action(function (string $range, string $provider, Response $response, Database $dbForProject) {

        $usage = [];
        if (App::getEnv('_APP_USAGE_STATS', 'enabled') == 'enabled') {
            $periods = [
                '24h' => [
                    'period' => '30m',
                    'limit' => 48,
                ],
                '7d' => [
                    'period' => '1d',
                    'limit' => 7,
                ],
                '30d' => [
                    'period' => '1d',
                    'limit' => 30,
                ],
                '90d' => [
                    'period' => '1d',
                    'limit' => 90,
                ],
            ];

            $metrics = [
                "users.count",
                "users.create",
                "users.read",
                "users.update",
                "users.delete",
                "users.sessions.create",
                "users.sessions.$provider.create",
                "users.sessions.delete"
            ];

            $stats = [];

            Authorization::skip(function () use ($dbForProject, $periods, $range, $metrics, &$stats) {
                foreach ($metrics as $metric) {
                    $limit = $periods[$range]['limit'];
                    $period = $periods[$range]['period'];

                    $requestDocs = $dbForProject->find('stats', [
                        Query::equal('period', [$period]),
                        Query::equal('metric', [$metric]),
                        Query::limit($limit),
                        Query::orderDesc('time'),
                    ]);

                    $stats[$metric] = [];
                    foreach ($requestDocs as $requestDoc) {
                        $stats[$metric][] = [
                            'value' => $requestDoc->getAttribute('value'),
                            'date' => $requestDoc->getAttribute('time'),
                        ];
                    }

                    // backfill metrics with empty values for graphs
                    $backfill = $limit - \count($requestDocs);
                    while ($backfill > 0) {
                        $last = $limit - $backfill - 1; // array index of last added metric
                        $diff = match ($period) { // convert period to seconds for unix timestamp math
                            '30m' => 1800,
                            '1d' => 86400,
                        };
                        $stats[$metric][] = [
                            'value' => 0,
                            'date' => DateTime::addSeconds(new \DateTime($stats[$metric][$last]['date'] ?? null), -1 * $diff),
                        ];
                        $backfill--;
                    }
                    $stats[$metric] = array_reverse($stats[$metric]);
                }
            });

            $usage = new Document([
                'range' => $range,
                'usersCount' => $stats["users.count"],
                'usersCreate' => $stats["users.create"],
                'usersRead' => $stats["users.read"],
                'usersUpdate' => $stats["users.update"],
                'usersDelete' => $stats["users.delete"],
                'sessionsCreate' => $stats["users.sessions.create"],
                'sessionsProviderCreate' => $stats["users.sessions.$provider.create"],
                'sessionsDelete' => $stats["users.sessions.delete"]
            ]);
        }

        $response->dynamic($usage, Response::MODEL_USAGE_USERS);
    });<|MERGE_RESOLUTION|>--- conflicted
+++ resolved
@@ -373,15 +373,9 @@
             $cursor->setValue($cursorDocument);
         }
 
-<<<<<<< HEAD
         $filterQueries = Query::groupByType($queries)['filters'];
 
-        $usage
-            ->setParam('users.read', 1)
-        ;
-=======
         $usage->setParam('users.read', 1);
->>>>>>> 399df17a
 
         $response->dynamic(new Document([
             'users' => $dbForProject->find('users', $queries),
