--- conflicted
+++ resolved
@@ -32,11 +32,8 @@
     ->groups(['api', 'users'])
     ->label('event', 'users.[userId].create')
     ->label('scope', 'users.write')
-<<<<<<< HEAD
+    ->label('audits.resource', 'user/{response.$id}')
     ->label('usage.metric', 'users.{scope}.requests.create')
-=======
-    ->label('audits.resource', 'user/{response.$id}')
->>>>>>> 630954c9
     ->label('sdk.auth', [APP_AUTH_TYPE_KEY])
     ->label('sdk.namespace', 'users')
     ->label('sdk.method', 'create')
@@ -348,11 +345,8 @@
     ->groups(['api', 'users'])
     ->label('event', 'users.[userId].update.status')
     ->label('scope', 'users.write')
-<<<<<<< HEAD
+    ->label('audits.resource', 'user/{response.$id}')
     ->label('usage.metric', 'users.{scope}.requests.update')
-=======
-    ->label('audits.resource', 'user/{response.$id}')
->>>>>>> 630954c9
     ->label('sdk.auth', [APP_AUTH_TYPE_KEY])
     ->label('sdk.namespace', 'users')
     ->label('sdk.method', 'updateStatus')
@@ -387,11 +381,8 @@
     ->groups(['api', 'users'])
     ->label('event', 'users.[userId].update.verification')
     ->label('scope', 'users.write')
-<<<<<<< HEAD
+    ->label('audits.resource', 'user/{response.$id}')
     ->label('usage.metric', 'users.{scope}.requests.update')
-=======
-    ->label('audits.resource', 'user/{response.$id}')
->>>>>>> 630954c9
     ->label('sdk.auth', [APP_AUTH_TYPE_KEY])
     ->label('sdk.namespace', 'users')
     ->label('sdk.method', 'updateEmailVerification')
@@ -426,11 +417,8 @@
     ->groups(['api', 'users'])
     ->label('event', 'users.[userId].update.verification')
     ->label('scope', 'users.write')
-<<<<<<< HEAD
+    ->label('audits.resource', 'user/{response.$id}')
     ->label('usage.metric', 'users.{scope}.requests.update')
-=======
-    ->label('audits.resource', 'user/{response.$id}')
->>>>>>> 630954c9
     ->label('sdk.auth', [APP_AUTH_TYPE_KEY])
     ->label('sdk.namespace', 'users')
     ->label('sdk.method', 'updatePhoneVerification')
@@ -634,11 +622,8 @@
     ->groups(['api', 'users'])
     ->label('event', 'users.[userId].update.prefs')
     ->label('scope', 'users.write')
-<<<<<<< HEAD
+    ->label('audits.resource', 'user/{request.userId}')
     ->label('usage.metric', 'users.{scope}.requests.update')
-=======
-    ->label('audits.resource', 'user/{request.userId}')
->>>>>>> 630954c9
     ->label('sdk.auth', [APP_AUTH_TYPE_KEY])
     ->label('sdk.namespace', 'users')
     ->label('sdk.method', 'updatePrefs')
@@ -673,11 +658,8 @@
     ->groups(['api', 'users'])
     ->label('event', 'users.[userId].sessions.[sessionId].delete')
     ->label('scope', 'users.write')
-<<<<<<< HEAD
+    ->label('audits.resource', 'user/{request.userId}')
     ->label('usage.metric', 'sessions.{scope}.requests.delete')
-=======
-    ->label('audits.resource', 'user/{request.userId}')
->>>>>>> 630954c9
     ->label('sdk.auth', [APP_AUTH_TYPE_KEY])
     ->label('sdk.namespace', 'users')
     ->label('sdk.method', 'deleteSession')
@@ -719,11 +701,8 @@
     ->groups(['api', 'users'])
     ->label('event', 'users.[userId].sessions.[sessionId].delete')
     ->label('scope', 'users.write')
-<<<<<<< HEAD
+    ->label('audits.resource', 'user/{user.$id}')
     ->label('usage.metric', 'sessions.{scope}.requests.delete')
-=======
-    ->label('audits.resource', 'user/{user.$id}')
->>>>>>> 630954c9
     ->label('sdk.auth', [APP_AUTH_TYPE_KEY])
     ->label('sdk.namespace', 'users')
     ->label('sdk.method', 'deleteSessions')
@@ -764,11 +743,8 @@
     ->groups(['api', 'users'])
     ->label('event', 'users.[userId].delete')
     ->label('scope', 'users.write')
-<<<<<<< HEAD
+    ->label('audits.resource', 'user/{request.userId}')
     ->label('usage.metric', 'users.{scope}.requests.delete')
-=======
-    ->label('audits.resource', 'user/{request.userId}')
->>>>>>> 630954c9
     ->label('sdk.auth', [APP_AUTH_TYPE_KEY])
     ->label('sdk.namespace', 'users')
     ->label('sdk.method', 'delete')
