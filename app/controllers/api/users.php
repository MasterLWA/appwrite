<?php

use Utopia\App;
use Utopia\Exception;
use Utopia\Validator\Assoc;
use Utopia\Validator\WhiteList;
use Utopia\Validator\Email;
use Utopia\Validator\Text;
use Utopia\Validator\Range;
use Utopia\Audit\Audit;
use Utopia\Audit\Adapters\MySQL as AuditAdapter;
use Appwrite\Auth\Auth;
use Appwrite\Auth\Validator\Password;
use Appwrite\Database\Database;
use Appwrite\Database\Document;
use Appwrite\Database\Exception\Duplicate;
use Appwrite\Database\Validator\UID;
use Appwrite\Utopia\Response;
use DeviceDetector\DeviceDetector;

App::post('/v1/users')
    ->desc('Create User')
    ->groups(['api', 'users'])
    ->label('scope', 'users.write')
    ->label('sdk.platform', [APP_PLATFORM_SERVER])
    ->label('sdk.namespace', 'users')
    ->label('sdk.method', 'create')
    ->label('sdk.description', '/docs/references/users/create-user.md')
    ->param('email', '', new Email(), 'User email.')
    ->param('password', '', new Password(), 'User password. Must be between 6 to 32 chars.')
    ->param('name', '', new Text(128), 'User name. Max length: 128 chars.', true)
    ->action(function ($email, $password, $name, $response, $projectDB) {
        /** @var Appwrite\Utopia\Response $response */
        /** @var Appwrite\Database\Database $projectDB */

        $profile = $projectDB->getCollectionFirst([ // Get user by email address
            'limit' => 1,
            'filters' => [
                '$collection='.Database::SYSTEM_COLLECTION_USERS,
                'email='.$email,
            ],
        ]);

        if (!empty($profile)) {
            throw new Exception('User already registered', 409);
        }

        try {
            $user = $projectDB->createDocument([
                '$collection' => Database::SYSTEM_COLLECTION_USERS,
                '$permissions' => [
                    'read' => ['*'],
                    'write' => ['user:{self}'],
                ],
                'email' => $email,
                'emailVerification' => false,
                'status' => Auth::USER_STATUS_UNACTIVATED,
                'password' => Auth::passwordHash($password),
                'password-update' => \time(),
                'registration' => \time(),
                'reset' => false,
                'name' => $name,
            ], ['email' => $email]);
        } catch (Duplicate $th) {
            throw new Exception('Account already exists', 409);
        }

        $response->setStatusCode(Response::STATUS_CODE_CREATED);
        $response->dynamic($user, Response::MODEL_USER);
    }, ['response', 'projectDB']);

App::get('/v1/users')
    ->desc('List Users')
    ->groups(['api', 'users'])
    ->label('scope', 'users.read')
    ->label('sdk.platform', [APP_PLATFORM_SERVER])
    ->label('sdk.namespace', 'users')
    ->label('sdk.method', 'list')
    ->label('sdk.description', '/docs/references/users/list-users.md')
    ->param('search', '', new Text(256), 'Search term to filter your list results. Max length: 256 chars.', true)
    ->param('limit', 25, new Range(0, 100), 'Results limit value. By default will return maximum 25 results. Maximum of 100 results allowed per request.', true)
    ->param('offset', 0, new Range(0, 2000), 'Results offset. The default value is 0. Use this param to manage pagination.', true)
    ->param('orderType', 'ASC', new WhiteList(['ASC', 'DESC'], true), 'Order result by ASC or DESC order.', true)
    ->action(function ($search, $limit, $offset, $orderType, $response, $projectDB) {
        /** @var Appwrite\Utopia\Response $response */
        /** @var Appwrite\Database\Database $projectDB */

        $results = $projectDB->getCollection([
            'limit' => $limit,
            'offset' => $offset,
            'orderField' => 'registration',
            'orderType' => $orderType,
            'orderCast' => 'int',
            'search' => $search,
            'filters' => [
                '$collection='.Database::SYSTEM_COLLECTION_USERS,
            ],
        ]);

        $response->dynamic(new Document([
            'sum' => $projectDB->getSum(),
            'users' => $results
        ]), Response::MODEL_USER_LIST);
    }, ['response', 'projectDB']);

App::get('/v1/users/:userId')
    ->desc('Get User')
    ->groups(['api', 'users'])
    ->label('scope', 'users.read')
    ->label('sdk.platform', [APP_PLATFORM_SERVER])
    ->label('sdk.namespace', 'users')
    ->label('sdk.method', 'get')
    ->label('sdk.description', '/docs/references/users/get-user.md')
    ->param('userId', '', new UID(), 'User unique ID.')
    ->action(function ($userId, $response, $projectDB) {
        /** @var Appwrite\Utopia\Response $response */
        /** @var Appwrite\Database\Database $projectDB */

        $user = $projectDB->getDocument($userId);

        if (empty($user->getId()) || Database::SYSTEM_COLLECTION_USERS != $user->getCollection()) {
            throw new Exception('User not found', 404);
        }

        $response->dynamic($user, Response::MODEL_USER);
    }, ['response', 'projectDB']);

App::get('/v1/users/:userId/prefs')
    ->desc('Get User Preferences')
    ->groups(['api', 'users'])
    ->label('scope', 'users.read')
    ->label('sdk.platform', [APP_PLATFORM_SERVER])
    ->label('sdk.namespace', 'users')
    ->label('sdk.method', 'getPrefs')
    ->label('sdk.description', '/docs/references/users/get-user-prefs.md')
    ->param('userId', '', new UID(), 'User unique ID.')
    ->action(function ($userId, $response, $projectDB) {
        /** @var Appwrite\Utopia\Response $response */
        /** @var Appwrite\Database\Database $projectDB */

        $user = $projectDB->getDocument($userId);

        if (empty($user->getId()) || Database::SYSTEM_COLLECTION_USERS != $user->getCollection()) {
            throw new Exception('User not found', 404);
        }

        $prefs = $user->getAttribute('prefs', '');

        $response->json($prefs);
    }, ['response', 'projectDB']);

App::get('/v1/users/:userId/sessions')
    ->desc('Get User Sessions')
    ->groups(['api', 'users'])
    ->label('scope', 'users.read')
    ->label('sdk.platform', [APP_PLATFORM_SERVER])
    ->label('sdk.namespace', 'users')
    ->label('sdk.method', 'getSessions')
    ->label('sdk.description', '/docs/references/users/get-user-sessions.md')
<<<<<<< HEAD
    ->param('userId', '', function () { return new UID(); }, 'User unique ID.')
    ->action(function ($userId, $response, $projectDB, $locale) {
        /** @var Appwrite\Utopia\Response $response */
=======
    ->param('userId', '', new UID(), 'User unique ID.')
    ->action(function ($userId, $response, $projectDB, $locale, $geodb) {
        /** @var Utopia\Response $response */
>>>>>>> 55a8cf56
        /** @var Appwrite\Database\Database $projectDB */
        /** @var Utopia\Locale\Locale $locale */

        $user = $projectDB->getDocument($userId);

        if (empty($user->getId()) || Database::SYSTEM_COLLECTION_USERS != $user->getCollection()) {
            throw new Exception('User not found', 404);
        }

        $tokens = $user->getAttribute('tokens', []);
        $sessions = [];
        $countries = $locale->getText('countries');

        foreach ($tokens as $token) { /* @var $token Document */
            if (Auth::TOKEN_TYPE_LOGIN != $token->getAttribute('type')) {
                continue;
            }

            $token->setAttribute('countryName', (isset($countries[$token->getAttribute('contryCode')]))
                ? $countries[$token->getAttribute('contryCode')]
                : $locale->getText('locale.country.unknown'));
            $token->setAttribute('current', false);

            $sessions[] = $token;
        }

        $response->dynamic(new Document([
            'sum' => count($sessions),
            'sessions' => $sessions
        ]), Response::MODEL_SESSION_LIST);
    }, ['response', 'projectDB', 'locale']);

App::get('/v1/users/:userId/logs')
    ->desc('Get User Logs')
    ->groups(['api', 'users'])
    ->label('scope', 'users.read')
    ->label('sdk.platform', [APP_PLATFORM_SERVER])
    ->label('sdk.namespace', 'users')
    ->label('sdk.method', 'getLogs')
    ->label('sdk.description', '/docs/references/users/get-user-logs.md')
    ->param('userId', '', new UID(), 'User unique ID.')
    ->action(function ($userId, $response, $register, $project, $projectDB, $locale, $geodb) {
        /** @var Appwrite\Utopia\Response $response */
        /** @var Utopia\Registry\Registry $register */
        /** @var Appwrite\Database\Document $project */
        /** @var Appwrite\Database\Database $projectDB */
        /** @var Utopia\Locale\Locale $locale */
        /** @var GeoIp2\Database\Reader $geodb */
        
        $user = $projectDB->getDocument($userId);

        if (empty($user->getId()) || Database::SYSTEM_COLLECTION_USERS != $user->getCollection()) {
            throw new Exception('User not found', 404);
        }

        $adapter = new AuditAdapter($register->get('db'));
        $adapter->setNamespace('app_'.$project->getId());

        $audit = new Audit($adapter);
        
        $countries = $locale->getText('countries');

        $logs = $audit->getLogsByUserAndActions($user->getId(), [
            'account.create',
            'account.delete',
            'account.update.name',
            'account.update.email',
            'account.update.password',
            'account.update.prefs',
            'account.sessions.create',
            'account.sessions.delete',
            'account.recovery.create',
            'account.recovery.update',
            'account.verification.create',
            'account.verification.update',
            'teams.membership.create',
            'teams.membership.update',
            'teams.membership.delete',
        ]);

        $output = [];

        foreach ($logs as $i => &$log) {
            $log['userAgent'] = (!empty($log['userAgent'])) ? $log['userAgent'] : 'UNKNOWN';

            $dd = new DeviceDetector($log['userAgent']);

            $dd->skipBotDetection(); // OPTIONAL: If called, bot detection will completely be skipped (bots will be detected as regular devices then)

            $dd->parse();

            $os = $dd->getOs();
            $osCode = (isset($os['short_name'])) ? $os['short_name'] : '';
            $osName = (isset($os['name'])) ? $os['name'] : '';
            $osVersion = (isset($os['version'])) ? $os['version'] : '';

            $client = $dd->getClient();
            $clientType = (isset($client['type'])) ? $client['type'] : '';
            $clientCode = (isset($client['short_name'])) ? $client['short_name'] : '';
            $clientName = (isset($client['name'])) ? $client['name'] : '';
            $clientVersion = (isset($client['version'])) ? $client['version'] : '';
            $clientEngine = (isset($client['engine'])) ? $client['engine'] : '';
            $clientEngineVersion = (isset($client['engine_version'])) ? $client['engine_version'] : '';

            $output[$i] = new Document([
                'event' => $log['event'],
                'ip' => $log['ip'],
                'time' => \strtotime($log['time']),

                'osCode' => $osCode,
                'osName' => $osName,
                'osVersion' => $osVersion,
                'clientType' => $clientType,
                'clientCode' => $clientCode,
                'clientName' => $clientName,
                'clientVersion' => $clientVersion,
                'clientEngine' => $clientEngine,
                'clientEngineVersion' => $clientEngineVersion,
                'deviceName' => $dd->getDeviceName(),
                'deviceBrand' => $dd->getBrandName(),
                'deviceModel' => $dd->getModel(),
            ]);

            try {
                $record = $geodb->country($log['ip']);
                $output[$i]->setAttribute('countryCode', \strtolower($record->country->isoCode));
                $output[$i]->setAttribute('countryName', (isset($countries[$record->country->isoCode])) ? $countries[$record->country->isoCode] : $locale->getText('locale.country.unknown'));
            } catch (\Exception $e) {
                $output[$i]->setAttribute('countryCode', '--');
                $output[$i]->setAttribute('countryName', $locale->getText('locale.country.unknown'));
            }
        }

        $response->dynamic(new Document(['logs' => $output]), Response::MODEL_LOG_LIST);
    }, ['response', 'register', 'project', 'projectDB', 'locale', 'geodb']);

App::patch('/v1/users/:userId/status')
    ->desc('Update User Status')
    ->groups(['api', 'users'])
    ->label('scope', 'users.write')
    ->label('sdk.platform', [APP_PLATFORM_SERVER])
    ->label('sdk.namespace', 'users')
    ->label('sdk.method', 'updateStatus')
    ->label('sdk.description', '/docs/references/users/update-user-status.md')
    ->param('userId', '', new UID(), 'User unique ID.')
    ->param('status', '', new WhiteList([Auth::USER_STATUS_ACTIVATED, Auth::USER_STATUS_BLOCKED, Auth::USER_STATUS_UNACTIVATED], true), 'User Status code. To activate the user pass '.Auth::USER_STATUS_ACTIVATED.', to block the user pass '.Auth::USER_STATUS_BLOCKED.' and for disabling the user pass '.Auth::USER_STATUS_UNACTIVATED)
    ->action(function ($userId, $status, $response, $projectDB) {
        /** @var Appwrite\Utopia\Response $response */
        /** @var Appwrite\Database\Database $projectDB */

        $user = $projectDB->getDocument($userId);

        if (empty($user->getId()) || Database::SYSTEM_COLLECTION_USERS != $user->getCollection()) {
            throw new Exception('User not found', 404);
        }

        $user = $projectDB->updateDocument(\array_merge($user->getArrayCopy(), [
            'status' => (int)$status,
        ]));

        if (false === $user) {
            throw new Exception('Failed saving user to DB', 500);
        }

        $response->dynamic($user, Response::MODEL_USER);
    }, ['response', 'projectDB']);

App::patch('/v1/users/:userId/prefs')
    ->desc('Update User Preferences')
    ->groups(['api', 'users'])
    ->label('scope', 'users.write')
    ->label('sdk.platform', [APP_PLATFORM_SERVER])
    ->label('sdk.namespace', 'users')
    ->label('sdk.method', 'updatePrefs')
    ->label('sdk.description', '/docs/references/users/update-user-prefs.md')
    ->param('userId', '', new UID(), 'User unique ID.')
    ->param('prefs', '', new Assoc(), 'Prefs key-value JSON object.')
    ->action(function ($userId, $prefs, $response, $projectDB) {
        /** @var Appwrite\Utopia\Response $response */
        /** @var Appwrite\Database\Database $projectDB */

        $user = $projectDB->getDocument($userId);

        if (empty($user->getId()) || Database::SYSTEM_COLLECTION_USERS != $user->getCollection()) {
            throw new Exception('User not found', 404);
        }

        $user = $projectDB->updateDocument(\array_merge($user->getArrayCopy(), [
            'prefs' => $prefs,
        ]));

        if (false === $user) {
            throw new Exception('Failed saving user to DB', 500);
        }

        $response->json($prefs);
    }, ['response', 'projectDB']);

App::delete('/v1/users/:userId/sessions/:sessionId')
    ->desc('Delete User Session')
    ->groups(['api', 'users'])
    ->label('scope', 'users.write')
    ->label('sdk.platform', [APP_PLATFORM_SERVER])
    ->label('sdk.namespace', 'users')
    ->label('sdk.method', 'deleteSession')
    ->label('sdk.description', '/docs/references/users/delete-user-session.md')
    ->label('abuse-limit', 100)
    ->param('userId', '', new UID(), 'User unique ID.')
    ->param('sessionId', null, new UID(), 'User unique session ID.')
    ->action(function ($userId, $sessionId, $response, $projectDB) {
        /** @var Appwrite\Utopia\Response $response */
        /** @var Appwrite\Database\Database $projectDB */

        $user = $projectDB->getDocument($userId);

        if (empty($user->getId()) || Database::SYSTEM_COLLECTION_USERS != $user->getCollection()) {
            throw new Exception('User not found', 404);
        }

        $tokens = $user->getAttribute('tokens', []);

        foreach ($tokens as $token) { /* @var $token Document */
            if ($sessionId == $token->getId()) {
                if (!$projectDB->deleteDocument($token->getId())) {
                    throw new Exception('Failed to remove token from DB', 500);
                }
            }
        }

        $response->noContent();
    }, ['response', 'projectDB']);

App::delete('/v1/users/:userId/sessions')
    ->desc('Delete User Sessions')
    ->groups(['api', 'users'])
    ->label('scope', 'users.write')
    ->label('sdk.platform', [APP_PLATFORM_SERVER])
    ->label('sdk.namespace', 'users')
    ->label('sdk.method', 'deleteSessions')
    ->label('sdk.description', '/docs/references/users/delete-user-sessions.md')
    ->label('abuse-limit', 100)
    ->param('userId', '', new UID(), 'User unique ID.')
    ->action(function ($userId, $response, $projectDB) {
        /** @var Appwrite\Utopia\Response $response */
        /** @var Appwrite\Database\Database $projectDB */

        $user = $projectDB->getDocument($userId);

        if (empty($user->getId()) || Database::SYSTEM_COLLECTION_USERS != $user->getCollection()) {
            throw new Exception('User not found', 404);
        }

        $tokens = $user->getAttribute('tokens', []);

        foreach ($tokens as $token) { /* @var $token Document */
            if (!$projectDB->deleteDocument($token->getId())) {
                throw new Exception('Failed to remove token from DB', 500);
            }
        }

        $response->noContent();
    }, ['response', 'projectDB']);

App::delete('/v1/users/:userId')
    ->desc('Delete User')
    ->groups(['api', 'users'])
    ->label('scope', 'users.write')
    ->label('sdk.platform', [APP_PLATFORM_SERVER])
    ->label('sdk.namespace', 'users')
    ->label('sdk.method', 'deleteUser')
    ->label('sdk.description', '/docs/references/users/delete-user.md')
    ->label('abuse-limit', 100)
    ->param('userId', '', function () {return new UID();}, 'User unique ID.')
    ->action(function ($userId, $response, $projectDB, $deletes) {
        /** @var Utopia\Response $response */
        /** @var Appwrite\Database\Database $projectDB */
        /** @var Appwrite\Event\Event $deletes */
        
        $user = $projectDB->getDocument($userId);

        if (empty($user->getId()) || Database::SYSTEM_COLLECTION_USERS != $user->getCollection()) {
            throw new Exception('User not found', 404);
        }
        if (!$projectDB->deleteDocument($userId)) {
            throw new Exception('Failed to remove user from DB', 500);
        }

        if (!$projectDB->deleteUniqueKey(md5('users:email='.$user->getAttribute('email', null)))) {
            throw new Exception('Failed to remove unique key from DB', 500);
        }
        
        $reservedId = $projectDB->createDocument([
            '$collection' => Database::SYSTEM_COLLECTION_RESERVED,
            '$id' => $userId,
            '$permissions' => [
                'read' => ['*'],
            ],
        ]);

        if (false === $reservedId) {
            throw new Exception('Failed saving reserved id to DB', 500);
        }

        $deletes
            ->setParam('document', $user)
        ;

        $response->noContent();
    }, ['response', 'projectDB', 'deletes']);<|MERGE_RESOLUTION|>--- conflicted
+++ resolved
@@ -157,15 +157,9 @@
     ->label('sdk.namespace', 'users')
     ->label('sdk.method', 'getSessions')
     ->label('sdk.description', '/docs/references/users/get-user-sessions.md')
-<<<<<<< HEAD
-    ->param('userId', '', function () { return new UID(); }, 'User unique ID.')
+    ->param('userId', '', new UID(), 'User unique ID.')
     ->action(function ($userId, $response, $projectDB, $locale) {
         /** @var Appwrite\Utopia\Response $response */
-=======
-    ->param('userId', '', new UID(), 'User unique ID.')
-    ->action(function ($userId, $response, $projectDB, $locale, $geodb) {
-        /** @var Utopia\Response $response */
->>>>>>> 55a8cf56
         /** @var Appwrite\Database\Database $projectDB */
         /** @var Utopia\Locale\Locale $locale */
 
