--- conflicted
+++ resolved
@@ -25,13 +25,8 @@
 ];
 
 $avatarCallback = function ($type, $code, $width, $height, $quality) use ($types, $response) {
-<<<<<<< HEAD
-    $code = strtolower($code);
-    $type = strtolower($type);
-=======
     $code = \strtolower($code);
     $type = \strtolower($type);
->>>>>>> 2af82d0f
 
     if (!\array_key_exists($type, $types)) {
         throw new Exception('Avatar set not found', 404);
