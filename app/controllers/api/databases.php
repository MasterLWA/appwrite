<?php

use Utopia\App;
use Appwrite\Event\Delete;
use Appwrite\Extend\Exception;
use Utopia\Audit\Audit;
<<<<<<< HEAD
use Utopia\Database\Permission;
use Utopia\Database\Role;
use Utopia\Database\Validator\DatetimeValidator;
use Utopia\Database\ID;
=======
use Utopia\Database\Validator\DatetimeValidator;
>>>>>>> 064d5380
use Utopia\Validator\Boolean;
use Utopia\Validator\FloatValidator;
use Utopia\Validator\Integer;
use Utopia\Validator\Range;
use Utopia\Validator\WhiteList;
use Utopia\Validator\Text;
use Utopia\Validator\ArrayList;
use Utopia\Validator\JSON;
use Utopia\Database\Database;
use Utopia\Database\Document;
use Utopia\Database\DateTime;
use Utopia\Database\Query;
use Utopia\Database\Adapter\MariaDB;
use Utopia\Database\Validator\Authorization;
use Utopia\Database\Validator\Key;
use Utopia\Database\Validator\Permissions;
use Utopia\Database\Validator\Query as QueryValidator;
use Utopia\Database\Validator\Structure;
use Utopia\Database\Validator\UID;
use Utopia\Database\Exception\Authorization as AuthorizationException;
use Utopia\Database\Exception\Duplicate as DuplicateException;
use Utopia\Database\Exception\Limit as LimitException;
use Utopia\Database\Exception\Structure as StructureException;
use Utopia\Locale\Locale;
use Appwrite\Auth\Auth;
use Appwrite\Network\Validator\Email;
use Appwrite\Network\Validator\IP;
use Appwrite\Network\Validator\URL;
use Appwrite\Utopia\Database\Validator\CustomId;
use Appwrite\Utopia\Database\Validator\Queries as QueriesValidator;
use Appwrite\Utopia\Response;
use Appwrite\Detector\Detector;
use Appwrite\Event\Database as EventDatabase;
use Appwrite\Event\Event;
use Utopia\Config\Config;
use MaxMind\Db\Reader;

/**
 * Create attribute of varying type
 *
 *
 * @return Document Newly created attribute document
 * @throws Exception
 */
function createAttribute(string $databaseId, string $collectionId, Document $attribute, Response $response, Database $dbForProject, EventDatabase $database, Event $events): Document
{
    $key = $attribute->getAttribute('key');
    $type = $attribute->getAttribute('type', '');
    $size = $attribute->getAttribute('size', 0);
    $required = $attribute->getAttribute('required', true);
    $signed = $attribute->getAttribute('signed', true); // integers are signed by default
    $array = $attribute->getAttribute('array', false);
    $format = $attribute->getAttribute('format', '');
    $formatOptions = $attribute->getAttribute('formatOptions', []);
    $filters = $attribute->getAttribute('filters', []); // filters are hidden from the endpoint
    $default = $attribute->getAttribute('default');


    $db = Authorization::skip(fn () => $dbForProject->getDocument('databases', $databaseId));

    if ($db->isEmpty()) {
        throw new Exception(Exception::DATABASE_NOT_FOUND);
    }

    $collection = $dbForProject->getDocument('database_' . $db->getInternalId(), $collectionId);

    if ($collection->isEmpty()) {
        throw new Exception(Exception::COLLECTION_NOT_FOUND);
    }

    if (!empty($format)) {
        if (!Structure::hasFormat($format, $type)) {
            throw new Exception(Exception::ATTRIBUTE_FORMAT_UNSUPPORTED, "Format {$format} not available for {$type} attributes.");
        }
    }

    // Must throw here since dbForProject->createAttribute is performed by db worker
    if ($required && $default) {
        throw new Exception(Exception::ATTRIBUTE_DEFAULT_UNSUPPORTED, 'Cannot set default value for required attribute');
    }

    if ($array && $default) {
        throw new Exception(Exception::ATTRIBUTE_DEFAULT_UNSUPPORTED, 'Cannot set default value for array attributes');
    }

    try {
        $attribute = new Document([
            '$id' => ID::custom($db->getInternalId() . '_' . $collection->getInternalId() . '_' . $key),
            'key' => $key,
            'databaseInternalId' => $db->getInternalId(),
            'databaseId' => $db->getId(),
            'collectionInternalId' => $collection->getInternalId(),
            'collectionId' => $collectionId,
            'type' => $type,
            'status' => 'processing', // processing, available, failed, deleting, stuck
            'size' => $size,
            'required' => $required,
            'signed' => $signed,
            'default' => $default,
            'array' => $array,
            'format' => $format,
            'formatOptions' => $formatOptions,
            'filters' => $filters,
        ]);

        $dbForProject->checkAttribute($collection, $attribute);
        $attribute = $dbForProject->createDocument('attributes', $attribute);
    } catch (DuplicateException $exception) {
        throw new Exception(Exception::ATTRIBUTE_ALREADY_EXISTS);
    } catch (LimitException $exception) {
        throw new Exception(Exception::ATTRIBUTE_LIMIT_EXCEEDED, 'Attribute limit exceeded');
    }

    $dbForProject->deleteCachedDocument('database_' . $db->getInternalId(), $collectionId);
    $dbForProject->deleteCachedCollection('database_' . $db->getInternalId() . '_collection_' . $collection->getInternalId());

    $database
        ->setType(DATABASE_TYPE_CREATE_ATTRIBUTE)
        ->setDatabase($db)
        ->setCollection($collection)
        ->setDocument($attribute)
    ;

    $events
        ->setContext('collection', $collection)
        ->setContext('database', $db)
        ->setParam('databaseId', $databaseId)
        ->setParam('collectionId', $collection->getId())
        ->setParam('attributeId', $attribute->getId())
    ;

    $response->setStatusCode(Response::STATUS_CODE_CREATED);

    return $attribute;
}

App::post('/v1/databases')
    ->desc('Create Database')
    ->groups(['api', 'database'])
    ->label('event', 'databases.[databaseId].create')
    ->label('scope', 'databases.write')
    ->label('audits.resource', 'database/{response.$id}')
    ->label('usage.metric', 'databases.{scope}.requests.create')
    ->label('sdk.auth', [APP_AUTH_TYPE_KEY])
    ->label('sdk.namespace', 'databases')
    ->label('sdk.method', 'create')
    ->label('sdk.description', '/docs/references/databases/create.md') // create this file later
    ->label('sdk.response.code', Response::STATUS_CODE_CREATED)
    ->label('sdk.response.type', Response::CONTENT_TYPE_JSON)
    ->label('sdk.response.model', Response::MODEL_DATABASE) // Model for database needs to be created
    ->param('databaseId', '', new CustomId(), 'Unique Id. Choose your own unique ID or pass the string "unique()" to auto generate it. Valid chars are a-z, A-Z, 0-9, period, hyphen, and underscore. Can\'t start with a special char. Max length is 36 chars.')
    ->param('name', '', new Text(128), 'Collection name. Max length: 128 chars.')
    ->inject('response')
    ->inject('dbForProject')
    ->inject('events')
    ->action(function (string $databaseId, string $name, Response $response, Database $dbForProject, Event $events) {

        $databaseId = $databaseId == 'unique()' ? ID::unique() : $databaseId;

        try {
            $dbForProject->createDocument('databases', new Document([
                '$id' => $databaseId,
                'name' => $name,
                'search' => implode(' ', [$databaseId, $name]),
            ]));
            $database = $dbForProject->getDocument('databases', $databaseId);

            $collections = Config::getParam('collections', [])['collections'] ?? [];
            if (empty($collections)) {
                throw new Exception(Exception::GENERAL_SERVER_ERROR, 'The "collections" collection is not configured.');
            }

            $attributes = [];
            $indexes = [];

            foreach ($collections['attributes'] as $attribute) {
                $attributes[] = new Document([
                    '$id' => $attribute['$id'],
                    'type' => $attribute['type'],
                    'size' => $attribute['size'],
                    'required' => $attribute['required'],
                    'signed' => $attribute['signed'],
                    'array' => $attribute['array'],
                    'filters' => $attribute['filters'],
                    'default' => $attribute['default'] ?? null,
                    'format' => $attribute['format'] ?? ''
                ]);
            }

            foreach ($collections['indexes'] as $index) {
                $indexes[] = new Document([
                    '$id' => $index['$id'],
                    'type' => $index['type'],
                    'attributes' => $index['attributes'],
                    'lengths' => $index['lengths'],
                    'orders' => $index['orders'],
                ]);
            }
            $dbForProject->createCollection('database_' . $database->getInternalId(), $attributes, $indexes);
        } catch (DuplicateException $th) {
            throw new Exception(Exception::DATABASE_ALREADY_EXISTS);
        }

        $events->setParam('databaseId', $database->getId());

        $response->setStatusCode(Response::STATUS_CODE_CREATED);
        $response->dynamic($database, Response::MODEL_DATABASE);
    });

App::get('/v1/databases')
    ->desc('List Databases')
    ->groups(['api', 'database'])
    ->label('scope', 'databases.read')
    ->label('usage.metric', 'databases.{scope}.requests.read')
    ->label('sdk.auth', [APP_AUTH_TYPE_KEY])
    ->label('sdk.namespace', 'databases')
    ->label('sdk.method', 'list')
    ->label('sdk.description', '/docs/references/databases/list.md')
    ->label('sdk.response.code', Response::STATUS_CODE_OK)
    ->label('sdk.response.type', Response::CONTENT_TYPE_JSON)
    ->label('sdk.response.model', Response::MODEL_DATABASE_LIST)
    ->param('search', '', new Text(256), 'Search term to filter your list results. Max length: 256 chars.', true)
    ->param('limit', 25, new Range(0, 100), 'Maximum number of collection to return in response. By default will return maximum 25 results. Maximum of 100 results allowed per request.', true)
    ->param('offset', 0, new Range(0, APP_LIMIT_COUNT), 'Offset value. The default value is 0. Use this param to manage pagination. [learn more about pagination](https://appwrite.io/docs/pagination)', true)
    ->param('cursor', '', new UID(), 'ID of the collection used as the starting point for the query, excluding the collection itself. Should be used for efficient pagination when working with large sets of data.', true)
    ->param('cursorDirection', Database::CURSOR_AFTER, new WhiteList([Database::CURSOR_AFTER, Database::CURSOR_BEFORE]), 'Direction of the cursor, can be either \'before\' or \'after\'.', true)
    ->param('orderType', Database::ORDER_ASC, new WhiteList([Database::ORDER_ASC, Database::ORDER_DESC], true), 'Order result by ' . Database::ORDER_ASC . ' or ' . Database::ORDER_DESC . ' order.', true)
    ->inject('response')
    ->inject('dbForProject')
    ->action(function (string $search, int $limit, int $offset, string $cursor, string $cursorDirection, string $orderType, Response $response, Database $dbForProject) {

        $filterQueries = [];

        if (!empty($search)) {
            $filterQueries[] = Query::search('search', $search);
        }

        $queries = [];
        $queries[] = Query::limit($limit);
        $queries[] = Query::offset($offset);
        $queries[] = $orderType === 'ASC' ? Query::orderAsc('') : Query::orderDesc('');
        if (!empty($cursor)) {
            $cursorDocument = $dbForProject->getDocument('databases', $cursor);

            if ($cursorDocument->isEmpty()) {
                throw new Exception(Exception::GENERAL_CURSOR_NOT_FOUND, "Collection '{$cursor}' for the 'cursor' value not found.");
            }

            $queries[] = $cursorDirection === Database::CURSOR_AFTER ? Query::cursorAfter($cursorDocument) : Query::cursorBefore($cursorDocument);
        }

        $response->dynamic(new Document([
            'databases' => $dbForProject->find('databases', \array_merge($filterQueries, $queries)),
            'total' => $dbForProject->count('databases', $filterQueries, APP_LIMIT_COUNT),
        ]), Response::MODEL_DATABASE_LIST);
    });

App::get('/v1/databases/:databaseId')
    ->desc('Get Database')
    ->groups(['api', 'database'])
    ->label('scope', 'databases.read')
    ->label('usage.metric', 'databases.{scope}.requests.read')
    ->label('sdk.auth', [APP_AUTH_TYPE_KEY])
    ->label('sdk.namespace', 'databases')
    ->label('sdk.method', 'get')
    ->label('sdk.description', '/docs/references/databases/get.md')
    ->label('sdk.response.code', Response::STATUS_CODE_OK)
    ->label('sdk.response.type', Response::CONTENT_TYPE_JSON)
    ->label('sdk.response.model', Response::MODEL_DATABASE)
    ->param('databaseId', '', new UID(), 'Database ID.')
    ->inject('response')
    ->inject('dbForProject')
    ->action(function (string $databaseId, Response $response, Database $dbForProject) {

        $database =  $dbForProject->getDocument('databases', $databaseId);

        if ($database->isEmpty()) {
            throw new Exception(Exception::DATABASE_NOT_FOUND);
        }

        $response->dynamic($database, Response::MODEL_DATABASE);
    });

App::get('/v1/databases/:databaseId/logs')
    ->desc('List Collection Logs')
    ->groups(['api', 'database'])
    ->label('scope', 'collections.read')
    ->label('sdk.auth', [APP_AUTH_TYPE_ADMIN])
    ->label('sdk.namespace', 'databases')
    ->label('sdk.method', 'listLogs')
    ->label('sdk.description', '/docs/references/databases/get-collection-logs.md')
    ->label('sdk.response.code', Response::STATUS_CODE_OK)
    ->label('sdk.response.type', Response::CONTENT_TYPE_JSON)
    ->label('sdk.response.model', Response::MODEL_LOG_LIST)
    ->param('databaseId', '', new UID(), 'Database ID.')
    ->param('limit', 25, new Range(0, 100), 'Maximum number of logs to return in response. By default will return maximum 25 results. Maximum of 100 results allowed per request.', true)
    ->param('offset', 0, new Range(0, APP_LIMIT_COUNT), 'Offset value. The default value is 0. Use this value to manage pagination. [learn more about pagination](https://appwrite.io/docs/pagination)', true)
    ->inject('response')
    ->inject('dbForProject')
    ->inject('locale')
    ->inject('geodb')
    ->action(function (string $databaseId, int $limit, int $offset, Response $response, Database $dbForProject, Locale $locale, Reader $geodb) {

        $database = $dbForProject->getDocument('databases', $databaseId);

        if ($database->isEmpty()) {
            throw new Exception(Exception::DATABASE_NOT_FOUND);
        }

        $audit = new Audit($dbForProject);
        $resource = 'database/' . $databaseId;
        $logs = $audit->getLogsByResource($resource, $limit, $offset);
        foreach ($logs as $i => &$log) {
            $log['userAgent'] = (!empty($log['userAgent'])) ? $log['userAgent'] : 'UNKNOWN';

            $detector = new Detector($log['userAgent']);
            $detector->skipBotDetection(); // OPTIONAL: If called, bot detection will completely be skipped (bots will be detected as regular devices then)

            $os = $detector->getOS();
            $client = $detector->getClient();
            $device = $detector->getDevice();

            $output[$i] = new Document([
                'event' => $log['event'],
                'userId' => ID::custom($log['userId']),
                'userEmail' => $log['data']['userEmail'] ?? null,
                'userName' => $log['data']['userName'] ?? null,
                'mode' => $log['data']['mode'] ?? null,
                'ip' => $log['ip'],
                'time' => $log['time'],
                'osCode' => $os['osCode'],
                'osName' => $os['osName'],
                'osVersion' => $os['osVersion'],
                'clientType' => $client['clientType'],
                'clientCode' => $client['clientCode'],
                'clientName' => $client['clientName'],
                'clientVersion' => $client['clientVersion'],
                'clientEngine' => $client['clientEngine'],
                'clientEngineVersion' => $client['clientEngineVersion'],
                'deviceName' => $device['deviceName'],
                'deviceBrand' => $device['deviceBrand'],
                'deviceModel' => $device['deviceModel']
            ]);

            $record = $geodb->get($log['ip']);

            if ($record) {
                $output[$i]['countryCode'] = $locale->getText('countries.' . strtolower($record['country']['iso_code']), false) ? \strtolower($record['country']['iso_code']) : '--';
                $output[$i]['countryName'] = $locale->getText('countries.' . strtolower($record['country']['iso_code']), $locale->getText('locale.country.unknown'));
            } else {
                $output[$i]['countryCode'] = '--';
                $output[$i]['countryName'] = $locale->getText('locale.country.unknown');
            }
        }

        $response->dynamic(new Document([
            'total' => $audit->countLogsByResource($resource),
            'logs' => $output,
        ]), Response::MODEL_LOG_LIST);
    });


App::put('/v1/databases/:databaseId')
    ->desc('Update Database')
    ->groups(['api', 'database'])
    ->label('scope', 'databases.write')
    ->label('event', 'databases.[databaseId].update')
    ->label('audits.resource', 'database/{response.$id}')
    ->label('usage.metric', 'databases.{scope}.requests.update')
    ->label('sdk.auth', [APP_AUTH_TYPE_KEY])
    ->label('sdk.namespace', 'databases')
    ->label('sdk.method', 'update')
    ->label('sdk.description', '/docs/references/databases/update.md')
    ->label('sdk.response.code', Response::STATUS_CODE_OK)
    ->label('sdk.response.type', Response::CONTENT_TYPE_JSON)
    ->label('sdk.response.model', Response::MODEL_DATABASE)
    ->param('databaseId', '', new UID(), 'Database ID.')
    ->param('name', null, new Text(128), 'Collection name. Max length: 128 chars.')
    ->inject('response')
    ->inject('dbForProject')
    ->inject('events')
    ->action(function (string $databaseId, string $name, Response $response, Database $dbForProject, Event $events) {

        $database =  $dbForProject->getDocument('databases', $databaseId);

        if ($database->isEmpty()) {
            throw new Exception(Exception::DATABASE_NOT_FOUND);
        }

        try {
            $database = $dbForProject->updateDocument('databases', $databaseId, $database
                ->setAttribute('name', $name)
                ->setAttribute('search', implode(' ', [$databaseId, $name])));
        } catch (AuthorizationException $exception) {
            throw new Exception(Exception::USER_UNAUTHORIZED);
        } catch (StructureException $exception) {
            throw new Exception(Exception::DOCUMENT_INVALID_STRUCTURE, 'Bad structure. ' . $exception->getMessage());
        }

        $events->setParam('databaseId', $database->getId());

        $response->dynamic($database, Response::MODEL_DATABASE);
    });

App::delete('/v1/databases/:databaseId')
    ->desc('Delete Database')
    ->groups(['api', 'database'])
    ->label('scope', 'databases.write')
    ->label('event', 'databases.[databaseId].delete')
    ->label('audits.resource', 'database/{request.databaseId}')
    ->label('usage.metric', 'databases.{scope}.requests.delete')
    ->label('sdk.auth', [APP_AUTH_TYPE_KEY])
    ->label('sdk.namespace', 'databases')
    ->label('sdk.method', 'delete')
    ->label('sdk.description', '/docs/references/databases/delete.md')
    ->label('sdk.response.code', Response::STATUS_CODE_NOCONTENT)
    ->label('sdk.response.model', Response::MODEL_NONE)
    ->param('databaseId', '', new UID(), 'Database ID.')
    ->inject('response')
    ->inject('dbForProject')
    ->inject('events')
    ->inject('deletes')
    ->action(function (string $databaseId, Response $response, Database $dbForProject, Event $events, Delete $deletes) {

        $database = $dbForProject->getDocument('databases', $databaseId);

        if ($database->isEmpty()) {
            throw new Exception(Exception::DATABASE_NOT_FOUND);
        }

        if (!$dbForProject->deleteDocument('databases', $databaseId)) {
            throw new Exception(Exception::GENERAL_SERVER_ERROR, 'Failed to remove collection from DB');
        }

        $dbForProject->deleteCachedCollection('databases' . $database->getInternalId());

        $deletes
            ->setType(DELETE_TYPE_DOCUMENT)
            ->setDocument($database)
        ;

        $events
            ->setParam('databaseId', $database->getId())
            ->setPayload($response->output($database, Response::MODEL_DATABASE))
        ;

        $response->noContent();
    });

App::post('/v1/databases/:databaseId/collections')
    ->alias('/v1/database/collections', ['databaseId' => 'default'])
    ->desc('Create Collection')
    ->groups(['api', 'database'])
    ->label('event', 'databases.[databaseId].collections.[collectionId].create')
    ->label('scope', 'collections.write')
    ->label('audits.resource', 'database/{request.databaseId}/collection/{response.$id}')
    ->label('usage.metric', 'collections.{scope}.requests.create')
    ->label('usage.params', ['databaseId:{request.databaseId}'])
    ->label('sdk.auth', [APP_AUTH_TYPE_KEY])
    ->label('sdk.namespace', 'databases')
    ->label('sdk.method', 'createCollection')
    ->label('sdk.description', '/docs/references/databases/create-collection.md')
    ->label('sdk.response.code', Response::STATUS_CODE_CREATED)
    ->label('sdk.response.type', Response::CONTENT_TYPE_JSON)
    ->label('sdk.response.model', Response::MODEL_COLLECTION)
    ->param('databaseId', '', new UID(), 'Database ID.')
    ->param('collectionId', '', new CustomId(), 'Unique Id. Choose your own unique ID or pass the string "unique()" to auto generate it. Valid chars are a-z, A-Z, 0-9, period, hyphen, and underscore. Can\'t start with a special char. Max length is 36 chars.')
    ->param('name', '', new Text(128), 'Collection name. Max length: 128 chars.')
    ->param('permissions', null, new Permissions(APP_LIMIT_ARRAY_PARAMS_SIZE), 'An array of strings with permissions. By default no user is granted with any read permissions. [learn more about permissions](https://appwrite.io/docs/permissions) and get a full list of available permissions.')
    ->param('documentSecurity', false, new Boolean(true), 'Specifies the permissions model used in this collection, which accepts either \'collection\' or \'document\'. For \'collection\' level permission, the permissions specified in read and write params are applied to all documents in the collection. For \'document\' level permissions, read and write permissions are specified in each document. [learn more about permissions](https://appwrite.io/docs/permissions) and get a full list of available permissions.')
    ->inject('response')
    ->inject('dbForProject')
    ->inject('events')
    ->action(function (string $databaseId, string $collectionId, string $name, ?array $permissions, bool $documentSecurity, Response $response, Database $dbForProject, Event $events) {

        $database = Authorization::skip(fn () => $dbForProject->getDocument('databases', $databaseId));

        if ($database->isEmpty()) {
            throw new Exception(Exception::DATABASE_NOT_FOUND);
        }

        $collectionId = $collectionId == 'unique()' ? ID::unique() : $collectionId;

        // Map aggregate permissions into the multiple permissions they represent.
        $permissions = Permission::aggregate($permissions);

        try {
            $dbForProject->createDocument('database_' . $database->getInternalId(), new Document([
                '$id' => $collectionId,
                'databaseInternalId' => $database->getInternalId(),
                'databaseId' => $databaseId,
                '$permissions' => $permissions ?? [],
                'documentSecurity' => $documentSecurity,
                'enabled' => true,
                'name' => $name,
                'search' => implode(' ', [$collectionId, $name]),
            ]));
            $collection = $dbForProject->getDocument('database_' . $database->getInternalId(), $collectionId);

            $dbForProject->createCollection('database_' . $database->getInternalId() . '_collection_' . $collection->getInternalId());
        } catch (DuplicateException) {
            throw new Exception(Exception::COLLECTION_ALREADY_EXISTS);
        } catch (LimitException) {
            throw new Exception(Exception::COLLECTION_LIMIT_EXCEEDED);
        }

        $events
            ->setContext('database', $database)
            ->setParam('databaseId', $databaseId)
            ->setParam('collectionId', $collection->getId());

        $response->setStatusCode(Response::STATUS_CODE_CREATED);
        $response->dynamic($collection, Response::MODEL_COLLECTION);
    });

App::get('/v1/databases/:databaseId/collections')
    ->alias('/v1/database/collections', ['databaseId' => 'default'])
    ->desc('List Collections')
    ->groups(['api', 'database'])
    ->label('scope', 'collections.read')
    ->label('usage.metric', 'collections.{scope}.requests.read')
    ->label('usage.params', ['databaseId:{request.databaseId}'])
    ->label('sdk.auth', [APP_AUTH_TYPE_KEY])
    ->label('sdk.namespace', 'databases')
    ->label('sdk.method', 'listCollections')
    ->label('sdk.description', '/docs/references/databases/list-collections.md')
    ->label('sdk.response.code', Response::STATUS_CODE_OK)
    ->label('sdk.response.type', Response::CONTENT_TYPE_JSON)
    ->label('sdk.response.model', Response::MODEL_COLLECTION_LIST)
    ->param('databaseId', '', new UID(), 'Database ID.')
    ->param('search', '', new Text(256), 'Search term to filter your list results. Max length: 256 chars.', true)
    ->param('limit', 25, new Range(0, 100), 'Maximum number of collection to return in response. By default will return maximum 25 results. Maximum of 100 results allowed per request.', true)
    ->param('offset', 0, new Range(0, APP_LIMIT_COUNT), 'Offset value. The default value is 0. Use this param to manage pagination. [learn more about pagination](https://appwrite.io/docs/pagination)', true)
    ->param('cursor', '', new UID(), 'ID of the collection used as the starting point for the query, excluding the collection itself. Should be used for efficient pagination when working with large sets of data.', true)
    ->param('cursorDirection', Database::CURSOR_AFTER, new WhiteList([Database::CURSOR_AFTER, Database::CURSOR_BEFORE]), 'Direction of the cursor, can be either \'before\' or \'after\'.', true)
    ->param('orderType', Database::ORDER_ASC, new WhiteList([Database::ORDER_ASC, Database::ORDER_DESC], true), 'Order result by ' . Database::ORDER_ASC . ' or ' . Database::ORDER_DESC . ' order.', true)
    ->inject('response')
    ->inject('dbForProject')
    ->action(function (string $databaseId, string $search, int $limit, int $offset, string $cursor, string $cursorDirection, string $orderType, Response $response, Database $dbForProject) {

        $database = Authorization::skip(fn () => $dbForProject->getDocument('databases', $databaseId));

        if ($database->isEmpty()) {
            throw new Exception(Exception::DATABASE_NOT_FOUND);
        }

        $filterQueries = [];

        if (!empty($search)) {
            $filterQueries[] = Query::search('search', $search);
        }

        $queries = [];
        $queries[] = Query::limit($limit);
        $queries[] = Query::offset($offset);
        $queries[] = $orderType === 'ASC' ? Query::orderAsc('') : Query::orderDesc('');
        if (!empty($cursor)) {
            $cursorDocument = $dbForProject->getDocument('database_' . $database->getInternalId(), $cursor);

            if ($cursorDocument->isEmpty()) {
                throw new Exception(Exception::GENERAL_CURSOR_NOT_FOUND, "Collection '{$cursor}' for the 'cursor' value not found.");
            }

<<<<<<< HEAD
            $queries[] = $cursorDirection === Database::CURSOR_AFTER
                ? Query::cursorAfter($cursorDocument)
                : Query::cursorBefore($cursorDocument);
=======
            $queries[] = $cursorDirection === Database::CURSOR_AFTER ? Query::cursorAfter($cursorDocument) : Query::cursorBefore($cursorDocument);
>>>>>>> 064d5380
        }

        $response->dynamic(new Document([
            'collections' => $dbForProject->find('database_' . $database->getInternalId(), \array_merge($filterQueries, $queries)),
            'total' => $dbForProject->count('database_' . $database->getInternalId(), $filterQueries, APP_LIMIT_COUNT),
        ]), Response::MODEL_COLLECTION_LIST);
    });

App::get('/v1/databases/:databaseId/collections/:collectionId')
    ->alias('/v1/database/collections/:collectionId', ['databaseId' => 'default'])
    ->desc('Get Collection')
    ->groups(['api', 'database'])
    ->label('scope', 'collections.read')
    ->label('usage.metric', 'collections.{scope}.requests.read')
    ->label('usage.params', ['databaseId:{request.databaseId}'])
    ->label('sdk.auth', [APP_AUTH_TYPE_KEY])
    ->label('sdk.namespace', 'databases')
    ->label('sdk.method', 'getCollection')
    ->label('sdk.description', '/docs/references/databases/get-collection.md')
    ->label('sdk.response.code', Response::STATUS_CODE_OK)
    ->label('sdk.response.type', Response::CONTENT_TYPE_JSON)
    ->label('sdk.response.model', Response::MODEL_COLLECTION)
    ->param('databaseId', '', new UID(), 'Database ID.')
    ->param('collectionId', '', new UID(), 'Collection ID.')
    ->inject('response')
    ->inject('dbForProject')
    ->action(function (string $databaseId, string $collectionId, Response $response, Database $dbForProject) {

        $database = Authorization::skip(fn () => $dbForProject->getDocument('databases', $databaseId));

        if ($database->isEmpty()) {
            throw new Exception(Exception::DATABASE_NOT_FOUND);
        }

        $collection = $dbForProject->getDocument('database_' . $database->getInternalId(), $collectionId);

        if ($collection->isEmpty()) {
            throw new Exception(Exception::COLLECTION_NOT_FOUND);
        }

        $response->dynamic($collection, Response::MODEL_COLLECTION);
    });

App::get('/v1/databases/:databaseId/collections/:collectionId/logs')
    ->alias('/v1/database/collections/:collectionId/logs', ['databaseId' => 'default'])
    ->desc('List Collection Logs')
    ->groups(['api', 'database'])
    ->label('scope', 'collections.read')
    ->label('usage.metric', 'collections.{scope}.requests.read')
    ->label('usage.params', ['databaseId:{request.databaseId}'])
    ->label('sdk.auth', [APP_AUTH_TYPE_ADMIN])
    ->label('sdk.namespace', 'databases')
    ->label('sdk.method', 'listCollectionLogs')
    ->label('sdk.description', '/docs/references/databases/get-collection-logs.md')
    ->label('sdk.response.code', Response::STATUS_CODE_OK)
    ->label('sdk.response.type', Response::CONTENT_TYPE_JSON)
    ->label('sdk.response.model', Response::MODEL_LOG_LIST)
    ->param('databaseId', '', new UID(), 'Database ID.')
    ->param('collectionId', '', new UID(), 'Collection ID.')
    ->param('limit', 25, new Range(0, 100), 'Maximum number of logs to return in response. By default will return maximum 25 results. Maximum of 100 results allowed per request.', true)
    ->param('offset', 0, new Range(0, APP_LIMIT_COUNT), 'Offset value. The default value is 0. Use this value to manage pagination. [learn more about pagination](https://appwrite.io/docs/pagination)', true)
    ->inject('response')
    ->inject('dbForProject')
    ->inject('locale')
    ->inject('geodb')
    ->action(function (string $databaseId, string $collectionId, int $limit, int $offset, Response $response, Database $dbForProject, Locale $locale, Reader $geodb) {

        $database = Authorization::skip(fn () => $dbForProject->getDocument('databases', $databaseId));

        if ($database->isEmpty()) {
            throw new Exception(Exception::DATABASE_NOT_FOUND);
        }
        $collectionDocument = $dbForProject->getDocument('database_' . $database->getInternalId(), $collectionId);
        $collection = $dbForProject->getCollection('database_' . $database->getInternalId() . '_collection_' . $collectionDocument->getInternalId());

        if ($collection->isEmpty()) {
            throw new Exception(Exception::COLLECTION_NOT_FOUND);
        }

        $audit = new Audit($dbForProject);
        $resource = 'database/' . $databaseId . '/collection/' . $collectionId;
        $logs = $audit->getLogsByResource($resource, $limit, $offset);

        $output = [];

        foreach ($logs as $i => &$log) {
            $log['userAgent'] = (!empty($log['userAgent'])) ? $log['userAgent'] : 'UNKNOWN';

            $detector = new Detector($log['userAgent']);
            $detector->skipBotDetection(); // OPTIONAL: If called, bot detection will completely be skipped (bots will be detected as regular devices then)

            $os = $detector->getOS();
            $client = $detector->getClient();
            $device = $detector->getDevice();

            $output[$i] = new Document([
                'event' => $log['event'],
                'userId' => $log['userId'],
                'userEmail' => $log['data']['userEmail'] ?? null,
                'userName' => $log['data']['userName'] ?? null,
                'mode' => $log['data']['mode'] ?? null,
                'ip' => $log['ip'],
                'time' => $log['time'],
                'osCode' => $os['osCode'],
                'osName' => $os['osName'],
                'osVersion' => $os['osVersion'],
                'clientType' => $client['clientType'],
                'clientCode' => $client['clientCode'],
                'clientName' => $client['clientName'],
                'clientVersion' => $client['clientVersion'],
                'clientEngine' => $client['clientEngine'],
                'clientEngineVersion' => $client['clientEngineVersion'],
                'deviceName' => $device['deviceName'],
                'deviceBrand' => $device['deviceBrand'],
                'deviceModel' => $device['deviceModel']
            ]);

            $record = $geodb->get($log['ip']);

            if ($record) {
                $output[$i]['countryCode'] = $locale->getText('countries.' . strtolower($record['country']['iso_code']), false) ? \strtolower($record['country']['iso_code']) : '--';
                $output[$i]['countryName'] = $locale->getText('countries.' . strtolower($record['country']['iso_code']), $locale->getText('locale.country.unknown'));
            } else {
                $output[$i]['countryCode'] = '--';
                $output[$i]['countryName'] = $locale->getText('locale.country.unknown');
            }
        }

        $response->dynamic(new Document([
            'total' => $audit->countLogsByResource($resource),
            'logs' => $output,
        ]), Response::MODEL_LOG_LIST);
    });


App::put('/v1/databases/:databaseId/collections/:collectionId')
    ->alias('/v1/database/collections/:collectionId', ['databaseId' => 'default'])
    ->desc('Update Collection')
    ->groups(['api', 'database'])
    ->label('scope', 'collections.write')
    ->label('event', 'databases.[databaseId].collections.[collectionId].update')
    ->label('audits.resource', 'database/{request.databaseId}/collection/{request.collectionId}')
    ->label('usage.metric', 'collections.{scope}.requests.update')
    ->label('usage.params', ['databaseId:{request.databaseId}'])
    ->label('sdk.auth', [APP_AUTH_TYPE_KEY])
    ->label('sdk.namespace', 'databases')
    ->label('sdk.method', 'updateCollection')
    ->label('sdk.description', '/docs/references/databases/update-collection.md')
    ->label('sdk.response.code', Response::STATUS_CODE_OK)
    ->label('sdk.response.type', Response::CONTENT_TYPE_JSON)
    ->label('sdk.response.model', Response::MODEL_COLLECTION)
    ->param('databaseId', '', new UID(), 'Database ID.')
    ->param('collectionId', '', new UID(), 'Collection ID.')
    ->param('name', null, new Text(128), 'Collection name. Max length: 128 chars.')
    ->param('permissions', null, new Permissions(APP_LIMIT_ARRAY_PARAMS_SIZE), 'An array of strings with permissions. By default no user is granted with any permissions. [learn more about permissions](/docs/permissions) and get a full list of available permissions.', true)
    ->param('documentSecurity', false, new Boolean(true), 'Whether to enable document-level permission where each document\'s permissions parameter will decide who has access to each file individually. [learn more about permissions](/docs/permissions) and get a full list of available permissions.')
    ->param('enabled', true, new Boolean(), 'Is collection enabled?', true)
    ->inject('response')
    ->inject('dbForProject')
    ->inject('events')
    ->action(function (string $databaseId, string $collectionId, string $name, ?array $permissions, bool $documentSecurity, bool $enabled, Response $response, Database $dbForProject, Event $events) {

        $database = Authorization::skip(fn () => $dbForProject->getDocument('databases', $databaseId));

        if ($database->isEmpty()) {
            throw new Exception(Exception::DATABASE_NOT_FOUND);
        }

        $collection = $dbForProject->getDocument('database_' . $database->getInternalId(), $collectionId);

        if ($collection->isEmpty()) {
            throw new Exception(Exception::COLLECTION_NOT_FOUND);
        }

        $permissions ??= $collection->getPermissions() ?? [];

        // Map aggregate permissions into the multiple permissions they represent.
        $permissions = Permission::aggregate($permissions);

        $enabled ??= $collection->getAttribute('enabled', true);

        try {
            $collection = $dbForProject->updateDocument('database_' . $database->getInternalId(), $collectionId, $collection
                ->setAttribute('name', $name)
                ->setAttribute('$permissions', $permissions)
                ->setAttribute('documentSecurity', $documentSecurity)
                ->setAttribute('enabled', $enabled)
                ->setAttribute('search', implode(' ', [$collectionId, $name])));
        } catch (AuthorizationException) {
            throw new Exception(Exception::USER_UNAUTHORIZED);
        } catch (StructureException $exception) {
            throw new Exception(Exception::DOCUMENT_INVALID_STRUCTURE, 'Bad structure. ' . $exception->getMessage());
        }

        $events
            ->setContext('database', $database)
            ->setParam('databaseId', $databaseId)
            ->setParam('collectionId', $collection->getId());

        $response->dynamic($collection, Response::MODEL_COLLECTION);
    });

App::delete('/v1/databases/:databaseId/collections/:collectionId')
    ->alias('/v1/database/collections/:collectionId', ['databaseId' => 'default'])
    ->desc('Delete Collection')
    ->groups(['api', 'database'])
    ->label('scope', 'collections.write')
    ->label('event', 'databases.[databaseId].collections.[collectionId].delete')
    ->label('audits.resource', 'database/{request.databaseId}/collection/{request.collectionId}')
    ->label('usage.metric', 'collections.{scope}.requests.delete')
    ->label('usage.params', ['databaseId:{request.databaseId}'])
    ->label('sdk.auth', [APP_AUTH_TYPE_KEY])
    ->label('sdk.namespace', 'databases')
    ->label('sdk.method', 'deleteCollection')
    ->label('sdk.description', '/docs/references/databases/delete-collection.md')
    ->label('sdk.response.code', Response::STATUS_CODE_NOCONTENT)
    ->label('sdk.response.model', Response::MODEL_NONE)
    ->param('databaseId', '', new UID(), 'Database ID.')
    ->param('collectionId', '', new UID(), 'Collection ID.')
    ->inject('response')
    ->inject('dbForProject')
    ->inject('events')
    ->inject('deletes')
    ->action(function (string $databaseId, string $collectionId, Response $response, Database $dbForProject, Event $events, Delete $deletes) {

        $database = Authorization::skip(fn () => $dbForProject->getDocument('databases', $databaseId));

        if ($database->isEmpty()) {
            throw new Exception(Exception::DATABASE_NOT_FOUND);
        }

        $collection = $dbForProject->getDocument('database_' . $database->getInternalId(), $collectionId);

        if ($collection->isEmpty()) {
            throw new Exception(Exception::COLLECTION_NOT_FOUND);
        }

        if (!$dbForProject->deleteDocument('database_' . $database->getInternalId(), $collectionId)) {
            throw new Exception(Exception::GENERAL_SERVER_ERROR, 'Failed to remove collection from DB');
        }

        $dbForProject->deleteCachedCollection('database_' . $database->getInternalId() . '_collection_' . $collection->getInternalId());

        $deletes
            ->setType(DELETE_TYPE_DOCUMENT)
            ->setDocument($collection)
        ;

        $events
            ->setContext('database', $database)
            ->setParam('databaseId', $databaseId)
            ->setParam('collectionId', $collection->getId())
            ->setPayload($response->output($collection, Response::MODEL_COLLECTION))
        ;

        $response->noContent();
    });

App::post('/v1/databases/:databaseId/collections/:collectionId/attributes/string')
    ->alias('/v1/database/collections/:collectionId/attributes/string', ['databaseId' => 'default'])
    ->desc('Create String Attribute')
    ->groups(['api', 'database'])
    ->label('event', 'databases.[databaseId].collections.[collectionId].attributes.[attributeId].create')
    ->label('scope', 'collections.write')
    ->label('audits.resource', 'database/{request.databaseId}/collection/{request.collectionId}')
    ->label('usage.metric', 'collections.{scope}.requests.update')
    ->label('usage.params', ['databaseId:{request.databaseId}'])
    ->label('sdk.auth', [APP_AUTH_TYPE_KEY])
    ->label('sdk.namespace', 'databases')
    ->label('sdk.method', 'createStringAttribute')
    ->label('sdk.description', '/docs/references/databases/create-string-attribute.md')
    ->label('sdk.response.code', Response::STATUS_CODE_ACCEPTED)
    ->label('sdk.response.type', Response::CONTENT_TYPE_JSON)
    ->label('sdk.response.model', Response::MODEL_ATTRIBUTE_STRING)
    ->param('databaseId', '', new UID(), 'Database ID.')
    ->param('collectionId', '', new UID(), 'Collection ID. You can create a new collection using the Database service [server integration](https://appwrite.io/docs/server/databases#databasesCreateCollection).')
    ->param('key', '', new Key(), 'Attribute Key.')
    ->param('size', null, new Range(1, APP_DATABASE_ATTRIBUTE_STRING_MAX_LENGTH, Range::TYPE_INTEGER), 'Attribute size for text attributes, in number of characters.')
    ->param('required', null, new Boolean(), 'Is attribute required?')
    ->param('default', null, new Text(0), 'Default value for attribute when not provided. Cannot be set when attribute is required.', true)
    ->param('array', false, new Boolean(), 'Is attribute an array?', true)
    ->inject('response')
    ->inject('dbForProject')
    ->inject('database')
    ->inject('events')
    ->action(function (string $databaseId, string $collectionId, string $key, ?int $size, ?bool $required, ?string $default, bool $array, Response $response, Database $dbForProject, EventDatabase $database, Event $events) {

        // Ensure attribute default is within required size
        $validator = new Text($size);
        if (!is_null($default) && !$validator->isValid($default)) {
            throw new Exception(Exception::ATTRIBUTE_VALUE_INVALID, $validator->getDescription());
        }

        $attribute = createAttribute($databaseId, $collectionId, new Document([
            'key' => $key,
            'type' => Database::VAR_STRING,
            'size' => $size,
            'required' => $required,
            'default' => $default,
            'array' => $array,
        ]), $response, $dbForProject, $database, $events);

        $response->setStatusCode(Response::STATUS_CODE_ACCEPTED);
        $response->dynamic($attribute, Response::MODEL_ATTRIBUTE_STRING);
    });

App::post('/v1/databases/:databaseId/collections/:collectionId/attributes/email')
    ->alias('/v1/database/collections/:collectionId/attributes/email', ['databaseId' => 'default'])
    ->desc('Create Email Attribute')
    ->groups(['api', 'database'])
    ->label('event', 'databases.[databaseId].collections.[collectionId].attributes.[attributeId].create')
    ->label('scope', 'collections.write')
    ->label('audits.resource', 'database/{request.databaseId}/collection/{request.collectionId}')
    ->label('usage.metric', 'collections.{scope}.requests.update')
    ->label('usage.params', ['databaseId:{request.databaseId}'])
    ->label('sdk.namespace', 'databases')
    ->label('sdk.auth', [APP_AUTH_TYPE_KEY])
    ->label('sdk.method', 'createEmailAttribute')
    ->label('sdk.description', '/docs/references/databases/create-email-attribute.md')
    ->label('sdk.response.code', Response::STATUS_CODE_ACCEPTED)
    ->label('sdk.response.type', Response::CONTENT_TYPE_JSON)
    ->label('sdk.response.model', Response::MODEL_ATTRIBUTE_EMAIL)
    ->param('databaseId', '', new UID(), 'Database ID.')
    ->param('collectionId', '', new UID(), 'Collection ID. You can create a new collection using the Database service [server integration](https://appwrite.io/docs/server/databases#databasesCreateCollection).')
    ->param('key', '', new Key(), 'Attribute Key.')
    ->param('required', null, new Boolean(), 'Is attribute required?')
    ->param('default', null, new Email(), 'Default value for attribute when not provided. Cannot be set when attribute is required.', true)
    ->param('array', false, new Boolean(), 'Is attribute an array?', true)
    ->inject('response')
    ->inject('dbForProject')
    ->inject('database')
    ->inject('events')
    ->action(function (string $databaseId, string $collectionId, string $key, ?bool $required, ?string $default, bool $array, Response $response, Database $dbForProject, EventDatabase $database, Event $events) {

        $attribute = createAttribute($databaseId, $collectionId, new Document([
            'key' => $key,
            'type' => Database::VAR_STRING,
            'size' => 254,
            'required' => $required,
            'default' => $default,
            'array' => $array,
            'format' => APP_DATABASE_ATTRIBUTE_EMAIL,
        ]), $response, $dbForProject, $database, $events);

        $response->setStatusCode(Response::STATUS_CODE_ACCEPTED);
        $response->dynamic($attribute, Response::MODEL_ATTRIBUTE_EMAIL);
    });

App::post('/v1/databases/:databaseId/collections/:collectionId/attributes/enum')
    ->alias('/v1/database/collections/:collectionId/attributes/enum', ['databaseId' => 'default'])
    ->desc('Create Enum Attribute')
    ->groups(['api', 'database'])
    ->label('event', 'databases.[databaseId].collections.[collectionId].attributes.[attributeId].create')
    ->label('scope', 'collections.write')
    ->label('audits.resource', 'database/{request.databaseId}/collection/{request.collectionId}')
    ->label('usage.metric', 'collections.{scope}.requests.update')
    ->label('usage.params', ['databaseId:{request.databaseId}'])
    ->label('sdk.namespace', 'databases')
    ->label('sdk.auth', [APP_AUTH_TYPE_KEY])
    ->label('sdk.method', 'createEnumAttribute')
    ->label('sdk.description', '/docs/references/databases/create-attribute-enum.md')
    ->label('sdk.response.code', Response::STATUS_CODE_ACCEPTED)
    ->label('sdk.response.type', Response::CONTENT_TYPE_JSON)
    ->label('sdk.response.model', Response::MODEL_ATTRIBUTE_ENUM)
    ->param('databaseId', '', new UID(), 'Database ID.')
    ->param('collectionId', '', new UID(), 'Collection ID. You can create a new collection using the Database service [server integration](https://appwrite.io/docs/server/databases#databasesCreateCollection).')
    ->param('key', '', new Key(), 'Attribute Key.')
    ->param('elements', [], new ArrayList(new Text(APP_LIMIT_ARRAY_ELEMENT_SIZE), APP_LIMIT_ARRAY_PARAMS_SIZE), 'Array of elements in enumerated type. Uses length of longest element to determine size. Maximum of ' . APP_LIMIT_ARRAY_PARAMS_SIZE . ' elements are allowed, each ' . APP_LIMIT_ARRAY_ELEMENT_SIZE . ' characters long.')
    ->param('required', null, new Boolean(), 'Is attribute required?')
    ->param('default', null, new Text(0), 'Default value for attribute when not provided. Cannot be set when attribute is required.', true)
    ->param('array', false, new Boolean(), 'Is attribute an array?', true)
    ->inject('response')
    ->inject('dbForProject')
    ->inject('database')
    ->inject('events')
    ->action(function (string $databaseId, string $collectionId, string $key, array $elements, ?bool $required, ?string $default, bool $array, Response $response, Database $dbForProject, EventDatabase $database, Event $events) {

        // use length of longest string as attribute size
        $size = 0;
        foreach ($elements as $element) {
            $length = \strlen($element);
            if ($length === 0) {
                throw new Exception(Exception::ATTRIBUTE_VALUE_INVALID, 'Each enum element must not be empty');
            }
            $size = ($length > $size) ? $length : $size;
        }

        if (!is_null($default) && !in_array($default, $elements)) {
            throw new Exception(Exception::ATTRIBUTE_VALUE_INVALID, 'Default value not found in elements');
        }

        $attribute = createAttribute($databaseId, $collectionId, new Document([
            'key' => $key,
            'type' => Database::VAR_STRING,
            'size' => $size,
            'required' => $required,
            'default' => $default,
            'array' => $array,
            'format' => APP_DATABASE_ATTRIBUTE_ENUM,
            'formatOptions' => ['elements' => $elements],
        ]), $response, $dbForProject, $database, $events);

        $response->setStatusCode(Response::STATUS_CODE_ACCEPTED);
        $response->dynamic($attribute, Response::MODEL_ATTRIBUTE_ENUM);
    });

App::post('/v1/databases/:databaseId/collections/:collectionId/attributes/ip')
    ->alias('/v1/database/collections/:collectionId/attributes/ip', ['databaseId' => 'default'])
    ->desc('Create IP Address Attribute')
    ->groups(['api', 'database'])
    ->label('event', 'databases.[databaseId].collections.[collectionId].attributes.[attributeId].create')
    ->label('scope', 'collections.write')
    ->label('audits.resource', 'database/{request.databaseId}/collection/{request.collectionId}')
    ->label('usage.metric', 'collections.{scope}.requests.update')
    ->label('usage.params', ['databaseId:{request.databaseId}'])
    ->label('sdk.namespace', 'databases')
    ->label('sdk.auth', [APP_AUTH_TYPE_KEY])
    ->label('sdk.method', 'createIpAttribute')
    ->label('sdk.description', '/docs/references/databases/create-ip-attribute.md')
    ->label('sdk.response.code', Response::STATUS_CODE_ACCEPTED)
    ->label('sdk.response.type', Response::CONTENT_TYPE_JSON)
    ->label('sdk.response.model', Response::MODEL_ATTRIBUTE_IP)
    ->param('databaseId', '', new UID(), 'Database ID.')
    ->param('collectionId', '', new UID(), 'Collection ID. You can create a new collection using the Database service [server integration](https://appwrite.io/docs/server/databases#databasesCreateCollection).')
    ->param('key', '', new Key(), 'Attribute Key.')
    ->param('required', null, new Boolean(), 'Is attribute required?')
    ->param('default', null, new IP(), 'Default value for attribute when not provided. Cannot be set when attribute is required.', true)
    ->param('array', false, new Boolean(), 'Is attribute an array?', true)
    ->inject('response')
    ->inject('dbForProject')
    ->inject('database')
    ->inject('events')
    ->action(function (string $databaseId, string $collectionId, string $key, ?bool $required, ?string $default, bool $array, Response $response, Database $dbForProject, EventDatabase $database, Event $events) {

        $attribute = createAttribute($databaseId, $collectionId, new Document([
            'key' => $key,
            'type' => Database::VAR_STRING,
            'size' => 39,
            'required' => $required,
            'default' => $default,
            'array' => $array,
            'format' => APP_DATABASE_ATTRIBUTE_IP,
        ]), $response, $dbForProject, $database, $events);

        $response->setStatusCode(Response::STATUS_CODE_ACCEPTED);
        $response->dynamic($attribute, Response::MODEL_ATTRIBUTE_IP);
    });

App::post('/v1/databases/:databaseId/collections/:collectionId/attributes/url')
    ->alias('/v1/database/collections/:collectionId/attributes/url', ['databaseId' => 'default'])
    ->desc('Create URL Attribute')
    ->groups(['api', 'database'])
    ->label('event', 'databases.[databaseId].collections.[collectionId].attributes.[attributeId].create')
    ->label('scope', 'collections.write')
    ->label('audits.resource', 'database/{request.databaseId}/collection/{request.collectionId}')
    ->label('usage.metric', 'collections.{scope}.requests.update')
    ->label('usage.params', ['databaseId:{request.databaseId}'])
    ->label('sdk.namespace', 'databases')
    ->label('sdk.auth', [APP_AUTH_TYPE_KEY])
    ->label('sdk.method', 'createUrlAttribute')
    ->label('sdk.description', '/docs/references/databases/create-url-attribute.md')
    ->label('sdk.response.code', Response::STATUS_CODE_ACCEPTED)
    ->label('sdk.response.type', Response::CONTENT_TYPE_JSON)
    ->label('sdk.response.model', Response::MODEL_ATTRIBUTE_URL)
    ->param('databaseId', '', new UID(), 'Database ID.')
    ->param('collectionId', '', new UID(), 'Collection ID. You can create a new collection using the Database service [server integration](https://appwrite.io/docs/server/databases#databasesCreateCollection).')
    ->param('key', '', new Key(), 'Attribute Key.')
    ->param('required', null, new Boolean(), 'Is attribute required?')
    ->param('default', null, new URL(), 'Default value for attribute when not provided. Cannot be set when attribute is required.', true)
    ->param('array', false, new Boolean(), 'Is attribute an array?', true)
    ->inject('response')
    ->inject('dbForProject')
    ->inject('database')
    ->inject('events')
    ->action(function (string $databaseId, string $collectionId, string $key, ?bool $required, ?string $default, bool $array, Response $response, Database $dbForProject, EventDatabase $database, Event $events) {

        $attribute = createAttribute($databaseId, $collectionId, new Document([
            'key' => $key,
            'type' => Database::VAR_STRING,
            'size' => 2000,
            'required' => $required,
            'default' => $default,
            'array' => $array,
            'format' => APP_DATABASE_ATTRIBUTE_URL,
        ]), $response, $dbForProject, $database, $events);

        $response->setStatusCode(Response::STATUS_CODE_ACCEPTED);
        $response->dynamic($attribute, Response::MODEL_ATTRIBUTE_URL);
    });

App::post('/v1/databases/:databaseId/collections/:collectionId/attributes/integer')
    ->alias('/v1/database/collections/:collectionId/attributes/integer', ['databaseId' => 'default'])
    ->desc('Create Integer Attribute')
    ->groups(['api', 'database'])
    ->label('event', 'databases.[databaseId].collections.[collectionId].attributes.[attributeId].create')
    ->label('scope', 'collections.write')
    ->label('audits.resource', 'database/{request.databaseId}/collection/{request.collectionId}')
    ->label('usage.metric', 'collections.{scope}.requests.update')
    ->label('usage.params', ['databaseId:{request.databaseId}'])
    ->label('sdk.namespace', 'databases')
    ->label('sdk.auth', [APP_AUTH_TYPE_KEY])
    ->label('sdk.method', 'createIntegerAttribute')
    ->label('sdk.description', '/docs/references/databases/create-integer-attribute.md')
    ->label('sdk.response.code', Response::STATUS_CODE_ACCEPTED)
    ->label('sdk.response.type', Response::CONTENT_TYPE_JSON)
    ->label('sdk.response.model', Response::MODEL_ATTRIBUTE_INTEGER)
    ->param('databaseId', '', new UID(), 'Database ID.')
    ->param('collectionId', '', new UID(), 'Collection ID. You can create a new collection using the Database service [server integration](https://appwrite.io/docs/server/databases#databasesCreateCollection).')
    ->param('key', '', new Key(), 'Attribute Key.')
    ->param('required', null, new Boolean(), 'Is attribute required?')
    ->param('min', null, new Integer(), 'Minimum value to enforce on new documents', true)
    ->param('max', null, new Integer(), 'Maximum value to enforce on new documents', true)
    ->param('default', null, new Integer(), 'Default value for attribute when not provided. Cannot be set when attribute is required.', true)
    ->param('array', false, new Boolean(), 'Is attribute an array?', true)
    ->inject('response')
    ->inject('dbForProject')
    ->inject('database')
    ->inject('events')
    ->action(function (string $databaseId, string $collectionId, string $key, ?bool $required, ?int $min, ?int $max, ?int $default, bool $array, Response $response, Database $dbForProject, EventDatabase $database, Event $events) {

        // Ensure attribute default is within range
        $min = (is_null($min)) ? PHP_INT_MIN : \intval($min);
        $max = (is_null($max)) ? PHP_INT_MAX : \intval($max);

        if ($min > $max) {
            throw new Exception(Exception::ATTRIBUTE_VALUE_INVALID, 'Minimum value must be lesser than maximum value');
        }

        $validator = new Range($min, $max, Database::VAR_INTEGER);

        if (!is_null($default) && !$validator->isValid($default)) {
            throw new Exception(Exception::ATTRIBUTE_VALUE_INVALID, $validator->getDescription());
        }

        $size = $max > 2147483647 ? 8 : 4; // Automatically create BigInt depending on max value

        $attribute = createAttribute($databaseId, $collectionId, new Document([
            'key' => $key,
            'type' => Database::VAR_INTEGER,
            'size' => $size,
            'required' => $required,
            'default' => $default,
            'array' => $array,
            'format' => APP_DATABASE_ATTRIBUTE_INT_RANGE,
            'formatOptions' => [
                'min' => $min,
                'max' => $max,
            ],
        ]), $response, $dbForProject, $database, $events);

        $formatOptions = $attribute->getAttribute('formatOptions', []);

        if (!empty($formatOptions)) {
            $attribute->setAttribute('min', \intval($formatOptions['min']));
            $attribute->setAttribute('max', \intval($formatOptions['max']));
        }

        $response->setStatusCode(Response::STATUS_CODE_ACCEPTED);
        $response->dynamic($attribute, Response::MODEL_ATTRIBUTE_INTEGER);
    });

App::post('/v1/databases/:databaseId/collections/:collectionId/attributes/float')
    ->alias('/v1/database/collections/:collectionId/attributes/float', ['databaseId' => 'default'])
    ->desc('Create Float Attribute')
    ->groups(['api', 'database'])
    ->label('event', 'databases.[databaseId].collections.[collectionId].attributes.[attributeId].create')
    ->label('scope', 'collections.write')
    ->label('audits.resource', 'database/{request.databaseId}/collection/{request.collectionId}')
    ->label('usage.metric', 'collections.{scope}.requests.update')
    ->label('usage.params', ['databaseId:{request.databaseId}'])
    ->label('sdk.namespace', 'databases')
    ->label('sdk.auth', [APP_AUTH_TYPE_KEY])
    ->label('sdk.method', 'createFloatAttribute')
    ->label('sdk.description', '/docs/references/databases/create-float-attribute.md')
    ->label('sdk.response.code', Response::STATUS_CODE_ACCEPTED)
    ->label('sdk.response.type', Response::CONTENT_TYPE_JSON)
    ->label('sdk.response.model', Response::MODEL_ATTRIBUTE_FLOAT)
    ->param('databaseId', '', new UID(), 'Database ID.')
    ->param('collectionId', '', new UID(), 'Collection ID. You can create a new collection using the Database service [server integration](https://appwrite.io/docs/server/databases#databasesCreateCollection).')
    ->param('key', '', new Key(), 'Attribute Key.')
    ->param('required', null, new Boolean(), 'Is attribute required?')
    ->param('min', null, new FloatValidator(), 'Minimum value to enforce on new documents', true)
    ->param('max', null, new FloatValidator(), 'Maximum value to enforce on new documents', true)
    ->param('default', null, new FloatValidator(), 'Default value for attribute when not provided. Cannot be set when attribute is required.', true)
    ->param('array', false, new Boolean(), 'Is attribute an array?', true)
    ->inject('response')
    ->inject('dbForProject')
    ->inject('database')
    ->inject('events')
    ->action(function (string $databaseId, string $collectionId, string $key, ?bool $required, ?float $min, ?float $max, ?float $default, bool $array, Response $response, Database $dbForProject, EventDatabase $database, Event $events) {

        // Ensure attribute default is within range
        $min = (is_null($min)) ? -PHP_FLOAT_MAX : \floatval($min);
        $max = (is_null($max)) ? PHP_FLOAT_MAX : \floatval($max);

        if ($min > $max) {
            throw new Exception(Exception::ATTRIBUTE_VALUE_INVALID, 'Minimum value must be lesser than maximum value');
        }

        // Ensure default value is a float
        if (!is_null($default)) {
            $default = \floatval($default);
        }

        $validator = new Range($min, $max, Database::VAR_FLOAT);

        if (!is_null($default) && !$validator->isValid($default)) {
            throw new Exception(Exception::ATTRIBUTE_VALUE_INVALID, $validator->getDescription());
        }

        $attribute = createAttribute($databaseId, $collectionId, new Document([
            'key' => $key,
            'type' => Database::VAR_FLOAT,
            'required' => $required,
            'size' => 0,
            'default' => $default,
            'array' => $array,
            'format' => APP_DATABASE_ATTRIBUTE_FLOAT_RANGE,
            'formatOptions' => [
                'min' => $min,
                'max' => $max,
            ],
        ]), $response, $dbForProject, $database, $events);

        $formatOptions = $attribute->getAttribute('formatOptions', []);

        if (!empty($formatOptions)) {
            $attribute->setAttribute('min', \floatval($formatOptions['min']));
            $attribute->setAttribute('max', \floatval($formatOptions['max']));
        }

        $response->setStatusCode(Response::STATUS_CODE_ACCEPTED);
        $response->dynamic($attribute, Response::MODEL_ATTRIBUTE_FLOAT);
    });

App::post('/v1/databases/:databaseId/collections/:collectionId/attributes/boolean')
    ->alias('/v1/database/collections/:collectionId/attributes/boolean', ['databaseId' => 'default'])
    ->desc('Create Boolean Attribute')
    ->groups(['api', 'database'])
    ->label('event', 'databases.[databaseId].collections.[collectionId].attributes.[attributeId].create')
    ->label('scope', 'collections.write')
    ->label('audits.resource', 'database/{request.databaseId}/collection/{request.collectionId}')
    ->label('usage.metric', 'collections.{scope}.requests.update')
    ->label('usage.params', ['databaseId:{request.databaseId}'])
    ->label('sdk.namespace', 'databases')
    ->label('sdk.auth', [APP_AUTH_TYPE_KEY])
    ->label('sdk.method', 'createBooleanAttribute')
    ->label('sdk.description', '/docs/references/databases/create-boolean-attribute.md')
    ->label('sdk.response.code', Response::STATUS_CODE_ACCEPTED)
    ->label('sdk.response.type', Response::CONTENT_TYPE_JSON)
    ->label('sdk.response.model', Response::MODEL_ATTRIBUTE_BOOLEAN)
    ->param('databaseId', '', new UID(), 'Database ID.')
    ->param('collectionId', '', new UID(), 'Collection ID. You can create a new collection using the Database service [server integration](https://appwrite.io/docs/server/databases#databasesCreateCollection).')
    ->param('key', '', new Key(), 'Attribute Key.')
    ->param('required', null, new Boolean(), 'Is attribute required?')
    ->param('default', null, new Boolean(), 'Default value for attribute when not provided. Cannot be set when attribute is required.', true)
    ->param('array', false, new Boolean(), 'Is attribute an array?', true)
    ->inject('response')
    ->inject('dbForProject')
    ->inject('database')
    ->inject('events')
    ->action(function (string $databaseId, string $collectionId, string $key, ?bool $required, ?bool $default, bool $array, Response $response, Database $dbForProject, EventDatabase $database, Event $events) {

        $attribute = createAttribute($databaseId, $collectionId, new Document([
            'key' => $key,
            'type' => Database::VAR_BOOLEAN,
            'size' => 0,
            'required' => $required,
            'default' => $default,
            'array' => $array,
        ]), $response, $dbForProject, $database, $events);

        $response->setStatusCode(Response::STATUS_CODE_ACCEPTED);
        $response->dynamic($attribute, Response::MODEL_ATTRIBUTE_BOOLEAN);
    });


App::post('/v1/databases/:databaseId/collections/:collectionId/attributes/datetime')
    ->alias('/v1/database/collections/:collectionId/attributes/datetime', ['databaseId' => 'default'])
    ->desc('Create DateTime Attribute')
    ->groups(['api', 'database'])
    ->label('event', 'databases.[databaseId].collections.[collectionId].attributes.[attributeId].create')
    ->label('scope', 'collections.write')
    ->label('audits.resource', 'database/{request.databaseId}/collection/{request.collectionId}')
    ->label('sdk.namespace', 'databases')
    ->label('sdk.auth', [APP_AUTH_TYPE_KEY])
    ->label('sdk.method', 'createDatetimeAttribute')
    ->label('sdk.description', '/docs/references/databases/create-datetime-attribute.md')
    ->label('sdk.response.code', Response::STATUS_CODE_ACCEPTED)
    ->label('sdk.response.type', Response::CONTENT_TYPE_JSON)
    ->label('sdk.response.model', Response::MODEL_ATTRIBUTE_DATETIME)
    ->param('databaseId', '', new UID(), 'Database ID.')
<<<<<<< HEAD
    ->param('collectionId', '', new UID(), 'Collection ID. You can create a new collection using the Database service [server integration](https://appwrite.io/docs/server/database#createCollection).')
=======
    ->param('collectionId', '', new UID(), 'Collection ID. You can create a new collection using the Database service [server integration](https://appwrite.io/docs/server/databases#databasesCreateCollection).')
>>>>>>> 064d5380
    ->param('key', '', new Key(), 'Attribute Key.')
    ->param('required', null, new Boolean(), 'Is attribute required?')
    ->param('default', null, new DatetimeValidator(), 'Default value for attribute when not provided. Cannot be set when attribute is required.', true)
    ->param('array', false, new Boolean(), 'Is attribute an array?', true)
    ->inject('response')
    ->inject('dbForProject')
    ->inject('database')
    ->inject('usage')
    ->inject('events')
    ->action(function (string $databaseId, string $collectionId, string $key, ?bool $required, ?bool $default, bool $array, Response $response, Database $dbForProject, EventDatabase $database, Stats $usage, Event $events) {

        $attribute = createAttribute($databaseId, $collectionId, new Document([
            'key' => $key,
            'type' => Database::VAR_DATETIME,
            'size' => 0,
            'required' => $required,
            'default' => $default,
            'array' => $array,
            'filters' => ['datetime']
        ]), $response, $dbForProject, $database, $events, $usage);

        $response->setStatusCode(Response::STATUS_CODE_ACCEPTED);
        $response->dynamic($attribute, Response::MODEL_ATTRIBUTE_DATETIME);
    });


App::get('/v1/databases/:databaseId/collections/:collectionId/attributes')
    ->alias('/v1/database/collections/:collectionId/attributes', ['databaseId' => 'default'])
    ->desc('List Attributes')
    ->groups(['api', 'database'])
    ->label('scope', 'collections.read')
    ->label('usage.metric', 'collections.{scope}.requests.read')
    ->label('usage.params', ['databaseId:{request.databaseId}'])
    ->label('sdk.auth', [APP_AUTH_TYPE_KEY])
    ->label('sdk.namespace', 'databases')
    ->label('sdk.method', 'listAttributes')
    ->label('sdk.description', '/docs/references/databases/list-attributes.md')
    ->label('sdk.response.code', Response::STATUS_CODE_OK)
    ->label('sdk.response.type', Response::CONTENT_TYPE_JSON)
    ->label('sdk.response.model', Response::MODEL_ATTRIBUTE_LIST)
    ->param('databaseId', '', new UID(), 'Database ID.')
    ->param('collectionId', '', new UID(), 'Collection ID. You can create a new collection using the Database service [server integration](https://appwrite.io/docs/server/databases#databasesCreateCollection).')
    ->inject('response')
    ->inject('dbForProject')
    ->action(function (string $databaseId, string $collectionId, Response $response, Database $dbForProject) {

        $database = Authorization::skip(fn () => $dbForProject->getDocument('databases', $databaseId));

        if ($database->isEmpty()) {
            throw new Exception(Exception::DATABASE_NOT_FOUND);
        }
        $collection = $dbForProject->getDocument('database_' . $database->getInternalId(), $collectionId);

        if ($collection->isEmpty()) {
            throw new Exception(Exception::COLLECTION_NOT_FOUND);
        }

        $attributes = $collection->getAttribute('attributes');

        $response->dynamic(new Document([
            'total' => \count($attributes),
            'attributes' => $attributes
        ]), Response::MODEL_ATTRIBUTE_LIST);
    });

App::get('/v1/databases/:databaseId/collections/:collectionId/attributes/:key')
    ->alias('/v1/database/collections/:collectionId/attributes/:key', ['databaseId' => 'default'])
    ->desc('Get Attribute')
    ->groups(['api', 'database'])
    ->label('scope', 'collections.read')
    ->label('usage.metric', 'collections.{scope}.requests.read')
    ->label('usage.params', ['databaseId:{request.databaseId}'])
    ->label('sdk.auth', [APP_AUTH_TYPE_KEY])
    ->label('sdk.namespace', 'databases')
    ->label('sdk.method', 'getAttribute')
    ->label('sdk.description', '/docs/references/databases/get-attribute.md')
    ->label('sdk.response.code', Response::STATUS_CODE_OK)
    ->label('sdk.response.type', Response::CONTENT_TYPE_JSON)
    ->label('sdk.response.model', [
        Response::MODEL_ATTRIBUTE_DATETIME,
        Response::MODEL_ATTRIBUTE_BOOLEAN,
        Response::MODEL_ATTRIBUTE_INTEGER,
        Response::MODEL_ATTRIBUTE_FLOAT,
        Response::MODEL_ATTRIBUTE_EMAIL,
        Response::MODEL_ATTRIBUTE_ENUM,
        Response::MODEL_ATTRIBUTE_URL,
        Response::MODEL_ATTRIBUTE_IP,
        Response::MODEL_ATTRIBUTE_DATETIME,
        Response::MODEL_ATTRIBUTE_STRING])// needs to be last, since its condition would dominate any other string attribute
    ->param('databaseId', '', new UID(), 'Database ID.')
    ->param('collectionId', '', new UID(), 'Collection ID. You can create a new collection using the Database service [server integration](https://appwrite.io/docs/server/databases#databasesCreateCollection).')
    ->param('key', '', new Key(), 'Attribute Key.')
    ->inject('response')
    ->inject('dbForProject')
    ->action(function (string $databaseId, string $collectionId, string $key, Response $response, Database $dbForProject) {

        $database = Authorization::skip(fn () => $dbForProject->getDocument('databases', $databaseId));

        if ($database->isEmpty()) {
            throw new Exception(Exception::DATABASE_NOT_FOUND);
        }

        $collection = $dbForProject->getDocument('database_' . $database->getInternalId(), $collectionId);

        if ($collection->isEmpty()) {
            throw new Exception(Exception::COLLECTION_NOT_FOUND);
        }

        $attribute = $dbForProject->getDocument('attributes', $database->getInternalId() . '_' . $collection->getInternalId() . '_' . $key);

        if ($attribute->isEmpty()) {
            throw new Exception(Exception::ATTRIBUTE_NOT_FOUND);
        }

        // Select response model based on type and format
        $type = $attribute->getAttribute('type');
        $format = $attribute->getAttribute('format');

        $model = match ($type) {
            Database::VAR_DATETIME => Response::MODEL_ATTRIBUTE_DATETIME,
            Database::VAR_BOOLEAN => Response::MODEL_ATTRIBUTE_BOOLEAN,
            Database::VAR_INTEGER => Response::MODEL_ATTRIBUTE_INTEGER,
            Database::VAR_FLOAT => Response::MODEL_ATTRIBUTE_FLOAT,
            Database::VAR_STRING => match ($format) {
                APP_DATABASE_ATTRIBUTE_EMAIL => Response::MODEL_ATTRIBUTE_EMAIL,
                APP_DATABASE_ATTRIBUTE_ENUM => Response::MODEL_ATTRIBUTE_ENUM,
                APP_DATABASE_ATTRIBUTE_IP => Response::MODEL_ATTRIBUTE_IP,
                APP_DATABASE_ATTRIBUTE_URL => Response::MODEL_ATTRIBUTE_URL,
                default => Response::MODEL_ATTRIBUTE_STRING,
            },
            default => Response::MODEL_ATTRIBUTE,
        };

        $response->dynamic($attribute, $model);
    });

App::delete('/v1/databases/:databaseId/collections/:collectionId/attributes/:key')
    ->alias('/v1/database/collections/:collectionId/attributes/:key', ['databaseId' => 'default'])
    ->desc('Delete Attribute')
    ->groups(['api', 'database'])
    ->label('scope', 'collections.write')
    ->label('event', 'databases.[databaseId].collections.[collectionId].attributes.[attributeId].delete')
    ->label('audits.resource', 'database/{request.databaseId}/collection/{request.collectionId}')
    ->label('usage.metric', 'collections.{scope}.requests.update')
    ->label('usage.params', ['databaseId:{request.databaseId}'])
    ->label('sdk.auth', [APP_AUTH_TYPE_KEY])
    ->label('sdk.namespace', 'databases')
    ->label('sdk.method', 'deleteAttribute')
    ->label('sdk.description', '/docs/references/databases/delete-attribute.md')
    ->label('sdk.response.code', Response::STATUS_CODE_NOCONTENT)
    ->label('sdk.response.model', Response::MODEL_NONE)
    ->param('databaseId', '', new UID(), 'Database ID.')
    ->param('collectionId', '', new UID(), 'Collection ID. You can create a new collection using the Database service [server integration](https://appwrite.io/docs/server/databases#databasesCreateCollection).')
    ->param('key', '', new Key(), 'Attribute Key.')
    ->inject('response')
    ->inject('dbForProject')
    ->inject('database')
    ->inject('events')
    ->action(function (string $databaseId, string $collectionId, string $key, Response $response, Database $dbForProject, EventDatabase $database, Event $events) {

        $db = Authorization::skip(fn () => $dbForProject->getDocument('databases', $databaseId));

        if ($db->isEmpty()) {
            throw new Exception(Exception::DATABASE_NOT_FOUND);
        }
        $collection = $dbForProject->getDocument('database_' . $db->getInternalId(), $collectionId);

        if ($collection->isEmpty()) {
            throw new Exception(Exception::COLLECTION_NOT_FOUND);
        }

        $attribute = $dbForProject->getDocument('attributes', $db->getInternalId() . '_' . $collection->getInternalId() . '_' . $key);

        if ($attribute->isEmpty()) {
            throw new Exception(Exception::ATTRIBUTE_NOT_FOUND);
        }

        // Only update status if removing available attribute
        if ($attribute->getAttribute('status' === 'available')) {
            $attribute = $dbForProject->updateDocument('attributes', $attribute->getId(), $attribute->setAttribute('status', 'deleting'));
        }

        $dbForProject->deleteCachedDocument('database_' . $db->getInternalId(), $collectionId);
        $dbForProject->deleteCachedCollection('database_' . $db->getInternalId() . '_collection_' . $collection->getInternalId());

        $database
            ->setType(DATABASE_TYPE_DELETE_ATTRIBUTE)
            ->setCollection($collection)
            ->setDatabase($db)
            ->setDocument($attribute)
        ;

        // Select response model based on type and format
        $type = $attribute->getAttribute('type');
        $format = $attribute->getAttribute('format');

        $model = match ($type) {
            Database::VAR_DATETIME => Response::MODEL_ATTRIBUTE_DATETIME,
            Database::VAR_BOOLEAN => Response::MODEL_ATTRIBUTE_BOOLEAN,
            Database::VAR_INTEGER => Response::MODEL_ATTRIBUTE_INTEGER,
            Database::VAR_FLOAT => Response::MODEL_ATTRIBUTE_FLOAT,
            Database::VAR_STRING => match ($format) {
                APP_DATABASE_ATTRIBUTE_EMAIL => Response::MODEL_ATTRIBUTE_EMAIL,
                APP_DATABASE_ATTRIBUTE_ENUM => Response::MODEL_ATTRIBUTE_ENUM,
                APP_DATABASE_ATTRIBUTE_IP => Response::MODEL_ATTRIBUTE_IP,
                APP_DATABASE_ATTRIBUTE_URL => Response::MODEL_ATTRIBUTE_URL,
                default => Response::MODEL_ATTRIBUTE_STRING,
            },
            default => Response::MODEL_ATTRIBUTE,
        };

        $events
            ->setParam('databaseId', $databaseId)
            ->setParam('collectionId', $collection->getId())
            ->setParam('attributeId', $attribute->getId())
            ->setContext('collection', $collection)
            ->setContext('database', $db)
            ->setPayload($response->output($attribute, $model))
        ;

        $response->noContent();
    });

App::post('/v1/databases/:databaseId/collections/:collectionId/indexes')
    ->alias('/v1/database/collections/:collectionId/indexes', ['databaseId' => 'default'])
    ->desc('Create Index')
    ->groups(['api', 'database'])
    ->label('event', 'databases.[databaseId].collections.[collectionId].indexes.[indexId].create')
    ->label('scope', 'collections.write')
    ->label('audits.resource', 'database/{request.databaseId}/collection/{request.collectionId}')
    ->label('usage.metric', 'collections.{scope}.requests.update')
    ->label('usage.params', ['databaseId:{request.databaseId}'])
    ->label('sdk.auth', [APP_AUTH_TYPE_KEY])
    ->label('sdk.namespace', 'databases')
    ->label('sdk.method', 'createIndex')
    ->label('sdk.description', '/docs/references/databases/create-index.md')
    ->label('sdk.response.code', Response::STATUS_CODE_ACCEPTED)
    ->label('sdk.response.type', Response::CONTENT_TYPE_JSON)
    ->label('sdk.response.model', Response::MODEL_INDEX)
    ->param('databaseId', '', new UID(), 'Database ID.')
    ->param('collectionId', '', new UID(), 'Collection ID. You can create a new collection using the Database service [server integration](https://appwrite.io/docs/server/databases#databasesCreateCollection).')
    ->param('key', null, new Key(), 'Index Key.')
    ->param('type', null, new WhiteList([Database::INDEX_KEY, Database::INDEX_FULLTEXT, Database::INDEX_UNIQUE, Database::INDEX_SPATIAL, Database::INDEX_ARRAY]), 'Index type.')
    ->param('attributes', null, new ArrayList(new Key(true), APP_LIMIT_ARRAY_PARAMS_SIZE), 'Array of attributes to index. Maximum of ' . APP_LIMIT_ARRAY_PARAMS_SIZE . ' attributes are allowed, each 32 characters long.')
    ->param('orders', [], new ArrayList(new WhiteList(['ASC', 'DESC'], false, Database::VAR_STRING), APP_LIMIT_ARRAY_PARAMS_SIZE), 'Array of index orders. Maximum of ' . APP_LIMIT_ARRAY_PARAMS_SIZE . ' orders are allowed.', true)
    ->inject('response')
    ->inject('dbForProject')
    ->inject('database')
    ->inject('events')
    ->action(function (string $databaseId, string $collectionId, string $key, string $type, array $attributes, array $orders, Response $response, Database $dbForProject, EventDatabase $database, Event $events) {

        $db = Authorization::skip(fn () => $dbForProject->getDocument('databases', $databaseId));

        if ($db->isEmpty()) {
            throw new Exception(Exception::DATABASE_NOT_FOUND);
        }
        $collection = $dbForProject->getDocument('database_' . $db->getInternalId(), $collectionId);

        if ($collection->isEmpty()) {
            throw new Exception(Exception::COLLECTION_NOT_FOUND);
        }

        $count = $dbForProject->count('indexes', [
            Query::equal('collectionInternalId', [$collection->getInternalId()]),
            Query::equal('databaseInternalId', [$db->getInternalId()])
        ], 61);

        $limit = 64 - MariaDB::getNumberOfDefaultIndexes();

        if ($count >= $limit) {
            throw new Exception(Exception::INDEX_LIMIT_EXCEEDED, 'Index limit exceeded');
        }

        // Convert Document[] to array of attribute metadata
        $oldAttributes = \array_map(fn ($a) => $a->getArrayCopy(), $collection->getAttribute('attributes'));

        $oldAttributes[] = [
            'key' => '$id',
            'type' => 'string',
            'status' => 'available',
            'required' => true,
            'array' => false,
            'default' => null,
            'size' => 36
        ];

        $oldAttributes[] = [
            'key' => '$createdAt',
            'type' => 'string',
            'status' => 'available',
            'signed' => false,
            'required' => false,
            'array' => false,
            'default' => null,
            'size' => 0
        ];

        $oldAttributes[] = [
            'key' => '$updatedAt',
            'type' => 'string',
            'status' => 'available',
            'signed' => false,
            'required' => false,
            'array' => false,
            'default' => null,
            'size' => 0
        ];

        // lengths hidden by default
        $lengths = [];

        foreach ($attributes as $i => $attribute) {
            // find attribute metadata in collection document
            $attributeIndex = \array_search($attribute, array_column($oldAttributes, 'key'));

            if ($attributeIndex === false) {
                throw new Exception(Exception::ATTRIBUTE_UNKNOWN, 'Unknown attribute: ' . $attribute);
            }

            $attributeStatus = $oldAttributes[$attributeIndex]['status'];
            $attributeType = $oldAttributes[$attributeIndex]['type'];
            $attributeSize = $oldAttributes[$attributeIndex]['size'];

            // ensure attribute is available
            if ($attributeStatus !== 'available') {
                throw new Exception(Exception::ATTRIBUTE_NOT_AVAILABLE, 'Attribute not available: ' . $oldAttributes[$attributeIndex]['key']);
            }

            // set attribute size as index length only for strings
            $lengths[$i] = ($attributeType === Database::VAR_STRING) ? $attributeSize : null;
        }

        try {
            $index = $dbForProject->createDocument('indexes', new Document([
                '$id' => ID::custom($db->getInternalId() . '_' . $collection->getInternalId() . '_' . $key),
                'key' => $key,
                'status' => 'processing', // processing, available, failed, deleting, stuck
                'databaseInternalId' => $db->getInternalId(),
                'databaseId' => $databaseId,
                'collectionInternalId' => $collection->getInternalId(),
                'collectionId' => $collectionId,
                'type' => $type,
                'attributes' => $attributes,
                'lengths' => $lengths,
                'orders' => $orders,
            ]));
        } catch (DuplicateException $th) {
            throw new Exception(Exception::INDEX_ALREADY_EXISTS);
        }

        $dbForProject->deleteCachedDocument('database_' . $db->getInternalId(), $collectionId);

        $database
            ->setType(DATABASE_TYPE_CREATE_INDEX)
            ->setDatabase($db)
            ->setCollection($collection)
            ->setDocument($index)
        ;

        $events
            ->setParam('databaseId', $databaseId)
            ->setParam('collectionId', $collection->getId())
            ->setParam('indexId', $index->getId())
           ->setContext('collection', $collection)
        ->setContext('database', $db)
        ;

        $response->setStatusCode(Response::STATUS_CODE_ACCEPTED);
        $response->dynamic($index, Response::MODEL_INDEX);
    });

App::get('/v1/databases/:databaseId/collections/:collectionId/indexes')
    ->alias('/v1/database/collections/:collectionId/indexes', ['databaseId' => 'default'])
    ->desc('List Indexes')
    ->groups(['api', 'database'])
    ->label('scope', 'collections.read')
    ->label('usage.metric', 'collections.{scope}.requests.read')
    ->label('usage.params', ['databaseId:{request.databaseId}'])
    ->label('sdk.auth', [APP_AUTH_TYPE_KEY])
    ->label('sdk.namespace', 'databases')
    ->label('sdk.method', 'listIndexes')
    ->label('sdk.description', '/docs/references/databases/list-indexes.md')
    ->label('sdk.response.code', Response::STATUS_CODE_OK)
    ->label('sdk.response.type', Response::CONTENT_TYPE_JSON)
    ->label('sdk.response.model', Response::MODEL_INDEX_LIST)
    ->param('databaseId', '', new UID(), 'Database ID.')
    ->param('collectionId', '', new UID(), 'Collection ID. You can create a new collection using the Database service [server integration](https://appwrite.io/docs/server/databases#databasesCreateCollection).')
    ->inject('response')
    ->inject('dbForProject')
    ->action(function (string $databaseId, string $collectionId, Response $response, Database $dbForProject) {

        $database = Authorization::skip(fn () => $dbForProject->getDocument('databases', $databaseId));

        if ($database->isEmpty()) {
            throw new Exception(Exception::DATABASE_NOT_FOUND);
        }
        $collection = $dbForProject->getDocument('database_' . $database->getInternalId(), $collectionId);

        if ($collection->isEmpty()) {
            throw new Exception(Exception::COLLECTION_NOT_FOUND);
        }

        $indexes = $collection->getAttribute('indexes');

        $response->dynamic(new Document([
            'total' => \count($indexes),
            'indexes' => $indexes,
        ]), Response::MODEL_INDEX_LIST);
    });

App::get('/v1/databases/:databaseId/collections/:collectionId/indexes/:key')
    ->alias('/v1/database/collections/:collectionId/indexes/:key', ['databaseId' => 'default'])
    ->desc('Get Index')
    ->groups(['api', 'database'])
    ->label('scope', 'collections.read')
    ->label('usage.metric', 'collections.{scope}.requests.read')
    ->label('usage.params', ['databaseId:{request.databaseId}'])
    ->label('sdk.auth', [APP_AUTH_TYPE_KEY])
    ->label('sdk.namespace', 'databases')
    ->label('sdk.method', 'getIndex')
    ->label('sdk.description', '/docs/references/databases/get-index.md')
    ->label('sdk.response.code', Response::STATUS_CODE_OK)
    ->label('sdk.response.type', Response::CONTENT_TYPE_JSON)
    ->label('sdk.response.model', Response::MODEL_INDEX)
    ->param('databaseId', '', new UID(), 'Database ID.')
    ->param('collectionId', '', new UID(), 'Collection ID. You can create a new collection using the Database service [server integration](https://appwrite.io/docs/server/databases#databasesCreateCollection).')
    ->param('key', null, new Key(), 'Index Key.')
    ->inject('response')
    ->inject('dbForProject')
    ->action(function (string $databaseId, string $collectionId, string $key, Response $response, Database $dbForProject) {

        $database = Authorization::skip(fn () => $dbForProject->getDocument('databases', $databaseId));

        if ($database->isEmpty()) {
            throw new Exception(Exception::DATABASE_NOT_FOUND);
        }
        $collection = $dbForProject->getDocument('database_' . $database->getInternalId(), $collectionId);

        if ($collection->isEmpty()) {
            throw new Exception(Exception::COLLECTION_NOT_FOUND);
        }

        $indexes = $collection->getAttribute('indexes');

        // Search for index
        $indexIndex = array_search($key, array_column($indexes, 'key'));

        if ($indexIndex === false) {
            throw new Exception(Exception::INDEX_NOT_FOUND);
        }

        $index = new Document([\array_merge($indexes[$indexIndex], [
            'collectionId' => $database->getInternalId() . '_' . $collectionId,
        ])]);

        $response->dynamic($index, Response::MODEL_INDEX);
    });

App::delete('/v1/databases/:databaseId/collections/:collectionId/indexes/:key')
    ->alias('/v1/database/collections/:collectionId/indexes/:key', ['databaseId' => 'default'])
    ->desc('Delete Index')
    ->groups(['api', 'database'])
    ->label('scope', 'collections.write')
    ->label('event', 'databases.[databaseId].collections.[collectionId].indexes.[indexId].delete')
    ->label('audits.resource', 'database/{request.databaseId}/collection/{request.collectionId}')
    ->label('usage.metric', 'collections.{scope}.requests.update')
    ->label('usage.params', ['databaseId:{request.databaseId}'])
    ->label('sdk.auth', [APP_AUTH_TYPE_KEY])
    ->label('sdk.namespace', 'databases')
    ->label('sdk.method', 'deleteIndex')
    ->label('sdk.description', '/docs/references/databases/delete-index.md')
    ->label('sdk.response.code', Response::STATUS_CODE_NOCONTENT)
    ->label('sdk.response.model', Response::MODEL_NONE)
    ->param('databaseId', '', new UID(), 'Database ID.')
    ->param('collectionId', null, new UID(), 'Collection ID. You can create a new collection using the Database service [server integration](https://appwrite.io/docs/server/databases#databasesCreateCollection).')
    ->param('key', '', new Key(), 'Index Key.')
    ->inject('response')
    ->inject('dbForProject')
    ->inject('database')
    ->inject('events')
    ->action(function (string $databaseId, string $collectionId, string $key, Response $response, Database $dbForProject, EventDatabase $database, Event $events) {

        $db = Authorization::skip(fn () => $dbForProject->getDocument('databases', $databaseId));

        if ($db->isEmpty()) {
            throw new Exception(Exception::DATABASE_NOT_FOUND);
        }
        $collection = $dbForProject->getDocument('database_' . $db->getInternalId(), $collectionId);

        if ($collection->isEmpty()) {
            throw new Exception(Exception::COLLECTION_NOT_FOUND);
        }

        $index = $dbForProject->getDocument('indexes', $db->getInternalId() . '_' . $collection->getInternalId() . '_' . $key);

        if (empty($index->getId())) {
            throw new Exception(Exception::INDEX_NOT_FOUND);
        }

        // Only update status if removing available index
        if ($index->getAttribute('status') === 'available') {
            $index = $dbForProject->updateDocument('indexes', $index->getId(), $index->setAttribute('status', 'deleting'));
        }

        $dbForProject->deleteCachedDocument('database_' . $db->getInternalId(), $collectionId);

        $database
            ->setType(DATABASE_TYPE_DELETE_INDEX)
            ->setDatabase($db)
            ->setCollection($collection)
            ->setDocument($index)
        ;

        $events
            ->setParam('databaseId', $databaseId)
            ->setParam('collectionId', $collection->getId())
            ->setParam('indexId', $index->getId())
            ->setContext('collection', $collection)
            ->setContext('database', $db)
            ->setPayload($response->output($index, Response::MODEL_INDEX))
        ;

        $response->noContent();
    });

App::post('/v1/databases/:databaseId/collections/:collectionId/documents')
    ->alias('/v1/database/collections/:collectionId/documents', ['databaseId' => 'default'])
    ->desc('Create Document')
    ->groups(['api', 'database'])
    ->label('event', 'databases.[databaseId].collections.[collectionId].documents.[documentId].create')
    ->label('scope', 'documents.write')
    ->label('audits.resource', 'database/{request.databaseId}/collection/{request.collectionId}')
    ->label('usage.metric', 'documents.{scope}.requests.create')
    ->label('usage.params', ['databaseId:{request.databaseId}', 'collectionId:{request.collectionId}'])
    ->label('sdk.auth', [APP_AUTH_TYPE_SESSION, APP_AUTH_TYPE_KEY, APP_AUTH_TYPE_JWT])
    ->label('sdk.namespace', 'databases')
    ->label('sdk.method', 'createDocument')
    ->label('sdk.description', '/docs/references/databases/create-document.md')
    ->label('sdk.response.code', Response::STATUS_CODE_CREATED)
    ->label('sdk.response.type', Response::CONTENT_TYPE_JSON)
    ->label('sdk.response.model', Response::MODEL_DOCUMENT)
    ->param('databaseId', '', new UID(), 'Database ID.')
    ->param('documentId', '', new CustomId(), 'Document ID. Choose your own unique ID or pass the string "unique()" to auto generate it. Valid chars are a-z, A-Z, 0-9, period, hyphen, and underscore. Can\'t start with a special char. Max length is 36 chars.')
    ->param('collectionId', null, new UID(), 'Collection ID. You can create a new collection using the Database service [server integration](https://appwrite.io/docs/server/databases#databasesCreateCollection). Make sure to define attributes before creating documents.')
    ->param('data', [], new JSON(), 'Document data as JSON object.')
    ->param('permissions', null, new Permissions(APP_LIMIT_ARRAY_PARAMS_SIZE, [Database::PERMISSION_READ, Database::PERMISSION_UPDATE, Database::PERMISSION_DELETE]), 'An array of strings with permissions. By default no user is granted with any permissions. [learn more about permissions](/docs/permissions) and get a full list of available permissions.', true)
    ->inject('response')
    ->inject('dbForProject')
    ->inject('user')
    ->inject('events')
    ->inject('mode')
    ->action(function (string $databaseId, string $documentId, string $collectionId, string|array $data, ?array $permissions, Response $response, Database $dbForProject, Document $user, Event $events, string $mode) {

        $data = (\is_string($data)) ? \json_decode($data, true) : $data; // Cast to JSON array

        if (empty($data)) {
            throw new Exception(Exception::DOCUMENT_MISSING_PAYLOAD);
        }

        if (isset($data['$id'])) {
            throw new Exception(Exception::DOCUMENT_INVALID_STRUCTURE, '$id is not allowed for creating new documents, try update instead');
        }

        $database = Authorization::skip(fn() => $dbForProject->getDocument('databases', $databaseId));

        if ($database->isEmpty()) {
            throw new Exception(Exception::DATABASE_NOT_FOUND);
        }

        $collection = Authorization::skip(fn() => $dbForProject->getDocument('database_' . $database->getInternalId(), $collectionId));

        if ($collection->isEmpty() || !$collection->getAttribute('enabled')) {
            if (!($mode === APP_MODE_ADMIN && Auth::isPrivilegedUser(Authorization::getRoles()))) {
                throw new Exception(Exception::COLLECTION_NOT_FOUND);
            }
        }

        $validator = new Authorization(Database::PERMISSION_CREATE);
        if (!$validator->isValid($collection->getCreate())) {
            throw new Exception(Exception::USER_UNAUTHORIZED);
        }

        $allowedPermissions = [
            Database::PERMISSION_READ,
            Database::PERMISSION_UPDATE,
            Database::PERMISSION_DELETE,
        ];

        // Map aggregate permissions to into the set of individual permissions they represent.
        $permissions = Permission::aggregate($permissions, $allowedPermissions);

        // Add permissions for current the user if none were provided.
        if (\is_null($permissions)) {
            $permissions = [];
            if (!empty($user->getId())) {
                foreach ($allowedPermissions as $permission) {
                    $permissions[] = (new Permission($permission, 'user', $user->getId()))->toString();
                }
            }
        }

        // Users can only manage their own roles, API keys and Admin users can manage any
        $roles = Authorization::getRoles();
        if (!Auth::isAppUser($roles) && !Auth::isPrivilegedUser($roles)) {
            foreach (Database::PERMISSIONS as $type) {
                foreach ($permissions as $permission) {
                    $permission = Permission::parse($permission);
                    if ($permission->getPermission() != $type) {
                        continue;
                    }
                    $role = (new Role(
                        $permission->getRole(),
                        $permission->getIdentifier(),
                        $permission->getDimension()
                    ))->toString();
                    if (!Authorization::isRole($role)) {
                        throw new Exception(Exception::USER_UNAUTHORIZED, 'Permissions must be one of: (' . \implode(', ', $roles) . ')');
                    }
                }
            }
        }

        $data['$collection'] = $collection->getId(); // Adding this param to make API easier for developers
        $data['$id'] = $documentId == 'unique()' ? ID::unique() : $documentId;
        $data['$permissions'] = $permissions;

        try {
            $document = $dbForProject->createDocument('database_' . $database->getInternalId() . '_collection_' . $collection->getInternalId(), new Document($data));
            $document->setAttribute('$collection', $collectionId);
        } catch (StructureException $exception) {
            throw new Exception(Exception::DOCUMENT_INVALID_STRUCTURE, $exception->getMessage());
        } catch (DuplicateException $exception) {
            throw new Exception(Exception::DOCUMENT_ALREADY_EXISTS);
        }

        $events
            ->setParam('databaseId', $databaseId)
            ->setParam('collectionId', $collection->getId())
            ->setParam('documentId', $document->getId())
            ->setContext('collection', $collection)
            ->setContext('database', $database)
        ;

        $response->setStatusCode(Response::STATUS_CODE_CREATED);
        $response->dynamic($document, Response::MODEL_DOCUMENT);
    });

App::get('/v1/databases/:databaseId/collections/:collectionId/documents')
    ->alias('/v1/database/collections/:collectionId/documents', ['databaseId' => 'default'])
    ->desc('List Documents')
    ->groups(['api', 'database'])
    ->label('scope', 'documents.read')
    ->label('usage.metric', 'documents.{scope}.requests.read')
    ->label('usage.params', ['databaseId:{request.databaseId}', 'collectionId:{request.collectionId}'])
    ->label('sdk.auth', [APP_AUTH_TYPE_SESSION, APP_AUTH_TYPE_KEY, APP_AUTH_TYPE_JWT])
    ->label('sdk.namespace', 'databases')
    ->label('sdk.method', 'listDocuments')
    ->label('sdk.description', '/docs/references/databases/list-documents.md')
    ->label('sdk.response.code', Response::STATUS_CODE_OK)
    ->label('sdk.response.type', Response::CONTENT_TYPE_JSON)
    ->label('sdk.response.model', Response::MODEL_DOCUMENT_LIST)
    ->param('databaseId', '', new UID(), 'Database ID.')
    ->param('collectionId', '', new UID(), 'Collection ID. You can create a new collection using the Database service [server integration](https://appwrite.io/docs/server/databases#databasesCreateCollection).')
    ->param('queries', [], new ArrayList(new Text(APP_LIMIT_ARRAY_ELEMENT_SIZE), APP_LIMIT_ARRAY_PARAMS_SIZE), 'Array of query strings generated using the Query class provided by the SDK. [Learn more about queries](https://appwrite.io/docs/database#querying-documents). Maximum of ' . APP_LIMIT_ARRAY_PARAMS_SIZE . ' queries are allowed, each ' . APP_LIMIT_ARRAY_ELEMENT_SIZE . ' characters long.', true)
    ->param('limit', 25, new Range(0, 100), 'Maximum number of documents to return in response. By default will return maximum 25 results. Maximum of ' . APP_LIMIT_ARRAY_PARAMS_SIZE . ' results allowed per request.', true)
    ->param('offset', 0, new Range(0, APP_LIMIT_COUNT), 'Offset value. The default value is 0. Use this value to manage pagination. [learn more about pagination](https://appwrite.io/docs/pagination)', true)
    ->param('cursor', '', new UID(), 'ID of the document used as the starting point for the query, excluding the document itself. Should be used for efficient pagination when working with large sets of data. [learn more about pagination](https://appwrite.io/docs/pagination)', true)
    ->param('cursorDirection', Database::CURSOR_AFTER, new WhiteList([Database::CURSOR_AFTER, Database::CURSOR_BEFORE]), 'Direction of the cursor, can be either \'before\' or \'after\'.', true)
    ->param('orderAttributes', [], new ArrayList(new Text(APP_LIMIT_ARRAY_ELEMENT_SIZE), APP_LIMIT_ARRAY_PARAMS_SIZE), 'Array of attributes used to sort results. Maximum of ' . APP_LIMIT_ARRAY_PARAMS_SIZE . ' order attributes are allowed, each ' . APP_LIMIT_ARRAY_ELEMENT_SIZE . ' characters long.', true)
<<<<<<< HEAD
    ->param('orderTypes', [], new ArrayList(new WhiteList([Database::ORDER_DESC, Database::ORDER_ASC], true), APP_LIMIT_ARRAY_PARAMS_SIZE), 'Array of order directions for sorting attribtues. Possible values are DESC for descending order, or ASC for ascending order. Maximum of ' . APP_LIMIT_ARRAY_PARAMS_SIZE . ' order types are allowed.', true)
=======
    ->param('orderTypes', [], new ArrayList(new WhiteList([Database::ORDER_DESC, Database::ORDER_ASC], true), APP_LIMIT_ARRAY_PARAMS_SIZE), 'Array of order directions for sorting attributes. Possible values are DESC for descending order or ASC for ascending order. Maximum of ' . APP_LIMIT_ARRAY_PARAMS_SIZE . ' order types are allowed.', true)
>>>>>>> 064d5380
    ->inject('response')
    ->inject('dbForProject')
    ->inject('mode')
    ->action(function (string $databaseId, string $collectionId, array $queries, int $limit, int $offset, string $cursor, string $cursorDirection, array $orderAttributes, array $orderTypes, Response $response, Database $dbForProject, string $mode) {

        $database = Authorization::skip(fn () => $dbForProject->getDocument('databases', $databaseId));

        if ($database->isEmpty()) {
            throw new Exception(Exception::DATABASE_NOT_FOUND);
        }

        $collection = Authorization::skip(fn() => $dbForProject->getDocument('database_' . $database->getInternalId(), $collectionId));

        if ($collection->isEmpty() || !$collection->getAttribute('enabled')) {
            if (!($mode === APP_MODE_ADMIN && Auth::isPrivilegedUser(Authorization::getRoles()))) {
                throw new Exception(Exception::COLLECTION_NOT_FOUND);
            }
        }

        $documentSecurity = $collection->getAttribute('documentSecurity', false);
        $validator = new Authorization(Database::PERMISSION_READ);
        $valid = $validator->isValid($collection->getRead());
        if (!$documentSecurity && !$valid) {
            throw new Exception(Exception::USER_UNAUTHORIZED);
        }

        $filterQueries = \array_map(function ($query) {
            $query = Query::parse($query);

            if (\count($query->getValues()) > 100) {
                throw new Exception(Exception::GENERAL_QUERY_LIMIT_EXCEEDED, "You cannot use more than 100 query values on attribute '{$query->getAttribute()}'");
            }

            return $query;
        }, $queries);

        $otherQueries = [];
        $otherQueries[] = Query::limit($limit);
        $otherQueries[] = Query::offset($offset);
        foreach ($orderTypes as $i => $orderType) {
            $otherQueries[] = $orderType === Database::ORDER_DESC ? Query::orderDesc($orderAttributes[$i] ?? '') : Query::orderAsc($orderAttributes[$i] ?? '');
        }

        if (!empty($cursor)) {
            if ($documentSecurity && !$valid) {
                $cursorDocument = $dbForProject->getDocument('database_' . $database->getInternalId() . '_collection_' . $collection->getInternalId(), $cursor);
            } else {
                $cursorDocument = Authorization::skip(fn() => $dbForProject->getDocument('database_' . $database->getInternalId() . '_collection_' . $collection->getInternalId(), $cursor));
            }

            if ($cursorDocument->isEmpty()) {
                throw new Exception(Exception::GENERAL_CURSOR_NOT_FOUND, "Document '{$cursor}' for the 'cursor' value not found.");
            }

            $otherQueries[] = $cursorDirection === Database::CURSOR_AFTER ? Query::cursorAfter($cursorDocument) : Query::cursorBefore($cursorDocument);
<<<<<<< HEAD
        }

        $allQueries = \array_merge($filterQueries, $otherQueries);

        if (!empty($allQueries)) {
            $attributes = $collection->getAttribute('attributes', []);
            $validator = new QueriesValidator(new QueryValidator($attributes), $attributes, $collection->getAttribute('indexes', []), true);
            if (!$validator->isValid($allQueries)) {
                throw new Exception(Exception::GENERAL_QUERY_INVALID, $validator->getDescription());
            }
        }

        if ($documentSecurity && !$valid) {
            $documents = $dbForProject->find('database_' . $database->getInternalId() . '_collection_' . $collection->getInternalId(), $allQueries);
            $total = $dbForProject->count('database_' . $database->getInternalId() . '_collection_' . $collection->getInternalId(), $filterQueries, APP_LIMIT_COUNT);
        } else {
            $documents = Authorization::skip(fn () => $dbForProject->find('database_' . $database->getInternalId() . '_collection_' . $collection->getInternalId(), $allQueries));
            $total = Authorization::skip(fn () => $dbForProject->count('database_' . $database->getInternalId() . '_collection_' . $collection->getInternalId(), $filterQueries, APP_LIMIT_COUNT));
=======
        }

        $allQueries = \array_merge($filterQueries, $otherQueries);

        if (!empty($allQueries)) {
            $attributes = $collection->getAttribute('attributes', []);
            $validator = new QueriesValidator(new QueryValidator($attributes), $attributes, $collection->getAttribute('indexes', []), true);
            if (!$validator->isValid($allQueries)) {
                throw new Exception(Exception::GENERAL_QUERY_INVALID, $validator->getDescription());
            }
        }

        if ($collection->getAttribute('permission') === 'collection') {
            /** @var Document[] $documents */
            $documents = Authorization::skip(fn () => $dbForProject->find('database_' . $database->getInternalId() . '_collection_' . $collection->getInternalId(), $allQueries));
            $total = Authorization::skip(fn () => $dbForProject->count('database_' . $database->getInternalId() . '_collection_' . $collection->getInternalId(), $filterQueries, APP_LIMIT_COUNT));
        } else {
            $documents = $dbForProject->find('database_' . $database->getInternalId() . '_collection_' . $collection->getInternalId(), $allQueries);
            $total = $dbForProject->count('database_' . $database->getInternalId() . '_collection_' . $collection->getInternalId(), $filterQueries, APP_LIMIT_COUNT);
>>>>>>> 064d5380
        }

        /**
         * Reset $collection attribute to remove prefix.
         */
        $documents = array_map(fn(Document $document) => $document->setAttribute('$collection', $collectionId), $documents);

        $response->dynamic(new Document([
            'total' => $total,
            'documents' => $documents,
        ]), Response::MODEL_DOCUMENT_LIST);
    });

App::get('/v1/databases/:databaseId/collections/:collectionId/documents/:documentId')
    ->alias('/v1/database/collections/:collectionId/documents/:documentId', ['databaseId' => 'default'])
    ->desc('Get Document')
    ->groups(['api', 'database'])
    ->label('scope', 'documents.read')
    ->label('usage.metric', 'documents.{scope}.requests.read')
    ->label('usage.params', ['databaseId:{request.databaseId}', 'collectionId:{request.collectionId}'])
    ->label('sdk.auth', [APP_AUTH_TYPE_SESSION, APP_AUTH_TYPE_KEY, APP_AUTH_TYPE_JWT])
    ->label('sdk.namespace', 'databases')
    ->label('sdk.method', 'getDocument')
    ->label('sdk.description', '/docs/references/databases/get-document.md')
    ->label('sdk.response.code', Response::STATUS_CODE_OK)
    ->label('sdk.response.type', Response::CONTENT_TYPE_JSON)
    ->label('sdk.response.model', Response::MODEL_DOCUMENT)
    ->param('databaseId', '', new UID(), 'Database ID.')
    ->param('collectionId', null, new UID(), 'Collection ID. You can create a new collection using the Database service [server integration](https://appwrite.io/docs/server/databases#databasesCreateCollection).')
    ->param('documentId', null, new UID(), 'Document ID.')
    ->inject('response')
    ->inject('dbForProject')
    ->inject('mode')
    ->action(function (string $databaseId, string $collectionId, string $documentId, Response $response, Database $dbForProject, string $mode) {

        $database = Authorization::skip(fn () => $dbForProject->getDocument('databases', $databaseId));

        if ($database->isEmpty()) {
            throw new Exception(Exception::DATABASE_NOT_FOUND);
        }

        $collection = Authorization::skip(fn() => $dbForProject->getDocument('database_' . $database->getInternalId(), $collectionId));

        if ($collection->isEmpty() || !$collection->getAttribute('enabled')) {
            if (!($mode === APP_MODE_ADMIN && Auth::isPrivilegedUser(Authorization::getRoles()))) {
                throw new Exception(Exception::COLLECTION_NOT_FOUND);
            }
        }

        $documentSecurity = $collection->getAttribute('documentSecurity', false);
        $validator = new Authorization(Database::PERMISSION_READ);
        $valid = $validator->isValid($collection->getRead());
        if (!$documentSecurity && !$valid) {
            throw new Exception(Exception::USER_UNAUTHORIZED);
        }

        if ($documentSecurity && !$valid) {
            $document = $dbForProject->getDocument('database_' . $database->getInternalId() . '_collection_' . $collection->getInternalId(), $documentId);
        } else {
            $document = Authorization::skip(fn () => $dbForProject->getDocument('database_' . $database->getInternalId() . '_collection_' . $collection->getInternalId(), $documentId));
        }

        if ($document->isEmpty()) {
            throw new Exception(Exception::DOCUMENT_NOT_FOUND);
        }

        /**
         * Reset $collection attribute to remove prefix.
         */
        $document->setAttribute('$collection', $collectionId);


        $response->dynamic($document, Response::MODEL_DOCUMENT);
    });

App::get('/v1/databases/:databaseId/collections/:collectionId/documents/:documentId/logs')
    ->alias('/v1/database/collections/:collectionId/documents/:documentId/logs', ['databaseId' => 'default'])
    ->desc('List Document Logs')
    ->groups(['api', 'database'])
    ->label('scope', 'documents.read')
    ->label('usage.metric', 'documents.{scope}.requests.read')
    ->label('usage.params', ['databaseId:{request.databaseId}', 'collectionId:{request.collectionId}'])
    ->label('sdk.auth', [APP_AUTH_TYPE_ADMIN])
    ->label('sdk.namespace', 'databases')
    ->label('sdk.method', 'listDocumentLogs')
    ->label('sdk.description', '/docs/references/databases/get-document-logs.md')
    ->label('sdk.response.code', Response::STATUS_CODE_OK)
    ->label('sdk.response.type', Response::CONTENT_TYPE_JSON)
    ->label('sdk.response.model', Response::MODEL_LOG_LIST)
    ->param('databaseId', '', new UID(), 'Database ID.')
    ->param('collectionId', '', new UID(), 'Collection ID.')
    ->param('documentId', null, new UID(), 'Document ID.')
    ->param('limit', 25, new Range(0, 100), 'Maximum number of logs to return in response. By default will return maximum 25 results. Maximum of 100 results allowed per request.', true)
    ->param('offset', 0, new Range(0, APP_LIMIT_COUNT), 'Offset value. The default value is 0. Use this value to manage pagination. [learn more about pagination](https://appwrite.io/docs/pagination)', true)
    ->inject('response')
    ->inject('dbForProject')
    ->inject('locale')
    ->inject('geodb')
    ->action(function (string $databaseId, string $collectionId, string $documentId, int $limit, int $offset, Response $response, Database $dbForProject, Locale $locale, Reader $geodb) {

        $database = Authorization::skip(fn () => $dbForProject->getDocument('databases', $databaseId));

        if ($database->isEmpty()) {
            throw new Exception(Exception::DATABASE_NOT_FOUND);
        }

        $collection = $dbForProject->getDocument('database_' . $database->getInternalId(), $collectionId);

        if ($collection->isEmpty()) {
            throw new Exception(Exception::COLLECTION_NOT_FOUND);
        }

        $document = $dbForProject->getDocument('database_' . $database->getInternalId() . '_collection_' . $collection->getInternalId(), $documentId);

        if ($document->isEmpty()) {
            throw new Exception(Exception::DOCUMENT_NOT_FOUND);
        }

        $audit = new Audit($dbForProject);
        $resource = 'database/' . $databaseId . '/collection/' . $collectionId . '/document/' . $document->getId();
        $logs = $audit->getLogsByResource($resource, $limit, $offset);

        $output = [];

        foreach ($logs as $i => &$log) {
            $log['userAgent'] = (!empty($log['userAgent'])) ? $log['userAgent'] : 'UNKNOWN';

            $detector = new Detector($log['userAgent']);
            $detector->skipBotDetection(); // OPTIONAL: If called, bot detection will completely be skipped (bots will be detected as regular devices then)

            $os = $detector->getOS();
            $client = $detector->getClient();
            $device = $detector->getDevice();

            $output[$i] = new Document([
                'event' => $log['event'],
                'userId' => $log['userId'],
                'userEmail' => $log['data']['userEmail'] ?? null,
                'userName' => $log['data']['userName'] ?? null,
                'mode' => $log['data']['mode'] ?? null,
                'ip' => $log['ip'],
                'time' => $log['time'],
                'osCode' => $os['osCode'],
                'osName' => $os['osName'],
                'osVersion' => $os['osVersion'],
                'clientType' => $client['clientType'],
                'clientCode' => $client['clientCode'],
                'clientName' => $client['clientName'],
                'clientVersion' => $client['clientVersion'],
                'clientEngine' => $client['clientEngine'],
                'clientEngineVersion' => $client['clientEngineVersion'],
                'deviceName' => $device['deviceName'],
                'deviceBrand' => $device['deviceBrand'],
                'deviceModel' => $device['deviceModel']
            ]);

            $record = $geodb->get($log['ip']);

            if ($record) {
                $output[$i]['countryCode'] = $locale->getText('countries.' . strtolower($record['country']['iso_code']), false) ? \strtolower($record['country']['iso_code']) : '--';
                $output[$i]['countryName'] = $locale->getText('countries.' . strtolower($record['country']['iso_code']), $locale->getText('locale.country.unknown'));
            } else {
                $output[$i]['countryCode'] = '--';
                $output[$i]['countryName'] = $locale->getText('locale.country.unknown');
            }
        }
        $response->dynamic(new Document([
            'total' => $audit->countLogsByResource($resource),
            'logs' => $output,
        ]), Response::MODEL_LOG_LIST);
    });

App::patch('/v1/databases/:databaseId/collections/:collectionId/documents/:documentId')
    ->alias('/v1/database/collections/:collectionId/documents/:documentId', ['databaseId' => 'default'])
    ->desc('Update Document')
    ->groups(['api', 'database'])
    ->label('event', 'databases.[databaseId].collections.[collectionId].documents.[documentId].update')
    ->label('scope', 'documents.write')
    ->label('audits.resource', 'database/{request.databaseId}/collection/{request.collectionId}/document/{response.$id}')
    ->label('usage.metric', 'documents.{scope}.requests.update')
    ->label('usage.params', ['databaseId:{request.databaseId}', 'collectionId:{request.collectionId}'])
    ->label('sdk.auth', [APP_AUTH_TYPE_SESSION, APP_AUTH_TYPE_KEY, APP_AUTH_TYPE_JWT])
    ->label('sdk.namespace', 'databases')
    ->label('sdk.method', 'updateDocument')
    ->label('sdk.description', '/docs/references/databases/update-document.md')
    ->label('sdk.response.code', Response::STATUS_CODE_OK)
    ->label('sdk.response.type', Response::CONTENT_TYPE_JSON)
    ->label('sdk.response.model', Response::MODEL_DOCUMENT)
    ->param('databaseId', '', new UID(), 'Database ID.')
    ->param('collectionId', null, new UID(), 'Collection ID.')
    ->param('documentId', null, new UID(), 'Document ID.')
    ->param('data', [], new JSON(), 'Document data as JSON object. Include only attribute and value pairs to be updated.', true)
    ->param('permissions', null, new Permissions(APP_LIMIT_ARRAY_PARAMS_SIZE), 'An array of strings with permissions. By default no user is granted with any permissions. [learn more about permissions](/docs/permissions) and get a full list of available permissions.', true)
    ->inject('response')
    ->inject('dbForProject')
    ->inject('events')
    ->inject('mode')
    ->action(function (string $databaseId, string $collectionId, string $documentId, string|array $data, ?array $permissions, Response $response, Database $dbForProject, Event $events, string $mode) {

        $data = (\is_string($data)) ? \json_decode($data, true) : $data; // Cast to JSON array

        if (empty($data) && \is_null($permissions)) {
            throw new Exception(Exception::DOCUMENT_MISSING_PAYLOAD);
        }

        $database = Authorization::skip(fn () => $dbForProject->getDocument('databases', $databaseId));

        if ($database->isEmpty()) {
            throw new Exception(Exception::DATABASE_NOT_FOUND);
        }

        $collection = Authorization::skip(fn() => $dbForProject->getDocument('database_' . $database->getInternalId(), $collectionId));

        if ($collection->isEmpty() || !$collection->getAttribute('enabled')) {
            if (!($mode === APP_MODE_ADMIN && Auth::isPrivilegedUser(Authorization::getRoles()))) {
                throw new Exception(Exception::COLLECTION_NOT_FOUND);
            }
        }

        $documentSecurity = $collection->getAttribute('documentSecurity', false);
        $validator = new Authorization(Database::PERMISSION_UPDATE);
        $valid = $validator->isValid($collection->getUpdate());
        if (!$documentSecurity && !$valid) {
            throw new Exception(Exception::USER_UNAUTHORIZED);
        }

        // Read permission should not be required for update
        $document = Authorization::skip(fn() => $dbForProject->getDocument('database_' . $database->getInternalId() . '_collection_' . $collection->getInternalId(), $documentId));

        if ($document->isEmpty()) {
            throw new Exception(Exception::DOCUMENT_NOT_FOUND);
        }

        // Map aggregate permissions into the multiple permissions they represent.
        $permissions = Permission::aggregate($permissions, [
            Database::PERMISSION_READ,
            Database::PERMISSION_UPDATE,
            Database::PERMISSION_DELETE,
        ]);

        if (\is_null($permissions)) {
            $permissions = $document->getPermissions() ?? [];
        }

        // Users can only manage their own roles, API keys and Admin users can manage any
        $roles = Authorization::getRoles();
        if (!Auth::isAppUser($roles) && !Auth::isPrivilegedUser($roles) && !\is_null($permissions)) {
            foreach (Database::PERMISSIONS as $type) {
                foreach ($permissions as $permission) {
                    $permission = Permission::parse($permission);
                    if ($permission->getPermission() != $type) {
                        continue;
                    }
                    $role = (new Role(
                        $permission->getRole(),
                        $permission->getIdentifier(),
                        $permission->getDimension()
                    ))->toString();
                    if (!Authorization::isRole($role)) {
                        throw new Exception(Exception::USER_UNAUTHORIZED, 'Permissions must be one of: (' . \implode(', ', $roles) . ')');
                    }
                }
            }
        }

        $data = \array_merge($document->getArrayCopy(), $data);
        $data['$collection'] = $collection->getId();            // Make sure user doesn't switch collectionID
        $data['$createdAt'] = $document->getCreatedAt();        // Make sure user doesn't switch createdAt
        $data['$id'] = $document->getId();                      // Make sure user doesn't switch document unique ID
        $data['$permissions'] = $permissions;

        try {
            if ($documentSecurity && !$valid) {
                $document = $dbForProject->updateDocument('database_' . $database->getInternalId() . '_collection_' . $collection->getInternalId(), $document->getId(), new Document($data));
            } else {
                $document = Authorization::skip(fn() => $dbForProject->updateDocument('database_' . $database->getInternalId() . '_collection_' . $collection->getInternalId(), $document->getId(), new Document($data)));
            }

            /**
             * Reset $collection attribute to remove prefix.
             */
            $document->setAttribute('$collection', $collectionId);
        } catch (DuplicateException) {
            throw new Exception(Exception::DOCUMENT_ALREADY_EXISTS);
        } catch (StructureException $exception) {
            throw new Exception(Exception::DOCUMENT_INVALID_STRUCTURE, $exception->getMessage());
        }

        $events
            ->setParam('databaseId', $databaseId)
            ->setParam('collectionId', $collection->getId())
            ->setParam('documentId', $document->getId())
            ->setContext('collection', $collection)
            ->setContext('database', $database)
        ;

        $response->dynamic($document, Response::MODEL_DOCUMENT);
    });

App::delete('/v1/databases/:databaseId/collections/:collectionId/documents/:documentId')
    ->alias('/v1/database/collections/:collectionId/documents/:documentId', ['databaseId' => 'default'])
    ->desc('Delete Document')
    ->groups(['api', 'database'])
    ->label('scope', 'documents.write')
    ->label('event', 'databases.[databaseId].collections.[collectionId].documents.[documentId].delete')
    ->label('audits.resource', 'database/{request.databaseId}/collection/{request.collectionId}/document/{request.documentId}')
    ->label('usage.metric', 'documents.{scope}.requests.delete')
    ->label('usage.params', ['databaseId:{request.databaseId}', 'collectionId:{request.collectionId}'])
    ->label('sdk.auth', [APP_AUTH_TYPE_SESSION, APP_AUTH_TYPE_KEY, APP_AUTH_TYPE_JWT])
    ->label('sdk.namespace', 'databases')
    ->label('sdk.method', 'deleteDocument')
    ->label('sdk.description', '/docs/references/databases/delete-document.md')
    ->label('sdk.response.code', Response::STATUS_CODE_NOCONTENT)
    ->label('sdk.response.model', Response::MODEL_NONE)
    ->param('databaseId', '', new UID(), 'Database ID.')
    ->param('collectionId', null, new UID(), 'Collection ID. You can create a new collection using the Database service [server integration](https://appwrite.io/docs/server/databases#databasesCreateCollection).')
    ->param('documentId', null, new UID(), 'Document ID.')
    ->inject('response')
    ->inject('dbForProject')
    ->inject('events')
    ->inject('deletes')
    ->inject('mode')
    ->action(function (string $databaseId, string $collectionId, string $documentId, Response $response, Database $dbForProject, Event $events, Delete $deletes, string $mode) {

        $database = Authorization::skip(fn () => $dbForProject->getDocument('databases', $databaseId));

        if ($database->isEmpty()) {
            throw new Exception(Exception::DATABASE_NOT_FOUND);
        }

        $collection = Authorization::skip(fn() => $dbForProject->getDocument('database_' . $database->getInternalId(), $collectionId));

        if ($collection->isEmpty() || !$collection->getAttribute('enabled')) {
            if (!($mode === APP_MODE_ADMIN && Auth::isPrivilegedUser(Authorization::getRoles()))) {
                throw new Exception(Exception::COLLECTION_NOT_FOUND);
            }
        }

        $documentSecurity = $collection->getAttribute('documentSecurity', false);
        $validator = new Authorization(Database::PERMISSION_DELETE);
        $valid = $validator->isValid($collection->getDelete());
        if (!$documentSecurity && !$valid) {
            throw new Exception(Exception::USER_UNAUTHORIZED);
        }

        // Read permission should not be required for delete
        $document = Authorization::skip(fn() => $dbForProject->getDocument('database_' . $database->getInternalId() . '_collection_' . $collection->getInternalId(), $documentId));

        if ($document->isEmpty()) {
            throw new Exception(Exception::DOCUMENT_NOT_FOUND);
        }

        if ($documentSecurity && !$valid) {
             $dbForProject->deleteDocument('database_' . $database->getInternalId() . '_collection_' . $collection->getInternalId(), $documentId);
        } else {
            Authorization::skip(fn() => $dbForProject->deleteDocument('database_' . $database->getInternalId() . '_collection_' . $collection->getInternalId(), $documentId));
        }

        $dbForProject->deleteCachedDocument('database_' . $database->getInternalId() . '_collection_' . $collection->getInternalId(), $documentId);

        /**
         * Reset $collection attribute to remove prefix.
         */
        $document->setAttribute('$collection', $collectionId);

        $deletes
            ->setType(DELETE_TYPE_AUDIT)
            ->setDocument($document)
        ;

        $events
            ->setParam('databaseId', $databaseId)
            ->setParam('collectionId', $collection->getId())
            ->setParam('documentId', $document->getId())
            ->setContext('collection', $collection)
            ->setContext('database', $database)
            ->setPayload($response->output($document, Response::MODEL_DOCUMENT))
        ;

        $response->noContent();
    });

App::get('/v1/databases/usage')
    ->desc('Get usage stats for the database')
    ->groups(['api', 'database'])
    ->label('scope', 'collections.read')
    ->label('sdk.auth', [APP_AUTH_TYPE_ADMIN])
    ->label('sdk.namespace', 'databases')
    ->label('sdk.method', 'getUsage')
    ->label('sdk.response.code', Response::STATUS_CODE_OK)
    ->label('sdk.response.type', Response::CONTENT_TYPE_JSON)
    ->label('sdk.response.model', Response::MODEL_USAGE_DATABASES)
    ->param('range', '30d', new WhiteList(['24h', '7d', '30d', '90d'], true), '`Date range.', true)
    ->inject('response')
    ->inject('dbForProject')
    ->action(function (string $range, Response $response, Database $dbForProject) {

        $usage = [];
        if (App::getEnv('_APP_USAGE_STATS', 'enabled') == 'enabled') {
            $periods = [
                '24h' => [
                    'period' => '30m',
                    'limit' => 48,
                ],
                '7d' => [
                    'period' => '1d',
                    'limit' => 7,
                ],
                '30d' => [
                    'period' => '1d',
                    'limit' => 30,
                ],
                '90d' => [
                    'period' => '1d',
                    'limit' => 90,
                ],
            ];

            $metrics = [
                'databases.$all.count.total',
                'documents.$all.count.total',
                'collections.$all.count.total',
                'databases.$all.requests.create',
                'databases.$all.requests.read',
                'databases.$all.requests.update',
                'databases.$all.requests.delete',
                'collections.$all.requests.create',
                'collections.$all.requests.read',
                'collections.$all.requests.update',
                'collections.$all.requests.delete',
                'documents.$all.requests.create',
                'documents.$all.requests.read',
                'documents.$all.requests.update',
                'documents.$all.requests.delete'
            ];

            $stats = [];

            Authorization::skip(function () use ($dbForProject, $periods, $range, $metrics, &$stats) {
                foreach ($metrics as $metric) {
                    $limit = $periods[$range]['limit'];
                    $period = $periods[$range]['period'];

                    $requestDocs = $dbForProject->find('stats', [
                        Query::equal('period', [$period]),
                        Query::equal('metric', [$metric]),
                        Query::limit($limit),
                        Query::orderDesc('time'),
                    ]);

                    $stats[$metric] = [];
                    foreach ($requestDocs as $requestDoc) {
                        $stats[$metric][] = [
                            'value' => $requestDoc->getAttribute('value'),
                            'date' => $requestDoc->getAttribute('time'),
                        ];
                    }

                    // backfill metrics with empty values for graphs
                    $backfill = $limit - \count($requestDocs);
                    while ($backfill > 0) {
                        $last = $limit - $backfill - 1; // array index of last added metric
                        $diff = match ($period) { // convert period to seconds for unix timestamp math
                            '30m' => 1800,
                            '1d' => 86400,
                        };
                        $stats[$metric][] = [
                            'value' => 0,
                            'date' => DateTime::addSeconds(new \DateTime($stats[$metric][$last]['date'] ?? null), -1 * $diff),
                        ];
                        $backfill--;
                    }
                    // Added 3'rd level to Index [period, metric, time] because of order by.
                    $stats[$metric] = array_reverse($stats[$metric]);
                }
            });

            $usage = new Document([
                'range' => $range,
                'databasesCount' => $stats['databases.$all.count.total'] ?? [],
                'documentsCount' => $stats['documents.$all.count.total'] ?? [],
                'collectionsCount' => $stats['collections.$all.count.total'] ?? [],
                'documentsCreate' =>  $stats['documents.$all.requests.create'] ?? [],
                'documentsRead' =>  $stats['documents.$all.requests.read'] ?? [],
                'documentsUpdate' => $stats['documents.$all.requests.update'] ?? [],
                'documentsDelete' => $stats['documents.$all.requests.delete'] ?? [],
                'collectionsCreate' => $stats['collections.$all.requests.create'] ?? [],
                'collectionsRead' =>  $stats['collections.$all.requests.read'] ?? [],
                'collectionsUpdate' => $stats['collections.$all.requests.update'] ?? [],
                'collectionsDelete' => $stats['collections.$all.requests.delete'] ?? [],
                'databasesCreate' => $stats['databases.$all.requests.create'] ?? [],
                'databasesRead' =>  $stats['databases.$all.requests.read'] ?? [],
                'databasesUpdate' => $stats['databases.$all.requests.update'] ?? [],
                'databasesDelete' => $stats['databases.$all.requests.delete'] ?? [],
            ]);
        }

        $response->dynamic($usage, Response::MODEL_USAGE_DATABASES);
    });

App::get('/v1/databases/:databaseId/usage')
    ->desc('Get usage stats for the database')
    ->groups(['api', 'database'])
    ->label('scope', 'collections.read')
    ->label('sdk.auth', [APP_AUTH_TYPE_ADMIN])
    ->label('sdk.namespace', 'databases')
    ->label('sdk.method', 'getDatabaseUsage')
    ->label('sdk.response.code', Response::STATUS_CODE_OK)
    ->label('sdk.response.type', Response::CONTENT_TYPE_JSON)
    ->label('sdk.response.model', Response::MODEL_USAGE_DATABASE)
    ->param('databaseId', '', new UID(), 'Database ID.')
    ->param('range', '30d', new WhiteList(['24h', '7d', '30d', '90d'], true), '`Date range.', true)
    ->inject('response')
    ->inject('dbForProject')
    ->action(function (string $databaseId, string $range, Response $response, Database $dbForProject) {

        $usage = [];
        if (App::getEnv('_APP_USAGE_STATS', 'enabled') == 'enabled') {
            $periods = [
                '24h' => [
                    'period' => '30m',
                    'limit' => 48,
                ],
                '7d' => [
                    'period' => '1d',
                    'limit' => 7,
                ],
                '30d' => [
                    'period' => '1d',
                    'limit' => 30,
                ],
                '90d' => [
                    'period' => '1d',
                    'limit' => 90,
                ],
            ];

            $metrics = [
                'collections.' . $databaseId . '.count.total',
                'collections.' . $databaseId . '.requests.create',
                'collections.' . $databaseId . '.requests.read',
                'collections.' . $databaseId . '.requests.update',
                'collections.' . $databaseId . '.requests.delete',
                'documents.' . $databaseId . '.count.total',
                'documents.' . $databaseId . '.requests.create',
                'documents.' . $databaseId . '.requests.read',
                'documents.' . $databaseId . '.requests.update',
                'documents.' . $databaseId . '.requests.delete'
            ];

            $stats = [];

            Authorization::skip(function () use ($dbForProject, $periods, $range, $metrics, &$stats) {
                foreach ($metrics as $metric) {
                    $limit = $periods[$range]['limit'];
                    $period = $periods[$range]['period'];

                    $requestDocs = $dbForProject->find('stats', [
                        Query::equal('period', [$period]),
                        Query::equal('metric', [$metric]),
                        Query::limit($limit),
                        Query::orderDesc('time'),
                    ]);

                    $stats[$metric] = [];
                    foreach ($requestDocs as $requestDoc) {
                        $stats[$metric][] = [
                            'value' => $requestDoc->getAttribute('value'),
                            'date' => $requestDoc->getAttribute('time'),
                        ];
                    }

                    // backfill metrics with empty values for graphs
                    $backfill = $limit - \count($requestDocs);
                    while ($backfill > 0) {
                        $last = $limit - $backfill - 1; // array index of last added metric
                        $diff = match ($period) { // convert period to seconds for unix timestamp math
                            '30m' => 1800,
                            '1d' => 86400,
                        };
                        $stats[$metric][] = [
                            'value' => 0,
                            'date' => DateTime::addSeconds(new \DateTime($stats[$metric][$last]['date'] ?? null), -1 * $diff),
                        ];
                        $backfill--;
                    }
                    // TODO@kodumbeats explore performance if query is ordered by time ASC
                    $stats[$metric] = array_reverse($stats[$metric]);
                }
            });

            $usage = new Document([
                'range' => $range,
                'collectionsCount' => $stats["collections.{$databaseId}.count.total"] ?? [],
                'collectionsCreate' => $stats["collections.{$databaseId}.requests.create"] ?? [],
                'collectionsRead' =>  $stats["collections.{$databaseId}.requests.read"] ?? [],
                'collectionsUpdate' => $stats["collections.{$databaseId}.requests.update"] ?? [],
                'collectionsDelete' => $stats["collections.{$databaseId}.requests.delete"] ?? [],
                'documentsCount' => $stats["documents.{$databaseId}.count.total"] ?? [],
                'documentsCreate' =>  $stats["documents.{$databaseId}.requests.create"] ?? [],
                'documentsRead' =>  $stats["documents.{$databaseId}.requests.read"] ?? [],
                'documentsUpdate' => $stats["documents.{$databaseId}.requests.update"] ?? [],
                'documentsDelete' => $stats["documents.{$databaseId}.requests.delete"] ?? [],
            ]);
        }

        $response->dynamic($usage, Response::MODEL_USAGE_DATABASE);
    });

App::get('/v1/databases/:databaseId/collections/:collectionId/usage')
    ->alias('/v1/database/:collectionId/usage', ['databaseId' => 'default'])
    ->desc('Get usage stats for a collection')
    ->groups(['api', 'database'])
    ->label('scope', 'collections.read')
    ->label('sdk.auth', [APP_AUTH_TYPE_ADMIN])
    ->label('sdk.namespace', 'databases')
    ->label('sdk.method', 'getCollectionUsage')
    ->label('sdk.response.code', Response::STATUS_CODE_OK)
    ->label('sdk.response.type', Response::CONTENT_TYPE_JSON)
    ->label('sdk.response.model', Response::MODEL_USAGE_COLLECTION)
    ->param('databaseId', '', new UID(), 'Database ID.')
    ->param('range', '30d', new WhiteList(['24h', '7d', '30d', '90d'], true), 'Date range.', true)
    ->param('collectionId', '', new UID(), 'Collection ID.')
    ->inject('response')
    ->inject('dbForProject')
    ->action(function (string $databaseId, string $range, string $collectionId, Response $response, Database $dbForProject) {

        $database = $dbForProject->getDocument('databases', $databaseId);

        $collectionDocument = $dbForProject->getDocument('database_' . $database->getInternalId(), $collectionId);
        $collection = $dbForProject->getCollection('database_' . $database->getInternalId() . '_collection_' . $collectionDocument->getInternalId());

        if ($collection->isEmpty()) {
            throw new Exception(Exception::COLLECTION_NOT_FOUND);
        }

        $usage = [];
        if (App::getEnv('_APP_USAGE_STATS', 'enabled') == 'enabled') {
            $periods = [
                '24h' => [
                    'period' => '30m',
                    'limit' => 48,
                ],
                '7d' => [
                    'period' => '1d',
                    'limit' => 7,
                ],
                '30d' => [
                    'period' => '1d',
                    'limit' => 30,
                ],
                '90d' => [
                    'period' => '1d',
                    'limit' => 90,
                ],
            ];

            $metrics = [
                "documents.{$databaseId}/{$collectionId}.count.total",
                "documents.{$databaseId}/{$collectionId}.requests.create",
                "documents.{$databaseId}/{$collectionId}.requests.read",
                "documents.{$databaseId}/{$collectionId}.requests.update",
                "documents.{$databaseId}/{$collectionId}.requests.delete",
            ];

            $stats = [];

            Authorization::skip(function () use ($dbForProject, $periods, $range, $metrics, &$stats) {
                foreach ($metrics as $metric) {
                    $limit = $periods[$range]['limit'];
                    $period = $periods[$range]['period'];

                    $requestDocs = $dbForProject->find('stats', [
                        Query::equal('period', [$period]),
                        Query::equal('metric', [$metric]),
                        Query::limit($limit),
                        Query::orderDesc('time'),
                    ]);

                    $stats[$metric] = [];
                    foreach ($requestDocs as $requestDoc) {
                        $stats[$metric][] = [
                            'value' => $requestDoc->getAttribute('value'),
                            'date' => $requestDoc->getAttribute('time'),
                        ];
                    }

                    // backfill metrics with empty values for graphs
                    $backfill = $limit - \count($requestDocs);
                    while ($backfill > 0) {
                        $last = $limit - $backfill - 1; // array index of last added metric
                        $diff = match ($period) { // convert period to seconds for unix timestamp math
                            '30m' => 1800,
                            '1d' => 86400,
                        };
                        $stats[$metric][] = [
                            'value' => 0,
                            'date' => DateTime::addSeconds(new \DateTime($stats[$metric][$last]['date'] ?? null), -1 * $diff),
                        ];
                        $backfill--;
                    }
                    $stats[$metric] = array_reverse($stats[$metric]);
                }
            });

            $usage = new Document([
                'range' => $range,
                'documentsCount' => $stats["documents.{$databaseId}/{$collectionId}.count.total"] ?? [],
                'documentsCreate' => $stats["documents.{$databaseId}/{$collectionId}.requests.create"] ?? [],
                'documentsRead' => $stats["documents.{$databaseId}/{$collectionId}.requests.read"] ?? [],
                'documentsUpdate' =>  $stats["documents.{$databaseId}/{$collectionId}.requests.update"] ?? [],
                'documentsDelete' =>  $stats["documents.{$databaseId}/{$collectionId}.requests.delete" ?? []]
            ]);
        }

        $response->dynamic($usage, Response::MODEL_USAGE_COLLECTION);
    });<|MERGE_RESOLUTION|>--- conflicted
+++ resolved
@@ -4,14 +4,10 @@
 use Appwrite\Event\Delete;
 use Appwrite\Extend\Exception;
 use Utopia\Audit\Audit;
-<<<<<<< HEAD
 use Utopia\Database\Permission;
 use Utopia\Database\Role;
 use Utopia\Database\Validator\DatetimeValidator;
 use Utopia\Database\ID;
-=======
-use Utopia\Database\Validator\DatetimeValidator;
->>>>>>> 064d5380
 use Utopia\Validator\Boolean;
 use Utopia\Validator\FloatValidator;
 use Utopia\Validator\Integer;
@@ -575,13 +571,9 @@
                 throw new Exception(Exception::GENERAL_CURSOR_NOT_FOUND, "Collection '{$cursor}' for the 'cursor' value not found.");
             }
 
-<<<<<<< HEAD
             $queries[] = $cursorDirection === Database::CURSOR_AFTER
                 ? Query::cursorAfter($cursorDocument)
                 : Query::cursorBefore($cursorDocument);
-=======
-            $queries[] = $cursorDirection === Database::CURSOR_AFTER ? Query::cursorAfter($cursorDocument) : Query::cursorBefore($cursorDocument);
->>>>>>> 064d5380
         }
 
         $response->dynamic(new Document([
@@ -1274,11 +1266,7 @@
     ->label('sdk.response.type', Response::CONTENT_TYPE_JSON)
     ->label('sdk.response.model', Response::MODEL_ATTRIBUTE_DATETIME)
     ->param('databaseId', '', new UID(), 'Database ID.')
-<<<<<<< HEAD
-    ->param('collectionId', '', new UID(), 'Collection ID. You can create a new collection using the Database service [server integration](https://appwrite.io/docs/server/database#createCollection).')
-=======
     ->param('collectionId', '', new UID(), 'Collection ID. You can create a new collection using the Database service [server integration](https://appwrite.io/docs/server/databases#databasesCreateCollection).')
->>>>>>> 064d5380
     ->param('key', '', new Key(), 'Attribute Key.')
     ->param('required', null, new Boolean(), 'Is attribute required?')
     ->param('default', null, new DatetimeValidator(), 'Default value for attribute when not provided. Cannot be set when attribute is required.', true)
@@ -1948,11 +1936,7 @@
     ->param('cursor', '', new UID(), 'ID of the document used as the starting point for the query, excluding the document itself. Should be used for efficient pagination when working with large sets of data. [learn more about pagination](https://appwrite.io/docs/pagination)', true)
     ->param('cursorDirection', Database::CURSOR_AFTER, new WhiteList([Database::CURSOR_AFTER, Database::CURSOR_BEFORE]), 'Direction of the cursor, can be either \'before\' or \'after\'.', true)
     ->param('orderAttributes', [], new ArrayList(new Text(APP_LIMIT_ARRAY_ELEMENT_SIZE), APP_LIMIT_ARRAY_PARAMS_SIZE), 'Array of attributes used to sort results. Maximum of ' . APP_LIMIT_ARRAY_PARAMS_SIZE . ' order attributes are allowed, each ' . APP_LIMIT_ARRAY_ELEMENT_SIZE . ' characters long.', true)
-<<<<<<< HEAD
-    ->param('orderTypes', [], new ArrayList(new WhiteList([Database::ORDER_DESC, Database::ORDER_ASC], true), APP_LIMIT_ARRAY_PARAMS_SIZE), 'Array of order directions for sorting attribtues. Possible values are DESC for descending order, or ASC for ascending order. Maximum of ' . APP_LIMIT_ARRAY_PARAMS_SIZE . ' order types are allowed.', true)
-=======
     ->param('orderTypes', [], new ArrayList(new WhiteList([Database::ORDER_DESC, Database::ORDER_ASC], true), APP_LIMIT_ARRAY_PARAMS_SIZE), 'Array of order directions for sorting attributes. Possible values are DESC for descending order or ASC for ascending order. Maximum of ' . APP_LIMIT_ARRAY_PARAMS_SIZE . ' order types are allowed.', true)
->>>>>>> 064d5380
     ->inject('response')
     ->inject('dbForProject')
     ->inject('mode')
@@ -2008,7 +1992,6 @@
             }
 
             $otherQueries[] = $cursorDirection === Database::CURSOR_AFTER ? Query::cursorAfter($cursorDocument) : Query::cursorBefore($cursorDocument);
-<<<<<<< HEAD
         }
 
         $allQueries = \array_merge($filterQueries, $otherQueries);
@@ -2027,27 +2010,6 @@
         } else {
             $documents = Authorization::skip(fn () => $dbForProject->find('database_' . $database->getInternalId() . '_collection_' . $collection->getInternalId(), $allQueries));
             $total = Authorization::skip(fn () => $dbForProject->count('database_' . $database->getInternalId() . '_collection_' . $collection->getInternalId(), $filterQueries, APP_LIMIT_COUNT));
-=======
-        }
-
-        $allQueries = \array_merge($filterQueries, $otherQueries);
-
-        if (!empty($allQueries)) {
-            $attributes = $collection->getAttribute('attributes', []);
-            $validator = new QueriesValidator(new QueryValidator($attributes), $attributes, $collection->getAttribute('indexes', []), true);
-            if (!$validator->isValid($allQueries)) {
-                throw new Exception(Exception::GENERAL_QUERY_INVALID, $validator->getDescription());
-            }
-        }
-
-        if ($collection->getAttribute('permission') === 'collection') {
-            /** @var Document[] $documents */
-            $documents = Authorization::skip(fn () => $dbForProject->find('database_' . $database->getInternalId() . '_collection_' . $collection->getInternalId(), $allQueries));
-            $total = Authorization::skip(fn () => $dbForProject->count('database_' . $database->getInternalId() . '_collection_' . $collection->getInternalId(), $filterQueries, APP_LIMIT_COUNT));
-        } else {
-            $documents = $dbForProject->find('database_' . $database->getInternalId() . '_collection_' . $collection->getInternalId(), $allQueries);
-            $total = $dbForProject->count('database_' . $database->getInternalId() . '_collection_' . $collection->getInternalId(), $filterQueries, APP_LIMIT_COUNT);
->>>>>>> 064d5380
         }
 
         /**
