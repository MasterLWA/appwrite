--- conflicted
+++ resolved
@@ -6,10 +6,7 @@
 use Appwrite\Extend\Exception;
 use Utopia\Audit\Audit;
 use Utopia\Database\Validator\DatetimeValidator;
-<<<<<<< HEAD
 use Utopia\Database\ID;
-=======
->>>>>>> 610ec1a6
 use Utopia\Validator\Boolean;
 use Utopia\Validator\FloatValidator;
 use Utopia\Validator\Integer;
@@ -1312,11 +1309,7 @@
     ->label('sdk.auth', [APP_AUTH_TYPE_KEY])
     ->label('sdk.method', 'createDatetimeAttribute')
     ->label('sdk.description', '/docs/references/databases/create-datetime-attribute.md')
-<<<<<<< HEAD
-    ->label('sdk.response.code', Response::STATUS_CODE_CREATED)
-=======
     ->label('sdk.response.code', Response::STATUS_CODE_ACCEPTED)
->>>>>>> 610ec1a6
     ->label('sdk.response.type', Response::CONTENT_TYPE_JSON)
     ->label('sdk.response.model', Response::MODEL_ATTRIBUTE_DATETIME)
     ->param('databaseId', '', new UID(), 'Database ID.')
@@ -1343,10 +1336,7 @@
             'filters' => ['datetime']
         ]), $response, $dbForProject, $database, $audits, $events, $usage);
 
-<<<<<<< HEAD
-=======
         $response->setStatusCode(Response::STATUS_CODE_ACCEPTED);
->>>>>>> 610ec1a6
         $response->dynamic($attribute, Response::MODEL_ATTRIBUTE_DATETIME);
     });
 
@@ -2081,22 +2071,12 @@
             }
         }
 
-<<<<<<< HEAD
         if ($documentSecurity) {
-            $documents = $dbForProject->find('database_' . $database->getInternalId() . '_collection_' . $collection->getInternalId(), $queries, $limit, $offset, $orderAttributes, $orderTypes, $cursorDocument ?? null, $cursorDirection);
-            $total = $dbForProject->count('database_' . $database->getInternalId() . '_collection_' . $collection->getInternalId(), $queries, APP_LIMIT_COUNT);
+            $documents = $dbForProject->find('database_' . $database->getInternalId() . '_collection_' . $collection->getInternalId(), $allQueries);
+            $total = $dbForProject->count('database_' . $database->getInternalId() . '_collection_' . $collection->getInternalId(), $filterQueries, APP_LIMIT_COUNT);
         } else {
-            $documents = Authorization::skip(fn() => $dbForProject->find('database_' . $database->getInternalId() . '_collection_' . $collection->getInternalId(), $queries, $limit, $offset, $orderAttributes, $orderTypes, $cursorDocument ?? null, $cursorDirection));
-            $total = Authorization::skip(fn() => $dbForProject->count('database_' . $database->getInternalId() . '_collection_' . $collection->getInternalId(), $queries, APP_LIMIT_COUNT));
-=======
-        if ($collection->getAttribute('permission') === 'collection') {
-            /** @var Document[] $documents */
             $documents = Authorization::skip(fn () => $dbForProject->find('database_' . $database->getInternalId() . '_collection_' . $collection->getInternalId(), $allQueries));
             $total = Authorization::skip(fn () => $dbForProject->count('database_' . $database->getInternalId() . '_collection_' . $collection->getInternalId(), $filterQueries, APP_LIMIT_COUNT));
-        } else {
-            $documents = $dbForProject->find('database_' . $database->getInternalId() . '_collection_' . $collection->getInternalId(), $allQueries);
-            $total = $dbForProject->count('database_' . $database->getInternalId() . '_collection_' . $collection->getInternalId(), $filterQueries, APP_LIMIT_COUNT);
->>>>>>> 610ec1a6
         }
 
         /**
