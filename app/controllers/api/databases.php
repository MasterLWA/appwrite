--- conflicted
+++ resolved
@@ -1267,7 +1267,7 @@
     ->label('sdk.response.type', Response::CONTENT_TYPE_JSON)
     ->label('sdk.response.model', Response::MODEL_ATTRIBUTE_LIST)
     ->param('databaseId', '', new UID(), 'Database ID.')
-    ->param('collectionId', '', new UID(), 'Collection ID. You can create a new collection using the Database service [server integration](https://appwrite.io/docs/server/databases#databasesCreateCollection).')
+    ->param('collectionId', '', new UID(), 'Collection ID. You can create a new collection using the Database service [server integration](https://appwrite.io/docs/server/database#createCollection).')
     ->inject('response')
     ->inject('dbForProject')
     ->inject('usage')
@@ -1606,16 +1606,7 @@
         ->setContext('database', $db)
         ;
 
-<<<<<<< HEAD
-        $response->setStatusCode(Response::STATUS_CODE_CREATED);
-=======
-        $audits
-            ->setResource('database/' . $databaseId . '/collection/' . $collection->getId())
-            ->setPayload($index->getArrayCopy())
-        ;
-
         $response->setStatusCode(Response::STATUS_CODE_ACCEPTED);
->>>>>>> 6a6c7d4b
         $response->dynamic($index, Response::MODEL_INDEX);
     });
 
