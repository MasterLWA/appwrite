--- conflicted
+++ resolved
@@ -17,9 +17,6 @@
 use Utopia\Config\Config;
 use Utopia\Database\Adapter\MariaDB;
 use Utopia\Database\Database;
-<<<<<<< HEAD
-use Utopia\Database\Document;
-=======
 use Utopia\Database\DateTime;
 use Utopia\Database\Document;
 use Utopia\Database\Exception\Authorization as AuthorizationException;
@@ -30,7 +27,6 @@
 use Utopia\Database\Helpers\ID;
 use Utopia\Database\Helpers\Permission;
 use Utopia\Database\Helpers\Role;
->>>>>>> a22685fd
 use Utopia\Database\Query;
 use Utopia\Database\Validator\Authorization;
 use Utopia\Database\Validator\Datetime as DatetimeValidator;
@@ -2558,13 +2554,7 @@
     ->label('event', 'databases.[databaseId].collections.[collectionId].documents.[documentId].create')
     ->label('scope', 'documents.write')
     ->label('audits.event', 'document.create')
-<<<<<<< HEAD
-    ->label('audits.resource', 'database/{request.databaseId}/collection/{request.collectionId}')
-=======
     ->label('audits.resource', 'database/{request.databaseId}/collection/{request.collectionId}/document/{response.$id}')
-    ->label('usage.metric', 'documents.{scope}.requests.create')
-    ->label('usage.params', ['databaseId:{request.databaseId}', 'collectionId:{request.collectionId}'])
->>>>>>> a22685fd
     ->label('abuse-key', 'ip:{ip},method:{method},url:{url},userId:{userId}')
     ->label('abuse-limit', APP_LIMIT_WRITE_RATE_DEFAULT * 2)
     ->label('abuse-time', APP_LIMIT_WRITE_RATE_PERIOD_DEFAULT)
@@ -3574,7 +3564,6 @@
             '1d' => 'Y-m-d\T00:00:00.000P',
         };
 
-<<<<<<< HEAD
     foreach ($metrics as $metric) {
         $usage[$metric] = [];
         $leap = time() - ($days['limit'] * $days['factor']);
@@ -3585,45 +3574,6 @@
                 'value' => $stats[$metric][$formatDate]['value'] ?? 0,
                 'date' => $formatDate,
             ];
-=======
-                    // backfill metrics with empty values for graphs
-                    $backfill = $limit - \count($requestDocs);
-                    while ($backfill > 0) {
-                        $last = $limit - $backfill - 1; // array index of last added metric
-                        $diff = match ($period) { // convert period to seconds for unix timestamp math
-                            '1h' => 3600,
-                            '1d' => 86400,
-                        };
-                        $stats[$metric][] = [
-                            'value' => 0,
-                            'date' => DateTime::formatTz(DateTime::addSeconds(new \DateTime($stats[$metric][$last]['date'] ?? null), -1 * $diff)),
-                        ];
-                        $backfill--;
-                    }
-                    // Added 3'rd level to Index [period, metric, time] because of order by.
-                    $stats[$metric] = array_reverse($stats[$metric]);
-                }
-            });
-
-            $usage = new Document([
-                'range' => $range,
-                'databasesCount' => $stats['databases.$all.count.total'] ?? [],
-                'documentsCount' => $stats['documents.$all.count.total'] ?? [],
-                'collectionsCount' => $stats['collections.$all.count.total'] ?? [],
-                'documentsCreate' => $stats['documents.$all.requests.create'] ?? [],
-                'documentsRead' => $stats['documents.$all.requests.read'] ?? [],
-                'documentsUpdate' => $stats['documents.$all.requests.update'] ?? [],
-                'documentsDelete' => $stats['documents.$all.requests.delete'] ?? [],
-                'collectionsCreate' => $stats['collections.$all.requests.create'] ?? [],
-                'collectionsRead' => $stats['collections.$all.requests.read'] ?? [],
-                'collectionsUpdate' => $stats['collections.$all.requests.update'] ?? [],
-                'collectionsDelete' => $stats['collections.$all.requests.delete'] ?? [],
-                'databasesCreate' => $stats['databases.$all.requests.create'] ?? [],
-                'databasesRead' => $stats['databases.$all.requests.read'] ?? [],
-                'databasesUpdate' => $stats['databases.$all.requests.update'] ?? [],
-                'databasesDelete' => $stats['databases.$all.requests.delete'] ?? [],
-            ]);
->>>>>>> a22685fd
         }
     }
         $response->dynamic(new Document([
@@ -3680,7 +3630,6 @@
                         'value' => $result->getAttribute('value'),
                     ];
                 }
-<<<<<<< HEAD
             }
         });
 
@@ -3699,23 +3648,6 @@
                 'value' => $stats[$metric][$formatDate]['value'] ?? 0,
                 'date' => $formatDate,
             ];
-=======
-            });
-
-            $usage = new Document([
-                'range' => $range,
-                'collectionsCount' => $stats["collections.{$databaseId}.count.total"] ?? [],
-                'collectionsCreate' => $stats["collections.{$databaseId}.requests.create"] ?? [],
-                'collectionsRead' => $stats["collections.{$databaseId}.requests.read"] ?? [],
-                'collectionsUpdate' => $stats["collections.{$databaseId}.requests.update"] ?? [],
-                'collectionsDelete' => $stats["collections.{$databaseId}.requests.delete"] ?? [],
-                'documentsCount' => $stats["documents.{$databaseId}.count.total"] ?? [],
-                'documentsCreate' => $stats["documents.{$databaseId}.requests.create"] ?? [],
-                'documentsRead' => $stats["documents.{$databaseId}.requests.read"] ?? [],
-                'documentsUpdate' => $stats["documents.{$databaseId}.requests.update"] ?? [],
-                'documentsDelete' => $stats["documents.{$databaseId}.requests.delete"] ?? [],
-            ]);
->>>>>>> a22685fd
         }
     }
 
@@ -3783,7 +3715,6 @@
             '1d' => 'Y-m-d\T00:00:00.000P',
         };
 
-<<<<<<< HEAD
     foreach ($metrics as $metric) {
         $usage[$metric] = [];
         $leap = time() - ($days['limit'] * $days['factor']);
@@ -3794,34 +3725,6 @@
                 'value' => $stats[$metric][$formatDate]['value'] ?? 0,
                 'date' => $formatDate,
             ];
-=======
-                    // backfill metrics with empty values for graphs
-                    $backfill = $limit - \count($requestDocs);
-                    while ($backfill > 0) {
-                        $last = $limit - $backfill - 1; // array index of last added metric
-                        $diff = match ($period) { // convert period to seconds for unix timestamp math
-                            '1h' => 3600,
-                            '1d' => 86400,
-                        };
-                        $stats[$metric][] = [
-                            'value' => 0,
-                            'date' => DateTime::formatTz(DateTime::addSeconds(new \DateTime($stats[$metric][$last]['date'] ?? null), -1 * $diff)),
-                        ];
-                        $backfill--;
-                    }
-                    $stats[$metric] = array_reverse($stats[$metric]);
-                }
-            });
-
-            $usage = new Document([
-                'range' => $range,
-                'documentsCount' => $stats["documents.{$databaseId}/{$collectionId}.count.total"] ?? [],
-                'documentsCreate' => $stats["documents.{$databaseId}/{$collectionId}.requests.create"] ?? [],
-                'documentsRead' => $stats["documents.{$databaseId}/{$collectionId}.requests.read"] ?? [],
-                'documentsUpdate' => $stats["documents.{$databaseId}/{$collectionId}.requests.update"] ?? [],
-                'documentsDelete' => $stats["documents.{$databaseId}/{$collectionId}.requests.delete" ?? []]
-            ]);
->>>>>>> a22685fd
         }
     }
 
