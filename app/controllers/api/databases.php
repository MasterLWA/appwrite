--- conflicted
+++ resolved
@@ -495,11 +495,7 @@
     ->inject('dbForProject')
     ->inject('usage')
     ->inject('events')
-<<<<<<< HEAD
-    ->action(function (string $databaseId, string $collectionId, string $name, ?array $permissions, bool $documentSecurity, Response $response, Database $dbForProject, EventAudit $audits, Stats $usage, Event $events) {
-=======
-    ->action(function (string $databaseId, string $collectionId, string $name, ?string $permission, ?array $read, ?array $write, Response $response, Database $dbForProject, Stats $usage, Event $events) {
->>>>>>> 5f990ecb
+    ->action(function (string $databaseId, string $collectionId, string $name, ?array $permissions, bool $documentSecurity, Response $response, Database $dbForProject, Stats $usage, Event $events) {
 
         $database = Authorization::skip(fn () => $dbForProject->getDocument('databases', $databaseId));
 
@@ -518,9 +514,9 @@
         try {
             $dbForProject->createDocument('database_' . $database->getInternalId(), new Document([
                 '$id' => $collectionId,
-                '$permissions' => $permissions ?? [],
                 'databaseInternalId' => $database->getInternalId(),
                 'databaseId' => $databaseId,
+                '$permissions' => $permissions ?? [],
                 'documentSecurity' => $documentSecurity,
                 'enabled' => true,
                 'name' => $name,
@@ -762,11 +758,7 @@
     ->inject('dbForProject')
     ->inject('usage')
     ->inject('events')
-<<<<<<< HEAD
-    ->action(function (string $databaseId, string $collectionId, string $name, ?array $permissions, bool $documentSecurity, bool $enabled, Response $response, Database $dbForProject, EventAudit $audits, Stats $usage, Event $events) {
-=======
-    ->action(function (string $databaseId, string $collectionId, string $name, string $permission, ?array $read, ?array $write, bool $enabled, Response $response, Database $dbForProject, Stats $usage, Event $events) {
->>>>>>> 5f990ecb
+    ->action(function (string $databaseId, string $collectionId, string $name, ?array $permissions, bool $documentSecurity, bool $enabled, Response $response, Database $dbForProject, Stats $usage, Event $events) {
 
         $database = Authorization::skip(fn () => $dbForProject->getDocument('databases', $databaseId));
 
@@ -1871,13 +1863,7 @@
     ->inject('usage')
     ->inject('events')
     ->inject('mode')
-<<<<<<< HEAD
-    ->action(function (string $databaseId, string $documentId, string $collectionId, string|array $data, ?array $permissions, Response $response, Database $dbForProject, Document $user, EventAudit $audits, Stats $usage, Event $events, string $mode) {
-=======
-    ->action(function (string $databaseId, string $documentId, string $collectionId, string|array $data, ?array $read, ?array $write, Response $response, Database $dbForProject, Document $user, Stats $usage, Event $events, string $mode) {
-
-        $database = Authorization::skip(fn () => $dbForProject->getDocument('databases', $databaseId));
->>>>>>> 5f990ecb
+    ->action(function (string $databaseId, string $documentId, string $collectionId, string|array $data, ?array $permissions, Response $response, Database $dbForProject, Document $user, Stats $usage, Event $events, string $mode) {
 
         $data = (\is_string($data)) ? \json_decode($data, true) : $data; // Cast to JSON array
 
@@ -2294,17 +2280,13 @@
     ->inject('usage')
     ->inject('events')
     ->inject('mode')
-<<<<<<< HEAD
-    ->action(function (string $databaseId, string $collectionId, string $documentId, string|array $data, ?array $permissions, Response $response, Database $dbForProject, EventAudit $audits, Stats $usage, Event $events, string $mode) {
+    ->action(function (string $databaseId, string $collectionId, string $documentId, string|array $data, ?array $permissions, Response $response, Database $dbForProject, Stats $usage, Event $events, string $mode) {
 
         $data = (\is_string($data)) ? \json_decode($data, true) : $data; // Cast to JSON array
 
         if (empty($data) && \is_null($permissions)) {
             throw new Exception(Exception::DOCUMENT_MISSING_PAYLOAD);
         }
-=======
-    ->action(function (string $databaseId, string $collectionId, string $documentId, string|array $data, ?array $read, ?array $write, Response $response, Database $dbForProject, Stats $usage, Event $events, string $mode) {
->>>>>>> 5f990ecb
 
         $database = Authorization::skip(fn () => $dbForProject->getDocument('databases', $databaseId));
 
