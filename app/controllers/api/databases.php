--- conflicted
+++ resolved
@@ -1643,13 +1643,7 @@
         Response::MODEL_ATTRIBUTE_ENUM,
         Response::MODEL_ATTRIBUTE_URL,
         Response::MODEL_ATTRIBUTE_IP,
-<<<<<<< HEAD
         Response::MODEL_ATTRIBUTE_STRING])// needs to be last, since its condition would dominate any other string attribute
-=======
-        Response::MODEL_ATTRIBUTE_DATETIME,
-        Response::MODEL_ATTRIBUTE_STRING // needs to be last, since its condition would dominate any other string attribute
-    ])
->>>>>>> ea1c0d0a
     ->param('databaseId', '', new UID(), 'Database ID.')
     ->param('collectionId', '', new UID(), 'Collection ID. You can create a new collection using the Database service [server integration](https://appwrite.io/docs/server/databases#databasesCreateCollection).')
     ->param('key', '', new Key(), 'Attribute Key.')
