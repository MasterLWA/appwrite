<?php

use Utopia\App;
use Appwrite\Event\Delete;
use Appwrite\Extend\Exception;
use Utopia\Audit\Audit;
use Utopia\Database\Validator\DatetimeValidator;
use Utopia\Validator\Boolean;
use Utopia\Validator\FloatValidator;
use Utopia\Validator\Integer;
use Utopia\Validator\Range;
use Utopia\Validator\WhiteList;
use Utopia\Validator\Text;
use Utopia\Validator\ArrayList;
use Utopia\Validator\JSON;
use Utopia\Database\Database;
use Utopia\Database\Document;
use Utopia\Database\DateTime;
use Utopia\Database\Query;
use Utopia\Database\Adapter\MariaDB;
use Utopia\Database\Validator\Authorization;
use Utopia\Database\Validator\Key;
use Utopia\Database\Validator\Permissions;
use Utopia\Database\Validator\Query as QueryValidator;
use Utopia\Database\Validator\Structure;
use Utopia\Database\Validator\UID;
use Utopia\Database\Exception\Authorization as AuthorizationException;
use Utopia\Database\Exception\Duplicate as DuplicateException;
use Utopia\Database\Exception\Limit as LimitException;
use Utopia\Database\Exception\Structure as StructureException;
use Utopia\Locale\Locale;
use Appwrite\Auth\Auth;
use Appwrite\Network\Validator\Email;
use Appwrite\Network\Validator\IP;
use Appwrite\Network\Validator\URL;
use Appwrite\Utopia\Database\Validator\CustomId;
use Appwrite\Utopia\Database\Validator\Queries as QueriesValidator;
use Appwrite\Utopia\Database\Validator\OrderAttributes;
use Appwrite\Utopia\Response;
use Appwrite\Detector\Detector;
use Appwrite\Event\Audit as EventAudit;
use Appwrite\Event\Database as EventDatabase;
use Appwrite\Event\Event;
use Appwrite\Stats\Stats;
use Utopia\Config\Config;
use MaxMind\Db\Reader;

/**
 * Create attribute of varying type
 *
 *
 * @return Document Newly created attribute document
 * @throws Exception
 */
function createAttribute(string $databaseId, string $collectionId, Document $attribute, Response $response, Database $dbForProject, EventDatabase $database, EventAudit $audits, Event $events, Stats $usage): Document
{
    $key = $attribute->getAttribute('key');
    $type = $attribute->getAttribute('type', '');
    $size = $attribute->getAttribute('size', 0);
    $required = $attribute->getAttribute('required', true);
    $signed = $attribute->getAttribute('signed', true); // integers are signed by default
    $array = $attribute->getAttribute('array', false);
    $format = $attribute->getAttribute('format', '');
    $formatOptions = $attribute->getAttribute('formatOptions', []);
    $filters = $attribute->getAttribute('filters', []); // filters are hidden from the endpoint
    $default = $attribute->getAttribute('default');


    $db = Authorization::skip(fn () => $dbForProject->getDocument('databases', $databaseId));

    if ($db->isEmpty()) {
        throw new Exception(Exception::DATABASE_NOT_FOUND);
    }

    $collection = $dbForProject->getDocument('database_' . $db->getInternalId(), $collectionId);

    if ($collection->isEmpty()) {
        throw new Exception(Exception::COLLECTION_NOT_FOUND);
    }

    if (!empty($format)) {
        if (!Structure::hasFormat($format, $type)) {
            throw new Exception(Exception::ATTRIBUTE_FORMAT_UNSUPPORTED, "Format {$format} not available for {$type} attributes.");
        }
    }

    // Must throw here since dbForProject->createAttribute is performed by db worker
    if ($required && $default) {
        throw new Exception(Exception::ATTRIBUTE_DEFAULT_UNSUPPORTED, 'Cannot set default value for required attribute');
    }

    if ($array && $default) {
        throw new Exception(Exception::ATTRIBUTE_DEFAULT_UNSUPPORTED, 'Cannot set default value for array attributes');
    }

    try {
        $attribute = new Document([
            '$id' => $db->getInternalId() . '_' . $collection->getInternalId() . '_' . $key,
            'key' => $key,
            'databaseInternalId' => $db->getInternalId(),
            'databaseId' => $db->getId(),
            'collectionInternalId' => $collection->getInternalId(),
            'collectionId' => $collectionId,
            'type' => $type,
            'status' => 'processing', // processing, available, failed, deleting, stuck
            'size' => $size,
            'required' => $required,
            'signed' => $signed,
            'default' => $default,
            'array' => $array,
            'format' => $format,
            'formatOptions' => $formatOptions,
            'filters' => $filters,
        ]);

        $dbForProject->checkAttribute($collection, $attribute);
        $attribute = $dbForProject->createDocument('attributes', $attribute);
    } catch (DuplicateException $exception) {
        throw new Exception(Exception::ATTRIBUTE_ALREADY_EXISTS);
    } catch (LimitException $exception) {
        throw new Exception(Exception::ATTRIBUTE_LIMIT_EXCEEDED, 'Attribute limit exceeded');
    }

    $dbForProject->deleteCachedDocument('database_' . $db->getInternalId(), $collectionId);
    $dbForProject->deleteCachedCollection('database_' . $db->getInternalId() . '_collection_' . $collection->getInternalId());

    $usage
        ->setParam('databaseId', $databaseId)
        ->setParam('databases.collections.update', 1);

    $database
        ->setType(DATABASE_TYPE_CREATE_ATTRIBUTE)
        ->setDatabase($db)
        ->setCollection($collection)
        ->setDocument($attribute)
    ;

    $events
        ->setContext('collection', $collection)
        ->setContext('database', $db)
        ->setParam('databaseId', $databaseId)
        ->setParam('collectionId', $collection->getId())
        ->setParam('attributeId', $attribute->getId())
    ;

    $audits
        ->setResource('database/' . $db->getId() . '/collection/' . $collectionId)
        ->setPayload($attribute->getArrayCopy())
    ;

    $response->setStatusCode(Response::STATUS_CODE_CREATED);

    return $attribute;
}

App::post('/v1/databases')
    ->desc('Create Database')
    ->groups(['api', 'database'])
    ->label('event', 'databases.[databaseId].create')
    ->label('scope', 'databases.write')
    ->label('sdk.auth', [APP_AUTH_TYPE_KEY])
    ->label('sdk.namespace', 'databases')
    ->label('sdk.method', 'create')
    ->label('sdk.description', '/docs/references/databases/create.md') // create this file later
    ->label('sdk.response.code', Response::STATUS_CODE_CREATED)
    ->label('sdk.response.type', Response::CONTENT_TYPE_JSON)
    ->label('sdk.response.model', Response::MODEL_DATABASE) // Model for database needs to be created
    ->param('databaseId', '', new CustomId(), 'Unique Id. Choose your own unique ID or pass the string "unique()" to auto generate it. Valid chars are a-z, A-Z, 0-9, period, hyphen, and underscore. Can\'t start with a special char. Max length is 36 chars.')
    ->param('name', '', new Text(128), 'Collection name. Max length: 128 chars.')
    ->inject('response')
    ->inject('dbForProject')
    ->inject('audits')
    ->inject('usage')
    ->inject('events')
    ->action(function (string $databaseId, string $name, Response $response, Database $dbForProject, EventAudit $audits, Stats $usage, Event $events) {

        $databaseId = $databaseId == 'unique()' ? $dbForProject->getId() : $databaseId;

        try {
            $dbForProject->createDocument('databases', new Document([
                '$id' => $databaseId,
                'name' => $name,
                'search' => implode(' ', [$databaseId, $name]),
            ]));
            $database = $dbForProject->getDocument('databases', $databaseId);

            $collections = Config::getParam('collections', [])['collections'] ?? [];
            if (empty($collections)) {
                throw new Exception(Exception::GENERAL_SERVER_ERROR, 'The "collections" collection is not configured.');
            }

            $attributes = [];
            $indexes = [];

            foreach ($collections['attributes'] as $attribute) {
                $attributes[] = new Document([
                    '$id' => $attribute['$id'],
                    'type' => $attribute['type'],
                    'size' => $attribute['size'],
                    'required' => $attribute['required'],
                    'signed' => $attribute['signed'],
                    'array' => $attribute['array'],
                    'filters' => $attribute['filters'],
                    'default' => $attribute['default'] ?? null,
                    'format' => $attribute['format'] ?? ''
                ]);
            }

            foreach ($collections['indexes'] as $index) {
                $indexes[] = new Document([
                    '$id' => $index['$id'],
                    'type' => $index['type'],
                    'attributes' => $index['attributes'],
                    'lengths' => $index['lengths'],
                    'orders' => $index['orders'],
                ]);
            }
            $dbForProject->createCollection('database_' . $database->getInternalId(), $attributes, $indexes);
        } catch (DuplicateException $th) {
            throw new Exception(Exception::DATABASE_ALREADY_EXISTS);
        }

        $audits
            ->setResource('database/' . $databaseId)
            ->setPayload($database->getArrayCopy())
        ;

        $events->setParam('databaseId', $database->getId());
        $usage->setParam('databases.create', 1);

        $response->setStatusCode(Response::STATUS_CODE_CREATED);
        $response->dynamic($database, Response::MODEL_DATABASE);
    });

App::get('/v1/databases')
    ->desc('List Databases')
    ->groups(['api', 'database'])
    ->label('scope', 'databases.read')
    ->label('sdk.auth', [APP_AUTH_TYPE_KEY])
    ->label('sdk.namespace', 'databases')
    ->label('sdk.method', 'list')
    ->label('sdk.description', '/docs/references/databases/list.md')
    ->label('sdk.response.code', Response::STATUS_CODE_OK)
    ->label('sdk.response.type', Response::CONTENT_TYPE_JSON)
    ->label('sdk.response.model', Response::MODEL_DATABASE_LIST)
    ->param('search', '', new Text(256), 'Search term to filter your list results. Max length: 256 chars.', true)
    ->param('limit', 25, new Range(0, 100), 'Maximum number of collection to return in response. By default will return maximum 25 results. Maximum of 100 results allowed per request.', true)
    ->param('offset', 0, new Range(0, APP_LIMIT_COUNT), 'Offset value. The default value is 0. Use this param to manage pagination. [learn more about pagination](https://appwrite.io/docs/pagination)', true)
    ->param('cursor', '', new UID(), 'ID of the collection used as the starting point for the query, excluding the collection itself. Should be used for efficient pagination when working with large sets of data.', true)
    ->param('cursorDirection', Database::CURSOR_AFTER, new WhiteList([Database::CURSOR_AFTER, Database::CURSOR_BEFORE]), 'Direction of the cursor, can be either \'before\' or \'after\'.', true)
    ->param('orderType', Database::ORDER_ASC, new WhiteList([Database::ORDER_ASC, Database::ORDER_DESC], true), 'Order result by ' . Database::ORDER_ASC . ' or ' . Database::ORDER_DESC . ' order.', true)
    ->inject('response')
    ->inject('dbForProject')
    ->inject('usage')
    ->action(function (string $search, int $limit, int $offset, string $cursor, string $cursorDirection, string $orderType, Response $response, Database $dbForProject, Stats $usage) {

        $filterQueries = [];

        if (!empty($search)) {
            $filterQueries[] = Query::search('search', $search);
        }

        $queries = [];
        $queries[] = Query::limit($limit);
        $queries[] = Query::offset($offset);
        $queries[] = $orderType === 'ASC' ? Query::orderAsc('') : Query::orderDesc('');
        if (!empty($cursor)) {
            $cursorDocument = $dbForProject->getDocument('databases', $cursor);

            if ($cursorDocument->isEmpty()) {
                throw new Exception(Exception::GENERAL_CURSOR_NOT_FOUND, "Collection '{$cursor}' for the 'cursor' value not found.");
            }

            $queries[] = $cursorDirection === Database::CURSOR_AFTER ? Query::cursorAfter($cursorDocument) : Query::cursorBefore($cursorDocument);
        }

        $usage->setParam('databases.read', 1);

        $response->dynamic(new Document([
            'databases' => $dbForProject->find('databases', \array_merge($filterQueries, $queries)),
            'total' => $dbForProject->count('databases', $filterQueries, APP_LIMIT_COUNT),
        ]), Response::MODEL_DATABASE_LIST);
    });

App::get('/v1/databases/:databaseId')
    ->desc('Get Database')
    ->groups(['api', 'database'])
    ->label('scope', 'databases.read')
    ->label('sdk.auth', [APP_AUTH_TYPE_KEY])
    ->label('sdk.namespace', 'databases')
    ->label('sdk.method', 'get')
    ->label('sdk.description', '/docs/references/databases/get.md')
    ->label('sdk.response.code', Response::STATUS_CODE_OK)
    ->label('sdk.response.type', Response::CONTENT_TYPE_JSON)
    ->label('sdk.response.model', Response::MODEL_DATABASE)
    ->param('databaseId', '', new UID(), 'Database ID.')
    ->inject('response')
    ->inject('dbForProject')
    ->inject('usage')
    ->action(function (string $databaseId, Response $response, Database $dbForProject, Stats $usage) {

        $database =  $dbForProject->getDocument('databases', $databaseId);

        if ($database->isEmpty()) {
            throw new Exception(Exception::DATABASE_NOT_FOUND);
        }

        $usage->setParam('databases.read', 1);

        $response->dynamic($database, Response::MODEL_DATABASE);
    });

App::get('/v1/databases/:databaseId/logs')
    ->desc('List Collection Logs')
    ->groups(['api', 'database'])
    ->label('scope', 'collections.read')
    ->label('sdk.auth', [APP_AUTH_TYPE_ADMIN])
    ->label('sdk.namespace', 'databases')
    ->label('sdk.method', 'listLogs')
    ->label('sdk.description', '/docs/references/databases/get-collection-logs.md')
    ->label('sdk.response.code', Response::STATUS_CODE_OK)
    ->label('sdk.response.type', Response::CONTENT_TYPE_JSON)
    ->label('sdk.response.model', Response::MODEL_LOG_LIST)
    ->param('databaseId', '', new UID(), 'Database ID.')
    ->param('limit', 25, new Range(0, 100), 'Maximum number of logs to return in response. By default will return maximum 25 results. Maximum of 100 results allowed per request.', true)
    ->param('offset', 0, new Range(0, APP_LIMIT_COUNT), 'Offset value. The default value is 0. Use this value to manage pagination. [learn more about pagination](https://appwrite.io/docs/pagination)', true)
    ->inject('response')
    ->inject('dbForProject')
    ->inject('locale')
    ->inject('geodb')
    ->action(function (string $databaseId, int $limit, int $offset, Response $response, Database $dbForProject, Locale $locale, Reader $geodb) {

        $database = $dbForProject->getDocument('databases', $databaseId);

        if ($database->isEmpty()) {
            throw new Exception(Exception::DATABASE_NOT_FOUND);
        }

        $audit = new Audit($dbForProject);
        $resource = 'database/' . $databaseId;
        $logs = $audit->getLogsByResource($resource, $limit, $offset);
        foreach ($logs as $i => &$log) {
            $log['userAgent'] = (!empty($log['userAgent'])) ? $log['userAgent'] : 'UNKNOWN';

            $detector = new Detector($log['userAgent']);
            $detector->skipBotDetection(); // OPTIONAL: If called, bot detection will completely be skipped (bots will be detected as regular devices then)

            $os = $detector->getOS();
            $client = $detector->getClient();
            $device = $detector->getDevice();

            $output[$i] = new Document([
                'event' => $log['event'],
                'userId' => $log['userId'],
                'userEmail' => $log['data']['userEmail'] ?? null,
                'userName' => $log['data']['userName'] ?? null,
                'mode' => $log['data']['mode'] ?? null,
                'ip' => $log['ip'],
                'time' => $log['time'],
                'osCode' => $os['osCode'],
                'osName' => $os['osName'],
                'osVersion' => $os['osVersion'],
                'clientType' => $client['clientType'],
                'clientCode' => $client['clientCode'],
                'clientName' => $client['clientName'],
                'clientVersion' => $client['clientVersion'],
                'clientEngine' => $client['clientEngine'],
                'clientEngineVersion' => $client['clientEngineVersion'],
                'deviceName' => $device['deviceName'],
                'deviceBrand' => $device['deviceBrand'],
                'deviceModel' => $device['deviceModel']
            ]);

            $record = $geodb->get($log['ip']);

            if ($record) {
                $output[$i]['countryCode'] = $locale->getText('countries.' . strtolower($record['country']['iso_code']), false) ? \strtolower($record['country']['iso_code']) : '--';
                $output[$i]['countryName'] = $locale->getText('countries.' . strtolower($record['country']['iso_code']), $locale->getText('locale.country.unknown'));
            } else {
                $output[$i]['countryCode'] = '--';
                $output[$i]['countryName'] = $locale->getText('locale.country.unknown');
            }
        }

        $response->dynamic(new Document([
            'total' => $audit->countLogsByResource($resource),
            'logs' => $output,
        ]), Response::MODEL_LOG_LIST);
    });


App::put('/v1/databases/:databaseId')
    ->desc('Update Database')
    ->groups(['api', 'database'])
    ->label('scope', 'databases.write')
    ->label('event', 'databases.[databaseId].update')
    ->label('sdk.auth', [APP_AUTH_TYPE_KEY])
    ->label('sdk.namespace', 'databases')
    ->label('sdk.method', 'update')
    ->label('sdk.description', '/docs/references/databases/update.md')
    ->label('sdk.response.code', Response::STATUS_CODE_OK)
    ->label('sdk.response.type', Response::CONTENT_TYPE_JSON)
    ->label('sdk.response.model', Response::MODEL_DATABASE)
    ->param('databaseId', '', new UID(), 'Database ID.')
    ->param('name', null, new Text(128), 'Collection name. Max length: 128 chars.')
    ->inject('response')
    ->inject('dbForProject')
    ->inject('audits')
    ->inject('usage')
    ->inject('events')
    ->action(function (string $databaseId, string $name, Response $response, Database $dbForProject, EventAudit $audits, Stats $usage, Event $events) {

        $database =  $dbForProject->getDocument('databases', $databaseId);

        if ($database->isEmpty()) {
            throw new Exception(Exception::DATABASE_NOT_FOUND);
        }

        try {
            $database = $dbForProject->updateDocument('databases', $databaseId, $database
                ->setAttribute('name', $name)
                ->setAttribute('search', implode(' ', [$databaseId, $name])));
        } catch (AuthorizationException $exception) {
            throw new Exception(Exception::USER_UNAUTHORIZED);
        } catch (StructureException $exception) {
            throw new Exception(Exception::DOCUMENT_INVALID_STRUCTURE, 'Bad structure. ' . $exception->getMessage());
        }

        $audits
            ->setResource('database/' . $databaseId)
            ->setPayload($database->getArrayCopy())
        ;

        $usage->setParam('databases.update', 1);
        $events->setParam('databaseId', $database->getId());

        $response->dynamic($database, Response::MODEL_DATABASE);
    });

App::delete('/v1/databases/:databaseId')
    ->desc('Delete Database')
    ->groups(['api', 'database'])
    ->label('scope', 'databases.write')
    ->label('event', 'databases.[databaseId].delete')
    ->label('sdk.auth', [APP_AUTH_TYPE_KEY])
    ->label('sdk.namespace', 'databases')
    ->label('sdk.method', 'delete')
    ->label('sdk.description', '/docs/references/databases/delete.md')
    ->label('sdk.response.code', Response::STATUS_CODE_NOCONTENT)
    ->label('sdk.response.model', Response::MODEL_NONE)
    ->param('databaseId', '', new UID(), 'Database ID.')
    ->inject('response')
    ->inject('dbForProject')
    ->inject('events')
    ->inject('audits')
    ->inject('deletes')
    ->inject('usage')
    ->action(function (string $databaseId, Response $response, Database $dbForProject, Event $events, EventAudit $audits, Delete $deletes, Stats $usage) {

        $database = $dbForProject->getDocument('databases', $databaseId);

        if ($database->isEmpty()) {
            throw new Exception(Exception::DATABASE_NOT_FOUND);
        }

        if (!$dbForProject->deleteDocument('databases', $databaseId)) {
            throw new Exception(Exception::GENERAL_SERVER_ERROR, 'Failed to remove collection from DB');
        }

        $dbForProject->deleteCachedCollection('databases' . $database->getInternalId());

        $deletes
            ->setType(DELETE_TYPE_DOCUMENT)
            ->setDocument($database)
        ;

        $events
            ->setParam('databaseId', $database->getId())
            ->setPayload($response->output($database, Response::MODEL_DATABASE))
        ;

        $audits
            ->setResource('database/' . $databaseId)
            ->setPayload($database->getArrayCopy())
        ;

        $usage->setParam('databases.delete', 1);

        $response->noContent();
    });

App::post('/v1/databases/:databaseId/collections')
    ->alias('/v1/database/collections', ['databaseId' => 'default'])
    ->desc('Create Collection')
    ->groups(['api', 'database'])
    ->label('event', 'databases.[databaseId].collections.[collectionId].create')
    ->label('scope', 'collections.write')
    ->label('sdk.auth', [APP_AUTH_TYPE_KEY])
    ->label('sdk.namespace', 'databases')
    ->label('sdk.method', 'createCollection')
    ->label('sdk.description', '/docs/references/databases/create-collection.md')
    ->label('sdk.response.code', Response::STATUS_CODE_CREATED)
    ->label('sdk.response.type', Response::CONTENT_TYPE_JSON)
    ->label('sdk.response.model', Response::MODEL_COLLECTION)
    ->param('databaseId', '', new UID(), 'Database ID.')
    ->param('collectionId', '', new CustomId(), 'Unique Id. Choose your own unique ID or pass the string "unique()" to auto generate it. Valid chars are a-z, A-Z, 0-9, period, hyphen, and underscore. Can\'t start with a special char. Max length is 36 chars.')
    ->param('name', '', new Text(128), 'Collection name. Max length: 128 chars.')
    ->param('permission', null, new WhiteList(['document', 'collection']), 'Specifies the permissions model used in this collection, which accepts either \'collection\' or \'document\'. For \'collection\' level permission, the permissions specified in read and write params are applied to all documents in the collection. For \'document\' level permissions, read and write permissions are specified in each document. [learn more about permissions](https://appwrite.io/docs/permissions) and get a full list of available permissions.')
    ->param('read', null, new Permissions(APP_LIMIT_ARRAY_PARAMS_SIZE), 'An array of strings with read permissions. By default no user is granted with any read permissions. [learn more about permissions](https://appwrite.io/docs/permissions) and get a full list of available permissions.')
    ->param('write', null, new Permissions(APP_LIMIT_ARRAY_PARAMS_SIZE), 'An array of strings with write permissions. By default no user is granted with any write permissions. [learn more about permissions](https://appwrite.io/docs/permissions) and get a full list of available permissions.')
    ->inject('response')
    ->inject('dbForProject')
    ->inject('audits')
    ->inject('usage')
    ->inject('events')
    ->action(function (string $databaseId, string $collectionId, string $name, ?string $permission, ?array $read, ?array $write, Response $response, Database $dbForProject, EventAudit $audits, Stats $usage, Event $events) {

        $database = Authorization::skip(fn () => $dbForProject->getDocument('databases', $databaseId));

        if ($database->isEmpty()) {
            throw new Exception(Exception::DATABASE_NOT_FOUND);
        }

        $collectionId = $collectionId == 'unique()' ? $dbForProject->getId() : $collectionId;

        try {
            $dbForProject->createDocument('database_' . $database->getInternalId(), new Document([
                '$id' => $collectionId,
                'databaseInternalId' => $database->getInternalId(),
                'databaseId' => $databaseId,
                '$read' => $read ?? [], // Collection permissions for collection documents (based on permission model)
                '$write' => $write ?? [], // Collection permissions for collection documents (based on permission model)
                'permission' => $permission, // Permissions model type (document vs collection)
                'enabled' => true,
                'name' => $name,
                'search' => implode(' ', [$collectionId, $name]),
            ]));
            $collection = $dbForProject->getDocument('database_' . $database->getInternalId(), $collectionId);

            $dbForProject->createCollection('database_' . $database->getInternalId() . '_collection_' . $collection->getInternalId());
        } catch (DuplicateException $th) {
            throw new Exception(Exception::COLLECTION_ALREADY_EXISTS);
        } catch (LimitException $th) {
            throw new Exception(Exception::COLLECTION_LIMIT_EXCEEDED);
        }

        $audits
            ->setResource('database/' . $databaseId . '/collection/' . $collectionId)
            ->setPayload($collection->getArrayCopy())
        ;

        $events
            ->setContext('database', $database)
            ->setParam('databaseId', $databaseId)
            ->setParam('collectionId', $collection->getId());

        $usage
            ->setParam('databaseId', $databaseId)
            ->setParam('databases.collections.create', 1);

        $response->setStatusCode(Response::STATUS_CODE_CREATED);
        $response->dynamic($collection, Response::MODEL_COLLECTION);
    });

App::get('/v1/databases/:databaseId/collections')
    ->alias('/v1/database/collections', ['databaseId' => 'default'])
    ->desc('List Collections')
    ->groups(['api', 'database'])
    ->label('scope', 'collections.read')
    ->label('sdk.auth', [APP_AUTH_TYPE_KEY])
    ->label('sdk.namespace', 'databases')
    ->label('sdk.method', 'listCollections')
    ->label('sdk.description', '/docs/references/databases/list-collections.md')
    ->label('sdk.response.code', Response::STATUS_CODE_OK)
    ->label('sdk.response.type', Response::CONTENT_TYPE_JSON)
    ->label('sdk.response.model', Response::MODEL_COLLECTION_LIST)
    ->param('databaseId', '', new UID(), 'Database ID.')
    ->param('search', '', new Text(256), 'Search term to filter your list results. Max length: 256 chars.', true)
    ->param('limit', 25, new Range(0, 100), 'Maximum number of collection to return in response. By default will return maximum 25 results. Maximum of 100 results allowed per request.', true)
    ->param('offset', 0, new Range(0, APP_LIMIT_COUNT), 'Offset value. The default value is 0. Use this param to manage pagination. [learn more about pagination](https://appwrite.io/docs/pagination)', true)
    ->param('cursor', '', new UID(), 'ID of the collection used as the starting point for the query, excluding the collection itself. Should be used for efficient pagination when working with large sets of data.', true)
    ->param('cursorDirection', Database::CURSOR_AFTER, new WhiteList([Database::CURSOR_AFTER, Database::CURSOR_BEFORE]), 'Direction of the cursor, can be either \'before\' or \'after\'.', true)
    ->param('orderType', Database::ORDER_ASC, new WhiteList([Database::ORDER_ASC, Database::ORDER_DESC], true), 'Order result by ' . Database::ORDER_ASC . ' or ' . Database::ORDER_DESC . ' order.', true)
    ->inject('response')
    ->inject('dbForProject')
    ->inject('usage')
    ->action(function (string $databaseId, string $search, int $limit, int $offset, string $cursor, string $cursorDirection, string $orderType, Response $response, Database $dbForProject, Stats $usage) {

        $database = Authorization::skip(fn () => $dbForProject->getDocument('databases', $databaseId));

        if ($database->isEmpty()) {
            throw new Exception(Exception::DATABASE_NOT_FOUND);
        }

        $filterQueries = [];

<<<<<<< HEAD
        if (!empty($search)) {
            $filterQueries[] = Query::search('search', $search);
=======
            if ($cursorCollection->isEmpty()) {
                throw new Exception(Exception::GENERAL_CURSOR_NOT_FOUND, "Collection '{$cursor}' for the 'cursor' value not found.");
            }
>>>>>>> 6dd64362
        }

        $queries = [];
        $queries[] = Query::limit($limit);
        $queries[] = Query::offset($offset);
        $queries[] = $orderType === 'ASC' ? Query::orderAsc('') : Query::orderDesc('');
        if (!empty($cursor)) {
            $cursorDocument = $dbForProject->getDocument('database_' . $database->getInternalId(), $cursor);

            if ($cursorDocument->isEmpty()) {
                throw new Exception("Collection '{$cursor}' for the 'cursor' value not found.", 400, Exception::GENERAL_CURSOR_NOT_FOUND);
            }

            $queries[] = $cursorDirection === Database::CURSOR_AFTER ? Query::cursorAfter($cursorDocument) : Query::cursorBefore($cursorDocument);
        }

        $usage
            ->setParam('databaseId', $databaseId)
            ->setParam('databases.collections.read', 1);

        $response->dynamic(new Document([
            'collections' => $dbForProject->find('database_' . $database->getInternalId(), \array_merge($filterQueries, $queries)),
            'total' => $dbForProject->count('database_' . $database->getInternalId(), $filterQueries, APP_LIMIT_COUNT),
        ]), Response::MODEL_COLLECTION_LIST);
    });

App::get('/v1/databases/:databaseId/collections/:collectionId')
    ->alias('/v1/database/collections/:collectionId', ['databaseId' => 'default'])
    ->desc('Get Collection')
    ->groups(['api', 'database'])
    ->label('scope', 'collections.read')
    ->label('sdk.auth', [APP_AUTH_TYPE_KEY])
    ->label('sdk.namespace', 'databases')
    ->label('sdk.method', 'getCollection')
    ->label('sdk.description', '/docs/references/databases/get-collection.md')
    ->label('sdk.response.code', Response::STATUS_CODE_OK)
    ->label('sdk.response.type', Response::CONTENT_TYPE_JSON)
    ->label('sdk.response.model', Response::MODEL_COLLECTION)
    ->param('databaseId', '', new UID(), 'Database ID.')
    ->param('collectionId', '', new UID(), 'Collection ID.')
    ->inject('response')
    ->inject('dbForProject')
    ->inject('usage')
    ->action(function (string $databaseId, string $collectionId, Response $response, Database $dbForProject, Stats $usage) {

        $database = Authorization::skip(fn () => $dbForProject->getDocument('databases', $databaseId));

        if ($database->isEmpty()) {
            throw new Exception(Exception::DATABASE_NOT_FOUND);
        }
        $collection = $dbForProject->getDocument('database_' . $database->getInternalId(), $collectionId);

        if ($collection->isEmpty()) {
            throw new Exception(Exception::COLLECTION_NOT_FOUND);
        }

        $usage
            ->setParam('databaseId', $databaseId)
            ->setParam('databases.collections.read', 1);

        $response->dynamic($collection, Response::MODEL_COLLECTION);
    });

App::get('/v1/databases/:databaseId/collections/:collectionId/logs')
    ->alias('/v1/database/collections/:collectionId/logs', ['databaseId' => 'default'])
    ->desc('List Collection Logs')
    ->groups(['api', 'database'])
    ->label('scope', 'collections.read')
    ->label('sdk.auth', [APP_AUTH_TYPE_ADMIN])
    ->label('sdk.namespace', 'databases')
    ->label('sdk.method', 'listCollectionLogs')
    ->label('sdk.description', '/docs/references/databases/get-collection-logs.md')
    ->label('sdk.response.code', Response::STATUS_CODE_OK)
    ->label('sdk.response.type', Response::CONTENT_TYPE_JSON)
    ->label('sdk.response.model', Response::MODEL_LOG_LIST)
    ->param('databaseId', '', new UID(), 'Database ID.')
    ->param('collectionId', '', new UID(), 'Collection ID.')
    ->param('limit', 25, new Range(0, 100), 'Maximum number of logs to return in response. By default will return maximum 25 results. Maximum of 100 results allowed per request.', true)
    ->param('offset', 0, new Range(0, APP_LIMIT_COUNT), 'Offset value. The default value is 0. Use this value to manage pagination. [learn more about pagination](https://appwrite.io/docs/pagination)', true)
    ->inject('response')
    ->inject('dbForProject')
    ->inject('locale')
    ->inject('geodb')
    ->action(function (string $databaseId, string $collectionId, int $limit, int $offset, Response $response, Database $dbForProject, Locale $locale, Reader $geodb) {

        $database = Authorization::skip(fn () => $dbForProject->getDocument('databases', $databaseId));

        if ($database->isEmpty()) {
            throw new Exception(Exception::DATABASE_NOT_FOUND);
        }
        $collectionDocument = $dbForProject->getDocument('database_' . $database->getInternalId(), $collectionId);
        $collection = $dbForProject->getCollection('database_' . $database->getInternalId() . '_collection_' . $collectionDocument->getInternalId());

        if ($collection->isEmpty()) {
            throw new Exception(Exception::COLLECTION_NOT_FOUND);
        }

        $audit = new Audit($dbForProject);
        $resource = 'database/' . $databaseId . '/collection/' . $collectionId;
        $logs = $audit->getLogsByResource($resource, $limit, $offset);

        $output = [];

        foreach ($logs as $i => &$log) {
            $log['userAgent'] = (!empty($log['userAgent'])) ? $log['userAgent'] : 'UNKNOWN';

            $detector = new Detector($log['userAgent']);
            $detector->skipBotDetection(); // OPTIONAL: If called, bot detection will completely be skipped (bots will be detected as regular devices then)

            $os = $detector->getOS();
            $client = $detector->getClient();
            $device = $detector->getDevice();

            $output[$i] = new Document([
                'event' => $log['event'],
                'userId' => $log['userId'],
                'userEmail' => $log['data']['userEmail'] ?? null,
                'userName' => $log['data']['userName'] ?? null,
                'mode' => $log['data']['mode'] ?? null,
                'ip' => $log['ip'],
                'time' => $log['time'],
                'osCode' => $os['osCode'],
                'osName' => $os['osName'],
                'osVersion' => $os['osVersion'],
                'clientType' => $client['clientType'],
                'clientCode' => $client['clientCode'],
                'clientName' => $client['clientName'],
                'clientVersion' => $client['clientVersion'],
                'clientEngine' => $client['clientEngine'],
                'clientEngineVersion' => $client['clientEngineVersion'],
                'deviceName' => $device['deviceName'],
                'deviceBrand' => $device['deviceBrand'],
                'deviceModel' => $device['deviceModel']
            ]);

            $record = $geodb->get($log['ip']);

            if ($record) {
                $output[$i]['countryCode'] = $locale->getText('countries.' . strtolower($record['country']['iso_code']), false) ? \strtolower($record['country']['iso_code']) : '--';
                $output[$i]['countryName'] = $locale->getText('countries.' . strtolower($record['country']['iso_code']), $locale->getText('locale.country.unknown'));
            } else {
                $output[$i]['countryCode'] = '--';
                $output[$i]['countryName'] = $locale->getText('locale.country.unknown');
            }
        }

        $response->dynamic(new Document([
            'total' => $audit->countLogsByResource($resource),
            'logs' => $output,
        ]), Response::MODEL_LOG_LIST);
    });


App::put('/v1/databases/:databaseId/collections/:collectionId')
    ->alias('/v1/database/collections/:collectionId', ['databaseId' => 'default'])
    ->desc('Update Collection')
    ->groups(['api', 'database'])
    ->label('scope', 'collections.write')
    ->label('event', 'databases.[databaseId].collections.[collectionId].update')
    ->label('sdk.auth', [APP_AUTH_TYPE_KEY])
    ->label('sdk.namespace', 'databases')
    ->label('sdk.method', 'updateCollection')
    ->label('sdk.description', '/docs/references/databases/update-collection.md')
    ->label('sdk.response.code', Response::STATUS_CODE_OK)
    ->label('sdk.response.type', Response::CONTENT_TYPE_JSON)
    ->label('sdk.response.model', Response::MODEL_COLLECTION)
    ->param('databaseId', '', new UID(), 'Database ID.')
    ->param('collectionId', '', new UID(), 'Collection ID.')
    ->param('name', null, new Text(128), 'Collection name. Max length: 128 chars.')
    ->param('permission', null, new WhiteList(['document', 'collection']), 'Permissions type model to use for reading documents in this collection. You can use collection-level permission set once on the collection using the `read` and `write` params, or you can set document-level permission where each document read and write params will decide who has access to read and write to each document individually. [learn more about permissions](https://appwrite.io/docs/permissions) and get a full list of available permissions.')
    ->param('read', null, new Permissions(APP_LIMIT_ARRAY_PARAMS_SIZE), 'An array of strings with read permissions. By default inherits the existing read permissions. [learn more about permissions](https://appwrite.io/docs/permissions) and get a full list of available permissions.', true)
    ->param('write', null, new Permissions(APP_LIMIT_ARRAY_PARAMS_SIZE), 'An array of strings with write permissions. By default inherits the existing write permissions. [learn more about permissions](https://appwrite.io/docs/permissions) and get a full list of available permissions.', true)
    ->param('enabled', true, new Boolean(), 'Is collection enabled?', true)
    ->inject('response')
    ->inject('dbForProject')
    ->inject('audits')
    ->inject('usage')
    ->inject('events')
    ->action(function (string $databaseId, string $collectionId, string $name, string $permission, ?array $read, ?array $write, bool $enabled, Response $response, Database $dbForProject, EventAudit $audits, Stats $usage, Event $events) {

        $database = Authorization::skip(fn () => $dbForProject->getDocument('databases', $databaseId));

        if ($database->isEmpty()) {
            throw new Exception(Exception::DATABASE_NOT_FOUND);
        }
        $collection = $dbForProject->getDocument('database_' . $database->getInternalId(), $collectionId);

        if ($collection->isEmpty()) {
            throw new Exception(Exception::COLLECTION_NOT_FOUND);
        }

        $read ??= $collection->getRead() ?? []; // By default inherit read permissions
        $write ??= $collection->getWrite() ?? []; // By default inherit write permissions
        $enabled ??= $collection->getAttribute('enabled', true);

        try {
            $collection = $dbForProject->updateDocument('database_' . $database->getInternalId(), $collectionId, $collection
                ->setAttribute('$write', $write)
                ->setAttribute('$read', $read)
                ->setAttribute('name', $name)
                ->setAttribute('permission', $permission)
                ->setAttribute('enabled', $enabled)
                ->setAttribute('search', implode(' ', [$collectionId, $name])));
        } catch (AuthorizationException $exception) {
            throw new Exception(Exception::USER_UNAUTHORIZED);
        } catch (StructureException $exception) {
            throw new Exception(Exception::DOCUMENT_INVALID_STRUCTURE, 'Bad structure. ' . $exception->getMessage());
        }

        $audits
            ->setResource('database/' . $databaseId . '/collection/' . $collectionId)
            ->setPayload($collection->getArrayCopy())
        ;

        $usage
            ->setParam('databaseId', $databaseId)
            ->setParam('databases.collections.update', 1);

        $events
            ->setContext('database', $database)
            ->setParam('databaseId', $databaseId)
            ->setParam('collectionId', $collection->getId());

        $response->dynamic($collection, Response::MODEL_COLLECTION);
    });

App::delete('/v1/databases/:databaseId/collections/:collectionId')
    ->alias('/v1/database/collections/:collectionId', ['databaseId' => 'default'])
    ->desc('Delete Collection')
    ->groups(['api', 'database'])
    ->label('scope', 'collections.write')
    ->label('event', 'databases.[databaseId].collections.[collectionId].delete')
    ->label('sdk.auth', [APP_AUTH_TYPE_KEY])
    ->label('sdk.namespace', 'databases')
    ->label('sdk.method', 'deleteCollection')
    ->label('sdk.description', '/docs/references/databases/delete-collection.md')
    ->label('sdk.response.code', Response::STATUS_CODE_NOCONTENT)
    ->label('sdk.response.model', Response::MODEL_NONE)
    ->param('databaseId', '', new UID(), 'Database ID.')
    ->param('collectionId', '', new UID(), 'Collection ID.')
    ->inject('response')
    ->inject('dbForProject')
    ->inject('events')
    ->inject('audits')
    ->inject('deletes')
    ->inject('usage')
    ->action(function (string $databaseId, string $collectionId, Response $response, Database $dbForProject, Event $events, EventAudit $audits, Delete $deletes, Stats $usage) {

        $database = Authorization::skip(fn () => $dbForProject->getDocument('databases', $databaseId));

        if ($database->isEmpty()) {
            throw new Exception(Exception::DATABASE_NOT_FOUND);
        }

        $collection = $dbForProject->getDocument('database_' . $database->getInternalId(), $collectionId);

        if ($collection->isEmpty()) {
            throw new Exception(Exception::COLLECTION_NOT_FOUND);
        }

        if (!$dbForProject->deleteDocument('database_' . $database->getInternalId(), $collectionId)) {
            throw new Exception(Exception::GENERAL_SERVER_ERROR, 'Failed to remove collection from DB');
        }

        $dbForProject->deleteCachedCollection('database_' . $database->getInternalId() . '_collection_' . $collection->getInternalId());

        $deletes
            ->setType(DELETE_TYPE_DOCUMENT)
            ->setDocument($collection)
        ;

        $events
            ->setContext('database', $database)
            ->setParam('databaseId', $databaseId)
            ->setParam('collectionId', $collection->getId())
            ->setPayload($response->output($collection, Response::MODEL_COLLECTION))
        ;

        $audits
            ->setResource('database/' . $databaseId . '/collection/' . $collectionId)
            ->setPayload($collection->getArrayCopy())
        ;

        $usage
            ->setParam('databaseId', $databaseId)
            ->setParam('databases.collections.delete', 1);

        $response->noContent();
    });

App::post('/v1/databases/:databaseId/collections/:collectionId/attributes/string')
    ->alias('/v1/database/collections/:collectionId/attributes/string', ['databaseId' => 'default'])
    ->desc('Create String Attribute')
    ->groups(['api', 'database'])
    ->label('event', 'databases.[databaseId].collections.[collectionId].attributes.[attributeId].create')
    ->label('scope', 'collections.write')
    ->label('sdk.auth', [APP_AUTH_TYPE_KEY])
    ->label('sdk.namespace', 'databases')
    ->label('sdk.method', 'createStringAttribute')
    ->label('sdk.description', '/docs/references/databases/create-string-attribute.md')
    ->label('sdk.response.code', Response::STATUS_CODE_ACCEPTED)
    ->label('sdk.response.type', Response::CONTENT_TYPE_JSON)
    ->label('sdk.response.model', Response::MODEL_ATTRIBUTE_STRING)
    ->param('databaseId', '', new UID(), 'Database ID.')
    ->param('collectionId', '', new UID(), 'Collection ID. You can create a new collection using the Database service [server integration](https://appwrite.io/docs/server/databases#databasesCreateCollection).')
    ->param('key', '', new Key(), 'Attribute Key.')
    ->param('size', null, new Range(1, APP_DATABASE_ATTRIBUTE_STRING_MAX_LENGTH, Range::TYPE_INTEGER), 'Attribute size for text attributes, in number of characters.')
    ->param('required', null, new Boolean(), 'Is attribute required?')
    ->param('default', null, new Text(0), 'Default value for attribute when not provided. Cannot be set when attribute is required.', true)
    ->param('array', false, new Boolean(), 'Is attribute an array?', true)
    ->inject('response')
    ->inject('dbForProject')
    ->inject('database')
    ->inject('audits')
    ->inject('usage')
    ->inject('events')
    ->action(function (string $databaseId, string $collectionId, string $key, ?int $size, ?bool $required, ?string $default, bool $array, Response $response, Database $dbForProject, EventDatabase $database, EventAudit $audits, Stats $usage, Event $events) {

        // Ensure attribute default is within required size
        $validator = new Text($size);
        if (!is_null($default) && !$validator->isValid($default)) {
            throw new Exception(Exception::ATTRIBUTE_VALUE_INVALID, $validator->getDescription());
        }

        $attribute = createAttribute($databaseId, $collectionId, new Document([
            'key' => $key,
            'type' => Database::VAR_STRING,
            'size' => $size,
            'required' => $required,
            'default' => $default,
            'array' => $array,
        ]), $response, $dbForProject, $database, $audits, $events, $usage);

        $response->setStatusCode(Response::STATUS_CODE_ACCEPTED);
        $response->dynamic($attribute, Response::MODEL_ATTRIBUTE_STRING);
    });

App::post('/v1/databases/:databaseId/collections/:collectionId/attributes/email')
    ->alias('/v1/database/collections/:collectionId/attributes/email', ['databaseId' => 'default'])
    ->desc('Create Email Attribute')
    ->groups(['api', 'database'])
    ->label('event', 'databases.[databaseId].collections.[collectionId].attributes.[attributeId].create')
    ->label('scope', 'collections.write')
    ->label('sdk.namespace', 'databases')
    ->label('sdk.auth', [APP_AUTH_TYPE_KEY])
    ->label('sdk.method', 'createEmailAttribute')
    ->label('sdk.description', '/docs/references/databases/create-email-attribute.md')
    ->label('sdk.response.code', Response::STATUS_CODE_ACCEPTED)
    ->label('sdk.response.type', Response::CONTENT_TYPE_JSON)
    ->label('sdk.response.model', Response::MODEL_ATTRIBUTE_EMAIL)
    ->param('databaseId', '', new UID(), 'Database ID.')
    ->param('collectionId', '', new UID(), 'Collection ID. You can create a new collection using the Database service [server integration](https://appwrite.io/docs/server/databases#databasesCreateCollection).')
    ->param('key', '', new Key(), 'Attribute Key.')
    ->param('required', null, new Boolean(), 'Is attribute required?')
    ->param('default', null, new Email(), 'Default value for attribute when not provided. Cannot be set when attribute is required.', true)
    ->param('array', false, new Boolean(), 'Is attribute an array?', true)
    ->inject('response')
    ->inject('dbForProject')
    ->inject('database')
    ->inject('audits')
    ->inject('usage')
    ->inject('events')
    ->action(function (string $databaseId, string $collectionId, string $key, ?bool $required, ?string $default, bool $array, Response $response, Database $dbForProject, EventDatabase $database, EventAudit $audits, Stats $usage, Event $events) {

        $attribute = createAttribute($databaseId, $collectionId, new Document([
            'key' => $key,
            'type' => Database::VAR_STRING,
            'size' => 254,
            'required' => $required,
            'default' => $default,
            'array' => $array,
            'format' => APP_DATABASE_ATTRIBUTE_EMAIL,
        ]), $response, $dbForProject, $database, $audits, $events, $usage);

        $response->setStatusCode(Response::STATUS_CODE_ACCEPTED);
        $response->dynamic($attribute, Response::MODEL_ATTRIBUTE_EMAIL);
    });

App::post('/v1/databases/:databaseId/collections/:collectionId/attributes/enum')
    ->alias('/v1/database/collections/:collectionId/attributes/enum', ['databaseId' => 'default'])
    ->desc('Create Enum Attribute')
    ->groups(['api', 'database'])
    ->label('event', 'databases.[databaseId].collections.[collectionId].attributes.[attributeId].create')
    ->label('scope', 'collections.write')
    ->label('sdk.namespace', 'databases')
    ->label('sdk.auth', [APP_AUTH_TYPE_KEY])
    ->label('sdk.method', 'createEnumAttribute')
    ->label('sdk.description', '/docs/references/databases/create-attribute-enum.md')
    ->label('sdk.response.code', Response::STATUS_CODE_ACCEPTED)
    ->label('sdk.response.type', Response::CONTENT_TYPE_JSON)
    ->label('sdk.response.model', Response::MODEL_ATTRIBUTE_ENUM)
    ->param('databaseId', '', new UID(), 'Database ID.')
    ->param('collectionId', '', new UID(), 'Collection ID. You can create a new collection using the Database service [server integration](https://appwrite.io/docs/server/databases#databasesCreateCollection).')
    ->param('key', '', new Key(), 'Attribute Key.')
    ->param('elements', [], new ArrayList(new Text(APP_LIMIT_ARRAY_ELEMENT_SIZE), APP_LIMIT_ARRAY_PARAMS_SIZE), 'Array of elements in enumerated type. Uses length of longest element to determine size. Maximum of ' . APP_LIMIT_ARRAY_PARAMS_SIZE . ' elements are allowed, each ' . APP_LIMIT_ARRAY_ELEMENT_SIZE . ' characters long.')
    ->param('required', null, new Boolean(), 'Is attribute required?')
    ->param('default', null, new Text(0), 'Default value for attribute when not provided. Cannot be set when attribute is required.', true)
    ->param('array', false, new Boolean(), 'Is attribute an array?', true)
    ->inject('response')
    ->inject('dbForProject')
    ->inject('database')
    ->inject('audits')
    ->inject('usage')
    ->inject('events')
    ->action(function (string $databaseId, string $collectionId, string $key, array $elements, ?bool $required, ?string $default, bool $array, Response $response, Database $dbForProject, EventDatabase $database, EventAudit $audits, Stats $usage, Event $events) {

        // use length of longest string as attribute size
        $size = 0;
        foreach ($elements as $element) {
            $length = \strlen($element);
            if ($length === 0) {
                throw new Exception(Exception::ATTRIBUTE_VALUE_INVALID, 'Each enum element must not be empty');
            }
            $size = ($length > $size) ? $length : $size;
        }

        if (!is_null($default) && !in_array($default, $elements)) {
            throw new Exception(Exception::ATTRIBUTE_VALUE_INVALID, 'Default value not found in elements');
        }

        $attribute = createAttribute($databaseId, $collectionId, new Document([
            'key' => $key,
            'type' => Database::VAR_STRING,
            'size' => $size,
            'required' => $required,
            'default' => $default,
            'array' => $array,
            'format' => APP_DATABASE_ATTRIBUTE_ENUM,
            'formatOptions' => ['elements' => $elements],
        ]), $response, $dbForProject, $database, $audits, $events, $usage);

        $response->setStatusCode(Response::STATUS_CODE_ACCEPTED);
        $response->dynamic($attribute, Response::MODEL_ATTRIBUTE_ENUM);
    });

App::post('/v1/databases/:databaseId/collections/:collectionId/attributes/ip')
    ->alias('/v1/database/collections/:collectionId/attributes/ip', ['databaseId' => 'default'])
    ->desc('Create IP Address Attribute')
    ->groups(['api', 'database'])
    ->label('event', 'databases.[databaseId].collections.[collectionId].attributes.[attributeId].create')
    ->label('scope', 'collections.write')
    ->label('sdk.namespace', 'databases')
    ->label('sdk.auth', [APP_AUTH_TYPE_KEY])
    ->label('sdk.method', 'createIpAttribute')
    ->label('sdk.description', '/docs/references/databases/create-ip-attribute.md')
    ->label('sdk.response.code', Response::STATUS_CODE_ACCEPTED)
    ->label('sdk.response.type', Response::CONTENT_TYPE_JSON)
    ->label('sdk.response.model', Response::MODEL_ATTRIBUTE_IP)
    ->param('databaseId', '', new UID(), 'Database ID.')
    ->param('collectionId', '', new UID(), 'Collection ID. You can create a new collection using the Database service [server integration](https://appwrite.io/docs/server/databases#databasesCreateCollection).')
    ->param('key', '', new Key(), 'Attribute Key.')
    ->param('required', null, new Boolean(), 'Is attribute required?')
    ->param('default', null, new IP(), 'Default value for attribute when not provided. Cannot be set when attribute is required.', true)
    ->param('array', false, new Boolean(), 'Is attribute an array?', true)
    ->inject('response')
    ->inject('dbForProject')
    ->inject('database')
    ->inject('audits')
    ->inject('usage')
    ->inject('events')
    ->action(function (string $databaseId, string $collectionId, string $key, ?bool $required, ?string $default, bool $array, Response $response, Database $dbForProject, EventDatabase $database, EventAudit $audits, Stats $usage, Event $events) {

        $attribute = createAttribute($databaseId, $collectionId, new Document([
            'key' => $key,
            'type' => Database::VAR_STRING,
            'size' => 39,
            'required' => $required,
            'default' => $default,
            'array' => $array,
            'format' => APP_DATABASE_ATTRIBUTE_IP,
        ]), $response, $dbForProject, $database, $audits, $events, $usage);

        $response->setStatusCode(Response::STATUS_CODE_ACCEPTED);
        $response->dynamic($attribute, Response::MODEL_ATTRIBUTE_IP);
    });

App::post('/v1/databases/:databaseId/collections/:collectionId/attributes/url')
    ->alias('/v1/database/collections/:collectionId/attributes/url', ['databaseId' => 'default'])
    ->desc('Create URL Attribute')
    ->groups(['api', 'database'])
    ->label('event', 'databases.[databaseId].collections.[collectionId].attributes.[attributeId].create')
    ->label('scope', 'collections.write')
    ->label('sdk.namespace', 'databases')
    ->label('sdk.auth', [APP_AUTH_TYPE_KEY])
    ->label('sdk.method', 'createUrlAttribute')
    ->label('sdk.description', '/docs/references/databases/create-url-attribute.md')
    ->label('sdk.response.code', Response::STATUS_CODE_ACCEPTED)
    ->label('sdk.response.type', Response::CONTENT_TYPE_JSON)
    ->label('sdk.response.model', Response::MODEL_ATTRIBUTE_URL)
    ->param('databaseId', '', new UID(), 'Database ID.')
    ->param('collectionId', '', new UID(), 'Collection ID. You can create a new collection using the Database service [server integration](https://appwrite.io/docs/server/databases#databasesCreateCollection).')
    ->param('key', '', new Key(), 'Attribute Key.')
    ->param('required', null, new Boolean(), 'Is attribute required?')
    ->param('default', null, new URL(), 'Default value for attribute when not provided. Cannot be set when attribute is required.', true)
    ->param('array', false, new Boolean(), 'Is attribute an array?', true)
    ->inject('response')
    ->inject('dbForProject')
    ->inject('database')
    ->inject('audits')
    ->inject('usage')
    ->inject('events')
    ->action(function (string $databaseId, string $collectionId, string $key, ?bool $required, ?string $default, bool $array, Response $response, Database $dbForProject, EventDatabase $database, EventAudit $audits, Stats $usage, Event $events) {

        $attribute = createAttribute($databaseId, $collectionId, new Document([
            'key' => $key,
            'type' => Database::VAR_STRING,
            'size' => 2000,
            'required' => $required,
            'default' => $default,
            'array' => $array,
            'format' => APP_DATABASE_ATTRIBUTE_URL,
        ]), $response, $dbForProject, $database, $audits, $events, $usage);

        $response->setStatusCode(Response::STATUS_CODE_ACCEPTED);
        $response->dynamic($attribute, Response::MODEL_ATTRIBUTE_URL);
    });

App::post('/v1/databases/:databaseId/collections/:collectionId/attributes/integer')
    ->alias('/v1/database/collections/:collectionId/attributes/integer', ['databaseId' => 'default'])
    ->desc('Create Integer Attribute')
    ->groups(['api', 'database'])
    ->label('event', 'databases.[databaseId].collections.[collectionId].attributes.[attributeId].create')
    ->label('scope', 'collections.write')
    ->label('sdk.namespace', 'databases')
    ->label('sdk.auth', [APP_AUTH_TYPE_KEY])
    ->label('sdk.method', 'createIntegerAttribute')
    ->label('sdk.description', '/docs/references/databases/create-integer-attribute.md')
    ->label('sdk.response.code', Response::STATUS_CODE_ACCEPTED)
    ->label('sdk.response.type', Response::CONTENT_TYPE_JSON)
    ->label('sdk.response.model', Response::MODEL_ATTRIBUTE_INTEGER)
    ->param('databaseId', '', new UID(), 'Database ID.')
    ->param('collectionId', '', new UID(), 'Collection ID. You can create a new collection using the Database service [server integration](https://appwrite.io/docs/server/databases#databasesCreateCollection).')
    ->param('key', '', new Key(), 'Attribute Key.')
    ->param('required', null, new Boolean(), 'Is attribute required?')
    ->param('min', null, new Integer(), 'Minimum value to enforce on new documents', true)
    ->param('max', null, new Integer(), 'Maximum value to enforce on new documents', true)
    ->param('default', null, new Integer(), 'Default value for attribute when not provided. Cannot be set when attribute is required.', true)
    ->param('array', false, new Boolean(), 'Is attribute an array?', true)
    ->inject('response')
    ->inject('dbForProject')
    ->inject('database')
    ->inject('audits')
    ->inject('usage')
    ->inject('events')
    ->action(function (string $databaseId, string $collectionId, string $key, ?bool $required, ?int $min, ?int $max, ?int $default, bool $array, Response $response, Database $dbForProject, EventDatabase $database, EventAudit $audits, Stats $usage, Event $events) {

        // Ensure attribute default is within range
        $min = (is_null($min)) ? PHP_INT_MIN : \intval($min);
        $max = (is_null($max)) ? PHP_INT_MAX : \intval($max);

        if ($min > $max) {
            throw new Exception(Exception::ATTRIBUTE_VALUE_INVALID, 'Minimum value must be lesser than maximum value');
        }

        $validator = new Range($min, $max, Database::VAR_INTEGER);

        if (!is_null($default) && !$validator->isValid($default)) {
            throw new Exception(Exception::ATTRIBUTE_VALUE_INVALID, $validator->getDescription());
        }

        $size = $max > 2147483647 ? 8 : 4; // Automatically create BigInt depending on max value

        $attribute = createAttribute($databaseId, $collectionId, new Document([
            'key' => $key,
            'type' => Database::VAR_INTEGER,
            'size' => $size,
            'required' => $required,
            'default' => $default,
            'array' => $array,
            'format' => APP_DATABASE_ATTRIBUTE_INT_RANGE,
            'formatOptions' => [
                'min' => $min,
                'max' => $max,
            ],
        ]), $response, $dbForProject, $database, $audits, $events, $usage);

        $formatOptions = $attribute->getAttribute('formatOptions', []);

        if (!empty($formatOptions)) {
            $attribute->setAttribute('min', \intval($formatOptions['min']));
            $attribute->setAttribute('max', \intval($formatOptions['max']));
        }

        $response->setStatusCode(Response::STATUS_CODE_ACCEPTED);
        $response->dynamic($attribute, Response::MODEL_ATTRIBUTE_INTEGER);
    });

App::post('/v1/databases/:databaseId/collections/:collectionId/attributes/float')
    ->alias('/v1/database/collections/:collectionId/attributes/float', ['databaseId' => 'default'])
    ->desc('Create Float Attribute')
    ->groups(['api', 'database'])
    ->label('event', 'databases.[databaseId].collections.[collectionId].attributes.[attributeId].create')
    ->label('scope', 'collections.write')
    ->label('sdk.namespace', 'databases')
    ->label('sdk.auth', [APP_AUTH_TYPE_KEY])
    ->label('sdk.method', 'createFloatAttribute')
    ->label('sdk.description', '/docs/references/databases/create-float-attribute.md')
    ->label('sdk.response.code', Response::STATUS_CODE_ACCEPTED)
    ->label('sdk.response.type', Response::CONTENT_TYPE_JSON)
    ->label('sdk.response.model', Response::MODEL_ATTRIBUTE_FLOAT)
    ->param('databaseId', '', new UID(), 'Database ID.')
    ->param('collectionId', '', new UID(), 'Collection ID. You can create a new collection using the Database service [server integration](https://appwrite.io/docs/server/databases#databasesCreateCollection).')
    ->param('key', '', new Key(), 'Attribute Key.')
    ->param('required', null, new Boolean(), 'Is attribute required?')
    ->param('min', null, new FloatValidator(), 'Minimum value to enforce on new documents', true)
    ->param('max', null, new FloatValidator(), 'Maximum value to enforce on new documents', true)
    ->param('default', null, new FloatValidator(), 'Default value for attribute when not provided. Cannot be set when attribute is required.', true)
    ->param('array', false, new Boolean(), 'Is attribute an array?', true)
    ->inject('response')
    ->inject('dbForProject')
    ->inject('database')
    ->inject('audits')
    ->inject('events')
    ->inject('usage')
    ->action(function (string $databaseId, string $collectionId, string $key, ?bool $required, ?float $min, ?float $max, ?float $default, bool $array, Response $response, Database $dbForProject, EventDatabase $database, EventAudit $audits, Event $events, Stats $usage) {

        // Ensure attribute default is within range
        $min = (is_null($min)) ? -PHP_FLOAT_MAX : \floatval($min);
        $max = (is_null($max)) ? PHP_FLOAT_MAX : \floatval($max);

        if ($min > $max) {
            throw new Exception(Exception::ATTRIBUTE_VALUE_INVALID, 'Minimum value must be lesser than maximum value');
        }

        // Ensure default value is a float
        if (!is_null($default)) {
            $default = \floatval($default);
        }

        $validator = new Range($min, $max, Database::VAR_FLOAT);

        if (!is_null($default) && !$validator->isValid($default)) {
            throw new Exception(Exception::ATTRIBUTE_VALUE_INVALID, $validator->getDescription());
        }

        $attribute = createAttribute($databaseId, $collectionId, new Document([
            'key' => $key,
            'type' => Database::VAR_FLOAT,
            'required' => $required,
            'size' => 0,
            'default' => $default,
            'array' => $array,
            'format' => APP_DATABASE_ATTRIBUTE_FLOAT_RANGE,
            'formatOptions' => [
                'min' => $min,
                'max' => $max,
            ],
        ]), $response, $dbForProject, $database, $audits, $events, $usage);

        $formatOptions = $attribute->getAttribute('formatOptions', []);

        if (!empty($formatOptions)) {
            $attribute->setAttribute('min', \floatval($formatOptions['min']));
            $attribute->setAttribute('max', \floatval($formatOptions['max']));
        }

        $response->setStatusCode(Response::STATUS_CODE_ACCEPTED);
        $response->dynamic($attribute, Response::MODEL_ATTRIBUTE_FLOAT);
    });

App::post('/v1/databases/:databaseId/collections/:collectionId/attributes/boolean')
    ->alias('/v1/database/collections/:collectionId/attributes/boolean', ['databaseId' => 'default'])
    ->desc('Create Boolean Attribute')
    ->groups(['api', 'database'])
    ->label('event', 'databases.[databaseId].collections.[collectionId].attributes.[attributeId].create')
    ->label('scope', 'collections.write')
    ->label('sdk.namespace', 'databases')
    ->label('sdk.auth', [APP_AUTH_TYPE_KEY])
    ->label('sdk.method', 'createBooleanAttribute')
    ->label('sdk.description', '/docs/references/databases/create-boolean-attribute.md')
    ->label('sdk.response.code', Response::STATUS_CODE_ACCEPTED)
    ->label('sdk.response.type', Response::CONTENT_TYPE_JSON)
    ->label('sdk.response.model', Response::MODEL_ATTRIBUTE_BOOLEAN)
    ->param('databaseId', '', new UID(), 'Database ID.')
    ->param('collectionId', '', new UID(), 'Collection ID. You can create a new collection using the Database service [server integration](https://appwrite.io/docs/server/databases#databasesCreateCollection).')
    ->param('key', '', new Key(), 'Attribute Key.')
    ->param('required', null, new Boolean(), 'Is attribute required?')
    ->param('default', null, new Boolean(), 'Default value for attribute when not provided. Cannot be set when attribute is required.', true)
    ->param('array', false, new Boolean(), 'Is attribute an array?', true)
    ->inject('response')
    ->inject('dbForProject')
    ->inject('database')
    ->inject('audits')
    ->inject('usage')
    ->inject('events')
    ->action(function (string $databaseId, string $collectionId, string $key, ?bool $required, ?bool $default, bool $array, Response $response, Database $dbForProject, EventDatabase $database, EventAudit $audits, Stats $usage, Event $events) {

        $attribute = createAttribute($databaseId, $collectionId, new Document([
            'key' => $key,
            'type' => Database::VAR_BOOLEAN,
            'size' => 0,
            'required' => $required,
            'default' => $default,
            'array' => $array,
        ]), $response, $dbForProject, $database, $audits, $events, $usage);

        $response->setStatusCode(Response::STATUS_CODE_ACCEPTED);
        $response->dynamic($attribute, Response::MODEL_ATTRIBUTE_BOOLEAN);
    });


App::post('/v1/databases/:databaseId/collections/:collectionId/attributes/datetime')
    ->alias('/v1/database/collections/:collectionId/attributes/datetime', ['databaseId' => 'default'])
    ->desc('Create datetime Attribute')
    ->groups(['api', 'database'])
    ->label('event', 'databases.[databaseId].collections.[collectionId].attributes.[attributeId].create')
    ->label('scope', 'collections.write')
    ->label('sdk.namespace', 'databases')
    ->label('sdk.auth', [APP_AUTH_TYPE_KEY])
    ->label('sdk.method', 'createDatetimeAttribute')
    ->label('sdk.description', '/docs/references/databases/create-datetime-attribute.md')
    ->label('sdk.response.code', Response::STATUS_CODE_ACCEPTED)
    ->label('sdk.response.type', Response::CONTENT_TYPE_JSON)
    ->label('sdk.response.model', Response::MODEL_ATTRIBUTE_DATETIME)
    ->param('databaseId', '', new UID(), 'Database ID.')
    ->param('collectionId', '', new UID(), 'Collection ID. You can create a new collection using the Database service [server integration](https://appwrite.io/docs/server/database#createCollection).')
    ->param('key', '', new Key(), 'Attribute Key.')
    ->param('required', null, new Boolean(), 'Is attribute required?')
    ->param('default', null, new DatetimeValidator(), 'Default value for attribute when not provided. Cannot be set when attribute is required.', true)
    ->param('array', false, new Boolean(), 'Is attribute an array?', true)
    ->inject('response')
    ->inject('dbForProject')
    ->inject('database')
    ->inject('audits')
    ->inject('usage')
    ->inject('events')
    ->action(function (string $databaseId, string $collectionId, string $key, ?bool $required, ?bool $default, bool $array, Response $response, Database $dbForProject, EventDatabase $database, EventAudit $audits, Stats $usage, Event $events) {

        $attribute = createAttribute($databaseId, $collectionId, new Document([
            'key' => $key,
            'type' => Database::VAR_DATETIME,
            'size' => 0,
            'required' => $required,
            'default' => $default,
            'array' => $array,
            'filters' => ['datetime']
        ]), $response, $dbForProject, $database, $audits, $events, $usage);

        $response->setStatusCode(Response::STATUS_CODE_ACCEPTED);
        $response->dynamic($attribute, Response::MODEL_ATTRIBUTE_DATETIME);
    });


App::get('/v1/databases/:databaseId/collections/:collectionId/attributes')
    ->alias('/v1/database/collections/:collectionId/attributes', ['databaseId' => 'default'])
    ->desc('List Attributes')
    ->groups(['api', 'database'])
    ->label('scope', 'collections.read')
    ->label('sdk.auth', [APP_AUTH_TYPE_KEY])
    ->label('sdk.namespace', 'databases')
    ->label('sdk.method', 'listAttributes')
    ->label('sdk.description', '/docs/references/databases/list-attributes.md')
    ->label('sdk.response.code', Response::STATUS_CODE_OK)
    ->label('sdk.response.type', Response::CONTENT_TYPE_JSON)
    ->label('sdk.response.model', Response::MODEL_ATTRIBUTE_LIST)
    ->param('databaseId', '', new UID(), 'Database ID.')
    ->param('collectionId', '', new UID(), 'Collection ID. You can create a new collection using the Database service [server integration](https://appwrite.io/docs/server/databases#databasesCreateCollection).')
    ->inject('response')
    ->inject('dbForProject')
    ->inject('usage')
    ->action(function (string $databaseId, string $collectionId, Response $response, Database $dbForProject, Stats $usage) {

        $database = Authorization::skip(fn () => $dbForProject->getDocument('databases', $databaseId));

        if ($database->isEmpty()) {
            throw new Exception(Exception::DATABASE_NOT_FOUND);
        }
        $collection = $dbForProject->getDocument('database_' . $database->getInternalId(), $collectionId);

        if ($collection->isEmpty()) {
            throw new Exception(Exception::COLLECTION_NOT_FOUND);
        }

        $attributes = $collection->getAttribute('attributes');

        $usage
            ->setParam('databaseId', $databaseId)
            ->setParam('databases.collections.read', 1);

        $response->dynamic(new Document([
            'total' => \count($attributes),
            'attributes' => $attributes
        ]), Response::MODEL_ATTRIBUTE_LIST);
    });

App::get('/v1/databases/:databaseId/collections/:collectionId/attributes/:key')
    ->alias('/v1/database/collections/:collectionId/attributes/:key', ['databaseId' => 'default'])
    ->desc('Get Attribute')
    ->groups(['api', 'database'])
    ->label('scope', 'collections.read')
    ->label('sdk.auth', [APP_AUTH_TYPE_KEY])
    ->label('sdk.namespace', 'databases')
    ->label('sdk.method', 'getAttribute')
    ->label('sdk.description', '/docs/references/databases/get-attribute.md')
    ->label('sdk.response.code', Response::STATUS_CODE_OK)
    ->label('sdk.response.type', Response::CONTENT_TYPE_JSON)
    ->label('sdk.response.model', [
        Response::MODEL_ATTRIBUTE_DATETIME,
        Response::MODEL_ATTRIBUTE_BOOLEAN,
        Response::MODEL_ATTRIBUTE_INTEGER,
        Response::MODEL_ATTRIBUTE_FLOAT,
        Response::MODEL_ATTRIBUTE_EMAIL,
        Response::MODEL_ATTRIBUTE_ENUM,
        Response::MODEL_ATTRIBUTE_URL,
        Response::MODEL_ATTRIBUTE_IP,
        Response::MODEL_ATTRIBUTE_STRING,])// needs to be last, since its condition would dominate any other string attribute
    ->param('databaseId', '', new UID(), 'Database ID.')
    ->param('collectionId', '', new UID(), 'Collection ID. You can create a new collection using the Database service [server integration](https://appwrite.io/docs/server/databases#databasesCreateCollection).')
    ->param('key', '', new Key(), 'Attribute Key.')
    ->inject('response')
    ->inject('dbForProject')
    ->inject('usage')
    ->action(function (string $databaseId, string $collectionId, string $key, Response $response, Database $dbForProject, Stats $usage) {

        $database = Authorization::skip(fn () => $dbForProject->getDocument('databases', $databaseId));

        if ($database->isEmpty()) {
            throw new Exception(Exception::DATABASE_NOT_FOUND);
        }

        $collection = $dbForProject->getDocument('database_' . $database->getInternalId(), $collectionId);

        if ($collection->isEmpty()) {
            throw new Exception(Exception::COLLECTION_NOT_FOUND);
        }

        $attribute = $dbForProject->getDocument('attributes', $database->getInternalId() . '_' . $collection->getInternalId() . '_' . $key);

        if ($attribute->isEmpty()) {
            throw new Exception(Exception::ATTRIBUTE_NOT_FOUND);
        }

        // Select response model based on type and format
        $type = $attribute->getAttribute('type');
        $format = $attribute->getAttribute('format');

        $model = match ($type) {
            Database::VAR_DATETIME => Response::MODEL_ATTRIBUTE_DATETIME,
            Database::VAR_BOOLEAN => Response::MODEL_ATTRIBUTE_BOOLEAN,
            Database::VAR_INTEGER => Response::MODEL_ATTRIBUTE_INTEGER,
            Database::VAR_FLOAT => Response::MODEL_ATTRIBUTE_FLOAT,
            Database::VAR_STRING => match ($format) {
                APP_DATABASE_ATTRIBUTE_EMAIL => Response::MODEL_ATTRIBUTE_EMAIL,
                APP_DATABASE_ATTRIBUTE_ENUM => Response::MODEL_ATTRIBUTE_ENUM,
                APP_DATABASE_ATTRIBUTE_IP => Response::MODEL_ATTRIBUTE_IP,
                APP_DATABASE_ATTRIBUTE_URL => Response::MODEL_ATTRIBUTE_URL,
                default => Response::MODEL_ATTRIBUTE_STRING,
            },
            default => Response::MODEL_ATTRIBUTE,
        };

        $usage
            ->setParam('databaseId', $databaseId)
            ->setParam('databases.collections.read', 1);

        $response->dynamic($attribute, $model);
    });

App::delete('/v1/databases/:databaseId/collections/:collectionId/attributes/:key')
    ->alias('/v1/database/collections/:collectionId/attributes/:key', ['databaseId' => 'default'])
    ->desc('Delete Attribute')
    ->groups(['api', 'database'])
    ->label('scope', 'collections.write')
    ->label('event', 'databases.[databaseId].collections.[collectionId].attributes.[attributeId].delete')
    ->label('sdk.auth', [APP_AUTH_TYPE_KEY])
    ->label('sdk.namespace', 'databases')
    ->label('sdk.method', 'deleteAttribute')
    ->label('sdk.description', '/docs/references/databases/delete-attribute.md')
    ->label('sdk.response.code', Response::STATUS_CODE_NOCONTENT)
    ->label('sdk.response.model', Response::MODEL_NONE)
    ->param('databaseId', '', new UID(), 'Database ID.')
    ->param('collectionId', '', new UID(), 'Collection ID. You can create a new collection using the Database service [server integration](https://appwrite.io/docs/server/databases#databasesCreateCollection).')
    ->param('key', '', new Key(), 'Attribute Key.')
    ->inject('response')
    ->inject('dbForProject')
    ->inject('database')
    ->inject('events')
    ->inject('audits')
    ->inject('usage')
    ->action(function (string $databaseId, string $collectionId, string $key, Response $response, Database $dbForProject, EventDatabase $database, Event $events, EventAudit $audits, Stats $usage) {

        $db = Authorization::skip(fn () => $dbForProject->getDocument('databases', $databaseId));

        if ($db->isEmpty()) {
            throw new Exception(Exception::DATABASE_NOT_FOUND);
        }
        $collection = $dbForProject->getDocument('database_' . $db->getInternalId(), $collectionId);

        if ($collection->isEmpty()) {
            throw new Exception(Exception::COLLECTION_NOT_FOUND);
        }

        $attribute = $dbForProject->getDocument('attributes', $db->getInternalId() . '_' . $collection->getInternalId() . '_' . $key);

        if ($attribute->isEmpty()) {
            throw new Exception(Exception::ATTRIBUTE_NOT_FOUND);
        }

        // Only update status if removing available attribute
        if ($attribute->getAttribute('status' === 'available')) {
            $attribute = $dbForProject->updateDocument('attributes', $attribute->getId(), $attribute->setAttribute('status', 'deleting'));
        }

        $dbForProject->deleteCachedDocument('database_' . $db->getInternalId(), $collectionId);
        $dbForProject->deleteCachedCollection('database_' . $db->getInternalId() . '_collection_' . $collection->getInternalId());

        $database
            ->setType(DATABASE_TYPE_DELETE_ATTRIBUTE)
            ->setCollection($collection)
            ->setDatabase($db)
            ->setDocument($attribute)
        ;

        $usage
            ->setParam('databaseId', $databaseId)
            ->setParam('databases.collections.update', 1);

        // Select response model based on type and format
        $type = $attribute->getAttribute('type');
        $format = $attribute->getAttribute('format');

        $model = match ($type) {
            Database::VAR_DATETIME => Response::MODEL_ATTRIBUTE_DATETIME,
            Database::VAR_BOOLEAN => Response::MODEL_ATTRIBUTE_BOOLEAN,
            Database::VAR_INTEGER => Response::MODEL_ATTRIBUTE_INTEGER,
            Database::VAR_FLOAT => Response::MODEL_ATTRIBUTE_FLOAT,
            Database::VAR_STRING => match ($format) {
                APP_DATABASE_ATTRIBUTE_EMAIL => Response::MODEL_ATTRIBUTE_EMAIL,
                APP_DATABASE_ATTRIBUTE_ENUM => Response::MODEL_ATTRIBUTE_ENUM,
                APP_DATABASE_ATTRIBUTE_IP => Response::MODEL_ATTRIBUTE_IP,
                APP_DATABASE_ATTRIBUTE_URL => Response::MODEL_ATTRIBUTE_URL,
                default => Response::MODEL_ATTRIBUTE_STRING,
            },
            default => Response::MODEL_ATTRIBUTE,
        };

        $events
            ->setParam('databaseId', $databaseId)
            ->setParam('collectionId', $collection->getId())
            ->setParam('attributeId', $attribute->getId())
            ->setContext('collection', $collection)
            ->setContext('database', $db)
            ->setPayload($response->output($attribute, $model))
        ;

        $audits
            ->setResource('database/' . $databaseId . '/collection/' . $collectionId)
            ->setPayload($attribute->getArrayCopy())
        ;

        $response->noContent();
    });

App::post('/v1/databases/:databaseId/collections/:collectionId/indexes')
    ->alias('/v1/database/collections/:collectionId/indexes', ['databaseId' => 'default'])
    ->desc('Create Index')
    ->groups(['api', 'database'])
    ->label('event', 'databases.[databaseId].collections.[collectionId].indexes.[indexId].create')
    ->label('scope', 'collections.write')
    ->label('sdk.auth', [APP_AUTH_TYPE_KEY])
    ->label('sdk.namespace', 'databases')
    ->label('sdk.method', 'createIndex')
    ->label('sdk.description', '/docs/references/databases/create-index.md')
    ->label('sdk.response.code', Response::STATUS_CODE_ACCEPTED)
    ->label('sdk.response.type', Response::CONTENT_TYPE_JSON)
    ->label('sdk.response.model', Response::MODEL_INDEX)
    ->param('databaseId', '', new UID(), 'Database ID.')
    ->param('collectionId', '', new UID(), 'Collection ID. You can create a new collection using the Database service [server integration](https://appwrite.io/docs/server/databases#databasesCreateCollection).')
    ->param('key', null, new Key(), 'Index Key.')
    ->param('type', null, new WhiteList([Database::INDEX_KEY, Database::INDEX_FULLTEXT, Database::INDEX_UNIQUE, Database::INDEX_SPATIAL, Database::INDEX_ARRAY]), 'Index type.')
    ->param('attributes', null, new ArrayList(new Key(true), APP_LIMIT_ARRAY_PARAMS_SIZE), 'Array of attributes to index. Maximum of ' . APP_LIMIT_ARRAY_PARAMS_SIZE . ' attributes are allowed, each 32 characters long.')
    ->param('orders', [], new ArrayList(new WhiteList(['ASC', 'DESC'], false, Database::VAR_STRING), APP_LIMIT_ARRAY_PARAMS_SIZE), 'Array of index orders. Maximum of ' . APP_LIMIT_ARRAY_PARAMS_SIZE . ' orders are allowed.', true)
    ->inject('response')
    ->inject('dbForProject')
    ->inject('database')
    ->inject('audits')
    ->inject('usage')
    ->inject('events')
    ->action(function (string $databaseId, string $collectionId, string $key, string $type, array $attributes, array $orders, Response $response, Database $dbForProject, EventDatabase $database, EventAudit $audits, Stats $usage, Event $events) {

        $db = Authorization::skip(fn () => $dbForProject->getDocument('databases', $databaseId));

        if ($db->isEmpty()) {
            throw new Exception(Exception::DATABASE_NOT_FOUND);
        }
        $collection = $dbForProject->getDocument('database_' . $db->getInternalId(), $collectionId);

        if ($collection->isEmpty()) {
            throw new Exception(Exception::COLLECTION_NOT_FOUND);
        }

        $count = $dbForProject->count('indexes', [
            Query::equal('collectionInternalId', [$collection->getInternalId()]),
            Query::equal('databaseInternalId', [$db->getInternalId()])
        ], 61);

        $limit = 64 - MariaDB::getNumberOfDefaultIndexes();

        if ($count >= $limit) {
            throw new Exception(Exception::INDEX_LIMIT_EXCEEDED, 'Index limit exceeded');
        }

        // Convert Document[] to array of attribute metadata
        $oldAttributes = \array_map(fn ($a) => $a->getArrayCopy(), $collection->getAttribute('attributes'));

        $oldAttributes[] = [
            'key' => '$id',
            'type' => 'string',
            'status' => 'available',
            'required' => true,
            'array' => false,
            'default' => null,
            'size' => 36
        ];

        $oldAttributes[] = [
            'key' => '$createdAt',
            'type' => 'string',
            'status' => 'available',
            'signed' => false,
            'required' => false,
            'array' => false,
            'default' => null,
            'size' => 0
        ];

        $oldAttributes[] = [
            'key' => '$updatedAt',
            'type' => 'string',
            'status' => 'available',
            'signed' => false,
            'required' => false,
            'array' => false,
            'default' => null,
            'size' => 0
        ];

        // lengths hidden by default
        $lengths = [];

        foreach ($attributes as $i => $attribute) {
            // find attribute metadata in collection document
            $attributeIndex = \array_search($attribute, array_column($oldAttributes, 'key'));

            if ($attributeIndex === false) {
                throw new Exception(Exception::ATTRIBUTE_UNKNOWN, 'Unknown attribute: ' . $attribute);
            }

            $attributeStatus = $oldAttributes[$attributeIndex]['status'];
            $attributeType = $oldAttributes[$attributeIndex]['type'];
            $attributeSize = $oldAttributes[$attributeIndex]['size'];

            // ensure attribute is available
            if ($attributeStatus !== 'available') {
                throw new Exception(Exception::ATTRIBUTE_NOT_AVAILABLE, 'Attribute not available: ' . $oldAttributes[$attributeIndex]['key']);
            }

            // set attribute size as index length only for strings
            $lengths[$i] = ($attributeType === Database::VAR_STRING) ? $attributeSize : null;
        }

        try {
            $index = $dbForProject->createDocument('indexes', new Document([
                '$id' => $db->getInternalId() . '_' . $collection->getInternalId() . '_' . $key,
                'key' => $key,
                'status' => 'processing', // processing, available, failed, deleting, stuck
                'databaseInternalId' => $db->getInternalId(),
                'databaseId' => $databaseId,
                'collectionInternalId' => $collection->getInternalId(),
                'collectionId' => $collectionId,
                'type' => $type,
                'attributes' => $attributes,
                'lengths' => $lengths,
                'orders' => $orders,
            ]));
        } catch (DuplicateException $th) {
            throw new Exception(Exception::INDEX_ALREADY_EXISTS);
        }

        $dbForProject->deleteCachedDocument('database_' . $db->getInternalId(), $collectionId);

        $database
            ->setType(DATABASE_TYPE_CREATE_INDEX)
            ->setDatabase($db)
            ->setCollection($collection)
            ->setDocument($index)
        ;

        $usage
            ->setParam('databaseId', $databaseId)
            ->setParam('databases.collections.update', 1);

        $events
            ->setParam('databaseId', $databaseId)
            ->setParam('collectionId', $collection->getId())
            ->setParam('indexId', $index->getId())
           ->setContext('collection', $collection)
        ->setContext('database', $db)
        ;

        $audits
            ->setResource('database/' . $databaseId . '/collection/' . $collection->getId())
            ->setPayload($index->getArrayCopy())
        ;

        $response->setStatusCode(Response::STATUS_CODE_ACCEPTED);
        $response->dynamic($index, Response::MODEL_INDEX);
    });

App::get('/v1/databases/:databaseId/collections/:collectionId/indexes')
    ->alias('/v1/database/collections/:collectionId/indexes', ['databaseId' => 'default'])
    ->desc('List Indexes')
    ->groups(['api', 'database'])
    ->label('scope', 'collections.read')
    ->label('sdk.auth', [APP_AUTH_TYPE_KEY])
    ->label('sdk.namespace', 'databases')
    ->label('sdk.method', 'listIndexes')
    ->label('sdk.description', '/docs/references/databases/list-indexes.md')
    ->label('sdk.response.code', Response::STATUS_CODE_OK)
    ->label('sdk.response.type', Response::CONTENT_TYPE_JSON)
    ->label('sdk.response.model', Response::MODEL_INDEX_LIST)
    ->param('databaseId', '', new UID(), 'Database ID.')
    ->param('collectionId', '', new UID(), 'Collection ID. You can create a new collection using the Database service [server integration](https://appwrite.io/docs/server/databases#databasesCreateCollection).')
    ->inject('response')
    ->inject('dbForProject')
    ->inject('usage')
    ->action(function (string $databaseId, string $collectionId, Response $response, Database $dbForProject, Stats $usage) {

        $database = Authorization::skip(fn () => $dbForProject->getDocument('databases', $databaseId));

        if ($database->isEmpty()) {
            throw new Exception(Exception::DATABASE_NOT_FOUND);
        }
        $collection = $dbForProject->getDocument('database_' . $database->getInternalId(), $collectionId);

        if ($collection->isEmpty()) {
            throw new Exception(Exception::COLLECTION_NOT_FOUND);
        }

        $indexes = $collection->getAttribute('indexes');

        $usage
            ->setParam('databaseId', $databaseId)
            ->setParam('databases.collections.read', 1);

        $response->dynamic(new Document([
            'total' => \count($indexes),
            'indexes' => $indexes,
        ]), Response::MODEL_INDEX_LIST);
    });

App::get('/v1/databases/:databaseId/collections/:collectionId/indexes/:key')
    ->alias('/v1/database/collections/:collectionId/indexes/:key', ['databaseId' => 'default'])
    ->desc('Get Index')
    ->groups(['api', 'database'])
    ->label('scope', 'collections.read')
    ->label('sdk.auth', [APP_AUTH_TYPE_KEY])
    ->label('sdk.namespace', 'databases')
    ->label('sdk.method', 'getIndex')
    ->label('sdk.description', '/docs/references/databases/get-index.md')
    ->label('sdk.response.code', Response::STATUS_CODE_OK)
    ->label('sdk.response.type', Response::CONTENT_TYPE_JSON)
    ->label('sdk.response.model', Response::MODEL_INDEX)
    ->param('databaseId', '', new UID(), 'Database ID.')
    ->param('collectionId', '', new UID(), 'Collection ID. You can create a new collection using the Database service [server integration](https://appwrite.io/docs/server/databases#databasesCreateCollection).')
    ->param('key', null, new Key(), 'Index Key.')
    ->inject('response')
    ->inject('dbForProject')
    ->inject('usage')
    ->action(function (string $databaseId, string $collectionId, string $key, Response $response, Database $dbForProject, Stats $usage) {

        $database = Authorization::skip(fn () => $dbForProject->getDocument('databases', $databaseId));

        if ($database->isEmpty()) {
            throw new Exception(Exception::DATABASE_NOT_FOUND);
        }
        $collection = $dbForProject->getDocument('database_' . $database->getInternalId(), $collectionId);

        if ($collection->isEmpty()) {
            throw new Exception(Exception::COLLECTION_NOT_FOUND);
        }

        $indexes = $collection->getAttribute('indexes');

        // Search for index
        $indexIndex = array_search($key, array_column($indexes, 'key'));

        if ($indexIndex === false) {
            throw new Exception(Exception::INDEX_NOT_FOUND);
        }

        $index = new Document([\array_merge($indexes[$indexIndex], [
            'collectionId' => $database->getInternalId() . '_' . $collectionId,
        ])]);

        $usage
            ->setParam('databaseId', $databaseId)
            ->setParam('databases.collections.read', 1);

        $response->dynamic($index, Response::MODEL_INDEX);
    });

App::delete('/v1/databases/:databaseId/collections/:collectionId/indexes/:key')
    ->alias('/v1/database/collections/:collectionId/indexes/:key', ['databaseId' => 'default'])
    ->desc('Delete Index')
    ->groups(['api', 'database'])
    ->label('scope', 'collections.write')
    ->label('event', 'databases.[databaseId].collections.[collectionId].indexes.[indexId].delete')
    ->label('sdk.auth', [APP_AUTH_TYPE_KEY])
    ->label('sdk.namespace', 'databases')
    ->label('sdk.method', 'deleteIndex')
    ->label('sdk.description', '/docs/references/databases/delete-index.md')
    ->label('sdk.response.code', Response::STATUS_CODE_NOCONTENT)
    ->label('sdk.response.model', Response::MODEL_NONE)
    ->param('databaseId', '', new UID(), 'Database ID.')
    ->param('collectionId', null, new UID(), 'Collection ID. You can create a new collection using the Database service [server integration](https://appwrite.io/docs/server/databases#databasesCreateCollection).')
    ->param('key', '', new Key(), 'Index Key.')
    ->inject('response')
    ->inject('dbForProject')
    ->inject('database')
    ->inject('events')
    ->inject('audits')
    ->inject('usage')
    ->action(function (string $databaseId, string $collectionId, string $key, Response $response, Database $dbForProject, EventDatabase $database, Event $events, EventAudit $audits, Stats $usage) {

        $db = Authorization::skip(fn () => $dbForProject->getDocument('databases', $databaseId));

        if ($db->isEmpty()) {
            throw new Exception(Exception::DATABASE_NOT_FOUND);
        }
        $collection = $dbForProject->getDocument('database_' . $db->getInternalId(), $collectionId);

        if ($collection->isEmpty()) {
            throw new Exception(Exception::COLLECTION_NOT_FOUND);
        }

        $index = $dbForProject->getDocument('indexes', $db->getInternalId() . '_' . $collection->getInternalId() . '_' . $key);

        if (empty($index->getId())) {
            throw new Exception(Exception::INDEX_NOT_FOUND);
        }

        // Only update status if removing available index
        if ($index->getAttribute('status') === 'available') {
            $index = $dbForProject->updateDocument('indexes', $index->getId(), $index->setAttribute('status', 'deleting'));
        }

        $dbForProject->deleteCachedDocument('database_' . $db->getInternalId(), $collectionId);

        $database
            ->setType(DATABASE_TYPE_DELETE_INDEX)
            ->setDatabase($db)
            ->setCollection($collection)
            ->setDocument($index)
        ;

        $usage
            ->setParam('databaseId', $databaseId)
            ->setParam('databases.collections.update', 1);

        $events
            ->setParam('databaseId', $databaseId)
            ->setParam('collectionId', $collection->getId())
            ->setParam('indexId', $index->getId())
            ->setContext('collection', $collection)
            ->setContext('database', $db)
            ->setPayload($response->output($index, Response::MODEL_INDEX))
        ;

        $audits
            ->setResource('database/' . $databaseId . '/collection/' . $collection->getId())
            ->setPayload($index->getArrayCopy())
        ;

        $response->noContent();
    });

App::post('/v1/databases/:databaseId/collections/:collectionId/documents')
    ->alias('/v1/database/collections/:collectionId/documents', ['databaseId' => 'default'])
    ->desc('Create Document')
    ->groups(['api', 'database'])
    ->label('event', 'databases.[databaseId].collections.[collectionId].documents.[documentId].create')
    ->label('scope', 'documents.write')
    ->label('sdk.auth', [APP_AUTH_TYPE_SESSION, APP_AUTH_TYPE_KEY, APP_AUTH_TYPE_JWT])
    ->label('sdk.namespace', 'databases')
    ->label('sdk.method', 'createDocument')
    ->label('sdk.description', '/docs/references/databases/create-document.md')
    ->label('sdk.response.code', Response::STATUS_CODE_CREATED)
    ->label('sdk.response.type', Response::CONTENT_TYPE_JSON)
    ->label('sdk.response.model', Response::MODEL_DOCUMENT)
    ->param('databaseId', '', new UID(), 'Database ID.')
    ->param('documentId', '', new CustomId(), 'Document ID. Choose your own unique ID or pass the string "unique()" to auto generate it. Valid chars are a-z, A-Z, 0-9, period, hyphen, and underscore. Can\'t start with a special char. Max length is 36 chars.')
    ->param('collectionId', null, new UID(), 'Collection ID. You can create a new collection using the Database service [server integration](https://appwrite.io/docs/server/databases#databasesCreateCollection). Make sure to define attributes before creating documents.')
    ->param('data', [], new JSON(), 'Document data as JSON object.')
    ->param('read', null, new Permissions(APP_LIMIT_ARRAY_PARAMS_SIZE), 'An array of strings with read permissions. By default only the current user is granted with read permissions. [learn more about permissions](https://appwrite.io/docs/permissions) and get a full list of available permissions.', true)
    ->param('write', null, new Permissions(APP_LIMIT_ARRAY_PARAMS_SIZE), 'An array of strings with write permissions. By default only the current user is granted with write permissions. [learn more about permissions](https://appwrite.io/docs/permissions) and get a full list of available permissions.', true)
    ->inject('response')
    ->inject('dbForProject')
    ->inject('user')
    ->inject('audits')
    ->inject('usage')
    ->inject('events')
    ->inject('mode')
    ->action(function (string $databaseId, string $documentId, string $collectionId, string|array $data, ?array $read, ?array $write, Response $response, Database $dbForProject, Document $user, EventAudit $audits, Stats $usage, Event $events, string $mode) {

        $database = Authorization::skip(fn () => $dbForProject->getDocument('databases', $databaseId));

        if ($database->isEmpty()) {
            throw new Exception(Exception::DATABASE_NOT_FOUND);
        }
        $data = (\is_string($data)) ? \json_decode($data, true) : $data; // Cast to JSON array

        if (empty($data)) {
            throw new Exception(Exception::DOCUMENT_MISSING_PAYLOAD);
        }

        if (isset($data['$id'])) {
            throw new Exception(Exception::DOCUMENT_INVALID_STRUCTURE, '$id is not allowed for creating new documents, try update instead');
        }

        /**
         * Skip Authorization to get the collection. Needed in case of empty permissions for document level permissions.
         *
         * @var Document $collection
         */
        $collection = Authorization::skip(fn() => $dbForProject->getDocument('database_' . $database->getInternalId(), $collectionId));

        if ($collection->isEmpty() || !$collection->getAttribute('enabled')) {
            if (!($mode === APP_MODE_ADMIN && Auth::isPrivilegedUser(Authorization::getRoles()))) {
                throw new Exception(Exception::COLLECTION_NOT_FOUND);
            }
        }

        // Check collection permissions when enforced
        if ($collection->getAttribute('permission') === 'collection') {
            $validator = new Authorization('write');
            if (!$validator->isValid($collection->getWrite())) {
                throw new Exception(Exception::USER_UNAUTHORIZED);
            }
        }

        $data['$collection'] = $collection->getId(); // Adding this param to make API easier for developers
        $data['$id'] = $documentId == 'unique()' ? $dbForProject->getId() : $documentId;
        $data['$read'] = (is_null($read) && !$user->isEmpty()) ? ['user:' . $user->getId()] : $read ?? []; //  By default set read permissions for user
        $data['$write'] = (is_null($write) && !$user->isEmpty()) ? ['user:' . $user->getId()] : $write ?? []; //  By default set write permissions for user

        // Users can only add their roles to documents, API keys and Admin users can add any
        $roles = Authorization::getRoles();

        if (!Auth::isAppUser($roles) && !Auth::isPrivilegedUser($roles)) {
            foreach ($data['$read'] as $read) {
                if (!Authorization::isRole($read)) {
                    throw new Exception(Exception::USER_UNAUTHORIZED, 'Read permissions must be one of: (' . \implode(', ', $roles) . ')');
                }
            }
            foreach ($data['$write'] as $write) {
                if (!Authorization::isRole($write)) {
                    throw new Exception(Exception::USER_UNAUTHORIZED, 'Write permissions must be one of: (' . \implode(', ', $roles) . ')');
                }
            }
        }

        try {
            if ($collection->getAttribute('permission') === 'collection') {
                /** @var Document $document */
                $document = Authorization::skip(fn() => $dbForProject->createDocument('database_' . $database->getInternalId() . '_collection_' . $collection->getInternalId(), new Document($data)));
            } else {
                $document = $dbForProject->createDocument('database_' . $database->getInternalId() . '_collection_' . $collection->getInternalId(), new Document($data));
            }
            $document->setAttribute('$collection', $collectionId);
        } catch (StructureException $exception) {
            throw new Exception(Exception::DOCUMENT_INVALID_STRUCTURE, $exception->getMessage());
        } catch (DuplicateException $exception) {
            throw new Exception(Exception::DOCUMENT_ALREADY_EXISTS);
        }

        $events
            ->setParam('databaseId', $databaseId)
            ->setParam('collectionId', $collection->getId())
            ->setParam('documentId', $document->getId())
            ->setContext('collection', $collection)
            ->setContext('database', $database)
        ;

        $usage
            ->setParam('databases.documents.create', 1)
            ->setParam('databaseId', $databaseId)
            ->setParam('collectionId', $collectionId)
        ;

        $audits
            ->setResource('database/' . $databaseId . '/collection/' . $collectionId . '/document/' . $document->getId())
            ->setPayload($document->getArrayCopy())
        ;

        $response->setStatusCode(Response::STATUS_CODE_CREATED);
        $response->dynamic($document, Response::MODEL_DOCUMENT);
    });

App::get('/v1/databases/:databaseId/collections/:collectionId/documents')
    ->alias('/v1/database/collections/:collectionId/documents', ['databaseId' => 'default'])
    ->desc('List Documents')
    ->groups(['api', 'database'])
    ->label('scope', 'documents.read')
    ->label('sdk.auth', [APP_AUTH_TYPE_SESSION, APP_AUTH_TYPE_KEY, APP_AUTH_TYPE_JWT])
    ->label('sdk.namespace', 'databases')
    ->label('sdk.method', 'listDocuments')
    ->label('sdk.description', '/docs/references/databases/list-documents.md')
    ->label('sdk.response.code', Response::STATUS_CODE_OK)
    ->label('sdk.response.type', Response::CONTENT_TYPE_JSON)
    ->label('sdk.response.model', Response::MODEL_DOCUMENT_LIST)
    ->param('databaseId', '', new UID(), 'Database ID.')
    ->param('collectionId', '', new UID(), 'Collection ID. You can create a new collection using the Database service [server integration](https://appwrite.io/docs/server/databases#databasesCreateCollection).')
    ->param('queries', [], new ArrayList(new Text(APP_LIMIT_ARRAY_ELEMENT_SIZE), APP_LIMIT_ARRAY_PARAMS_SIZE), 'Array of query strings generated using the Query class provided by the SDK. [Learn more about queries](https://appwrite.io/docs/databases#querying-documents). Maximum of ' . APP_LIMIT_ARRAY_PARAMS_SIZE . ' queries are allowed, each ' . APP_LIMIT_ARRAY_ELEMENT_SIZE . ' characters long.', true)
    ->param('limit', 25, new Range(0, 100), 'Maximum number of documents to return in response. By default will return maximum 25 results. Maximum of ' . APP_LIMIT_ARRAY_PARAMS_SIZE . ' results allowed per request.', true)
    ->param('offset', 0, new Range(0, APP_LIMIT_COUNT), 'Offset value. The default value is 0. Use this value to manage pagination. [learn more about pagination](https://appwrite.io/docs/pagination)', true)
    ->param('cursor', '', new UID(), 'ID of the document used as the starting point for the query, excluding the document itself. Should be used for efficient pagination when working with large sets of data. [learn more about pagination](https://appwrite.io/docs/pagination)', true)
    ->param('cursorDirection', Database::CURSOR_AFTER, new WhiteList([Database::CURSOR_AFTER, Database::CURSOR_BEFORE]), 'Direction of the cursor, can be either \'before\' or \'after\'.', true)
    ->param('orderAttributes', [], new ArrayList(new Text(APP_LIMIT_ARRAY_ELEMENT_SIZE), APP_LIMIT_ARRAY_PARAMS_SIZE), 'Array of attributes used to sort results. Maximum of ' . APP_LIMIT_ARRAY_PARAMS_SIZE . ' order attributes are allowed, each ' . APP_LIMIT_ARRAY_ELEMENT_SIZE . ' characters long.', true)
    ->param('orderTypes', [], new ArrayList(new WhiteList([Database::ORDER_DESC, Database::ORDER_ASC], true), APP_LIMIT_ARRAY_PARAMS_SIZE), 'Array of order directions for sorting attribtues. Possible values are DESC for descending order, or ASC for ascending order. Maximum of ' . APP_LIMIT_ARRAY_PARAMS_SIZE . ' order types are allowed.', true)
    ->inject('response')
    ->inject('dbForProject')
    ->inject('usage')
    ->inject('mode')
    ->action(function (string $databaseId, string $collectionId, array $queries, int $limit, int $offset, string $cursor, string $cursorDirection, array $orderAttributes, array $orderTypes, Response $response, Database $dbForProject, Stats $usage, string $mode) {

        $database = Authorization::skip(fn () => $dbForProject->getDocument('databases', $databaseId));

        if ($database->isEmpty()) {
            throw new Exception(Exception::DATABASE_NOT_FOUND);
        }
        /**
         * Skip Authorization to get the collection. Needed in case of empty permissions for document level permissions.
         *
         * @var Utopia\Database\Document $collection
         */
        $collection = Authorization::skip(fn() => $dbForProject->getDocument('database_' . $database->getInternalId(), $collectionId));

        if ($collection->isEmpty() || !$collection->getAttribute('enabled')) {
            if (!($mode === APP_MODE_ADMIN && Auth::isPrivilegedUser(Authorization::getRoles()))) {
                throw new Exception(Exception::COLLECTION_NOT_FOUND);
            }
        }

        // Check collection permissions when enforced
        if ($collection->getAttribute('permission') === 'collection') {
            $validator = new Authorization('read');
            if (!$validator->isValid($collection->getRead())) {
                throw new Exception(Exception::USER_UNAUTHORIZED);
            }
        }

<<<<<<< HEAD
        $filterQueries = \array_map(function ($query) {
            return Query::parse($query);
        }, $queries);

        $otherQueries = [];
        $otherQueries[] = Query::limit($limit);
        $otherQueries[] = Query::offset($offset);
        foreach ($orderTypes as $i => $orderType) {
            $otherQueries[] = $orderType === Database::ORDER_DESC ? Query::orderDesc($orderAttributes[$i] ?? '') : Query::orderAsc($orderAttributes[$i] ?? '');
=======
        $queries = \array_map(function ($query) {
            $query = Query::parse($query);

            if (\count($query->getValues()) > 100) {
                throw new Exception(Exception::GENERAL_QUERY_LIMIT_EXCEEDED, "You cannot use more than 100 query values on attribute '{$query->getAttribute()}'");
            }

            return $query;
        }, $queries);

        if (!empty($orderAttributes)) {
            $validator = new OrderAttributes($collection->getAttribute('attributes', []), $collection->getAttribute('indexes', []), true);
            if (!$validator->isValid($orderAttributes)) {
                throw new Exception(Exception::GENERAL_QUERY_INVALID, $validator->getDescription());
            }
        }

        if (!empty($queries)) {
            $validator = new QueriesValidator(new QueryValidator($collection->getAttribute('attributes', [])), $collection->getAttribute('indexes', []), true);
            if (!$validator->isValid($queries)) {
                throw new Exception(Exception::GENERAL_QUERY_INVALID, $validator->getDescription());
            }
>>>>>>> 6dd64362
        }

        if (!empty($cursor)) {
            $cursorDocument = $collection->getAttribute('permission') === 'collection'
                ? Authorization::skip(fn () => $dbForProject->getDocument('database_' . $database->getInternalId() . '_collection_' . $collection->getInternalId(), $cursor))
                : $dbForProject->getDocument('database_' . $database->getInternalId() . '_collection_' . $collection->getInternalId(), $cursor);

            if ($cursorDocument->isEmpty()) {
                throw new Exception(Exception::GENERAL_CURSOR_NOT_FOUND, "Document '{$cursor}' for the 'cursor' value not found.");
            }

            $otherQueries[] = $cursorDirection === Database::CURSOR_AFTER ? Query::cursorAfter($cursorDocument) : Query::cursorBefore($cursorDocument);
        }

        $allQueries = \array_merge($filterQueries, $otherQueries);

        if (!empty($allQueries)) {
            $attributes = $collection->getAttribute('attributes', []);
            $validator = new QueriesValidator(new QueryValidator($attributes), $attributes, $collection->getAttribute('indexes', []), true);
            if (!$validator->isValid($allQueries)) {
                throw new Exception($validator->getDescription(), 400, Exception::GENERAL_QUERY_INVALID);
            }
        }

        if ($collection->getAttribute('permission') === 'collection') {
            /** @var Document[] $documents */
            $documents = Authorization::skip(fn () => $dbForProject->find('database_' . $database->getInternalId() . '_collection_' . $collection->getInternalId(), $allQueries));
            $total = Authorization::skip(fn () => $dbForProject->count('database_' . $database->getInternalId() . '_collection_' . $collection->getInternalId(), $filterQueries, APP_LIMIT_COUNT));
        } else {
            $documents = $dbForProject->find('database_' . $database->getInternalId() . '_collection_' . $collection->getInternalId(), $allQueries);
            $total = $dbForProject->count('database_' . $database->getInternalId() . '_collection_' . $collection->getInternalId(), $filterQueries, APP_LIMIT_COUNT);
        }

        /**
         * Reset $collection attribute to remove prefix.
         */
        $documents = array_map(fn(Document $document) => $document->setAttribute('$collection', $collectionId), $documents);

        $usage
            ->setParam('databases.documents.read', 1)
            ->setParam('databaseId', $databaseId)
            ->setParam('collectionId', $collectionId)
        ;

        $response->dynamic(new Document([
            'total' => $total,
            'documents' => $documents,
        ]), Response::MODEL_DOCUMENT_LIST);
    });

App::get('/v1/databases/:databaseId/collections/:collectionId/documents/:documentId')
    ->alias('/v1/database/collections/:collectionId/documents/:documentId', ['databaseId' => 'default'])
    ->desc('Get Document')
    ->groups(['api', 'database'])
    ->label('scope', 'documents.read')
    ->label('sdk.auth', [APP_AUTH_TYPE_SESSION, APP_AUTH_TYPE_KEY, APP_AUTH_TYPE_JWT])
    ->label('sdk.namespace', 'databases')
    ->label('sdk.method', 'getDocument')
    ->label('sdk.description', '/docs/references/databases/get-document.md')
    ->label('sdk.response.code', Response::STATUS_CODE_OK)
    ->label('sdk.response.type', Response::CONTENT_TYPE_JSON)
    ->label('sdk.response.model', Response::MODEL_DOCUMENT)
    ->param('databaseId', '', new UID(), 'Database ID.')
    ->param('collectionId', null, new UID(), 'Collection ID. You can create a new collection using the Database service [server integration](https://appwrite.io/docs/server/databases#databasesCreateCollection).')
    ->param('documentId', null, new UID(), 'Document ID.')
    ->inject('response')
    ->inject('dbForProject')
    ->inject('usage')
    ->inject('mode')
    ->action(function (string $databaseId, string $collectionId, string $documentId, Response $response, Database $dbForProject, Stats $usage, string $mode) {

        $database = Authorization::skip(fn () => $dbForProject->getDocument('databases', $databaseId));

        if ($database->isEmpty()) {
            throw new Exception(Exception::DATABASE_NOT_FOUND);
        }
        /**
         * Skip Authorization to get the collection. Needed in case of empty permissions for document level permissions.
         */
        $collection = Authorization::skip(fn() => $dbForProject->getDocument('database_' . $database->getInternalId(), $collectionId));

        if ($collection->isEmpty() || !$collection->getAttribute('enabled')) {
            if (!($mode === APP_MODE_ADMIN && Auth::isPrivilegedUser(Authorization::getRoles()))) {
                throw new Exception(Exception::COLLECTION_NOT_FOUND);
            }
        }

        // Check collection permissions when enforced
        if ($collection->getAttribute('permission') === 'collection') {
            $validator = new Authorization('read');
            if (!$validator->isValid($collection->getRead())) {
                throw new Exception(Exception::USER_UNAUTHORIZED);
            }
        }

        if ($collection->getAttribute('permission') === 'collection') {
            /** @var Document $document */
            $document = Authorization::skip(fn() => $dbForProject->getDocument('database_' . $database->getInternalId() . '_collection_' . $collection->getInternalId(), $documentId));
        } else {
            $document = $dbForProject->getDocument('database_' . $database->getInternalId() . '_collection_' . $collection->getInternalId(), $documentId);
        }

        /**
         * Reset $collection attribute to remove prefix.
         */
        $document->setAttribute('$collection', $collectionId);

        if ($document->isEmpty()) {
            throw new Exception(Exception::DOCUMENT_NOT_FOUND);
        }

        $usage
            ->setParam('databases.documents.read', 1)
            ->setParam('databaseId', $databaseId)
            ->setParam('collectionId', $collectionId)
        ;

        $response->dynamic($document, Response::MODEL_DOCUMENT);
    });

App::get('/v1/databases/:databaseId/collections/:collectionId/documents/:documentId/logs')
    ->alias('/v1/database/collections/:collectionId/documents/:documentId/logs', ['databaseId' => 'default'])
    ->desc('List Document Logs')
    ->groups(['api', 'database'])
    ->label('scope', 'documents.read')
    ->label('sdk.auth', [APP_AUTH_TYPE_ADMIN])
    ->label('sdk.namespace', 'databases')
    ->label('sdk.method', 'listDocumentLogs')
    ->label('sdk.description', '/docs/references/databases/get-document-logs.md')
    ->label('sdk.response.code', Response::STATUS_CODE_OK)
    ->label('sdk.response.type', Response::CONTENT_TYPE_JSON)
    ->label('sdk.response.model', Response::MODEL_LOG_LIST)
    ->param('databaseId', '', new UID(), 'Database ID.')
    ->param('collectionId', '', new UID(), 'Collection ID.')
    ->param('documentId', null, new UID(), 'Document ID.')
    ->param('limit', 25, new Range(0, 100), 'Maximum number of logs to return in response. By default will return maximum 25 results. Maximum of 100 results allowed per request.', true)
    ->param('offset', 0, new Range(0, APP_LIMIT_COUNT), 'Offset value. The default value is 0. Use this value to manage pagination. [learn more about pagination](https://appwrite.io/docs/pagination)', true)
    ->inject('response')
    ->inject('dbForProject')
    ->inject('locale')
    ->inject('geodb')
    ->action(function (string $databaseId, string $collectionId, string $documentId, int $limit, int $offset, Response $response, Database $dbForProject, Locale $locale, Reader $geodb) {

        $database = Authorization::skip(fn () => $dbForProject->getDocument('databases', $databaseId));

        if ($database->isEmpty()) {
            throw new Exception(Exception::DATABASE_NOT_FOUND);
        }
        $collection = $dbForProject->getDocument('database_' . $database->getInternalId(), $collectionId);

        if ($collection->isEmpty()) {
            throw new Exception(Exception::COLLECTION_NOT_FOUND);
        }

        $document = $dbForProject->getDocument('database_' . $database->getInternalId() . '_collection_' . $collection->getInternalId(), $documentId);

        if ($document->isEmpty()) {
            throw new Exception(Exception::DOCUMENT_NOT_FOUND);
        }

        $audit = new Audit($dbForProject);
        $resource = 'database/' . $databaseId . '/collection/' . $collectionId . '/document/' . $document->getId();
        $logs = $audit->getLogsByResource($resource, $limit, $offset);

        $output = [];

        foreach ($logs as $i => &$log) {
            $log['userAgent'] = (!empty($log['userAgent'])) ? $log['userAgent'] : 'UNKNOWN';

            $detector = new Detector($log['userAgent']);
            $detector->skipBotDetection(); // OPTIONAL: If called, bot detection will completely be skipped (bots will be detected as regular devices then)

            $os = $detector->getOS();
            $client = $detector->getClient();
            $device = $detector->getDevice();

            $output[$i] = new Document([
                'event' => $log['event'],
                'userId' => $log['userId'],
                'userEmail' => $log['data']['userEmail'] ?? null,
                'userName' => $log['data']['userName'] ?? null,
                'mode' => $log['data']['mode'] ?? null,
                'ip' => $log['ip'],
                'time' => $log['time'],
                'osCode' => $os['osCode'],
                'osName' => $os['osName'],
                'osVersion' => $os['osVersion'],
                'clientType' => $client['clientType'],
                'clientCode' => $client['clientCode'],
                'clientName' => $client['clientName'],
                'clientVersion' => $client['clientVersion'],
                'clientEngine' => $client['clientEngine'],
                'clientEngineVersion' => $client['clientEngineVersion'],
                'deviceName' => $device['deviceName'],
                'deviceBrand' => $device['deviceBrand'],
                'deviceModel' => $device['deviceModel']
            ]);

            $record = $geodb->get($log['ip']);

            if ($record) {
                $output[$i]['countryCode'] = $locale->getText('countries.' . strtolower($record['country']['iso_code']), false) ? \strtolower($record['country']['iso_code']) : '--';
                $output[$i]['countryName'] = $locale->getText('countries.' . strtolower($record['country']['iso_code']), $locale->getText('locale.country.unknown'));
            } else {
                $output[$i]['countryCode'] = '--';
                $output[$i]['countryName'] = $locale->getText('locale.country.unknown');
            }
        }
        $response->dynamic(new Document([
            'total' => $audit->countLogsByResource($resource),
            'logs' => $output,
        ]), Response::MODEL_LOG_LIST);
    });

App::patch('/v1/databases/:databaseId/collections/:collectionId/documents/:documentId')
    ->alias('/v1/database/collections/:collectionId/documents/:documentId', ['databaseId' => 'default'])
    ->desc('Update Document')
    ->groups(['api', 'database'])
    ->label('event', 'databases.[databaseId].collections.[collectionId].documents.[documentId].update')
    ->label('scope', 'documents.write')
    ->label('sdk.auth', [APP_AUTH_TYPE_SESSION, APP_AUTH_TYPE_KEY, APP_AUTH_TYPE_JWT])
    ->label('sdk.namespace', 'databases')
    ->label('sdk.method', 'updateDocument')
    ->label('sdk.description', '/docs/references/databases/update-document.md')
    ->label('sdk.response.code', Response::STATUS_CODE_OK)
    ->label('sdk.response.type', Response::CONTENT_TYPE_JSON)
    ->label('sdk.response.model', Response::MODEL_DOCUMENT)
    ->param('databaseId', '', new UID(), 'Database ID.')
    ->param('collectionId', null, new UID(), 'Collection ID.')
    ->param('documentId', null, new UID(), 'Document ID.')
    ->param('data', [], new JSON(), 'Document data as JSON object. Include only attribute and value pairs to be updated.', true)
    ->param('read', null, new Permissions(APP_LIMIT_ARRAY_PARAMS_SIZE), 'An array of strings with read permissions. By default inherits the existing read permissions. [learn more about permissions](https://appwrite.io/docs/permissions) and get a full list of available permissions.', true)
    ->param('write', null, new Permissions(APP_LIMIT_ARRAY_PARAMS_SIZE), 'An array of strings with write permissions. By default inherits the existing write permissions. [learn more about permissions](https://appwrite.io/docs/permissions) and get a full list of available permissions.', true)
    ->inject('response')
    ->inject('dbForProject')
    ->inject('audits')
    ->inject('usage')
    ->inject('events')
    ->inject('mode')
    ->action(function (string $databaseId, string $collectionId, string $documentId, string|array $data, ?array $read, ?array $write, Response $response, Database $dbForProject, EventAudit $audits, Stats $usage, Event $events, string $mode) {

        $database = Authorization::skip(fn () => $dbForProject->getDocument('databases', $databaseId));

        if ($database->isEmpty()) {
            throw new Exception(Exception::DATABASE_NOT_FOUND);
        }
        /**
         * Skip Authorization to get the collection. Needed in case of empty permissions for document level permissions.
         */
        $collection = Authorization::skip(fn() => $dbForProject->getDocument('database_' . $database->getInternalId(), $collectionId));

        if ($collection->isEmpty() || !$collection->getAttribute('enabled')) {
            if (!($mode === APP_MODE_ADMIN && Auth::isPrivilegedUser(Authorization::getRoles()))) {
                throw new Exception(Exception::COLLECTION_NOT_FOUND);
            }
        }

        // Check collection permissions when enforced
        if ($collection->getAttribute('permission') === 'collection') {
            $validator = new Authorization('write');
            if (!$validator->isValid($collection->getWrite())) {
                throw new Exception(Exception::USER_UNAUTHORIZED);
            }

            $document = Authorization::skip(fn() => $dbForProject->getDocument('database_' . $database->getInternalId() . '_collection_' . $collection->getInternalId(), $documentId));
        } else {
            $document = $dbForProject->getDocument('database_' . $database->getInternalId() . '_collection_' . $collection->getInternalId(), $documentId);
        }


        if ($document->isEmpty()) {
            throw new Exception(Exception::DOCUMENT_NOT_FOUND);
        }

        $data = (\is_string($data)) ? \json_decode($data, true) : $data; // Cast to JSON array

        if (empty($data) && empty($read) && empty($write)) {
            throw new Exception(Exception::DOCUMENT_MISSING_PAYLOAD, 'Missing payload or read/write permissions');
        }

        if (!\is_array($data)) {
            throw new Exception(Exception::DOCUMENT_INVALID_STRUCTURE, 'Data param should be a valid JSON object');
        }

        $data = \array_merge($document->getArrayCopy(), $data);

        $data['$collection'] = $collection->getId(); // Make sure user don't switch collectionID
        $data['$createdAt'] = $document->getCreatedAt(); // Make sure user don't switch createdAt
        $data['$id'] = $document->getId(); // Make sure user don't switch document unique ID
        $data['$read'] = (is_null($read)) ? ($document->getRead() ?? []) : $read; // By default inherit read permissions
        $data['$write'] = (is_null($write)) ? ($document->getWrite() ?? []) : $write; // By default inherit write permissions

        // Users can only add their roles to documents, API keys and Admin users can add any
        $roles = Authorization::getRoles();

        if (!Auth::isAppUser($roles) && !Auth::isPrivilegedUser($roles)) {
            if (!is_null($read)) {
                foreach ($data['$read'] as $read) {
                    if (!Authorization::isRole($read)) {
                        throw new Exception(Exception::USER_UNAUTHORIZED, 'Read permissions must be one of: (' . \implode(', ', $roles) . ')');
                    }
                }
            }
            if (!is_null($write)) {
                foreach ($data['$write'] as $write) {
                    if (!Authorization::isRole($write)) {
                        throw new Exception(Exception::USER_UNAUTHORIZED, 'Write permissions must be one of: (' . \implode(', ', $roles) . ')');
                    }
                }
            }
        }

        try {
            if ($collection->getAttribute('permission') === 'collection') {
                /** @var Document $document */
                $document = Authorization::skip(fn() => $dbForProject->updateDocument('database_' . $database->getInternalId() . '_collection_' . $collection->getInternalId(), $document->getId(), new Document($data)));
            } else {
                $document = $dbForProject->updateDocument('database_' . $database->getInternalId() . '_collection_' . $collection->getInternalId(), $document->getId(), new Document($data));
            }
            /**
             * Reset $collection attribute to remove prefix.
             */
            $document->setAttribute('$collection', $collectionId);
        } catch (AuthorizationException $exception) {
            throw new Exception(Exception::USER_UNAUTHORIZED);
        } catch (DuplicateException $exception) {
            throw new Exception(Exception::DOCUMENT_ALREADY_EXISTS);
        } catch (StructureException $exception) {
            throw new Exception(Exception::DOCUMENT_INVALID_STRUCTURE, $exception->getMessage());
        }

        $events
            ->setParam('databaseId', $databaseId)
            ->setParam('collectionId', $collection->getId())
            ->setParam('documentId', $document->getId())
            ->setContext('collection', $collection)
            ->setContext('database', $database)
        ;

        $usage
            ->setParam('databases.documents.update', 1)
            ->setParam('databaseId', $databaseId)
            ->setParam('collectionId', $collectionId)
        ;

        $audits
            ->setResource('database/' . $databaseId . '/collection/' . $collectionId . '/document/' . $document->getId())
            ->setPayload($document->getArrayCopy())
        ;

        $response->dynamic($document, Response::MODEL_DOCUMENT);
    });

App::delete('/v1/databases/:databaseId/collections/:collectionId/documents/:documentId')
    ->alias('/v1/database/collections/:collectionId/documents/:documentId', ['databaseId' => 'default'])
    ->desc('Delete Document')
    ->groups(['api', 'database'])
    ->label('scope', 'documents.write')
    ->label('event', 'databases.[databaseId].collections.[collectionId].documents.[documentId].delete')
    ->label('sdk.auth', [APP_AUTH_TYPE_SESSION, APP_AUTH_TYPE_KEY, APP_AUTH_TYPE_JWT])
    ->label('sdk.namespace', 'databases')
    ->label('sdk.method', 'deleteDocument')
    ->label('sdk.description', '/docs/references/databases/delete-document.md')
    ->label('sdk.response.code', Response::STATUS_CODE_NOCONTENT)
    ->label('sdk.response.model', Response::MODEL_NONE)
    ->param('databaseId', '', new UID(), 'Database ID.')
    ->param('collectionId', null, new UID(), 'Collection ID. You can create a new collection using the Database service [server integration](https://appwrite.io/docs/server/databases#databasesCreateCollection).')
    ->param('documentId', null, new UID(), 'Document ID.')
    ->inject('response')
    ->inject('dbForProject')
    ->inject('events')
    ->inject('audits')
    ->inject('deletes')
    ->inject('usage')
    ->inject('mode')
    ->action(function (string $databaseId, string $collectionId, string $documentId, Response $response, Database $dbForProject, Event $events, EventAudit $audits, Delete $deletes, Stats $usage, string $mode) {

        $database = Authorization::skip(fn () => $dbForProject->getDocument('databases', $databaseId));

        if ($database->isEmpty()) {
            throw new Exception(Exception::DATABASE_NOT_FOUND);
        }
        /**
         * Skip Authorization to get the collection. Needed in case of empty permissions for document level permissions.
         */
        $collection = Authorization::skip(fn() => $dbForProject->getDocument('database_' . $database->getInternalId(), $collectionId));

        if ($collection->isEmpty() || !$collection->getAttribute('enabled')) {
            if (!($mode === APP_MODE_ADMIN && Auth::isPrivilegedUser(Authorization::getRoles()))) {
                throw new Exception(Exception::COLLECTION_NOT_FOUND);
            }
        }

        // Check collection permissions when enforced
        if ($collection->getAttribute('permission') === 'collection') {
            $validator = new Authorization('write');
            if (!$validator->isValid($collection->getWrite())) {
                throw new Exception(Exception::USER_UNAUTHORIZED);
            }
        }

        if ($collection->getAttribute('permission') === 'collection') {
            /** @var Document $document */
            $document = Authorization::skip(fn() => $dbForProject->getDocument('database_' . $database->getInternalId() . '_collection_' . $collection->getInternalId(), $documentId));
        } else {
            $document = $dbForProject->getDocument('database_' . $database->getInternalId() . '_collection_' . $collection->getInternalId(), $documentId);
        }

        if ($document->isEmpty()) {
            throw new Exception(Exception::DOCUMENT_NOT_FOUND);
        }

        if ($collection->getAttribute('permission') === 'collection') {
            Authorization::skip(fn() => $dbForProject->deleteDocument('database_' . $database->getInternalId() . '_collection_' . $collection->getInternalId(), $documentId));
        } else {
            $dbForProject->deleteDocument('database_' . $database->getInternalId() . '_collection_' . $collection->getInternalId(), $documentId);
        }

        $dbForProject->deleteCachedDocument('database_' . $database->getInternalId() . '_collection_' . $collection->getInternalId(), $documentId);

        /**
         * Reset $collection attribute to remove prefix.
         */
        $document->setAttribute('$collection', $collectionId);

        $deletes
            ->setType(DELETE_TYPE_AUDIT)
            ->setDocument($document)
        ;

        $usage
            ->setParam('databases.documents.delete', 1)
            ->setParam('databaseId', $databaseId)
            ->setParam('collectionId', $collectionId)
        ;

        $events
            ->setParam('databaseId', $databaseId)
            ->setParam('collectionId', $collection->getId())
            ->setParam('documentId', $document->getId())
            ->setContext('collection', $collection)
            ->setContext('database', $database)
            ->setPayload($response->output($document, Response::MODEL_DOCUMENT))
        ;

        $audits
            ->setResource('database/' . $databaseId . '/collection/' . $collectionId . '/document/' . $document->getId())
            ->setPayload($document->getArrayCopy())
        ;

        $response->noContent();
    });

App::get('/v1/databases/usage')
    ->desc('Get usage stats for the database')
    ->groups(['api', 'database'])
    ->label('scope', 'collections.read')
    ->label('sdk.auth', [APP_AUTH_TYPE_ADMIN])
    ->label('sdk.namespace', 'databases')
    ->label('sdk.method', 'getUsage')
    ->label('sdk.response.code', Response::STATUS_CODE_OK)
    ->label('sdk.response.type', Response::CONTENT_TYPE_JSON)
    ->label('sdk.response.model', Response::MODEL_USAGE_DATABASES)
    ->param('range', '30d', new WhiteList(['24h', '7d', '30d', '90d'], true), '`Date range.', true)
    ->inject('response')
    ->inject('dbForProject')
    ->action(function (string $range, Response $response, Database $dbForProject) {

        $usage = [];
        if (App::getEnv('_APP_USAGE_STATS', 'enabled') == 'enabled') {
            $periods = [
                '24h' => [
                    'period' => '30m',
                    'limit' => 48,
                ],
                '7d' => [
                    'period' => '1d',
                    'limit' => 7,
                ],
                '30d' => [
                    'period' => '1d',
                    'limit' => 30,
                ],
                '90d' => [
                    'period' => '1d',
                    'limit' => 90,
                ],
            ];

            $metrics = [
                'databases.count',
                'databases.documents.count',
                'databases.collections.count',
                'databases.create',
                'databases.read',
                'databases.update',
                'databases.delete',
                'databases.collections.create',
                'databases.collections.read',
                'databases.collections.update',
                'databases.collections.delete',
                'databases.documents.create',
                'databases.documents.read',
                'databases.documents.update',
                'databases.documents.delete'
            ];

            $stats = [];

            Authorization::skip(function () use ($dbForProject, $periods, $range, $metrics, &$stats) {
                foreach ($metrics as $metric) {
                    $limit = $periods[$range]['limit'];
                    $period = $periods[$range]['period'];

                    $requestDocs = $dbForProject->find('stats', [
                        Query::equal('period', [$period]),
                        Query::equal('metric', [$metric]),
                        Query::limit($limit),
                        Query::orderDesc('time'),
                    ]);

                    $stats[$metric] = [];
                    foreach ($requestDocs as $requestDoc) {
                        $stats[$metric][] = [
                            'value' => $requestDoc->getAttribute('value'),
                            'date' => $requestDoc->getAttribute('time'),
                        ];
                    }

                    // backfill metrics with empty values for graphs
                    $backfill = $limit - \count($requestDocs);
                    while ($backfill > 0) {
                        $last = $limit - $backfill - 1; // array index of last added metric
                        $diff = match ($period) { // convert period to seconds for unix timestamp math
                            '30m' => 1800,
                            '1d' => 86400,
                        };
                        $stats[$metric][] = [
                            'value' => 0,
                            'date' => DateTime::addSeconds(new \DateTime($stats[$metric][$last]['date'] ?? null), -1 * $diff),
                        ];
                        $backfill--;
                    }
                    // Added 3'rd level to Index [period, metric, time] because of order by.
                    $stats[$metric] = array_reverse($stats[$metric]);
                }
            });

            $usage = new Document([
                'range' => $range,
                'databasesCount' => $stats["databases.count"],
                'documentsCount' => $stats["databases.documents.count"],
                'collectionsCount' => $stats["databases.collections.count"],
                'documentsCreate' =>  $stats["databases.documents.create"],
                'documentsRead' =>  $stats["databases.documents.read"],
                'documentsUpdate' => $stats["databases.documents.update"],
                'documentsDelete' => $stats["databases.documents.delete"],
                'collectionsCreate' => $stats["databases.collections.create"],
                'collectionsRead' =>  $stats["databases.collections.read"],
                'collectionsUpdate' => $stats["databases.collections.update"],
                'collectionsDelete' => $stats["databases.collections.delete"],
                'databasesCreate' => $stats["databases.create"],
                'databasesRead' =>  $stats["databases.read"],
                'databasesUpdate' => $stats["databases.update"],
                'databasesDelete' => $stats["databases.delete"],
            ]);
        }

        $response->dynamic($usage, Response::MODEL_USAGE_DATABASES);
    });

App::get('/v1/databases/:databaseId/usage')
    ->desc('Get usage stats for the database')
    ->groups(['api', 'database'])
    ->label('scope', 'collections.read')
    ->label('sdk.auth', [APP_AUTH_TYPE_ADMIN])
    ->label('sdk.namespace', 'databases')
    ->label('sdk.method', 'getDatabaseUsage')
    ->label('sdk.response.code', Response::STATUS_CODE_OK)
    ->label('sdk.response.type', Response::CONTENT_TYPE_JSON)
    ->label('sdk.response.model', Response::MODEL_USAGE_DATABASE)
    ->param('databaseId', '', new UID(), 'Database ID.')
    ->param('range', '30d', new WhiteList(['24h', '7d', '30d', '90d'], true), '`Date range.', true)
    ->inject('response')
    ->inject('dbForProject')
    ->action(function (string $databaseId, string $range, Response $response, Database $dbForProject) {

        $usage = [];
        if (App::getEnv('_APP_USAGE_STATS', 'enabled') == 'enabled') {
            $periods = [
                '24h' => [
                    'period' => '30m',
                    'limit' => 48,
                ],
                '7d' => [
                    'period' => '1d',
                    'limit' => 7,
                ],
                '30d' => [
                    'period' => '1d',
                    'limit' => 30,
                ],
                '90d' => [
                    'period' => '1d',
                    'limit' => 90,
                ],
            ];

            $metrics = [
                'databases.' . $databaseId . '.documents.count',
                'databases.' . $databaseId . '.collections.count',
                'databases.' . $databaseId . '.collections.create',
                'databases.' . $databaseId . '.collections.read',
                'databases.' . $databaseId . '.collections.update',
                'databases.' . $databaseId . '.collections.delete',
                'databases.' . $databaseId . '.documents.create',
                'databases.' . $databaseId . '.documents.read',
                'databases.' . $databaseId . '.documents.update',
                'databases.' . $databaseId . '.documents.delete'
            ];

            $stats = [];

            Authorization::skip(function () use ($dbForProject, $periods, $range, $metrics, &$stats) {
                foreach ($metrics as $metric) {
                    $limit = $periods[$range]['limit'];
                    $period = $periods[$range]['period'];

                    $requestDocs = $dbForProject->find('stats', [
                        Query::equal('period', [$period]),
                        Query::equal('metric', [$metric]),
                        Query::limit($limit),
                        Query::orderDesc('time'),
                    ]);

                    $stats[$metric] = [];
                    foreach ($requestDocs as $requestDoc) {
                        $stats[$metric][] = [
                            'value' => $requestDoc->getAttribute('value'),
                            'date' => $requestDoc->getAttribute('time'),
                        ];
                    }

                    // backfill metrics with empty values for graphs
                    $backfill = $limit - \count($requestDocs);
                    while ($backfill > 0) {
                        $last = $limit - $backfill - 1; // array index of last added metric
                        $diff = match ($period) { // convert period to seconds for unix timestamp math
                            '30m' => 1800,
                            '1d' => 86400,
                        };
                        $stats[$metric][] = [
                            'value' => 0,
                            'date' => DateTime::addSeconds(new \DateTime($stats[$metric][$last]['date'] ?? null), -1 * $diff),
                        ];
                        $backfill--;
                    }
                    // TODO@kodumbeats explore performance if query is ordered by time ASC
                    $stats[$metric] = array_reverse($stats[$metric]);
                }
            });

            $usage = new Document([
                'range' => $range,
                'documentsCount' => $stats["databases.{$databaseId}.documents.count"],
                'collectionsCount' => $stats["databases.{$databaseId}.collections.count"],
                'documentsCreate' =>  $stats["databases.{$databaseId}.documents.create"],
                'documentsRead' =>  $stats["databases.{$databaseId}.documents.read"],
                'documentsUpdate' => $stats["databases.{$databaseId}.documents.update"],
                'documentsDelete' => $stats["databases.{$databaseId}.documents.delete"],
                'collectionsCreate' => $stats["databases.{$databaseId}.collections.create"],
                'collectionsRead' =>  $stats["databases.{$databaseId}.collections.read"],
                'collectionsUpdate' => $stats["databases.{$databaseId}.collections.update"],
                'collectionsDelete' => $stats["databases.{$databaseId}.collections.delete"],
            ]);
        }

        $response->dynamic($usage, Response::MODEL_USAGE_DATABASE);
    });

App::get('/v1/databases/:databaseId/collections/:collectionId/usage')
    ->alias('/v1/database/:collectionId/usage', ['databaseId' => 'default'])
    ->desc('Get usage stats for a collection')
    ->groups(['api', 'database'])
    ->label('scope', 'collections.read')
    ->label('sdk.auth', [APP_AUTH_TYPE_ADMIN])
    ->label('sdk.namespace', 'databases')
    ->label('sdk.method', 'getCollectionUsage')
    ->label('sdk.response.code', Response::STATUS_CODE_OK)
    ->label('sdk.response.type', Response::CONTENT_TYPE_JSON)
    ->label('sdk.response.model', Response::MODEL_USAGE_COLLECTION)
    ->param('databaseId', '', new UID(), 'Database ID.')
    ->param('range', '30d', new WhiteList(['24h', '7d', '30d', '90d'], true), 'Date range.', true)
    ->param('collectionId', '', new UID(), 'Collection ID.')
    ->inject('response')
    ->inject('dbForProject')
    ->action(function (string $databaseId, string $range, string $collectionId, Response $response, Database $dbForProject) {

        $database = $dbForProject->getDocument('databases', $databaseId);

        $collectionDocument = $dbForProject->getDocument('database_' . $database->getInternalId(), $collectionId);
        $collection = $dbForProject->getCollection('database_' . $database->getInternalId() . '_collection_' . $collectionDocument->getInternalId());

        if ($collection->isEmpty()) {
            throw new Exception(Exception::COLLECTION_NOT_FOUND);
        }

        $usage = [];
        if (App::getEnv('_APP_USAGE_STATS', 'enabled') == 'enabled') {
            $periods = [
                '24h' => [
                    'period' => '30m',
                    'limit' => 48,
                ],
                '7d' => [
                    'period' => '1d',
                    'limit' => 7,
                ],
                '30d' => [
                    'period' => '1d',
                    'limit' => 30,
                ],
                '90d' => [
                    'period' => '1d',
                    'limit' => 90,
                ],
            ];

            $metrics = [
                "databases.{$databaseId}.collections.{$collectionId}.documents.count",
                "databases.{$databaseId}.collections.{$collectionId}.documents.create",
                "databases.{$databaseId}.collections.{$collectionId}.documents.read",
                "databases.{$databaseId}.collections.{$collectionId}.documents.update",
                "databases.{$databaseId}.collections.{$collectionId}.documents.delete",
            ];

            $stats = [];

            Authorization::skip(function () use ($dbForProject, $periods, $range, $metrics, &$stats) {
                foreach ($metrics as $metric) {
                    $limit = $periods[$range]['limit'];
                    $period = $periods[$range]['period'];

                    $requestDocs = $dbForProject->find('stats', [
                        Query::equal('period', [$period]),
                        Query::equal('metric', [$metric]),
                        Query::limit($limit),
                        Query::orderDesc('time'),
                    ]);

                    $stats[$metric] = [];
                    foreach ($requestDocs as $requestDoc) {
                        $stats[$metric][] = [
                            'value' => $requestDoc->getAttribute('value'),
                            'date' => $requestDoc->getAttribute('time'),
                        ];
                    }

                    // backfill metrics with empty values for graphs
                    $backfill = $limit - \count($requestDocs);
                    while ($backfill > 0) {
                        $last = $limit - $backfill - 1; // array index of last added metric
                        $diff = match ($period) { // convert period to seconds for unix timestamp math
                            '30m' => 1800,
                            '1d' => 86400,
                        };
                        $stats[$metric][] = [
                            'value' => 0,
                            'date' => DateTime::addSeconds(new \DateTime($stats[$metric][$last]['date'] ?? null), -1 * $diff),
                        ];
                        $backfill--;
                    }
                    $stats[$metric] = array_reverse($stats[$metric]);
                }
            });

            $usage = new Document([
                'range' => $range,
                'documentsCount' => $stats["databases.{$databaseId}.collections.{$collectionId}.documents.count"],
                'documentsCreate' => $stats["databases.{$databaseId}.collections.{$collectionId}.documents.create"],
                'documentsRead' => $stats["databases.{$databaseId}.collections.{$collectionId}.documents.read"],
                'documentsUpdate' =>  $stats["databases.{$databaseId}.collections.{$collectionId}.documents.update"],
                'documentsDelete' =>  $stats["databases.{$databaseId}.collections.{$collectionId}.documents.delete"]
            ]);
        }

        $response->dynamic($usage, Response::MODEL_USAGE_COLLECTION);
    });<|MERGE_RESOLUTION|>--- conflicted
+++ resolved
@@ -594,14 +594,8 @@
 
         $filterQueries = [];
 
-<<<<<<< HEAD
         if (!empty($search)) {
             $filterQueries[] = Query::search('search', $search);
-=======
-            if ($cursorCollection->isEmpty()) {
-                throw new Exception(Exception::GENERAL_CURSOR_NOT_FOUND, "Collection '{$cursor}' for the 'cursor' value not found.");
-            }
->>>>>>> 6dd64362
         }
 
         $queries = [];
@@ -612,7 +606,7 @@
             $cursorDocument = $dbForProject->getDocument('database_' . $database->getInternalId(), $cursor);
 
             if ($cursorDocument->isEmpty()) {
-                throw new Exception("Collection '{$cursor}' for the 'cursor' value not found.", 400, Exception::GENERAL_CURSOR_NOT_FOUND);
+                throw new Exception(Exception::GENERAL_CURSOR_NOT_FOUND, "Collection '{$cursor}' for the 'cursor' value not found.");
             }
 
             $queries[] = $cursorDirection === Database::CURSOR_AFTER ? Query::cursorAfter($cursorDocument) : Query::cursorBefore($cursorDocument);
@@ -2054,9 +2048,14 @@
             }
         }
 
-<<<<<<< HEAD
         $filterQueries = \array_map(function ($query) {
-            return Query::parse($query);
+            $query = Query::parse($query);
+
+            if (\count($query->getValues()) > 100) {
+                throw new Exception(Exception::GENERAL_QUERY_LIMIT_EXCEEDED, "You cannot use more than 100 query values on attribute '{$query->getAttribute()}'");
+            }
+
+            return $query;
         }, $queries);
 
         $otherQueries = [];
@@ -2064,30 +2063,6 @@
         $otherQueries[] = Query::offset($offset);
         foreach ($orderTypes as $i => $orderType) {
             $otherQueries[] = $orderType === Database::ORDER_DESC ? Query::orderDesc($orderAttributes[$i] ?? '') : Query::orderAsc($orderAttributes[$i] ?? '');
-=======
-        $queries = \array_map(function ($query) {
-            $query = Query::parse($query);
-
-            if (\count($query->getValues()) > 100) {
-                throw new Exception(Exception::GENERAL_QUERY_LIMIT_EXCEEDED, "You cannot use more than 100 query values on attribute '{$query->getAttribute()}'");
-            }
-
-            return $query;
-        }, $queries);
-
-        if (!empty($orderAttributes)) {
-            $validator = new OrderAttributes($collection->getAttribute('attributes', []), $collection->getAttribute('indexes', []), true);
-            if (!$validator->isValid($orderAttributes)) {
-                throw new Exception(Exception::GENERAL_QUERY_INVALID, $validator->getDescription());
-            }
-        }
-
-        if (!empty($queries)) {
-            $validator = new QueriesValidator(new QueryValidator($collection->getAttribute('attributes', [])), $collection->getAttribute('indexes', []), true);
-            if (!$validator->isValid($queries)) {
-                throw new Exception(Exception::GENERAL_QUERY_INVALID, $validator->getDescription());
-            }
->>>>>>> 6dd64362
         }
 
         if (!empty($cursor)) {
@@ -2108,7 +2083,7 @@
             $attributes = $collection->getAttribute('attributes', []);
             $validator = new QueriesValidator(new QueryValidator($attributes), $attributes, $collection->getAttribute('indexes', []), true);
             if (!$validator->isValid($allQueries)) {
-                throw new Exception($validator->getDescription(), 400, Exception::GENERAL_QUERY_INVALID);
+                throw new Exception(Exception::GENERAL_QUERY_INVALID, $validator->getDescription());
             }
         }
 
