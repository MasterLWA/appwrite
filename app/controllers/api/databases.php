<?php

use Utopia\App;
use Appwrite\Event\Delete;
use Appwrite\Extend\Exception;
use Utopia\Audit\Audit;
use Utopia\Database\Permission;
use Utopia\Database\Role;
use Utopia\Database\Validator\DatetimeValidator;
use Utopia\Database\ID;
use Utopia\Validator\Boolean;
use Utopia\Validator\FloatValidator;
use Utopia\Validator\Integer;
use Utopia\Validator\Range;
use Utopia\Validator\WhiteList;
use Utopia\Validator\Text;
use Utopia\Validator\ArrayList;
use Utopia\Validator\JSON;
use Utopia\Database\Database;
use Utopia\Database\Document;
use Utopia\Database\DateTime;
use Utopia\Database\Query;
use Utopia\Database\Adapter\MariaDB;
use Utopia\Database\Validator\Authorization;
use Utopia\Database\Validator\Key;
use Utopia\Database\Validator\Permissions;
use Utopia\Database\Validator\Query as QueryValidator;
use Utopia\Database\Validator\Structure;
use Utopia\Database\Validator\UID;
use Utopia\Database\Exception\Authorization as AuthorizationException;
use Utopia\Database\Exception\Duplicate as DuplicateException;
use Utopia\Database\Exception\Limit as LimitException;
use Utopia\Database\Exception\Structure as StructureException;
use Utopia\Locale\Locale;
use Appwrite\Auth\Auth;
use Appwrite\Network\Validator\Email;
use Appwrite\Network\Validator\IP;
use Appwrite\Network\Validator\URL;
use Appwrite\Utopia\Database\Validator\CustomId;
use Appwrite\Utopia\Database\Validator\Queries as QueriesValidator;
use Appwrite\Utopia\Response;
use Appwrite\Detector\Detector;
use Appwrite\Event\Database as EventDatabase;
use Appwrite\Event\Event;
use Utopia\Config\Config;
use MaxMind\Db\Reader;

/**
 * Create attribute of varying type
 *
 *
 * @return Document Newly created attribute document
 * @throws Exception
 */
function createAttribute(string $databaseId, string $collectionId, Document $attribute, Response $response, Database $dbForProject, EventDatabase $database, Event $events): Document
{
    $key = $attribute->getAttribute('key');
    $type = $attribute->getAttribute('type', '');
    $size = $attribute->getAttribute('size', 0);
    $required = $attribute->getAttribute('required', true);
    $signed = $attribute->getAttribute('signed', true); // integers are signed by default
    $array = $attribute->getAttribute('array', false);
    $format = $attribute->getAttribute('format', '');
    $formatOptions = $attribute->getAttribute('formatOptions', []);
    $filters = $attribute->getAttribute('filters', []); // filters are hidden from the endpoint
    $default = $attribute->getAttribute('default');


    $db = Authorization::skip(fn () => $dbForProject->getDocument('databases', $databaseId));

    if ($db->isEmpty()) {
        throw new Exception(Exception::DATABASE_NOT_FOUND);
    }

    $collection = $dbForProject->getDocument('database_' . $db->getInternalId(), $collectionId);

    if ($collection->isEmpty()) {
        throw new Exception(Exception::COLLECTION_NOT_FOUND);
    }

    if (!empty($format)) {
        if (!Structure::hasFormat($format, $type)) {
            throw new Exception(Exception::ATTRIBUTE_FORMAT_UNSUPPORTED, "Format {$format} not available for {$type} attributes.");
        }
    }

    // Must throw here since dbForProject->createAttribute is performed by db worker
    if ($required && $default) {
        throw new Exception(Exception::ATTRIBUTE_DEFAULT_UNSUPPORTED, 'Cannot set default value for required attribute');
    }

    if ($array && $default) {
        throw new Exception(Exception::ATTRIBUTE_DEFAULT_UNSUPPORTED, 'Cannot set default value for array attributes');
    }

    try {
        $attribute = new Document([
            '$id' => ID::custom($db->getInternalId() . '_' . $collection->getInternalId() . '_' . $key),
            'key' => $key,
            'databaseInternalId' => $db->getInternalId(),
            'databaseId' => $db->getId(),
            'collectionInternalId' => $collection->getInternalId(),
            'collectionId' => $collectionId,
            'type' => $type,
            'status' => 'processing', // processing, available, failed, deleting, stuck
            'size' => $size,
            'required' => $required,
            'signed' => $signed,
            'default' => $default,
            'array' => $array,
            'format' => $format,
            'formatOptions' => $formatOptions,
            'filters' => $filters,
        ]);

        $dbForProject->checkAttribute($collection, $attribute);
        $attribute = $dbForProject->createDocument('attributes', $attribute);
    } catch (DuplicateException $exception) {
        throw new Exception(Exception::ATTRIBUTE_ALREADY_EXISTS);
    } catch (LimitException $exception) {
        throw new Exception(Exception::ATTRIBUTE_LIMIT_EXCEEDED, 'Attribute limit exceeded');
    }

    $dbForProject->deleteCachedDocument('database_' . $db->getInternalId(), $collectionId);
    $dbForProject->deleteCachedCollection('database_' . $db->getInternalId() . '_collection_' . $collection->getInternalId());

    $database
        ->setType(DATABASE_TYPE_CREATE_ATTRIBUTE)
        ->setDatabase($db)
        ->setCollection($collection)
        ->setDocument($attribute)
    ;

    $events
        ->setContext('collection', $collection)
        ->setContext('database', $db)
        ->setParam('databaseId', $databaseId)
        ->setParam('collectionId', $collection->getId())
        ->setParam('attributeId', $attribute->getId())
    ;

    $response->setStatusCode(Response::STATUS_CODE_CREATED);

    return $attribute;
}

App::post('/v1/databases')
    ->desc('Create Database')
    ->groups(['api', 'database'])
    ->label('event', 'databases.[databaseId].create')
    ->label('scope', 'databases.write')
    ->label('audits.resource', 'database/{response.$id}')
    ->label('usage.metric', 'databases.{scope}.requests.create')
    ->label('sdk.auth', [APP_AUTH_TYPE_KEY])
    ->label('sdk.namespace', 'databases')
    ->label('sdk.method', 'create')
    ->label('sdk.description', '/docs/references/databases/create.md') // create this file later
    ->label('sdk.response.code', Response::STATUS_CODE_CREATED)
    ->label('sdk.response.type', Response::CONTENT_TYPE_JSON)
    ->label('sdk.response.model', Response::MODEL_DATABASE) // Model for database needs to be created
    ->param('databaseId', '', new CustomId(), 'Unique Id. Choose your own unique ID or pass the string "unique()" to auto generate it. Valid chars are a-z, A-Z, 0-9, period, hyphen, and underscore. Can\'t start with a special char. Max length is 36 chars.')
    ->param('name', '', new Text(128), 'Collection name. Max length: 128 chars.')
    ->inject('response')
    ->inject('dbForProject')
    ->inject('events')
    ->action(function (string $databaseId, string $name, Response $response, Database $dbForProject, Event $events) {

        $databaseId = $databaseId == 'unique()' ? ID::unique() : $databaseId;

        try {
            $dbForProject->createDocument('databases', new Document([
                '$id' => $databaseId,
                'name' => $name,
                'search' => implode(' ', [$databaseId, $name]),
            ]));
            $database = $dbForProject->getDocument('databases', $databaseId);

            $collections = Config::getParam('collections', [])['collections'] ?? [];
            if (empty($collections)) {
                throw new Exception(Exception::GENERAL_SERVER_ERROR, 'The "collections" collection is not configured.');
            }

            $attributes = [];
            $indexes = [];

            foreach ($collections['attributes'] as $attribute) {
                $attributes[] = new Document([
                    '$id' => $attribute['$id'],
                    'type' => $attribute['type'],
                    'size' => $attribute['size'],
                    'required' => $attribute['required'],
                    'signed' => $attribute['signed'],
                    'array' => $attribute['array'],
                    'filters' => $attribute['filters'],
                    'default' => $attribute['default'] ?? null,
                    'format' => $attribute['format'] ?? ''
                ]);
            }

            foreach ($collections['indexes'] as $index) {
                $indexes[] = new Document([
                    '$id' => $index['$id'],
                    'type' => $index['type'],
                    'attributes' => $index['attributes'],
                    'lengths' => $index['lengths'],
                    'orders' => $index['orders'],
                ]);
            }
            $dbForProject->createCollection('database_' . $database->getInternalId(), $attributes, $indexes);
        } catch (DuplicateException $th) {
            throw new Exception(Exception::DATABASE_ALREADY_EXISTS);
        }

        $events->setParam('databaseId', $database->getId());

        $response->setStatusCode(Response::STATUS_CODE_CREATED);
        $response->dynamic($database, Response::MODEL_DATABASE);
    });

App::get('/v1/databases')
    ->desc('List Databases')
    ->groups(['api', 'database'])
    ->label('scope', 'databases.read')
    ->label('usage.metric', 'databases.{scope}.requests.read')
    ->label('sdk.auth', [APP_AUTH_TYPE_KEY])
    ->label('sdk.namespace', 'databases')
    ->label('sdk.method', 'list')
    ->label('sdk.description', '/docs/references/databases/list.md')
    ->label('sdk.response.code', Response::STATUS_CODE_OK)
    ->label('sdk.response.type', Response::CONTENT_TYPE_JSON)
    ->label('sdk.response.model', Response::MODEL_DATABASE_LIST)
    ->param('search', '', new Text(256), 'Search term to filter your list results. Max length: 256 chars.', true)
    ->param('limit', 25, new Range(0, 100), 'Maximum number of collection to return in response. By default will return maximum 25 results. Maximum of 100 results allowed per request.', true)
    ->param('offset', 0, new Range(0, APP_LIMIT_COUNT), 'Offset value. The default value is 0. Use this param to manage pagination. [learn more about pagination](https://appwrite.io/docs/pagination)', true)
    ->param('cursor', '', new UID(), 'ID of the collection used as the starting point for the query, excluding the collection itself. Should be used for efficient pagination when working with large sets of data.', true)
    ->param('cursorDirection', Database::CURSOR_AFTER, new WhiteList([Database::CURSOR_AFTER, Database::CURSOR_BEFORE]), 'Direction of the cursor, can be either \'before\' or \'after\'.', true)
    ->param('orderType', Database::ORDER_ASC, new WhiteList([Database::ORDER_ASC, Database::ORDER_DESC], true), 'Order result by ' . Database::ORDER_ASC . ' or ' . Database::ORDER_DESC . ' order.', true)
    ->inject('response')
    ->inject('dbForProject')
    ->action(function (string $search, int $limit, int $offset, string $cursor, string $cursorDirection, string $orderType, Response $response, Database $dbForProject) {

        $filterQueries = [];

        if (!empty($search)) {
            $filterQueries[] = Query::search('search', $search);
        }

        $queries = [];
        $queries[] = Query::limit($limit);
        $queries[] = Query::offset($offset);
        $queries[] = $orderType === 'ASC' ? Query::orderAsc('') : Query::orderDesc('');
        if (!empty($cursor)) {
            $cursorDocument = $dbForProject->getDocument('databases', $cursor);

            if ($cursorDocument->isEmpty()) {
                throw new Exception(Exception::GENERAL_CURSOR_NOT_FOUND, "Collection '{$cursor}' for the 'cursor' value not found.");
            }

            $queries[] = $cursorDirection === Database::CURSOR_AFTER ? Query::cursorAfter($cursorDocument) : Query::cursorBefore($cursorDocument);
        }

        $response->dynamic(new Document([
            'databases' => $dbForProject->find('databases', \array_merge($filterQueries, $queries)),
            'total' => $dbForProject->count('databases', $filterQueries, APP_LIMIT_COUNT),
        ]), Response::MODEL_DATABASE_LIST);
    });

App::get('/v1/databases/:databaseId')
    ->desc('Get Database')
    ->groups(['api', 'database'])
    ->label('scope', 'databases.read')
    ->label('usage.metric', 'databases.{scope}.requests.read')
    ->label('sdk.auth', [APP_AUTH_TYPE_KEY])
    ->label('sdk.namespace', 'databases')
    ->label('sdk.method', 'get')
    ->label('sdk.description', '/docs/references/databases/get.md')
    ->label('sdk.response.code', Response::STATUS_CODE_OK)
    ->label('sdk.response.type', Response::CONTENT_TYPE_JSON)
    ->label('sdk.response.model', Response::MODEL_DATABASE)
    ->param('databaseId', '', new UID(), 'Database ID.')
    ->inject('response')
    ->inject('dbForProject')
    ->action(function (string $databaseId, Response $response, Database $dbForProject) {

        $database =  $dbForProject->getDocument('databases', $databaseId);

        if ($database->isEmpty()) {
            throw new Exception(Exception::DATABASE_NOT_FOUND);
        }

        $response->dynamic($database, Response::MODEL_DATABASE);
    });

App::get('/v1/databases/:databaseId/logs')
    ->desc('List Collection Logs')
    ->groups(['api', 'database'])
    ->label('scope', 'collections.read')
    ->label('sdk.auth', [APP_AUTH_TYPE_ADMIN])
    ->label('sdk.namespace', 'databases')
    ->label('sdk.method', 'listLogs')
    ->label('sdk.description', '/docs/references/databases/get-collection-logs.md')
    ->label('sdk.response.code', Response::STATUS_CODE_OK)
    ->label('sdk.response.type', Response::CONTENT_TYPE_JSON)
    ->label('sdk.response.model', Response::MODEL_LOG_LIST)
    ->param('databaseId', '', new UID(), 'Database ID.')
    ->param('limit', 25, new Range(0, 100), 'Maximum number of logs to return in response. By default will return maximum 25 results. Maximum of 100 results allowed per request.', true)
    ->param('offset', 0, new Range(0, APP_LIMIT_COUNT), 'Offset value. The default value is 0. Use this value to manage pagination. [learn more about pagination](https://appwrite.io/docs/pagination)', true)
    ->inject('response')
    ->inject('dbForProject')
    ->inject('locale')
    ->inject('geodb')
    ->action(function (string $databaseId, int $limit, int $offset, Response $response, Database $dbForProject, Locale $locale, Reader $geodb) {

        $database = $dbForProject->getDocument('databases', $databaseId);

        if ($database->isEmpty()) {
            throw new Exception(Exception::DATABASE_NOT_FOUND);
        }

        $audit = new Audit($dbForProject);
        $resource = 'database/' . $databaseId;
        $logs = $audit->getLogsByResource($resource, $limit, $offset);
        foreach ($logs as $i => &$log) {
            $log['userAgent'] = (!empty($log['userAgent'])) ? $log['userAgent'] : 'UNKNOWN';

            $detector = new Detector($log['userAgent']);
            $detector->skipBotDetection(); // OPTIONAL: If called, bot detection will completely be skipped (bots will be detected as regular devices then)

            $os = $detector->getOS();
            $client = $detector->getClient();
            $device = $detector->getDevice();

            $output[$i] = new Document([
                'event' => $log['event'],
                'userId' => ID::custom($log['userId']),
                'userEmail' => $log['data']['userEmail'] ?? null,
                'userName' => $log['data']['userName'] ?? null,
                'mode' => $log['data']['mode'] ?? null,
                'ip' => $log['ip'],
                'time' => $log['time'],
                'osCode' => $os['osCode'],
                'osName' => $os['osName'],
                'osVersion' => $os['osVersion'],
                'clientType' => $client['clientType'],
                'clientCode' => $client['clientCode'],
                'clientName' => $client['clientName'],
                'clientVersion' => $client['clientVersion'],
                'clientEngine' => $client['clientEngine'],
                'clientEngineVersion' => $client['clientEngineVersion'],
                'deviceName' => $device['deviceName'],
                'deviceBrand' => $device['deviceBrand'],
                'deviceModel' => $device['deviceModel']
            ]);

            $record = $geodb->get($log['ip']);

            if ($record) {
                $output[$i]['countryCode'] = $locale->getText('countries.' . strtolower($record['country']['iso_code']), false) ? \strtolower($record['country']['iso_code']) : '--';
                $output[$i]['countryName'] = $locale->getText('countries.' . strtolower($record['country']['iso_code']), $locale->getText('locale.country.unknown'));
            } else {
                $output[$i]['countryCode'] = '--';
                $output[$i]['countryName'] = $locale->getText('locale.country.unknown');
            }
        }

        $response->dynamic(new Document([
            'total' => $audit->countLogsByResource($resource),
            'logs' => $output,
        ]), Response::MODEL_LOG_LIST);
    });


App::put('/v1/databases/:databaseId')
    ->desc('Update Database')
    ->groups(['api', 'database'])
    ->label('scope', 'databases.write')
    ->label('event', 'databases.[databaseId].update')
    ->label('audits.resource', 'database/{response.$id}')
    ->label('usage.metric', 'databases.{scope}.requests.update')
    ->label('sdk.auth', [APP_AUTH_TYPE_KEY])
    ->label('sdk.namespace', 'databases')
    ->label('sdk.method', 'update')
    ->label('sdk.description', '/docs/references/databases/update.md')
    ->label('sdk.response.code', Response::STATUS_CODE_OK)
    ->label('sdk.response.type', Response::CONTENT_TYPE_JSON)
    ->label('sdk.response.model', Response::MODEL_DATABASE)
    ->param('databaseId', '', new UID(), 'Database ID.')
    ->param('name', null, new Text(128), 'Collection name. Max length: 128 chars.')
    ->inject('response')
    ->inject('dbForProject')
    ->inject('events')
    ->action(function (string $databaseId, string $name, Response $response, Database $dbForProject, Event $events) {

        $database =  $dbForProject->getDocument('databases', $databaseId);

        if ($database->isEmpty()) {
            throw new Exception(Exception::DATABASE_NOT_FOUND);
        }

        try {
            $database = $dbForProject->updateDocument('databases', $databaseId, $database
                ->setAttribute('name', $name)
                ->setAttribute('search', implode(' ', [$databaseId, $name])));
        } catch (AuthorizationException $exception) {
            throw new Exception(Exception::USER_UNAUTHORIZED);
        } catch (StructureException $exception) {
            throw new Exception(Exception::DOCUMENT_INVALID_STRUCTURE, 'Bad structure. ' . $exception->getMessage());
        }

        $events->setParam('databaseId', $database->getId());

        $response->dynamic($database, Response::MODEL_DATABASE);
    });

App::delete('/v1/databases/:databaseId')
    ->desc('Delete Database')
    ->groups(['api', 'database'])
    ->label('scope', 'databases.write')
    ->label('event', 'databases.[databaseId].delete')
    ->label('audits.resource', 'database/{request.databaseId}')
    ->label('usage.metric', 'databases.{scope}.requests.delete')
    ->label('sdk.auth', [APP_AUTH_TYPE_KEY])
    ->label('sdk.namespace', 'databases')
    ->label('sdk.method', 'delete')
    ->label('sdk.description', '/docs/references/databases/delete.md')
    ->label('sdk.response.code', Response::STATUS_CODE_NOCONTENT)
    ->label('sdk.response.model', Response::MODEL_NONE)
    ->param('databaseId', '', new UID(), 'Database ID.')
    ->inject('response')
    ->inject('dbForProject')
    ->inject('events')
    ->inject('deletes')
    ->action(function (string $databaseId, Response $response, Database $dbForProject, Event $events, Delete $deletes) {

        $database = $dbForProject->getDocument('databases', $databaseId);

        if ($database->isEmpty()) {
            throw new Exception(Exception::DATABASE_NOT_FOUND);
        }

        if (!$dbForProject->deleteDocument('databases', $databaseId)) {
            throw new Exception(Exception::GENERAL_SERVER_ERROR, 'Failed to remove collection from DB');
        }

        $dbForProject->deleteCachedCollection('databases' . $database->getInternalId());

        $deletes
            ->setType(DELETE_TYPE_DOCUMENT)
            ->setDocument($database)
        ;

        $events
            ->setParam('databaseId', $database->getId())
            ->setPayload($response->output($database, Response::MODEL_DATABASE))
        ;

        $response->noContent();
    });

App::post('/v1/databases/:databaseId/collections')
    ->alias('/v1/database/collections', ['databaseId' => 'default'])
    ->desc('Create Collection')
    ->groups(['api', 'database'])
    ->label('event', 'databases.[databaseId].collections.[collectionId].create')
    ->label('scope', 'collections.write')
    ->label('audits.resource', 'database/{request.databaseId}/collection/{response.$id}')
    ->label('usage.metric', 'collections.{scope}.requests.create')
    ->label('usage.params', ['databaseId:{request.databaseId}'])
    ->label('sdk.auth', [APP_AUTH_TYPE_KEY])
    ->label('sdk.namespace', 'databases')
    ->label('sdk.method', 'createCollection')
    ->label('sdk.description', '/docs/references/databases/create-collection.md')
    ->label('sdk.response.code', Response::STATUS_CODE_CREATED)
    ->label('sdk.response.type', Response::CONTENT_TYPE_JSON)
    ->label('sdk.response.model', Response::MODEL_COLLECTION)
    ->param('databaseId', '', new UID(), 'Database ID.')
    ->param('collectionId', '', new CustomId(), 'Unique Id. Choose your own unique ID or pass the string "unique()" to auto generate it. Valid chars are a-z, A-Z, 0-9, period, hyphen, and underscore. Can\'t start with a special char. Max length is 36 chars.')
    ->param('name', '', new Text(128), 'Collection name. Max length: 128 chars.')
    ->param('permissions', null, new Permissions(APP_LIMIT_ARRAY_PARAMS_SIZE), 'An array of strings with permissions. By default no user is granted with any read permissions. [learn more about permissions](https://appwrite.io/docs/permissions) and get a full list of available permissions.')
    ->param('documentSecurity', false, new Boolean(true), 'Specifies the permissions model used in this collection, which accepts either \'collection\' or \'document\'. For \'collection\' level permission, the permissions specified in read and write params are applied to all documents in the collection. For \'document\' level permissions, read and write permissions are specified in each document. [learn more about permissions](https://appwrite.io/docs/permissions) and get a full list of available permissions.')
    ->inject('response')
    ->inject('dbForProject')
    ->inject('events')
<<<<<<< HEAD
    ->action(function (string $databaseId, string $collectionId, string $name, ?array $permissions, bool $documentSecurity, Response $response, Database $dbForProject, Stats $usage, Event $events) {
=======
    ->action(function (string $databaseId, string $collectionId, string $name, ?string $permission, ?array $read, ?array $write, Response $response, Database $dbForProject, Event $events) {
>>>>>>> b24aec82

        $database = Authorization::skip(fn () => $dbForProject->getDocument('databases', $databaseId));

        if ($database->isEmpty()) {
            throw new Exception(Exception::DATABASE_NOT_FOUND);
        }

        $collectionId = $collectionId == 'unique()' ? ID::unique() : $collectionId;

        // Map aggregate permissions into the multiple permissions they represent.
        $permissions = Permission::aggregate($permissions);

        try {
            $dbForProject->createDocument('database_' . $database->getInternalId(), new Document([
                '$id' => $collectionId,
                'databaseInternalId' => $database->getInternalId(),
                'databaseId' => $databaseId,
                '$permissions' => $permissions ?? [],
                'documentSecurity' => $documentSecurity,
                'enabled' => true,
                'name' => $name,
                'search' => implode(' ', [$collectionId, $name]),
            ]));
            $collection = $dbForProject->getDocument('database_' . $database->getInternalId(), $collectionId);

            $dbForProject->createCollection('database_' . $database->getInternalId() . '_collection_' . $collection->getInternalId());
        } catch (DuplicateException) {
            throw new Exception(Exception::COLLECTION_ALREADY_EXISTS);
        } catch (LimitException) {
            throw new Exception(Exception::COLLECTION_LIMIT_EXCEEDED);
        }

        $events
            ->setContext('database', $database)
            ->setParam('databaseId', $databaseId)
            ->setParam('collectionId', $collection->getId());

        $response->setStatusCode(Response::STATUS_CODE_CREATED);
        $response->dynamic($collection, Response::MODEL_COLLECTION);
    });

App::get('/v1/databases/:databaseId/collections')
    ->alias('/v1/database/collections', ['databaseId' => 'default'])
    ->desc('List Collections')
    ->groups(['api', 'database'])
    ->label('scope', 'collections.read')
    ->label('usage.metric', 'collections.{scope}.requests.read')
    ->label('usage.params', ['databaseId:{request.databaseId}'])
    ->label('sdk.auth', [APP_AUTH_TYPE_KEY])
    ->label('sdk.namespace', 'databases')
    ->label('sdk.method', 'listCollections')
    ->label('sdk.description', '/docs/references/databases/list-collections.md')
    ->label('sdk.response.code', Response::STATUS_CODE_OK)
    ->label('sdk.response.type', Response::CONTENT_TYPE_JSON)
    ->label('sdk.response.model', Response::MODEL_COLLECTION_LIST)
    ->param('databaseId', '', new UID(), 'Database ID.')
    ->param('search', '', new Text(256), 'Search term to filter your list results. Max length: 256 chars.', true)
    ->param('limit', 25, new Range(0, 100), 'Maximum number of collection to return in response. By default will return maximum 25 results. Maximum of 100 results allowed per request.', true)
    ->param('offset', 0, new Range(0, APP_LIMIT_COUNT), 'Offset value. The default value is 0. Use this param to manage pagination. [learn more about pagination](https://appwrite.io/docs/pagination)', true)
    ->param('cursor', '', new UID(), 'ID of the collection used as the starting point for the query, excluding the collection itself. Should be used for efficient pagination when working with large sets of data.', true)
    ->param('cursorDirection', Database::CURSOR_AFTER, new WhiteList([Database::CURSOR_AFTER, Database::CURSOR_BEFORE]), 'Direction of the cursor, can be either \'before\' or \'after\'.', true)
    ->param('orderType', Database::ORDER_ASC, new WhiteList([Database::ORDER_ASC, Database::ORDER_DESC], true), 'Order result by ' . Database::ORDER_ASC . ' or ' . Database::ORDER_DESC . ' order.', true)
    ->inject('response')
    ->inject('dbForProject')
    ->action(function (string $databaseId, string $search, int $limit, int $offset, string $cursor, string $cursorDirection, string $orderType, Response $response, Database $dbForProject) {

        $database = Authorization::skip(fn () => $dbForProject->getDocument('databases', $databaseId));

        if ($database->isEmpty()) {
            throw new Exception(Exception::DATABASE_NOT_FOUND);
        }

        $filterQueries = [];

        if (!empty($search)) {
            $filterQueries[] = Query::search('search', $search);
        }

        $queries = [];
        $queries[] = Query::limit($limit);
        $queries[] = Query::offset($offset);
        $queries[] = $orderType === 'ASC' ? Query::orderAsc('') : Query::orderDesc('');
        if (!empty($cursor)) {
            $cursorDocument = $dbForProject->getDocument('database_' . $database->getInternalId(), $cursor);

            if ($cursorDocument->isEmpty()) {
                throw new Exception(Exception::GENERAL_CURSOR_NOT_FOUND, "Collection '{$cursor}' for the 'cursor' value not found.");
            }

            $queries[] = $cursorDirection === Database::CURSOR_AFTER
                ? Query::cursorAfter($cursorDocument)
                : Query::cursorBefore($cursorDocument);
        }

        $response->dynamic(new Document([
            'collections' => $dbForProject->find('database_' . $database->getInternalId(), \array_merge($filterQueries, $queries)),
            'total' => $dbForProject->count('database_' . $database->getInternalId(), $filterQueries, APP_LIMIT_COUNT),
        ]), Response::MODEL_COLLECTION_LIST);
    });

App::get('/v1/databases/:databaseId/collections/:collectionId')
    ->alias('/v1/database/collections/:collectionId', ['databaseId' => 'default'])
    ->desc('Get Collection')
    ->groups(['api', 'database'])
    ->label('scope', 'collections.read')
    ->label('usage.metric', 'collections.{scope}.requests.read')
    ->label('usage.params', ['databaseId:{request.databaseId}'])
    ->label('sdk.auth', [APP_AUTH_TYPE_KEY])
    ->label('sdk.namespace', 'databases')
    ->label('sdk.method', 'getCollection')
    ->label('sdk.description', '/docs/references/databases/get-collection.md')
    ->label('sdk.response.code', Response::STATUS_CODE_OK)
    ->label('sdk.response.type', Response::CONTENT_TYPE_JSON)
    ->label('sdk.response.model', Response::MODEL_COLLECTION)
    ->param('databaseId', '', new UID(), 'Database ID.')
    ->param('collectionId', '', new UID(), 'Collection ID.')
    ->inject('response')
    ->inject('dbForProject')
    ->action(function (string $databaseId, string $collectionId, Response $response, Database $dbForProject) {

        $database = Authorization::skip(fn () => $dbForProject->getDocument('databases', $databaseId));

        if ($database->isEmpty()) {
            throw new Exception(Exception::DATABASE_NOT_FOUND);
        }

        $collection = $dbForProject->getDocument('database_' . $database->getInternalId(), $collectionId);

        if ($collection->isEmpty()) {
            throw new Exception(Exception::COLLECTION_NOT_FOUND);
        }

        $response->dynamic($collection, Response::MODEL_COLLECTION);
    });

App::get('/v1/databases/:databaseId/collections/:collectionId/logs')
    ->alias('/v1/database/collections/:collectionId/logs', ['databaseId' => 'default'])
    ->desc('List Collection Logs')
    ->groups(['api', 'database'])
    ->label('scope', 'collections.read')
    ->label('usage.metric', 'collections.{scope}.requests.read')
    ->label('usage.params', ['databaseId:{request.databaseId}'])
    ->label('sdk.auth', [APP_AUTH_TYPE_ADMIN])
    ->label('sdk.namespace', 'databases')
    ->label('sdk.method', 'listCollectionLogs')
    ->label('sdk.description', '/docs/references/databases/get-collection-logs.md')
    ->label('sdk.response.code', Response::STATUS_CODE_OK)
    ->label('sdk.response.type', Response::CONTENT_TYPE_JSON)
    ->label('sdk.response.model', Response::MODEL_LOG_LIST)
    ->param('databaseId', '', new UID(), 'Database ID.')
    ->param('collectionId', '', new UID(), 'Collection ID.')
    ->param('limit', 25, new Range(0, 100), 'Maximum number of logs to return in response. By default will return maximum 25 results. Maximum of 100 results allowed per request.', true)
    ->param('offset', 0, new Range(0, APP_LIMIT_COUNT), 'Offset value. The default value is 0. Use this value to manage pagination. [learn more about pagination](https://appwrite.io/docs/pagination)', true)
    ->inject('response')
    ->inject('dbForProject')
    ->inject('locale')
    ->inject('geodb')
    ->action(function (string $databaseId, string $collectionId, int $limit, int $offset, Response $response, Database $dbForProject, Locale $locale, Reader $geodb) {

        $database = Authorization::skip(fn () => $dbForProject->getDocument('databases', $databaseId));

        if ($database->isEmpty()) {
            throw new Exception(Exception::DATABASE_NOT_FOUND);
        }
        $collectionDocument = $dbForProject->getDocument('database_' . $database->getInternalId(), $collectionId);
        $collection = $dbForProject->getCollection('database_' . $database->getInternalId() . '_collection_' . $collectionDocument->getInternalId());

        if ($collection->isEmpty()) {
            throw new Exception(Exception::COLLECTION_NOT_FOUND);
        }

        $audit = new Audit($dbForProject);
        $resource = 'database/' . $databaseId . '/collection/' . $collectionId;
        $logs = $audit->getLogsByResource($resource, $limit, $offset);

        $output = [];

        foreach ($logs as $i => &$log) {
            $log['userAgent'] = (!empty($log['userAgent'])) ? $log['userAgent'] : 'UNKNOWN';

            $detector = new Detector($log['userAgent']);
            $detector->skipBotDetection(); // OPTIONAL: If called, bot detection will completely be skipped (bots will be detected as regular devices then)

            $os = $detector->getOS();
            $client = $detector->getClient();
            $device = $detector->getDevice();

            $output[$i] = new Document([
                'event' => $log['event'],
                'userId' => $log['userId'],
                'userEmail' => $log['data']['userEmail'] ?? null,
                'userName' => $log['data']['userName'] ?? null,
                'mode' => $log['data']['mode'] ?? null,
                'ip' => $log['ip'],
                'time' => $log['time'],
                'osCode' => $os['osCode'],
                'osName' => $os['osName'],
                'osVersion' => $os['osVersion'],
                'clientType' => $client['clientType'],
                'clientCode' => $client['clientCode'],
                'clientName' => $client['clientName'],
                'clientVersion' => $client['clientVersion'],
                'clientEngine' => $client['clientEngine'],
                'clientEngineVersion' => $client['clientEngineVersion'],
                'deviceName' => $device['deviceName'],
                'deviceBrand' => $device['deviceBrand'],
                'deviceModel' => $device['deviceModel']
            ]);

            $record = $geodb->get($log['ip']);

            if ($record) {
                $output[$i]['countryCode'] = $locale->getText('countries.' . strtolower($record['country']['iso_code']), false) ? \strtolower($record['country']['iso_code']) : '--';
                $output[$i]['countryName'] = $locale->getText('countries.' . strtolower($record['country']['iso_code']), $locale->getText('locale.country.unknown'));
            } else {
                $output[$i]['countryCode'] = '--';
                $output[$i]['countryName'] = $locale->getText('locale.country.unknown');
            }
        }

        $response->dynamic(new Document([
            'total' => $audit->countLogsByResource($resource),
            'logs' => $output,
        ]), Response::MODEL_LOG_LIST);
    });


App::put('/v1/databases/:databaseId/collections/:collectionId')
    ->alias('/v1/database/collections/:collectionId', ['databaseId' => 'default'])
    ->desc('Update Collection')
    ->groups(['api', 'database'])
    ->label('scope', 'collections.write')
    ->label('event', 'databases.[databaseId].collections.[collectionId].update')
    ->label('audits.resource', 'database/{request.databaseId}/collection/{request.collectionId}')
    ->label('usage.metric', 'collections.{scope}.requests.update')
    ->label('usage.params', ['databaseId:{request.databaseId}'])
    ->label('sdk.auth', [APP_AUTH_TYPE_KEY])
    ->label('sdk.namespace', 'databases')
    ->label('sdk.method', 'updateCollection')
    ->label('sdk.description', '/docs/references/databases/update-collection.md')
    ->label('sdk.response.code', Response::STATUS_CODE_OK)
    ->label('sdk.response.type', Response::CONTENT_TYPE_JSON)
    ->label('sdk.response.model', Response::MODEL_COLLECTION)
    ->param('databaseId', '', new UID(), 'Database ID.')
    ->param('collectionId', '', new UID(), 'Collection ID.')
    ->param('name', null, new Text(128), 'Collection name. Max length: 128 chars.')
    ->param('permissions', null, new Permissions(APP_LIMIT_ARRAY_PARAMS_SIZE), 'An array of strings with permissions. By default no user is granted with any permissions. [learn more about permissions](/docs/permissions) and get a full list of available permissions.', true)
    ->param('documentSecurity', false, new Boolean(true), 'Whether to enable document-level permission where each document\'s permissions parameter will decide who has access to each file individually. [learn more about permissions](/docs/permissions) and get a full list of available permissions.')
    ->param('enabled', true, new Boolean(), 'Is collection enabled?', true)
    ->inject('response')
    ->inject('dbForProject')
    ->inject('events')
<<<<<<< HEAD
    ->action(function (string $databaseId, string $collectionId, string $name, ?array $permissions, bool $documentSecurity, bool $enabled, Response $response, Database $dbForProject, Stats $usage, Event $events) {
=======
    ->action(function (string $databaseId, string $collectionId, string $name, string $permission, ?array $read, ?array $write, bool $enabled, Response $response, Database $dbForProject, Event $events) {
>>>>>>> b24aec82

        $database = Authorization::skip(fn () => $dbForProject->getDocument('databases', $databaseId));

        if ($database->isEmpty()) {
            throw new Exception(Exception::DATABASE_NOT_FOUND);
        }

        $collection = $dbForProject->getDocument('database_' . $database->getInternalId(), $collectionId);

        if ($collection->isEmpty()) {
            throw new Exception(Exception::COLLECTION_NOT_FOUND);
        }

        $permissions ??= $collection->getPermissions() ?? [];

        // Map aggregate permissions into the multiple permissions they represent.
        $permissions = Permission::aggregate($permissions);

        $enabled ??= $collection->getAttribute('enabled', true);

        try {
            $collection = $dbForProject->updateDocument('database_' . $database->getInternalId(), $collectionId, $collection
                ->setAttribute('name', $name)
                ->setAttribute('$permissions', $permissions)
                ->setAttribute('documentSecurity', $documentSecurity)
                ->setAttribute('enabled', $enabled)
                ->setAttribute('search', implode(' ', [$collectionId, $name])));
        } catch (AuthorizationException) {
            throw new Exception(Exception::USER_UNAUTHORIZED);
        } catch (StructureException $exception) {
            throw new Exception(Exception::DOCUMENT_INVALID_STRUCTURE, 'Bad structure. ' . $exception->getMessage());
        }

        $events
            ->setContext('database', $database)
            ->setParam('databaseId', $databaseId)
            ->setParam('collectionId', $collection->getId());

        $response->dynamic($collection, Response::MODEL_COLLECTION);
    });

App::delete('/v1/databases/:databaseId/collections/:collectionId')
    ->alias('/v1/database/collections/:collectionId', ['databaseId' => 'default'])
    ->desc('Delete Collection')
    ->groups(['api', 'database'])
    ->label('scope', 'collections.write')
    ->label('event', 'databases.[databaseId].collections.[collectionId].delete')
    ->label('audits.resource', 'database/{request.databaseId}/collection/{request.collectionId}')
    ->label('usage.metric', 'collections.{scope}.requests.delete')
    ->label('usage.params', ['databaseId:{request.databaseId}'])
    ->label('sdk.auth', [APP_AUTH_TYPE_KEY])
    ->label('sdk.namespace', 'databases')
    ->label('sdk.method', 'deleteCollection')
    ->label('sdk.description', '/docs/references/databases/delete-collection.md')
    ->label('sdk.response.code', Response::STATUS_CODE_NOCONTENT)
    ->label('sdk.response.model', Response::MODEL_NONE)
    ->param('databaseId', '', new UID(), 'Database ID.')
    ->param('collectionId', '', new UID(), 'Collection ID.')
    ->inject('response')
    ->inject('dbForProject')
    ->inject('events')
    ->inject('deletes')
    ->action(function (string $databaseId, string $collectionId, Response $response, Database $dbForProject, Event $events, Delete $deletes) {

        $database = Authorization::skip(fn () => $dbForProject->getDocument('databases', $databaseId));

        if ($database->isEmpty()) {
            throw new Exception(Exception::DATABASE_NOT_FOUND);
        }

        $collection = $dbForProject->getDocument('database_' . $database->getInternalId(), $collectionId);

        if ($collection->isEmpty()) {
            throw new Exception(Exception::COLLECTION_NOT_FOUND);
        }

        if (!$dbForProject->deleteDocument('database_' . $database->getInternalId(), $collectionId)) {
            throw new Exception(Exception::GENERAL_SERVER_ERROR, 'Failed to remove collection from DB');
        }

        $dbForProject->deleteCachedCollection('database_' . $database->getInternalId() . '_collection_' . $collection->getInternalId());

        $deletes
            ->setType(DELETE_TYPE_DOCUMENT)
            ->setDocument($collection)
        ;

        $events
            ->setContext('database', $database)
            ->setParam('databaseId', $databaseId)
            ->setParam('collectionId', $collection->getId())
            ->setPayload($response->output($collection, Response::MODEL_COLLECTION))
        ;

        $response->noContent();
    });

App::post('/v1/databases/:databaseId/collections/:collectionId/attributes/string')
    ->alias('/v1/database/collections/:collectionId/attributes/string', ['databaseId' => 'default'])
    ->desc('Create String Attribute')
    ->groups(['api', 'database'])
    ->label('event', 'databases.[databaseId].collections.[collectionId].attributes.[attributeId].create')
    ->label('scope', 'collections.write')
    ->label('audits.resource', 'database/{request.databaseId}/collection/{request.collectionId}')
    ->label('usage.metric', 'collections.{scope}.requests.update')
    ->label('usage.params', ['databaseId:{request.databaseId}'])
    ->label('sdk.auth', [APP_AUTH_TYPE_KEY])
    ->label('sdk.namespace', 'databases')
    ->label('sdk.method', 'createStringAttribute')
    ->label('sdk.description', '/docs/references/databases/create-string-attribute.md')
    ->label('sdk.response.code', Response::STATUS_CODE_ACCEPTED)
    ->label('sdk.response.type', Response::CONTENT_TYPE_JSON)
    ->label('sdk.response.model', Response::MODEL_ATTRIBUTE_STRING)
    ->param('databaseId', '', new UID(), 'Database ID.')
    ->param('collectionId', '', new UID(), 'Collection ID. You can create a new collection using the Database service [server integration](https://appwrite.io/docs/server/database#createCollection).')
    ->param('key', '', new Key(), 'Attribute Key.')
    ->param('size', null, new Range(1, APP_DATABASE_ATTRIBUTE_STRING_MAX_LENGTH, Range::TYPE_INTEGER), 'Attribute size for text attributes, in number of characters.')
    ->param('required', null, new Boolean(), 'Is attribute required?')
    ->param('default', null, new Text(0), 'Default value for attribute when not provided. Cannot be set when attribute is required.', true)
    ->param('array', false, new Boolean(), 'Is attribute an array?', true)
    ->inject('response')
    ->inject('dbForProject')
    ->inject('database')
    ->inject('events')
    ->action(function (string $databaseId, string $collectionId, string $key, ?int $size, ?bool $required, ?string $default, bool $array, Response $response, Database $dbForProject, EventDatabase $database, Event $events) {

        // Ensure attribute default is within required size
        $validator = new Text($size);
        if (!is_null($default) && !$validator->isValid($default)) {
            throw new Exception(Exception::ATTRIBUTE_VALUE_INVALID, $validator->getDescription());
        }

        $attribute = createAttribute($databaseId, $collectionId, new Document([
            'key' => $key,
            'type' => Database::VAR_STRING,
            'size' => $size,
            'required' => $required,
            'default' => $default,
            'array' => $array,
        ]), $response, $dbForProject, $database, $events);

        $response->setStatusCode(Response::STATUS_CODE_ACCEPTED);
        $response->dynamic($attribute, Response::MODEL_ATTRIBUTE_STRING);
    });

App::post('/v1/databases/:databaseId/collections/:collectionId/attributes/email')
    ->alias('/v1/database/collections/:collectionId/attributes/email', ['databaseId' => 'default'])
    ->desc('Create Email Attribute')
    ->groups(['api', 'database'])
    ->label('event', 'databases.[databaseId].collections.[collectionId].attributes.[attributeId].create')
    ->label('scope', 'collections.write')
    ->label('audits.resource', 'database/{request.databaseId}/collection/{request.collectionId}')
    ->label('usage.metric', 'collections.{scope}.requests.update')
    ->label('usage.params', ['databaseId:{request.databaseId}'])
    ->label('sdk.namespace', 'databases')
    ->label('sdk.auth', [APP_AUTH_TYPE_KEY])
    ->label('sdk.method', 'createEmailAttribute')
    ->label('sdk.description', '/docs/references/databases/create-email-attribute.md')
    ->label('sdk.response.code', Response::STATUS_CODE_ACCEPTED)
    ->label('sdk.response.type', Response::CONTENT_TYPE_JSON)
    ->label('sdk.response.model', Response::MODEL_ATTRIBUTE_EMAIL)
    ->param('databaseId', '', new UID(), 'Database ID.')
    ->param('collectionId', '', new UID(), 'Collection ID. You can create a new collection using the Database service [server integration](https://appwrite.io/docs/server/database#createCollection).')
    ->param('key', '', new Key(), 'Attribute Key.')
    ->param('required', null, new Boolean(), 'Is attribute required?')
    ->param('default', null, new Email(), 'Default value for attribute when not provided. Cannot be set when attribute is required.', true)
    ->param('array', false, new Boolean(), 'Is attribute an array?', true)
    ->inject('response')
    ->inject('dbForProject')
    ->inject('database')
    ->inject('events')
    ->action(function (string $databaseId, string $collectionId, string $key, ?bool $required, ?string $default, bool $array, Response $response, Database $dbForProject, EventDatabase $database, Event $events) {

        $attribute = createAttribute($databaseId, $collectionId, new Document([
            'key' => $key,
            'type' => Database::VAR_STRING,
            'size' => 254,
            'required' => $required,
            'default' => $default,
            'array' => $array,
            'format' => APP_DATABASE_ATTRIBUTE_EMAIL,
        ]), $response, $dbForProject, $database, $events);

        $response->setStatusCode(Response::STATUS_CODE_ACCEPTED);
        $response->dynamic($attribute, Response::MODEL_ATTRIBUTE_EMAIL);
    });

App::post('/v1/databases/:databaseId/collections/:collectionId/attributes/enum')
    ->alias('/v1/database/collections/:collectionId/attributes/enum', ['databaseId' => 'default'])
    ->desc('Create Enum Attribute')
    ->groups(['api', 'database'])
    ->label('event', 'databases.[databaseId].collections.[collectionId].attributes.[attributeId].create')
    ->label('scope', 'collections.write')
    ->label('audits.resource', 'database/{request.databaseId}/collection/{request.collectionId}')
    ->label('usage.metric', 'collections.{scope}.requests.update')
    ->label('usage.params', ['databaseId:{request.databaseId}'])
    ->label('sdk.namespace', 'databases')
    ->label('sdk.auth', [APP_AUTH_TYPE_KEY])
    ->label('sdk.method', 'createEnumAttribute')
    ->label('sdk.description', '/docs/references/databases/create-attribute-enum.md')
    ->label('sdk.response.code', Response::STATUS_CODE_ACCEPTED)
    ->label('sdk.response.type', Response::CONTENT_TYPE_JSON)
    ->label('sdk.response.model', Response::MODEL_ATTRIBUTE_ENUM)
    ->param('databaseId', '', new UID(), 'Database ID.')
    ->param('collectionId', '', new UID(), 'Collection ID. You can create a new collection using the Database service [server integration](https://appwrite.io/docs/server/database#createCollection).')
    ->param('key', '', new Key(), 'Attribute Key.')
    ->param('elements', [], new ArrayList(new Text(APP_LIMIT_ARRAY_ELEMENT_SIZE), APP_LIMIT_ARRAY_PARAMS_SIZE), 'Array of elements in enumerated type. Uses length of longest element to determine size. Maximum of ' . APP_LIMIT_ARRAY_PARAMS_SIZE . ' elements are allowed, each ' . APP_LIMIT_ARRAY_ELEMENT_SIZE . ' characters long.')
    ->param('required', null, new Boolean(), 'Is attribute required?')
    ->param('default', null, new Text(0), 'Default value for attribute when not provided. Cannot be set when attribute is required.', true)
    ->param('array', false, new Boolean(), 'Is attribute an array?', true)
    ->inject('response')
    ->inject('dbForProject')
    ->inject('database')
    ->inject('events')
    ->action(function (string $databaseId, string $collectionId, string $key, array $elements, ?bool $required, ?string $default, bool $array, Response $response, Database $dbForProject, EventDatabase $database, Event $events) {

        // use length of longest string as attribute size
        $size = 0;
        foreach ($elements as $element) {
            $length = \strlen($element);
            if ($length === 0) {
                throw new Exception(Exception::ATTRIBUTE_VALUE_INVALID, 'Each enum element must not be empty');
            }
            $size = ($length > $size) ? $length : $size;
        }

        if (!is_null($default) && !in_array($default, $elements)) {
            throw new Exception(Exception::ATTRIBUTE_VALUE_INVALID, 'Default value not found in elements');
        }

        $attribute = createAttribute($databaseId, $collectionId, new Document([
            'key' => $key,
            'type' => Database::VAR_STRING,
            'size' => $size,
            'required' => $required,
            'default' => $default,
            'array' => $array,
            'format' => APP_DATABASE_ATTRIBUTE_ENUM,
            'formatOptions' => ['elements' => $elements],
        ]), $response, $dbForProject, $database, $events);

        $response->setStatusCode(Response::STATUS_CODE_ACCEPTED);
        $response->dynamic($attribute, Response::MODEL_ATTRIBUTE_ENUM);
    });

App::post('/v1/databases/:databaseId/collections/:collectionId/attributes/ip')
    ->alias('/v1/database/collections/:collectionId/attributes/ip', ['databaseId' => 'default'])
    ->desc('Create IP Address Attribute')
    ->groups(['api', 'database'])
    ->label('event', 'databases.[databaseId].collections.[collectionId].attributes.[attributeId].create')
    ->label('scope', 'collections.write')
    ->label('audits.resource', 'database/{request.databaseId}/collection/{request.collectionId}')
    ->label('usage.metric', 'collections.{scope}.requests.update')
    ->label('usage.params', ['databaseId:{request.databaseId}'])
    ->label('sdk.namespace', 'databases')
    ->label('sdk.auth', [APP_AUTH_TYPE_KEY])
    ->label('sdk.method', 'createIpAttribute')
    ->label('sdk.description', '/docs/references/databases/create-ip-attribute.md')
    ->label('sdk.response.code', Response::STATUS_CODE_ACCEPTED)
    ->label('sdk.response.type', Response::CONTENT_TYPE_JSON)
    ->label('sdk.response.model', Response::MODEL_ATTRIBUTE_IP)
    ->param('databaseId', '', new UID(), 'Database ID.')
    ->param('collectionId', '', new UID(), 'Collection ID. You can create a new collection using the Database service [server integration](https://appwrite.io/docs/server/database#createCollection).')
    ->param('key', '', new Key(), 'Attribute Key.')
    ->param('required', null, new Boolean(), 'Is attribute required?')
    ->param('default', null, new IP(), 'Default value for attribute when not provided. Cannot be set when attribute is required.', true)
    ->param('array', false, new Boolean(), 'Is attribute an array?', true)
    ->inject('response')
    ->inject('dbForProject')
    ->inject('database')
    ->inject('events')
    ->action(function (string $databaseId, string $collectionId, string $key, ?bool $required, ?string $default, bool $array, Response $response, Database $dbForProject, EventDatabase $database, Event $events) {

        $attribute = createAttribute($databaseId, $collectionId, new Document([
            'key' => $key,
            'type' => Database::VAR_STRING,
            'size' => 39,
            'required' => $required,
            'default' => $default,
            'array' => $array,
            'format' => APP_DATABASE_ATTRIBUTE_IP,
        ]), $response, $dbForProject, $database, $events);

        $response->setStatusCode(Response::STATUS_CODE_ACCEPTED);
        $response->dynamic($attribute, Response::MODEL_ATTRIBUTE_IP);
    });

App::post('/v1/databases/:databaseId/collections/:collectionId/attributes/url')
    ->alias('/v1/database/collections/:collectionId/attributes/url', ['databaseId' => 'default'])
    ->desc('Create URL Attribute')
    ->groups(['api', 'database'])
    ->label('event', 'databases.[databaseId].collections.[collectionId].attributes.[attributeId].create')
    ->label('scope', 'collections.write')
    ->label('audits.resource', 'database/{request.databaseId}/collection/{request.collectionId}')
    ->label('usage.metric', 'collections.{scope}.requests.update')
    ->label('usage.params', ['databaseId:{request.databaseId}'])
    ->label('sdk.namespace', 'databases')
    ->label('sdk.auth', [APP_AUTH_TYPE_KEY])
    ->label('sdk.method', 'createUrlAttribute')
    ->label('sdk.description', '/docs/references/databases/create-url-attribute.md')
    ->label('sdk.response.code', Response::STATUS_CODE_ACCEPTED)
    ->label('sdk.response.type', Response::CONTENT_TYPE_JSON)
    ->label('sdk.response.model', Response::MODEL_ATTRIBUTE_URL)
    ->param('databaseId', '', new UID(), 'Database ID.')
    ->param('collectionId', '', new UID(), 'Collection ID. You can create a new collection using the Database service [server integration](https://appwrite.io/docs/server/database#createCollection).')
    ->param('key', '', new Key(), 'Attribute Key.')
    ->param('required', null, new Boolean(), 'Is attribute required?')
    ->param('default', null, new URL(), 'Default value for attribute when not provided. Cannot be set when attribute is required.', true)
    ->param('array', false, new Boolean(), 'Is attribute an array?', true)
    ->inject('response')
    ->inject('dbForProject')
    ->inject('database')
    ->inject('events')
    ->action(function (string $databaseId, string $collectionId, string $key, ?bool $required, ?string $default, bool $array, Response $response, Database $dbForProject, EventDatabase $database, Event $events) {

        $attribute = createAttribute($databaseId, $collectionId, new Document([
            'key' => $key,
            'type' => Database::VAR_STRING,
            'size' => 2000,
            'required' => $required,
            'default' => $default,
            'array' => $array,
            'format' => APP_DATABASE_ATTRIBUTE_URL,
        ]), $response, $dbForProject, $database, $events);

        $response->setStatusCode(Response::STATUS_CODE_ACCEPTED);
        $response->dynamic($attribute, Response::MODEL_ATTRIBUTE_URL);
    });

App::post('/v1/databases/:databaseId/collections/:collectionId/attributes/integer')
    ->alias('/v1/database/collections/:collectionId/attributes/integer', ['databaseId' => 'default'])
    ->desc('Create Integer Attribute')
    ->groups(['api', 'database'])
    ->label('event', 'databases.[databaseId].collections.[collectionId].attributes.[attributeId].create')
    ->label('scope', 'collections.write')
    ->label('audits.resource', 'database/{request.databaseId}/collection/{request.collectionId}')
    ->label('usage.metric', 'collections.{scope}.requests.update')
    ->label('usage.params', ['databaseId:{request.databaseId}'])
    ->label('sdk.namespace', 'databases')
    ->label('sdk.auth', [APP_AUTH_TYPE_KEY])
    ->label('sdk.method', 'createIntegerAttribute')
    ->label('sdk.description', '/docs/references/databases/create-integer-attribute.md')
    ->label('sdk.response.code', Response::STATUS_CODE_ACCEPTED)
    ->label('sdk.response.type', Response::CONTENT_TYPE_JSON)
    ->label('sdk.response.model', Response::MODEL_ATTRIBUTE_INTEGER)
    ->param('databaseId', '', new UID(), 'Database ID.')
    ->param('collectionId', '', new UID(), 'Collection ID. You can create a new collection using the Database service [server integration](https://appwrite.io/docs/server/database#createCollection).')
    ->param('key', '', new Key(), 'Attribute Key.')
    ->param('required', null, new Boolean(), 'Is attribute required?')
    ->param('min', null, new Integer(), 'Minimum value to enforce on new documents', true)
    ->param('max', null, new Integer(), 'Maximum value to enforce on new documents', true)
    ->param('default', null, new Integer(), 'Default value for attribute when not provided. Cannot be set when attribute is required.', true)
    ->param('array', false, new Boolean(), 'Is attribute an array?', true)
    ->inject('response')
    ->inject('dbForProject')
    ->inject('database')
    ->inject('events')
    ->action(function (string $databaseId, string $collectionId, string $key, ?bool $required, ?int $min, ?int $max, ?int $default, bool $array, Response $response, Database $dbForProject, EventDatabase $database, Event $events) {

        // Ensure attribute default is within range
        $min = (is_null($min)) ? PHP_INT_MIN : \intval($min);
        $max = (is_null($max)) ? PHP_INT_MAX : \intval($max);

        if ($min > $max) {
            throw new Exception(Exception::ATTRIBUTE_VALUE_INVALID, 'Minimum value must be lesser than maximum value');
        }

        $validator = new Range($min, $max, Database::VAR_INTEGER);

        if (!is_null($default) && !$validator->isValid($default)) {
            throw new Exception(Exception::ATTRIBUTE_VALUE_INVALID, $validator->getDescription());
        }

        $size = $max > 2147483647 ? 8 : 4; // Automatically create BigInt depending on max value

        $attribute = createAttribute($databaseId, $collectionId, new Document([
            'key' => $key,
            'type' => Database::VAR_INTEGER,
            'size' => $size,
            'required' => $required,
            'default' => $default,
            'array' => $array,
            'format' => APP_DATABASE_ATTRIBUTE_INT_RANGE,
            'formatOptions' => [
                'min' => $min,
                'max' => $max,
            ],
        ]), $response, $dbForProject, $database, $events);

        $formatOptions = $attribute->getAttribute('formatOptions', []);

        if (!empty($formatOptions)) {
            $attribute->setAttribute('min', \intval($formatOptions['min']));
            $attribute->setAttribute('max', \intval($formatOptions['max']));
        }

        $response->setStatusCode(Response::STATUS_CODE_ACCEPTED);
        $response->dynamic($attribute, Response::MODEL_ATTRIBUTE_INTEGER);
    });

App::post('/v1/databases/:databaseId/collections/:collectionId/attributes/float')
    ->alias('/v1/database/collections/:collectionId/attributes/float', ['databaseId' => 'default'])
    ->desc('Create Float Attribute')
    ->groups(['api', 'database'])
    ->label('event', 'databases.[databaseId].collections.[collectionId].attributes.[attributeId].create')
    ->label('scope', 'collections.write')
    ->label('audits.resource', 'database/{request.databaseId}/collection/{request.collectionId}')
    ->label('usage.metric', 'collections.{scope}.requests.update')
    ->label('usage.params', ['databaseId:{request.databaseId}'])
    ->label('sdk.namespace', 'databases')
    ->label('sdk.auth', [APP_AUTH_TYPE_KEY])
    ->label('sdk.method', 'createFloatAttribute')
    ->label('sdk.description', '/docs/references/databases/create-float-attribute.md')
    ->label('sdk.response.code', Response::STATUS_CODE_ACCEPTED)
    ->label('sdk.response.type', Response::CONTENT_TYPE_JSON)
    ->label('sdk.response.model', Response::MODEL_ATTRIBUTE_FLOAT)
    ->param('databaseId', '', new UID(), 'Database ID.')
    ->param('collectionId', '', new UID(), 'Collection ID. You can create a new collection using the Database service [server integration](https://appwrite.io/docs/server/database#createCollection).')
    ->param('key', '', new Key(), 'Attribute Key.')
    ->param('required', null, new Boolean(), 'Is attribute required?')
    ->param('min', null, new FloatValidator(), 'Minimum value to enforce on new documents', true)
    ->param('max', null, new FloatValidator(), 'Maximum value to enforce on new documents', true)
    ->param('default', null, new FloatValidator(), 'Default value for attribute when not provided. Cannot be set when attribute is required.', true)
    ->param('array', false, new Boolean(), 'Is attribute an array?', true)
    ->inject('response')
    ->inject('dbForProject')
    ->inject('database')
    ->inject('events')
    ->action(function (string $databaseId, string $collectionId, string $key, ?bool $required, ?float $min, ?float $max, ?float $default, bool $array, Response $response, Database $dbForProject, EventDatabase $database, Event $events) {

        // Ensure attribute default is within range
        $min = (is_null($min)) ? -PHP_FLOAT_MAX : \floatval($min);
        $max = (is_null($max)) ? PHP_FLOAT_MAX : \floatval($max);

        if ($min > $max) {
            throw new Exception(Exception::ATTRIBUTE_VALUE_INVALID, 'Minimum value must be lesser than maximum value');
        }

        // Ensure default value is a float
        if (!is_null($default)) {
            $default = \floatval($default);
        }

        $validator = new Range($min, $max, Database::VAR_FLOAT);

        if (!is_null($default) && !$validator->isValid($default)) {
            throw new Exception(Exception::ATTRIBUTE_VALUE_INVALID, $validator->getDescription());
        }

        $attribute = createAttribute($databaseId, $collectionId, new Document([
            'key' => $key,
            'type' => Database::VAR_FLOAT,
            'required' => $required,
            'size' => 0,
            'default' => $default,
            'array' => $array,
            'format' => APP_DATABASE_ATTRIBUTE_FLOAT_RANGE,
            'formatOptions' => [
                'min' => $min,
                'max' => $max,
            ],
        ]), $response, $dbForProject, $database, $events);

        $formatOptions = $attribute->getAttribute('formatOptions', []);

        if (!empty($formatOptions)) {
            $attribute->setAttribute('min', \floatval($formatOptions['min']));
            $attribute->setAttribute('max', \floatval($formatOptions['max']));
        }

        $response->setStatusCode(Response::STATUS_CODE_ACCEPTED);
        $response->dynamic($attribute, Response::MODEL_ATTRIBUTE_FLOAT);
    });

App::post('/v1/databases/:databaseId/collections/:collectionId/attributes/boolean')
    ->alias('/v1/database/collections/:collectionId/attributes/boolean', ['databaseId' => 'default'])
    ->desc('Create Boolean Attribute')
    ->groups(['api', 'database'])
    ->label('event', 'databases.[databaseId].collections.[collectionId].attributes.[attributeId].create')
    ->label('scope', 'collections.write')
    ->label('audits.resource', 'database/{request.databaseId}/collection/{request.collectionId}')
    ->label('usage.metric', 'collections.{scope}.requests.update')
    ->label('usage.params', ['databaseId:{request.databaseId}'])
    ->label('sdk.namespace', 'databases')
    ->label('sdk.auth', [APP_AUTH_TYPE_KEY])
    ->label('sdk.method', 'createBooleanAttribute')
    ->label('sdk.description', '/docs/references/databases/create-boolean-attribute.md')
    ->label('sdk.response.code', Response::STATUS_CODE_ACCEPTED)
    ->label('sdk.response.type', Response::CONTENT_TYPE_JSON)
    ->label('sdk.response.model', Response::MODEL_ATTRIBUTE_BOOLEAN)
    ->param('databaseId', '', new UID(), 'Database ID.')
    ->param('collectionId', '', new UID(), 'Collection ID. You can create a new collection using the Database service [server integration](https://appwrite.io/docs/server/database#createCollection).')
    ->param('key', '', new Key(), 'Attribute Key.')
    ->param('required', null, new Boolean(), 'Is attribute required?')
    ->param('default', null, new Boolean(), 'Default value for attribute when not provided. Cannot be set when attribute is required.', true)
    ->param('array', false, new Boolean(), 'Is attribute an array?', true)
    ->inject('response')
    ->inject('dbForProject')
    ->inject('database')
    ->inject('events')
    ->action(function (string $databaseId, string $collectionId, string $key, ?bool $required, ?bool $default, bool $array, Response $response, Database $dbForProject, EventDatabase $database, Event $events) {

        $attribute = createAttribute($databaseId, $collectionId, new Document([
            'key' => $key,
            'type' => Database::VAR_BOOLEAN,
            'size' => 0,
            'required' => $required,
            'default' => $default,
            'array' => $array,
        ]), $response, $dbForProject, $database, $events);

        $response->setStatusCode(Response::STATUS_CODE_ACCEPTED);
        $response->dynamic($attribute, Response::MODEL_ATTRIBUTE_BOOLEAN);
    });


App::post('/v1/databases/:databaseId/collections/:collectionId/attributes/datetime')
    ->alias('/v1/database/collections/:collectionId/attributes/datetime', ['databaseId' => 'default'])
    ->desc('Create DateTime Attribute')
    ->groups(['api', 'database'])
    ->label('event', 'databases.[databaseId].collections.[collectionId].attributes.[attributeId].create')
    ->label('scope', 'collections.write')
    ->label('audits.resource', 'database/{request.databaseId}/collection/{request.collectionId}')
    ->label('sdk.namespace', 'databases')
    ->label('sdk.auth', [APP_AUTH_TYPE_KEY])
    ->label('sdk.method', 'createDatetimeAttribute')
    ->label('sdk.description', '/docs/references/databases/create-datetime-attribute.md')
    ->label('sdk.response.code', Response::STATUS_CODE_ACCEPTED)
    ->label('sdk.response.type', Response::CONTENT_TYPE_JSON)
    ->label('sdk.response.model', Response::MODEL_ATTRIBUTE_DATETIME)
    ->param('databaseId', '', new UID(), 'Database ID.')
    ->param('collectionId', '', new UID(), 'Collection ID. You can create a new collection using the Database service [server integration](https://appwrite.io/docs/server/database#createCollection).')
    ->param('key', '', new Key(), 'Attribute Key.')
    ->param('required', null, new Boolean(), 'Is attribute required?')
    ->param('default', null, new DatetimeValidator(), 'Default value for attribute when not provided. Cannot be set when attribute is required.', true)
    ->param('array', false, new Boolean(), 'Is attribute an array?', true)
    ->inject('response')
    ->inject('dbForProject')
    ->inject('database')
    ->inject('usage')
    ->inject('events')
    ->action(function (string $databaseId, string $collectionId, string $key, ?bool $required, ?bool $default, bool $array, Response $response, Database $dbForProject, EventDatabase $database, Stats $usage, Event $events) {

        $attribute = createAttribute($databaseId, $collectionId, new Document([
            'key' => $key,
            'type' => Database::VAR_DATETIME,
            'size' => 0,
            'required' => $required,
            'default' => $default,
            'array' => $array,
            'filters' => ['datetime']
        ]), $response, $dbForProject, $database, $events, $usage);

        $response->setStatusCode(Response::STATUS_CODE_ACCEPTED);
        $response->dynamic($attribute, Response::MODEL_ATTRIBUTE_DATETIME);
    });


App::get('/v1/databases/:databaseId/collections/:collectionId/attributes')
    ->alias('/v1/database/collections/:collectionId/attributes', ['databaseId' => 'default'])
    ->desc('List Attributes')
    ->groups(['api', 'database'])
    ->label('scope', 'collections.read')
    ->label('usage.metric', 'collections.{scope}.requests.read')
    ->label('usage.params', ['databaseId:{request.databaseId}'])
    ->label('sdk.auth', [APP_AUTH_TYPE_KEY])
    ->label('sdk.namespace', 'databases')
    ->label('sdk.method', 'listAttributes')
    ->label('sdk.description', '/docs/references/databases/list-attributes.md')
    ->label('sdk.response.code', Response::STATUS_CODE_OK)
    ->label('sdk.response.type', Response::CONTENT_TYPE_JSON)
    ->label('sdk.response.model', Response::MODEL_ATTRIBUTE_LIST)
    ->param('databaseId', '', new UID(), 'Database ID.')
    ->param('collectionId', '', new UID(), 'Collection ID. You can create a new collection using the Database service [server integration](https://appwrite.io/docs/server/database#createCollection).')
    ->inject('response')
    ->inject('dbForProject')
    ->action(function (string $databaseId, string $collectionId, Response $response, Database $dbForProject) {

        $database = Authorization::skip(fn () => $dbForProject->getDocument('databases', $databaseId));

        if ($database->isEmpty()) {
            throw new Exception(Exception::DATABASE_NOT_FOUND);
        }
        $collection = $dbForProject->getDocument('database_' . $database->getInternalId(), $collectionId);

        if ($collection->isEmpty()) {
            throw new Exception(Exception::COLLECTION_NOT_FOUND);
        }

        $attributes = $collection->getAttribute('attributes');

        $response->dynamic(new Document([
            'total' => \count($attributes),
            'attributes' => $attributes
        ]), Response::MODEL_ATTRIBUTE_LIST);
    });

App::get('/v1/databases/:databaseId/collections/:collectionId/attributes/:key')
    ->alias('/v1/database/collections/:collectionId/attributes/:key', ['databaseId' => 'default'])
    ->desc('Get Attribute')
    ->groups(['api', 'database'])
    ->label('scope', 'collections.read')
    ->label('usage.metric', 'collections.{scope}.requests.read')
    ->label('usage.params', ['databaseId:{request.databaseId}'])
    ->label('sdk.auth', [APP_AUTH_TYPE_KEY])
    ->label('sdk.namespace', 'databases')
    ->label('sdk.method', 'getAttribute')
    ->label('sdk.description', '/docs/references/databases/get-attribute.md')
    ->label('sdk.response.code', Response::STATUS_CODE_OK)
    ->label('sdk.response.type', Response::CONTENT_TYPE_JSON)
    ->label('sdk.response.model', [
        Response::MODEL_ATTRIBUTE_DATETIME,
        Response::MODEL_ATTRIBUTE_BOOLEAN,
        Response::MODEL_ATTRIBUTE_INTEGER,
        Response::MODEL_ATTRIBUTE_FLOAT,
        Response::MODEL_ATTRIBUTE_EMAIL,
        Response::MODEL_ATTRIBUTE_ENUM,
        Response::MODEL_ATTRIBUTE_URL,
        Response::MODEL_ATTRIBUTE_IP,
        Response::MODEL_ATTRIBUTE_DATETIME,
        Response::MODEL_ATTRIBUTE_STRING])// needs to be last, since its condition would dominate any other string attribute
    ->param('databaseId', '', new UID(), 'Database ID.')
    ->param('collectionId', '', new UID(), 'Collection ID. You can create a new collection using the Database service [server integration](https://appwrite.io/docs/server/database#createCollection).')
    ->param('key', '', new Key(), 'Attribute Key.')
    ->inject('response')
    ->inject('dbForProject')
    ->action(function (string $databaseId, string $collectionId, string $key, Response $response, Database $dbForProject) {

        $database = Authorization::skip(fn () => $dbForProject->getDocument('databases', $databaseId));

        if ($database->isEmpty()) {
            throw new Exception(Exception::DATABASE_NOT_FOUND);
        }

        $collection = $dbForProject->getDocument('database_' . $database->getInternalId(), $collectionId);

        if ($collection->isEmpty()) {
            throw new Exception(Exception::COLLECTION_NOT_FOUND);
        }

        $attribute = $dbForProject->getDocument('attributes', $database->getInternalId() . '_' . $collection->getInternalId() . '_' . $key);

        if ($attribute->isEmpty()) {
            throw new Exception(Exception::ATTRIBUTE_NOT_FOUND);
        }

        // Select response model based on type and format
        $type = $attribute->getAttribute('type');
        $format = $attribute->getAttribute('format');

        $model = match ($type) {
            Database::VAR_DATETIME => Response::MODEL_ATTRIBUTE_DATETIME,
            Database::VAR_BOOLEAN => Response::MODEL_ATTRIBUTE_BOOLEAN,
            Database::VAR_INTEGER => Response::MODEL_ATTRIBUTE_INTEGER,
            Database::VAR_FLOAT => Response::MODEL_ATTRIBUTE_FLOAT,
            Database::VAR_STRING => match ($format) {
                APP_DATABASE_ATTRIBUTE_EMAIL => Response::MODEL_ATTRIBUTE_EMAIL,
                APP_DATABASE_ATTRIBUTE_ENUM => Response::MODEL_ATTRIBUTE_ENUM,
                APP_DATABASE_ATTRIBUTE_IP => Response::MODEL_ATTRIBUTE_IP,
                APP_DATABASE_ATTRIBUTE_URL => Response::MODEL_ATTRIBUTE_URL,
                default => Response::MODEL_ATTRIBUTE_STRING,
            },
            default => Response::MODEL_ATTRIBUTE,
        };

        $response->dynamic($attribute, $model);
    });

App::delete('/v1/databases/:databaseId/collections/:collectionId/attributes/:key')
    ->alias('/v1/database/collections/:collectionId/attributes/:key', ['databaseId' => 'default'])
    ->desc('Delete Attribute')
    ->groups(['api', 'database'])
    ->label('scope', 'collections.write')
    ->label('event', 'databases.[databaseId].collections.[collectionId].attributes.[attributeId].delete')
    ->label('audits.resource', 'database/{request.databaseId}/collection/{request.collectionId}')
    ->label('usage.metric', 'collections.{scope}.requests.update')
    ->label('usage.params', ['databaseId:{request.databaseId}'])
    ->label('sdk.auth', [APP_AUTH_TYPE_KEY])
    ->label('sdk.namespace', 'databases')
    ->label('sdk.method', 'deleteAttribute')
    ->label('sdk.description', '/docs/references/databases/delete-attribute.md')
    ->label('sdk.response.code', Response::STATUS_CODE_NOCONTENT)
    ->label('sdk.response.model', Response::MODEL_NONE)
    ->param('databaseId', '', new UID(), 'Database ID.')
    ->param('collectionId', '', new UID(), 'Collection ID. You can create a new collection using the Database service [server integration](https://appwrite.io/docs/server/database#createCollection).')
    ->param('key', '', new Key(), 'Attribute Key.')
    ->inject('response')
    ->inject('dbForProject')
    ->inject('database')
    ->inject('events')
    ->action(function (string $databaseId, string $collectionId, string $key, Response $response, Database $dbForProject, EventDatabase $database, Event $events) {

        $db = Authorization::skip(fn () => $dbForProject->getDocument('databases', $databaseId));

        if ($db->isEmpty()) {
            throw new Exception(Exception::DATABASE_NOT_FOUND);
        }
        $collection = $dbForProject->getDocument('database_' . $db->getInternalId(), $collectionId);

        if ($collection->isEmpty()) {
            throw new Exception(Exception::COLLECTION_NOT_FOUND);
        }

        $attribute = $dbForProject->getDocument('attributes', $db->getInternalId() . '_' . $collection->getInternalId() . '_' . $key);

        if ($attribute->isEmpty()) {
            throw new Exception(Exception::ATTRIBUTE_NOT_FOUND);
        }

        // Only update status if removing available attribute
        if ($attribute->getAttribute('status' === 'available')) {
            $attribute = $dbForProject->updateDocument('attributes', $attribute->getId(), $attribute->setAttribute('status', 'deleting'));
        }

        $dbForProject->deleteCachedDocument('database_' . $db->getInternalId(), $collectionId);
        $dbForProject->deleteCachedCollection('database_' . $db->getInternalId() . '_collection_' . $collection->getInternalId());

        $database
            ->setType(DATABASE_TYPE_DELETE_ATTRIBUTE)
            ->setCollection($collection)
            ->setDatabase($db)
            ->setDocument($attribute)
        ;

        // Select response model based on type and format
        $type = $attribute->getAttribute('type');
        $format = $attribute->getAttribute('format');

        $model = match ($type) {
            Database::VAR_DATETIME => Response::MODEL_ATTRIBUTE_DATETIME,
            Database::VAR_BOOLEAN => Response::MODEL_ATTRIBUTE_BOOLEAN,
            Database::VAR_INTEGER => Response::MODEL_ATTRIBUTE_INTEGER,
            Database::VAR_FLOAT => Response::MODEL_ATTRIBUTE_FLOAT,
            Database::VAR_STRING => match ($format) {
                APP_DATABASE_ATTRIBUTE_EMAIL => Response::MODEL_ATTRIBUTE_EMAIL,
                APP_DATABASE_ATTRIBUTE_ENUM => Response::MODEL_ATTRIBUTE_ENUM,
                APP_DATABASE_ATTRIBUTE_IP => Response::MODEL_ATTRIBUTE_IP,
                APP_DATABASE_ATTRIBUTE_URL => Response::MODEL_ATTRIBUTE_URL,
                default => Response::MODEL_ATTRIBUTE_STRING,
            },
            default => Response::MODEL_ATTRIBUTE,
        };

        $events
            ->setParam('databaseId', $databaseId)
            ->setParam('collectionId', $collection->getId())
            ->setParam('attributeId', $attribute->getId())
            ->setContext('collection', $collection)
            ->setContext('database', $db)
            ->setPayload($response->output($attribute, $model))
        ;

        $response->noContent();
    });

App::post('/v1/databases/:databaseId/collections/:collectionId/indexes')
    ->alias('/v1/database/collections/:collectionId/indexes', ['databaseId' => 'default'])
    ->desc('Create Index')
    ->groups(['api', 'database'])
    ->label('event', 'databases.[databaseId].collections.[collectionId].indexes.[indexId].create')
    ->label('scope', 'collections.write')
    ->label('audits.resource', 'database/{request.databaseId}/collection/{request.collectionId}')
    ->label('usage.metric', 'collections.{scope}.requests.update')
    ->label('usage.params', ['databaseId:{request.databaseId}'])
    ->label('sdk.auth', [APP_AUTH_TYPE_KEY])
    ->label('sdk.namespace', 'databases')
    ->label('sdk.method', 'createIndex')
    ->label('sdk.description', '/docs/references/databases/create-index.md')
    ->label('sdk.response.code', Response::STATUS_CODE_ACCEPTED)
    ->label('sdk.response.type', Response::CONTENT_TYPE_JSON)
    ->label('sdk.response.model', Response::MODEL_INDEX)
    ->param('databaseId', '', new UID(), 'Database ID.')
    ->param('collectionId', '', new UID(), 'Collection ID. You can create a new collection using the Database service [server integration](https://appwrite.io/docs/server/database#createCollection).')
    ->param('key', null, new Key(), 'Index Key.')
    ->param('type', null, new WhiteList([Database::INDEX_KEY, Database::INDEX_FULLTEXT, Database::INDEX_UNIQUE, Database::INDEX_SPATIAL, Database::INDEX_ARRAY]), 'Index type.')
    ->param('attributes', null, new ArrayList(new Key(true), APP_LIMIT_ARRAY_PARAMS_SIZE), 'Array of attributes to index. Maximum of ' . APP_LIMIT_ARRAY_PARAMS_SIZE . ' attributes are allowed, each 32 characters long.')
    ->param('orders', [], new ArrayList(new WhiteList(['ASC', 'DESC'], false, Database::VAR_STRING), APP_LIMIT_ARRAY_PARAMS_SIZE), 'Array of index orders. Maximum of ' . APP_LIMIT_ARRAY_PARAMS_SIZE . ' orders are allowed.', true)
    ->inject('response')
    ->inject('dbForProject')
    ->inject('database')
    ->inject('events')
    ->action(function (string $databaseId, string $collectionId, string $key, string $type, array $attributes, array $orders, Response $response, Database $dbForProject, EventDatabase $database, Event $events) {

        $db = Authorization::skip(fn () => $dbForProject->getDocument('databases', $databaseId));

        if ($db->isEmpty()) {
            throw new Exception(Exception::DATABASE_NOT_FOUND);
        }
        $collection = $dbForProject->getDocument('database_' . $db->getInternalId(), $collectionId);

        if ($collection->isEmpty()) {
            throw new Exception(Exception::COLLECTION_NOT_FOUND);
        }

        $count = $dbForProject->count('indexes', [
            Query::equal('collectionInternalId', [$collection->getInternalId()]),
            Query::equal('databaseInternalId', [$db->getInternalId()])
        ], 61);

        $limit = 64 - MariaDB::getNumberOfDefaultIndexes();

        if ($count >= $limit) {
            throw new Exception(Exception::INDEX_LIMIT_EXCEEDED, 'Index limit exceeded');
        }

        // Convert Document[] to array of attribute metadata
        $oldAttributes = \array_map(fn ($a) => $a->getArrayCopy(), $collection->getAttribute('attributes'));

        $oldAttributes[] = [
            'key' => '$id',
            'type' => 'string',
            'status' => 'available',
            'required' => true,
            'array' => false,
            'default' => null,
            'size' => 36
        ];

        $oldAttributes[] = [
            'key' => '$createdAt',
            'type' => 'string',
            'status' => 'available',
            'signed' => false,
            'required' => false,
            'array' => false,
            'default' => null,
            'size' => 0
        ];

        $oldAttributes[] = [
            'key' => '$updatedAt',
            'type' => 'string',
            'status' => 'available',
            'signed' => false,
            'required' => false,
            'array' => false,
            'default' => null,
            'size' => 0
        ];

        // lengths hidden by default
        $lengths = [];

        foreach ($attributes as $i => $attribute) {
            // find attribute metadata in collection document
            $attributeIndex = \array_search($attribute, array_column($oldAttributes, 'key'));

            if ($attributeIndex === false) {
                throw new Exception(Exception::ATTRIBUTE_UNKNOWN, 'Unknown attribute: ' . $attribute);
            }

            $attributeStatus = $oldAttributes[$attributeIndex]['status'];
            $attributeType = $oldAttributes[$attributeIndex]['type'];
            $attributeSize = $oldAttributes[$attributeIndex]['size'];

            // ensure attribute is available
            if ($attributeStatus !== 'available') {
                throw new Exception(Exception::ATTRIBUTE_NOT_AVAILABLE, 'Attribute not available: ' . $oldAttributes[$attributeIndex]['key']);
            }

            // set attribute size as index length only for strings
            $lengths[$i] = ($attributeType === Database::VAR_STRING) ? $attributeSize : null;
        }

        try {
            $index = $dbForProject->createDocument('indexes', new Document([
                '$id' => ID::custom($db->getInternalId() . '_' . $collection->getInternalId() . '_' . $key),
                'key' => $key,
                'status' => 'processing', // processing, available, failed, deleting, stuck
                'databaseInternalId' => $db->getInternalId(),
                'databaseId' => $databaseId,
                'collectionInternalId' => $collection->getInternalId(),
                'collectionId' => $collectionId,
                'type' => $type,
                'attributes' => $attributes,
                'lengths' => $lengths,
                'orders' => $orders,
            ]));
        } catch (DuplicateException $th) {
            throw new Exception(Exception::INDEX_ALREADY_EXISTS);
        }

        $dbForProject->deleteCachedDocument('database_' . $db->getInternalId(), $collectionId);

        $database
            ->setType(DATABASE_TYPE_CREATE_INDEX)
            ->setDatabase($db)
            ->setCollection($collection)
            ->setDocument($index)
        ;

        $events
            ->setParam('databaseId', $databaseId)
            ->setParam('collectionId', $collection->getId())
            ->setParam('indexId', $index->getId())
           ->setContext('collection', $collection)
        ->setContext('database', $db)
        ;

        $response->setStatusCode(Response::STATUS_CODE_ACCEPTED);
        $response->dynamic($index, Response::MODEL_INDEX);
    });

App::get('/v1/databases/:databaseId/collections/:collectionId/indexes')
    ->alias('/v1/database/collections/:collectionId/indexes', ['databaseId' => 'default'])
    ->desc('List Indexes')
    ->groups(['api', 'database'])
    ->label('scope', 'collections.read')
    ->label('usage.metric', 'collections.{scope}.requests.read')
    ->label('usage.params', ['databaseId:{request.databaseId}'])
    ->label('sdk.auth', [APP_AUTH_TYPE_KEY])
    ->label('sdk.namespace', 'databases')
    ->label('sdk.method', 'listIndexes')
    ->label('sdk.description', '/docs/references/databases/list-indexes.md')
    ->label('sdk.response.code', Response::STATUS_CODE_OK)
    ->label('sdk.response.type', Response::CONTENT_TYPE_JSON)
    ->label('sdk.response.model', Response::MODEL_INDEX_LIST)
    ->param('databaseId', '', new UID(), 'Database ID.')
    ->param('collectionId', '', new UID(), 'Collection ID. You can create a new collection using the Database service [server integration](https://appwrite.io/docs/server/database#createCollection).')
    ->inject('response')
    ->inject('dbForProject')
    ->action(function (string $databaseId, string $collectionId, Response $response, Database $dbForProject) {

        $database = Authorization::skip(fn () => $dbForProject->getDocument('databases', $databaseId));

        if ($database->isEmpty()) {
            throw new Exception(Exception::DATABASE_NOT_FOUND);
        }
        $collection = $dbForProject->getDocument('database_' . $database->getInternalId(), $collectionId);

        if ($collection->isEmpty()) {
            throw new Exception(Exception::COLLECTION_NOT_FOUND);
        }

        $indexes = $collection->getAttribute('indexes');

        $response->dynamic(new Document([
            'total' => \count($indexes),
            'indexes' => $indexes,
        ]), Response::MODEL_INDEX_LIST);
    });

App::get('/v1/databases/:databaseId/collections/:collectionId/indexes/:key')
    ->alias('/v1/database/collections/:collectionId/indexes/:key', ['databaseId' => 'default'])
    ->desc('Get Index')
    ->groups(['api', 'database'])
    ->label('scope', 'collections.read')
    ->label('usage.metric', 'collections.{scope}.requests.read')
    ->label('usage.params', ['databaseId:{request.databaseId}'])
    ->label('sdk.auth', [APP_AUTH_TYPE_KEY])
    ->label('sdk.namespace', 'databases')
    ->label('sdk.method', 'getIndex')
    ->label('sdk.description', '/docs/references/databases/get-index.md')
    ->label('sdk.response.code', Response::STATUS_CODE_OK)
    ->label('sdk.response.type', Response::CONTENT_TYPE_JSON)
    ->label('sdk.response.model', Response::MODEL_INDEX)
    ->param('databaseId', '', new UID(), 'Database ID.')
    ->param('collectionId', '', new UID(), 'Collection ID. You can create a new collection using the Database service [server integration](https://appwrite.io/docs/server/database#createCollection).')
    ->param('key', null, new Key(), 'Index Key.')
    ->inject('response')
    ->inject('dbForProject')
    ->action(function (string $databaseId, string $collectionId, string $key, Response $response, Database $dbForProject) {

        $database = Authorization::skip(fn () => $dbForProject->getDocument('databases', $databaseId));

        if ($database->isEmpty()) {
            throw new Exception(Exception::DATABASE_NOT_FOUND);
        }
        $collection = $dbForProject->getDocument('database_' . $database->getInternalId(), $collectionId);

        if ($collection->isEmpty()) {
            throw new Exception(Exception::COLLECTION_NOT_FOUND);
        }

        $indexes = $collection->getAttribute('indexes');

        // Search for index
        $indexIndex = array_search($key, array_column($indexes, 'key'));

        if ($indexIndex === false) {
            throw new Exception(Exception::INDEX_NOT_FOUND);
        }

        $index = new Document([\array_merge($indexes[$indexIndex], [
            'collectionId' => $database->getInternalId() . '_' . $collectionId,
        ])]);

        $response->dynamic($index, Response::MODEL_INDEX);
    });

App::delete('/v1/databases/:databaseId/collections/:collectionId/indexes/:key')
    ->alias('/v1/database/collections/:collectionId/indexes/:key', ['databaseId' => 'default'])
    ->desc('Delete Index')
    ->groups(['api', 'database'])
    ->label('scope', 'collections.write')
    ->label('event', 'databases.[databaseId].collections.[collectionId].indexes.[indexId].delete')
    ->label('audits.resource', 'database/{request.databaseId}/collection/{request.collectionId}')
    ->label('usage.metric', 'collections.{scope}.requests.update')
    ->label('usage.params', ['databaseId:{request.databaseId}'])
    ->label('sdk.auth', [APP_AUTH_TYPE_KEY])
    ->label('sdk.namespace', 'databases')
    ->label('sdk.method', 'deleteIndex')
    ->label('sdk.description', '/docs/references/databases/delete-index.md')
    ->label('sdk.response.code', Response::STATUS_CODE_NOCONTENT)
    ->label('sdk.response.model', Response::MODEL_NONE)
    ->param('databaseId', '', new UID(), 'Database ID.')
    ->param('collectionId', null, new UID(), 'Collection ID. You can create a new collection using the Database service [server integration](https://appwrite.io/docs/server/database#createCollection).')
    ->param('key', '', new Key(), 'Index Key.')
    ->inject('response')
    ->inject('dbForProject')
    ->inject('database')
    ->inject('events')
    ->action(function (string $databaseId, string $collectionId, string $key, Response $response, Database $dbForProject, EventDatabase $database, Event $events) {

        $db = Authorization::skip(fn () => $dbForProject->getDocument('databases', $databaseId));

        if ($db->isEmpty()) {
            throw new Exception(Exception::DATABASE_NOT_FOUND);
        }
        $collection = $dbForProject->getDocument('database_' . $db->getInternalId(), $collectionId);

        if ($collection->isEmpty()) {
            throw new Exception(Exception::COLLECTION_NOT_FOUND);
        }

        $index = $dbForProject->getDocument('indexes', $db->getInternalId() . '_' . $collection->getInternalId() . '_' . $key);

        if (empty($index->getId())) {
            throw new Exception(Exception::INDEX_NOT_FOUND);
        }

        // Only update status if removing available index
        if ($index->getAttribute('status') === 'available') {
            $index = $dbForProject->updateDocument('indexes', $index->getId(), $index->setAttribute('status', 'deleting'));
        }

        $dbForProject->deleteCachedDocument('database_' . $db->getInternalId(), $collectionId);

        $database
            ->setType(DATABASE_TYPE_DELETE_INDEX)
            ->setDatabase($db)
            ->setCollection($collection)
            ->setDocument($index)
        ;

        $events
            ->setParam('databaseId', $databaseId)
            ->setParam('collectionId', $collection->getId())
            ->setParam('indexId', $index->getId())
            ->setContext('collection', $collection)
            ->setContext('database', $db)
            ->setPayload($response->output($index, Response::MODEL_INDEX))
        ;

        $response->noContent();
    });

App::post('/v1/databases/:databaseId/collections/:collectionId/documents')
    ->alias('/v1/database/collections/:collectionId/documents', ['databaseId' => 'default'])
    ->desc('Create Document')
    ->groups(['api', 'database'])
    ->label('event', 'databases.[databaseId].collections.[collectionId].documents.[documentId].create')
    ->label('scope', 'documents.write')
    ->label('audits.resource', 'database/{request.databaseId}/collection/{request.collectionId}')
    ->label('usage.metric', 'documents.{scope}.requests.create')
    ->label('usage.params', ['databaseId:{request.databaseId}', 'collectionId:{request.collectionId}'])
    ->label('sdk.auth', [APP_AUTH_TYPE_SESSION, APP_AUTH_TYPE_KEY, APP_AUTH_TYPE_JWT])
    ->label('sdk.namespace', 'databases')
    ->label('sdk.method', 'createDocument')
    ->label('sdk.description', '/docs/references/databases/create-document.md')
    ->label('sdk.response.code', Response::STATUS_CODE_CREATED)
    ->label('sdk.response.type', Response::CONTENT_TYPE_JSON)
    ->label('sdk.response.model', Response::MODEL_DOCUMENT)
    ->param('databaseId', '', new UID(), 'Database ID.')
    ->param('documentId', '', new CustomId(), 'Document ID. Choose your own unique ID or pass the string "unique()" to auto generate it. Valid chars are a-z, A-Z, 0-9, period, hyphen, and underscore. Can\'t start with a special char. Max length is 36 chars.')
    ->param('collectionId', null, new UID(), 'Collection ID. You can create a new collection using the Database service [server integration](https://appwrite.io/docs/server/database#createCollection). Make sure to define attributes before creating documents.')
    ->param('data', [], new JSON(), 'Document data as JSON object.')
    ->param('permissions', null, new Permissions(APP_LIMIT_ARRAY_PARAMS_SIZE, [Database::PERMISSION_READ, Database::PERMISSION_UPDATE, Database::PERMISSION_DELETE]), 'An array of strings with permissions. By default no user is granted with any permissions. [learn more about permissions](/docs/permissions) and get a full list of available permissions.', true)
    ->inject('response')
    ->inject('dbForProject')
    ->inject('user')
    ->inject('events')
    ->inject('mode')
<<<<<<< HEAD
    ->action(function (string $databaseId, string $documentId, string $collectionId, string|array $data, ?array $permissions, Response $response, Database $dbForProject, Document $user, Stats $usage, Event $events, string $mode) {
=======
    ->action(function (string $databaseId, string $documentId, string $collectionId, string|array $data, ?array $read, ?array $write, Response $response, Database $dbForProject, Document $user, Event $events, string $mode) {
>>>>>>> b24aec82

        $data = (\is_string($data)) ? \json_decode($data, true) : $data; // Cast to JSON array

        if (empty($data)) {
            throw new Exception(Exception::DOCUMENT_MISSING_PAYLOAD);
        }

        if (isset($data['$id'])) {
            throw new Exception(Exception::DOCUMENT_INVALID_STRUCTURE, '$id is not allowed for creating new documents, try update instead');
        }

        $database = Authorization::skip(fn() => $dbForProject->getDocument('databases', $databaseId));

        if ($database->isEmpty()) {
            throw new Exception(Exception::DATABASE_NOT_FOUND);
        }

        $collection = Authorization::skip(fn() => $dbForProject->getDocument('database_' . $database->getInternalId(), $collectionId));

        if ($collection->isEmpty() || !$collection->getAttribute('enabled')) {
            if (!($mode === APP_MODE_ADMIN && Auth::isPrivilegedUser(Authorization::getRoles()))) {
                throw new Exception(Exception::COLLECTION_NOT_FOUND);
            }
        }

        $validator = new Authorization(Database::PERMISSION_CREATE);
        if (!$validator->isValid($collection->getCreate())) {
            throw new Exception(Exception::USER_UNAUTHORIZED);
        }

        $allowedPermissions = [
            Database::PERMISSION_READ,
            Database::PERMISSION_UPDATE,
            Database::PERMISSION_DELETE,
        ];

        // Map aggregate permissions to into the set of individual permissions they represent.
        $permissions = Permission::aggregate($permissions, $allowedPermissions);

        // Add permissions for current the user if none were provided.
        if (\is_null($permissions)) {
            $permissions = [];
            if (!empty($user->getId())) {
                foreach ($allowedPermissions as $permission) {
                    $permissions[] = (new Permission($permission, 'user', $user->getId()))->toString();
                }
            }
        }

        // Users can only manage their own roles, API keys and Admin users can manage any
        $roles = Authorization::getRoles();
        if (!Auth::isAppUser($roles) && !Auth::isPrivilegedUser($roles)) {
            foreach (Database::PERMISSIONS as $type) {
                foreach ($permissions as $permission) {
                    $permission = Permission::parse($permission);
                    if ($permission->getPermission() != $type) {
                        continue;
                    }
                    $role = (new Role(
                        $permission->getRole(),
                        $permission->getIdentifier(),
                        $permission->getDimension()
                    ))->toString();
                    if (!Authorization::isRole($role)) {
                        throw new Exception(Exception::USER_UNAUTHORIZED, 'Permissions must be one of: (' . \implode(', ', $roles) . ')');
                    }
                }
            }
        }

        $data['$collection'] = $collection->getId(); // Adding this param to make API easier for developers
        $data['$id'] = $documentId == 'unique()' ? ID::unique() : $documentId;
        $data['$permissions'] = $permissions;

        try {
            $document = $dbForProject->createDocument('database_' . $database->getInternalId() . '_collection_' . $collection->getInternalId(), new Document($data));
            $document->setAttribute('$collection', $collectionId);
        } catch (StructureException $exception) {
            throw new Exception(Exception::DOCUMENT_INVALID_STRUCTURE, $exception->getMessage());
        } catch (DuplicateException $exception) {
            throw new Exception(Exception::DOCUMENT_ALREADY_EXISTS);
        }

        $events
            ->setParam('databaseId', $databaseId)
            ->setParam('collectionId', $collection->getId())
            ->setParam('documentId', $document->getId())
            ->setContext('collection', $collection)
            ->setContext('database', $database)
        ;

        $response->setStatusCode(Response::STATUS_CODE_CREATED);
        $response->dynamic($document, Response::MODEL_DOCUMENT);
    });

App::get('/v1/databases/:databaseId/collections/:collectionId/documents')
    ->alias('/v1/database/collections/:collectionId/documents', ['databaseId' => 'default'])
    ->desc('List Documents')
    ->groups(['api', 'database'])
    ->label('scope', 'documents.read')
    ->label('usage.metric', 'documents.{scope}.requests.read')
    ->label('usage.params', ['databaseId:{request.databaseId}', 'collectionId:{request.collectionId}'])
    ->label('sdk.auth', [APP_AUTH_TYPE_SESSION, APP_AUTH_TYPE_KEY, APP_AUTH_TYPE_JWT])
    ->label('sdk.namespace', 'databases')
    ->label('sdk.method', 'listDocuments')
    ->label('sdk.description', '/docs/references/databases/list-documents.md')
    ->label('sdk.response.code', Response::STATUS_CODE_OK)
    ->label('sdk.response.type', Response::CONTENT_TYPE_JSON)
    ->label('sdk.response.model', Response::MODEL_DOCUMENT_LIST)
    ->param('databaseId', '', new UID(), 'Database ID.')
    ->param('collectionId', '', new UID(), 'Collection ID. You can create a new collection using the Database service [server integration](https://appwrite.io/docs/server/database#createCollection).')
    ->param('queries', [], new ArrayList(new Text(APP_LIMIT_ARRAY_ELEMENT_SIZE), APP_LIMIT_ARRAY_PARAMS_SIZE), 'Array of query strings generated using the Query class provided by the SDK. [Learn more about queries](https://appwrite.io/docs/database#querying-documents). Maximum of ' . APP_LIMIT_ARRAY_PARAMS_SIZE . ' queries are allowed, each ' . APP_LIMIT_ARRAY_ELEMENT_SIZE . ' characters long.', true)
    ->param('limit', 25, new Range(0, 100), 'Maximum number of documents to return in response. By default will return maximum 25 results. Maximum of ' . APP_LIMIT_ARRAY_PARAMS_SIZE . ' results allowed per request.', true)
    ->param('offset', 0, new Range(0, APP_LIMIT_COUNT), 'Offset value. The default value is 0. Use this value to manage pagination. [learn more about pagination](https://appwrite.io/docs/pagination)', true)
    ->param('cursor', '', new UID(), 'ID of the document used as the starting point for the query, excluding the document itself. Should be used for efficient pagination when working with large sets of data. [learn more about pagination](https://appwrite.io/docs/pagination)', true)
    ->param('cursorDirection', Database::CURSOR_AFTER, new WhiteList([Database::CURSOR_AFTER, Database::CURSOR_BEFORE]), 'Direction of the cursor, can be either \'before\' or \'after\'.', true)
    ->param('orderAttributes', [], new ArrayList(new Text(APP_LIMIT_ARRAY_ELEMENT_SIZE), APP_LIMIT_ARRAY_PARAMS_SIZE), 'Array of attributes used to sort results. Maximum of ' . APP_LIMIT_ARRAY_PARAMS_SIZE . ' order attributes are allowed, each ' . APP_LIMIT_ARRAY_ELEMENT_SIZE . ' characters long.', true)
    ->param('orderTypes', [], new ArrayList(new WhiteList([Database::ORDER_DESC, Database::ORDER_ASC], true), APP_LIMIT_ARRAY_PARAMS_SIZE), 'Array of order directions for sorting attribtues. Possible values are DESC for descending order, or ASC for ascending order. Maximum of ' . APP_LIMIT_ARRAY_PARAMS_SIZE . ' order types are allowed.', true)
    ->inject('response')
    ->inject('dbForProject')
    ->inject('mode')
    ->action(function (string $databaseId, string $collectionId, array $queries, int $limit, int $offset, string $cursor, string $cursorDirection, array $orderAttributes, array $orderTypes, Response $response, Database $dbForProject, string $mode) {

        $database = Authorization::skip(fn () => $dbForProject->getDocument('databases', $databaseId));

        if ($database->isEmpty()) {
            throw new Exception(Exception::DATABASE_NOT_FOUND);
        }

        $collection = Authorization::skip(fn() => $dbForProject->getDocument('database_' . $database->getInternalId(), $collectionId));

        if ($collection->isEmpty() || !$collection->getAttribute('enabled')) {
            if (!($mode === APP_MODE_ADMIN && Auth::isPrivilegedUser(Authorization::getRoles()))) {
                throw new Exception(Exception::COLLECTION_NOT_FOUND);
            }
        }

        $documentSecurity = $collection->getAttribute('documentSecurity', false);
        $validator = new Authorization(Database::PERMISSION_READ);
        $valid = $validator->isValid($collection->getRead());
        if (!$documentSecurity && !$valid) {
            throw new Exception(Exception::USER_UNAUTHORIZED);
        }

        $filterQueries = \array_map(function ($query) {
            $query = Query::parse($query);

            if (\count($query->getValues()) > 100) {
                throw new Exception(Exception::GENERAL_QUERY_LIMIT_EXCEEDED, "You cannot use more than 100 query values on attribute '{$query->getAttribute()}'");
            }

            return $query;
        }, $queries);

        $otherQueries = [];
        $otherQueries[] = Query::limit($limit);
        $otherQueries[] = Query::offset($offset);
        foreach ($orderTypes as $i => $orderType) {
            $otherQueries[] = $orderType === Database::ORDER_DESC ? Query::orderDesc($orderAttributes[$i] ?? '') : Query::orderAsc($orderAttributes[$i] ?? '');
        }

        if (!empty($cursor)) {
            if ($documentSecurity && !$valid) {
                $cursorDocument = $dbForProject->getDocument('database_' . $database->getInternalId() . '_collection_' . $collection->getInternalId(), $cursor);
            } else {
                $cursorDocument = Authorization::skip(fn() => $dbForProject->getDocument('database_' . $database->getInternalId() . '_collection_' . $collection->getInternalId(), $cursor));
            }

            if ($cursorDocument->isEmpty()) {
                throw new Exception(Exception::GENERAL_CURSOR_NOT_FOUND, "Document '{$cursor}' for the 'cursor' value not found.");
            }

            $otherQueries[] = $cursorDirection === Database::CURSOR_AFTER ? Query::cursorAfter($cursorDocument) : Query::cursorBefore($cursorDocument);
        }

        $allQueries = \array_merge($filterQueries, $otherQueries);

        if (!empty($allQueries)) {
            $attributes = $collection->getAttribute('attributes', []);
            $validator = new QueriesValidator(new QueryValidator($attributes), $attributes, $collection->getAttribute('indexes', []), true);
            if (!$validator->isValid($allQueries)) {
                throw new Exception(Exception::GENERAL_QUERY_INVALID, $validator->getDescription());
            }
        }

        if ($documentSecurity && !$valid) {
            $documents = $dbForProject->find('database_' . $database->getInternalId() . '_collection_' . $collection->getInternalId(), $allQueries);
            $total = $dbForProject->count('database_' . $database->getInternalId() . '_collection_' . $collection->getInternalId(), $filterQueries, APP_LIMIT_COUNT);
        } else {
            $documents = Authorization::skip(fn () => $dbForProject->find('database_' . $database->getInternalId() . '_collection_' . $collection->getInternalId(), $allQueries));
            $total = Authorization::skip(fn () => $dbForProject->count('database_' . $database->getInternalId() . '_collection_' . $collection->getInternalId(), $filterQueries, APP_LIMIT_COUNT));
        }

        /**
         * Reset $collection attribute to remove prefix.
         */
        $documents = array_map(fn(Document $document) => $document->setAttribute('$collection', $collectionId), $documents);

        $response->dynamic(new Document([
            'total' => $total,
            'documents' => $documents,
        ]), Response::MODEL_DOCUMENT_LIST);
    });

App::get('/v1/databases/:databaseId/collections/:collectionId/documents/:documentId')
    ->alias('/v1/database/collections/:collectionId/documents/:documentId', ['databaseId' => 'default'])
    ->desc('Get Document')
    ->groups(['api', 'database'])
    ->label('scope', 'documents.read')
    ->label('usage.metric', 'documents.{scope}.requests.read')
    ->label('usage.params', ['databaseId:{request.databaseId}', 'collectionId:{request.collectionId}'])
    ->label('sdk.auth', [APP_AUTH_TYPE_SESSION, APP_AUTH_TYPE_KEY, APP_AUTH_TYPE_JWT])
    ->label('sdk.namespace', 'databases')
    ->label('sdk.method', 'getDocument')
    ->label('sdk.description', '/docs/references/databases/get-document.md')
    ->label('sdk.response.code', Response::STATUS_CODE_OK)
    ->label('sdk.response.type', Response::CONTENT_TYPE_JSON)
    ->label('sdk.response.model', Response::MODEL_DOCUMENT)
    ->param('databaseId', '', new UID(), 'Database ID.')
    ->param('collectionId', null, new UID(), 'Collection ID. You can create a new collection using the Database service [server integration](https://appwrite.io/docs/server/database#createCollection).')
    ->param('documentId', null, new UID(), 'Document ID.')
    ->inject('response')
    ->inject('dbForProject')
    ->inject('mode')
    ->action(function (string $databaseId, string $collectionId, string $documentId, Response $response, Database $dbForProject, string $mode) {

        $database = Authorization::skip(fn () => $dbForProject->getDocument('databases', $databaseId));

        if ($database->isEmpty()) {
            throw new Exception(Exception::DATABASE_NOT_FOUND);
        }

        $collection = Authorization::skip(fn() => $dbForProject->getDocument('database_' . $database->getInternalId(), $collectionId));

        if ($collection->isEmpty() || !$collection->getAttribute('enabled')) {
            if (!($mode === APP_MODE_ADMIN && Auth::isPrivilegedUser(Authorization::getRoles()))) {
                throw new Exception(Exception::COLLECTION_NOT_FOUND);
            }
        }

        $documentSecurity = $collection->getAttribute('documentSecurity', false);
        $validator = new Authorization(Database::PERMISSION_READ);
        $valid = $validator->isValid($collection->getRead());
        if (!$documentSecurity && !$valid) {
            throw new Exception(Exception::USER_UNAUTHORIZED);
        }

        if ($documentSecurity && !$valid) {
            $document = $dbForProject->getDocument('database_' . $database->getInternalId() . '_collection_' . $collection->getInternalId(), $documentId);
        } else {
            $document = Authorization::skip(fn () => $dbForProject->getDocument('database_' . $database->getInternalId() . '_collection_' . $collection->getInternalId(), $documentId));
        }

        if ($document->isEmpty()) {
            throw new Exception(Exception::DOCUMENT_NOT_FOUND);
        }

        /**
         * Reset $collection attribute to remove prefix.
         */
        $document->setAttribute('$collection', $collectionId);

<<<<<<< HEAD
        $usage
            ->setParam('databases.documents.read', 1)
            ->setParam('databaseId', $databaseId)
            ->setParam('collectionId', $collectionId)
        ;
=======
        if ($document->isEmpty()) {
            throw new Exception(Exception::DOCUMENT_NOT_FOUND);
        }
>>>>>>> b24aec82

        $response->dynamic($document, Response::MODEL_DOCUMENT);
    });

App::get('/v1/databases/:databaseId/collections/:collectionId/documents/:documentId/logs')
    ->alias('/v1/database/collections/:collectionId/documents/:documentId/logs', ['databaseId' => 'default'])
    ->desc('List Document Logs')
    ->groups(['api', 'database'])
    ->label('scope', 'documents.read')
    ->label('usage.metric', 'documents.{scope}.requests.read')
    ->label('usage.params', ['databaseId:{request.databaseId}', 'collectionId:{request.collectionId}'])
    ->label('sdk.auth', [APP_AUTH_TYPE_ADMIN])
    ->label('sdk.namespace', 'databases')
    ->label('sdk.method', 'listDocumentLogs')
    ->label('sdk.description', '/docs/references/databases/get-document-logs.md')
    ->label('sdk.response.code', Response::STATUS_CODE_OK)
    ->label('sdk.response.type', Response::CONTENT_TYPE_JSON)
    ->label('sdk.response.model', Response::MODEL_LOG_LIST)
    ->param('databaseId', '', new UID(), 'Database ID.')
    ->param('collectionId', '', new UID(), 'Collection ID.')
    ->param('documentId', null, new UID(), 'Document ID.')
    ->param('limit', 25, new Range(0, 100), 'Maximum number of logs to return in response. By default will return maximum 25 results. Maximum of 100 results allowed per request.', true)
    ->param('offset', 0, new Range(0, APP_LIMIT_COUNT), 'Offset value. The default value is 0. Use this value to manage pagination. [learn more about pagination](https://appwrite.io/docs/pagination)', true)
    ->inject('response')
    ->inject('dbForProject')
    ->inject('locale')
    ->inject('geodb')
    ->action(function (string $databaseId, string $collectionId, string $documentId, int $limit, int $offset, Response $response, Database $dbForProject, Locale $locale, Reader $geodb) {

        $database = Authorization::skip(fn () => $dbForProject->getDocument('databases', $databaseId));

        if ($database->isEmpty()) {
            throw new Exception(Exception::DATABASE_NOT_FOUND);
        }

        $collection = $dbForProject->getDocument('database_' . $database->getInternalId(), $collectionId);

        if ($collection->isEmpty()) {
            throw new Exception(Exception::COLLECTION_NOT_FOUND);
        }

        $document = $dbForProject->getDocument('database_' . $database->getInternalId() . '_collection_' . $collection->getInternalId(), $documentId);

        if ($document->isEmpty()) {
            throw new Exception(Exception::DOCUMENT_NOT_FOUND);
        }

        $audit = new Audit($dbForProject);
        $resource = 'database/' . $databaseId . '/collection/' . $collectionId . '/document/' . $document->getId();
        $logs = $audit->getLogsByResource($resource, $limit, $offset);

        $output = [];

        foreach ($logs as $i => &$log) {
            $log['userAgent'] = (!empty($log['userAgent'])) ? $log['userAgent'] : 'UNKNOWN';

            $detector = new Detector($log['userAgent']);
            $detector->skipBotDetection(); // OPTIONAL: If called, bot detection will completely be skipped (bots will be detected as regular devices then)

            $os = $detector->getOS();
            $client = $detector->getClient();
            $device = $detector->getDevice();

            $output[$i] = new Document([
                'event' => $log['event'],
                'userId' => $log['userId'],
                'userEmail' => $log['data']['userEmail'] ?? null,
                'userName' => $log['data']['userName'] ?? null,
                'mode' => $log['data']['mode'] ?? null,
                'ip' => $log['ip'],
                'time' => $log['time'],
                'osCode' => $os['osCode'],
                'osName' => $os['osName'],
                'osVersion' => $os['osVersion'],
                'clientType' => $client['clientType'],
                'clientCode' => $client['clientCode'],
                'clientName' => $client['clientName'],
                'clientVersion' => $client['clientVersion'],
                'clientEngine' => $client['clientEngine'],
                'clientEngineVersion' => $client['clientEngineVersion'],
                'deviceName' => $device['deviceName'],
                'deviceBrand' => $device['deviceBrand'],
                'deviceModel' => $device['deviceModel']
            ]);

            $record = $geodb->get($log['ip']);

            if ($record) {
                $output[$i]['countryCode'] = $locale->getText('countries.' . strtolower($record['country']['iso_code']), false) ? \strtolower($record['country']['iso_code']) : '--';
                $output[$i]['countryName'] = $locale->getText('countries.' . strtolower($record['country']['iso_code']), $locale->getText('locale.country.unknown'));
            } else {
                $output[$i]['countryCode'] = '--';
                $output[$i]['countryName'] = $locale->getText('locale.country.unknown');
            }
        }
        $response->dynamic(new Document([
            'total' => $audit->countLogsByResource($resource),
            'logs' => $output,
        ]), Response::MODEL_LOG_LIST);
    });

App::patch('/v1/databases/:databaseId/collections/:collectionId/documents/:documentId')
    ->alias('/v1/database/collections/:collectionId/documents/:documentId', ['databaseId' => 'default'])
    ->desc('Update Document')
    ->groups(['api', 'database'])
    ->label('event', 'databases.[databaseId].collections.[collectionId].documents.[documentId].update')
    ->label('scope', 'documents.write')
    ->label('audits.resource', 'database/{request.databaseId}/collection/{request.collectionId}/document/{response.$id}')
    ->label('usage.metric', 'documents.{scope}.requests.update')
    ->label('usage.params', ['databaseId:{request.databaseId}', 'collectionId:{request.collectionId}'])
    ->label('sdk.auth', [APP_AUTH_TYPE_SESSION, APP_AUTH_TYPE_KEY, APP_AUTH_TYPE_JWT])
    ->label('sdk.namespace', 'databases')
    ->label('sdk.method', 'updateDocument')
    ->label('sdk.description', '/docs/references/databases/update-document.md')
    ->label('sdk.response.code', Response::STATUS_CODE_OK)
    ->label('sdk.response.type', Response::CONTENT_TYPE_JSON)
    ->label('sdk.response.model', Response::MODEL_DOCUMENT)
    ->param('databaseId', '', new UID(), 'Database ID.')
    ->param('collectionId', null, new UID(), 'Collection ID.')
    ->param('documentId', null, new UID(), 'Document ID.')
    ->param('data', [], new JSON(), 'Document data as JSON object. Include only attribute and value pairs to be updated.', true)
    ->param('permissions', null, new Permissions(APP_LIMIT_ARRAY_PARAMS_SIZE), 'An array of strings with permissions. By default no user is granted with any permissions. [learn more about permissions](/docs/permissions) and get a full list of available permissions.', true)
    ->inject('response')
    ->inject('dbForProject')
    ->inject('events')
    ->inject('mode')
<<<<<<< HEAD
    ->action(function (string $databaseId, string $collectionId, string $documentId, string|array $data, ?array $permissions, Response $response, Database $dbForProject, Stats $usage, Event $events, string $mode) {

        $data = (\is_string($data)) ? \json_decode($data, true) : $data; // Cast to JSON array

        if (empty($data) && \is_null($permissions)) {
            throw new Exception(Exception::DOCUMENT_MISSING_PAYLOAD);
        }
=======
    ->action(function (string $databaseId, string $collectionId, string $documentId, string|array $data, ?array $read, ?array $write, Response $response, Database $dbForProject, Event $events, string $mode) {
>>>>>>> b24aec82

        $database = Authorization::skip(fn () => $dbForProject->getDocument('databases', $databaseId));

        if ($database->isEmpty()) {
            throw new Exception(Exception::DATABASE_NOT_FOUND);
        }

        $collection = Authorization::skip(fn() => $dbForProject->getDocument('database_' . $database->getInternalId(), $collectionId));

        if ($collection->isEmpty() || !$collection->getAttribute('enabled')) {
            if (!($mode === APP_MODE_ADMIN && Auth::isPrivilegedUser(Authorization::getRoles()))) {
                throw new Exception(Exception::COLLECTION_NOT_FOUND);
            }
        }

        $documentSecurity = $collection->getAttribute('documentSecurity', false);
        $validator = new Authorization(Database::PERMISSION_UPDATE);
        $valid = $validator->isValid($collection->getUpdate());
        if (!$documentSecurity && !$valid) {
            throw new Exception(Exception::USER_UNAUTHORIZED);
        }

        // Read permission should not be required for update
        $document = Authorization::skip(fn() => $dbForProject->getDocument('database_' . $database->getInternalId() . '_collection_' . $collection->getInternalId(), $documentId));

        if ($document->isEmpty()) {
            throw new Exception(Exception::DOCUMENT_NOT_FOUND);
        }

        // Map aggregate permissions into the multiple permissions they represent.
        $permissions = Permission::aggregate($permissions, [
            Database::PERMISSION_READ,
            Database::PERMISSION_UPDATE,
            Database::PERMISSION_DELETE,
        ]);

        if (\is_null($permissions)) {
            $permissions = $document->getPermissions() ?? [];
        }

        // Users can only manage their own roles, API keys and Admin users can manage any
        $roles = Authorization::getRoles();
        if (!Auth::isAppUser($roles) && !Auth::isPrivilegedUser($roles) && !\is_null($permissions)) {
            foreach (Database::PERMISSIONS as $type) {
                foreach ($permissions as $permission) {
                    $permission = Permission::parse($permission);
                    if ($permission->getPermission() != $type) {
                        continue;
                    }
                    $role = (new Role(
                        $permission->getRole(),
                        $permission->getIdentifier(),
                        $permission->getDimension()
                    ))->toString();
                    if (!Authorization::isRole($role)) {
                        throw new Exception(Exception::USER_UNAUTHORIZED, 'Permissions must be one of: (' . \implode(', ', $roles) . ')');
                    }
                }
            }
        }

        $data = \array_merge($document->getArrayCopy(), $data);
        $data['$collection'] = $collection->getId();            // Make sure user doesn't switch collectionID
        $data['$createdAt'] = $document->getCreatedAt();        // Make sure user doesn't switch createdAt
        $data['$id'] = $document->getId();                      // Make sure user doesn't switch document unique ID
        $data['$permissions'] = $permissions;

        try {
            if ($documentSecurity && !$valid) {
                $document = $dbForProject->updateDocument('database_' . $database->getInternalId() . '_collection_' . $collection->getInternalId(), $document->getId(), new Document($data));
            } else {
                $document = Authorization::skip(fn() => $dbForProject->updateDocument('database_' . $database->getInternalId() . '_collection_' . $collection->getInternalId(), $document->getId(), new Document($data)));
            }

            /**
             * Reset $collection attribute to remove prefix.
             */
            $document->setAttribute('$collection', $collectionId);
        } catch (DuplicateException) {
            throw new Exception(Exception::DOCUMENT_ALREADY_EXISTS);
        } catch (StructureException $exception) {
            throw new Exception(Exception::DOCUMENT_INVALID_STRUCTURE, $exception->getMessage());
        }

        $events
            ->setParam('databaseId', $databaseId)
            ->setParam('collectionId', $collection->getId())
            ->setParam('documentId', $document->getId())
            ->setContext('collection', $collection)
            ->setContext('database', $database)
        ;

        $response->dynamic($document, Response::MODEL_DOCUMENT);
    });

App::delete('/v1/databases/:databaseId/collections/:collectionId/documents/:documentId')
    ->alias('/v1/database/collections/:collectionId/documents/:documentId', ['databaseId' => 'default'])
    ->desc('Delete Document')
    ->groups(['api', 'database'])
    ->label('scope', 'documents.write')
    ->label('event', 'databases.[databaseId].collections.[collectionId].documents.[documentId].delete')
    ->label('audits.resource', 'database/{request.databaseId}/collection/{request.collectionId}/document/{request.documentId}')
    ->label('usage.metric', 'documents.{scope}.requests.delete')
    ->label('usage.params', ['databaseId:{request.databaseId}', 'collectionId:{request.collectionId}'])
    ->label('sdk.auth', [APP_AUTH_TYPE_SESSION, APP_AUTH_TYPE_KEY, APP_AUTH_TYPE_JWT])
    ->label('sdk.namespace', 'databases')
    ->label('sdk.method', 'deleteDocument')
    ->label('sdk.description', '/docs/references/databases/delete-document.md')
    ->label('sdk.response.code', Response::STATUS_CODE_NOCONTENT)
    ->label('sdk.response.model', Response::MODEL_NONE)
    ->param('databaseId', '', new UID(), 'Database ID.')
    ->param('collectionId', null, new UID(), 'Collection ID. You can create a new collection using the Database service [server integration](https://appwrite.io/docs/server/database#createCollection).')
    ->param('documentId', null, new UID(), 'Document ID.')
    ->inject('response')
    ->inject('dbForProject')
    ->inject('events')
    ->inject('deletes')
    ->inject('mode')
    ->action(function (string $databaseId, string $collectionId, string $documentId, Response $response, Database $dbForProject, Event $events, Delete $deletes, string $mode) {

        $database = Authorization::skip(fn () => $dbForProject->getDocument('databases', $databaseId));

        if ($database->isEmpty()) {
            throw new Exception(Exception::DATABASE_NOT_FOUND);
        }

        $collection = Authorization::skip(fn() => $dbForProject->getDocument('database_' . $database->getInternalId(), $collectionId));

        if ($collection->isEmpty() || !$collection->getAttribute('enabled')) {
            if (!($mode === APP_MODE_ADMIN && Auth::isPrivilegedUser(Authorization::getRoles()))) {
                throw new Exception(Exception::COLLECTION_NOT_FOUND);
            }
        }

        $documentSecurity = $collection->getAttribute('documentSecurity', false);
        $validator = new Authorization(Database::PERMISSION_DELETE);
        $valid = $validator->isValid($collection->getDelete());
        if (!$documentSecurity && !$valid) {
            throw new Exception(Exception::USER_UNAUTHORIZED);
        }

        // Read permission should not be required for delete
        $document = Authorization::skip(fn() => $dbForProject->getDocument('database_' . $database->getInternalId() . '_collection_' . $collection->getInternalId(), $documentId));

        if ($document->isEmpty()) {
            throw new Exception(Exception::DOCUMENT_NOT_FOUND);
        }

        if ($documentSecurity && !$valid) {
             $dbForProject->deleteDocument('database_' . $database->getInternalId() . '_collection_' . $collection->getInternalId(), $documentId);
        } else {
            Authorization::skip(fn() => $dbForProject->deleteDocument('database_' . $database->getInternalId() . '_collection_' . $collection->getInternalId(), $documentId));
        }

        $dbForProject->deleteCachedDocument('database_' . $database->getInternalId() . '_collection_' . $collection->getInternalId(), $documentId);

        /**
         * Reset $collection attribute to remove prefix.
         */
        $document->setAttribute('$collection', $collectionId);

        $deletes
            ->setType(DELETE_TYPE_AUDIT)
            ->setDocument($document)
        ;

        $events
            ->setParam('databaseId', $databaseId)
            ->setParam('collectionId', $collection->getId())
            ->setParam('documentId', $document->getId())
            ->setContext('collection', $collection)
            ->setContext('database', $database)
            ->setPayload($response->output($document, Response::MODEL_DOCUMENT))
        ;

        $response->noContent();
    });

App::get('/v1/databases/usage')
    ->desc('Get usage stats for the database')
    ->groups(['api', 'database'])
    ->label('scope', 'collections.read')
    ->label('sdk.auth', [APP_AUTH_TYPE_ADMIN])
    ->label('sdk.namespace', 'databases')
    ->label('sdk.method', 'getUsage')
    ->label('sdk.response.code', Response::STATUS_CODE_OK)
    ->label('sdk.response.type', Response::CONTENT_TYPE_JSON)
    ->label('sdk.response.model', Response::MODEL_USAGE_DATABASES)
    ->param('range', '30d', new WhiteList(['24h', '7d', '30d', '90d'], true), '`Date range.', true)
    ->inject('response')
    ->inject('dbForProject')
    ->action(function (string $range, Response $response, Database $dbForProject) {

        $usage = [];
        if (App::getEnv('_APP_USAGE_STATS', 'enabled') == 'enabled') {
            $periods = [
                '24h' => [
                    'period' => '30m',
                    'limit' => 48,
                ],
                '7d' => [
                    'period' => '1d',
                    'limit' => 7,
                ],
                '30d' => [
                    'period' => '1d',
                    'limit' => 30,
                ],
                '90d' => [
                    'period' => '1d',
                    'limit' => 90,
                ],
            ];

            $metrics = [
                'databases.$all.count.total',
                'documents.$all.count.total',
                'collections.$all.count.total',
                'databases.$all.requests.create',
                'databases.$all.requests.read',
                'databases.$all.requests.update',
                'databases.$all.requests.delete',
                'collections.$all.requests.create',
                'collections.$all.requests.read',
                'collections.$all.requests.update',
                'collections.$all.requests.delete',
                'documents.$all.requests.create',
                'documents.$all.requests.read',
                'documents.$all.requests.update',
                'documents.$all.requests.delete'
            ];

            $stats = [];

            Authorization::skip(function () use ($dbForProject, $periods, $range, $metrics, &$stats) {
                foreach ($metrics as $metric) {
                    $limit = $periods[$range]['limit'];
                    $period = $periods[$range]['period'];

                    $requestDocs = $dbForProject->find('stats', [
                        Query::equal('period', [$period]),
                        Query::equal('metric', [$metric]),
                        Query::limit($limit),
                        Query::orderDesc('time'),
                    ]);

                    $stats[$metric] = [];
                    foreach ($requestDocs as $requestDoc) {
                        $stats[$metric][] = [
                            'value' => $requestDoc->getAttribute('value'),
                            'date' => $requestDoc->getAttribute('time'),
                        ];
                    }

                    // backfill metrics with empty values for graphs
                    $backfill = $limit - \count($requestDocs);
                    while ($backfill > 0) {
                        $last = $limit - $backfill - 1; // array index of last added metric
                        $diff = match ($period) { // convert period to seconds for unix timestamp math
                            '30m' => 1800,
                            '1d' => 86400,
                        };
                        $stats[$metric][] = [
                            'value' => 0,
                            'date' => DateTime::addSeconds(new \DateTime($stats[$metric][$last]['date'] ?? null), -1 * $diff),
                        ];
                        $backfill--;
                    }
                    // Added 3'rd level to Index [period, metric, time] because of order by.
                    $stats[$metric] = array_reverse($stats[$metric]);
                }
            });

            $usage = new Document([
                'range' => $range,
                'databasesCount' => $stats['databases.$all.count.total'] ?? [],
                'documentsCount' => $stats['documents.$all.count.total'] ?? [],
                'collectionsCount' => $stats['collections.$all.count.total'] ?? [],
                'documentsCreate' =>  $stats['documents.$all.requests.create'] ?? [],
                'documentsRead' =>  $stats['documents.$all.requests.read'] ?? [],
                'documentsUpdate' => $stats['documents.$all.requests.update'] ?? [],
                'documentsDelete' => $stats['documents.$all.requests.delete'] ?? [],
                'collectionsCreate' => $stats['collections.$all.requests.create'] ?? [],
                'collectionsRead' =>  $stats['collections.$all.requests.read'] ?? [],
                'collectionsUpdate' => $stats['collections.$all.requests.update'] ?? [],
                'collectionsDelete' => $stats['collections.$all.requests.delete'] ?? [],
                'databasesCreate' => $stats['databases.$all.requests.create'] ?? [],
                'databasesRead' =>  $stats['databases.$all.requests.read'] ?? [],
                'databasesUpdate' => $stats['databases.$all.requests.update'] ?? [],
                'databasesDelete' => $stats['databases.$all.requests.delete'] ?? [],
            ]);
        }

        $response->dynamic($usage, Response::MODEL_USAGE_DATABASES);
    });

App::get('/v1/databases/:databaseId/usage')
    ->desc('Get usage stats for the database')
    ->groups(['api', 'database'])
    ->label('scope', 'collections.read')
    ->label('sdk.auth', [APP_AUTH_TYPE_ADMIN])
    ->label('sdk.namespace', 'databases')
    ->label('sdk.method', 'getDatabaseUsage')
    ->label('sdk.response.code', Response::STATUS_CODE_OK)
    ->label('sdk.response.type', Response::CONTENT_TYPE_JSON)
    ->label('sdk.response.model', Response::MODEL_USAGE_DATABASE)
    ->param('databaseId', '', new UID(), 'Database ID.')
    ->param('range', '30d', new WhiteList(['24h', '7d', '30d', '90d'], true), '`Date range.', true)
    ->inject('response')
    ->inject('dbForProject')
    ->action(function (string $databaseId, string $range, Response $response, Database $dbForProject) {

        $usage = [];
        if (App::getEnv('_APP_USAGE_STATS', 'enabled') == 'enabled') {
            $periods = [
                '24h' => [
                    'period' => '30m',
                    'limit' => 48,
                ],
                '7d' => [
                    'period' => '1d',
                    'limit' => 7,
                ],
                '30d' => [
                    'period' => '1d',
                    'limit' => 30,
                ],
                '90d' => [
                    'period' => '1d',
                    'limit' => 90,
                ],
            ];

            $metrics = [
                'collections.' . $databaseId . '.count.total',
                'collections.' . $databaseId . '.requests.create',
                'collections.' . $databaseId . '.requests.read',
                'collections.' . $databaseId . '.requests.update',
                'collections.' . $databaseId . '.requests.delete',
                'documents.' . $databaseId . '.count.total',
                'documents.' . $databaseId . '.requests.create',
                'documents.' . $databaseId . '.requests.read',
                'documents.' . $databaseId . '.requests.update',
                'documents.' . $databaseId . '.requests.delete'
            ];

            $stats = [];

            Authorization::skip(function () use ($dbForProject, $periods, $range, $metrics, &$stats) {
                foreach ($metrics as $metric) {
                    $limit = $periods[$range]['limit'];
                    $period = $periods[$range]['period'];

                    $requestDocs = $dbForProject->find('stats', [
                        Query::equal('period', [$period]),
                        Query::equal('metric', [$metric]),
                        Query::limit($limit),
                        Query::orderDesc('time'),
                    ]);

                    $stats[$metric] = [];
                    foreach ($requestDocs as $requestDoc) {
                        $stats[$metric][] = [
                            'value' => $requestDoc->getAttribute('value'),
                            'date' => $requestDoc->getAttribute('time'),
                        ];
                    }

                    // backfill metrics with empty values for graphs
                    $backfill = $limit - \count($requestDocs);
                    while ($backfill > 0) {
                        $last = $limit - $backfill - 1; // array index of last added metric
                        $diff = match ($period) { // convert period to seconds for unix timestamp math
                            '30m' => 1800,
                            '1d' => 86400,
                        };
                        $stats[$metric][] = [
                            'value' => 0,
                            'date' => DateTime::addSeconds(new \DateTime($stats[$metric][$last]['date'] ?? null), -1 * $diff),
                        ];
                        $backfill--;
                    }
                    // TODO@kodumbeats explore performance if query is ordered by time ASC
                    $stats[$metric] = array_reverse($stats[$metric]);
                }
            });

            $usage = new Document([
                'range' => $range,
                'collectionsCount' => $stats["collections.{$databaseId}.count.total"] ?? [],
                'collectionsCreate' => $stats["collections.{$databaseId}.requests.create"] ?? [],
                'collectionsRead' =>  $stats["collections.{$databaseId}.requests.read"] ?? [],
                'collectionsUpdate' => $stats["collections.{$databaseId}.requests.update"] ?? [],
                'collectionsDelete' => $stats["collections.{$databaseId}.requests.delete"] ?? [],
                'documentsCount' => $stats["documents.{$databaseId}.count.total"] ?? [],
                'documentsCreate' =>  $stats["documents.{$databaseId}.requests.create"] ?? [],
                'documentsRead' =>  $stats["documents.{$databaseId}.requests.read"] ?? [],
                'documentsUpdate' => $stats["documents.{$databaseId}.requests.update"] ?? [],
                'documentsDelete' => $stats["documents.{$databaseId}.requests.delete"] ?? [],
            ]);
        }

        $response->dynamic($usage, Response::MODEL_USAGE_DATABASE);
    });

App::get('/v1/databases/:databaseId/collections/:collectionId/usage')
    ->alias('/v1/database/:collectionId/usage', ['databaseId' => 'default'])
    ->desc('Get usage stats for a collection')
    ->groups(['api', 'database'])
    ->label('scope', 'collections.read')
    ->label('sdk.auth', [APP_AUTH_TYPE_ADMIN])
    ->label('sdk.namespace', 'databases')
    ->label('sdk.method', 'getCollectionUsage')
    ->label('sdk.response.code', Response::STATUS_CODE_OK)
    ->label('sdk.response.type', Response::CONTENT_TYPE_JSON)
    ->label('sdk.response.model', Response::MODEL_USAGE_COLLECTION)
    ->param('databaseId', '', new UID(), 'Database ID.')
    ->param('range', '30d', new WhiteList(['24h', '7d', '30d', '90d'], true), 'Date range.', true)
    ->param('collectionId', '', new UID(), 'Collection ID.')
    ->inject('response')
    ->inject('dbForProject')
    ->action(function (string $databaseId, string $range, string $collectionId, Response $response, Database $dbForProject) {

        $database = $dbForProject->getDocument('databases', $databaseId);

        $collectionDocument = $dbForProject->getDocument('database_' . $database->getInternalId(), $collectionId);
        $collection = $dbForProject->getCollection('database_' . $database->getInternalId() . '_collection_' . $collectionDocument->getInternalId());

        if ($collection->isEmpty()) {
            throw new Exception(Exception::COLLECTION_NOT_FOUND);
        }

        $usage = [];
        if (App::getEnv('_APP_USAGE_STATS', 'enabled') == 'enabled') {
            $periods = [
                '24h' => [
                    'period' => '30m',
                    'limit' => 48,
                ],
                '7d' => [
                    'period' => '1d',
                    'limit' => 7,
                ],
                '30d' => [
                    'period' => '1d',
                    'limit' => 30,
                ],
                '90d' => [
                    'period' => '1d',
                    'limit' => 90,
                ],
            ];

            $metrics = [
                "documents.{$databaseId}/{$collectionId}.count.total",
                "documents.{$databaseId}/{$collectionId}.requests.create",
                "documents.{$databaseId}/{$collectionId}.requests.read",
                "documents.{$databaseId}/{$collectionId}.requests.update",
                "documents.{$databaseId}/{$collectionId}.requests.delete",
            ];

            $stats = [];

            Authorization::skip(function () use ($dbForProject, $periods, $range, $metrics, &$stats) {
                foreach ($metrics as $metric) {
                    $limit = $periods[$range]['limit'];
                    $period = $periods[$range]['period'];

                    $requestDocs = $dbForProject->find('stats', [
                        Query::equal('period', [$period]),
                        Query::equal('metric', [$metric]),
                        Query::limit($limit),
                        Query::orderDesc('time'),
                    ]);

                    $stats[$metric] = [];
                    foreach ($requestDocs as $requestDoc) {
                        $stats[$metric][] = [
                            'value' => $requestDoc->getAttribute('value'),
                            'date' => $requestDoc->getAttribute('time'),
                        ];
                    }

                    // backfill metrics with empty values for graphs
                    $backfill = $limit - \count($requestDocs);
                    while ($backfill > 0) {
                        $last = $limit - $backfill - 1; // array index of last added metric
                        $diff = match ($period) { // convert period to seconds for unix timestamp math
                            '30m' => 1800,
                            '1d' => 86400,
                        };
                        $stats[$metric][] = [
                            'value' => 0,
                            'date' => DateTime::addSeconds(new \DateTime($stats[$metric][$last]['date'] ?? null), -1 * $diff),
                        ];
                        $backfill--;
                    }
                    $stats[$metric] = array_reverse($stats[$metric]);
                }
            });

            $usage = new Document([
                'range' => $range,
                'documentsCount' => $stats["documents.{$databaseId}/{$collectionId}.count.total"] ?? [],
                'documentsCreate' => $stats["documents.{$databaseId}/{$collectionId}.requests.create"] ?? [],
                'documentsRead' => $stats["documents.{$databaseId}/{$collectionId}.requests.read"] ?? [],
                'documentsUpdate' =>  $stats["documents.{$databaseId}/{$collectionId}.requests.update"] ?? [],
                'documentsDelete' =>  $stats["documents.{$databaseId}/{$collectionId}.requests.delete" ?? []]
            ]);
        }

        $response->dynamic($usage, Response::MODEL_USAGE_COLLECTION);
    });<|MERGE_RESOLUTION|>--- conflicted
+++ resolved
@@ -481,11 +481,7 @@
     ->inject('response')
     ->inject('dbForProject')
     ->inject('events')
-<<<<<<< HEAD
-    ->action(function (string $databaseId, string $collectionId, string $name, ?array $permissions, bool $documentSecurity, Response $response, Database $dbForProject, Stats $usage, Event $events) {
-=======
-    ->action(function (string $databaseId, string $collectionId, string $name, ?string $permission, ?array $read, ?array $write, Response $response, Database $dbForProject, Event $events) {
->>>>>>> b24aec82
+    ->action(function (string $databaseId, string $collectionId, string $name, ?array $permissions, bool $documentSecurity, Response $response, Database $dbForProject, Event $events) {
 
         $database = Authorization::skip(fn () => $dbForProject->getDocument('databases', $databaseId));
 
@@ -738,11 +734,7 @@
     ->inject('response')
     ->inject('dbForProject')
     ->inject('events')
-<<<<<<< HEAD
-    ->action(function (string $databaseId, string $collectionId, string $name, ?array $permissions, bool $documentSecurity, bool $enabled, Response $response, Database $dbForProject, Stats $usage, Event $events) {
-=======
-    ->action(function (string $databaseId, string $collectionId, string $name, string $permission, ?array $read, ?array $write, bool $enabled, Response $response, Database $dbForProject, Event $events) {
->>>>>>> b24aec82
+    ->action(function (string $databaseId, string $collectionId, string $name, ?array $permissions, bool $documentSecurity, bool $enabled, Response $response, Database $dbForProject, Event $events) {
 
         $database = Authorization::skip(fn () => $dbForProject->getDocument('databases', $databaseId));
 
@@ -1826,11 +1818,7 @@
     ->inject('user')
     ->inject('events')
     ->inject('mode')
-<<<<<<< HEAD
-    ->action(function (string $databaseId, string $documentId, string $collectionId, string|array $data, ?array $permissions, Response $response, Database $dbForProject, Document $user, Stats $usage, Event $events, string $mode) {
-=======
-    ->action(function (string $databaseId, string $documentId, string $collectionId, string|array $data, ?array $read, ?array $write, Response $response, Database $dbForProject, Document $user, Event $events, string $mode) {
->>>>>>> b24aec82
+    ->action(function (string $databaseId, string $documentId, string $collectionId, string|array $data, ?array $permissions, Response $response, Database $dbForProject, Document $user, Event $events, string $mode) {
 
         $data = (\is_string($data)) ? \json_decode($data, true) : $data; // Cast to JSON array
 
@@ -2093,17 +2081,6 @@
          */
         $document->setAttribute('$collection', $collectionId);
 
-<<<<<<< HEAD
-        $usage
-            ->setParam('databases.documents.read', 1)
-            ->setParam('databaseId', $databaseId)
-            ->setParam('collectionId', $collectionId)
-        ;
-=======
-        if ($document->isEmpty()) {
-            throw new Exception(Exception::DOCUMENT_NOT_FOUND);
-        }
->>>>>>> b24aec82
 
         $response->dynamic($document, Response::MODEL_DOCUMENT);
     });
@@ -2230,17 +2207,13 @@
     ->inject('dbForProject')
     ->inject('events')
     ->inject('mode')
-<<<<<<< HEAD
-    ->action(function (string $databaseId, string $collectionId, string $documentId, string|array $data, ?array $permissions, Response $response, Database $dbForProject, Stats $usage, Event $events, string $mode) {
+    ->action(function (string $databaseId, string $collectionId, string $documentId, string|array $data, ?array $permissions, Response $response, Database $dbForProject, Event $events, string $mode) {
 
         $data = (\is_string($data)) ? \json_decode($data, true) : $data; // Cast to JSON array
 
         if (empty($data) && \is_null($permissions)) {
             throw new Exception(Exception::DOCUMENT_MISSING_PAYLOAD);
         }
-=======
-    ->action(function (string $databaseId, string $collectionId, string $documentId, string|array $data, ?array $read, ?array $write, Response $response, Database $dbForProject, Event $events, string $mode) {
->>>>>>> b24aec82
 
         $database = Authorization::skip(fn () => $dbForProject->getDocument('databases', $databaseId));
 
