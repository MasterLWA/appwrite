<?php

use Appwrite\Permissions\PermissionsProcessor;
use Utopia\App;
use Appwrite\Event\Delete;
use Appwrite\Extend\Exception;
use Utopia\Audit\Audit;
use Utopia\Database\Permission;
use Utopia\Database\Role;
use Utopia\Database\Validator\DatetimeValidator;
use Utopia\Database\ID;
use Utopia\Validator\Boolean;
use Utopia\Validator\FloatValidator;
use Utopia\Validator\Integer;
use Utopia\Validator\Range;
use Utopia\Validator\WhiteList;
use Utopia\Validator\Text;
use Utopia\Validator\ArrayList;
use Utopia\Validator\JSON;
use Utopia\Database\Database;
use Utopia\Database\Document;
use Utopia\Database\DateTime;
use Utopia\Database\Query;
use Utopia\Database\Adapter\MariaDB;
use Utopia\Database\Validator\Authorization;
use Utopia\Database\Validator\Key;
use Utopia\Database\Validator\Permissions;
use Utopia\Database\Validator\Structure;
use Utopia\Database\Validator\UID;
use Utopia\Database\Exception\Authorization as AuthorizationException;
use Utopia\Database\Exception\Duplicate as DuplicateException;
use Utopia\Database\Exception\Limit as LimitException;
use Utopia\Database\Exception\Structure as StructureException;
use Utopia\Locale\Locale;
use Appwrite\Auth\Auth;
use Appwrite\Network\Validator\Email;
use Appwrite\Network\Validator\IP;
use Appwrite\Network\Validator\URL;
use Appwrite\Utopia\Database\Validator\CustomId;
<<<<<<< HEAD
use Appwrite\Utopia\Database\Validator\IndexedQueries;
use Appwrite\Utopia\Database\Validator\Query\Cursor as CursorQueryValidator;
use Appwrite\Utopia\Database\Validator\Query\Filter as FilterQueryValidator;
use Appwrite\Utopia\Database\Validator\Query\Limit as LimitQueryValidator;
use Appwrite\Utopia\Database\Validator\Query\Offset as OffsetQueryValidator;
use Appwrite\Utopia\Database\Validator\Query\Order as OrderQueryValidator;
=======
use Appwrite\Utopia\Database\Validator\Queries as QueriesValidator;
>>>>>>> e0a1f4b8
use Appwrite\Utopia\Response;
use Appwrite\Detector\Detector;
use Appwrite\Event\Database as EventDatabase;
use Appwrite\Event\Event;
use Appwrite\Stats\Stats;
use Utopia\Config\Config;
use MaxMind\Db\Reader;

/**
 * Create attribute of varying type
 *
 *
 * @return Document Newly created attribute document
 * @throws Exception
 */
function createAttribute(string $databaseId, string $collectionId, Document $attribute, Response $response, Database $dbForProject, EventDatabase $database, Event $events, Stats $usage): Document
{
    $key = $attribute->getAttribute('key');
    $type = $attribute->getAttribute('type', '');
    $size = $attribute->getAttribute('size', 0);
    $required = $attribute->getAttribute('required', true);
    $signed = $attribute->getAttribute('signed', true); // integers are signed by default
    $array = $attribute->getAttribute('array', false);
    $format = $attribute->getAttribute('format', '');
    $formatOptions = $attribute->getAttribute('formatOptions', []);
    $filters = $attribute->getAttribute('filters', []); // filters are hidden from the endpoint
    $default = $attribute->getAttribute('default');


    $db = Authorization::skip(fn () => $dbForProject->getDocument('databases', $databaseId));

    if ($db->isEmpty()) {
        throw new Exception(Exception::DATABASE_NOT_FOUND);
    }

    $collection = $dbForProject->getDocument('database_' . $db->getInternalId(), $collectionId);

    if ($collection->isEmpty()) {
        throw new Exception(Exception::COLLECTION_NOT_FOUND);
    }

    if (!empty($format)) {
        if (!Structure::hasFormat($format, $type)) {
            throw new Exception(Exception::ATTRIBUTE_FORMAT_UNSUPPORTED, "Format {$format} not available for {$type} attributes.");
        }
    }

    // Must throw here since dbForProject->createAttribute is performed by db worker
    if ($required && $default) {
        throw new Exception(Exception::ATTRIBUTE_DEFAULT_UNSUPPORTED, 'Cannot set default value for required attribute');
    }

    if ($array && $default) {
        throw new Exception(Exception::ATTRIBUTE_DEFAULT_UNSUPPORTED, 'Cannot set default value for array attributes');
    }

    try {
        $attribute = new Document([
            '$id' => ID::custom($db->getInternalId() . '_' . $collection->getInternalId() . '_' . $key),
            'key' => $key,
            'databaseInternalId' => $db->getInternalId(),
            'databaseId' => $db->getId(),
            'collectionInternalId' => $collection->getInternalId(),
            'collectionId' => $collectionId,
            'type' => $type,
            'status' => 'processing', // processing, available, failed, deleting, stuck
            'size' => $size,
            'required' => $required,
            'signed' => $signed,
            'default' => $default,
            'array' => $array,
            'format' => $format,
            'formatOptions' => $formatOptions,
            'filters' => $filters,
        ]);

        $dbForProject->checkAttribute($collection, $attribute);
        $attribute = $dbForProject->createDocument('attributes', $attribute);
    } catch (DuplicateException $exception) {
        throw new Exception(Exception::ATTRIBUTE_ALREADY_EXISTS);
    } catch (LimitException $exception) {
        throw new Exception(Exception::ATTRIBUTE_LIMIT_EXCEEDED, 'Attribute limit exceeded');
    }

    $dbForProject->deleteCachedDocument('database_' . $db->getInternalId(), $collectionId);
    $dbForProject->deleteCachedCollection('database_' . $db->getInternalId() . '_collection_' . $collection->getInternalId());

    $usage
        ->setParam('databaseId', $databaseId)
        ->setParam('databases.collections.update', 1);

    $database
        ->setType(DATABASE_TYPE_CREATE_ATTRIBUTE)
        ->setDatabase($db)
        ->setCollection($collection)
        ->setDocument($attribute)
    ;

    $events
        ->setContext('collection', $collection)
        ->setContext('database', $db)
        ->setParam('databaseId', $databaseId)
        ->setParam('collectionId', $collection->getId())
        ->setParam('attributeId', $attribute->getId())
    ;

    $response->setStatusCode(Response::STATUS_CODE_CREATED);

    return $attribute;
}

App::post('/v1/databases')
    ->desc('Create Database')
    ->groups(['api', 'database'])
    ->label('event', 'databases.[databaseId].create')
    ->label('scope', 'databases.write')
    ->label('audits.resource', 'database/{response.$id}')
    ->label('sdk.auth', [APP_AUTH_TYPE_KEY])
    ->label('sdk.namespace', 'databases')
    ->label('sdk.method', 'create')
    ->label('sdk.description', '/docs/references/databases/create.md') // create this file later
    ->label('sdk.response.code', Response::STATUS_CODE_CREATED)
    ->label('sdk.response.type', Response::CONTENT_TYPE_JSON)
    ->label('sdk.response.model', Response::MODEL_DATABASE) // Model for database needs to be created
    ->param('databaseId', '', new CustomId(), 'Unique Id. Choose your own unique ID or pass the string "unique()" to auto generate it. Valid chars are a-z, A-Z, 0-9, period, hyphen, and underscore. Can\'t start with a special char. Max length is 36 chars.')
    ->param('name', '', new Text(128), 'Collection name. Max length: 128 chars.')
    ->inject('response')
    ->inject('dbForProject')
    ->inject('usage')
    ->inject('events')
    ->action(function (string $databaseId, string $name, Response $response, Database $dbForProject, Stats $usage, Event $events) {

        $databaseId = $databaseId == 'unique()' ? ID::unique() : $databaseId;

        try {
            $dbForProject->createDocument('databases', new Document([
                '$id' => $databaseId,
                'name' => $name,
                'search' => implode(' ', [$databaseId, $name]),
            ]));
            $database = $dbForProject->getDocument('databases', $databaseId);

            $collections = Config::getParam('collections', [])['collections'] ?? [];
            if (empty($collections)) {
                throw new Exception(Exception::GENERAL_SERVER_ERROR, 'The "collections" collection is not configured.');
            }

            $attributes = [];
            $indexes = [];

            foreach ($collections['attributes'] as $attribute) {
                $attributes[] = new Document([
                    '$id' => $attribute['$id'],
                    'type' => $attribute['type'],
                    'size' => $attribute['size'],
                    'required' => $attribute['required'],
                    'signed' => $attribute['signed'],
                    'array' => $attribute['array'],
                    'filters' => $attribute['filters'],
                    'default' => $attribute['default'] ?? null,
                    'format' => $attribute['format'] ?? ''
                ]);
            }

            foreach ($collections['indexes'] as $index) {
                $indexes[] = new Document([
                    '$id' => $index['$id'],
                    'type' => $index['type'],
                    'attributes' => $index['attributes'],
                    'lengths' => $index['lengths'],
                    'orders' => $index['orders'],
                ]);
            }
            $dbForProject->createCollection('database_' . $database->getInternalId(), $attributes, $indexes);
        } catch (DuplicateException $th) {
            throw new Exception(Exception::DATABASE_ALREADY_EXISTS);
        }

        $events->setParam('databaseId', $database->getId());
        $usage->setParam('databases.create', 1);

        $response->setStatusCode(Response::STATUS_CODE_CREATED);
        $response->dynamic($database, Response::MODEL_DATABASE);
    });

App::get('/v1/databases')
    ->desc('List Databases')
    ->groups(['api', 'database'])
    ->label('scope', 'databases.read')
    ->label('sdk.auth', [APP_AUTH_TYPE_KEY])
    ->label('sdk.namespace', 'databases')
    ->label('sdk.method', 'list')
    ->label('sdk.description', '/docs/references/databases/list.md')
    ->label('sdk.response.code', Response::STATUS_CODE_OK)
    ->label('sdk.response.type', Response::CONTENT_TYPE_JSON)
    ->label('sdk.response.model', Response::MODEL_DATABASE_LIST)
    ->param('search', '', new Text(256), 'Search term to filter your list results. Max length: 256 chars.', true)
    ->param('limit', 25, new Range(0, 100), 'Maximum number of collection to return in response. By default will return maximum 25 results. Maximum of 100 results allowed per request.', true)
    ->param('offset', 0, new Range(0, APP_LIMIT_COUNT), 'Offset value. The default value is 0. Use this param to manage pagination. [learn more about pagination](https://appwrite.io/docs/pagination)', true)
    ->param('cursor', '', new UID(), 'ID of the collection used as the starting point for the query, excluding the collection itself. Should be used for efficient pagination when working with large sets of data.', true)
    ->param('cursorDirection', Database::CURSOR_AFTER, new WhiteList([Database::CURSOR_AFTER, Database::CURSOR_BEFORE]), 'Direction of the cursor, can be either \'before\' or \'after\'.', true)
    ->param('orderType', Database::ORDER_ASC, new WhiteList([Database::ORDER_ASC, Database::ORDER_DESC], true), 'Order result by ' . Database::ORDER_ASC . ' or ' . Database::ORDER_DESC . ' order.', true)
    ->inject('response')
    ->inject('dbForProject')
    ->inject('usage')
    ->action(function (string $search, int $limit, int $offset, string $cursor, string $cursorDirection, string $orderType, Response $response, Database $dbForProject, Stats $usage) {

        $filterQueries = [];

        if (!empty($search)) {
            $filterQueries[] = Query::search('search', $search);
        }

        $queries = [];
        $queries[] = Query::limit($limit);
        $queries[] = Query::offset($offset);
        $queries[] = $orderType === 'ASC' ? Query::orderAsc('') : Query::orderDesc('');
        if (!empty($cursor)) {
            $cursorDocument = $dbForProject->getDocument('databases', $cursor);

            if ($cursorDocument->isEmpty()) {
                throw new Exception(Exception::GENERAL_CURSOR_NOT_FOUND, "Collection '{$cursor}' for the 'cursor' value not found.");
            }

            $queries[] = $cursorDirection === Database::CURSOR_AFTER ? Query::cursorAfter($cursorDocument) : Query::cursorBefore($cursorDocument);
        }

        $usage->setParam('databases.read', 1);

        $response->dynamic(new Document([
            'databases' => $dbForProject->find('databases', \array_merge($filterQueries, $queries)),
            'total' => $dbForProject->count('databases', $filterQueries, APP_LIMIT_COUNT),
        ]), Response::MODEL_DATABASE_LIST);
    });

App::get('/v1/databases/:databaseId')
    ->desc('Get Database')
    ->groups(['api', 'database'])
    ->label('scope', 'databases.read')
    ->label('sdk.auth', [APP_AUTH_TYPE_KEY])
    ->label('sdk.namespace', 'databases')
    ->label('sdk.method', 'get')
    ->label('sdk.description', '/docs/references/databases/get.md')
    ->label('sdk.response.code', Response::STATUS_CODE_OK)
    ->label('sdk.response.type', Response::CONTENT_TYPE_JSON)
    ->label('sdk.response.model', Response::MODEL_DATABASE)
    ->param('databaseId', '', new UID(), 'Database ID.')
    ->inject('response')
    ->inject('dbForProject')
    ->inject('usage')
    ->action(function (string $databaseId, Response $response, Database $dbForProject, Stats $usage) {

        $database =  $dbForProject->getDocument('databases', $databaseId);

        if ($database->isEmpty()) {
            throw new Exception(Exception::DATABASE_NOT_FOUND);
        }

        $usage->setParam('databases.read', 1);

        $response->dynamic($database, Response::MODEL_DATABASE);
    });

App::get('/v1/databases/:databaseId/logs')
    ->desc('List Collection Logs')
    ->groups(['api', 'database'])
    ->label('scope', 'collections.read')
    ->label('sdk.auth', [APP_AUTH_TYPE_ADMIN])
    ->label('sdk.namespace', 'databases')
    ->label('sdk.method', 'listLogs')
    ->label('sdk.description', '/docs/references/databases/get-collection-logs.md')
    ->label('sdk.response.code', Response::STATUS_CODE_OK)
    ->label('sdk.response.type', Response::CONTENT_TYPE_JSON)
    ->label('sdk.response.model', Response::MODEL_LOG_LIST)
    ->param('databaseId', '', new UID(), 'Database ID.')
    ->param('limit', 25, new Range(0, 100), 'Maximum number of logs to return in response. By default will return maximum 25 results. Maximum of 100 results allowed per request.', true)
    ->param('offset', 0, new Range(0, APP_LIMIT_COUNT), 'Offset value. The default value is 0. Use this value to manage pagination. [learn more about pagination](https://appwrite.io/docs/pagination)', true)
    ->inject('response')
    ->inject('dbForProject')
    ->inject('locale')
    ->inject('geodb')
    ->action(function (string $databaseId, int $limit, int $offset, Response $response, Database $dbForProject, Locale $locale, Reader $geodb) {

        $database = $dbForProject->getDocument('databases', $databaseId);

        if ($database->isEmpty()) {
            throw new Exception(Exception::DATABASE_NOT_FOUND);
        }

        $audit = new Audit($dbForProject);
        $resource = 'database/' . $databaseId;
        $logs = $audit->getLogsByResource($resource, $limit, $offset);
        foreach ($logs as $i => &$log) {
            $log['userAgent'] = (!empty($log['userAgent'])) ? $log['userAgent'] : 'UNKNOWN';

            $detector = new Detector($log['userAgent']);
            $detector->skipBotDetection(); // OPTIONAL: If called, bot detection will completely be skipped (bots will be detected as regular devices then)

            $os = $detector->getOS();
            $client = $detector->getClient();
            $device = $detector->getDevice();

            $output[$i] = new Document([
                'event' => $log['event'],
                'userId' => ID::custom($log['userId']),
                'userEmail' => $log['data']['userEmail'] ?? null,
                'userName' => $log['data']['userName'] ?? null,
                'mode' => $log['data']['mode'] ?? null,
                'ip' => $log['ip'],
                'time' => $log['time'],
                'osCode' => $os['osCode'],
                'osName' => $os['osName'],
                'osVersion' => $os['osVersion'],
                'clientType' => $client['clientType'],
                'clientCode' => $client['clientCode'],
                'clientName' => $client['clientName'],
                'clientVersion' => $client['clientVersion'],
                'clientEngine' => $client['clientEngine'],
                'clientEngineVersion' => $client['clientEngineVersion'],
                'deviceName' => $device['deviceName'],
                'deviceBrand' => $device['deviceBrand'],
                'deviceModel' => $device['deviceModel']
            ]);

            $record = $geodb->get($log['ip']);

            if ($record) {
                $output[$i]['countryCode'] = $locale->getText('countries.' . strtolower($record['country']['iso_code']), false) ? \strtolower($record['country']['iso_code']) : '--';
                $output[$i]['countryName'] = $locale->getText('countries.' . strtolower($record['country']['iso_code']), $locale->getText('locale.country.unknown'));
            } else {
                $output[$i]['countryCode'] = '--';
                $output[$i]['countryName'] = $locale->getText('locale.country.unknown');
            }
        }

        $response->dynamic(new Document([
            'total' => $audit->countLogsByResource($resource),
            'logs' => $output,
        ]), Response::MODEL_LOG_LIST);
    });


App::put('/v1/databases/:databaseId')
    ->desc('Update Database')
    ->groups(['api', 'database'])
    ->label('scope', 'databases.write')
    ->label('event', 'databases.[databaseId].update')
    ->label('audits.resource', 'database/{response.$id}')
    ->label('sdk.auth', [APP_AUTH_TYPE_KEY])
    ->label('sdk.namespace', 'databases')
    ->label('sdk.method', 'update')
    ->label('sdk.description', '/docs/references/databases/update.md')
    ->label('sdk.response.code', Response::STATUS_CODE_OK)
    ->label('sdk.response.type', Response::CONTENT_TYPE_JSON)
    ->label('sdk.response.model', Response::MODEL_DATABASE)
    ->param('databaseId', '', new UID(), 'Database ID.')
    ->param('name', null, new Text(128), 'Collection name. Max length: 128 chars.')
    ->inject('response')
    ->inject('dbForProject')
    ->inject('usage')
    ->inject('events')
    ->action(function (string $databaseId, string $name, Response $response, Database $dbForProject, Stats $usage, Event $events) {

        $database =  $dbForProject->getDocument('databases', $databaseId);

        if ($database->isEmpty()) {
            throw new Exception(Exception::DATABASE_NOT_FOUND);
        }

        try {
            $database = $dbForProject->updateDocument('databases', $databaseId, $database
                ->setAttribute('name', $name)
                ->setAttribute('search', implode(' ', [$databaseId, $name])));
        } catch (AuthorizationException $exception) {
            throw new Exception(Exception::USER_UNAUTHORIZED);
        } catch (StructureException $exception) {
            throw new Exception(Exception::DOCUMENT_INVALID_STRUCTURE, 'Bad structure. ' . $exception->getMessage());
        }

        $usage->setParam('databases.update', 1);
        $events->setParam('databaseId', $database->getId());

        $response->dynamic($database, Response::MODEL_DATABASE);
    });

App::delete('/v1/databases/:databaseId')
    ->desc('Delete Database')
    ->groups(['api', 'database'])
    ->label('scope', 'databases.write')
    ->label('event', 'databases.[databaseId].delete')
    ->label('audits.resource', 'database/{request.databaseId}')
    ->label('sdk.auth', [APP_AUTH_TYPE_KEY])
    ->label('sdk.namespace', 'databases')
    ->label('sdk.method', 'delete')
    ->label('sdk.description', '/docs/references/databases/delete.md')
    ->label('sdk.response.code', Response::STATUS_CODE_NOCONTENT)
    ->label('sdk.response.model', Response::MODEL_NONE)
    ->param('databaseId', '', new UID(), 'Database ID.')
    ->inject('response')
    ->inject('dbForProject')
    ->inject('events')
    ->inject('deletes')
    ->inject('usage')
    ->action(function (string $databaseId, Response $response, Database $dbForProject, Event $events, Delete $deletes, Stats $usage) {

        $database = $dbForProject->getDocument('databases', $databaseId);

        if ($database->isEmpty()) {
            throw new Exception(Exception::DATABASE_NOT_FOUND);
        }

        if (!$dbForProject->deleteDocument('databases', $databaseId)) {
            throw new Exception(Exception::GENERAL_SERVER_ERROR, 'Failed to remove collection from DB');
        }

        $dbForProject->deleteCachedCollection('databases' . $database->getInternalId());

        $deletes
            ->setType(DELETE_TYPE_DOCUMENT)
            ->setDocument($database)
        ;

        $events
            ->setParam('databaseId', $database->getId())
            ->setPayload($response->output($database, Response::MODEL_DATABASE))
        ;

        $usage->setParam('databases.delete', 1);

        $response->noContent();
    });

App::post('/v1/databases/:databaseId/collections')
    ->alias('/v1/database/collections', ['databaseId' => 'default'])
    ->desc('Create Collection')
    ->groups(['api', 'database'])
    ->label('event', 'databases.[databaseId].collections.[collectionId].create')
    ->label('scope', 'collections.write')
    ->label('audits.resource', 'database/{request.databaseId}/collection/{response.$id}')
    ->label('sdk.auth', [APP_AUTH_TYPE_KEY])
    ->label('sdk.namespace', 'databases')
    ->label('sdk.method', 'createCollection')
    ->label('sdk.description', '/docs/references/databases/create-collection.md')
    ->label('sdk.response.code', Response::STATUS_CODE_CREATED)
    ->label('sdk.response.type', Response::CONTENT_TYPE_JSON)
    ->label('sdk.response.model', Response::MODEL_COLLECTION)
    ->param('databaseId', '', new UID(), 'Database ID.')
    ->param('collectionId', '', new CustomId(), 'Unique Id. Choose your own unique ID or pass the string "unique()" to auto generate it. Valid chars are a-z, A-Z, 0-9, period, hyphen, and underscore. Can\'t start with a special char. Max length is 36 chars.')
    ->param('name', '', new Text(128), 'Collection name. Max length: 128 chars.')
    ->param('permissions', null, new Permissions(APP_LIMIT_ARRAY_PARAMS_SIZE), 'An array of strings with permissions. By default no user is granted with any read permissions. [learn more about permissions](https://appwrite.io/docs/permissions) and get a full list of available permissions.')
    ->param('documentSecurity', false, new Boolean(true), 'Specifies the permissions model used in this collection, which accepts either \'collection\' or \'document\'. For \'collection\' level permission, the permissions specified in read and write params are applied to all documents in the collection. For \'document\' level permissions, read and write permissions are specified in each document. [learn more about permissions](https://appwrite.io/docs/permissions) and get a full list of available permissions.')
    ->inject('response')
    ->inject('dbForProject')
    ->inject('usage')
    ->inject('events')
    ->action(function (string $databaseId, string $collectionId, string $name, ?array $permissions, bool $documentSecurity, Response $response, Database $dbForProject, Stats $usage, Event $events) {

        $database = Authorization::skip(fn () => $dbForProject->getDocument('databases', $databaseId));

        if ($database->isEmpty()) {
            throw new Exception(Exception::DATABASE_NOT_FOUND);
        }

        $collectionId = $collectionId == 'unique()' ? ID::unique() : $collectionId;

        // Map aggregate permissions into the multiple permissions they represent.
        $permissions = Permission::aggregate($permissions);

        try {
            $dbForProject->createDocument('database_' . $database->getInternalId(), new Document([
                '$id' => $collectionId,
                'databaseInternalId' => $database->getInternalId(),
                'databaseId' => $databaseId,
                '$permissions' => $permissions ?? [],
                'documentSecurity' => $documentSecurity,
                'enabled' => true,
                'name' => $name,
                'search' => implode(' ', [$collectionId, $name]),
            ]));
            $collection = $dbForProject->getDocument('database_' . $database->getInternalId(), $collectionId);

            $dbForProject->createCollection('database_' . $database->getInternalId() . '_collection_' . $collection->getInternalId());
        } catch (DuplicateException) {
            throw new Exception(Exception::COLLECTION_ALREADY_EXISTS);
        } catch (LimitException) {
            throw new Exception(Exception::COLLECTION_LIMIT_EXCEEDED);
        }

        $events
            ->setContext('database', $database)
            ->setParam('databaseId', $databaseId)
            ->setParam('collectionId', $collection->getId());

        $usage
            ->setParam('databaseId', $databaseId)
            ->setParam('databases.collections.create', 1);

        $response->setStatusCode(Response::STATUS_CODE_CREATED);
        $response->dynamic($collection, Response::MODEL_COLLECTION);
    });

App::get('/v1/databases/:databaseId/collections')
    ->alias('/v1/database/collections', ['databaseId' => 'default'])
    ->desc('List Collections')
    ->groups(['api', 'database'])
    ->label('scope', 'collections.read')
    ->label('sdk.auth', [APP_AUTH_TYPE_KEY])
    ->label('sdk.namespace', 'databases')
    ->label('sdk.method', 'listCollections')
    ->label('sdk.description', '/docs/references/databases/list-collections.md')
    ->label('sdk.response.code', Response::STATUS_CODE_OK)
    ->label('sdk.response.type', Response::CONTENT_TYPE_JSON)
    ->label('sdk.response.model', Response::MODEL_COLLECTION_LIST)
    ->param('databaseId', '', new UID(), 'Database ID.')
    ->param('search', '', new Text(256), 'Search term to filter your list results. Max length: 256 chars.', true)
    ->param('limit', 25, new Range(0, 100), 'Maximum number of collection to return in response. By default will return maximum 25 results. Maximum of 100 results allowed per request.', true)
    ->param('offset', 0, new Range(0, APP_LIMIT_COUNT), 'Offset value. The default value is 0. Use this param to manage pagination. [learn more about pagination](https://appwrite.io/docs/pagination)', true)
    ->param('cursor', '', new UID(), 'ID of the collection used as the starting point for the query, excluding the collection itself. Should be used for efficient pagination when working with large sets of data.', true)
    ->param('cursorDirection', Database::CURSOR_AFTER, new WhiteList([Database::CURSOR_AFTER, Database::CURSOR_BEFORE]), 'Direction of the cursor, can be either \'before\' or \'after\'.', true)
    ->param('orderType', Database::ORDER_ASC, new WhiteList([Database::ORDER_ASC, Database::ORDER_DESC], true), 'Order result by ' . Database::ORDER_ASC . ' or ' . Database::ORDER_DESC . ' order.', true)
    ->inject('response')
    ->inject('dbForProject')
    ->inject('usage')
    ->action(function (string $databaseId, string $search, int $limit, int $offset, string $cursor, string $cursorDirection, string $orderType, Response $response, Database $dbForProject, Stats $usage) {

        $database = Authorization::skip(fn () => $dbForProject->getDocument('databases', $databaseId));

        if ($database->isEmpty()) {
            throw new Exception(Exception::DATABASE_NOT_FOUND);
        }

        $filterQueries = [];

        if (!empty($search)) {
            $filterQueries[] = Query::search('search', $search);
        }

        $queries = [];
        $queries[] = Query::limit($limit);
        $queries[] = Query::offset($offset);
        $queries[] = $orderType === 'ASC' ? Query::orderAsc('') : Query::orderDesc('');
        if (!empty($cursor)) {
            $cursorDocument = $dbForProject->getDocument('database_' . $database->getInternalId(), $cursor);

            if ($cursorDocument->isEmpty()) {
                throw new Exception(Exception::GENERAL_CURSOR_NOT_FOUND, "Collection '{$cursor}' for the 'cursor' value not found.");
            }

            $queries[] = $cursorDirection === Database::CURSOR_AFTER
                ? Query::cursorAfter($cursorDocument)
                : Query::cursorBefore($cursorDocument);
        }

        $usage
            ->setParam('databaseId', $databaseId)
            ->setParam('databases.collections.read', 1);

        $response->dynamic(new Document([
            'collections' => $dbForProject->find('database_' . $database->getInternalId(), \array_merge($filterQueries, $queries)),
            'total' => $dbForProject->count('database_' . $database->getInternalId(), $filterQueries, APP_LIMIT_COUNT),
        ]), Response::MODEL_COLLECTION_LIST);
    });

App::get('/v1/databases/:databaseId/collections/:collectionId')
    ->alias('/v1/database/collections/:collectionId', ['databaseId' => 'default'])
    ->desc('Get Collection')
    ->groups(['api', 'database'])
    ->label('scope', 'collections.read')
    ->label('sdk.auth', [APP_AUTH_TYPE_KEY])
    ->label('sdk.namespace', 'databases')
    ->label('sdk.method', 'getCollection')
    ->label('sdk.description', '/docs/references/databases/get-collection.md')
    ->label('sdk.response.code', Response::STATUS_CODE_OK)
    ->label('sdk.response.type', Response::CONTENT_TYPE_JSON)
    ->label('sdk.response.model', Response::MODEL_COLLECTION)
    ->param('databaseId', '', new UID(), 'Database ID.')
    ->param('collectionId', '', new UID(), 'Collection ID.')
    ->inject('response')
    ->inject('dbForProject')
    ->inject('usage')
    ->action(function (string $databaseId, string $collectionId, Response $response, Database $dbForProject, Stats $usage) {

        $database = Authorization::skip(fn () => $dbForProject->getDocument('databases', $databaseId));

        if ($database->isEmpty()) {
            throw new Exception(Exception::DATABASE_NOT_FOUND);
        }

        $collection = $dbForProject->getDocument('database_' . $database->getInternalId(), $collectionId);

        if ($collection->isEmpty()) {
            throw new Exception(Exception::COLLECTION_NOT_FOUND);
        }

        $usage
            ->setParam('databaseId', $databaseId)
            ->setParam('databases.collections.read', 1);

        $response->dynamic($collection, Response::MODEL_COLLECTION);
    });

App::get('/v1/databases/:databaseId/collections/:collectionId/logs')
    ->alias('/v1/database/collections/:collectionId/logs', ['databaseId' => 'default'])
    ->desc('List Collection Logs')
    ->groups(['api', 'database'])
    ->label('scope', 'collections.read')
    ->label('sdk.auth', [APP_AUTH_TYPE_ADMIN])
    ->label('sdk.namespace', 'databases')
    ->label('sdk.method', 'listCollectionLogs')
    ->label('sdk.description', '/docs/references/databases/get-collection-logs.md')
    ->label('sdk.response.code', Response::STATUS_CODE_OK)
    ->label('sdk.response.type', Response::CONTENT_TYPE_JSON)
    ->label('sdk.response.model', Response::MODEL_LOG_LIST)
    ->param('databaseId', '', new UID(), 'Database ID.')
    ->param('collectionId', '', new UID(), 'Collection ID.')
    ->param('limit', 25, new Range(0, 100), 'Maximum number of logs to return in response. By default will return maximum 25 results. Maximum of 100 results allowed per request.', true)
    ->param('offset', 0, new Range(0, APP_LIMIT_COUNT), 'Offset value. The default value is 0. Use this value to manage pagination. [learn more about pagination](https://appwrite.io/docs/pagination)', true)
    ->inject('response')
    ->inject('dbForProject')
    ->inject('locale')
    ->inject('geodb')
    ->action(function (string $databaseId, string $collectionId, int $limit, int $offset, Response $response, Database $dbForProject, Locale $locale, Reader $geodb) {

        $database = Authorization::skip(fn () => $dbForProject->getDocument('databases', $databaseId));

        if ($database->isEmpty()) {
            throw new Exception(Exception::DATABASE_NOT_FOUND);
        }
        $collectionDocument = $dbForProject->getDocument('database_' . $database->getInternalId(), $collectionId);
        $collection = $dbForProject->getCollection('database_' . $database->getInternalId() . '_collection_' . $collectionDocument->getInternalId());

        if ($collection->isEmpty()) {
            throw new Exception(Exception::COLLECTION_NOT_FOUND);
        }

        $audit = new Audit($dbForProject);
        $resource = 'database/' . $databaseId . '/collection/' . $collectionId;
        $logs = $audit->getLogsByResource($resource, $limit, $offset);

        $output = [];

        foreach ($logs as $i => &$log) {
            $log['userAgent'] = (!empty($log['userAgent'])) ? $log['userAgent'] : 'UNKNOWN';

            $detector = new Detector($log['userAgent']);
            $detector->skipBotDetection(); // OPTIONAL: If called, bot detection will completely be skipped (bots will be detected as regular devices then)

            $os = $detector->getOS();
            $client = $detector->getClient();
            $device = $detector->getDevice();

            $output[$i] = new Document([
                'event' => $log['event'],
                'userId' => $log['userId'],
                'userEmail' => $log['data']['userEmail'] ?? null,
                'userName' => $log['data']['userName'] ?? null,
                'mode' => $log['data']['mode'] ?? null,
                'ip' => $log['ip'],
                'time' => $log['time'],
                'osCode' => $os['osCode'],
                'osName' => $os['osName'],
                'osVersion' => $os['osVersion'],
                'clientType' => $client['clientType'],
                'clientCode' => $client['clientCode'],
                'clientName' => $client['clientName'],
                'clientVersion' => $client['clientVersion'],
                'clientEngine' => $client['clientEngine'],
                'clientEngineVersion' => $client['clientEngineVersion'],
                'deviceName' => $device['deviceName'],
                'deviceBrand' => $device['deviceBrand'],
                'deviceModel' => $device['deviceModel']
            ]);

            $record = $geodb->get($log['ip']);

            if ($record) {
                $output[$i]['countryCode'] = $locale->getText('countries.' . strtolower($record['country']['iso_code']), false) ? \strtolower($record['country']['iso_code']) : '--';
                $output[$i]['countryName'] = $locale->getText('countries.' . strtolower($record['country']['iso_code']), $locale->getText('locale.country.unknown'));
            } else {
                $output[$i]['countryCode'] = '--';
                $output[$i]['countryName'] = $locale->getText('locale.country.unknown');
            }
        }

        $response->dynamic(new Document([
            'total' => $audit->countLogsByResource($resource),
            'logs' => $output,
        ]), Response::MODEL_LOG_LIST);
    });


App::put('/v1/databases/:databaseId/collections/:collectionId')
    ->alias('/v1/database/collections/:collectionId', ['databaseId' => 'default'])
    ->desc('Update Collection')
    ->groups(['api', 'database'])
    ->label('scope', 'collections.write')
    ->label('event', 'databases.[databaseId].collections.[collectionId].update')
    ->label('audits.resource', 'database/{request.databaseId}/collection/{request.collectionId}')
    ->label('sdk.auth', [APP_AUTH_TYPE_KEY])
    ->label('sdk.namespace', 'databases')
    ->label('sdk.method', 'updateCollection')
    ->label('sdk.description', '/docs/references/databases/update-collection.md')
    ->label('sdk.response.code', Response::STATUS_CODE_OK)
    ->label('sdk.response.type', Response::CONTENT_TYPE_JSON)
    ->label('sdk.response.model', Response::MODEL_COLLECTION)
    ->param('databaseId', '', new UID(), 'Database ID.')
    ->param('collectionId', '', new UID(), 'Collection ID.')
    ->param('name', null, new Text(128), 'Collection name. Max length: 128 chars.')
    ->param('permissions', null, new Permissions(APP_LIMIT_ARRAY_PARAMS_SIZE), 'An array of strings with permissions. By default no user is granted with any permissions. [learn more about permissions](/docs/permissions) and get a full list of available permissions.', true)
    ->param('documentSecurity', false, new Boolean(true), 'Whether to enable document-level permission where each document\'s permissions parameter will decide who has access to each file individually. [learn more about permissions](/docs/permissions) and get a full list of available permissions.')
    ->param('enabled', true, new Boolean(), 'Is collection enabled?', true)
    ->inject('response')
    ->inject('dbForProject')
    ->inject('usage')
    ->inject('events')
    ->action(function (string $databaseId, string $collectionId, string $name, ?array $permissions, bool $documentSecurity, bool $enabled, Response $response, Database $dbForProject, Stats $usage, Event $events) {

        $database = Authorization::skip(fn () => $dbForProject->getDocument('databases', $databaseId));

        if ($database->isEmpty()) {
            throw new Exception(Exception::DATABASE_NOT_FOUND);
        }

        $collection = $dbForProject->getDocument('database_' . $database->getInternalId(), $collectionId);

        if ($collection->isEmpty()) {
            throw new Exception(Exception::COLLECTION_NOT_FOUND);
        }

        $permissions ??= $collection->getPermissions() ?? [];

        // Map aggregate permissions into the multiple permissions they represent.
        $permissions = Permission::aggregate($permissions);

        $enabled ??= $collection->getAttribute('enabled', true);

        try {
            $collection = $dbForProject->updateDocument('database_' . $database->getInternalId(), $collectionId, $collection
                ->setAttribute('name', $name)
                ->setAttribute('$permissions', $permissions)
                ->setAttribute('documentSecurity', $documentSecurity)
                ->setAttribute('enabled', $enabled)
                ->setAttribute('search', implode(' ', [$collectionId, $name])));
        } catch (AuthorizationException) {
            throw new Exception(Exception::USER_UNAUTHORIZED);
        } catch (StructureException $exception) {
            throw new Exception(Exception::DOCUMENT_INVALID_STRUCTURE, 'Bad structure. ' . $exception->getMessage());
        }

        $usage
            ->setParam('databaseId', $databaseId)
            ->setParam('databases.collections.update', 1);

        $events
            ->setContext('database', $database)
            ->setParam('databaseId', $databaseId)
            ->setParam('collectionId', $collection->getId());

        $response->dynamic($collection, Response::MODEL_COLLECTION);
    });

App::delete('/v1/databases/:databaseId/collections/:collectionId')
    ->alias('/v1/database/collections/:collectionId', ['databaseId' => 'default'])
    ->desc('Delete Collection')
    ->groups(['api', 'database'])
    ->label('scope', 'collections.write')
    ->label('event', 'databases.[databaseId].collections.[collectionId].delete')
    ->label('audits.resource', 'database/{request.databaseId}/collection/{request.collectionId}')
    ->label('sdk.auth', [APP_AUTH_TYPE_KEY])
    ->label('sdk.namespace', 'databases')
    ->label('sdk.method', 'deleteCollection')
    ->label('sdk.description', '/docs/references/databases/delete-collection.md')
    ->label('sdk.response.code', Response::STATUS_CODE_NOCONTENT)
    ->label('sdk.response.model', Response::MODEL_NONE)
    ->param('databaseId', '', new UID(), 'Database ID.')
    ->param('collectionId', '', new UID(), 'Collection ID.')
    ->inject('response')
    ->inject('dbForProject')
    ->inject('events')
    ->inject('deletes')
    ->inject('usage')
    ->action(function (string $databaseId, string $collectionId, Response $response, Database $dbForProject, Event $events, Delete $deletes, Stats $usage) {

        $database = Authorization::skip(fn () => $dbForProject->getDocument('databases', $databaseId));

        if ($database->isEmpty()) {
            throw new Exception(Exception::DATABASE_NOT_FOUND);
        }

        $collection = $dbForProject->getDocument('database_' . $database->getInternalId(), $collectionId);

        if ($collection->isEmpty()) {
            throw new Exception(Exception::COLLECTION_NOT_FOUND);
        }

        if (!$dbForProject->deleteDocument('database_' . $database->getInternalId(), $collectionId)) {
            throw new Exception(Exception::GENERAL_SERVER_ERROR, 'Failed to remove collection from DB');
        }

        $dbForProject->deleteCachedCollection('database_' . $database->getInternalId() . '_collection_' . $collection->getInternalId());

        $deletes
            ->setType(DELETE_TYPE_DOCUMENT)
            ->setDocument($collection)
        ;

        $events
            ->setContext('database', $database)
            ->setParam('databaseId', $databaseId)
            ->setParam('collectionId', $collection->getId())
            ->setPayload($response->output($collection, Response::MODEL_COLLECTION))
        ;

        $usage
            ->setParam('databaseId', $databaseId)
            ->setParam('databases.collections.delete', 1);

        $response->noContent();
    });

App::post('/v1/databases/:databaseId/collections/:collectionId/attributes/string')
    ->alias('/v1/database/collections/:collectionId/attributes/string', ['databaseId' => 'default'])
    ->desc('Create String Attribute')
    ->groups(['api', 'database'])
    ->label('event', 'databases.[databaseId].collections.[collectionId].attributes.[attributeId].create')
    ->label('scope', 'collections.write')
    ->label('audits.resource', 'database/{request.databaseId}/collection/{request.collectionId}')
    ->label('sdk.auth', [APP_AUTH_TYPE_KEY])
    ->label('sdk.namespace', 'databases')
    ->label('sdk.method', 'createStringAttribute')
    ->label('sdk.description', '/docs/references/databases/create-string-attribute.md')
    ->label('sdk.response.code', Response::STATUS_CODE_ACCEPTED)
    ->label('sdk.response.type', Response::CONTENT_TYPE_JSON)
    ->label('sdk.response.model', Response::MODEL_ATTRIBUTE_STRING)
    ->param('databaseId', '', new UID(), 'Database ID.')
    ->param('collectionId', '', new UID(), 'Collection ID. You can create a new collection using the Database service [server integration](https://appwrite.io/docs/server/database#createCollection).')
    ->param('key', '', new Key(), 'Attribute Key.')
    ->param('size', null, new Range(1, APP_DATABASE_ATTRIBUTE_STRING_MAX_LENGTH, Range::TYPE_INTEGER), 'Attribute size for text attributes, in number of characters.')
    ->param('required', null, new Boolean(), 'Is attribute required?')
    ->param('default', null, new Text(0), 'Default value for attribute when not provided. Cannot be set when attribute is required.', true)
    ->param('array', false, new Boolean(), 'Is attribute an array?', true)
    ->inject('response')
    ->inject('dbForProject')
    ->inject('database')
    ->inject('usage')
    ->inject('events')
    ->action(function (string $databaseId, string $collectionId, string $key, ?int $size, ?bool $required, ?string $default, bool $array, Response $response, Database $dbForProject, EventDatabase $database, Stats $usage, Event $events) {

        // Ensure attribute default is within required size
        $validator = new Text($size);
        if (!is_null($default) && !$validator->isValid($default)) {
            throw new Exception(Exception::ATTRIBUTE_VALUE_INVALID, $validator->getDescription());
        }

        $attribute = createAttribute($databaseId, $collectionId, new Document([
            'key' => $key,
            'type' => Database::VAR_STRING,
            'size' => $size,
            'required' => $required,
            'default' => $default,
            'array' => $array,
        ]), $response, $dbForProject, $database, $events, $usage);

        $response->setStatusCode(Response::STATUS_CODE_ACCEPTED);
        $response->dynamic($attribute, Response::MODEL_ATTRIBUTE_STRING);
    });

App::post('/v1/databases/:databaseId/collections/:collectionId/attributes/email')
    ->alias('/v1/database/collections/:collectionId/attributes/email', ['databaseId' => 'default'])
    ->desc('Create Email Attribute')
    ->groups(['api', 'database'])
    ->label('event', 'databases.[databaseId].collections.[collectionId].attributes.[attributeId].create')
    ->label('scope', 'collections.write')
    ->label('audits.resource', 'database/{request.databaseId}/collection/{request.collectionId}')
    ->label('sdk.namespace', 'databases')
    ->label('sdk.auth', [APP_AUTH_TYPE_KEY])
    ->label('sdk.method', 'createEmailAttribute')
    ->label('sdk.description', '/docs/references/databases/create-email-attribute.md')
    ->label('sdk.response.code', Response::STATUS_CODE_ACCEPTED)
    ->label('sdk.response.type', Response::CONTENT_TYPE_JSON)
    ->label('sdk.response.model', Response::MODEL_ATTRIBUTE_EMAIL)
    ->param('databaseId', '', new UID(), 'Database ID.')
    ->param('collectionId', '', new UID(), 'Collection ID. You can create a new collection using the Database service [server integration](https://appwrite.io/docs/server/database#createCollection).')
    ->param('key', '', new Key(), 'Attribute Key.')
    ->param('required', null, new Boolean(), 'Is attribute required?')
    ->param('default', null, new Email(), 'Default value for attribute when not provided. Cannot be set when attribute is required.', true)
    ->param('array', false, new Boolean(), 'Is attribute an array?', true)
    ->inject('response')
    ->inject('dbForProject')
    ->inject('database')
    ->inject('usage')
    ->inject('events')
    ->action(function (string $databaseId, string $collectionId, string $key, ?bool $required, ?string $default, bool $array, Response $response, Database $dbForProject, EventDatabase $database, Stats $usage, Event $events) {

        $attribute = createAttribute($databaseId, $collectionId, new Document([
            'key' => $key,
            'type' => Database::VAR_STRING,
            'size' => 254,
            'required' => $required,
            'default' => $default,
            'array' => $array,
            'format' => APP_DATABASE_ATTRIBUTE_EMAIL,
        ]), $response, $dbForProject, $database, $events, $usage);

        $response->setStatusCode(Response::STATUS_CODE_ACCEPTED);
        $response->dynamic($attribute, Response::MODEL_ATTRIBUTE_EMAIL);
    });

App::post('/v1/databases/:databaseId/collections/:collectionId/attributes/enum')
    ->alias('/v1/database/collections/:collectionId/attributes/enum', ['databaseId' => 'default'])
    ->desc('Create Enum Attribute')
    ->groups(['api', 'database'])
    ->label('event', 'databases.[databaseId].collections.[collectionId].attributes.[attributeId].create')
    ->label('scope', 'collections.write')
    ->label('audits.resource', 'database/{request.databaseId}/collection/{request.collectionId}')
    ->label('sdk.namespace', 'databases')
    ->label('sdk.auth', [APP_AUTH_TYPE_KEY])
    ->label('sdk.method', 'createEnumAttribute')
    ->label('sdk.description', '/docs/references/databases/create-attribute-enum.md')
    ->label('sdk.response.code', Response::STATUS_CODE_ACCEPTED)
    ->label('sdk.response.type', Response::CONTENT_TYPE_JSON)
    ->label('sdk.response.model', Response::MODEL_ATTRIBUTE_ENUM)
    ->param('databaseId', '', new UID(), 'Database ID.')
    ->param('collectionId', '', new UID(), 'Collection ID. You can create a new collection using the Database service [server integration](https://appwrite.io/docs/server/database#createCollection).')
    ->param('key', '', new Key(), 'Attribute Key.')
    ->param('elements', [], new ArrayList(new Text(APP_LIMIT_ARRAY_ELEMENT_SIZE), APP_LIMIT_ARRAY_PARAMS_SIZE), 'Array of elements in enumerated type. Uses length of longest element to determine size. Maximum of ' . APP_LIMIT_ARRAY_PARAMS_SIZE . ' elements are allowed, each ' . APP_LIMIT_ARRAY_ELEMENT_SIZE . ' characters long.')
    ->param('required', null, new Boolean(), 'Is attribute required?')
    ->param('default', null, new Text(0), 'Default value for attribute when not provided. Cannot be set when attribute is required.', true)
    ->param('array', false, new Boolean(), 'Is attribute an array?', true)
    ->inject('response')
    ->inject('dbForProject')
    ->inject('database')
    ->inject('usage')
    ->inject('events')
    ->action(function (string $databaseId, string $collectionId, string $key, array $elements, ?bool $required, ?string $default, bool $array, Response $response, Database $dbForProject, EventDatabase $database, Stats $usage, Event $events) {

        // use length of longest string as attribute size
        $size = 0;
        foreach ($elements as $element) {
            $length = \strlen($element);
            if ($length === 0) {
                throw new Exception(Exception::ATTRIBUTE_VALUE_INVALID, 'Each enum element must not be empty');
            }
            $size = ($length > $size) ? $length : $size;
        }

        if (!is_null($default) && !in_array($default, $elements)) {
            throw new Exception(Exception::ATTRIBUTE_VALUE_INVALID, 'Default value not found in elements');
        }

        $attribute = createAttribute($databaseId, $collectionId, new Document([
            'key' => $key,
            'type' => Database::VAR_STRING,
            'size' => $size,
            'required' => $required,
            'default' => $default,
            'array' => $array,
            'format' => APP_DATABASE_ATTRIBUTE_ENUM,
            'formatOptions' => ['elements' => $elements],
        ]), $response, $dbForProject, $database, $events, $usage);

        $response->setStatusCode(Response::STATUS_CODE_ACCEPTED);
        $response->dynamic($attribute, Response::MODEL_ATTRIBUTE_ENUM);
    });

App::post('/v1/databases/:databaseId/collections/:collectionId/attributes/ip')
    ->alias('/v1/database/collections/:collectionId/attributes/ip', ['databaseId' => 'default'])
    ->desc('Create IP Address Attribute')
    ->groups(['api', 'database'])
    ->label('event', 'databases.[databaseId].collections.[collectionId].attributes.[attributeId].create')
    ->label('scope', 'collections.write')
    ->label('audits.resource', 'database/{request.databaseId}/collection/{request.collectionId}')
    ->label('sdk.namespace', 'databases')
    ->label('sdk.auth', [APP_AUTH_TYPE_KEY])
    ->label('sdk.method', 'createIpAttribute')
    ->label('sdk.description', '/docs/references/databases/create-ip-attribute.md')
    ->label('sdk.response.code', Response::STATUS_CODE_ACCEPTED)
    ->label('sdk.response.type', Response::CONTENT_TYPE_JSON)
    ->label('sdk.response.model', Response::MODEL_ATTRIBUTE_IP)
    ->param('databaseId', '', new UID(), 'Database ID.')
    ->param('collectionId', '', new UID(), 'Collection ID. You can create a new collection using the Database service [server integration](https://appwrite.io/docs/server/database#createCollection).')
    ->param('key', '', new Key(), 'Attribute Key.')
    ->param('required', null, new Boolean(), 'Is attribute required?')
    ->param('default', null, new IP(), 'Default value for attribute when not provided. Cannot be set when attribute is required.', true)
    ->param('array', false, new Boolean(), 'Is attribute an array?', true)
    ->inject('response')
    ->inject('dbForProject')
    ->inject('database')
    ->inject('usage')
    ->inject('events')
    ->action(function (string $databaseId, string $collectionId, string $key, ?bool $required, ?string $default, bool $array, Response $response, Database $dbForProject, EventDatabase $database, Stats $usage, Event $events) {

        $attribute = createAttribute($databaseId, $collectionId, new Document([
            'key' => $key,
            'type' => Database::VAR_STRING,
            'size' => 39,
            'required' => $required,
            'default' => $default,
            'array' => $array,
            'format' => APP_DATABASE_ATTRIBUTE_IP,
        ]), $response, $dbForProject, $database, $events, $usage);

        $response->setStatusCode(Response::STATUS_CODE_ACCEPTED);
        $response->dynamic($attribute, Response::MODEL_ATTRIBUTE_IP);
    });

App::post('/v1/databases/:databaseId/collections/:collectionId/attributes/url')
    ->alias('/v1/database/collections/:collectionId/attributes/url', ['databaseId' => 'default'])
    ->desc('Create URL Attribute')
    ->groups(['api', 'database'])
    ->label('event', 'databases.[databaseId].collections.[collectionId].attributes.[attributeId].create')
    ->label('scope', 'collections.write')
    ->label('audits.resource', 'database/{request.databaseId}/collection/{request.collectionId}')
    ->label('sdk.namespace', 'databases')
    ->label('sdk.auth', [APP_AUTH_TYPE_KEY])
    ->label('sdk.method', 'createUrlAttribute')
    ->label('sdk.description', '/docs/references/databases/create-url-attribute.md')
    ->label('sdk.response.code', Response::STATUS_CODE_ACCEPTED)
    ->label('sdk.response.type', Response::CONTENT_TYPE_JSON)
    ->label('sdk.response.model', Response::MODEL_ATTRIBUTE_URL)
    ->param('databaseId', '', new UID(), 'Database ID.')
    ->param('collectionId', '', new UID(), 'Collection ID. You can create a new collection using the Database service [server integration](https://appwrite.io/docs/server/database#createCollection).')
    ->param('key', '', new Key(), 'Attribute Key.')
    ->param('required', null, new Boolean(), 'Is attribute required?')
    ->param('default', null, new URL(), 'Default value for attribute when not provided. Cannot be set when attribute is required.', true)
    ->param('array', false, new Boolean(), 'Is attribute an array?', true)
    ->inject('response')
    ->inject('dbForProject')
    ->inject('database')
    ->inject('usage')
    ->inject('events')
    ->action(function (string $databaseId, string $collectionId, string $key, ?bool $required, ?string $default, bool $array, Response $response, Database $dbForProject, EventDatabase $database, Stats $usage, Event $events) {

        $attribute = createAttribute($databaseId, $collectionId, new Document([
            'key' => $key,
            'type' => Database::VAR_STRING,
            'size' => 2000,
            'required' => $required,
            'default' => $default,
            'array' => $array,
            'format' => APP_DATABASE_ATTRIBUTE_URL,
        ]), $response, $dbForProject, $database, $events, $usage);

        $response->setStatusCode(Response::STATUS_CODE_ACCEPTED);
        $response->dynamic($attribute, Response::MODEL_ATTRIBUTE_URL);
    });

App::post('/v1/databases/:databaseId/collections/:collectionId/attributes/integer')
    ->alias('/v1/database/collections/:collectionId/attributes/integer', ['databaseId' => 'default'])
    ->desc('Create Integer Attribute')
    ->groups(['api', 'database'])
    ->label('event', 'databases.[databaseId].collections.[collectionId].attributes.[attributeId].create')
    ->label('scope', 'collections.write')
    ->label('audits.resource', 'database/{request.databaseId}/collection/{request.collectionId}')
    ->label('sdk.namespace', 'databases')
    ->label('sdk.auth', [APP_AUTH_TYPE_KEY])
    ->label('sdk.method', 'createIntegerAttribute')
    ->label('sdk.description', '/docs/references/databases/create-integer-attribute.md')
    ->label('sdk.response.code', Response::STATUS_CODE_ACCEPTED)
    ->label('sdk.response.type', Response::CONTENT_TYPE_JSON)
    ->label('sdk.response.model', Response::MODEL_ATTRIBUTE_INTEGER)
    ->param('databaseId', '', new UID(), 'Database ID.')
    ->param('collectionId', '', new UID(), 'Collection ID. You can create a new collection using the Database service [server integration](https://appwrite.io/docs/server/database#createCollection).')
    ->param('key', '', new Key(), 'Attribute Key.')
    ->param('required', null, new Boolean(), 'Is attribute required?')
    ->param('min', null, new Integer(), 'Minimum value to enforce on new documents', true)
    ->param('max', null, new Integer(), 'Maximum value to enforce on new documents', true)
    ->param('default', null, new Integer(), 'Default value for attribute when not provided. Cannot be set when attribute is required.', true)
    ->param('array', false, new Boolean(), 'Is attribute an array?', true)
    ->inject('response')
    ->inject('dbForProject')
    ->inject('database')
    ->inject('usage')
    ->inject('events')
    ->action(function (string $databaseId, string $collectionId, string $key, ?bool $required, ?int $min, ?int $max, ?int $default, bool $array, Response $response, Database $dbForProject, EventDatabase $database, Stats $usage, Event $events) {

        // Ensure attribute default is within range
        $min = (is_null($min)) ? PHP_INT_MIN : \intval($min);
        $max = (is_null($max)) ? PHP_INT_MAX : \intval($max);

        if ($min > $max) {
            throw new Exception(Exception::ATTRIBUTE_VALUE_INVALID, 'Minimum value must be lesser than maximum value');
        }

        $validator = new Range($min, $max, Database::VAR_INTEGER);

        if (!is_null($default) && !$validator->isValid($default)) {
            throw new Exception(Exception::ATTRIBUTE_VALUE_INVALID, $validator->getDescription());
        }

        $size = $max > 2147483647 ? 8 : 4; // Automatically create BigInt depending on max value

        $attribute = createAttribute($databaseId, $collectionId, new Document([
            'key' => $key,
            'type' => Database::VAR_INTEGER,
            'size' => $size,
            'required' => $required,
            'default' => $default,
            'array' => $array,
            'format' => APP_DATABASE_ATTRIBUTE_INT_RANGE,
            'formatOptions' => [
                'min' => $min,
                'max' => $max,
            ],
        ]), $response, $dbForProject, $database, $events, $usage);

        $formatOptions = $attribute->getAttribute('formatOptions', []);

        if (!empty($formatOptions)) {
            $attribute->setAttribute('min', \intval($formatOptions['min']));
            $attribute->setAttribute('max', \intval($formatOptions['max']));
        }

        $response->setStatusCode(Response::STATUS_CODE_ACCEPTED);
        $response->dynamic($attribute, Response::MODEL_ATTRIBUTE_INTEGER);
    });

App::post('/v1/databases/:databaseId/collections/:collectionId/attributes/float')
    ->alias('/v1/database/collections/:collectionId/attributes/float', ['databaseId' => 'default'])
    ->desc('Create Float Attribute')
    ->groups(['api', 'database'])
    ->label('event', 'databases.[databaseId].collections.[collectionId].attributes.[attributeId].create')
    ->label('scope', 'collections.write')
    ->label('audits.resource', 'database/{request.databaseId}/collection/{request.collectionId}')
    ->label('sdk.namespace', 'databases')
    ->label('sdk.auth', [APP_AUTH_TYPE_KEY])
    ->label('sdk.method', 'createFloatAttribute')
    ->label('sdk.description', '/docs/references/databases/create-float-attribute.md')
    ->label('sdk.response.code', Response::STATUS_CODE_ACCEPTED)
    ->label('sdk.response.type', Response::CONTENT_TYPE_JSON)
    ->label('sdk.response.model', Response::MODEL_ATTRIBUTE_FLOAT)
    ->param('databaseId', '', new UID(), 'Database ID.')
    ->param('collectionId', '', new UID(), 'Collection ID. You can create a new collection using the Database service [server integration](https://appwrite.io/docs/server/database#createCollection).')
    ->param('key', '', new Key(), 'Attribute Key.')
    ->param('required', null, new Boolean(), 'Is attribute required?')
    ->param('min', null, new FloatValidator(), 'Minimum value to enforce on new documents', true)
    ->param('max', null, new FloatValidator(), 'Maximum value to enforce on new documents', true)
    ->param('default', null, new FloatValidator(), 'Default value for attribute when not provided. Cannot be set when attribute is required.', true)
    ->param('array', false, new Boolean(), 'Is attribute an array?', true)
    ->inject('response')
    ->inject('dbForProject')
    ->inject('database')
    ->inject('events')
    ->inject('usage')
    ->action(function (string $databaseId, string $collectionId, string $key, ?bool $required, ?float $min, ?float $max, ?float $default, bool $array, Response $response, Database $dbForProject, EventDatabase $database, Event $events, Stats $usage) {

        // Ensure attribute default is within range
        $min = (is_null($min)) ? -PHP_FLOAT_MAX : \floatval($min);
        $max = (is_null($max)) ? PHP_FLOAT_MAX : \floatval($max);

        if ($min > $max) {
            throw new Exception(Exception::ATTRIBUTE_VALUE_INVALID, 'Minimum value must be lesser than maximum value');
        }

        // Ensure default value is a float
        if (!is_null($default)) {
            $default = \floatval($default);
        }

        $validator = new Range($min, $max, Database::VAR_FLOAT);

        if (!is_null($default) && !$validator->isValid($default)) {
            throw new Exception(Exception::ATTRIBUTE_VALUE_INVALID, $validator->getDescription());
        }

        $attribute = createAttribute($databaseId, $collectionId, new Document([
            'key' => $key,
            'type' => Database::VAR_FLOAT,
            'required' => $required,
            'size' => 0,
            'default' => $default,
            'array' => $array,
            'format' => APP_DATABASE_ATTRIBUTE_FLOAT_RANGE,
            'formatOptions' => [
                'min' => $min,
                'max' => $max,
            ],
        ]), $response, $dbForProject, $database, $events, $usage);

        $formatOptions = $attribute->getAttribute('formatOptions', []);

        if (!empty($formatOptions)) {
            $attribute->setAttribute('min', \floatval($formatOptions['min']));
            $attribute->setAttribute('max', \floatval($formatOptions['max']));
        }

        $response->setStatusCode(Response::STATUS_CODE_ACCEPTED);
        $response->dynamic($attribute, Response::MODEL_ATTRIBUTE_FLOAT);
    });

App::post('/v1/databases/:databaseId/collections/:collectionId/attributes/boolean')
    ->alias('/v1/database/collections/:collectionId/attributes/boolean', ['databaseId' => 'default'])
    ->desc('Create Boolean Attribute')
    ->groups(['api', 'database'])
    ->label('event', 'databases.[databaseId].collections.[collectionId].attributes.[attributeId].create')
    ->label('scope', 'collections.write')
    ->label('audits.resource', 'database/{request.databaseId}/collection/{request.collectionId}')
    ->label('sdk.namespace', 'databases')
    ->label('sdk.auth', [APP_AUTH_TYPE_KEY])
    ->label('sdk.method', 'createBooleanAttribute')
    ->label('sdk.description', '/docs/references/databases/create-boolean-attribute.md')
    ->label('sdk.response.code', Response::STATUS_CODE_ACCEPTED)
    ->label('sdk.response.type', Response::CONTENT_TYPE_JSON)
    ->label('sdk.response.model', Response::MODEL_ATTRIBUTE_BOOLEAN)
    ->param('databaseId', '', new UID(), 'Database ID.')
    ->param('collectionId', '', new UID(), 'Collection ID. You can create a new collection using the Database service [server integration](https://appwrite.io/docs/server/database#createCollection).')
    ->param('key', '', new Key(), 'Attribute Key.')
    ->param('required', null, new Boolean(), 'Is attribute required?')
    ->param('default', null, new Boolean(), 'Default value for attribute when not provided. Cannot be set when attribute is required.', true)
    ->param('array', false, new Boolean(), 'Is attribute an array?', true)
    ->inject('response')
    ->inject('dbForProject')
    ->inject('database')
    ->inject('usage')
    ->inject('events')
    ->action(function (string $databaseId, string $collectionId, string $key, ?bool $required, ?bool $default, bool $array, Response $response, Database $dbForProject, EventDatabase $database, Stats $usage, Event $events) {

        $attribute = createAttribute($databaseId, $collectionId, new Document([
            'key' => $key,
            'type' => Database::VAR_BOOLEAN,
            'size' => 0,
            'required' => $required,
            'default' => $default,
            'array' => $array,
        ]), $response, $dbForProject, $database, $events, $usage);

        $response->setStatusCode(Response::STATUS_CODE_ACCEPTED);
        $response->dynamic($attribute, Response::MODEL_ATTRIBUTE_BOOLEAN);
    });


App::post('/v1/databases/:databaseId/collections/:collectionId/attributes/datetime')
    ->alias('/v1/database/collections/:collectionId/attributes/datetime', ['databaseId' => 'default'])
    ->desc('Create DateTime Attribute')
    ->groups(['api', 'database'])
    ->label('event', 'databases.[databaseId].collections.[collectionId].attributes.[attributeId].create')
    ->label('scope', 'collections.write')
    ->label('audits.resource', 'database/{request.databaseId}/collection/{request.collectionId}')
    ->label('sdk.namespace', 'databases')
    ->label('sdk.auth', [APP_AUTH_TYPE_KEY])
    ->label('sdk.method', 'createDatetimeAttribute')
    ->label('sdk.description', '/docs/references/databases/create-datetime-attribute.md')
    ->label('sdk.response.code', Response::STATUS_CODE_ACCEPTED)
    ->label('sdk.response.type', Response::CONTENT_TYPE_JSON)
    ->label('sdk.response.model', Response::MODEL_ATTRIBUTE_DATETIME)
    ->param('databaseId', '', new UID(), 'Database ID.')
    ->param('collectionId', '', new UID(), 'Collection ID. You can create a new collection using the Database service [server integration](https://appwrite.io/docs/server/database#createCollection).')
    ->param('key', '', new Key(), 'Attribute Key.')
    ->param('required', null, new Boolean(), 'Is attribute required?')
    ->param('default', null, new DatetimeValidator(), 'Default value for attribute when not provided. Cannot be set when attribute is required.', true)
    ->param('array', false, new Boolean(), 'Is attribute an array?', true)
    ->inject('response')
    ->inject('dbForProject')
    ->inject('database')
    ->inject('usage')
    ->inject('events')
    ->action(function (string $databaseId, string $collectionId, string $key, ?bool $required, ?bool $default, bool $array, Response $response, Database $dbForProject, EventDatabase $database, Stats $usage, Event $events) {

        $attribute = createAttribute($databaseId, $collectionId, new Document([
            'key' => $key,
            'type' => Database::VAR_DATETIME,
            'size' => 0,
            'required' => $required,
            'default' => $default,
            'array' => $array,
            'filters' => ['datetime']
        ]), $response, $dbForProject, $database, $events, $usage);

        $response->setStatusCode(Response::STATUS_CODE_ACCEPTED);
        $response->dynamic($attribute, Response::MODEL_ATTRIBUTE_DATETIME);
    });


App::get('/v1/databases/:databaseId/collections/:collectionId/attributes')
    ->alias('/v1/database/collections/:collectionId/attributes', ['databaseId' => 'default'])
    ->desc('List Attributes')
    ->groups(['api', 'database'])
    ->label('scope', 'collections.read')
    ->label('sdk.auth', [APP_AUTH_TYPE_KEY])
    ->label('sdk.namespace', 'databases')
    ->label('sdk.method', 'listAttributes')
    ->label('sdk.description', '/docs/references/databases/list-attributes.md')
    ->label('sdk.response.code', Response::STATUS_CODE_OK)
    ->label('sdk.response.type', Response::CONTENT_TYPE_JSON)
    ->label('sdk.response.model', Response::MODEL_ATTRIBUTE_LIST)
    ->param('databaseId', '', new UID(), 'Database ID.')
    ->param('collectionId', '', new UID(), 'Collection ID. You can create a new collection using the Database service [server integration](https://appwrite.io/docs/server/database#createCollection).')
    ->inject('response')
    ->inject('dbForProject')
    ->inject('usage')
    ->action(function (string $databaseId, string $collectionId, Response $response, Database $dbForProject, Stats $usage) {

        $database = Authorization::skip(fn () => $dbForProject->getDocument('databases', $databaseId));

        if ($database->isEmpty()) {
            throw new Exception(Exception::DATABASE_NOT_FOUND);
        }
        $collection = $dbForProject->getDocument('database_' . $database->getInternalId(), $collectionId);

        if ($collection->isEmpty()) {
            throw new Exception(Exception::COLLECTION_NOT_FOUND);
        }

        $attributes = $collection->getAttribute('attributes');

        $usage
            ->setParam('databaseId', $databaseId)
            ->setParam('databases.collections.read', 1);

        $response->dynamic(new Document([
            'total' => \count($attributes),
            'attributes' => $attributes
        ]), Response::MODEL_ATTRIBUTE_LIST);
    });

App::get('/v1/databases/:databaseId/collections/:collectionId/attributes/:key')
    ->alias('/v1/database/collections/:collectionId/attributes/:key', ['databaseId' => 'default'])
    ->desc('Get Attribute')
    ->groups(['api', 'database'])
    ->label('scope', 'collections.read')
    ->label('sdk.auth', [APP_AUTH_TYPE_KEY])
    ->label('sdk.namespace', 'databases')
    ->label('sdk.method', 'getAttribute')
    ->label('sdk.description', '/docs/references/databases/get-attribute.md')
    ->label('sdk.response.code', Response::STATUS_CODE_OK)
    ->label('sdk.response.type', Response::CONTENT_TYPE_JSON)
    ->label('sdk.response.model', [
        Response::MODEL_ATTRIBUTE_DATETIME,
        Response::MODEL_ATTRIBUTE_BOOLEAN,
        Response::MODEL_ATTRIBUTE_INTEGER,
        Response::MODEL_ATTRIBUTE_FLOAT,
        Response::MODEL_ATTRIBUTE_EMAIL,
        Response::MODEL_ATTRIBUTE_ENUM,
        Response::MODEL_ATTRIBUTE_URL,
        Response::MODEL_ATTRIBUTE_IP,
        Response::MODEL_ATTRIBUTE_DATETIME,
        Response::MODEL_ATTRIBUTE_STRING])// needs to be last, since its condition would dominate any other string attribute
    ->param('databaseId', '', new UID(), 'Database ID.')
    ->param('collectionId', '', new UID(), 'Collection ID. You can create a new collection using the Database service [server integration](https://appwrite.io/docs/server/database#createCollection).')
    ->param('key', '', new Key(), 'Attribute Key.')
    ->inject('response')
    ->inject('dbForProject')
    ->inject('usage')
    ->action(function (string $databaseId, string $collectionId, string $key, Response $response, Database $dbForProject, Stats $usage) {

        $database = Authorization::skip(fn () => $dbForProject->getDocument('databases', $databaseId));

        if ($database->isEmpty()) {
            throw new Exception(Exception::DATABASE_NOT_FOUND);
        }

        $collection = $dbForProject->getDocument('database_' . $database->getInternalId(), $collectionId);

        if ($collection->isEmpty()) {
            throw new Exception(Exception::COLLECTION_NOT_FOUND);
        }

        $attribute = $dbForProject->getDocument('attributes', $database->getInternalId() . '_' . $collection->getInternalId() . '_' . $key);

        if ($attribute->isEmpty()) {
            throw new Exception(Exception::ATTRIBUTE_NOT_FOUND);
        }

        // Select response model based on type and format
        $type = $attribute->getAttribute('type');
        $format = $attribute->getAttribute('format');

        $model = match ($type) {
            Database::VAR_DATETIME => Response::MODEL_ATTRIBUTE_DATETIME,
            Database::VAR_BOOLEAN => Response::MODEL_ATTRIBUTE_BOOLEAN,
            Database::VAR_INTEGER => Response::MODEL_ATTRIBUTE_INTEGER,
            Database::VAR_FLOAT => Response::MODEL_ATTRIBUTE_FLOAT,
            Database::VAR_STRING => match ($format) {
                APP_DATABASE_ATTRIBUTE_EMAIL => Response::MODEL_ATTRIBUTE_EMAIL,
                APP_DATABASE_ATTRIBUTE_ENUM => Response::MODEL_ATTRIBUTE_ENUM,
                APP_DATABASE_ATTRIBUTE_IP => Response::MODEL_ATTRIBUTE_IP,
                APP_DATABASE_ATTRIBUTE_URL => Response::MODEL_ATTRIBUTE_URL,
                default => Response::MODEL_ATTRIBUTE_STRING,
            },
            default => Response::MODEL_ATTRIBUTE,
        };

        $usage
            ->setParam('databaseId', $databaseId)
            ->setParam('databases.collections.read', 1);

        $response->dynamic($attribute, $model);
    });

App::delete('/v1/databases/:databaseId/collections/:collectionId/attributes/:key')
    ->alias('/v1/database/collections/:collectionId/attributes/:key', ['databaseId' => 'default'])
    ->desc('Delete Attribute')
    ->groups(['api', 'database'])
    ->label('scope', 'collections.write')
    ->label('event', 'databases.[databaseId].collections.[collectionId].attributes.[attributeId].delete')
    ->label('audits.resource', 'database/{request.databaseId}/collection/{request.collectionId}')
    ->label('sdk.auth', [APP_AUTH_TYPE_KEY])
    ->label('sdk.namespace', 'databases')
    ->label('sdk.method', 'deleteAttribute')
    ->label('sdk.description', '/docs/references/databases/delete-attribute.md')
    ->label('sdk.response.code', Response::STATUS_CODE_NOCONTENT)
    ->label('sdk.response.model', Response::MODEL_NONE)
    ->param('databaseId', '', new UID(), 'Database ID.')
    ->param('collectionId', '', new UID(), 'Collection ID. You can create a new collection using the Database service [server integration](https://appwrite.io/docs/server/database#createCollection).')
    ->param('key', '', new Key(), 'Attribute Key.')
    ->inject('response')
    ->inject('dbForProject')
    ->inject('database')
    ->inject('events')
    ->inject('usage')
    ->action(function (string $databaseId, string $collectionId, string $key, Response $response, Database $dbForProject, EventDatabase $database, Event $events, Stats $usage) {

        $db = Authorization::skip(fn () => $dbForProject->getDocument('databases', $databaseId));

        if ($db->isEmpty()) {
            throw new Exception(Exception::DATABASE_NOT_FOUND);
        }
        $collection = $dbForProject->getDocument('database_' . $db->getInternalId(), $collectionId);

        if ($collection->isEmpty()) {
            throw new Exception(Exception::COLLECTION_NOT_FOUND);
        }

        $attribute = $dbForProject->getDocument('attributes', $db->getInternalId() . '_' . $collection->getInternalId() . '_' . $key);

        if ($attribute->isEmpty()) {
            throw new Exception(Exception::ATTRIBUTE_NOT_FOUND);
        }

        // Only update status if removing available attribute
        if ($attribute->getAttribute('status' === 'available')) {
            $attribute = $dbForProject->updateDocument('attributes', $attribute->getId(), $attribute->setAttribute('status', 'deleting'));
        }

        $dbForProject->deleteCachedDocument('database_' . $db->getInternalId(), $collectionId);
        $dbForProject->deleteCachedCollection('database_' . $db->getInternalId() . '_collection_' . $collection->getInternalId());

        $database
            ->setType(DATABASE_TYPE_DELETE_ATTRIBUTE)
            ->setCollection($collection)
            ->setDatabase($db)
            ->setDocument($attribute)
        ;

        $usage
            ->setParam('databaseId', $databaseId)
            ->setParam('databases.collections.update', 1);

        // Select response model based on type and format
        $type = $attribute->getAttribute('type');
        $format = $attribute->getAttribute('format');

        $model = match ($type) {
            Database::VAR_DATETIME => Response::MODEL_ATTRIBUTE_DATETIME,
            Database::VAR_BOOLEAN => Response::MODEL_ATTRIBUTE_BOOLEAN,
            Database::VAR_INTEGER => Response::MODEL_ATTRIBUTE_INTEGER,
            Database::VAR_FLOAT => Response::MODEL_ATTRIBUTE_FLOAT,
            Database::VAR_STRING => match ($format) {
                APP_DATABASE_ATTRIBUTE_EMAIL => Response::MODEL_ATTRIBUTE_EMAIL,
                APP_DATABASE_ATTRIBUTE_ENUM => Response::MODEL_ATTRIBUTE_ENUM,
                APP_DATABASE_ATTRIBUTE_IP => Response::MODEL_ATTRIBUTE_IP,
                APP_DATABASE_ATTRIBUTE_URL => Response::MODEL_ATTRIBUTE_URL,
                default => Response::MODEL_ATTRIBUTE_STRING,
            },
            default => Response::MODEL_ATTRIBUTE,
        };

        $events
            ->setParam('databaseId', $databaseId)
            ->setParam('collectionId', $collection->getId())
            ->setParam('attributeId', $attribute->getId())
            ->setContext('collection', $collection)
            ->setContext('database', $db)
            ->setPayload($response->output($attribute, $model))
        ;

        $response->noContent();
    });

App::post('/v1/databases/:databaseId/collections/:collectionId/indexes')
    ->alias('/v1/database/collections/:collectionId/indexes', ['databaseId' => 'default'])
    ->desc('Create Index')
    ->groups(['api', 'database'])
    ->label('event', 'databases.[databaseId].collections.[collectionId].indexes.[indexId].create')
    ->label('scope', 'collections.write')
    ->label('audits.resource', 'database/{request.databaseId}/collection/{request.collectionId}')
    ->label('sdk.auth', [APP_AUTH_TYPE_KEY])
    ->label('sdk.namespace', 'databases')
    ->label('sdk.method', 'createIndex')
    ->label('sdk.description', '/docs/references/databases/create-index.md')
    ->label('sdk.response.code', Response::STATUS_CODE_ACCEPTED)
    ->label('sdk.response.type', Response::CONTENT_TYPE_JSON)
    ->label('sdk.response.model', Response::MODEL_INDEX)
    ->param('databaseId', '', new UID(), 'Database ID.')
    ->param('collectionId', '', new UID(), 'Collection ID. You can create a new collection using the Database service [server integration](https://appwrite.io/docs/server/database#createCollection).')
    ->param('key', null, new Key(), 'Index Key.')
    ->param('type', null, new WhiteList([Database::INDEX_KEY, Database::INDEX_FULLTEXT, Database::INDEX_UNIQUE, Database::INDEX_SPATIAL, Database::INDEX_ARRAY]), 'Index type.')
    ->param('attributes', null, new ArrayList(new Key(true), APP_LIMIT_ARRAY_PARAMS_SIZE), 'Array of attributes to index. Maximum of ' . APP_LIMIT_ARRAY_PARAMS_SIZE . ' attributes are allowed, each 32 characters long.')
    ->param('orders', [], new ArrayList(new WhiteList(['ASC', 'DESC'], false, Database::VAR_STRING), APP_LIMIT_ARRAY_PARAMS_SIZE), 'Array of index orders. Maximum of ' . APP_LIMIT_ARRAY_PARAMS_SIZE . ' orders are allowed.', true)
    ->inject('response')
    ->inject('dbForProject')
    ->inject('database')
    ->inject('usage')
    ->inject('events')
    ->action(function (string $databaseId, string $collectionId, string $key, string $type, array $attributes, array $orders, Response $response, Database $dbForProject, EventDatabase $database, Stats $usage, Event $events) {

        $db = Authorization::skip(fn () => $dbForProject->getDocument('databases', $databaseId));

        if ($db->isEmpty()) {
            throw new Exception(Exception::DATABASE_NOT_FOUND);
        }
        $collection = $dbForProject->getDocument('database_' . $db->getInternalId(), $collectionId);

        if ($collection->isEmpty()) {
            throw new Exception(Exception::COLLECTION_NOT_FOUND);
        }

        $count = $dbForProject->count('indexes', [
            Query::equal('collectionInternalId', [$collection->getInternalId()]),
            Query::equal('databaseInternalId', [$db->getInternalId()])
        ], 61);

        $limit = 64 - MariaDB::getNumberOfDefaultIndexes();

        if ($count >= $limit) {
            throw new Exception(Exception::INDEX_LIMIT_EXCEEDED, 'Index limit exceeded');
        }

        // Convert Document[] to array of attribute metadata
        $oldAttributes = \array_map(fn ($a) => $a->getArrayCopy(), $collection->getAttribute('attributes'));

        $oldAttributes[] = [
            'key' => '$id',
            'type' => 'string',
            'status' => 'available',
            'required' => true,
            'array' => false,
            'default' => null,
            'size' => 36
        ];

        $oldAttributes[] = [
            'key' => '$createdAt',
            'type' => 'string',
            'status' => 'available',
            'signed' => false,
            'required' => false,
            'array' => false,
            'default' => null,
            'size' => 0
        ];

        $oldAttributes[] = [
            'key' => '$updatedAt',
            'type' => 'string',
            'status' => 'available',
            'signed' => false,
            'required' => false,
            'array' => false,
            'default' => null,
            'size' => 0
        ];

        // lengths hidden by default
        $lengths = [];

        foreach ($attributes as $i => $attribute) {
            // find attribute metadata in collection document
            $attributeIndex = \array_search($attribute, array_column($oldAttributes, 'key'));

            if ($attributeIndex === false) {
                throw new Exception(Exception::ATTRIBUTE_UNKNOWN, 'Unknown attribute: ' . $attribute);
            }

            $attributeStatus = $oldAttributes[$attributeIndex]['status'];
            $attributeType = $oldAttributes[$attributeIndex]['type'];
            $attributeSize = $oldAttributes[$attributeIndex]['size'];

            // ensure attribute is available
            if ($attributeStatus !== 'available') {
                throw new Exception(Exception::ATTRIBUTE_NOT_AVAILABLE, 'Attribute not available: ' . $oldAttributes[$attributeIndex]['key']);
            }

            // set attribute size as index length only for strings
            $lengths[$i] = ($attributeType === Database::VAR_STRING) ? $attributeSize : null;
        }

        try {
            $index = $dbForProject->createDocument('indexes', new Document([
                '$id' => ID::custom($db->getInternalId() . '_' . $collection->getInternalId() . '_' . $key),
                'key' => $key,
                'status' => 'processing', // processing, available, failed, deleting, stuck
                'databaseInternalId' => $db->getInternalId(),
                'databaseId' => $databaseId,
                'collectionInternalId' => $collection->getInternalId(),
                'collectionId' => $collectionId,
                'type' => $type,
                'attributes' => $attributes,
                'lengths' => $lengths,
                'orders' => $orders,
            ]));
        } catch (DuplicateException $th) {
            throw new Exception(Exception::INDEX_ALREADY_EXISTS);
        }

        $dbForProject->deleteCachedDocument('database_' . $db->getInternalId(), $collectionId);

        $database
            ->setType(DATABASE_TYPE_CREATE_INDEX)
            ->setDatabase($db)
            ->setCollection($collection)
            ->setDocument($index)
        ;

        $usage
            ->setParam('databaseId', $databaseId)
            ->setParam('databases.collections.update', 1);

        $events
            ->setParam('databaseId', $databaseId)
            ->setParam('collectionId', $collection->getId())
            ->setParam('indexId', $index->getId())
           ->setContext('collection', $collection)
        ->setContext('database', $db)
        ;

        $response->setStatusCode(Response::STATUS_CODE_ACCEPTED);
        $response->dynamic($index, Response::MODEL_INDEX);
    });

App::get('/v1/databases/:databaseId/collections/:collectionId/indexes')
    ->alias('/v1/database/collections/:collectionId/indexes', ['databaseId' => 'default'])
    ->desc('List Indexes')
    ->groups(['api', 'database'])
    ->label('scope', 'collections.read')
    ->label('sdk.auth', [APP_AUTH_TYPE_KEY])
    ->label('sdk.namespace', 'databases')
    ->label('sdk.method', 'listIndexes')
    ->label('sdk.description', '/docs/references/databases/list-indexes.md')
    ->label('sdk.response.code', Response::STATUS_CODE_OK)
    ->label('sdk.response.type', Response::CONTENT_TYPE_JSON)
    ->label('sdk.response.model', Response::MODEL_INDEX_LIST)
    ->param('databaseId', '', new UID(), 'Database ID.')
    ->param('collectionId', '', new UID(), 'Collection ID. You can create a new collection using the Database service [server integration](https://appwrite.io/docs/server/database#createCollection).')
    ->inject('response')
    ->inject('dbForProject')
    ->inject('usage')
    ->action(function (string $databaseId, string $collectionId, Response $response, Database $dbForProject, Stats $usage) {

        $database = Authorization::skip(fn () => $dbForProject->getDocument('databases', $databaseId));

        if ($database->isEmpty()) {
            throw new Exception(Exception::DATABASE_NOT_FOUND);
        }
        $collection = $dbForProject->getDocument('database_' . $database->getInternalId(), $collectionId);

        if ($collection->isEmpty()) {
            throw new Exception(Exception::COLLECTION_NOT_FOUND);
        }

        $indexes = $collection->getAttribute('indexes');

        $usage
            ->setParam('databaseId', $databaseId)
            ->setParam('databases.collections.read', 1);

        $response->dynamic(new Document([
            'total' => \count($indexes),
            'indexes' => $indexes,
        ]), Response::MODEL_INDEX_LIST);
    });

App::get('/v1/databases/:databaseId/collections/:collectionId/indexes/:key')
    ->alias('/v1/database/collections/:collectionId/indexes/:key', ['databaseId' => 'default'])
    ->desc('Get Index')
    ->groups(['api', 'database'])
    ->label('scope', 'collections.read')
    ->label('sdk.auth', [APP_AUTH_TYPE_KEY])
    ->label('sdk.namespace', 'databases')
    ->label('sdk.method', 'getIndex')
    ->label('sdk.description', '/docs/references/databases/get-index.md')
    ->label('sdk.response.code', Response::STATUS_CODE_OK)
    ->label('sdk.response.type', Response::CONTENT_TYPE_JSON)
    ->label('sdk.response.model', Response::MODEL_INDEX)
    ->param('databaseId', '', new UID(), 'Database ID.')
    ->param('collectionId', '', new UID(), 'Collection ID. You can create a new collection using the Database service [server integration](https://appwrite.io/docs/server/database#createCollection).')
    ->param('key', null, new Key(), 'Index Key.')
    ->inject('response')
    ->inject('dbForProject')
    ->inject('usage')
    ->action(function (string $databaseId, string $collectionId, string $key, Response $response, Database $dbForProject, Stats $usage) {

        $database = Authorization::skip(fn () => $dbForProject->getDocument('databases', $databaseId));

        if ($database->isEmpty()) {
            throw new Exception(Exception::DATABASE_NOT_FOUND);
        }
        $collection = $dbForProject->getDocument('database_' . $database->getInternalId(), $collectionId);

        if ($collection->isEmpty()) {
            throw new Exception(Exception::COLLECTION_NOT_FOUND);
        }

        $indexes = $collection->getAttribute('indexes');

        // Search for index
        $indexIndex = array_search($key, array_column($indexes, 'key'));

        if ($indexIndex === false) {
            throw new Exception(Exception::INDEX_NOT_FOUND);
        }

        $index = new Document([\array_merge($indexes[$indexIndex], [
            'collectionId' => $database->getInternalId() . '_' . $collectionId,
        ])]);

        $usage
            ->setParam('databaseId', $databaseId)
            ->setParam('databases.collections.read', 1);

        $response->dynamic($index, Response::MODEL_INDEX);
    });

App::delete('/v1/databases/:databaseId/collections/:collectionId/indexes/:key')
    ->alias('/v1/database/collections/:collectionId/indexes/:key', ['databaseId' => 'default'])
    ->desc('Delete Index')
    ->groups(['api', 'database'])
    ->label('scope', 'collections.write')
    ->label('event', 'databases.[databaseId].collections.[collectionId].indexes.[indexId].delete')
    ->label('audits.resource', 'database/{request.databaseId}/collection/{request.collectionId}')
    ->label('sdk.auth', [APP_AUTH_TYPE_KEY])
    ->label('sdk.namespace', 'databases')
    ->label('sdk.method', 'deleteIndex')
    ->label('sdk.description', '/docs/references/databases/delete-index.md')
    ->label('sdk.response.code', Response::STATUS_CODE_NOCONTENT)
    ->label('sdk.response.model', Response::MODEL_NONE)
    ->param('databaseId', '', new UID(), 'Database ID.')
    ->param('collectionId', null, new UID(), 'Collection ID. You can create a new collection using the Database service [server integration](https://appwrite.io/docs/server/database#createCollection).')
    ->param('key', '', new Key(), 'Index Key.')
    ->inject('response')
    ->inject('dbForProject')
    ->inject('database')
    ->inject('events')
    ->inject('usage')
    ->action(function (string $databaseId, string $collectionId, string $key, Response $response, Database $dbForProject, EventDatabase $database, Event $events, Stats $usage) {

        $db = Authorization::skip(fn () => $dbForProject->getDocument('databases', $databaseId));

        if ($db->isEmpty()) {
            throw new Exception(Exception::DATABASE_NOT_FOUND);
        }
        $collection = $dbForProject->getDocument('database_' . $db->getInternalId(), $collectionId);

        if ($collection->isEmpty()) {
            throw new Exception(Exception::COLLECTION_NOT_FOUND);
        }

        $index = $dbForProject->getDocument('indexes', $db->getInternalId() . '_' . $collection->getInternalId() . '_' . $key);

        if (empty($index->getId())) {
            throw new Exception(Exception::INDEX_NOT_FOUND);
        }

        // Only update status if removing available index
        if ($index->getAttribute('status') === 'available') {
            $index = $dbForProject->updateDocument('indexes', $index->getId(), $index->setAttribute('status', 'deleting'));
        }

        $dbForProject->deleteCachedDocument('database_' . $db->getInternalId(), $collectionId);

        $database
            ->setType(DATABASE_TYPE_DELETE_INDEX)
            ->setDatabase($db)
            ->setCollection($collection)
            ->setDocument($index)
        ;

        $usage
            ->setParam('databaseId', $databaseId)
            ->setParam('databases.collections.update', 1);

        $events
            ->setParam('databaseId', $databaseId)
            ->setParam('collectionId', $collection->getId())
            ->setParam('indexId', $index->getId())
            ->setContext('collection', $collection)
            ->setContext('database', $db)
            ->setPayload($response->output($index, Response::MODEL_INDEX))
        ;

        $response->noContent();
    });

App::post('/v1/databases/:databaseId/collections/:collectionId/documents')
    ->alias('/v1/database/collections/:collectionId/documents', ['databaseId' => 'default'])
    ->desc('Create Document')
    ->groups(['api', 'database'])
    ->label('event', 'databases.[databaseId].collections.[collectionId].documents.[documentId].create')
    ->label('scope', 'documents.write')
    ->label('audits.resource', 'database/{request.databaseId}/collection/{request.collectionId}')
    ->label('sdk.auth', [APP_AUTH_TYPE_SESSION, APP_AUTH_TYPE_KEY, APP_AUTH_TYPE_JWT])
    ->label('sdk.namespace', 'databases')
    ->label('sdk.method', 'createDocument')
    ->label('sdk.description', '/docs/references/databases/create-document.md')
    ->label('sdk.response.code', Response::STATUS_CODE_CREATED)
    ->label('sdk.response.type', Response::CONTENT_TYPE_JSON)
    ->label('sdk.response.model', Response::MODEL_DOCUMENT)
    ->param('databaseId', '', new UID(), 'Database ID.')
    ->param('documentId', '', new CustomId(), 'Document ID. Choose your own unique ID or pass the string "unique()" to auto generate it. Valid chars are a-z, A-Z, 0-9, period, hyphen, and underscore. Can\'t start with a special char. Max length is 36 chars.')
    ->param('collectionId', null, new UID(), 'Collection ID. You can create a new collection using the Database service [server integration](https://appwrite.io/docs/server/database#createCollection). Make sure to define attributes before creating documents.')
    ->param('data', [], new JSON(), 'Document data as JSON object.')
    ->param('permissions', null, new Permissions(APP_LIMIT_ARRAY_PARAMS_SIZE, [Database::PERMISSION_READ, Database::PERMISSION_UPDATE, Database::PERMISSION_DELETE]), 'An array of strings with permissions. By default no user is granted with any permissions. [learn more about permissions](/docs/permissions) and get a full list of available permissions.', true)
    ->inject('response')
    ->inject('dbForProject')
    ->inject('user')
    ->inject('usage')
    ->inject('events')
    ->inject('mode')
    ->action(function (string $databaseId, string $documentId, string $collectionId, string|array $data, ?array $permissions, Response $response, Database $dbForProject, Document $user, Stats $usage, Event $events, string $mode) {

        $data = (\is_string($data)) ? \json_decode($data, true) : $data; // Cast to JSON array

        if (empty($data)) {
            throw new Exception(Exception::DOCUMENT_MISSING_PAYLOAD);
        }

        if (isset($data['$id'])) {
            throw new Exception(Exception::DOCUMENT_INVALID_STRUCTURE, '$id is not allowed for creating new documents, try update instead');
        }

        $database = Authorization::skip(fn() => $dbForProject->getDocument('databases', $databaseId));

        if ($database->isEmpty()) {
            throw new Exception(Exception::DATABASE_NOT_FOUND);
        }

        $collection = Authorization::skip(fn() => $dbForProject->getDocument('database_' . $database->getInternalId(), $collectionId));

        if ($collection->isEmpty() || !$collection->getAttribute('enabled')) {
            if (!($mode === APP_MODE_ADMIN && Auth::isPrivilegedUser(Authorization::getRoles()))) {
                throw new Exception(Exception::COLLECTION_NOT_FOUND);
            }
        }

        $validator = new Authorization(Database::PERMISSION_CREATE);
        if (!$validator->isValid($collection->getCreate())) {
            throw new Exception(Exception::USER_UNAUTHORIZED);
        }

        $allowedPermissions = [
            Database::PERMISSION_READ,
            Database::PERMISSION_UPDATE,
            Database::PERMISSION_DELETE,
        ];

        // Map aggregate permissions to into the set of individual permissions they represent.
        $permissions = Permission::aggregate($permissions, $allowedPermissions);

        // Add permissions for current the user if none were provided.
        if (\is_null($permissions)) {
            $permissions = [];
            if (!empty($user->getId())) {
                foreach ($allowedPermissions as $permission) {
                    $permissions[] = (new Permission($permission, 'user', $user->getId()))->toString();
                }
            }
        }

        // Users can only manage their own roles, API keys and Admin users can manage any
        $roles = Authorization::getRoles();
        if (!Auth::isAppUser($roles) && !Auth::isPrivilegedUser($roles)) {
            foreach (Database::PERMISSIONS as $type) {
                foreach ($permissions as $permission) {
                    $permission = Permission::parse($permission);
                    if ($permission->getPermission() != $type) {
                        continue;
                    }
                    $role = (new Role(
                        $permission->getRole(),
                        $permission->getIdentifier(),
                        $permission->getDimension()
                    ))->toString();
                    if (!Authorization::isRole($role)) {
                        throw new Exception(Exception::USER_UNAUTHORIZED, 'Permissions must be one of: (' . \implode(', ', Authorization::getRoles()) . ')');
                    }
                }
            }
        }

        $data['$collection'] = $collection->getId(); // Adding this param to make API easier for developers
        $data['$id'] = $documentId == 'unique()' ? ID::unique() : $documentId;
        $data['$permissions'] = $permissions;

        try {
            $document = $dbForProject->createDocument('database_' . $database->getInternalId() . '_collection_' . $collection->getInternalId(), new Document($data));
            $document->setAttribute('$collection', $collectionId);
        } catch (StructureException $exception) {
            throw new Exception(Exception::DOCUMENT_INVALID_STRUCTURE, $exception->getMessage());
        } catch (DuplicateException $exception) {
            throw new Exception(Exception::DOCUMENT_ALREADY_EXISTS);
        }

        $events
            ->setParam('databaseId', $databaseId)
            ->setParam('collectionId', $collection->getId())
            ->setParam('documentId', $document->getId())
            ->setContext('collection', $collection)
            ->setContext('database', $database)
        ;

        $usage
            ->setParam('databases.documents.create', 1)
            ->setParam('databaseId', $databaseId)
            ->setParam('collectionId', $collectionId)
        ;

        $response->setStatusCode(Response::STATUS_CODE_CREATED);
        $response->dynamic($document, Response::MODEL_DOCUMENT);
    });

App::get('/v1/databases/:databaseId/collections/:collectionId/documents')
    ->alias('/v1/database/collections/:collectionId/documents', ['databaseId' => 'default'])
    ->desc('List Documents')
    ->groups(['api', 'database'])
    ->label('scope', 'documents.read')
    ->label('sdk.auth', [APP_AUTH_TYPE_SESSION, APP_AUTH_TYPE_KEY, APP_AUTH_TYPE_JWT])
    ->label('sdk.namespace', 'databases')
    ->label('sdk.method', 'listDocuments')
    ->label('sdk.description', '/docs/references/databases/list-documents.md')
    ->label('sdk.response.code', Response::STATUS_CODE_OK)
    ->label('sdk.response.type', Response::CONTENT_TYPE_JSON)
    ->label('sdk.response.model', Response::MODEL_DOCUMENT_LIST)
    ->param('databaseId', '', new UID(), 'Database ID.')
    ->param('collectionId', '', new UID(), 'Collection ID. You can create a new collection using the Database service [server integration](https://appwrite.io/docs/server/database#createCollection).')
    ->param('queries', [], new ArrayList(new Text(APP_LIMIT_ARRAY_ELEMENT_SIZE), APP_LIMIT_ARRAY_PARAMS_SIZE), 'Array of query strings generated using the Query class provided by the SDK. [Learn more about queries](https://appwrite.io/docs/database#querying-documents). Maximum of ' . APP_LIMIT_ARRAY_PARAMS_SIZE . ' queries are allowed, each ' . APP_LIMIT_ARRAY_ELEMENT_SIZE . ' characters long.', true)
    ->param('limit', 25, new Range(0, 100), 'Maximum number of documents to return in response. By default will return maximum 25 results. Maximum of ' . APP_LIMIT_ARRAY_PARAMS_SIZE . ' results allowed per request.', true)
    ->param('offset', 0, new Range(0, APP_LIMIT_COUNT), 'Offset value. The default value is 0. Use this value to manage pagination. [learn more about pagination](https://appwrite.io/docs/pagination)', true)
    ->param('cursor', '', new UID(), 'ID of the document used as the starting point for the query, excluding the document itself. Should be used for efficient pagination when working with large sets of data. [learn more about pagination](https://appwrite.io/docs/pagination)', true)
    ->param('cursorDirection', Database::CURSOR_AFTER, new WhiteList([Database::CURSOR_AFTER, Database::CURSOR_BEFORE]), 'Direction of the cursor, can be either \'before\' or \'after\'.', true)
    ->param('orderAttributes', [], new ArrayList(new Text(APP_LIMIT_ARRAY_ELEMENT_SIZE), APP_LIMIT_ARRAY_PARAMS_SIZE), 'Array of attributes used to sort results. Maximum of ' . APP_LIMIT_ARRAY_PARAMS_SIZE . ' order attributes are allowed, each ' . APP_LIMIT_ARRAY_ELEMENT_SIZE . ' characters long.', true)
    ->param('orderTypes', [], new ArrayList(new WhiteList([Database::ORDER_DESC, Database::ORDER_ASC], true), APP_LIMIT_ARRAY_PARAMS_SIZE), 'Array of order directions for sorting attribtues. Possible values are DESC for descending order, or ASC for ascending order. Maximum of ' . APP_LIMIT_ARRAY_PARAMS_SIZE . ' order types are allowed.', true)
    ->inject('response')
    ->inject('dbForProject')
    ->inject('usage')
    ->inject('mode')
    ->action(function (string $databaseId, string $collectionId, array $queries, int $limit, int $offset, string $cursor, string $cursorDirection, array $orderAttributes, array $orderTypes, Response $response, Database $dbForProject, Stats $usage, string $mode) {

        $database = Authorization::skip(fn () => $dbForProject->getDocument('databases', $databaseId));

        if ($database->isEmpty()) {
            throw new Exception(Exception::DATABASE_NOT_FOUND);
        }

        $collection = Authorization::skip(fn() => $dbForProject->getDocument('database_' . $database->getInternalId(), $collectionId));

        if ($collection->isEmpty() || !$collection->getAttribute('enabled')) {
            if (!($mode === APP_MODE_ADMIN && Auth::isPrivilegedUser(Authorization::getRoles()))) {
                throw new Exception(Exception::COLLECTION_NOT_FOUND);
            }
        }

        $documentSecurity = $collection->getAttribute('documentSecurity', false);
        $validator = new Authorization(Database::PERMISSION_READ);
        $valid = $validator->isValid($collection->getRead());
        if (!$documentSecurity && !$valid) {
            throw new Exception(Exception::USER_UNAUTHORIZED);
        }

        if (!empty($queries)) {
            $attributes = array_merge(
                $collection->getAttribute('attributes', []),
                [
                    new Document([
                        'key' => '$id',
                        'type' => Database::VAR_STRING,
                        'array' => false,
                    ]),
                    new Document([
                        'key' => '$createdAt',
                        'type' => Database::VAR_DATETIME,
                        'array' => false,
                    ]),
                    new Document([
                        'key' => '$updatedAt',
                        'type' => Database::VAR_DATETIME,
                        'array' => false,
                    ]),
                ]
            );
            $validator = new IndexedQueries(
                $attributes,
                $collection->getAttribute('indexes', []),
                new CursorQueryValidator(),
                new FilterQueryValidator($attributes),
                new LimitQueryValidator(),
                new OffsetQueryValidator(),
                new OrderQueryValidator(),
            );
            if (!$validator->isValid($queries)) {
                throw new Exception(Exception::GENERAL_QUERY_INVALID, $validator->getDescription());
            }
        }

        $filterQueries = Query::parseQueries($queries);

        $otherQueries = [];
        $otherQueries[] = Query::limit($limit);
        $otherQueries[] = Query::offset($offset);
        foreach ($orderTypes as $i => $orderType) {
            $otherQueries[] = $orderType === Database::ORDER_DESC ? Query::orderDesc($orderAttributes[$i] ?? '') : Query::orderAsc($orderAttributes[$i] ?? '');
        }

        if (!empty($cursor)) {
            $cursorDocument = $documentSecurity
                ? $dbForProject->getDocument('database_' . $database->getInternalId() . '_collection_' . $collection->getInternalId(), $cursor)
                : Authorization::skip(fn() => $dbForProject->getDocument('database_' . $database->getInternalId() . '_collection_' . $collection->getInternalId(), $cursor));

            if ($cursorDocument->isEmpty()) {
                throw new Exception(Exception::GENERAL_CURSOR_NOT_FOUND, "Document '{$cursor}' for the 'cursor' value not found.");
            }

            $otherQueries[] = $cursorDirection === Database::CURSOR_AFTER ? Query::cursorAfter($cursorDocument) : Query::cursorBefore($cursorDocument);
        }

        $allQueries = \array_merge($filterQueries, $otherQueries);

<<<<<<< HEAD
        if ($documentSecurity) {
=======
        if (!empty($allQueries)) {
            $attributes = $collection->getAttribute('attributes', []);
            $validator = new QueriesValidator(new QueryValidator($attributes), $attributes, $collection->getAttribute('indexes', []), true);
            if (!$validator->isValid($allQueries)) {
                throw new Exception(Exception::GENERAL_QUERY_INVALID, $validator->getDescription());
            }
        }

        if ($documentSecurity && !$valid) {
>>>>>>> e0a1f4b8
            $documents = $dbForProject->find('database_' . $database->getInternalId() . '_collection_' . $collection->getInternalId(), $allQueries);
            $total = $dbForProject->count('database_' . $database->getInternalId() . '_collection_' . $collection->getInternalId(), $filterQueries, APP_LIMIT_COUNT);
        } else {
            $documents = Authorization::skip(fn () => $dbForProject->find('database_' . $database->getInternalId() . '_collection_' . $collection->getInternalId(), $allQueries));
            $total = Authorization::skip(fn () => $dbForProject->count('database_' . $database->getInternalId() . '_collection_' . $collection->getInternalId(), $filterQueries, APP_LIMIT_COUNT));
        }

        /**
         * Reset $collection attribute to remove prefix.
         */
        $documents = array_map(fn(Document $document) => $document->setAttribute('$collection', $collectionId), $documents);

        $usage
            ->setParam('databases.documents.read', 1)
            ->setParam('databaseId', $databaseId)
            ->setParam('collectionId', $collectionId)
        ;

        $response->dynamic(new Document([
            'total' => $total,
            'documents' => $documents,
        ]), Response::MODEL_DOCUMENT_LIST);
    });

App::get('/v1/databases/:databaseId/collections/:collectionId/documents/:documentId')
    ->alias('/v1/database/collections/:collectionId/documents/:documentId', ['databaseId' => 'default'])
    ->desc('Get Document')
    ->groups(['api', 'database'])
    ->label('scope', 'documents.read')
    ->label('sdk.auth', [APP_AUTH_TYPE_SESSION, APP_AUTH_TYPE_KEY, APP_AUTH_TYPE_JWT])
    ->label('sdk.namespace', 'databases')
    ->label('sdk.method', 'getDocument')
    ->label('sdk.description', '/docs/references/databases/get-document.md')
    ->label('sdk.response.code', Response::STATUS_CODE_OK)
    ->label('sdk.response.type', Response::CONTENT_TYPE_JSON)
    ->label('sdk.response.model', Response::MODEL_DOCUMENT)
    ->param('databaseId', '', new UID(), 'Database ID.')
    ->param('collectionId', null, new UID(), 'Collection ID. You can create a new collection using the Database service [server integration](https://appwrite.io/docs/server/database#createCollection).')
    ->param('documentId', null, new UID(), 'Document ID.')
    ->inject('response')
    ->inject('dbForProject')
    ->inject('usage')
    ->inject('mode')
    ->action(function (string $databaseId, string $collectionId, string $documentId, Response $response, Database $dbForProject, Stats $usage, string $mode) {

        $database = Authorization::skip(fn () => $dbForProject->getDocument('databases', $databaseId));

        if ($database->isEmpty()) {
            throw new Exception(Exception::DATABASE_NOT_FOUND);
        }

        $collection = Authorization::skip(fn() => $dbForProject->getDocument('database_' . $database->getInternalId(), $collectionId));

        if ($collection->isEmpty() || !$collection->getAttribute('enabled')) {
            if (!($mode === APP_MODE_ADMIN && Auth::isPrivilegedUser(Authorization::getRoles()))) {
                throw new Exception(Exception::COLLECTION_NOT_FOUND);
            }
        }

        $documentSecurity = $collection->getAttribute('documentSecurity', false);
        $validator = new Authorization(Database::PERMISSION_READ);
        $valid = $validator->isValid($collection->getRead());
        if (!$documentSecurity && !$valid) {
            throw new Exception(Exception::USER_UNAUTHORIZED);
        }

        if ($documentSecurity && !$valid) {
            $document = $dbForProject->getDocument('database_' . $database->getInternalId() . '_collection_' . $collection->getInternalId(), $documentId);
        } else {
            $document = Authorization::skip(fn () => $dbForProject->getDocument('database_' . $database->getInternalId() . '_collection_' . $collection->getInternalId(), $documentId));
        }

        if ($document->isEmpty()) {
            throw new Exception(Exception::DOCUMENT_NOT_FOUND);
        }

        /**
         * Reset $collection attribute to remove prefix.
         */
        $document->setAttribute('$collection', $collectionId);

        $usage
            ->setParam('databases.documents.read', 1)
            ->setParam('databaseId', $databaseId)
            ->setParam('collectionId', $collectionId)
        ;

        $response->dynamic($document, Response::MODEL_DOCUMENT);
    });

App::get('/v1/databases/:databaseId/collections/:collectionId/documents/:documentId/logs')
    ->alias('/v1/database/collections/:collectionId/documents/:documentId/logs', ['databaseId' => 'default'])
    ->desc('List Document Logs')
    ->groups(['api', 'database'])
    ->label('scope', 'documents.read')
    ->label('sdk.auth', [APP_AUTH_TYPE_ADMIN])
    ->label('sdk.namespace', 'databases')
    ->label('sdk.method', 'listDocumentLogs')
    ->label('sdk.description', '/docs/references/databases/get-document-logs.md')
    ->label('sdk.response.code', Response::STATUS_CODE_OK)
    ->label('sdk.response.type', Response::CONTENT_TYPE_JSON)
    ->label('sdk.response.model', Response::MODEL_LOG_LIST)
    ->param('databaseId', '', new UID(), 'Database ID.')
    ->param('collectionId', '', new UID(), 'Collection ID.')
    ->param('documentId', null, new UID(), 'Document ID.')
    ->param('limit', 25, new Range(0, 100), 'Maximum number of logs to return in response. By default will return maximum 25 results. Maximum of 100 results allowed per request.', true)
    ->param('offset', 0, new Range(0, APP_LIMIT_COUNT), 'Offset value. The default value is 0. Use this value to manage pagination. [learn more about pagination](https://appwrite.io/docs/pagination)', true)
    ->inject('response')
    ->inject('dbForProject')
    ->inject('locale')
    ->inject('geodb')
    ->action(function (string $databaseId, string $collectionId, string $documentId, int $limit, int $offset, Response $response, Database $dbForProject, Locale $locale, Reader $geodb) {

        $database = Authorization::skip(fn () => $dbForProject->getDocument('databases', $databaseId));

        if ($database->isEmpty()) {
            throw new Exception(Exception::DATABASE_NOT_FOUND);
        }
        $collection = $dbForProject->getDocument('database_' . $database->getInternalId(), $collectionId);

        if ($collection->isEmpty()) {
            throw new Exception(Exception::COLLECTION_NOT_FOUND);
        }

        $document = $dbForProject->getDocument('database_' . $database->getInternalId() . '_collection_' . $collection->getInternalId(), $documentId);

        if ($document->isEmpty()) {
            throw new Exception(Exception::DOCUMENT_NOT_FOUND);
        }

        $audit = new Audit($dbForProject);
        $resource = 'database/' . $databaseId . '/collection/' . $collectionId . '/document/' . $document->getId();
        $logs = $audit->getLogsByResource($resource, $limit, $offset);

        $output = [];

        foreach ($logs as $i => &$log) {
            $log['userAgent'] = (!empty($log['userAgent'])) ? $log['userAgent'] : 'UNKNOWN';

            $detector = new Detector($log['userAgent']);
            $detector->skipBotDetection(); // OPTIONAL: If called, bot detection will completely be skipped (bots will be detected as regular devices then)

            $os = $detector->getOS();
            $client = $detector->getClient();
            $device = $detector->getDevice();

            $output[$i] = new Document([
                'event' => $log['event'],
                'userId' => $log['userId'],
                'userEmail' => $log['data']['userEmail'] ?? null,
                'userName' => $log['data']['userName'] ?? null,
                'mode' => $log['data']['mode'] ?? null,
                'ip' => $log['ip'],
                'time' => $log['time'],
                'osCode' => $os['osCode'],
                'osName' => $os['osName'],
                'osVersion' => $os['osVersion'],
                'clientType' => $client['clientType'],
                'clientCode' => $client['clientCode'],
                'clientName' => $client['clientName'],
                'clientVersion' => $client['clientVersion'],
                'clientEngine' => $client['clientEngine'],
                'clientEngineVersion' => $client['clientEngineVersion'],
                'deviceName' => $device['deviceName'],
                'deviceBrand' => $device['deviceBrand'],
                'deviceModel' => $device['deviceModel']
            ]);

            $record = $geodb->get($log['ip']);

            if ($record) {
                $output[$i]['countryCode'] = $locale->getText('countries.' . strtolower($record['country']['iso_code']), false) ? \strtolower($record['country']['iso_code']) : '--';
                $output[$i]['countryName'] = $locale->getText('countries.' . strtolower($record['country']['iso_code']), $locale->getText('locale.country.unknown'));
            } else {
                $output[$i]['countryCode'] = '--';
                $output[$i]['countryName'] = $locale->getText('locale.country.unknown');
            }
        }
        $response->dynamic(new Document([
            'total' => $audit->countLogsByResource($resource),
            'logs' => $output,
        ]), Response::MODEL_LOG_LIST);
    });

App::patch('/v1/databases/:databaseId/collections/:collectionId/documents/:documentId')
    ->alias('/v1/database/collections/:collectionId/documents/:documentId', ['databaseId' => 'default'])
    ->desc('Update Document')
    ->groups(['api', 'database'])
    ->label('event', 'databases.[databaseId].collections.[collectionId].documents.[documentId].update')
    ->label('scope', 'documents.write')
    ->label('audits.resource', 'database/{request.databaseId}/collection/{request.collectionId}/document/{response.$id}')
    ->label('sdk.auth', [APP_AUTH_TYPE_SESSION, APP_AUTH_TYPE_KEY, APP_AUTH_TYPE_JWT])
    ->label('sdk.namespace', 'databases')
    ->label('sdk.method', 'updateDocument')
    ->label('sdk.description', '/docs/references/databases/update-document.md')
    ->label('sdk.response.code', Response::STATUS_CODE_OK)
    ->label('sdk.response.type', Response::CONTENT_TYPE_JSON)
    ->label('sdk.response.model', Response::MODEL_DOCUMENT)
    ->param('databaseId', '', new UID(), 'Database ID.')
    ->param('collectionId', null, new UID(), 'Collection ID.')
    ->param('documentId', null, new UID(), 'Document ID.')
    ->param('data', [], new JSON(), 'Document data as JSON object. Include only attribute and value pairs to be updated.', true)
    ->param('permissions', null, new Permissions(APP_LIMIT_ARRAY_PARAMS_SIZE), 'An array of strings with permissions. By default no user is granted with any permissions. [learn more about permissions](/docs/permissions) and get a full list of available permissions.', true)
    ->inject('response')
    ->inject('dbForProject')
    ->inject('usage')
    ->inject('events')
    ->inject('mode')
    ->action(function (string $databaseId, string $collectionId, string $documentId, string|array $data, ?array $permissions, Response $response, Database $dbForProject, Stats $usage, Event $events, string $mode) {

        $data = (\is_string($data)) ? \json_decode($data, true) : $data; // Cast to JSON array

        if (empty($data) && \is_null($permissions)) {
            throw new Exception(Exception::DOCUMENT_MISSING_PAYLOAD);
        }

        $database = Authorization::skip(fn () => $dbForProject->getDocument('databases', $databaseId));

        if ($database->isEmpty()) {
            throw new Exception(Exception::DATABASE_NOT_FOUND);
        }

        $collection = Authorization::skip(fn() => $dbForProject->getDocument('database_' . $database->getInternalId(), $collectionId));

        if ($collection->isEmpty() || !$collection->getAttribute('enabled')) {
            if (!($mode === APP_MODE_ADMIN && Auth::isPrivilegedUser(Authorization::getRoles()))) {
                throw new Exception(Exception::COLLECTION_NOT_FOUND);
            }
        }

        $documentSecurity = $collection->getAttribute('documentSecurity', false);
        $validator = new Authorization(Database::PERMISSION_UPDATE);
        $valid = $validator->isValid($collection->getUpdate());
        if (!$documentSecurity && !$valid) {
            throw new Exception(Exception::USER_UNAUTHORIZED);
        }

        $document = Authorization::skip(fn() => $dbForProject->getDocument('database_' . $database->getInternalId() . '_collection_' . $collection->getInternalId(), $documentId));

        if ($document->isEmpty()) {
            throw new Exception(Exception::DOCUMENT_NOT_FOUND);
        }

        // Users can only manage their own roles, API keys and Admin users can manage any
        $roles = Authorization::getRoles();
        if (!Auth::isAppUser($roles) && !Auth::isPrivilegedUser($roles) && !\is_null($permissions)) {
            foreach (Database::PERMISSIONS as $type) {
                foreach ($permissions as $permission) {
                    $permission = Permission::parse($permission);
                    if ($permission->getPermission() != $type) {
                        continue;
                    }
                    $role = (new Role(
                        $permission->getRole(),
                        $permission->getIdentifier(),
                        $permission->getDimension()
                    ))->toString();
                    if (!Authorization::isRole($role)) {
                        throw new Exception(Exception::USER_UNAUTHORIZED, 'Permissions must be one of: (' . \implode(', ', Authorization::getRoles()) . ')');
                    }
                }
            }
        }

        // Map aggregate permissions into the multiple permissions they represent.
        $permissions = Permission::aggregate($permissions, [
            Database::PERMISSION_READ,
            Database::PERMISSION_UPDATE,
            Database::PERMISSION_DELETE,
        ]);

        if (\is_null($permissions)) {
            $permissions = $document->getPermissions() ?? [];
        }

        $data = \array_merge($document->getArrayCopy(), $data);
        $data['$collection'] = $collection->getId();            // Make sure user doesn't switch collectionID
        $data['$createdAt'] = $document->getCreatedAt();        // Make sure user doesn't switch createdAt
        $data['$id'] = $document->getId();                      // Make sure user doesn't switch document unique ID
        $data['$permissions'] = $permissions;

        try {
            if ($documentSecurity && !$valid) {
                $document = $dbForProject->updateDocument('database_' . $database->getInternalId() . '_collection_' . $collection->getInternalId(), $document->getId(), new Document($data));
            } else {
                $document = Authorization::skip(fn() => $dbForProject->updateDocument('database_' . $database->getInternalId() . '_collection_' . $collection->getInternalId(), $document->getId(), new Document($data)));
            }

            /**
             * Reset $collection attribute to remove prefix.
             */
            $document->setAttribute('$collection', $collectionId);
        } catch (DuplicateException) {
            throw new Exception(Exception::DOCUMENT_ALREADY_EXISTS);
        } catch (StructureException $exception) {
            throw new Exception(Exception::DOCUMENT_INVALID_STRUCTURE, $exception->getMessage());
        }

        $events
            ->setParam('databaseId', $databaseId)
            ->setParam('collectionId', $collection->getId())
            ->setParam('documentId', $document->getId())
            ->setContext('collection', $collection)
            ->setContext('database', $database)
        ;

        $usage
            ->setParam('databases.documents.update', 1)
            ->setParam('databaseId', $databaseId)
            ->setParam('collectionId', $collectionId)
        ;

        $response->dynamic($document, Response::MODEL_DOCUMENT);
    });

App::delete('/v1/databases/:databaseId/collections/:collectionId/documents/:documentId')
    ->alias('/v1/database/collections/:collectionId/documents/:documentId', ['databaseId' => 'default'])
    ->desc('Delete Document')
    ->groups(['api', 'database'])
    ->label('scope', 'documents.write')
    ->label('event', 'databases.[databaseId].collections.[collectionId].documents.[documentId].delete')
    ->label('audits.resource', 'database/{request.databaseId}/collection/{request.collectionId}/document/{request.documentId}')
    ->label('sdk.auth', [APP_AUTH_TYPE_SESSION, APP_AUTH_TYPE_KEY, APP_AUTH_TYPE_JWT])
    ->label('sdk.namespace', 'databases')
    ->label('sdk.method', 'deleteDocument')
    ->label('sdk.description', '/docs/references/databases/delete-document.md')
    ->label('sdk.response.code', Response::STATUS_CODE_NOCONTENT)
    ->label('sdk.response.model', Response::MODEL_NONE)
    ->param('databaseId', '', new UID(), 'Database ID.')
    ->param('collectionId', null, new UID(), 'Collection ID. You can create a new collection using the Database service [server integration](https://appwrite.io/docs/server/database#createCollection).')
    ->param('documentId', null, new UID(), 'Document ID.')
    ->inject('response')
    ->inject('dbForProject')
    ->inject('events')
    ->inject('deletes')
    ->inject('usage')
    ->inject('mode')
    ->action(function (string $databaseId, string $collectionId, string $documentId, Response $response, Database $dbForProject, Event $events, Delete $deletes, Stats $usage, string $mode) {

        $database = Authorization::skip(fn () => $dbForProject->getDocument('databases', $databaseId));

        if ($database->isEmpty()) {
            throw new Exception(Exception::DATABASE_NOT_FOUND);
        }

        $collection = Authorization::skip(fn() => $dbForProject->getDocument('database_' . $database->getInternalId(), $collectionId));

        if ($collection->isEmpty() || !$collection->getAttribute('enabled')) {
            if (!($mode === APP_MODE_ADMIN && Auth::isPrivilegedUser(Authorization::getRoles()))) {
                throw new Exception(Exception::COLLECTION_NOT_FOUND);
            }
        }

        $documentSecurity = $collection->getAttribute('documentSecurity', false);
        $validator = new Authorization(Database::PERMISSION_DELETE);
        $valid = $validator->isValid($collection->getDelete());
        if (!$documentSecurity && !$valid) {
            throw new Exception(Exception::USER_UNAUTHORIZED);
        }

        $document = Authorization::skip(fn() => $dbForProject->getDocument('database_' . $database->getInternalId() . '_collection_' . $collection->getInternalId(), $documentId));

        if ($document->isEmpty()) {
            throw new Exception(Exception::DOCUMENT_NOT_FOUND);
        }

        if ($documentSecurity && !$valid) {
             $dbForProject->deleteDocument('database_' . $database->getInternalId() . '_collection_' . $collection->getInternalId(), $documentId);
        } else {
            Authorization::skip(fn() => $dbForProject->deleteDocument('database_' . $database->getInternalId() . '_collection_' . $collection->getInternalId(), $documentId));
        }

        $dbForProject->deleteCachedDocument('database_' . $database->getInternalId() . '_collection_' . $collection->getInternalId(), $documentId);

        /**
         * Reset $collection attribute to remove prefix.
         */
        $document->setAttribute('$collection', $collectionId);

        $deletes
            ->setType(DELETE_TYPE_AUDIT)
            ->setDocument($document)
        ;

        $usage
            ->setParam('databases.documents.delete', 1)
            ->setParam('databaseId', $databaseId)
            ->setParam('collectionId', $collectionId)
        ;

        $events
            ->setParam('databaseId', $databaseId)
            ->setParam('collectionId', $collection->getId())
            ->setParam('documentId', $document->getId())
            ->setContext('collection', $collection)
            ->setContext('database', $database)
            ->setPayload($response->output($document, Response::MODEL_DOCUMENT))
        ;

        $response->noContent();
    });

App::get('/v1/databases/usage')
    ->desc('Get usage stats for the database')
    ->groups(['api', 'database'])
    ->label('scope', 'collections.read')
    ->label('sdk.auth', [APP_AUTH_TYPE_ADMIN])
    ->label('sdk.namespace', 'databases')
    ->label('sdk.method', 'getUsage')
    ->label('sdk.response.code', Response::STATUS_CODE_OK)
    ->label('sdk.response.type', Response::CONTENT_TYPE_JSON)
    ->label('sdk.response.model', Response::MODEL_USAGE_DATABASES)
    ->param('range', '30d', new WhiteList(['24h', '7d', '30d', '90d'], true), '`Date range.', true)
    ->inject('response')
    ->inject('dbForProject')
    ->action(function (string $range, Response $response, Database $dbForProject) {

        $usage = [];
        if (App::getEnv('_APP_USAGE_STATS', 'enabled') == 'enabled') {
            $periods = [
                '24h' => [
                    'period' => '30m',
                    'limit' => 48,
                ],
                '7d' => [
                    'period' => '1d',
                    'limit' => 7,
                ],
                '30d' => [
                    'period' => '1d',
                    'limit' => 30,
                ],
                '90d' => [
                    'period' => '1d',
                    'limit' => 90,
                ],
            ];

            $metrics = [
                'databases.count',
                'databases.documents.count',
                'databases.collections.count',
                'databases.create',
                'databases.read',
                'databases.update',
                'databases.delete',
                'databases.collections.create',
                'databases.collections.read',
                'databases.collections.update',
                'databases.collections.delete',
                'databases.documents.create',
                'databases.documents.read',
                'databases.documents.update',
                'databases.documents.delete'
            ];

            $stats = [];

            Authorization::skip(function () use ($dbForProject, $periods, $range, $metrics, &$stats) {
                foreach ($metrics as $metric) {
                    $limit = $periods[$range]['limit'];
                    $period = $periods[$range]['period'];

                    $requestDocs = $dbForProject->find('stats', [
                        Query::equal('period', [$period]),
                        Query::equal('metric', [$metric]),
                        Query::limit($limit),
                        Query::orderDesc('time'),
                    ]);

                    $stats[$metric] = [];
                    foreach ($requestDocs as $requestDoc) {
                        $stats[$metric][] = [
                            'value' => $requestDoc->getAttribute('value'),
                            'date' => $requestDoc->getAttribute('time'),
                        ];
                    }

                    // backfill metrics with empty values for graphs
                    $backfill = $limit - \count($requestDocs);
                    while ($backfill > 0) {
                        $last = $limit - $backfill - 1; // array index of last added metric
                        $diff = match ($period) { // convert period to seconds for unix timestamp math
                            '30m' => 1800,
                            '1d' => 86400,
                        };
                        $stats[$metric][] = [
                            'value' => 0,
                            'date' => DateTime::addSeconds(new \DateTime($stats[$metric][$last]['date'] ?? null), -1 * $diff),
                        ];
                        $backfill--;
                    }
                    // Added 3'rd level to Index [period, metric, time] because of order by.
                    $stats[$metric] = array_reverse($stats[$metric]);
                }
            });

            $usage = new Document([
                'range' => $range,
                'databasesCount' => $stats["databases.count"],
                'documentsCount' => $stats["databases.documents.count"],
                'collectionsCount' => $stats["databases.collections.count"],
                'documentsCreate' =>  $stats["databases.documents.create"],
                'documentsRead' =>  $stats["databases.documents.read"],
                'documentsUpdate' => $stats["databases.documents.update"],
                'documentsDelete' => $stats["databases.documents.delete"],
                'collectionsCreate' => $stats["databases.collections.create"],
                'collectionsRead' =>  $stats["databases.collections.read"],
                'collectionsUpdate' => $stats["databases.collections.update"],
                'collectionsDelete' => $stats["databases.collections.delete"],
                'databasesCreate' => $stats["databases.create"],
                'databasesRead' =>  $stats["databases.read"],
                'databasesUpdate' => $stats["databases.update"],
                'databasesDelete' => $stats["databases.delete"],
            ]);
        }

        $response->dynamic($usage, Response::MODEL_USAGE_DATABASES);
    });

App::get('/v1/databases/:databaseId/usage')
    ->desc('Get usage stats for the database')
    ->groups(['api', 'database'])
    ->label('scope', 'collections.read')
    ->label('sdk.auth', [APP_AUTH_TYPE_ADMIN])
    ->label('sdk.namespace', 'databases')
    ->label('sdk.method', 'getDatabaseUsage')
    ->label('sdk.response.code', Response::STATUS_CODE_OK)
    ->label('sdk.response.type', Response::CONTENT_TYPE_JSON)
    ->label('sdk.response.model', Response::MODEL_USAGE_DATABASE)
    ->param('databaseId', '', new UID(), 'Database ID.')
    ->param('range', '30d', new WhiteList(['24h', '7d', '30d', '90d'], true), '`Date range.', true)
    ->inject('response')
    ->inject('dbForProject')
    ->action(function (string $databaseId, string $range, Response $response, Database $dbForProject) {

        $usage = [];
        if (App::getEnv('_APP_USAGE_STATS', 'enabled') == 'enabled') {
            $periods = [
                '24h' => [
                    'period' => '30m',
                    'limit' => 48,
                ],
                '7d' => [
                    'period' => '1d',
                    'limit' => 7,
                ],
                '30d' => [
                    'period' => '1d',
                    'limit' => 30,
                ],
                '90d' => [
                    'period' => '1d',
                    'limit' => 90,
                ],
            ];

            $metrics = [
                'databases.' . $databaseId . '.documents.count',
                'databases.' . $databaseId . '.collections.count',
                'databases.' . $databaseId . '.collections.create',
                'databases.' . $databaseId . '.collections.read',
                'databases.' . $databaseId . '.collections.update',
                'databases.' . $databaseId . '.collections.delete',
                'databases.' . $databaseId . '.documents.create',
                'databases.' . $databaseId . '.documents.read',
                'databases.' . $databaseId . '.documents.update',
                'databases.' . $databaseId . '.documents.delete'
            ];

            $stats = [];

            Authorization::skip(function () use ($dbForProject, $periods, $range, $metrics, &$stats) {
                foreach ($metrics as $metric) {
                    $limit = $periods[$range]['limit'];
                    $period = $periods[$range]['period'];

                    $requestDocs = $dbForProject->find('stats', [
                        Query::equal('period', [$period]),
                        Query::equal('metric', [$metric]),
                        Query::limit($limit),
                        Query::orderDesc('time'),
                    ]);

                    $stats[$metric] = [];
                    foreach ($requestDocs as $requestDoc) {
                        $stats[$metric][] = [
                            'value' => $requestDoc->getAttribute('value'),
                            'date' => $requestDoc->getAttribute('time'),
                        ];
                    }

                    // backfill metrics with empty values for graphs
                    $backfill = $limit - \count($requestDocs);
                    while ($backfill > 0) {
                        $last = $limit - $backfill - 1; // array index of last added metric
                        $diff = match ($period) { // convert period to seconds for unix timestamp math
                            '30m' => 1800,
                            '1d' => 86400,
                        };
                        $stats[$metric][] = [
                            'value' => 0,
                            'date' => DateTime::addSeconds(new \DateTime($stats[$metric][$last]['date'] ?? null), -1 * $diff),
                        ];
                        $backfill--;
                    }
                    // TODO@kodumbeats explore performance if query is ordered by time ASC
                    $stats[$metric] = array_reverse($stats[$metric]);
                }
            });

            $usage = new Document([
                'range' => $range,
                'documentsCount' => $stats["databases.{$databaseId}.documents.count"],
                'collectionsCount' => $stats["databases.{$databaseId}.collections.count"],
                'documentsCreate' =>  $stats["databases.{$databaseId}.documents.create"],
                'documentsRead' =>  $stats["databases.{$databaseId}.documents.read"],
                'documentsUpdate' => $stats["databases.{$databaseId}.documents.update"],
                'documentsDelete' => $stats["databases.{$databaseId}.documents.delete"],
                'collectionsCreate' => $stats["databases.{$databaseId}.collections.create"],
                'collectionsRead' =>  $stats["databases.{$databaseId}.collections.read"],
                'collectionsUpdate' => $stats["databases.{$databaseId}.collections.update"],
                'collectionsDelete' => $stats["databases.{$databaseId}.collections.delete"],
            ]);
        }

        $response->dynamic($usage, Response::MODEL_USAGE_DATABASE);
    });

App::get('/v1/databases/:databaseId/collections/:collectionId/usage')
    ->alias('/v1/database/:collectionId/usage', ['databaseId' => 'default'])
    ->desc('Get usage stats for a collection')
    ->groups(['api', 'database'])
    ->label('scope', 'collections.read')
    ->label('sdk.auth', [APP_AUTH_TYPE_ADMIN])
    ->label('sdk.namespace', 'databases')
    ->label('sdk.method', 'getCollectionUsage')
    ->label('sdk.response.code', Response::STATUS_CODE_OK)
    ->label('sdk.response.type', Response::CONTENT_TYPE_JSON)
    ->label('sdk.response.model', Response::MODEL_USAGE_COLLECTION)
    ->param('databaseId', '', new UID(), 'Database ID.')
    ->param('range', '30d', new WhiteList(['24h', '7d', '30d', '90d'], true), 'Date range.', true)
    ->param('collectionId', '', new UID(), 'Collection ID.')
    ->inject('response')
    ->inject('dbForProject')
    ->action(function (string $databaseId, string $range, string $collectionId, Response $response, Database $dbForProject) {

        $database = $dbForProject->getDocument('databases', $databaseId);

        $collectionDocument = $dbForProject->getDocument('database_' . $database->getInternalId(), $collectionId);
        $collection = $dbForProject->getCollection('database_' . $database->getInternalId() . '_collection_' . $collectionDocument->getInternalId());

        if ($collection->isEmpty()) {
            throw new Exception(Exception::COLLECTION_NOT_FOUND);
        }

        $usage = [];
        if (App::getEnv('_APP_USAGE_STATS', 'enabled') == 'enabled') {
            $periods = [
                '24h' => [
                    'period' => '30m',
                    'limit' => 48,
                ],
                '7d' => [
                    'period' => '1d',
                    'limit' => 7,
                ],
                '30d' => [
                    'period' => '1d',
                    'limit' => 30,
                ],
                '90d' => [
                    'period' => '1d',
                    'limit' => 90,
                ],
            ];

            $metrics = [
                "databases.{$databaseId}.collections.{$collectionId}.documents.count",
                "databases.{$databaseId}.collections.{$collectionId}.documents.create",
                "databases.{$databaseId}.collections.{$collectionId}.documents.read",
                "databases.{$databaseId}.collections.{$collectionId}.documents.update",
                "databases.{$databaseId}.collections.{$collectionId}.documents.delete",
            ];

            $stats = [];

            Authorization::skip(function () use ($dbForProject, $periods, $range, $metrics, &$stats) {
                foreach ($metrics as $metric) {
                    $limit = $periods[$range]['limit'];
                    $period = $periods[$range]['period'];

                    $requestDocs = $dbForProject->find('stats', [
                        Query::equal('period', [$period]),
                        Query::equal('metric', [$metric]),
                        Query::limit($limit),
                        Query::orderDesc('time'),
                    ]);

                    $stats[$metric] = [];
                    foreach ($requestDocs as $requestDoc) {
                        $stats[$metric][] = [
                            'value' => $requestDoc->getAttribute('value'),
                            'date' => $requestDoc->getAttribute('time'),
                        ];
                    }

                    // backfill metrics with empty values for graphs
                    $backfill = $limit - \count($requestDocs);
                    while ($backfill > 0) {
                        $last = $limit - $backfill - 1; // array index of last added metric
                        $diff = match ($period) { // convert period to seconds for unix timestamp math
                            '30m' => 1800,
                            '1d' => 86400,
                        };
                        $stats[$metric][] = [
                            'value' => 0,
                            'date' => DateTime::addSeconds(new \DateTime($stats[$metric][$last]['date'] ?? null), -1 * $diff),
                        ];
                        $backfill--;
                    }
                    $stats[$metric] = array_reverse($stats[$metric]);
                }
            });

            $usage = new Document([
                'range' => $range,
                'documentsCount' => $stats["databases.{$databaseId}.collections.{$collectionId}.documents.count"],
                'documentsCreate' => $stats["databases.{$databaseId}.collections.{$collectionId}.documents.create"],
                'documentsRead' => $stats["databases.{$databaseId}.collections.{$collectionId}.documents.read"],
                'documentsUpdate' =>  $stats["databases.{$databaseId}.collections.{$collectionId}.documents.update"],
                'documentsDelete' =>  $stats["databases.{$databaseId}.collections.{$collectionId}.documents.delete"]
            ]);
        }

        $response->dynamic($usage, Response::MODEL_USAGE_COLLECTION);
    });<|MERGE_RESOLUTION|>--- conflicted
+++ resolved
@@ -37,16 +37,12 @@
 use Appwrite\Network\Validator\IP;
 use Appwrite\Network\Validator\URL;
 use Appwrite\Utopia\Database\Validator\CustomId;
-<<<<<<< HEAD
 use Appwrite\Utopia\Database\Validator\IndexedQueries;
 use Appwrite\Utopia\Database\Validator\Query\Cursor as CursorQueryValidator;
 use Appwrite\Utopia\Database\Validator\Query\Filter as FilterQueryValidator;
 use Appwrite\Utopia\Database\Validator\Query\Limit as LimitQueryValidator;
 use Appwrite\Utopia\Database\Validator\Query\Offset as OffsetQueryValidator;
 use Appwrite\Utopia\Database\Validator\Query\Order as OrderQueryValidator;
-=======
-use Appwrite\Utopia\Database\Validator\Queries as QueriesValidator;
->>>>>>> e0a1f4b8
 use Appwrite\Utopia\Response;
 use Appwrite\Detector\Detector;
 use Appwrite\Event\Database as EventDatabase;
@@ -2073,19 +2069,7 @@
 
         $allQueries = \array_merge($filterQueries, $otherQueries);
 
-<<<<<<< HEAD
         if ($documentSecurity) {
-=======
-        if (!empty($allQueries)) {
-            $attributes = $collection->getAttribute('attributes', []);
-            $validator = new QueriesValidator(new QueryValidator($attributes), $attributes, $collection->getAttribute('indexes', []), true);
-            if (!$validator->isValid($allQueries)) {
-                throw new Exception(Exception::GENERAL_QUERY_INVALID, $validator->getDescription());
-            }
-        }
-
-        if ($documentSecurity && !$valid) {
->>>>>>> e0a1f4b8
             $documents = $dbForProject->find('database_' . $database->getInternalId() . '_collection_' . $collection->getInternalId(), $allQueries);
             $total = $dbForProject->count('database_' . $database->getInternalId() . '_collection_' . $collection->getInternalId(), $filterQueries, APP_LIMIT_COUNT);
         } else {
