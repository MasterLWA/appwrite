--- conflicted
+++ resolved
@@ -420,12 +420,7 @@
     ->inject('dbForProject')
     ->inject('events')
     ->inject('deletes')
-<<<<<<< HEAD
-    ->action(function (string $databaseId, Response $response, Database $dbForProject, Event $events, EventAudit $audits, Delete $deletes) {
-=======
-    ->inject('usage')
-    ->action(function (string $databaseId, Response $response, Database $dbForProject, Event $events, Delete $deletes, Stats $usage) {
->>>>>>> 1af95fcd
+    ->action(function (string $databaseId, Response $response, Database $dbForProject, Event $events, Delete $deletes) {
 
         $database = $dbForProject->getDocument('databases', $databaseId);
 
@@ -448,12 +443,6 @@
             ->setParam('databaseId', $database->getId())
             ->setPayload($response->output($database, Response::MODEL_DATABASE))
         ;
-
-<<<<<<< HEAD
-        $audits->setPayload($database->getArrayCopy());
-=======
-        $usage->setParam('databases.delete', 1);
->>>>>>> 1af95fcd
 
         $response->noContent();
     });
@@ -705,12 +694,8 @@
     ->label('scope', 'collections.write')
     ->label('event', 'databases.[databaseId].collections.[collectionId].update')
     ->label('audits.resource', 'database/{request.databaseId}/collection/{request.collectionId}')
-<<<<<<< HEAD
-    ->label('audits-payload', true)
     ->label('usage.metric', 'collections.{scope}.requests.update')
     ->label('usage.params', ['databaseId' => 'request.databaseId'])
-=======
->>>>>>> 1af95fcd
     ->label('sdk.auth', [APP_AUTH_TYPE_KEY])
     ->label('sdk.namespace', 'databases')
     ->label('sdk.method', 'updateCollection')
@@ -788,12 +773,7 @@
     ->inject('dbForProject')
     ->inject('events')
     ->inject('deletes')
-<<<<<<< HEAD
-    ->action(function (string $databaseId, string $collectionId, Response $response, Database $dbForProject, Event $events, EventAudit $audits, Delete $deletes) {
-=======
-    ->inject('usage')
-    ->action(function (string $databaseId, string $collectionId, Response $response, Database $dbForProject, Event $events, Delete $deletes, Stats $usage) {
->>>>>>> 1af95fcd
+    ->action(function (string $databaseId, string $collectionId, Response $response, Database $dbForProject, Event $events, Delete $deletes) {
 
         $database = Authorization::skip(fn () => $dbForProject->getDocument('databases', $databaseId));
 
@@ -824,14 +804,6 @@
             ->setParam('collectionId', $collection->getId())
             ->setPayload($response->output($collection, Response::MODEL_COLLECTION))
         ;
-
-<<<<<<< HEAD
-        $audits->setPayload($collection->getArrayCopy());
-=======
-        $usage
-            ->setParam('databaseId', $databaseId)
-            ->setParam('databases.collections.delete', 1);
->>>>>>> 1af95fcd
 
         $response->noContent();
     });
@@ -1383,13 +1355,7 @@
     ->inject('dbForProject')
     ->inject('database')
     ->inject('events')
-<<<<<<< HEAD
-    ->inject('audits')
-    ->action(function (string $databaseId, string $collectionId, string $key, Response $response, Database $dbForProject, EventDatabase $database, Event $events, EventAudit $audits) {
-=======
-    ->inject('usage')
-    ->action(function (string $databaseId, string $collectionId, string $key, Response $response, Database $dbForProject, EventDatabase $database, Event $events, Stats $usage) {
->>>>>>> 1af95fcd
+    ->action(function (string $databaseId, string $collectionId, string $key, Response $response, Database $dbForProject, EventDatabase $database, Event $events) {
 
         $db = Authorization::skip(fn () => $dbForProject->getDocument('databases', $databaseId));
 
@@ -1710,13 +1676,7 @@
     ->inject('dbForProject')
     ->inject('database')
     ->inject('events')
-<<<<<<< HEAD
-    ->inject('audits')
-    ->action(function (string $databaseId, string $collectionId, string $key, Response $response, Database $dbForProject, EventDatabase $database, Event $events, EventAudit $audits) {
-=======
-    ->inject('usage')
-    ->action(function (string $databaseId, string $collectionId, string $key, Response $response, Database $dbForProject, EventDatabase $database, Event $events, Stats $usage) {
->>>>>>> 1af95fcd
+    ->action(function (string $databaseId, string $collectionId, string $key, Response $response, Database $dbForProject, EventDatabase $database, Event $events) {
 
         $db = Authorization::skip(fn () => $dbForProject->getDocument('databases', $databaseId));
 
@@ -2294,11 +2254,7 @@
     ->inject('events')
     ->inject('deletes')
     ->inject('mode')
-<<<<<<< HEAD
-    ->action(function (string $databaseId, string $collectionId, string $documentId, Response $response, Database $dbForProject, Event $events, EventAudit $audits, Delete $deletes, string $mode) {
-=======
-    ->action(function (string $databaseId, string $collectionId, string $documentId, Response $response, Database $dbForProject, Event $events, Delete $deletes, Stats $usage, string $mode) {
->>>>>>> 1af95fcd
+    ->action(function (string $databaseId, string $collectionId, string $documentId, Response $response, Database $dbForProject, Event $events, Delete $deletes, string $mode) {
 
         $database = Authorization::skip(fn () => $dbForProject->getDocument('databases', $databaseId));
 
