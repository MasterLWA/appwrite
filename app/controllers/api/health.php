<?php

use Utopia\App;
use Utopia\Exception;
use Utopia\Storage\Device\Local;
use Utopia\Storage\Storage;
use Appwrite\ClamAV\Network;
use Appwrite\Event\Event;

App::get('/v1/health')
    ->desc('Get HTTP')
    ->groups(['api', 'health'])
    ->label('scope', 'health.read')
    ->label('sdk.auth', [APP_AUTH_TYPE_KEY])
    ->label('sdk.namespace', 'health')
    ->label('sdk.method', 'get')
    ->label('sdk.description', '/docs/references/health/get.md')
    ->inject('response')
    ->action(function ($response) {
        /** @var Appwrite\Utopia\Response $response */

        $response->json(['status' => 'OK']);
    });

App::get('/v1/health/version')
    ->desc('Get Version')
    ->groups(['api', 'health'])
    ->label('scope', 'public')
    ->inject('response')
    ->action(function ($response) {
        /** @var Appwrite\Utopia\Response $response */

        $response->json(['version' => APP_VERSION_STABLE]);
    });

App::get('/v1/health/db')
    ->desc('Get DB')
    ->groups(['api', 'health'])
    ->label('scope', 'health.read')
    ->label('sdk.auth', [APP_AUTH_TYPE_KEY])
    ->label('sdk.namespace', 'health')
    ->label('sdk.method', 'getDB')
    ->label('sdk.description', '/docs/references/health/get-db.md')
    ->inject('response')
    ->inject('app')
    ->action(function ($response, $app) {
        /** @var Appwrite\Utopia\Response $response */
        /** @var Utopia\App $app */
<<<<<<< HEAD

=======
>>>>>>> 5eeceeba
        $app->getResource('db');

        $response->json(['status' => 'OK']);
    });

App::get('/v1/health/cache')
    ->desc('Get Cache')
    ->groups(['api', 'health'])
    ->label('scope', 'health.read')
    ->label('sdk.auth', [APP_AUTH_TYPE_KEY])
    ->label('sdk.namespace', 'health')
    ->label('sdk.method', 'getCache')
    ->label('sdk.description', '/docs/references/health/get-cache.md')
    ->inject('response')
    ->inject('app')
    ->action(function ($response, $app) {
        /** @var Appwrite\Utopia\Response $response */
        /** @var Utopia\App $register */
        $app->getResource('cache');

        $response->json(['status' => 'OK']);
    });

App::get('/v1/health/time')
    ->desc('Get Time')
    ->groups(['api', 'health'])
    ->label('scope', 'health.read')
    ->label('sdk.auth', [APP_AUTH_TYPE_KEY])
    ->label('sdk.namespace', 'health')
    ->label('sdk.method', 'getTime')
    ->label('sdk.description', '/docs/references/health/get-time.md')
    ->inject('response')
    ->action(function ($response) {
        /** @var Appwrite\Utopia\Response $response */

        /*
         * Code from: @see https://www.beliefmedia.com.au/query-ntp-time-server
         */
        $host = 'time.google.com'; // https://developers.google.com/time/
        $gap = 60; // Allow [X] seconds gap

        /* Create a socket and connect to NTP server */
        $sock = \socket_create(AF_INET, SOCK_DGRAM, SOL_UDP);

        \socket_connect($sock, $host, 123);

        /* Send request */
        $msg = "\010".\str_repeat("\0", 47);

        \socket_send($sock, $msg, \strlen($msg), 0);

        /* Receive response and close socket */
        \socket_recv($sock, $recv, 48, MSG_WAITALL);
        \socket_close($sock);

        /* Interpret response */
        $data = \unpack('N12', $recv);
        $timestamp = \sprintf('%u', $data[9]);

        /* NTP is number of seconds since 0000 UT on 1 January 1900
            Unix time is seconds since 0000 UT on 1 January 1970 */
        $timestamp -= 2208988800;

        $diff = ($timestamp - \time());

        if ($diff > $gap || $diff < ($gap * -1)) {
            throw new Exception('Server time gaps detected');
        }

        $response->json(['remote' => $timestamp, 'local' => \time(), 'diff' => $diff]);
    });

App::get('/v1/health/queue/webhooks')
    ->desc('Get Webhooks Queue')
    ->groups(['api', 'health'])
    ->label('scope', 'health.read')
    ->label('sdk.auth', [APP_AUTH_TYPE_KEY])
    ->label('sdk.namespace', 'health')
    ->label('sdk.method', 'getQueueWebhooks')
    ->label('sdk.description', '/docs/references/health/get-queue-webhooks.md')
    ->inject('response')
    ->action(function ($response) {
        /** @var Appwrite\Utopia\Response $response */

        $response->json(['size' => Resque::size(Event::WEBHOOK_QUEUE_NAME)]);
    }, ['response']);

App::get('/v1/health/queue/tasks')
    ->desc('Get Tasks Queue')
    ->groups(['api', 'health'])
    ->label('scope', 'health.read')
    ->label('sdk.auth', [APP_AUTH_TYPE_KEY])
    ->label('sdk.namespace', 'health')
    ->label('sdk.method', 'getQueueTasks')
    ->label('sdk.description', '/docs/references/health/get-queue-tasks.md')
    ->inject('response')
    ->action(function ($response) {
        /** @var Appwrite\Utopia\Response $response */

        $response->json(['size' => Resque::size(Event::TASK_QUEUE_NAME)]);
    }, ['response']);

App::get('/v1/health/queue/logs')
    ->desc('Get Logs Queue')
    ->groups(['api', 'health'])
    ->label('scope', 'health.read')
    ->label('sdk.auth', [APP_AUTH_TYPE_KEY])
    ->label('sdk.namespace', 'health')
    ->label('sdk.method', 'getQueueLogs')
    ->label('sdk.description', '/docs/references/health/get-queue-logs.md')
    ->inject('response')
    ->action(function ($response) {
        /** @var Appwrite\Utopia\Response $response */

        $response->json(['size' => Resque::size(Event::AUDITS_QUEUE_NAME)]);
    }, ['response']);

App::get('/v1/health/queue/usage')
    ->desc('Get Usage Queue')
    ->groups(['api', 'health'])
    ->label('scope', 'health.read')
    ->label('sdk.auth', [APP_AUTH_TYPE_KEY])
    ->label('sdk.namespace', 'health')
    ->label('sdk.method', 'getQueueUsage')
    ->label('sdk.description', '/docs/references/health/get-queue-usage.md')
    ->inject('response')
    ->action(function ($response) {
        /** @var Appwrite\Utopia\Response $response */

        $response->json(['size' => Resque::size(Event::USAGE_QUEUE_NAME)]);
    }, ['response']);

App::get('/v1/health/queue/certificates')
    ->desc('Get Certificate Queue')
    ->groups(['api', 'health'])
    ->label('scope', 'health.read')
    ->label('sdk.auth', [APP_AUTH_TYPE_KEY])
    ->label('sdk.namespace', 'health')
    ->label('sdk.method', 'getQueueCertificates')
    ->label('sdk.description', '/docs/references/health/get-queue-certificates.md')
    ->inject('response')
    ->action(function ($response) {
        /** @var Appwrite\Utopia\Response $response */

        $response->json(['size' => Resque::size(Event::CERTIFICATES_QUEUE_NAME)]);
    }, ['response']);

App::get('/v1/health/queue/functions')
    ->desc('Get Functions Queue')
    ->groups(['api', 'health'])
    ->label('scope', 'health.read')
    ->label('sdk.auth', [APP_AUTH_TYPE_KEY])
    ->label('sdk.namespace', 'health')
    ->label('sdk.method', 'getQueueFunctions')
    ->label('sdk.description', '/docs/references/health/get-queue-functions.md')
    ->inject('response')
    ->action(function ($response) {
        /** @var Appwrite\Utopia\Response $response */

        $response->json(['size' => Resque::size(Event::FUNCTIONS_QUEUE_NAME)]);
    }, ['response']);

App::get('/v1/health/storage/local')
    ->desc('Get Local Storage')
    ->groups(['api', 'health'])
    ->label('scope', 'health.read')
    ->label('sdk.auth', [APP_AUTH_TYPE_KEY])
    ->label('sdk.namespace', 'health')
    ->label('sdk.method', 'getStorageLocal')
    ->label('sdk.description', '/docs/references/health/get-storage-local.md')
    ->inject('response')
    ->action(function ($response) {
        /** @var Appwrite\Utopia\Response $response */

        foreach ([
            'Uploads' => APP_STORAGE_UPLOADS,
            'Cache' => APP_STORAGE_CACHE,
            'Config' => APP_STORAGE_CONFIG,
            'Certs' => APP_STORAGE_CERTIFICATES
        ] as $key => $volume) {
            $device = new Local($volume);

            if (!\is_readable($device->getRoot())) {
                throw new Exception('Device '.$key.' dir is not readable');
            }

            if (!\is_writable($device->getRoot())) {
                throw new Exception('Device '.$key.' dir is not writable');
            }
        }

        $response->json(['status' => 'OK']);
    });

App::get('/v1/health/anti-virus')
    ->desc('Get Anti virus')
    ->groups(['api', 'health'])
    ->label('scope', 'health.read')
    ->label('sdk.auth', [APP_AUTH_TYPE_KEY])
    ->label('sdk.namespace', 'health')
    ->label('sdk.method', 'getAntiVirus')
    ->label('sdk.description', '/docs/references/health/get-storage-anti-virus.md')
    ->inject('response')
    ->action(function ($response) {
        /** @var Appwrite\Utopia\Response $response */

        if (App::getEnv('_APP_STORAGE_ANTIVIRUS') === 'disabled') { // Check if scans are enabled
            return $response->json([
                'status' => 'disabled',
                'version' => '',
            ]);
        }

        $antiVirus = new Network(App::getEnv('_APP_STORAGE_ANTIVIRUS_HOST', 'clamav'),
            (int) App::getEnv('_APP_STORAGE_ANTIVIRUS_PORT', 3310));
        try {
            $response->json([
                'status' => (@$antiVirus->ping()) ? 'online' : 'offline',
                'version' => @$antiVirus->version(),
            ]);
        } catch( \Exception $e) {
            $response->json([
                'status' => 'offline',
                'version' => '',
            ]);
        }
    });

App::get('/v1/health/stats') // Currently only used internally
    ->desc('Get System Stats')
    ->groups(['api', 'health'])
    ->label('scope', 'root')
    // ->label('sdk.auth', [APP_AUTH_TYPE_KEY])
    // ->label('sdk.namespace', 'health')
    // ->label('sdk.method', 'getStats')
    ->label('docs', false)
    ->inject('response')
    ->inject('register')
    ->action(function ($response, $register) {
        /** @var Appwrite\Utopia\Response $response */
        /** @var Utopia\Registry\Registry $register */

        $device = Storage::getDevice('files');
        $cache = $register->get('cache');

        $cacheStats = $cache->info();

        $response
            ->json([
                'storage' => [
                    'used' => Storage::human($device->getDirectorySize($device->getRoot().'/')),
                    'partitionTotal' => Storage::human($device->getPartitionTotalSpace()),
                    'partitionFree' => Storage::human($device->getPartitionFreeSpace()),
                ],
                'cache' => [
                    'uptime' => $cacheStats['uptime_in_seconds'] ?? 0,
                    'clients' => $cacheStats['connected_clients'] ?? 0,
                    'hits' => $cacheStats['keyspace_hits'] ?? 0,
                    'misses' => $cacheStats['keyspace_misses'] ?? 0,
                    'memory_used' => $cacheStats['used_memory'] ?? 0,
                    'memory_used_human' => $cacheStats['used_memory_human'] ?? 0,
                    'memory_used_peak' => $cacheStats['used_memory_peak'] ?? 0,
                    'memory_used_peak_human' => $cacheStats['used_memory_peak_human'] ?? 0,
                ],
            ]);
    });<|MERGE_RESOLUTION|>--- conflicted
+++ resolved
@@ -46,10 +46,6 @@
     ->action(function ($response, $app) {
         /** @var Appwrite\Utopia\Response $response */
         /** @var Utopia\App $app */
-<<<<<<< HEAD
-
-=======
->>>>>>> 5eeceeba
         $app->getResource('db');
 
         $response->json(['status' => 'OK']);
