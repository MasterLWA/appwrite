--- conflicted
+++ resolved
@@ -196,27 +196,6 @@
         $response->dynamic(new Document([ 'size' => Resque::size(Event::WEBHOOK_QUEUE_NAME) ]), Response::MODEL_HEALTH_QUEUE);
     }, ['response']);
 
-<<<<<<< HEAD
-App::get('/v1/health/queue/tasks')
-    ->desc('Get Tasks Queue')
-    ->groups(['api', 'health'])
-    ->label('scope', 'health.read')
-    ->label('sdk.auth', [APP_AUTH_TYPE_KEY])
-    ->label('sdk.namespace', 'health')
-    ->label('sdk.method', 'getQueueTasks')
-    ->label('sdk.description', '/docs/references/health/get-queue-tasks.md')
-    ->label('sdk.response.code', Response::STATUS_CODE_OK)
-    ->label('sdk.response.type', Response::CONTENT_TYPE_JSON)
-    ->label('sdk.response.model', Response::MODEL_HEALTH_QUEUE)
-    ->inject('response')
-    ->action(function ($response) {
-        /** @var Appwrite\Utopia\Response $response */
-
-        $response->dynamic(new Document([ 'size' => Resque::size(Event::TASK_QUEUE_NAME) ]), Response::MODEL_HEALTH_QUEUE);
-    }, ['response']);
-
-=======
->>>>>>> c068088f
 App::get('/v1/health/queue/logs')
     ->desc('Get Logs Queue')
     ->groups(['api', 'health'])
@@ -367,23 +346,7 @@
             }
         }
 
-<<<<<<< HEAD
         $response->dynamic(new Document($output), Response::MODEL_HEALTH_ANTIVIRUS);
-=======
-        $antiVirus = new Network(App::getEnv('_APP_STORAGE_ANTIVIRUS_HOST', 'clamav'),
-            (int) App::getEnv('_APP_STORAGE_ANTIVIRUS_PORT', 3310));
-        try {
-            $response->json([
-                'status' => (@$antiVirus->ping()) ? 'online' : 'offline',
-                'version' => @$antiVirus->version(),
-            ]);
-        } catch (Throwable $e) {
-            $response->json([
-                'status' => 'offline',
-                'version' => '',
-            ]);
-        }
->>>>>>> c068088f
     });
 
 App::get('/v1/health/stats') // Currently only used internally
