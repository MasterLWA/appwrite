--- conflicted
+++ resolved
@@ -1,10 +1,5 @@
 <?php
 
-<<<<<<< HEAD
-global $request, $response, $register;
-
-=======
->>>>>>> f5af0e70
 use Utopia\App;
 use Utopia\Exception;
 use Appwrite\Storage\Device\Local;
@@ -22,12 +17,9 @@
     ->action(function ($response) {
         /** @var Utopia\Response $response */
 
-<<<<<<< HEAD
-=======
-        $response->json(['status' => 'OK']);
-    }, ['response']);
-
->>>>>>> f5af0e70
+        $response->json(['status' => 'OK']);
+    }, ['response']);
+
 App::get('/v1/health/version')
     ->desc('Get Version')
     ->groups(['api', 'health'])
@@ -35,12 +27,9 @@
     ->action(function ($response) {
         /** @var Utopia\Response $response */
 
-<<<<<<< HEAD
-=======
         $response->json(['version' => APP_VERSION_STABLE]);
     }, ['response']);
 
->>>>>>> f5af0e70
 App::get('/v1/health/db')
     ->desc('Get DB')
     ->groups(['api', 'health'])
@@ -55,12 +44,9 @@
 
         $register->get('db'); /* @var $db PDO */
 
-<<<<<<< HEAD
-=======
         $response->json(['status' => 'OK']);
     }, ['response', 'register']);
 
->>>>>>> f5af0e70
 App::get('/v1/health/cache')
     ->desc('Get Cache')
     ->groups(['api', 'health'])
@@ -122,12 +108,9 @@
             throw new Exception('Server time gaps detected');
         }
 
-<<<<<<< HEAD
-=======
         $response->json(['remote' => $timestamp, 'local' => \time(), 'diff' => $diff]);
     }, ['response']);
 
->>>>>>> f5af0e70
 App::get('/v1/health/queue/webhooks')
     ->desc('Get Webhooks Queue')
     ->groups(['api', 'health'])
@@ -240,12 +223,9 @@
             }
         }
 
-<<<<<<< HEAD
-=======
-        $response->json(['status' => 'OK']);
-    }, ['response']);
-
->>>>>>> f5af0e70
+        $response->json(['status' => 'OK']);
+    }, ['response']);
+
 App::get('/v1/health/anti-virus')
     ->desc('Get Anti virus')
     ->groups(['api', 'health'])
@@ -254,25 +234,13 @@
     ->label('sdk.namespace', 'health')
     ->label('sdk.method', 'getAntiVirus')
     ->label('sdk.description', '/docs/references/health/get-storage-anti-virus.md')
-<<<<<<< HEAD
-    ->action(
-        function () use ($response) {
-            if (App::getEnv('_APP_STORAGE_ANTIVIRUS') === 'disabled') { // Check if scans are enabled
-                throw new Exception('Anitvirus is disabled');
-            }
-
-            $antiVirus = new Network('clamav', 3310);
-=======
-    ->action(function ($response) {
-        /** @var Utopia\Response $response */
->>>>>>> f5af0e70
+    ->action(function ($response) {
+        /** @var Utopia\Response $response */
 
         if (App::getEnv('_APP_STORAGE_ANTIVIRUS') === 'disabled') { // Check if scans are enabled
             throw new Exception('Anitvirus is disabled');
         }
 
-<<<<<<< HEAD
-=======
         $antiVirus = new Network('clamav', 3310);
 
         $response->json([
@@ -281,7 +249,6 @@
         ]);
     }, ['response']);
 
->>>>>>> f5af0e70
 App::get('/v1/health/stats') // Currently only used internally
     ->desc('Get System Stats')
     ->groups(['api', 'health'])
