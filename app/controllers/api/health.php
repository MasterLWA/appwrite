<?php

use Appwrite\ClamAV\Network;
use Appwrite\Event\Event;
use Appwrite\Extend\Exception;
use Appwrite\Utopia\Response;
use Utopia\App;
use Utopia\Database\Document;
use Utopia\Registry\Registry;
use Utopia\Storage\Device;
use Utopia\Storage\Device\Local;
use Utopia\Storage\Storage; 

App::get('/v1/health')
    ->desc('Get HTTP')
    ->groups(['api', 'health'])
    ->label('scope', 'health.read')
    ->label('sdk.auth', [APP_AUTH_TYPE_KEY])
    ->label('sdk.namespace', 'health')
    ->label('sdk.method', 'get')
    ->label('sdk.description', '/docs/references/health/get.md')
    ->label('sdk.response.code', Response::STATUS_CODE_OK)
    ->label('sdk.response.type', Response::CONTENT_TYPE_JSON)
    ->label('sdk.response.model', Response::MODEL_HEALTH_STATUS)
    ->inject('response')
    ->action(function (Response $response) {

        $output = [
            'status' => 'pass',
            'ping' => 0
        ];

        $response->dynamic(new Document($output), Response::MODEL_HEALTH_STATUS);
    });

App::get('/v1/health/version')
    ->desc('Get Version')
    ->groups(['api', 'health'])
    ->label('scope', 'public')
    ->label('sdk.response.code', Response::STATUS_CODE_OK)
    ->label('sdk.response.type', Response::CONTENT_TYPE_JSON)
    ->label('sdk.response.model', Response::MODEL_HEALTH_VERSION)
    ->inject('response')
    ->action(function (Response $response) {

        $response->dynamic(new Document([ 'version' => APP_VERSION_STABLE ]), Response::MODEL_HEALTH_VERSION);
    });

App::get('/v1/health/db')
    ->desc('Get DB')
    ->groups(['api', 'health'])
    ->label('scope', 'health.read')
    ->label('sdk.auth', [APP_AUTH_TYPE_KEY])
    ->label('sdk.namespace', 'health')
    ->label('sdk.method', 'getDB')
    ->label('sdk.description', '/docs/references/health/get-db.md')
    ->label('sdk.response.code', Response::STATUS_CODE_OK)
    ->label('sdk.response.type', Response::CONTENT_TYPE_JSON)
    ->label('sdk.response.model', Response::MODEL_HEALTH_STATUS)
    ->inject('response')
    ->inject('utopia')
    ->action(function (Response $response, App $utopia) {

        $checkStart = \microtime(true);

        try {
            $db = $utopia->getResource('db'); /* @var $db PDO */

            // Run a small test to check the connection
            $statement = $db->prepare("SELECT 1;");
    
            $statement->closeCursor();
    
            $statement->execute();
        } catch (Exception $_e) {
            throw new Exception('Database is not available', 500, Exception::GENERAL_SERVER_ERROR);
        }

        $output = [
            'status' => 'pass',
            'ping' => \round((\microtime(true) - $checkStart) / 1000)
        ];

        $response->dynamic(new Document($output), Response::MODEL_HEALTH_STATUS);
    });

App::get('/v1/health/cache')
    ->desc('Get Cache')
    ->groups(['api', 'health'])
    ->label('scope', 'health.read')
    ->label('sdk.auth', [APP_AUTH_TYPE_KEY])
    ->label('sdk.namespace', 'health')
    ->label('sdk.method', 'getCache')
    ->label('sdk.description', '/docs/references/health/get-cache.md')
    ->label('sdk.response.code', Response::STATUS_CODE_OK)
    ->label('sdk.response.type', Response::CONTENT_TYPE_JSON)
    ->label('sdk.response.model', Response::MODEL_HEALTH_STATUS)
    ->inject('response')
    ->inject('utopia')
    ->action(function (Response $response, App $utopia) {

        $checkStart = \microtime(true);

        $redis = $utopia->getResource('cache');

        if (!$redis->ping(true)) {
            throw new Exception('Cache is not available', 500, Exception::GENERAL_SERVER_ERROR);
        }

        $output = [
            'status' => 'pass',
            'ping' => \round((\microtime(true) - $checkStart) / 1000)
        ];

        $response->dynamic(new Document($output), Response::MODEL_HEALTH_STATUS);
    });

App::get('/v1/health/time')
    ->desc('Get Time')
    ->groups(['api', 'health'])
    ->label('scope', 'health.read')
    ->label('sdk.auth', [APP_AUTH_TYPE_KEY])
    ->label('sdk.namespace', 'health')
    ->label('sdk.method', 'getTime')
    ->label('sdk.description', '/docs/references/health/get-time.md')
    ->label('sdk.response.code', Response::STATUS_CODE_OK)
    ->label('sdk.response.type', Response::CONTENT_TYPE_JSON)
    ->label('sdk.response.model', Response::MODEL_HEALTH_TIME)
    ->inject('response')
    ->action(function (Response $response) {

        /*
         * Code from: @see https://www.beliefmedia.com.au/query-ntp-time-server
         */
        $host = 'time.google.com'; // https://developers.google.com/time/
        $gap = 60; // Allow [X] seconds gap

        /* Create a socket and connect to NTP server */
        $sock = \socket_create(AF_INET, SOCK_DGRAM, SOL_UDP);

        \socket_connect($sock, $host, 123);

        /* Send request */
        $msg = "\010".\str_repeat("\0", 47);

        \socket_send($sock, $msg, \strlen($msg), 0);

        /* Receive response and close socket */
        \socket_recv($sock, $recv, 48, MSG_WAITALL);
        \socket_close($sock);

        /* Interpret response */
        $data = \unpack('N12', $recv);
        $timestamp = \sprintf('%u', $data[9]);

        /* NTP is number of seconds since 0000 UT on 1 January 1900
            Unix time is seconds since 0000 UT on 1 January 1970 */
        $timestamp -= 2208988800;

        $diff = ($timestamp - \time());

        if ($diff > $gap || $diff < ($gap * -1)) {
            throw new Exception('Server time gaps detected', 500, Exception::GENERAL_SERVER_ERROR);
        }

        $output = [
            'remoteTime' => $timestamp,
            'localTime' => \time(),
            'diff' => $diff
        ];

        $response->dynamic(new Document($output), Response::MODEL_HEALTH_TIME);
    });

App::get('/v1/health/queue/webhooks')
    ->desc('Get Webhooks Queue')
    ->groups(['api', 'health'])
    ->label('scope', 'health.read')
    ->label('sdk.auth', [APP_AUTH_TYPE_KEY])
    ->label('sdk.namespace', 'health')
    ->label('sdk.method', 'getQueueWebhooks')
    ->label('sdk.description', '/docs/references/health/get-queue-webhooks.md')
    ->label('sdk.response.code', Response::STATUS_CODE_OK)
    ->label('sdk.response.type', Response::CONTENT_TYPE_JSON)
    ->label('sdk.response.model', Response::MODEL_HEALTH_QUEUE)
    ->inject('response')
    ->action(function (Response $response) {

        $response->dynamic(new Document([ 'size' => Resque::size(Event::WEBHOOK_QUEUE_NAME) ]), Response::MODEL_HEALTH_QUEUE);
    }, ['response']);

App::get('/v1/health/queue/logs')
    ->desc('Get Logs Queue')
    ->groups(['api', 'health'])
    ->label('scope', 'health.read')
    ->label('sdk.auth', [APP_AUTH_TYPE_KEY])
    ->label('sdk.namespace', 'health')
    ->label('sdk.method', 'getQueueLogs')
    ->label('sdk.description', '/docs/references/health/get-queue-logs.md')
    ->label('sdk.response.code', Response::STATUS_CODE_OK)
    ->label('sdk.response.type', Response::CONTENT_TYPE_JSON)
    ->label('sdk.response.model', Response::MODEL_HEALTH_QUEUE)
    ->inject('response')
    ->action(function (Response $response) {

        $response->dynamic(new Document([ 'size' => Resque::size(Event::AUDITS_QUEUE_NAME) ]), Response::MODEL_HEALTH_QUEUE);
    }, ['response']);

<<<<<<< HEAD
=======
App::get('/v1/health/queue/usage')
    ->desc('Get Usage Queue')
    ->groups(['api', 'health'])
    ->label('scope', 'health.read')
    ->label('sdk.auth', [APP_AUTH_TYPE_KEY])
    ->label('sdk.namespace', 'health')
    ->label('sdk.method', 'getQueueUsage')
    ->label('sdk.description', '/docs/references/health/get-queue-usage.md')
    ->label('sdk.response.code', Response::STATUS_CODE_OK)
    ->label('sdk.response.type', Response::CONTENT_TYPE_JSON)
    ->label('sdk.response.model', Response::MODEL_HEALTH_QUEUE)
    ->inject('response')
    ->action(function (Response $response) {

        $response->dynamic(new Document([ 'size' => Resque::size(Event::USAGE_QUEUE_NAME) ]), Response::MODEL_HEALTH_QUEUE);
    }, ['response']);

>>>>>>> 773e6d04
App::get('/v1/health/queue/certificates')
    ->desc('Get Certificates Queue')
    ->groups(['api', 'health'])
    ->label('scope', 'health.read')
    ->label('sdk.auth', [APP_AUTH_TYPE_KEY])
    ->label('sdk.namespace', 'health')
    ->label('sdk.method', 'getQueueCertificates')
    ->label('sdk.description', '/docs/references/health/get-queue-certificates.md')
    ->label('sdk.response.code', Response::STATUS_CODE_OK)
    ->label('sdk.response.type', Response::CONTENT_TYPE_JSON)
    ->label('sdk.response.model', Response::MODEL_HEALTH_QUEUE)
    ->inject('response')
    ->action(function (Response $response) {

        $response->dynamic(new Document([ 'size' => Resque::size(Event::CERTIFICATES_QUEUE_NAME) ]), Response::MODEL_HEALTH_QUEUE);
    }, ['response']);

App::get('/v1/health/queue/functions')
    ->desc('Get Functions Queue')
    ->groups(['api', 'health'])
    ->label('scope', 'health.read')
    ->label('sdk.auth', [APP_AUTH_TYPE_KEY])
    ->label('sdk.namespace', 'health')
    ->label('sdk.method', 'getQueueFunctions')
    ->label('sdk.description', '/docs/references/health/get-queue-functions.md')
    ->label('sdk.response.code', Response::STATUS_CODE_OK)
    ->label('sdk.response.type', Response::CONTENT_TYPE_JSON)
    ->label('sdk.response.model', Response::MODEL_HEALTH_QUEUE)
    ->inject('response')
    ->action(function (Response $response) {

        $response->dynamic(new Document([ 'size' => Resque::size(Event::FUNCTIONS_QUEUE_NAME) ]), Response::MODEL_HEALTH_QUEUE);
    }, ['response']);

App::get('/v1/health/storage/local')
    ->desc('Get Local Storage')
    ->groups(['api', 'health'])
    ->label('scope', 'health.read')
    ->label('sdk.auth', [APP_AUTH_TYPE_KEY])
    ->label('sdk.namespace', 'health')
    ->label('sdk.method', 'getStorageLocal')
    ->label('sdk.description', '/docs/references/health/get-storage-local.md')
    ->label('sdk.response.code', Response::STATUS_CODE_OK)
    ->label('sdk.response.type', Response::CONTENT_TYPE_JSON)
    ->label('sdk.response.model', Response::MODEL_HEALTH_STATUS)
    ->inject('response')
    ->action(function (Response $response) {

        $checkStart = \microtime(true);

        foreach ([
            'Uploads' => APP_STORAGE_UPLOADS,
            'Cache' => APP_STORAGE_CACHE,
            'Config' => APP_STORAGE_CONFIG,
            'Certs' => APP_STORAGE_CERTIFICATES
        ] as $key => $volume) {
            $device = new Local($volume);

            if (!\is_readable($device->getRoot())) {
                throw new Exception('Device '.$key.' dir is not readable', 500, Exception::GENERAL_SERVER_ERROR);
            }

            if (!\is_writable($device->getRoot())) {
                throw new Exception('Device '.$key.' dir is not writable', 500, Exception::GENERAL_SERVER_ERROR);
            }
        }

        $output = [
            'status' => 'pass',
            'ping' => \round((\microtime(true) - $checkStart) / 1000)
        ];

        $response->dynamic(new Document($output), Response::MODEL_HEALTH_STATUS);
    });

App::get('/v1/health/anti-virus')
    ->desc('Get Antivirus')
    ->groups(['api', 'health'])
    ->label('scope', 'health.read')
    ->label('sdk.auth', [APP_AUTH_TYPE_KEY])
    ->label('sdk.namespace', 'health')
    ->label('sdk.method', 'getAntivirus')
    ->label('sdk.description', '/docs/references/health/get-storage-anti-virus.md')
    ->label('sdk.response.code', Response::STATUS_CODE_OK)
    ->label('sdk.response.type', Response::CONTENT_TYPE_JSON)
    ->label('sdk.response.model', Response::MODEL_HEALTH_ANTIVIRUS)
    ->inject('response')
    ->action(function (Response $response) {

        $output = [
            'status' => '',
            'version' => ''
        ];

        if (App::getEnv('_APP_STORAGE_ANTIVIRUS') === 'disabled') { // Check if scans are enabled
            $output['status'] = 'disabled';
            $output['version'] = '';
        } else {
            $antivirus = new Network(App::getEnv('_APP_STORAGE_ANTIVIRUS_HOST', 'clamav'),
                (int) App::getEnv('_APP_STORAGE_ANTIVIRUS_PORT', 3310));

            try {
                $output['version'] = @$antivirus->version();
                $output['status'] = (@$antivirus->ping()) ? 'pass' : 'fail';
            } catch( \Exception $e) {
                throw new Exception('Antivirus is not available', 500, Exception::GENERAL_SERVER_ERROR);
            }
        }

        $response->dynamic(new Document($output), Response::MODEL_HEALTH_ANTIVIRUS);
    });

App::get('/v1/health/stats') // Currently only used internally
    ->desc('Get System Stats')
    ->groups(['api', 'health'])
    ->label('scope', 'root')
    // ->label('sdk.auth', [APP_AUTH_TYPE_KEY])
    // ->label('sdk.namespace', 'health')
    // ->label('sdk.method', 'getStats')
    ->label('docs', false)
    ->inject('response')
    ->inject('register')
    ->inject('deviceFiles')
    ->action(function (Response $response, Registry $register, Device $deviceFiles) {

        $cache = $register->get('cache');

        $cacheStats = $cache->info();

        $response
            ->json([
                'storage' => [
                    'used' => Storage::human($deviceFiles->getDirectorySize($deviceFiles->getRoot().'/')),
                    'partitionTotal' => Storage::human($deviceFiles->getPartitionTotalSpace()),
                    'partitionFree' => Storage::human($deviceFiles->getPartitionFreeSpace()),
                ],
                'cache' => [
                    'uptime' => $cacheStats['uptime_in_seconds'] ?? 0,
                    'clients' => $cacheStats['connected_clients'] ?? 0,
                    'hits' => $cacheStats['keyspace_hits'] ?? 0,
                    'misses' => $cacheStats['keyspace_misses'] ?? 0,
                    'memory_used' => $cacheStats['used_memory'] ?? 0,
                    'memory_used_human' => $cacheStats['used_memory_human'] ?? 0,
                    'memory_used_peak' => $cacheStats['used_memory_peak'] ?? 0,
                    'memory_used_peak_human' => $cacheStats['used_memory_peak_human'] ?? 0,
                ],
            ]);
    });<|MERGE_RESOLUTION|>--- conflicted
+++ resolved
@@ -206,26 +206,6 @@
         $response->dynamic(new Document([ 'size' => Resque::size(Event::AUDITS_QUEUE_NAME) ]), Response::MODEL_HEALTH_QUEUE);
     }, ['response']);
 
-<<<<<<< HEAD
-=======
-App::get('/v1/health/queue/usage')
-    ->desc('Get Usage Queue')
-    ->groups(['api', 'health'])
-    ->label('scope', 'health.read')
-    ->label('sdk.auth', [APP_AUTH_TYPE_KEY])
-    ->label('sdk.namespace', 'health')
-    ->label('sdk.method', 'getQueueUsage')
-    ->label('sdk.description', '/docs/references/health/get-queue-usage.md')
-    ->label('sdk.response.code', Response::STATUS_CODE_OK)
-    ->label('sdk.response.type', Response::CONTENT_TYPE_JSON)
-    ->label('sdk.response.model', Response::MODEL_HEALTH_QUEUE)
-    ->inject('response')
-    ->action(function (Response $response) {
-
-        $response->dynamic(new Document([ 'size' => Resque::size(Event::USAGE_QUEUE_NAME) ]), Response::MODEL_HEALTH_QUEUE);
-    }, ['response']);
-
->>>>>>> 773e6d04
 App::get('/v1/health/queue/certificates')
     ->desc('Get Certificates Queue')
     ->groups(['api', 'health'])
