<?php

use Ahc\Jwt\JWT;
use Utopia\App;
use Utopia\Exception;
use Utopia\Config\Config;
use Utopia\Validator\Assoc;
use Utopia\Validator\Text;
use Utopia\Validator\Email;
use Utopia\Validator\WhiteList;
use Utopia\Validator\Host;
use Utopia\Validator\URL;
use Utopia\Audit\Audit;
use Utopia\Audit\Adapters\MySQL as AuditAdapter;
use Appwrite\Auth\Auth;
use Appwrite\Auth\Validator\Password;
use Appwrite\Database\Database;
use Appwrite\Database\Document;
use Appwrite\Database\Exception\Duplicate;
use Appwrite\Database\Validator\UID;
use Appwrite\Database\Validator\Authorization;
use Appwrite\Detector\Detector;
use Appwrite\Template\Template;
use Appwrite\OpenSSL\OpenSSL;
use Appwrite\URL\URL as URLParser;
use Appwrite\Utopia\Response;
use Utopia\Validator\ArrayList;

$oauthDefaultSuccess = App::getEnv('_APP_HOME').'/auth/oauth2/success';
$oauthDefaultFailure = App::getEnv('_APP_HOME').'/auth/oauth2/failure';

App::post('/v1/account')
    ->desc('Create Account')
    ->groups(['api', 'account'])
    ->label('event', 'account.create')
    ->label('scope', 'public')
    ->label('sdk.platform', [APP_PLATFORM_CLIENT])
    ->label('sdk.namespace', 'account')
    ->label('sdk.method', 'create')
    ->label('sdk.description', '/docs/references/account/create.md')
    ->label('sdk.response.code', Response::STATUS_CODE_CREATED)
    ->label('sdk.response.type', Response::CONTENT_TYPE_JSON)
    ->label('sdk.response.model', Response::MODEL_USER)
    ->label('abuse-limit', 10)
    ->param('email', '', new Email(), 'User email.')
    ->param('password', '', new Password(), 'User password. Must be between 6 to 32 chars.')
    ->param('name', '', new Text(128), 'User name. Max length: 128 chars.', true)
    ->inject('request')
    ->inject('response')
    ->inject('project')
    ->inject('projectDB')
    ->inject('audits')
    ->action(function ($email, $password, $name, $request, $response, $project, $projectDB, $audits) {
        /** @var Utopia\Swoole\Request $request */
        /** @var Appwrite\Utopia\Response $response */
        /** @var Appwrite\Database\Document $project */
        /** @var Appwrite\Database\Database $projectDB */
        /** @var Appwrite\Event\Event $audits */

        if ('console' === $project->getId()) {
            $whitlistEmails = $project->getAttribute('authWhitelistEmails');
            $whitlistIPs = $project->getAttribute('authWhitelistIPs');
            $whitlistDomains = $project->getAttribute('authWhitelistDomains');

            if (!empty($whitlistEmails) && !\in_array($email, $whitlistEmails)) {
                throw new Exception('Console registration is restricted to specific emails. Contact your administrator for more information.', 401);
            }

            if (!empty($whitlistIPs) && !\in_array($request->getIP(), $whitlistIPs)) {
                throw new Exception('Console registration is restricted to specific IPs. Contact your administrator for more information.', 401);
            }

            if (!empty($whitlistDomains) && !\in_array(\substr(\strrchr($email, '@'), 1), $whitlistDomains)) {
                throw new Exception('Console registration is restricted to specific domains. Contact your administrator for more information.', 401);
            }
        }

        $profile = $projectDB->getCollectionFirst([ // Get user by email address
            'limit' => 1,
            'filters' => [
                '$collection='.Database::SYSTEM_COLLECTION_USERS,
                'email='.$email,
            ],
        ]);

        if (!empty($profile)) {
            throw new Exception('Account already exists', 409);
        }

        Authorization::disable();

        try {
            $user = $projectDB->createDocument([
                '$collection' => Database::SYSTEM_COLLECTION_USERS,
                '$permissions' => [
                    'read' => ['*'],
                    'write' => ['user:{self}'],
                ],
                'email' => $email,
                'emailVerification' => false,
                'status' => Auth::USER_STATUS_UNACTIVATED,
                'password' => Auth::passwordHash($password),
                'passwordUpdate' => \time(),
                'registration' => \time(),
                'reset' => false,
                'name' => $name,
            ], ['email' => $email]);
        } catch (Duplicate $th) {
            throw new Exception('Account already exists', 409);
        }

        Authorization::reset();

        Authorization::unsetRole('role:'.Auth::USER_ROLE_GUEST);
        Authorization::setRole('user:'.$user->getId());
        Authorization::setRole('role:'.Auth::USER_ROLE_MEMBER);

        if (false === $user) {
            throw new Exception('Failed saving user to DB', 500);
        }

        $audits
            ->setParam('userId', $user->getId())
            ->setParam('event', 'account.create')
            ->setParam('resource', 'users/'.$user->getId())
        ;

        $response
            ->setStatusCode(Response::STATUS_CODE_CREATED)
            ->dynamic($user, Response::MODEL_USER)
        ;
    });

App::post('/v1/account/sessions')
    ->desc('Create Account Session')
    ->groups(['api', 'account'])
    ->label('event', 'account.sessions.create')
    ->label('scope', 'public')
    ->label('sdk.platform', [APP_PLATFORM_CLIENT])
    ->label('sdk.namespace', 'account')
    ->label('sdk.method', 'createSession')
    ->label('sdk.description', '/docs/references/account/create-session.md')
    ->label('sdk.response.code', Response::STATUS_CODE_CREATED)
    ->label('sdk.response.type', Response::CONTENT_TYPE_JSON)
    ->label('sdk.response.model', Response::MODEL_SESSION)
    ->label('abuse-limit', 10)
    ->label('abuse-key', 'url:{url},email:{param-email}')
    ->param('email', '', new Email(), 'User email.')
    ->param('password', '', new Password(), 'User password. Must be between 6 to 32 chars.')
    ->inject('request')
    ->inject('response')
    ->inject('projectDB')
    ->inject('locale')
    ->inject('geodb')
    ->inject('audits')
    ->action(function ($email, $password, $request, $response, $projectDB, $locale, $geodb, $audits) {
        /** @var Utopia\Swoole\Request $request */
        /** @var Appwrite\Utopia\Response $response */
        /** @var Appwrite\Database\Database $projectDB */
        /** @var Utopia\Locale\Locale $locale */
        /** @var MaxMind\Db\Reader $geodb */
        /** @var Appwrite\Event\Event $audits */

        $protocol = $request->getProtocol();
        $profile = $projectDB->getCollectionFirst([ // Get user by email address
            'limit' => 1,
            'filters' => [
                '$collection='.Database::SYSTEM_COLLECTION_USERS,
                'email='.$email,
            ],
        ]);

        if (false == $profile || !Auth::passwordVerify($password, $profile->getAttribute('password'))) {
            $audits
                //->setParam('userId', $profile->getId())
                ->setParam('event', 'account.sesssions.failed')
                ->setParam('resource', 'users/'.($profile ? $profile->getId() : ''))
            ;

            throw new Exception('Invalid credentials', 401); // Wrong password or username
        }

        if (Auth::USER_STATUS_BLOCKED == $profile->getAttribute('status')) { // Account is blocked
            throw new Exception('Invalid credentials. User is blocked', 401); // User is in status blocked
        }

        $detector = new Detector($request->getUserAgent('UNKNOWN'));
        $record = $geodb->get($request->getIP());
        $expiry = \time() + Auth::TOKEN_EXPIRATION_LOGIN_LONG;
        $secret = Auth::tokenGenerator();
        $session = new Document(array_merge(
            [
                '$collection' => Database::SYSTEM_COLLECTION_SESSIONS,
                '$permissions' => ['read' => ['user:'.$profile->getId()], 'write' => ['user:'.$profile->getId()]],
                'userId' => $profile->getId(),
                'provider' => Auth::SESSION_PROVIDER_EMAIL,
                'providerUid' => $email,
                'secret' => Auth::hash($secret), // One way hash encryption to protect DB leak
                'expire' => $expiry,
                'userAgent' => $request->getUserAgent('UNKNOWN'),
                'ip' => $request->getIP(),
                'countryCode' => ($record) ? \strtolower($record['country']['iso_code']) : '--',
            ], $detector->getOS(), $detector->getClient(), $detector->getDevice()
        ));

        Authorization::setRole('user:'.$profile->getId());

        $session = $projectDB->createDocument($session->getArrayCopy());

        if (false === $session) {
            throw new Exception('Failed saving session to DB', 500);
        }

        $profile->setAttribute('sessions', $session, Document::SET_TYPE_APPEND);

        $profile = $projectDB->updateDocument($profile->getArrayCopy());

        if (false === $profile) {
            throw new Exception('Failed saving user to DB', 500);
        }
        
        $audits
            ->setParam('userId', $profile->getId())
            ->setParam('event', 'account.sessions.create')
            ->setParam('resource', 'users/'.$profile->getId())
        ;

        if (!Config::getParam('domainVerification')) {
            $response
                ->addHeader('X-Fallback-Cookies', \json_encode([Auth::$cookieName => Auth::encodeSession($profile->getId(), $secret)]))
            ;
        }
        
        $response
            ->addCookie(Auth::$cookieName.'_legacy', Auth::encodeSession($profile->getId(), $secret), $expiry, '/', Config::getParam('cookieDomain'), ('https' == $protocol), true, null)
            ->addCookie(Auth::$cookieName, Auth::encodeSession($profile->getId(), $secret), $expiry, '/', Config::getParam('cookieDomain'), ('https' == $protocol), true, Config::getParam('cookieSamesite'))
            ->setStatusCode(Response::STATUS_CODE_CREATED)
        ;

        $countries = $locale->getText('countries');

        $session
            ->setAttribute('current', true)
            ->setAttribute('countryName', (isset($countries[strtoupper($session->getAttribute('countryCode'))])) ? $countries[strtoupper($session->getAttribute('countryCode'))] : $locale->getText('locale.country.unknown'))
        ;
        
        $response->dynamic($session, Response::MODEL_SESSION);
    });

App::get('/v1/account/sessions/oauth2/:provider')
    ->desc('Create Account Session with OAuth2')
    ->groups(['api', 'account'])
    ->label('error', __DIR__.'/../../views/general/error.phtml')
    ->label('scope', 'public')
    ->label('sdk.platform', [APP_PLATFORM_CLIENT])
    ->label('sdk.namespace', 'account')
    ->label('sdk.method', 'createOAuth2Session')
    ->label('sdk.description', '/docs/references/account/create-session-oauth2.md')
    ->label('sdk.response.code', Response::STATUS_CODE_MOVED_PERMANENTLY)
    ->label('sdk.response.type', Response::CONTENT_TYPE_HTML)
    ->label('sdk.methodType', 'webAuth')
    ->label('abuse-limit', 50)
    ->label('abuse-key', 'ip:{ip}')
    ->param('provider', '', new WhiteList(\array_keys(Config::getParam('providers')), true), 'OAuth2 Provider. Currently, supported providers are: ' . \implode(', ', \array_keys(\array_filter(Config::getParam('providers'), function($node) {return (!$node['mock']);}))).'.')
    ->param('success', $oauthDefaultSuccess, function ($clients) { return new Host($clients); }, 'URL to redirect back to your app after a successful login attempt.  Only URLs from hostnames in your project platform list are allowed. This requirement helps to prevent an [open redirect](https://cheatsheetseries.owasp.org/cheatsheets/Unvalidated_Redirects_and_Forwards_Cheat_Sheet.html) attack against your project API.', true, ['clients'])
    ->param('failure', $oauthDefaultFailure, function ($clients) { return new Host($clients); }, 'URL to redirect back to your app after a failed login attempt.  Only URLs from hostnames in your project platform list are allowed. This requirement helps to prevent an [open redirect](https://cheatsheetseries.owasp.org/cheatsheets/Unvalidated_Redirects_and_Forwards_Cheat_Sheet.html) attack against your project API.', true, ['clients'])
    ->param('scopes', [], new ArrayList(new Text(128)), 'A list of custom OAuth2 scopes. Check each provider internal docs for a list of supported scopes.', true)
    ->inject('request')
    ->inject('response')
    ->inject('project')
    ->action(function ($provider, $success, $failure, $scopes, $request, $response, $project) {
        /** @var Utopia\Swoole\Request $request */
        /** @var Appwrite\Utopia\Response $response */
        /** @var Appwrite\Database\Document $project */

        $protocol = $request->getProtocol();
        $callback = $protocol.'://'.$request->getHostname().'/v1/account/sessions/oauth2/callback/'.$provider.'/'.$project->getId();
        $appId = $project->getAttribute('usersOauth2'.\ucfirst($provider).'Appid', '');
        $appSecret = $project->getAttribute('usersOauth2'.\ucfirst($provider).'Secret', '{}');

        if (!empty($appSecret) && isset($appSecret['version'])) {
            $key = App::getEnv('_APP_OPENSSL_KEY_V'.$appSecret['version']);
            $appSecret = OpenSSL::decrypt($appSecret['data'], $appSecret['method'], $key, 0, \hex2bin($appSecret['iv']), \hex2bin($appSecret['tag']));
        }

        if (empty($appId) || empty($appSecret)) {
            throw new Exception('This provider is disabled. Please configure the provider app ID and app secret key from your '.APP_NAME.' console to continue.', 412);
        }

        $classname = 'Appwrite\\Auth\\OAuth2\\'.\ucfirst($provider);

        if (!\class_exists($classname)) {
            throw new Exception('Provider is not supported', 501);
        }

        $oauth2 = new $classname($appId, $appSecret, $callback, ['success' => $success, 'failure' => $failure], $scopes);

        $response
            ->addHeader('Cache-Control', 'no-store, no-cache, must-revalidate, max-age=0')
            ->addHeader('Pragma', 'no-cache')
            ->redirect($oauth2->getLoginURL());
    });

App::get('/v1/account/sessions/oauth2/callback/:provider/:projectId')
    ->desc('OAuth2 Callback')
    ->groups(['api', 'account'])
    ->label('error', __DIR__.'/../../views/general/error.phtml')
    ->label('scope', 'public')
    ->label('docs', false)
    ->param('projectId', '', new Text(1024), 'Project unique ID.')
    ->param('provider', '', new WhiteList(\array_keys(Config::getParam('providers')), true), 'OAuth2 provider.')
    ->param('code', '', new Text(1024), 'OAuth2 code.')
    ->param('state', '', new Text(2048), 'Login state params.', true)
    ->inject('request')
    ->inject('response')
    ->action(function ($projectId, $provider, $code, $state, $request, $response) {
        /** @var Utopia\Swoole\Request $request */
        /** @var Appwrite\Utopia\Response $response */

        $domain = $request->getHostname();
        $protocol = $request->getProtocol();
        
        $response
            ->addHeader('Cache-Control', 'no-store, no-cache, must-revalidate, max-age=0')
            ->addHeader('Pragma', 'no-cache')
            ->redirect($protocol.'://'.$domain.'/v1/account/sessions/oauth2/'.$provider.'/redirect?'
                .\http_build_query(['project' => $projectId, 'code' => $code, 'state' => $state]));
    });

App::post('/v1/account/sessions/oauth2/callback/:provider/:projectId')
    ->desc('OAuth2 Callback')
    ->groups(['api', 'account'])
    ->label('error', __DIR__.'/../../views/general/error.phtml')
    ->label('scope', 'public')
    ->label('origin', '*')
    ->label('docs', false)
    ->param('projectId', '', new Text(1024), 'Project unique ID.')
    ->param('provider', '', new WhiteList(\array_keys(Config::getParam('providers')), true), 'OAuth2 provider.')
    ->param('code', '', new Text(1024), 'OAuth2 code.')
    ->param('state', '', new Text(2048), 'Login state params.', true)
    ->inject('request')
    ->inject('response')
    ->action(function ($projectId, $provider, $code, $state, $request, $response) {
        /** @var Utopia\Swoole\Request $request */
        /** @var Appwrite\Utopia\Response $response */

        $domain = $request->getHostname();
        $protocol = $request->getProtocol();
        
        $response
            ->addHeader('Cache-Control', 'no-store, no-cache, must-revalidate, max-age=0')
            ->addHeader('Pragma', 'no-cache')
            ->redirect($protocol.'://'.$domain.'/v1/account/sessions/oauth2/'.$provider.'/redirect?'
                .\http_build_query(['project' => $projectId, 'code' => $code, 'state' => $state]));
    });

App::get('/v1/account/sessions/oauth2/:provider/redirect')
    ->desc('OAuth2 Redirect')
    ->groups(['api', 'account'])
    ->label('error', __DIR__.'/../../views/general/error.phtml')
    ->label('event', 'account.sessions.create')
    ->label('scope', 'public')
    ->label('abuse-limit', 50)
    ->label('abuse-key', 'ip:{ip}')
    ->label('docs', false)
    ->param('provider', '', new WhiteList(\array_keys(Config::getParam('providers')), true), 'OAuth2 provider.')
    ->param('code', '', new Text(1024), 'OAuth2 code.')
    ->param('state', '', new Text(2048), 'OAuth2 state params.', true)
    ->inject('request')
    ->inject('response')
    ->inject('project')
    ->inject('user')
    ->inject('projectDB')
    ->inject('geodb')
    ->inject('audits')
    ->action(function ($provider, $code, $state, $request, $response, $project, $user, $projectDB, $geodb, $audits) use ($oauthDefaultSuccess) {
        /** @var Utopia\Swoole\Request $request */
        /** @var Appwrite\Utopia\Response $response */
        /** @var Appwrite\Database\Document $project */
        /** @var Appwrite\Database\Document $user */
        /** @var Appwrite\Database\Database $projectDB */
        /** @var MaxMind\Db\Reader $geodb */
        /** @var Appwrite\Event\Event $audits */
        
        $protocol = $request->getProtocol();
        $callback = $protocol.'://'.$request->getHostname().'/v1/account/sessions/oauth2/callback/'.$provider.'/'.$project->getId();
        $defaultState = ['success' => $project->getAttribute('url', ''), 'failure' => ''];
        $validateURL = new URL();

        $appId = $project->getAttribute('usersOauth2'.\ucfirst($provider).'Appid', '');
        $appSecret = $project->getAttribute('usersOauth2'.\ucfirst($provider).'Secret', '{}');

        if (!empty($appSecret) && isset($appSecret['version'])) {
            $key = App::getEnv('_APP_OPENSSL_KEY_V'.$appSecret['version']);
            $appSecret = OpenSSL::decrypt($appSecret['data'], $appSecret['method'], $key, 0, \hex2bin($appSecret['iv']), \hex2bin($appSecret['tag']));
        }

        $classname = 'Appwrite\\Auth\\OAuth2\\'.\ucfirst($provider);

        if (!\class_exists($classname)) {
            throw new Exception('Provider is not supported', 501);
        }

        $oauth2 = new $classname($appId, $appSecret, $callback);

        if (!empty($state)) {
            try {
                $state = \array_merge($defaultState, $oauth2->parseState($state));
            } catch (\Exception $exception) {
                throw new Exception('Failed to parse login state params as passed from OAuth2 provider');
            }
        } else {
            $state = $defaultState;
        }

        if (!$validateURL->isValid($state['success'])) {
            throw new Exception('Invalid redirect URL for success login', 400);
        }

        if (!empty($state['failure']) && !$validateURL->isValid($state['failure'])) {
            throw new Exception('Invalid redirect URL for failure login', 400);
        }
        
        $state['failure'] = null;
        $accessToken = $oauth2->getAccessToken($code);

        if (empty($accessToken)) {
            if (!empty($state['failure'])) {
                $response->redirect($state['failure'], 301, 0);
            }

            throw new Exception('Failed to obtain access token');
        }

        $oauth2ID = $oauth2->getUserID($accessToken);
        
        if (empty($oauth2ID)) {
            if (!empty($state['failure'])) {
                $response->redirect($state['failure'], 301, 0);
            }

            throw new Exception('Missing ID from OAuth2 provider', 400);
        }

        $current = Auth::sessionVerify($user->getAttribute('sessions', []), Auth::$secret);

        if ($current) {
            $projectDB->deleteDocument($current); //throw new Exception('User already logged in', 401);
        }

        $user = (empty($user->getId())) ? $projectDB->getCollectionFirst([ // Get user by provider id
            'limit' => 1,
            'filters' => [
                '$collection='.Database::SYSTEM_COLLECTION_USERS,
                'sessions.provider='.$provider,
                'sessions.providerUid='.$oauth2ID
            ],
        ]) : $user;

        if (empty($user)) { // No user logged in or with OAuth2 provider ID, create new one or connect with account with same email
            $name = $oauth2->getUserName($accessToken);
            $email = $oauth2->getUserEmail($accessToken);

            $user = $projectDB->getCollectionFirst([ // Get user by provider email address
                'limit' => 1,
                'filters' => [
                    '$collection='.Database::SYSTEM_COLLECTION_USERS,
                    'email='.$email,
                ],
            ]);

            if (!$user || empty($user->getId())) { // Last option -> create user alone, generate random password
                Authorization::disable();

                try {
                    $user = $projectDB->createDocument([
                        '$collection' => Database::SYSTEM_COLLECTION_USERS,
                        '$permissions' => ['read' => ['*'], 'write' => ['user:{self}']],
                        'email' => $email,
                        'emailVerification' => true,
                        'status' => Auth::USER_STATUS_ACTIVATED, // Email should already be authenticated by OAuth2 provider
                        'password' => Auth::passwordHash(Auth::passwordGenerator()),
                        'passwordUpdate' => \time(),
                        'registration' => \time(),
                        'reset' => false,
                        'name' => $name,
                    ], ['email' => $email]);
                } catch (Duplicate $th) {
                    throw new Exception('Account already exists', 409);
                }

                Authorization::reset();

                if (false === $user) {
                    throw new Exception('Failed saving user to DB', 500);
                }
            }
        }

        if (Auth::USER_STATUS_BLOCKED == $user->getAttribute('status')) { // Account is blocked
            throw new Exception('Invalid credentials. User is blocked', 401); // User is in status blocked
        }

        // Create session token, verify user account and update OAuth2 ID and Access Token

        $detector = new Detector($request->getUserAgent('UNKNOWN'));
        $record = $geodb->get($request->getIP());
        $secret = Auth::tokenGenerator();
        $expiry = \time() + Auth::TOKEN_EXPIRATION_LOGIN_LONG;
        $session = new Document(array_merge([
            '$collection' => Database::SYSTEM_COLLECTION_SESSIONS,
            '$permissions' => ['read' => ['user:'.$user['$id']], 'write' => ['user:'.$user['$id']]],
            'userId' => $user->getId(),
            'provider' => $provider,
            'providerUid' => $oauth2ID,
            'providerToken' => $accessToken,
            'secret' => Auth::hash($secret), // One way hash encryption to protect DB leak
            'expire' => $expiry,
            'userAgent' => $request->getUserAgent('UNKNOWN'),
            'ip' => $request->getIP(),
            'countryCode' => ($record) ? \strtolower($record['country']['iso_code']) : '--',
        ], $detector->getOS(), $detector->getClient(), $detector->getDevice()));

        $isAnonymousUser = is_null($user->getAttribute('email')) && is_null($user->getAttribute('password'));

        if ($isAnonymousUser) {
            $user
                ->setAttribute('name', $oauth2->getUserName($accessToken))
                ->setAttribute('email', $oauth2->getUserEmail($accessToken))
            ;
        }

        $user
            ->setAttribute('status', Auth::USER_STATUS_ACTIVATED)
            ->setAttribute('sessions', $session, Document::SET_TYPE_APPEND)
        ;

        Authorization::setRole('user:'.$user->getId());

        $user = $projectDB->updateDocument($user->getArrayCopy());

        if (false === $user) {
            throw new Exception('Failed saving user to DB', 500);
        }

        $audits
            ->setParam('userId', $user->getId())
            ->setParam('event', 'account.sessions.create')
            ->setParam('resource', 'users/'.$user->getId())
            ->setParam('data', ['provider' => $provider])
        ;

        if (!Config::getParam('domainVerification')) {
            $response
                ->addHeader('X-Fallback-Cookies', \json_encode([Auth::$cookieName => Auth::encodeSession($user->getId(), $secret)]))
            ;
        }
        
        // Add keys for non-web platforms - TODO - add verification phase to aviod session sniffing
        if (parse_url($state['success'], PHP_URL_PATH) === parse_url($oauthDefaultSuccess, PHP_URL_PATH)) {
            $state['success'] = URLParser::parse($state['success']);
            $query = URLParser::parseQuery($state['success']['query']);
            $query['project'] = $project->getId();
            $query['domain'] = Config::getParam('cookieDomain');
            $query['key'] = Auth::$cookieName;
            $query['secret'] = Auth::encodeSession($user->getId(), $secret);
            $state['success']['query'] = URLParser::unparseQuery($query);
            $state['success'] = URLParser::unparse($state['success']);
        }

        $response
            ->addHeader('Cache-Control', 'no-store, no-cache, must-revalidate, max-age=0')
            ->addHeader('Pragma', 'no-cache')
            ->addCookie(Auth::$cookieName.'_legacy', Auth::encodeSession($user->getId(), $secret), $expiry, '/', Config::getParam('cookieDomain'), ('https' == $protocol), true, null)
            ->addCookie(Auth::$cookieName, Auth::encodeSession($user->getId(), $secret), $expiry, '/', Config::getParam('cookieDomain'), ('https' == $protocol), true, Config::getParam('cookieSamesite'))
            ->redirect($state['success'])
        ;
    });

App::post('/v1/account/sessions/anonymous')
    ->desc('Create Anonymous Session')
    ->groups(['api', 'account'])
    ->label('event', 'account.sessions.create')
    ->label('scope', 'public')
    ->label('sdk.platform', [APP_PLATFORM_CLIENT])
    ->label('sdk.namespace', 'account')
    ->label('sdk.method', 'createAnonymousSession')
    ->label('sdk.description', '/docs/references/account/create-session-anonymous.md')
    ->label('sdk.response.code', Response::STATUS_CODE_CREATED)
    ->label('sdk.response.type', Response::CONTENT_TYPE_JSON)
    ->label('sdk.response.model', Response::MODEL_SESSION)
    ->label('abuse-limit', 50)
    ->label('abuse-key', 'ip:{ip}')
    ->inject('request')
    ->inject('response')
    ->inject('locale')
    ->inject('user')
    ->inject('project')
    ->inject('projectDB')
    ->inject('geodb')
    ->inject('audits')
    ->action(function ($request, $response, $locale, $user, $project, $projectDB, $geodb, $audits) {
        /** @var Utopia\Swoole\Request $request */
        /** @var Appwrite\Utopia\Response $response */
        /** @var Utopia\Locale\Locale $locale */
        /** @var Appwrite\Database\Document $user */
        /** @var Appwrite\Database\Document $project */
        /** @var Appwrite\Database\Database $projectDB */
        /** @var MaxMind\Db\Reader $geodb */
        /** @var Appwrite\Event\Event $audits */

        $protocol = $request->getProtocol();

        if ($user->getId() || 'console' === $project->getId()) {
            throw new Exception('Failed to create anonymous user.', 401);
        }

        Authorization::disable();
        try {
            $user = $projectDB->createDocument([
                '$collection' => Database::SYSTEM_COLLECTION_USERS,
                '$permissions' => [
                    'read' => ['*'], 
                    'write' => ['user:{self}']
                ],
                'email' => null,
                'emailVerification' => false,
                'status' => Auth::USER_STATUS_UNACTIVATED,
                'password' => null,
                'passwordUpdate' => \time(),
                'registration' => \time(),
                'reset' => false,
                'name' => null
            ]);
        } catch (Exception $th) {
            throw new Exception('Failed saving user to DB', 500);
        }

        Authorization::reset();

        if (false === $user) {
            throw new Exception('Failed saving user to DB', 500);
        }

        // Create session token

        $detector = new Detector($request->getUserAgent('UNKNOWN'));
        $record = $geodb->get($request->getIP());
        $secret = Auth::tokenGenerator();
        $expiry = \time() + Auth::TOKEN_EXPIRATION_LOGIN_LONG;
        $session = new Document(array_merge(
            [
                '$collection' => Database::SYSTEM_COLLECTION_TOKENS,
                '$permissions' => ['read' => ['user:' . $user['$id']], 'write' => ['user:' . $user['$id']]],
                'userId' => $user->getId(),
                'type' => Auth::TOKEN_TYPE_LOGIN,
                'secret' => Auth::hash($secret), // One way hash encryption to protect DB leak
                'expire' => $expiry,
                'userAgent' => $request->getUserAgent('UNKNOWN'),
                'ip' => $request->getIP(),
                'countryCode' => ($record) ? \strtolower($record['country']['iso_code']) : '--',
            ],
            $detector->getOS(),
            $detector->getClient(),
            $detector->getDevice()
        ));

        $user->setAttribute('tokens', $session, Document::SET_TYPE_APPEND);

        Authorization::setRole('user:'.$user->getId());

        $user = $projectDB->updateDocument($user->getArrayCopy());

        if (false === $user) {
            throw new Exception('Failed saving user to DB', 500);
        }

        $audits
            ->setParam('userId', $user->getId())
            ->setParam('event', 'account.sessions.create')
            ->setParam('resource', 'users/'.$user->getId())
        ;

        if (!Config::getParam('domainVerification')) {
            $response
                ->addHeader('X-Fallback-Cookies', \json_encode([Auth::$cookieName => Auth::encodeSession($user->getId(), $secret)]))
            ;
        }

        $response
            ->addCookie(Auth::$cookieName.'_legacy', Auth::encodeSession($user->getId(), $secret), $expiry, '/', Config::getParam('cookieDomain'), ('https' == $protocol), true, null)
            ->addCookie(Auth::$cookieName, Auth::encodeSession($user->getId(), $secret), $expiry, '/', Config::getParam('cookieDomain'), ('https' == $protocol), true, Config::getParam('cookieSamesite'))
            ->setStatusCode(Response::STATUS_CODE_CREATED)
        ;

        $session
            ->setAttribute('current', true)
            ->setAttribute('countryName', (isset($countries[$session->getAttribute('countryCode')])) ? $countries[$session->getAttribute('countryCode')] : $locale->getText('locale.country.unknown'))
        ;

        $response->dynamic($session, Response::MODEL_SESSION);
    });

App::post('/v1/account/jwt')
    ->desc('Create Account JWT')
    ->groups(['api', 'account'])
    ->label('scope', 'account')
    ->label('docs', false) // Hidden for now - private beta
    ->label('sdk.platform', [APP_PLATFORM_CLIENT])
    ->label('sdk.namespace', 'account')
    ->label('sdk.method', 'createJWT')
    ->label('sdk.description', '/docs/references/account/create-jwt.md')
    ->label('abuse-limit', 10)
    ->label('abuse-key', 'url:{url},userId:{param-userId}')
    ->inject('response')
    ->inject('user')
    ->action(function ($response, $user) {
        /** @var Appwrite\Utopia\Response $response */
        /** @var Appwrite\Database\Document $user */
            
        $sessions = $user->getAttribute('sessions', []);
        $current = new Document();

        foreach ($sessions as $session) { 
            /** @var Appwrite\Database\Document $session */

            if ($session->getAttribute('secret') == Auth::hash(Auth::$secret)) { // If current session delete the cookies too
                $current = $session;
            }
        }

        if($current->isEmpty()) {
            throw new Exception('No valid session found', 401);
        }
        
        $jwt = new JWT(App::getEnv('_APP_OPENSSL_KEY_V1'), 'HS256', 900, 10); // Instantiate with key, algo, maxAge and leeway.

        $response
            ->setStatusCode(Response::STATUS_CODE_CREATED)
            ->dynamic(new Document(['jwt' => $jwt->encode([
                // 'uid'    => 1,
                // 'aud'    => 'http://site.com',
                // 'scopes' => ['user'],
                // 'iss'    => 'http://api.mysite.com',
                'userId' => $user->getId(),
                'sessionId' => $current->getId(),
            ])]), Response::MODEL_JWT);
    });

App::get('/v1/account')
    ->desc('Get Account')
    ->groups(['api', 'account'])
    ->label('scope', 'account')
    ->label('sdk.platform', [APP_PLATFORM_CLIENT])
    ->label('sdk.namespace', 'account')
    ->label('sdk.method', 'get')
    ->label('sdk.description', '/docs/references/account/get.md')
    ->label('sdk.response.code', Response::STATUS_CODE_OK)
    ->label('sdk.response.type', Response::CONTENT_TYPE_JSON)
    ->label('sdk.response.model', Response::MODEL_USER)
    ->inject('response')
    ->inject('user')
    ->action(function ($response, $user) {
        /** @var Appwrite\Utopia\Response $response */
        /** @var Appwrite\Database\Document $user */

        $response->dynamic($user, Response::MODEL_USER);
    });

App::get('/v1/account/prefs')
    ->desc('Get Account Preferences')
    ->groups(['api', 'account'])
    ->label('scope', 'account')
    ->label('sdk.platform', [APP_PLATFORM_CLIENT])
    ->label('sdk.namespace', 'account')
    ->label('sdk.method', 'getPrefs')
    ->label('sdk.description', '/docs/references/account/get-prefs.md')
    ->label('sdk.response.code', Response::STATUS_CODE_OK)
    ->label('sdk.response.type', Response::CONTENT_TYPE_JSON)
    ->label('sdk.response.model', Response::MODEL_ANY)
    ->inject('response')
    ->inject('user')
    ->action(function ($response, $user) {
        /** @var Appwrite\Utopia\Response $response */
        /** @var Appwrite\Database\Document $user */

        $prefs = $user->getAttribute('prefs', new \stdClass());

        $response->dynamic(new Document($prefs), Response::MODEL_ANY);
    });

App::get('/v1/account/sessions')
    ->desc('Get Account Sessions')
    ->groups(['api', 'account'])
    ->label('scope', 'account')
    ->label('sdk.platform', [APP_PLATFORM_CLIENT])
    ->label('sdk.namespace', 'account')
    ->label('sdk.method', 'getSessions')
    ->label('sdk.description', '/docs/references/account/get-sessions.md')
    ->label('sdk.response.code', Response::STATUS_CODE_OK)
    ->label('sdk.response.type', Response::CONTENT_TYPE_JSON)
    ->label('sdk.response.model', Response::MODEL_SESSION_LIST)
    ->inject('response')
    ->inject('user')
    ->inject('locale')
    ->action(function ($response, $user, $locale) {
        /** @var Appwrite\Utopia\Response $response */
        /** @var Appwrite\Database\Document $user */
        /** @var Utopia\Locale\Locale $locale */

        $sessions = $user->getAttribute('sessions', []);
        $countries = $locale->getText('countries');
        $current = Auth::sessionVerify($sessions, Auth::$secret);

        foreach ($sessions as $key => $session) { 
            /** @var Document $session */

<<<<<<< HEAD
            $session->setAttribute('countryName', (isset($countries[$session->getAttribute('contryCode')]))
                ? $countries[$session->getAttribute('contryCode')]
=======
            $token->setAttribute('countryName', (isset($countries[strtoupper($token->getAttribute('countryCode'))]))
                ? $countries[strtoupper($token->getAttribute('countryCode'))]
>>>>>>> 6e5c2ecf
                : $locale->getText('locale.country.unknown'));
            $session->setAttribute('current', ($current == $session->getId()) ? true : false);

            $sessions[$key] = $session;
        }

        $response->dynamic(new Document([
            'sum' => count($sessions),
            'sessions' => $sessions
        ]), Response::MODEL_SESSION_LIST);
    });

App::get('/v1/account/logs')
    ->desc('Get Account Logs')
    ->groups(['api', 'account'])
    ->label('scope', 'account')
    ->label('sdk.platform', [APP_PLATFORM_CLIENT])
    ->label('sdk.namespace', 'account')
    ->label('sdk.method', 'getLogs')
    ->label('sdk.description', '/docs/references/account/get-logs.md')
    ->label('sdk.response.code', Response::STATUS_CODE_OK)
    ->label('sdk.response.type', Response::CONTENT_TYPE_JSON)
    ->label('sdk.response.model', Response::MODEL_LOG_LIST)
    ->inject('response')
    ->inject('register')
    ->inject('project')
    ->inject('user')
    ->inject('locale')
    ->inject('geodb')
    ->action(function ($response, $register, $project, $user, $locale, $geodb) {
        /** @var Appwrite\Utopia\Response $response */
        /** @var Appwrite\Database\Document $project */
        /** @var Appwrite\Database\Document $user */
        /** @var Utopia\Locale\Locale $locale */
        /** @var MaxMind\Db\Reader $geodb */

        $adapter = new AuditAdapter($register->get('db'));
        $adapter->setNamespace('app_'.$project->getId());

        $audit = new Audit($adapter);
        $countries = $locale->getText('countries');

        $logs = $audit->getLogsByUserAndActions($user->getId(), [
            'account.create',
            'account.delete',
            'account.update.name',
            'account.update.email',
            'account.update.password',
            'account.update.prefs',
            'account.sessions.create',
            'account.sessions.delete',
            'account.recovery.create',
            'account.recovery.update',
            'account.verification.create',
            'account.verification.update',
            'teams.membership.create',
            'teams.membership.update',
            'teams.membership.delete',
        ]);

        $output = [];

        foreach ($logs as $i => &$log) {
            $log['userAgent'] = (!empty($log['userAgent'])) ? $log['userAgent'] : 'UNKNOWN';

            $detector = new Detector($log['userAgent']);

            $output[$i] = new Document(array_merge([
                'event' => $log['event'],
                'ip' => $log['ip'],
                'time' => \strtotime($log['time']),
            ], $detector->getOS(), $detector->getClient(), $detector->getDevice()));

            $record = $geodb->get($log['ip']);

            if ($record) {
                $output[$i]['countryCode'] = (isset($countries[$record['country']['iso_code']])) ? \strtolower($record['country']['iso_code']) : '--';
                $output[$i]['countryName'] = (isset($countries[$record['country']['iso_code']])) ? $countries[$record['country']['iso_code']] : $locale->getText('locale.country.unknown');
            } else {
                $output[$i]['countryCode'] = '--';
                $output[$i]['countryName'] = $locale->getText('locale.country.unknown');
            }

        }

        $response->dynamic(new Document(['logs' => $output]), Response::MODEL_LOG_LIST);
    });

App::patch('/v1/account/name')
    ->desc('Update Account Name')
    ->groups(['api', 'account'])
    ->label('event', 'account.update.name')
    ->label('scope', 'account')
    ->label('sdk.platform', [APP_PLATFORM_CLIENT])
    ->label('sdk.namespace', 'account')
    ->label('sdk.method', 'updateName')
    ->label('sdk.description', '/docs/references/account/update-name.md')
    ->label('sdk.response.code', Response::STATUS_CODE_OK)
    ->label('sdk.response.type', Response::CONTENT_TYPE_JSON)
    ->label('sdk.response.model', Response::MODEL_USER)
    ->param('name', '', new Text(128), 'User name. Max length: 128 chars.')
    ->inject('response')
    ->inject('user')
    ->inject('projectDB')
    ->inject('audits')
    ->action(function ($name, $response, $user, $projectDB, $audits) {
        /** @var Appwrite\Utopia\Response $response */
        /** @var Appwrite\Database\Document $user */
        /** @var Appwrite\Database\Database $projectDB */
        /** @var Appwrite\Event\Event $audits */

        $user = $projectDB->updateDocument(\array_merge($user->getArrayCopy(), [
            'name' => $name,
        ]));

        if (false === $user) {
            throw new Exception('Failed saving user to DB', 500);
        }

        $audits
            ->setParam('userId', $user->getId())
            ->setParam('event', 'account.update.name')
            ->setParam('resource', 'users/'.$user->getId())
        ;

        $response->dynamic($user, Response::MODEL_USER);
    });

App::patch('/v1/account/password')
    ->desc('Update Account Password')
    ->groups(['api', 'account'])
    ->label('event', 'account.update.password')
    ->label('scope', 'account')
    ->label('sdk.platform', [APP_PLATFORM_CLIENT])
    ->label('sdk.namespace', 'account')
    ->label('sdk.method', 'updatePassword')
    ->label('sdk.description', '/docs/references/account/update-password.md')
    ->label('sdk.response.code', Response::STATUS_CODE_OK)
    ->label('sdk.response.type', Response::CONTENT_TYPE_JSON)
    ->label('sdk.response.model', Response::MODEL_USER)
    ->param('password', '', new Password(), 'New user password. Must be between 6 to 32 chars.')
    ->param('oldPassword', '', new Password(), 'Old user password. Must be between 6 to 32 chars.')
    ->inject('response')
    ->inject('user')
    ->inject('projectDB')
    ->inject('audits')
    ->action(function ($password, $oldPassword, $response, $user, $projectDB, $audits) {
        /** @var Appwrite\Utopia\Response $response */
        /** @var Appwrite\Database\Document $user */
        /** @var Appwrite\Database\Database $projectDB */
        /** @var Appwrite\Event\Event $audits */

        if (!Auth::passwordVerify($oldPassword, $user->getAttribute('password'))) { // Double check user password
            throw new Exception('Invalid credentials', 401);
        }

        $user = $projectDB->updateDocument(\array_merge($user->getArrayCopy(), [
            'password' => Auth::passwordHash($password),
        ]));

        if (false === $user) {
            throw new Exception('Failed saving user to DB', 500);
        }

        $audits
            ->setParam('userId', $user->getId())
            ->setParam('event', 'account.update.password')
            ->setParam('resource', 'users/'.$user->getId())
        ;

        $response->dynamic($user, Response::MODEL_USER);
    });

App::patch('/v1/account/email')
    ->desc('Update Account Email')
    ->groups(['api', 'account'])
    ->label('event', 'account.update.email')
    ->label('scope', 'account')
    ->label('sdk.platform', [APP_PLATFORM_CLIENT])
    ->label('sdk.namespace', 'account')
    ->label('sdk.method', 'updateEmail')
    ->label('sdk.description', '/docs/references/account/update-email.md')
    ->label('sdk.response.code', Response::STATUS_CODE_OK)
    ->label('sdk.response.type', Response::CONTENT_TYPE_JSON)
    ->label('sdk.response.model', Response::MODEL_USER)
    ->param('email', '', new Email(), 'User email.')
    ->param('password', '', new Password(), 'User password. Must be between 6 to 32 chars.')
    ->inject('response')
    ->inject('user')
    ->inject('projectDB')
    ->inject('audits')
    ->action(function ($email, $password, $response, $user, $projectDB, $audits) {
        /** @var Appwrite\Utopia\Response $response */
        /** @var Appwrite\Database\Document $user */
        /** @var Appwrite\Database\Database $projectDB */
        /** @var Appwrite\Event\Event $audits */

        $isAnonymousUser = is_null($user->getAttribute('email')) && is_null($user->getAttribute('password')); // Check if request is from an anonymous account for converting

        if (
            !$isAnonymousUser &&
            !Auth::passwordVerify($password, $user->getAttribute('password'))
        ) { // Double check user password
            throw new Exception('Invalid credentials', 401);
        }

        $profile = $projectDB->getCollectionFirst([ // Get user by email address
            'limit' => 1,
            'filters' => [
                '$collection='.Database::SYSTEM_COLLECTION_USERS,
                'email='.$email,
            ],
        ]);

        if (!empty($profile)) {
            throw new Exception('User already registered', 400);
        }

        // TODO after this user needs to confirm mail again

        $user = $projectDB->updateDocument(\array_merge(
            $user->getArrayCopy(),
            ($isAnonymousUser ? [ 'password' => Auth::passwordHash($password) ] : []),
            [
                'email' => $email,
                'emailVerification' => false,
            ]
        ));

        if (false === $user) {
            throw new Exception('Failed saving user to DB', 500);
        }
        
        $audits
            ->setParam('userId', $user->getId())
            ->setParam('event', 'account.update.email')
            ->setParam('resource', 'users/'.$user->getId())
        ;

        $response->dynamic($user, Response::MODEL_USER);
    });

App::patch('/v1/account/prefs')
    ->desc('Update Account Preferences')
    ->groups(['api', 'account'])
    ->label('event', 'account.update.prefs')
    ->label('scope', 'account')
    ->label('sdk.platform', [APP_PLATFORM_CLIENT])
    ->label('sdk.namespace', 'account')
    ->label('sdk.method', 'updatePrefs')
    ->label('sdk.description', '/docs/references/account/update-prefs.md')
    ->label('sdk.response.code', Response::STATUS_CODE_OK)
    ->label('sdk.response.type', Response::CONTENT_TYPE_JSON)
    ->label('sdk.response.model', Response::MODEL_ANY)
    ->param('prefs', [], new Assoc(), 'Prefs key-value JSON object.')
    ->inject('response')
    ->inject('user')
    ->inject('projectDB')
    ->inject('audits')
    ->action(function ($prefs, $response, $user, $projectDB, $audits) {
        /** @var Appwrite\Utopia\Response $response */
        /** @var Appwrite\Database\Document $user */
        /** @var Appwrite\Database\Database $projectDB */
        /** @var Appwrite\Event\Event $audits */
        
        $user = $projectDB->updateDocument(\array_merge($user->getArrayCopy(), [
            'prefs' => $prefs,
        ]));

        if (false === $user) {
            throw new Exception('Failed saving user to DB', 500);
        }

        $audits
            ->setParam('event', 'account.update.prefs')
            ->setParam('resource', 'users/'.$user->getId())
        ;

        $response->dynamic($user, Response::MODEL_USER);
    });

App::delete('/v1/account')
    ->desc('Delete Account')
    ->groups(['api', 'account'])
    ->label('event', 'account.delete')
    ->label('scope', 'account')
    ->label('sdk.platform', [APP_PLATFORM_CLIENT])
    ->label('sdk.namespace', 'account')
    ->label('sdk.method', 'delete')
    ->label('sdk.description', '/docs/references/account/delete.md')
    ->label('sdk.response.code', Response::STATUS_CODE_NOCONTENT)
    ->label('sdk.response.model', Response::MODEL_NONE)
    ->inject('request')
    ->inject('response')
    ->inject('user')
    ->inject('projectDB')
    ->inject('audits')
    ->inject('events')
    ->action(function ($request, $response, $user, $projectDB, $audits, $events) {
        /** @var Utopia\Swoole\Request $request */
        /** @var Appwrite\Utopia\Response $response */
        /** @var Appwrite\Database\Document $user */
        /** @var Appwrite\Database\Database $projectDB */
        /** @var Appwrite\Event\Event $audits */
        /** @var Appwrite\Event\Event $events */

        $protocol = $request->getProtocol();
        $user = $projectDB->updateDocument(\array_merge($user->getArrayCopy(), [
            'status' => Auth::USER_STATUS_BLOCKED,
        ]));

        if (false === $user) {
            throw new Exception('Failed saving user to DB', 500);
        }

        //TODO delete all tokens or only current session?
        //TODO delete all user data according to GDPR. Make sure everything is backed up and backups are deleted later
        /*
         * Data to delete
         * * Tokens
         * * Memberships
         */

        $audits
            ->setParam('userId', $user->getId())
            ->setParam('event', 'account.delete')
            ->setParam('resource', 'users/'.$user->getId())
            ->setParam('data', $user->getArrayCopy())
        ;

        $events
            ->setParam('payload', $response->output($user, Response::MODEL_USER))
        ;

        if (!Config::getParam('domainVerification')) {
            $response
                ->addHeader('X-Fallback-Cookies', \json_encode([]))
            ;
        }

        $response
            ->addCookie(Auth::$cookieName.'_legacy', '', \time() - 3600, '/', Config::getParam('cookieDomain'), ('https' == $protocol), true, null)
            ->addCookie(Auth::$cookieName, '', \time() - 3600, '/', Config::getParam('cookieDomain'), ('https' == $protocol), true, Config::getParam('cookieSamesite'))
            ->noContent()
        ;
    });

App::delete('/v1/account/sessions/:sessionId')
    ->desc('Delete Account Session')
    ->groups(['api', 'account'])
    ->label('scope', 'account')
    ->label('event', 'account.sessions.delete')
    ->label('sdk.platform', [APP_PLATFORM_CLIENT])
    ->label('sdk.namespace', 'account')
    ->label('sdk.method', 'deleteSession')
    ->label('sdk.description', '/docs/references/account/delete-session.md')
    ->label('sdk.response.code', Response::STATUS_CODE_NOCONTENT)
    ->label('sdk.response.model', Response::MODEL_NONE)
    ->label('abuse-limit', 100)
    ->param('sessionId', null, new UID(), 'Session unique ID. Use the string \'current\' to delete the current device session.')
    ->inject('request')
    ->inject('response')
    ->inject('user')
    ->inject('projectDB')
    ->inject('audits')
    ->inject('events')
    ->action(function ($sessionId, $request, $response, $user, $projectDB, $audits, $events) {
        /** @var Utopia\Swoole\Request $request */
        /** @var Appwrite\Utopia\Response $response */
        /** @var Appwrite\Database\Document $user */
        /** @var Appwrite\Database\Database $projectDB */
        /** @var Appwrite\Event\Event $audits */
        /** @var Appwrite\Event\Event $events */

        $protocol = $request->getProtocol();
        $sessionId = ($sessionId === 'current')
            ? Auth::sessionVerify($user->getAttribute('sessions'), Auth::$secret)
            : $sessionId;
                
        $sessions = $user->getAttribute('sessions', []);

        foreach ($sessions as $session) { 
            /** @var Document $session */

            if (($sessionId == $session->getId())) {
                if (!$projectDB->deleteDocument($session->getId())) {
                    throw new Exception('Failed to remove token from DB', 500);
                }

                $audits
                    ->setParam('userId', $user->getId())
                    ->setParam('event', 'account.sessions.delete')
                    ->setParam('resource', '/user/'.$user->getId())
                ;

                if (!Config::getParam('domainVerification')) {
                    $response
                        ->addHeader('X-Fallback-Cookies', \json_encode([]))
                    ;
                }
                
                $session->setAttribute('current', false);

                if ($session->getAttribute('secret') == Auth::hash(Auth::$secret)) { // If current session delete the cookies too
                    $session->setAttribute('current', true);

                    $response
                        ->addCookie(Auth::$cookieName.'_legacy', '', \time() - 3600, '/', Config::getParam('cookieDomain'), ('https' == $protocol), true, null)
                        ->addCookie(Auth::$cookieName, '', \time() - 3600, '/', Config::getParam('cookieDomain'), ('https' == $protocol), true, Config::getParam('cookieSamesite'))
                    ;
                }

                $events
                    ->setParam('payload', $response->output($session, Response::MODEL_SESSION))
                ;

                return $response->noContent();
            }
        }

        throw new Exception('Session not found', 404);
    });

App::delete('/v1/account/sessions')
    ->desc('Delete All Account Sessions')
    ->groups(['api', 'account'])
    ->label('scope', 'account')
    ->label('event', 'account.sessions.delete')
    ->label('sdk.platform', [APP_PLATFORM_CLIENT])
    ->label('sdk.namespace', 'account')
    ->label('sdk.method', 'deleteSessions')
    ->label('sdk.description', '/docs/references/account/delete-sessions.md')
    ->label('sdk.response.code', Response::STATUS_CODE_NOCONTENT)
    ->label('sdk.response.model', Response::MODEL_NONE)
    ->label('abuse-limit', 100)
    ->inject('request')
    ->inject('response')
    ->inject('user')
    ->inject('projectDB')
    ->inject('audits')
    ->inject('events')
    ->action(function ($request, $response, $user, $projectDB, $audits, $events) {
        /** @var Utopia\Swoole\Request $request */
        /** @var Appwrite\Utopia\Response $response */
        /** @var Appwrite\Database\Document $user */
        /** @var Appwrite\Database\Database $projectDB */
        /** @var Appwrite\Event\Event $audits */
        /** @var Appwrite\Event\Event $events */

        $protocol = $request->getProtocol();
        $sessions = $user->getAttribute('sessions', []);

        foreach ($sessions as $session) { 
            /** @var Document $session */

            if (!$projectDB->deleteDocument($session->getId())) {
                throw new Exception('Failed to remove token from DB', 500);
            }

            $audits
                ->setParam('userId', $user->getId())
                ->setParam('event', 'account.sessions.delete')
                ->setParam('resource', '/user/'.$user->getId())
            ;

            if (!Config::getParam('domainVerification')) {
                $response
                    ->addHeader('X-Fallback-Cookies', \json_encode([]))
                ;
            }

            $session->setAttribute('current', false);

            if ($session->getAttribute('secret') == Auth::hash(Auth::$secret)) { // If current session delete the cookies too
                $session->setAttribute('current', true);
                $response
                    ->addCookie(Auth::$cookieName.'_legacy', '', \time() - 3600, '/', Config::getParam('cookieDomain'), ('https' == $protocol), true, null)
                    ->addCookie(Auth::$cookieName, '', \time() - 3600, '/', Config::getParam('cookieDomain'), ('https' == $protocol), true, Config::getParam('cookieSamesite'))
                ;
            }
        }
                    
        $events
            ->setParam('payload', $response->output(new Document([
                'sum' => count($sessions),
                'sessions' => $sessions
            ]), Response::MODEL_SESSION_LIST))
        ;

        $response->noContent();
    });

App::post('/v1/account/recovery')
    ->desc('Create Password Recovery')
    ->groups(['api', 'account'])
    ->label('scope', 'public')
    ->label('event', 'account.recovery.create')
    ->label('sdk.platform', [APP_PLATFORM_CLIENT])
    ->label('sdk.namespace', 'account')
    ->label('sdk.method', 'createRecovery')
    ->label('sdk.description', '/docs/references/account/create-recovery.md')
    ->label('sdk.response.code', Response::STATUS_CODE_CREATED)
    ->label('sdk.response.type', Response::CONTENT_TYPE_JSON)
    ->label('sdk.response.model', Response::MODEL_TOKEN)
    ->label('abuse-limit', 10)
    ->label('abuse-key', 'url:{url},email:{param-email}')
    ->param('email', '', new Email(), 'User email.')
    ->param('url', '', function ($clients) { return new Host($clients); }, 'URL to redirect the user back to your app from the recovery email. Only URLs from hostnames in your project platform list are allowed. This requirement helps to prevent an [open redirect](https://cheatsheetseries.owasp.org/cheatsheets/Unvalidated_Redirects_and_Forwards_Cheat_Sheet.html) attack against your project API.', false, ['clients'])
    ->inject('request')
    ->inject('response')
    ->inject('projectDB')
    ->inject('project')
    ->inject('locale')
    ->inject('mails')
    ->inject('audits')
    ->inject('events')
    ->action(function ($email, $url, $request, $response, $projectDB, $project, $locale, $mails, $audits, $events) {
        /** @var Utopia\Swoole\Request $request */
        /** @var Appwrite\Utopia\Response $response */
        /** @var Appwrite\Database\Database $projectDB */
        /** @var Appwrite\Database\Document $project */
        /** @var Utopia\Locale\Locale $locale */
        /** @var Appwrite\Event\Event $mails */
        /** @var Appwrite\Event\Event $audits */
        /** @var Appwrite\Event\Event $events */

        $isPreviliggedUser = Auth::isPreviliggedUser(Authorization::$roles);
        $isAppUser = Auth::isAppUser(Authorization::$roles);

        $profile = $projectDB->getCollectionFirst([ // Get user by email address
            'limit' => 1,
            'filters' => [
                '$collection='.Database::SYSTEM_COLLECTION_USERS,
                'email='.$email,
            ],
        ]);

        if (empty($profile)) {
            throw new Exception('User not found', 404); // TODO maybe hide this
        }

        if (Auth::USER_STATUS_BLOCKED == $profile->getAttribute('status')) { // Account is blocked
            throw new Exception('Invalid credentials. User is blocked', 401); // User is in status blocked
        }

        $secret = Auth::tokenGenerator();
        $recovery = new Document([
            '$collection' => Database::SYSTEM_COLLECTION_TOKENS,
            '$permissions' => ['read' => ['user:'.$profile->getId()], 'write' => ['user:'.$profile->getId()]],
            'userId' => $profile->getId(),
            'type' => Auth::TOKEN_TYPE_RECOVERY,
            'secret' => Auth::hash($secret), // One way hash encryption to protect DB leak
            'expire' => \time() + Auth::TOKEN_EXPIRATION_RECOVERY,
            'userAgent' => $request->getUserAgent('UNKNOWN'),
            'ip' => $request->getIP(),
        ]);
            
        Authorization::setRole('user:'.$profile->getId());

        $recovery = $projectDB->createDocument($recovery->getArrayCopy());

        if (false === $recovery) {
            throw new Exception('Failed saving recovery to DB', 500);
        }

        $profile->setAttribute('tokens', $recovery, Document::SET_TYPE_APPEND);

        $profile = $projectDB->updateDocument($profile->getArrayCopy());

        if (false === $profile) {
            throw new Exception('Failed to save user to DB', 500);
        }

        $url = Template::parseURL($url);
        $url['query'] = Template::mergeQuery(((isset($url['query'])) ? $url['query'] : ''), ['userId' => $profile->getId(), 'secret' => $secret]);
        $url = Template::unParseURL($url);

        $body = new Template(__DIR__.'/../../config/locale/templates/email-base.tpl');
        $content = new Template(__DIR__.'/../../config/locale/translations/templates/'.$locale->getText('account.emails.recovery.body'));
        $cta = new Template(__DIR__.'/../../config/locale/templates/email-cta.tpl');

        $body
            ->setParam('{{content}}', $content->render())
            ->setParam('{{cta}}', $cta->render())
            ->setParam('{{title}}', $locale->getText('account.emails.recovery.title'))
            ->setParam('{{direction}}', $locale->getText('settings.direction'))
            ->setParam('{{project}}', $project->getAttribute('name', ['[APP-NAME]']))
            ->setParam('{{name}}', $profile->getAttribute('name'))
            ->setParam('{{redirect}}', $url)
            ->setParam('{{bg-body}}', '#f6f6f6')
            ->setParam('{{bg-content}}', '#ffffff')
            ->setParam('{{bg-cta}}', '#3498db')
            ->setParam('{{bg-cta-hover}}', '#34495e')
            ->setParam('{{text-content}}', '#000000')
            ->setParam('{{text-cta}}', '#ffffff')
        ;

        $mails
            ->setParam('event', 'account.recovery.create')
            ->setParam('from', ($project->getId() === 'console') ? '' : \sprintf($locale->getText('account.emails.team'), $project->getAttribute('name')))
            ->setParam('recipient', $profile->getAttribute('email', ''))
            ->setParam('name', $profile->getAttribute('name', ''))
            ->setParam('subject', $locale->getText('account.emails.recovery.title'))
            ->setParam('body', $body->render())
            ->trigger();
        ;

        $events
            ->setParam('payload',
                $response->output($recovery->setAttribute('secret', $secret),
                Response::MODEL_TOKEN
            ))
        ;

        $recovery  // Hide secret for clients, sp
            ->setAttribute('secret',
                ($isPreviliggedUser || $isAppUser) ? $secret : '');

        $audits
            ->setParam('userId', $profile->getId())
            ->setParam('event', 'account.recovery.create')
            ->setParam('resource', 'users/'.$profile->getId())
        ;

        $response
            ->setStatusCode(Response::STATUS_CODE_CREATED)
            ->dynamic($recovery, Response::MODEL_TOKEN)
        ;
    });

App::put('/v1/account/recovery')
    ->desc('Complete Password Recovery')
    ->groups(['api', 'account'])
    ->label('scope', 'public')
    ->label('event', 'account.recovery.update')
    ->label('sdk.platform', [APP_PLATFORM_CLIENT])
    ->label('sdk.namespace', 'account')
    ->label('sdk.method', 'updateRecovery')
    ->label('sdk.description', '/docs/references/account/update-recovery.md')
    ->label('sdk.response.code', Response::STATUS_CODE_OK)
    ->label('sdk.response.type', Response::CONTENT_TYPE_JSON)
    ->label('sdk.response.model', Response::MODEL_TOKEN)
    ->label('abuse-limit', 10)
    ->label('abuse-key', 'url:{url},userId:{param-userId}')
    ->param('userId', '', new UID(), 'User account UID address.')
    ->param('secret', '', new Text(256), 'Valid reset token.')
    ->param('password', '', new Password(), 'New password. Must be between 6 to 32 chars.')
    ->param('passwordAgain', '', new Password(), 'New password again. Must be between 6 to 32 chars.')
    ->inject('response')
    ->inject('projectDB')
    ->inject('audits')
    ->action(function ($userId, $secret, $password, $passwordAgain, $response, $projectDB, $audits) {
        /** @var Appwrite\Utopia\Response $response */
        /** @var Appwrite\Database\Database $projectDB */
        /** @var Appwrite\Event\Event $audits */
    
        if ($password !== $passwordAgain) {
            throw new Exception('Passwords must match', 400);
        }

        $profile = $projectDB->getCollectionFirst([ // Get user by email address
            'limit' => 1,
            'filters' => [
                '$collection='.Database::SYSTEM_COLLECTION_USERS,
                '$id='.$userId,
            ],
        ]);

        if (empty($profile)) {
            throw new Exception('User not found', 404); // TODO maybe hide this
        }

        $recovery = Auth::tokenVerify($profile->getAttribute('tokens', []), Auth::TOKEN_TYPE_RECOVERY, $secret);

        if (!$recovery) {
            throw new Exception('Invalid recovery token', 401);
        }

        Authorization::setRole('user:'.$profile->getId());

        $profile = $projectDB->updateDocument(\array_merge($profile->getArrayCopy(), [
            'password' => Auth::passwordHash($password),
            'passwordUpdate' => \time(),
            'emailVerification' => true,
        ]));

        if (false === $profile) {
            throw new Exception('Failed saving user to DB', 500);
        }

        /**
         * We act like we're updating and validating
         *  the recovery token but actually we don't need it anymore.
         */
        if (!$projectDB->deleteDocument($recovery)) {
            throw new Exception('Failed to remove recovery from DB', 500);
        }

        $audits
            ->setParam('userId', $profile->getId())
            ->setParam('event', 'account.recovery.update')
            ->setParam('resource', 'users/'.$profile->getId())
        ;

        $recovery = $profile->search('$id', $recovery, $profile->getAttribute('tokens', []));

        $response->dynamic($recovery, Response::MODEL_TOKEN);
    });

App::post('/v1/account/verification')
    ->desc('Create Email Verification')
    ->groups(['api', 'account'])
    ->label('scope', 'account')
    ->label('event', 'account.verification.create')
    ->label('sdk.platform', [APP_PLATFORM_CLIENT])
    ->label('sdk.namespace', 'account')
    ->label('sdk.method', 'createVerification')
    ->label('sdk.description', '/docs/references/account/create-verification.md')
    ->label('sdk.response.code', Response::STATUS_CODE_CREATED)
    ->label('sdk.response.type', Response::CONTENT_TYPE_JSON)
    ->label('sdk.response.model', Response::MODEL_TOKEN)
    ->label('abuse-limit', 10)
    ->label('abuse-key', 'url:{url},email:{param-email}')
    ->param('url', '', function ($clients) { return new Host($clients); }, 'URL to redirect the user back to your app from the verification email. Only URLs from hostnames in your project platform list are allowed. This requirement helps to prevent an [open redirect](https://cheatsheetseries.owasp.org/cheatsheets/Unvalidated_Redirects_and_Forwards_Cheat_Sheet.html) attack against your project API.', false, ['clients']) // TODO add built-in confirm page
    ->inject('request')
    ->inject('response')
    ->inject('project')
    ->inject('user')
    ->inject('projectDB')
    ->inject('locale')
    ->inject('audits')
    ->inject('events')
    ->inject('mails')
    ->action(function ($url, $request, $response, $project, $user, $projectDB, $locale, $audits, $events, $mails) {
        /** @var Utopia\Swoole\Request $request */
        /** @var Appwrite\Utopia\Response $response */
        /** @var Appwrite\Database\Document $project */
        /** @var Appwrite\Database\Document $user */
        /** @var Appwrite\Database\Database $projectDB */
        /** @var Utopia\Locale\Locale $locale */
        /** @var Appwrite\Event\Event $audits */
        /** @var Appwrite\Event\Event $events */
        /** @var Appwrite\Event\Event $mails */

        $isPreviliggedUser = Auth::isPreviliggedUser(Authorization::$roles);
        $isAppUser = Auth::isAppUser(Authorization::$roles);

        $verificationSecret = Auth::tokenGenerator();
        
        $verification = new Document([
            '$collection' => Database::SYSTEM_COLLECTION_TOKENS,
            '$permissions' => ['read' => ['user:'.$user->getId()], 'write' => ['user:'.$user->getId()]],
            'userId' => $user->getId(),
            'type' => Auth::TOKEN_TYPE_VERIFICATION,
            'secret' => Auth::hash($verificationSecret), // One way hash encryption to protect DB leak
            'expire' => \time() + Auth::TOKEN_EXPIRATION_CONFIRM,
            'userAgent' => $request->getUserAgent('UNKNOWN'),
            'ip' => $request->getIP(),
        ]);
            
        Authorization::setRole('user:'.$user->getId());

        $verification = $projectDB->createDocument($verification->getArrayCopy());

        if (false === $verification) {
            throw new Exception('Failed saving verification to DB', 500);
        }

        $user->setAttribute('tokens', $verification, Document::SET_TYPE_APPEND);

        $user = $projectDB->updateDocument($user->getArrayCopy());

        if (false === $user) {
            throw new Exception('Failed to save user to DB', 500);
        }
        
        $url = Template::parseURL($url);
        $url['query'] = Template::mergeQuery(((isset($url['query'])) ? $url['query'] : ''), ['userId' => $user->getId(), 'secret' => $verificationSecret]);
        $url = Template::unParseURL($url);

        $body = new Template(__DIR__.'/../../config/locale/templates/email-base.tpl');
        $content = new Template(__DIR__.'/../../config/locale/translations/templates/'.$locale->getText('account.emails.verification.body'));
        $cta = new Template(__DIR__.'/../../config/locale/templates/email-cta.tpl');

        $body
            ->setParam('{{content}}', $content->render())
            ->setParam('{{cta}}', $cta->render())
            ->setParam('{{title}}', $locale->getText('account.emails.verification.title'))
            ->setParam('{{direction}}', $locale->getText('settings.direction'))
            ->setParam('{{project}}', $project->getAttribute('name', ['[APP-NAME]']))
            ->setParam('{{name}}', $user->getAttribute('name'))
            ->setParam('{{redirect}}', $url)
            ->setParam('{{bg-body}}', '#f6f6f6')
            ->setParam('{{bg-content}}', '#ffffff')
            ->setParam('{{bg-cta}}', '#3498db')
            ->setParam('{{bg-cta-hover}}', '#34495e')
            ->setParam('{{text-content}}', '#000000')
            ->setParam('{{text-cta}}', '#ffffff')
        ;

        $mails
            ->setParam('event', 'account.verification.create')
            ->setParam('from', ($project->getId() === 'console') ? '' : \sprintf($locale->getText('account.emails.team'), $project->getAttribute('name')))
            ->setParam('recipient', $user->getAttribute('email'))
            ->setParam('name', $user->getAttribute('name'))
            ->setParam('subject', $locale->getText('account.emails.verification.title'))
            ->setParam('body', $body->render())
            ->trigger()
        ;

        $events
            ->setParam('payload',
                $response->output($verification->setAttribute('secret', $verificationSecret),
                Response::MODEL_TOKEN
            ))
        ;

        $verification  // Hide secret for clients, sp
            ->setAttribute('secret',
                ($isPreviliggedUser || $isAppUser) ? $verificationSecret : '');

        $audits
            ->setParam('userId', $user->getId())
            ->setParam('event', 'account.verification.create')
            ->setParam('resource', 'users/'.$user->getId())
        ;

        $response
            ->setStatusCode(Response::STATUS_CODE_CREATED)
            ->dynamic($verification, Response::MODEL_TOKEN)
        ;
    });

App::put('/v1/account/verification')
    ->desc('Complete Email Verification')
    ->groups(['api', 'account'])
    ->label('scope', 'public')
    ->label('event', 'account.verification.update')
    ->label('sdk.platform', [APP_PLATFORM_CLIENT])
    ->label('sdk.namespace', 'account')
    ->label('sdk.method', 'updateVerification')
    ->label('sdk.description', '/docs/references/account/update-verification.md')
    ->label('sdk.response.code', Response::STATUS_CODE_OK)
    ->label('sdk.response.type', Response::CONTENT_TYPE_JSON)
    ->label('sdk.response.model', Response::MODEL_TOKEN)
    ->label('abuse-limit', 10)
    ->label('abuse-key', 'url:{url},userId:{param-userId}')
    ->param('userId', '', new UID(), 'User unique ID.')
    ->param('secret', '', new Text(256), 'Valid verification token.')
    ->inject('response')
    ->inject('user')
    ->inject('projectDB')
    ->inject('audits')
    ->action(function ($userId, $secret, $response, $user, $projectDB, $audits) {
        /** @var Appwrite\Utopia\Response $response */
        /** @var Appwrite\Database\Document $user */
        /** @var Appwrite\Database\Database $projectDB */
        /** @var Appwrite\Event\Event $audits */

        $profile = $projectDB->getCollectionFirst([ // Get user by email address
            'limit' => 1,
            'filters' => [
                '$collection='.Database::SYSTEM_COLLECTION_USERS,
                '$id='.$userId,
            ],
        ]);

        if (empty($profile)) {
            throw new Exception('User not found', 404); // TODO maybe hide this
        }

        $verification = Auth::tokenVerify($profile->getAttribute('tokens', []), Auth::TOKEN_TYPE_VERIFICATION, $secret);

        if (!$verification) {
            throw new Exception('Invalid verification token', 401);
        }

        Authorization::setRole('user:'.$profile->getId());

        $profile = $projectDB->updateDocument(\array_merge($profile->getArrayCopy(), [
            'emailVerification' => true,
        ]));

        if (false === $profile) {
            throw new Exception('Failed saving user to DB', 500);
        }

        /**
         * We act like we're updating and validating
         *  the verification token but actually we don't need it anymore.
         */
        if (!$projectDB->deleteDocument($verification)) {
            throw new Exception('Failed to remove verification from DB', 500);
        }

        $audits
            ->setParam('userId', $profile->getId())
            ->setParam('event', 'account.verification.update')
            ->setParam('resource', 'users/'.$user->getId())
        ;

        $verification = $profile->search('$id', $verification, $profile->getAttribute('tokens', []));

        $response->dynamic($verification, Response::MODEL_TOKEN);
    });<|MERGE_RESOLUTION|>--- conflicted
+++ resolved
@@ -815,13 +815,8 @@
         foreach ($sessions as $key => $session) { 
             /** @var Document $session */
 
-<<<<<<< HEAD
-            $session->setAttribute('countryName', (isset($countries[$session->getAttribute('contryCode')]))
-                ? $countries[$session->getAttribute('contryCode')]
-=======
-            $token->setAttribute('countryName', (isset($countries[strtoupper($token->getAttribute('countryCode'))]))
-                ? $countries[strtoupper($token->getAttribute('countryCode'))]
->>>>>>> 6e5c2ecf
+            $session->setAttribute('countryName', (isset($countries[strtoupper($session->getAttribute('countryCode'))]))
+                ? $countries[strtoupper($session->getAttribute('countryCode'))]
                 : $locale->getText('locale.country.unknown'));
             $session->setAttribute('current', ($current == $session->getId()) ? true : false);
 
