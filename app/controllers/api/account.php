<?php

use Ahc\Jwt\JWT;
use Utopia\App;
use Utopia\Exception;
use Utopia\Config\Config;
use Utopia\Validator\Assoc;
use Utopia\Validator\Text;
use Appwrite\Network\Validator\Email;
use Utopia\Validator\WhiteList;
use Appwrite\Network\Validator\Host;
use Appwrite\Network\Validator\URL;
use Utopia\Audit\Audit;
use Utopia\Audit\Adapters\MySQL as AuditAdapter;
use Appwrite\Auth\Auth;
use Appwrite\Auth\Validator\Password;
use Appwrite\Database\Database;
use Appwrite\Database\Document;
use Appwrite\Database\Exception\Duplicate;
use Appwrite\Database\Validator\UID;
use Appwrite\Database\Validator\Authorization;
use Appwrite\Detector\Detector;
use Appwrite\Template\Template;
use Appwrite\OpenSSL\OpenSSL;
use Appwrite\URL\URL as URLParser;
use Appwrite\Utopia\Response;
use Utopia\Validator\ArrayList;

$oauthDefaultSuccess = App::getEnv('_APP_HOME').'/auth/oauth2/success';
$oauthDefaultFailure = App::getEnv('_APP_HOME').'/auth/oauth2/failure';

App::post('/v1/account')
    ->desc('Create Account')
    ->groups(['api', 'account', 'auth'])
    ->label('event', 'account.create')
    ->label('scope', 'public')
    ->label('auth.type', 'emailPassword')
    ->label('sdk.auth', [])
    ->label('sdk.namespace', 'account')
    ->label('sdk.method', 'create')
    ->label('sdk.description', '/docs/references/account/create.md')
    ->label('sdk.response.code', Response::STATUS_CODE_CREATED)
    ->label('sdk.response.type', Response::CONTENT_TYPE_JSON)
    ->label('sdk.response.model', Response::MODEL_USER)
    ->label('abuse-limit', 10)
    ->param('email', '', new Email(), 'User email.')
    ->param('password', '', new Password(), 'User password. Must be between 6 to 32 chars.')
    ->param('name', '', new Text(128), 'User name. Max length: 128 chars.', true)
    ->inject('request')
    ->inject('response')
    ->inject('project')
    ->inject('projectDB')
    ->inject('audits')
    ->action(function ($email, $password, $name, $request, $response, $project, $projectDB, $audits) {
        /** @var Utopia\Swoole\Request $request */
        /** @var Appwrite\Utopia\Response $response */
        /** @var Appwrite\Database\Document $project */
        /** @var Appwrite\Database\Database $projectDB */
        /** @var Appwrite\Event\Event $audits */

        if ('console' === $project->getId()) {
            $whitlistEmails = $project->getAttribute('authWhitelistEmails');
            $whitlistIPs = $project->getAttribute('authWhitelistIPs');
            $whitlistDomains = $project->getAttribute('authWhitelistDomains');

            if (!empty($whitlistEmails) && !\in_array($email, $whitlistEmails)) {
                throw new Exception('Console registration is restricted to specific emails. Contact your administrator for more information.', 401);
            }

            if (!empty($whitlistIPs) && !\in_array($request->getIP(), $whitlistIPs)) {
                throw new Exception('Console registration is restricted to specific IPs. Contact your administrator for more information.', 401);
            }

            if (!empty($whitlistDomains) && !\in_array(\substr(\strrchr($email, '@'), 1), $whitlistDomains)) {
                throw new Exception('Console registration is restricted to specific domains. Contact your administrator for more information.', 401);
            }
        }

        $limit = $project->getAttribute('usersAuthLimit', 0);

        if ($limit !== 0) {
            $projectDB->getCollection([ // Count users
                'filters' => [
                    '$collection='.Database::SYSTEM_COLLECTION_USERS,
                ],
            ]);

            $sum = $projectDB->getSum();

            if($sum >= $limit) {
                throw new Exception('Project registration is restricted. Contact your administrator for more information.', 501);
            }
        }

        $profile = $projectDB->getCollectionFirst([ // Get user by email address
            'limit' => 1,
            'filters' => [
                '$collection='.Database::SYSTEM_COLLECTION_USERS,
                'email='.$email,
            ],
        ]);

        if (!empty($profile)) {
            throw new Exception('Account already exists', 409);
        }

        Authorization::disable();

        try {
            $user = $projectDB->createDocument([
                '$collection' => Database::SYSTEM_COLLECTION_USERS,
                '$permissions' => [
                    'read' => ['*'],
                    'write' => ['user:{self}'],
                ],
                'email' => $email,
                'emailVerification' => false,
                'status' => Auth::USER_STATUS_UNACTIVATED,
                'password' => Auth::passwordHash($password),
                'passwordUpdate' => \time(),
                'registration' => \time(),
                'reset' => false,
                'name' => $name,
            ], ['email' => $email]);
        } catch (Duplicate $th) {
            throw new Exception('Account already exists', 409);
        }

        Authorization::reset();

        Authorization::unsetRole('role:'.Auth::USER_ROLE_GUEST);
        Authorization::setRole('user:'.$user->getId());
        Authorization::setRole('role:'.Auth::USER_ROLE_MEMBER);

        if (false === $user) {
            throw new Exception('Failed saving user to DB', 500);
        }

        $audits
            ->setParam('userId', $user->getId())
            ->setParam('event', 'account.create')
            ->setParam('resource', 'users/'.$user->getId())
        ;

        $response
            ->setStatusCode(Response::STATUS_CODE_CREATED)
            ->dynamic($user, Response::MODEL_USER)
        ;
    });

App::post('/v1/account/sessions')
    ->desc('Create Account Session')
    ->groups(['api', 'account', 'auth'])
    ->label('event', 'account.sessions.create')
    ->label('scope', 'public')
    ->label('auth.type', 'emailPassword')
    ->label('sdk.auth', [])
    ->label('sdk.namespace', 'account')
    ->label('sdk.method', 'createSession')
    ->label('sdk.description', '/docs/references/account/create-session.md')
    ->label('sdk.response.code', Response::STATUS_CODE_CREATED)
    ->label('sdk.response.type', Response::CONTENT_TYPE_JSON)
    ->label('sdk.response.model', Response::MODEL_SESSION)
    ->label('abuse-limit', 10)
    ->label('abuse-key', 'url:{url},email:{param-email}')
    ->param('email', '', new Email(), 'User email.')
    ->param('password', '', new Password(), 'User password. Must be between 6 to 32 chars.')
    ->inject('request')
    ->inject('response')
    ->inject('projectDB')
    ->inject('locale')
    ->inject('geodb')
    ->inject('audits')
    ->action(function ($email, $password, $request, $response, $projectDB, $locale, $geodb, $audits) {
        /** @var Utopia\Swoole\Request $request */
        /** @var Appwrite\Utopia\Response $response */
        /** @var Appwrite\Database\Database $projectDB */
        /** @var Utopia\Locale\Locale $locale */
        /** @var MaxMind\Db\Reader $geodb */
        /** @var Appwrite\Event\Event $audits */

        $protocol = $request->getProtocol();
        $profile = $projectDB->getCollectionFirst([ // Get user by email address
            'limit' => 1,
            'filters' => [
                '$collection='.Database::SYSTEM_COLLECTION_USERS,
                'email='.$email,
            ],
        ]);

        if (false == $profile || !Auth::passwordVerify($password, $profile->getAttribute('password'))) {
            $audits
                //->setParam('userId', $profile->getId())
                ->setParam('event', 'account.sesssions.failed')
                ->setParam('resource', 'users/'.($profile ? $profile->getId() : ''))
            ;

            throw new Exception('Invalid credentials', 401); // Wrong password or username
        }

        if (Auth::USER_STATUS_BLOCKED == $profile->getAttribute('status')) { // Account is blocked
            throw new Exception('Invalid credentials. User is blocked', 401); // User is in status blocked
        }

        $detector = new Detector($request->getUserAgent('UNKNOWN'));
        $record = $geodb->get($request->getIP());
        $expiry = \time() + Auth::TOKEN_EXPIRATION_LOGIN_LONG;
        $secret = Auth::tokenGenerator();
        $session = new Document(array_merge(
            [
                '$collection' => Database::SYSTEM_COLLECTION_SESSIONS,
                '$permissions' => ['read' => ['user:'.$profile->getId()], 'write' => ['user:'.$profile->getId()]],
                'userId' => $profile->getId(),
                'provider' => Auth::SESSION_PROVIDER_EMAIL,
                'providerUid' => $email,
                'secret' => Auth::hash($secret), // One way hash encryption to protect DB leak
                'expire' => $expiry,
                'userAgent' => $request->getUserAgent('UNKNOWN'),
                'ip' => $request->getIP(),
                'countryCode' => ($record) ? \strtolower($record['country']['iso_code']) : '--',
            ], $detector->getOS(), $detector->getClient(), $detector->getDevice()
        ));

        Authorization::setRole('user:'.$profile->getId());

        $session = $projectDB->createDocument($session->getArrayCopy());

        if (false === $session) {
            throw new Exception('Failed saving session to DB', 500);
        }

        $profile->setAttribute('sessions', $session, Document::SET_TYPE_APPEND);

        $profile = $projectDB->updateDocument($profile->getArrayCopy());

        if (false === $profile) {
            throw new Exception('Failed saving user to DB', 500);
        }
        
        $audits
            ->setParam('userId', $profile->getId())
            ->setParam('event', 'account.sessions.create')
            ->setParam('resource', 'users/'.$profile->getId())
        ;

        if (!Config::getParam('domainVerification')) {
            $response
                ->addHeader('X-Fallback-Cookies', \json_encode([Auth::$cookieName => Auth::encodeSession($profile->getId(), $secret)]))
            ;
        }
        
        $response
            ->addCookie(Auth::$cookieName.'_legacy', Auth::encodeSession($profile->getId(), $secret), $expiry, '/', Config::getParam('cookieDomain'), ('https' == $protocol), true, null)
            ->addCookie(Auth::$cookieName, Auth::encodeSession($profile->getId(), $secret), $expiry, '/', Config::getParam('cookieDomain'), ('https' == $protocol), true, Config::getParam('cookieSamesite'))
            ->setStatusCode(Response::STATUS_CODE_CREATED)
        ;

        $countries = $locale->getText('countries');

        $session
            ->setAttribute('current', true)
            ->setAttribute('countryName', (isset($countries[strtoupper($session->getAttribute('countryCode'))])) ? $countries[strtoupper($session->getAttribute('countryCode'))] : $locale->getText('locale.country.unknown'))
        ;
        
        $response->dynamic($session, Response::MODEL_SESSION);
    });

App::get('/v1/account/sessions/oauth2/:provider')
    ->desc('Create Account Session with OAuth2')
    ->groups(['api', 'account'])
    ->label('error', __DIR__.'/../../views/general/error.phtml')
    ->label('scope', 'public')
    ->label('sdk.auth', [])
    ->label('sdk.namespace', 'account')
    ->label('sdk.method', 'createOAuth2Session')
    ->label('sdk.description', '/docs/references/account/create-session-oauth2.md')
    ->label('sdk.response.code', Response::STATUS_CODE_MOVED_PERMANENTLY)
    ->label('sdk.response.type', Response::CONTENT_TYPE_HTML)
    ->label('sdk.methodType', 'webAuth')
    ->label('abuse-limit', 50)
    ->label('abuse-key', 'ip:{ip}')
    ->param('provider', '', new WhiteList(\array_keys(Config::getParam('providers')), true), 'OAuth2 Provider. Currently, supported providers are: ' . \implode(', ', \array_keys(\array_filter(Config::getParam('providers'), function($node) {return (!$node['mock']);}))).'.')
    ->param('success', $oauthDefaultSuccess, function ($clients) { return new Host($clients); }, 'URL to redirect back to your app after a successful login attempt.  Only URLs from hostnames in your project platform list are allowed. This requirement helps to prevent an [open redirect](https://cheatsheetseries.owasp.org/cheatsheets/Unvalidated_Redirects_and_Forwards_Cheat_Sheet.html) attack against your project API.', true, ['clients'])
    ->param('failure', $oauthDefaultFailure, function ($clients) { return new Host($clients); }, 'URL to redirect back to your app after a failed login attempt.  Only URLs from hostnames in your project platform list are allowed. This requirement helps to prevent an [open redirect](https://cheatsheetseries.owasp.org/cheatsheets/Unvalidated_Redirects_and_Forwards_Cheat_Sheet.html) attack against your project API.', true, ['clients'])
    ->param('scopes', [], new ArrayList(new Text(128)), 'A list of custom OAuth2 scopes. Check each provider internal docs for a list of supported scopes.', true)
    ->inject('request')
    ->inject('response')
    ->inject('project')
    ->action(function ($provider, $success, $failure, $scopes, $request, $response, $project) {
        /** @var Utopia\Swoole\Request $request */
        /** @var Appwrite\Utopia\Response $response */
        /** @var Appwrite\Database\Document $project */

        $protocol = $request->getProtocol();
        $callback = $protocol.'://'.$request->getHostname().'/v1/account/sessions/oauth2/callback/'.$provider.'/'.$project->getId();
        $appId = $project->getAttribute('usersOauth2'.\ucfirst($provider).'Appid', '');
        $appSecret = $project->getAttribute('usersOauth2'.\ucfirst($provider).'Secret', '{}');

        if (!empty($appSecret) && isset($appSecret['version'])) {
            $key = App::getEnv('_APP_OPENSSL_KEY_V'.$appSecret['version']);
            $appSecret = OpenSSL::decrypt($appSecret['data'], $appSecret['method'], $key, 0, \hex2bin($appSecret['iv']), \hex2bin($appSecret['tag']));
        }

        if (empty($appId) || empty($appSecret)) {
            throw new Exception('This provider is disabled. Please configure the provider app ID and app secret key from your '.APP_NAME.' console to continue.', 412);
        }

        $classname = 'Appwrite\\Auth\\OAuth2\\'.\ucfirst($provider);

        if (!\class_exists($classname)) {
            throw new Exception('Provider is not supported', 501);
        }

        $oauth2 = new $classname($appId, $appSecret, $callback, ['success' => $success, 'failure' => $failure], $scopes);

        $response
            ->addHeader('Cache-Control', 'no-store, no-cache, must-revalidate, max-age=0')
            ->addHeader('Pragma', 'no-cache')
            ->redirect($oauth2->getLoginURL());
    });

App::get('/v1/account/sessions/oauth2/callback/:provider/:projectId')
    ->desc('OAuth2 Callback')
    ->groups(['api', 'account'])
    ->label('error', __DIR__.'/../../views/general/error.phtml')
    ->label('scope', 'public')
    ->label('docs', false)
    ->param('projectId', '', new Text(1024), 'Project unique ID.')
    ->param('provider', '', new WhiteList(\array_keys(Config::getParam('providers')), true), 'OAuth2 provider.')
    ->param('code', '', new Text(1024), 'OAuth2 code.')
    ->param('state', '', new Text(2048), 'Login state params.', true)
    ->inject('request')
    ->inject('response')
    ->action(function ($projectId, $provider, $code, $state, $request, $response) {
        /** @var Utopia\Swoole\Request $request */
        /** @var Appwrite\Utopia\Response $response */

        $domain = $request->getHostname();
        $protocol = $request->getProtocol();
        
        $response
            ->addHeader('Cache-Control', 'no-store, no-cache, must-revalidate, max-age=0')
            ->addHeader('Pragma', 'no-cache')
            ->redirect($protocol.'://'.$domain.'/v1/account/sessions/oauth2/'.$provider.'/redirect?'
                .\http_build_query(['project' => $projectId, 'code' => $code, 'state' => $state]));
    });

App::post('/v1/account/sessions/oauth2/callback/:provider/:projectId')
    ->desc('OAuth2 Callback')
    ->groups(['api', 'account'])
    ->label('error', __DIR__.'/../../views/general/error.phtml')
    ->label('scope', 'public')
    ->label('origin', '*')
    ->label('docs', false)
    ->param('projectId', '', new Text(1024), 'Project unique ID.')
    ->param('provider', '', new WhiteList(\array_keys(Config::getParam('providers')), true), 'OAuth2 provider.')
    ->param('code', '', new Text(1024), 'OAuth2 code.')
    ->param('state', '', new Text(2048), 'Login state params.', true)
    ->inject('request')
    ->inject('response')
    ->action(function ($projectId, $provider, $code, $state, $request, $response) {
        /** @var Utopia\Swoole\Request $request */
        /** @var Appwrite\Utopia\Response $response */

        $domain = $request->getHostname();
        $protocol = $request->getProtocol();
        
        $response
            ->addHeader('Cache-Control', 'no-store, no-cache, must-revalidate, max-age=0')
            ->addHeader('Pragma', 'no-cache')
            ->redirect($protocol.'://'.$domain.'/v1/account/sessions/oauth2/'.$provider.'/redirect?'
                .\http_build_query(['project' => $projectId, 'code' => $code, 'state' => $state]));
    });

App::get('/v1/account/sessions/oauth2/:provider/redirect')
    ->desc('OAuth2 Redirect')
    ->groups(['api', 'account'])
    ->label('error', __DIR__.'/../../views/general/error.phtml')
    ->label('event', 'account.sessions.create')
    ->label('scope', 'public')
    ->label('abuse-limit', 50)
    ->label('abuse-key', 'ip:{ip}')
    ->label('docs', false)
    ->param('provider', '', new WhiteList(\array_keys(Config::getParam('providers')), true), 'OAuth2 provider.')
    ->param('code', '', new Text(1024), 'OAuth2 code.')
    ->param('state', '', new Text(2048), 'OAuth2 state params.', true)
    ->inject('request')
    ->inject('response')
    ->inject('project')
    ->inject('user')
    ->inject('projectDB')
    ->inject('geodb')
    ->inject('audits')
    ->action(function ($provider, $code, $state, $request, $response, $project, $user, $projectDB, $geodb, $audits) use ($oauthDefaultSuccess) {
        /** @var Utopia\Swoole\Request $request */
        /** @var Appwrite\Utopia\Response $response */
        /** @var Appwrite\Database\Document $project */
        /** @var Appwrite\Database\Document $user */
        /** @var Appwrite\Database\Database $projectDB */
        /** @var MaxMind\Db\Reader $geodb */
        /** @var Appwrite\Event\Event $audits */
        
        $protocol = $request->getProtocol();
        $callback = $protocol.'://'.$request->getHostname().'/v1/account/sessions/oauth2/callback/'.$provider.'/'.$project->getId();
        $defaultState = ['success' => $project->getAttribute('url', ''), 'failure' => ''];
        $validateURL = new URL();

        $appId = $project->getAttribute('usersOauth2'.\ucfirst($provider).'Appid', '');
        $appSecret = $project->getAttribute('usersOauth2'.\ucfirst($provider).'Secret', '{}');

        if (!empty($appSecret) && isset($appSecret['version'])) {
            $key = App::getEnv('_APP_OPENSSL_KEY_V'.$appSecret['version']);
            $appSecret = OpenSSL::decrypt($appSecret['data'], $appSecret['method'], $key, 0, \hex2bin($appSecret['iv']), \hex2bin($appSecret['tag']));
        }

        $classname = 'Appwrite\\Auth\\OAuth2\\'.\ucfirst($provider);

        if (!\class_exists($classname)) {
            throw new Exception('Provider is not supported', 501);
        }

        $oauth2 = new $classname($appId, $appSecret, $callback);

        if (!empty($state)) {
            try {
                $state = \array_merge($defaultState, $oauth2->parseState($state));
            } catch (\Exception $exception) {
                throw new Exception('Failed to parse login state params as passed from OAuth2 provider');
            }
        } else {
            $state = $defaultState;
        }

        if (!$validateURL->isValid($state['success'])) {
            throw new Exception('Invalid redirect URL for success login', 400);
        }

        if (!empty($state['failure']) && !$validateURL->isValid($state['failure'])) {
            throw new Exception('Invalid redirect URL for failure login', 400);
        }
        
        $state['failure'] = null;
        $accessToken = $oauth2->getAccessToken($code);

        if (empty($accessToken)) {
            if (!empty($state['failure'])) {
                $response->redirect($state['failure'], 301, 0);
            }

            throw new Exception('Failed to obtain access token');
        }

        $oauth2ID = $oauth2->getUserID($accessToken);
        
        if (empty($oauth2ID)) {
            if (!empty($state['failure'])) {
                $response->redirect($state['failure'], 301, 0);
            }

            throw new Exception('Missing ID from OAuth2 provider', 400);
        }

        $current = Auth::sessionVerify($user->getAttribute('sessions', []), Auth::$secret);

        if ($current) {
            $projectDB->deleteDocument($current); //throw new Exception('User already logged in', 401);
        }

        $user = (empty($user->getId())) ? $projectDB->getCollectionFirst([ // Get user by provider id
            'limit' => 1,
            'filters' => [
                '$collection='.Database::SYSTEM_COLLECTION_USERS,
                'sessions.provider='.$provider,
                'sessions.providerUid='.$oauth2ID
            ],
        ]) : $user;

        if (empty($user)) { // No user logged in or with OAuth2 provider ID, create new one or connect with account with same email
            $name = $oauth2->getUserName($accessToken);
            $email = $oauth2->getUserEmail($accessToken);

            $user = $projectDB->getCollectionFirst([ // Get user by provider email address
                'limit' => 1,
                'filters' => [
                    '$collection='.Database::SYSTEM_COLLECTION_USERS,
                    'email='.$email,
                ],
            ]);

            if (!$user || empty($user->getId())) { // Last option -> create the user, generate random password
                $limit = $project->getAttribute('usersAuthLimit', 0);
        
                if ($limit !== 0) {
                    $projectDB->getCollection([ // Count users
                        'filters' => [
                            '$collection='.Database::SYSTEM_COLLECTION_USERS,
                        ],
                    ]);
        
                    $sum = $projectDB->getSum();
        
                    if($sum >= $limit) {
                        throw new Exception('Project registration is restricted. Contact your administrator for more information.', 501);
                    }
                }
                
                Authorization::disable();

                try {
                    $user = $projectDB->createDocument([
                        '$collection' => Database::SYSTEM_COLLECTION_USERS,
                        '$permissions' => ['read' => ['*'], 'write' => ['user:{self}']],
                        'email' => $email,
                        'emailVerification' => true,
                        'status' => Auth::USER_STATUS_ACTIVATED, // Email should already be authenticated by OAuth2 provider
                        'password' => Auth::passwordHash(Auth::passwordGenerator()),
                        'passwordUpdate' => \time(),
                        'registration' => \time(),
                        'reset' => false,
                        'name' => $name,
                    ], ['email' => $email]);
                } catch (Duplicate $th) {
                    throw new Exception('Account already exists', 409);
                }

                Authorization::reset();

                if (false === $user) {
                    throw new Exception('Failed saving user to DB', 500);
                }
            }
        }

        if (Auth::USER_STATUS_BLOCKED == $user->getAttribute('status')) { // Account is blocked
            throw new Exception('Invalid credentials. User is blocked', 401); // User is in status blocked
        }

        // Create session token, verify user account and update OAuth2 ID and Access Token

        $detector = new Detector($request->getUserAgent('UNKNOWN'));
        $record = $geodb->get($request->getIP());
        $secret = Auth::tokenGenerator();
        $expiry = \time() + Auth::TOKEN_EXPIRATION_LOGIN_LONG;
        $session = new Document(array_merge([
            '$collection' => Database::SYSTEM_COLLECTION_SESSIONS,
            '$permissions' => ['read' => ['user:'.$user['$id']], 'write' => ['user:'.$user['$id']]],
            'userId' => $user->getId(),
            'provider' => $provider,
            'providerUid' => $oauth2ID,
            'providerToken' => $accessToken,
            'secret' => Auth::hash($secret), // One way hash encryption to protect DB leak
            'expire' => $expiry,
            'userAgent' => $request->getUserAgent('UNKNOWN'),
            'ip' => $request->getIP(),
            'countryCode' => ($record) ? \strtolower($record['country']['iso_code']) : '--',
        ], $detector->getOS(), $detector->getClient(), $detector->getDevice()));

        $isAnonymousUser = is_null($user->getAttribute('email')) && is_null($user->getAttribute('password'));

        if ($isAnonymousUser) {
            $user
                ->setAttribute('name', $oauth2->getUserName($accessToken))
                ->setAttribute('email', $oauth2->getUserEmail($accessToken))
            ;
        }

        $user
            ->setAttribute('status', Auth::USER_STATUS_ACTIVATED)
            ->setAttribute('sessions', $session, Document::SET_TYPE_APPEND)
        ;

        Authorization::setRole('user:'.$user->getId());

        $user = $projectDB->updateDocument($user->getArrayCopy());

        if (false === $user) {
            throw new Exception('Failed saving user to DB', 500);
        }

        $audits
            ->setParam('userId', $user->getId())
            ->setParam('event', 'account.sessions.create')
            ->setParam('resource', 'users/'.$user->getId())
            ->setParam('data', ['provider' => $provider])
        ;

        if (!Config::getParam('domainVerification')) {
            $response
                ->addHeader('X-Fallback-Cookies', \json_encode([Auth::$cookieName => Auth::encodeSession($user->getId(), $secret)]))
            ;
        }
        
        // Add keys for non-web platforms - TODO - add verification phase to aviod session sniffing
        if (parse_url($state['success'], PHP_URL_PATH) === parse_url($oauthDefaultSuccess, PHP_URL_PATH)) {
            $state['success'] = URLParser::parse($state['success']);
            $query = URLParser::parseQuery($state['success']['query']);
            $query['project'] = $project->getId();
            $query['domain'] = Config::getParam('cookieDomain');
            $query['key'] = Auth::$cookieName;
            $query['secret'] = Auth::encodeSession($user->getId(), $secret);
            $state['success']['query'] = URLParser::unparseQuery($query);
            $state['success'] = URLParser::unparse($state['success']);
        }

        $response
            ->addHeader('Cache-Control', 'no-store, no-cache, must-revalidate, max-age=0')
            ->addHeader('Pragma', 'no-cache')
            ->addCookie(Auth::$cookieName.'_legacy', Auth::encodeSession($user->getId(), $secret), $expiry, '/', Config::getParam('cookieDomain'), ('https' == $protocol), true, null)
            ->addCookie(Auth::$cookieName, Auth::encodeSession($user->getId(), $secret), $expiry, '/', Config::getParam('cookieDomain'), ('https' == $protocol), true, Config::getParam('cookieSamesite'))
            ->redirect($state['success'])
        ;
    });

App::post('/v1/account/sessions/anonymous')
    ->desc('Create Anonymous Session')
    ->groups(['api', 'account', 'auth'])
    ->label('event', 'account.sessions.create')
    ->label('scope', 'public')
    ->label('auth.type', 'anonymous')
    ->label('sdk.auth', [])
    ->label('sdk.namespace', 'account')
    ->label('sdk.method', 'createAnonymousSession')
    ->label('sdk.description', '/docs/references/account/create-session-anonymous.md')
    ->label('sdk.response.code', Response::STATUS_CODE_CREATED)
    ->label('sdk.response.type', Response::CONTENT_TYPE_JSON)
    ->label('sdk.response.model', Response::MODEL_SESSION)
    ->label('abuse-limit', 50)
    ->label('abuse-key', 'ip:{ip}')
    ->inject('request')
    ->inject('response')
    ->inject('locale')
    ->inject('user')
    ->inject('project')
    ->inject('projectDB')
    ->inject('geodb')
    ->inject('audits')
    ->action(function ($request, $response, $locale, $user, $project, $projectDB, $geodb, $audits) {
        /** @var Utopia\Swoole\Request $request */
        /** @var Appwrite\Utopia\Response $response */
        /** @var Utopia\Locale\Locale $locale */
        /** @var Appwrite\Database\Document $user */
        /** @var Appwrite\Database\Document $project */
        /** @var Appwrite\Database\Database $projectDB */
        /** @var MaxMind\Db\Reader $geodb */
        /** @var Appwrite\Event\Event $audits */

        $protocol = $request->getProtocol();

        if ('console' === $project->getId()) {
            throw new Exception('Failed to create anonymous user.', 401);
        }

<<<<<<< HEAD
        $limit = $project->getAttribute('usersAuthLimit', 0);

        if ($limit !== 0) {
            $projectDB->getCollection([ // Count users
                'filters' => [
                    '$collection='.Database::SYSTEM_COLLECTION_USERS,
                ],
            ]);

            $sum = $projectDB->getSum();

            if($sum >= $limit) {
                throw new Exception('Project registration is restricted. Contact your administrator for more information.', 501);
            }
=======
        if ($user->getId()) {
            throw new Exception('Cannot create an anonymous user when logged in.', 401);
>>>>>>> 9dd75495
        }

        Authorization::disable();
        try {
            $user = $projectDB->createDocument([
                '$collection' => Database::SYSTEM_COLLECTION_USERS,
                '$permissions' => [
                    'read' => ['*'], 
                    'write' => ['user:{self}']
                ],
                'email' => null,
                'emailVerification' => false,
                'status' => Auth::USER_STATUS_UNACTIVATED,
                'password' => null,
                'passwordUpdate' => \time(),
                'registration' => \time(),
                'reset' => false,
                'name' => null
            ]);
        } catch (Exception $th) {
            throw new Exception('Failed saving user to DB', 500);
        }
        Authorization::reset();

        if (false === $user) {
            throw new Exception('Failed saving user to DB', 500);
        }

        // Create session token

        $detector = new Detector($request->getUserAgent('UNKNOWN'));
        $record = $geodb->get($request->getIP());
        $secret = Auth::tokenGenerator();
        $expiry = \time() + Auth::TOKEN_EXPIRATION_LOGIN_LONG;
        $session = new Document(array_merge(
            [
                '$collection' => Database::SYSTEM_COLLECTION_SESSIONS,
                '$permissions' => ['read' => ['user:' . $user['$id']], 'write' => ['user:' . $user['$id']]],
                'userId' => $user->getId(),
                'provider' => Auth::SESSION_PROVIDER_ANONYMOUS,
                'secret' => Auth::hash($secret), // One way hash encryption to protect DB leak
                'expire' => $expiry,
                'userAgent' => $request->getUserAgent('UNKNOWN'),
                'ip' => $request->getIP(),
                'countryCode' => ($record) ? \strtolower($record['country']['iso_code']) : '--',
            ],
            $detector->getOS(),
            $detector->getClient(),
            $detector->getDevice()
        ));

        $user->setAttribute('sessions', $session, Document::SET_TYPE_APPEND);

        Authorization::setRole('user:'.$user->getId());

        $user = $projectDB->updateDocument($user->getArrayCopy());

        if (false === $user) {
            throw new Exception('Failed saving user to DB', 500);
        }

        $audits
            ->setParam('userId', $user->getId())
            ->setParam('event', 'account.sessions.create')
            ->setParam('resource', 'users/'.$user->getId())
        ;

        if (!Config::getParam('domainVerification')) {
            $response
                ->addHeader('X-Fallback-Cookies', \json_encode([Auth::$cookieName => Auth::encodeSession($user->getId(), $secret)]))
            ;
        }

        $response
            ->addCookie(Auth::$cookieName.'_legacy', Auth::encodeSession($user->getId(), $secret), $expiry, '/', Config::getParam('cookieDomain'), ('https' == $protocol), true, null)
            ->addCookie(Auth::$cookieName, Auth::encodeSession($user->getId(), $secret), $expiry, '/', Config::getParam('cookieDomain'), ('https' == $protocol), true, Config::getParam('cookieSamesite'))
            ->setStatusCode(Response::STATUS_CODE_CREATED)
        ;

        $session
            ->setAttribute('current', true)
            ->setAttribute('countryName', (isset($countries[$session->getAttribute('countryCode')])) ? $countries[$session->getAttribute('countryCode')] : $locale->getText('locale.country.unknown'))
        ;

        $response->dynamic($session, Response::MODEL_SESSION);
    });

App::post('/v1/account/jwt')
    ->desc('Create Account JWT')
    ->groups(['api', 'account', 'auth'])
    ->label('scope', 'account')
    ->label('auth.type', 'jwt')
    ->label('sdk.auth', [APP_AUTH_TYPE_SESSION])
    ->label('sdk.namespace', 'account')
    ->label('sdk.method', 'createJWT')
    ->label('sdk.description', '/docs/references/account/create-jwt.md')
    ->label('abuse-limit', 10)
    ->label('abuse-key', 'url:{url},userId:{param-userId}')
    ->inject('response')
    ->inject('user')
    ->action(function ($response, $user) {
        /** @var Appwrite\Utopia\Response $response */
        /** @var Appwrite\Database\Document $user */
            
        $sessions = $user->getAttribute('sessions', []);
        $current = new Document();

        foreach ($sessions as $session) { 
            /** @var Appwrite\Database\Document $session */

            if ($session->getAttribute('secret') == Auth::hash(Auth::$secret)) { // If current session delete the cookies too
                $current = $session;
            }
        }

        if($current->isEmpty()) {
            throw new Exception('No valid session found', 401);
        }
        
        $jwt = new JWT(App::getEnv('_APP_OPENSSL_KEY_V1'), 'HS256', 900, 10); // Instantiate with key, algo, maxAge and leeway.

        $response
            ->setStatusCode(Response::STATUS_CODE_CREATED)
            ->dynamic(new Document(['jwt' => $jwt->encode([
                // 'uid'    => 1,
                // 'aud'    => 'http://site.com',
                // 'scopes' => ['user'],
                // 'iss'    => 'http://api.mysite.com',
                'userId' => $user->getId(),
                'sessionId' => $current->getId(),
            ])]), Response::MODEL_JWT);
    });

App::get('/v1/account')
    ->desc('Get Account')
    ->groups(['api', 'account'])
    ->label('scope', 'account')
    ->label('sdk.auth', [APP_AUTH_TYPE_SESSION, APP_AUTH_TYPE_JWT])
    ->label('sdk.namespace', 'account')
    ->label('sdk.method', 'get')
    ->label('sdk.description', '/docs/references/account/get.md')
    ->label('sdk.response.code', Response::STATUS_CODE_OK)
    ->label('sdk.response.type', Response::CONTENT_TYPE_JSON)
    ->label('sdk.response.model', Response::MODEL_USER)
    ->inject('response')
    ->inject('user')
    ->action(function ($response, $user) {
        /** @var Appwrite\Utopia\Response $response */
        /** @var Appwrite\Database\Document $user */

        $response->dynamic($user, Response::MODEL_USER);
    });

App::get('/v1/account/prefs')
    ->desc('Get Account Preferences')
    ->groups(['api', 'account'])
    ->label('scope', 'account')
    ->label('sdk.auth', [APP_AUTH_TYPE_SESSION, APP_AUTH_TYPE_JWT])
    ->label('sdk.namespace', 'account')
    ->label('sdk.method', 'getPrefs')
    ->label('sdk.description', '/docs/references/account/get-prefs.md')
    ->label('sdk.response.code', Response::STATUS_CODE_OK)
    ->label('sdk.response.type', Response::CONTENT_TYPE_JSON)
    ->label('sdk.response.model', Response::MODEL_ANY)
    ->inject('response')
    ->inject('user')
    ->action(function ($response, $user) {
        /** @var Appwrite\Utopia\Response $response */
        /** @var Appwrite\Database\Document $user */

        $prefs = $user->getAttribute('prefs', new \stdClass());

        $response->dynamic(new Document($prefs), Response::MODEL_ANY);
    });

App::get('/v1/account/sessions')
    ->desc('Get Account Sessions')
    ->groups(['api', 'account'])
    ->label('scope', 'account')
    ->label('sdk.auth', [APP_AUTH_TYPE_SESSION, APP_AUTH_TYPE_JWT])
    ->label('sdk.namespace', 'account')
    ->label('sdk.method', 'getSessions')
    ->label('sdk.description', '/docs/references/account/get-sessions.md')
    ->label('sdk.response.code', Response::STATUS_CODE_OK)
    ->label('sdk.response.type', Response::CONTENT_TYPE_JSON)
    ->label('sdk.response.model', Response::MODEL_SESSION_LIST)
    ->inject('response')
    ->inject('user')
    ->inject('locale')
    ->action(function ($response, $user, $locale) {
        /** @var Appwrite\Utopia\Response $response */
        /** @var Appwrite\Database\Document $user */
        /** @var Utopia\Locale\Locale $locale */

        $sessions = $user->getAttribute('sessions', []);
        $countries = $locale->getText('countries');
        $current = Auth::sessionVerify($sessions, Auth::$secret);

        foreach ($sessions as $key => $session) { 
            /** @var Document $session */

            $session->setAttribute('countryName', (isset($countries[strtoupper($session->getAttribute('countryCode'))]))
                ? $countries[strtoupper($session->getAttribute('countryCode'))]
                : $locale->getText('locale.country.unknown'));
            $session->setAttribute('current', ($current == $session->getId()) ? true : false);

            $sessions[$key] = $session;
        }

        $response->dynamic(new Document([
            'sum' => count($sessions),
            'sessions' => $sessions
        ]), Response::MODEL_SESSION_LIST);
    });

App::get('/v1/account/logs')
    ->desc('Get Account Logs')
    ->groups(['api', 'account'])
    ->label('scope', 'account')
    ->label('sdk.auth', [APP_AUTH_TYPE_SESSION, APP_AUTH_TYPE_JWT])
    ->label('sdk.namespace', 'account')
    ->label('sdk.method', 'getLogs')
    ->label('sdk.description', '/docs/references/account/get-logs.md')
    ->label('sdk.response.code', Response::STATUS_CODE_OK)
    ->label('sdk.response.type', Response::CONTENT_TYPE_JSON)
    ->label('sdk.response.model', Response::MODEL_LOG_LIST)
    ->inject('response')
    ->inject('register')
    ->inject('project')
    ->inject('user')
    ->inject('locale')
    ->inject('geodb')
    ->action(function ($response, $register, $project, $user, $locale, $geodb) {
        /** @var Appwrite\Utopia\Response $response */
        /** @var Appwrite\Database\Document $project */
        /** @var Appwrite\Database\Document $user */
        /** @var Utopia\Locale\Locale $locale */
        /** @var MaxMind\Db\Reader $geodb */

        $adapter = new AuditAdapter($register->get('db'));
        $adapter->setNamespace('app_'.$project->getId());

        $audit = new Audit($adapter);
        $countries = $locale->getText('countries');

        $logs = $audit->getLogsByUserAndActions($user->getId(), [
            'account.create',
            'account.delete',
            'account.update.name',
            'account.update.email',
            'account.update.password',
            'account.update.prefs',
            'account.sessions.create',
            'account.sessions.delete',
            'account.recovery.create',
            'account.recovery.update',
            'account.verification.create',
            'account.verification.update',
            'teams.membership.create',
            'teams.membership.update',
            'teams.membership.delete',
        ]);

        $output = [];

        foreach ($logs as $i => &$log) {
            $log['userAgent'] = (!empty($log['userAgent'])) ? $log['userAgent'] : 'UNKNOWN';

            $detector = new Detector($log['userAgent']);

            $output[$i] = new Document(array_merge([
                'event' => $log['event'],
                'ip' => $log['ip'],
                'time' => \strtotime($log['time']),
            ], $detector->getOS(), $detector->getClient(), $detector->getDevice()));

            $record = $geodb->get($log['ip']);

            if ($record) {
                $output[$i]['countryCode'] = (isset($countries[$record['country']['iso_code']])) ? \strtolower($record['country']['iso_code']) : '--';
                $output[$i]['countryName'] = (isset($countries[$record['country']['iso_code']])) ? $countries[$record['country']['iso_code']] : $locale->getText('locale.country.unknown');
            } else {
                $output[$i]['countryCode'] = '--';
                $output[$i]['countryName'] = $locale->getText('locale.country.unknown');
            }

        }

        $response->dynamic(new Document(['logs' => $output]), Response::MODEL_LOG_LIST);
    });

App::patch('/v1/account/name')
    ->desc('Update Account Name')
    ->groups(['api', 'account'])
    ->label('event', 'account.update.name')
    ->label('scope', 'account')
    ->label('sdk.auth', [APP_AUTH_TYPE_SESSION, APP_AUTH_TYPE_JWT])
    ->label('sdk.namespace', 'account')
    ->label('sdk.method', 'updateName')
    ->label('sdk.description', '/docs/references/account/update-name.md')
    ->label('sdk.response.code', Response::STATUS_CODE_OK)
    ->label('sdk.response.type', Response::CONTENT_TYPE_JSON)
    ->label('sdk.response.model', Response::MODEL_USER)
    ->param('name', '', new Text(128), 'User name. Max length: 128 chars.')
    ->inject('response')
    ->inject('user')
    ->inject('projectDB')
    ->inject('audits')
    ->action(function ($name, $response, $user, $projectDB, $audits) {
        /** @var Appwrite\Utopia\Response $response */
        /** @var Appwrite\Database\Document $user */
        /** @var Appwrite\Database\Database $projectDB */
        /** @var Appwrite\Event\Event $audits */

        $user = $projectDB->updateDocument(\array_merge($user->getArrayCopy(), [
            'name' => $name,
        ]));

        if (false === $user) {
            throw new Exception('Failed saving user to DB', 500);
        }

        $audits
            ->setParam('userId', $user->getId())
            ->setParam('event', 'account.update.name')
            ->setParam('resource', 'users/'.$user->getId())
        ;

        $response->dynamic($user, Response::MODEL_USER);
    });

App::patch('/v1/account/password')
    ->desc('Update Account Password')
    ->groups(['api', 'account'])
    ->label('event', 'account.update.password')
    ->label('scope', 'account')
    ->label('sdk.auth', [APP_AUTH_TYPE_SESSION, APP_AUTH_TYPE_JWT])
    ->label('sdk.namespace', 'account')
    ->label('sdk.method', 'updatePassword')
    ->label('sdk.description', '/docs/references/account/update-password.md')
    ->label('sdk.response.code', Response::STATUS_CODE_OK)
    ->label('sdk.response.type', Response::CONTENT_TYPE_JSON)
    ->label('sdk.response.model', Response::MODEL_USER)
    ->param('password', '', new Password(), 'New user password. Must be between 6 to 32 chars.')
    ->param('oldPassword', '', new Password(), 'Old user password. Must be between 6 to 32 chars.')
    ->inject('response')
    ->inject('user')
    ->inject('projectDB')
    ->inject('audits')
    ->action(function ($password, $oldPassword, $response, $user, $projectDB, $audits) {
        /** @var Appwrite\Utopia\Response $response */
        /** @var Appwrite\Database\Document $user */
        /** @var Appwrite\Database\Database $projectDB */
        /** @var Appwrite\Event\Event $audits */

        if (!Auth::passwordVerify($oldPassword, $user->getAttribute('password'))) { // Double check user password
            throw new Exception('Invalid credentials', 401);
        }

        $user = $projectDB->updateDocument(\array_merge($user->getArrayCopy(), [
            'password' => Auth::passwordHash($password),
        ]));

        if (false === $user) {
            throw new Exception('Failed saving user to DB', 500);
        }

        $audits
            ->setParam('userId', $user->getId())
            ->setParam('event', 'account.update.password')
            ->setParam('resource', 'users/'.$user->getId())
        ;

        $response->dynamic($user, Response::MODEL_USER);
    });

App::patch('/v1/account/email')
    ->desc('Update Account Email')
    ->groups(['api', 'account'])
    ->label('event', 'account.update.email')
    ->label('scope', 'account')
    ->label('sdk.auth', [APP_AUTH_TYPE_SESSION, APP_AUTH_TYPE_JWT])
    ->label('sdk.namespace', 'account')
    ->label('sdk.method', 'updateEmail')
    ->label('sdk.description', '/docs/references/account/update-email.md')
    ->label('sdk.response.code', Response::STATUS_CODE_OK)
    ->label('sdk.response.type', Response::CONTENT_TYPE_JSON)
    ->label('sdk.response.model', Response::MODEL_USER)
    ->param('email', '', new Email(), 'User email.')
    ->param('password', '', new Password(), 'User password. Must be between 6 to 32 chars.')
    ->inject('response')
    ->inject('user')
    ->inject('projectDB')
    ->inject('audits')
    ->action(function ($email, $password, $response, $user, $projectDB, $audits) {
        /** @var Appwrite\Utopia\Response $response */
        /** @var Appwrite\Database\Document $user */
        /** @var Appwrite\Database\Database $projectDB */
        /** @var Appwrite\Event\Event $audits */

        $isAnonymousUser = is_null($user->getAttribute('email')) && is_null($user->getAttribute('password')); // Check if request is from an anonymous account for converting

        if (
            !$isAnonymousUser &&
            !Auth::passwordVerify($password, $user->getAttribute('password'))
        ) { // Double check user password
            throw new Exception('Invalid credentials', 401);
        }

        $profile = $projectDB->getCollectionFirst([ // Get user by email address
            'limit' => 1,
            'filters' => [
                '$collection='.Database::SYSTEM_COLLECTION_USERS,
                'email='.$email,
            ],
        ]);

        if (!empty($profile)) {
            throw new Exception('User already registered', 400);
        }

        // TODO after this user needs to confirm mail again

        $user = $projectDB->updateDocument(\array_merge(
            $user->getArrayCopy(),
            ($isAnonymousUser ? [ 'password' => Auth::passwordHash($password) ] : []),
            [
                'email' => $email,
                'emailVerification' => false,
            ]
        ));

        if (false === $user) {
            throw new Exception('Failed saving user to DB', 500);
        }
        
        $audits
            ->setParam('userId', $user->getId())
            ->setParam('event', 'account.update.email')
            ->setParam('resource', 'users/'.$user->getId())
        ;

        $response->dynamic($user, Response::MODEL_USER);
    });

App::patch('/v1/account/prefs')
    ->desc('Update Account Preferences')
    ->groups(['api', 'account'])
    ->label('event', 'account.update.prefs')
    ->label('scope', 'account')
    ->label('sdk.auth', [APP_AUTH_TYPE_SESSION, APP_AUTH_TYPE_JWT])
    ->label('sdk.namespace', 'account')
    ->label('sdk.method', 'updatePrefs')
    ->label('sdk.description', '/docs/references/account/update-prefs.md')
    ->label('sdk.response.code', Response::STATUS_CODE_OK)
    ->label('sdk.response.type', Response::CONTENT_TYPE_JSON)
    ->label('sdk.response.model', Response::MODEL_ANY)
    ->param('prefs', [], new Assoc(), 'Prefs key-value JSON object.')
    ->inject('response')
    ->inject('user')
    ->inject('projectDB')
    ->inject('audits')
    ->action(function ($prefs, $response, $user, $projectDB, $audits) {
        /** @var Appwrite\Utopia\Response $response */
        /** @var Appwrite\Database\Document $user */
        /** @var Appwrite\Database\Database $projectDB */
        /** @var Appwrite\Event\Event $audits */
        
        $user = $projectDB->updateDocument(\array_merge($user->getArrayCopy(), [
            'prefs' => $prefs,
        ]));

        if (false === $user) {
            throw new Exception('Failed saving user to DB', 500);
        }

        $audits
            ->setParam('event', 'account.update.prefs')
            ->setParam('resource', 'users/'.$user->getId())
        ;

        $response->dynamic($user, Response::MODEL_USER);
    });

App::delete('/v1/account')
    ->desc('Delete Account')
    ->groups(['api', 'account'])
    ->label('event', 'account.delete')
    ->label('scope', 'account')
    ->label('sdk.auth', [APP_AUTH_TYPE_SESSION, APP_AUTH_TYPE_JWT])
    ->label('sdk.namespace', 'account')
    ->label('sdk.method', 'delete')
    ->label('sdk.description', '/docs/references/account/delete.md')
    ->label('sdk.response.code', Response::STATUS_CODE_NOCONTENT)
    ->label('sdk.response.model', Response::MODEL_NONE)
    ->inject('request')
    ->inject('response')
    ->inject('user')
    ->inject('projectDB')
    ->inject('audits')
    ->inject('events')
    ->action(function ($request, $response, $user, $projectDB, $audits, $events) {
        /** @var Utopia\Swoole\Request $request */
        /** @var Appwrite\Utopia\Response $response */
        /** @var Appwrite\Database\Document $user */
        /** @var Appwrite\Database\Database $projectDB */
        /** @var Appwrite\Event\Event $audits */
        /** @var Appwrite\Event\Event $events */

        $protocol = $request->getProtocol();
        $user = $projectDB->updateDocument(\array_merge($user->getArrayCopy(), [
            'status' => Auth::USER_STATUS_BLOCKED,
        ]));

        if (false === $user) {
            throw new Exception('Failed saving user to DB', 500);
        }

        //TODO delete all tokens or only current session?
        //TODO delete all user data according to GDPR. Make sure everything is backed up and backups are deleted later
        /*
         * Data to delete
         * * Tokens
         * * Memberships
         */

        $audits
            ->setParam('userId', $user->getId())
            ->setParam('event', 'account.delete')
            ->setParam('resource', 'users/'.$user->getId())
            ->setParam('data', $user->getArrayCopy())
        ;

        $events
            ->setParam('eventData', $response->output($user, Response::MODEL_USER))
        ;

        if (!Config::getParam('domainVerification')) {
            $response
                ->addHeader('X-Fallback-Cookies', \json_encode([]))
            ;
        }

        $response
            ->addCookie(Auth::$cookieName.'_legacy', '', \time() - 3600, '/', Config::getParam('cookieDomain'), ('https' == $protocol), true, null)
            ->addCookie(Auth::$cookieName, '', \time() - 3600, '/', Config::getParam('cookieDomain'), ('https' == $protocol), true, Config::getParam('cookieSamesite'))
            ->noContent()
        ;
    });

App::delete('/v1/account/sessions/:sessionId')
    ->desc('Delete Account Session')
    ->groups(['api', 'account'])
    ->label('scope', 'account')
    ->label('event', 'account.sessions.delete')
    ->label('sdk.auth', [APP_AUTH_TYPE_SESSION, APP_AUTH_TYPE_JWT])
    ->label('sdk.namespace', 'account')
    ->label('sdk.method', 'deleteSession')
    ->label('sdk.description', '/docs/references/account/delete-session.md')
    ->label('sdk.response.code', Response::STATUS_CODE_NOCONTENT)
    ->label('sdk.response.model', Response::MODEL_NONE)
    ->label('abuse-limit', 100)
    ->param('sessionId', null, new UID(), 'Session unique ID. Use the string \'current\' to delete the current device session.')
    ->inject('request')
    ->inject('response')
    ->inject('user')
    ->inject('projectDB')
    ->inject('audits')
    ->inject('events')
    ->action(function ($sessionId, $request, $response, $user, $projectDB, $audits, $events) {
        /** @var Utopia\Swoole\Request $request */
        /** @var Appwrite\Utopia\Response $response */
        /** @var Appwrite\Database\Document $user */
        /** @var Appwrite\Database\Database $projectDB */
        /** @var Appwrite\Event\Event $audits */
        /** @var Appwrite\Event\Event $events */

        $protocol = $request->getProtocol();
        $sessionId = ($sessionId === 'current')
            ? Auth::sessionVerify($user->getAttribute('sessions'), Auth::$secret)
            : $sessionId;
                
        $sessions = $user->getAttribute('sessions', []);

        foreach ($sessions as $session) { 
            /** @var Document $session */

            if (($sessionId == $session->getId())) {
                if (!$projectDB->deleteDocument($session->getId())) {
                    throw new Exception('Failed to remove token from DB', 500);
                }

                $audits
                    ->setParam('userId', $user->getId())
                    ->setParam('event', 'account.sessions.delete')
                    ->setParam('resource', '/user/'.$user->getId())
                ;

                if (!Config::getParam('domainVerification')) {
                    $response
                        ->addHeader('X-Fallback-Cookies', \json_encode([]))
                    ;
                }
                
                $session->setAttribute('current', false);

                if ($session->getAttribute('secret') == Auth::hash(Auth::$secret)) { // If current session delete the cookies too
                    $session->setAttribute('current', true);

                    $response
                        ->addCookie(Auth::$cookieName.'_legacy', '', \time() - 3600, '/', Config::getParam('cookieDomain'), ('https' == $protocol), true, null)
                        ->addCookie(Auth::$cookieName, '', \time() - 3600, '/', Config::getParam('cookieDomain'), ('https' == $protocol), true, Config::getParam('cookieSamesite'))
                    ;
                }

                $events
                    ->setParam('eventData', $response->output($session, Response::MODEL_SESSION))
                ;

                return $response->noContent();
            }
        }

        throw new Exception('Session not found', 404);
    });

App::delete('/v1/account/sessions')
    ->desc('Delete All Account Sessions')
    ->groups(['api', 'account'])
    ->label('scope', 'account')
    ->label('event', 'account.sessions.delete')
    ->label('sdk.auth', [APP_AUTH_TYPE_SESSION, APP_AUTH_TYPE_JWT])
    ->label('sdk.namespace', 'account')
    ->label('sdk.method', 'deleteSessions')
    ->label('sdk.description', '/docs/references/account/delete-sessions.md')
    ->label('sdk.response.code', Response::STATUS_CODE_NOCONTENT)
    ->label('sdk.response.model', Response::MODEL_NONE)
    ->label('abuse-limit', 100)
    ->inject('request')
    ->inject('response')
    ->inject('user')
    ->inject('projectDB')
    ->inject('audits')
    ->inject('events')
    ->action(function ($request, $response, $user, $projectDB, $audits, $events) {
        /** @var Utopia\Swoole\Request $request */
        /** @var Appwrite\Utopia\Response $response */
        /** @var Appwrite\Database\Document $user */
        /** @var Appwrite\Database\Database $projectDB */
        /** @var Appwrite\Event\Event $audits */
        /** @var Appwrite\Event\Event $events */

        $protocol = $request->getProtocol();
        $sessions = $user->getAttribute('sessions', []);

        foreach ($sessions as $session) { 
            /** @var Document $session */

            if (!$projectDB->deleteDocument($session->getId())) {
                throw new Exception('Failed to remove token from DB', 500);
            }

            $audits
                ->setParam('userId', $user->getId())
                ->setParam('event', 'account.sessions.delete')
                ->setParam('resource', '/user/'.$user->getId())
            ;

            if (!Config::getParam('domainVerification')) {
                $response
                    ->addHeader('X-Fallback-Cookies', \json_encode([]))
                ;
            }

            $session->setAttribute('current', false);

            if ($session->getAttribute('secret') == Auth::hash(Auth::$secret)) { // If current session delete the cookies too
                $session->setAttribute('current', true);
                $response
                    ->addCookie(Auth::$cookieName.'_legacy', '', \time() - 3600, '/', Config::getParam('cookieDomain'), ('https' == $protocol), true, null)
                    ->addCookie(Auth::$cookieName, '', \time() - 3600, '/', Config::getParam('cookieDomain'), ('https' == $protocol), true, Config::getParam('cookieSamesite'))
                ;
            }
        }
                    
        $events
            ->setParam('eventData', $response->output(new Document([
                'sum' => count($sessions),
                'sessions' => $sessions
            ]), Response::MODEL_SESSION_LIST))
        ;

        $response->noContent();
    });

App::post('/v1/account/recovery')
    ->desc('Create Password Recovery')
    ->groups(['api', 'account'])
    ->label('scope', 'public')
    ->label('event', 'account.recovery.create')
    ->label('sdk.auth', [APP_AUTH_TYPE_SESSION, APP_AUTH_TYPE_JWT])
    ->label('sdk.namespace', 'account')
    ->label('sdk.method', 'createRecovery')
    ->label('sdk.description', '/docs/references/account/create-recovery.md')
    ->label('sdk.response.code', Response::STATUS_CODE_CREATED)
    ->label('sdk.response.type', Response::CONTENT_TYPE_JSON)
    ->label('sdk.response.model', Response::MODEL_TOKEN)
    ->label('abuse-limit', 10)
    ->label('abuse-key', 'url:{url},email:{param-email}')
    ->param('email', '', new Email(), 'User email.')
    ->param('url', '', function ($clients) { return new Host($clients); }, 'URL to redirect the user back to your app from the recovery email. Only URLs from hostnames in your project platform list are allowed. This requirement helps to prevent an [open redirect](https://cheatsheetseries.owasp.org/cheatsheets/Unvalidated_Redirects_and_Forwards_Cheat_Sheet.html) attack against your project API.', false, ['clients'])
    ->inject('request')
    ->inject('response')
    ->inject('projectDB')
    ->inject('project')
    ->inject('locale')
    ->inject('mails')
    ->inject('audits')
    ->inject('events')
    ->action(function ($email, $url, $request, $response, $projectDB, $project, $locale, $mails, $audits, $events) {
        /** @var Utopia\Swoole\Request $request */
        /** @var Appwrite\Utopia\Response $response */
        /** @var Appwrite\Database\Database $projectDB */
        /** @var Appwrite\Database\Document $project */
        /** @var Utopia\Locale\Locale $locale */
        /** @var Appwrite\Event\Event $mails */
        /** @var Appwrite\Event\Event $audits */
        /** @var Appwrite\Event\Event $events */

        $isPrivilegedUser = Auth::isPrivilegedUser(Authorization::$roles);
        $isAppUser = Auth::isAppUser(Authorization::$roles);

        $profile = $projectDB->getCollectionFirst([ // Get user by email address
            'limit' => 1,
            'filters' => [
                '$collection='.Database::SYSTEM_COLLECTION_USERS,
                'email='.$email,
            ],
        ]);

        if (empty($profile)) {
            throw new Exception('User not found', 404); // TODO maybe hide this
        }

        if (Auth::USER_STATUS_BLOCKED == $profile->getAttribute('status')) { // Account is blocked
            throw new Exception('Invalid credentials. User is blocked', 401); // User is in status blocked
        }

        $secret = Auth::tokenGenerator();
        $recovery = new Document([
            '$collection' => Database::SYSTEM_COLLECTION_TOKENS,
            '$permissions' => ['read' => ['user:'.$profile->getId()], 'write' => ['user:'.$profile->getId()]],
            'userId' => $profile->getId(),
            'type' => Auth::TOKEN_TYPE_RECOVERY,
            'secret' => Auth::hash($secret), // One way hash encryption to protect DB leak
            'expire' => \time() + Auth::TOKEN_EXPIRATION_RECOVERY,
            'userAgent' => $request->getUserAgent('UNKNOWN'),
            'ip' => $request->getIP(),
        ]);
            
        Authorization::setRole('user:'.$profile->getId());

        $recovery = $projectDB->createDocument($recovery->getArrayCopy());

        if (false === $recovery) {
            throw new Exception('Failed saving recovery to DB', 500);
        }

        $profile->setAttribute('tokens', $recovery, Document::SET_TYPE_APPEND);

        $profile = $projectDB->updateDocument($profile->getArrayCopy());

        if (false === $profile) {
            throw new Exception('Failed to save user to DB', 500);
        }

        $url = Template::parseURL($url);
        $url['query'] = Template::mergeQuery(((isset($url['query'])) ? $url['query'] : ''), ['userId' => $profile->getId(), 'secret' => $secret]);
        $url = Template::unParseURL($url);

        $body = new Template(__DIR__.'/../../config/locale/templates/email-base.tpl');
        $content = new Template(__DIR__.'/../../config/locale/translations/templates/'.$locale->getText('account.emails.recovery.body'));
        $cta = new Template(__DIR__.'/../../config/locale/templates/email-cta.tpl');

        $body
            ->setParam('{{content}}', $content->render())
            ->setParam('{{cta}}', $cta->render())
            ->setParam('{{title}}', $locale->getText('account.emails.recovery.title'))
            ->setParam('{{direction}}', $locale->getText('settings.direction'))
            ->setParam('{{project}}', $project->getAttribute('name', ['[APP-NAME]']))
            ->setParam('{{name}}', $profile->getAttribute('name'))
            ->setParam('{{redirect}}', $url)
            ->setParam('{{bg-body}}', '#f6f6f6')
            ->setParam('{{bg-content}}', '#ffffff')
            ->setParam('{{bg-cta}}', '#3498db')
            ->setParam('{{bg-cta-hover}}', '#34495e')
            ->setParam('{{text-content}}', '#000000')
            ->setParam('{{text-cta}}', '#ffffff')
        ;

        $mails
            ->setParam('event', 'account.recovery.create')
            ->setParam('from', ($project->getId() === 'console') ? '' : \sprintf($locale->getText('account.emails.team'), $project->getAttribute('name')))
            ->setParam('recipient', $profile->getAttribute('email', ''))
            ->setParam('name', $profile->getAttribute('name', ''))
            ->setParam('subject', $locale->getText('account.emails.recovery.title'))
            ->setParam('body', $body->render())
            ->trigger();
        ;

        $events
            ->setParam('eventData',
                $response->output($recovery->setAttribute('secret', $secret),
                Response::MODEL_TOKEN
            ))
        ;

        $recovery  // Hide secret for clients, sp
            ->setAttribute('secret',
                ($isPrivilegedUser || $isAppUser) ? $secret : '');

        $audits
            ->setParam('userId', $profile->getId())
            ->setParam('event', 'account.recovery.create')
            ->setParam('resource', 'users/'.$profile->getId())
        ;

        $response
            ->setStatusCode(Response::STATUS_CODE_CREATED)
            ->dynamic($recovery, Response::MODEL_TOKEN)
        ;
    });

App::put('/v1/account/recovery')
    ->desc('Complete Password Recovery')
    ->groups(['api', 'account'])
    ->label('scope', 'public')
    ->label('event', 'account.recovery.update')
    ->label('sdk.auth', [APP_AUTH_TYPE_SESSION, APP_AUTH_TYPE_JWT])
    ->label('sdk.namespace', 'account')
    ->label('sdk.method', 'updateRecovery')
    ->label('sdk.description', '/docs/references/account/update-recovery.md')
    ->label('sdk.response.code', Response::STATUS_CODE_OK)
    ->label('sdk.response.type', Response::CONTENT_TYPE_JSON)
    ->label('sdk.response.model', Response::MODEL_TOKEN)
    ->label('abuse-limit', 10)
    ->label('abuse-key', 'url:{url},userId:{param-userId}')
    ->param('userId', '', new UID(), 'User account UID address.')
    ->param('secret', '', new Text(256), 'Valid reset token.')
    ->param('password', '', new Password(), 'New password. Must be between 6 to 32 chars.')
    ->param('passwordAgain', '', new Password(), 'New password again. Must be between 6 to 32 chars.')
    ->inject('response')
    ->inject('projectDB')
    ->inject('audits')
    ->action(function ($userId, $secret, $password, $passwordAgain, $response, $projectDB, $audits) {
        /** @var Appwrite\Utopia\Response $response */
        /** @var Appwrite\Database\Database $projectDB */
        /** @var Appwrite\Event\Event $audits */
    
        if ($password !== $passwordAgain) {
            throw new Exception('Passwords must match', 400);
        }

        $profile = $projectDB->getCollectionFirst([ // Get user by email address
            'limit' => 1,
            'filters' => [
                '$collection='.Database::SYSTEM_COLLECTION_USERS,
                '$id='.$userId,
            ],
        ]);

        if (empty($profile)) {
            throw new Exception('User not found', 404); // TODO maybe hide this
        }

        $recovery = Auth::tokenVerify($profile->getAttribute('tokens', []), Auth::TOKEN_TYPE_RECOVERY, $secret);

        if (!$recovery) {
            throw new Exception('Invalid recovery token', 401);
        }

        Authorization::setRole('user:'.$profile->getId());

        $profile = $projectDB->updateDocument(\array_merge($profile->getArrayCopy(), [
            'password' => Auth::passwordHash($password),
            'passwordUpdate' => \time(),
            'emailVerification' => true,
        ]));

        if (false === $profile) {
            throw new Exception('Failed saving user to DB', 500);
        }

        /**
         * We act like we're updating and validating
         *  the recovery token but actually we don't need it anymore.
         */
        if (!$projectDB->deleteDocument($recovery)) {
            throw new Exception('Failed to remove recovery from DB', 500);
        }

        $audits
            ->setParam('userId', $profile->getId())
            ->setParam('event', 'account.recovery.update')
            ->setParam('resource', 'users/'.$profile->getId())
        ;

        $recovery = $profile->search('$id', $recovery, $profile->getAttribute('tokens', []));

        $response->dynamic($recovery, Response::MODEL_TOKEN);
    });

App::post('/v1/account/verification')
    ->desc('Create Email Verification')
    ->groups(['api', 'account'])
    ->label('scope', 'account')
    ->label('event', 'account.verification.create')
    ->label('sdk.auth', [APP_AUTH_TYPE_SESSION, APP_AUTH_TYPE_JWT])
    ->label('sdk.namespace', 'account')
    ->label('sdk.method', 'createVerification')
    ->label('sdk.description', '/docs/references/account/create-verification.md')
    ->label('sdk.response.code', Response::STATUS_CODE_CREATED)
    ->label('sdk.response.type', Response::CONTENT_TYPE_JSON)
    ->label('sdk.response.model', Response::MODEL_TOKEN)
    ->label('abuse-limit', 10)
    ->label('abuse-key', 'url:{url},email:{param-email}')
    ->param('url', '', function ($clients) { return new Host($clients); }, 'URL to redirect the user back to your app from the verification email. Only URLs from hostnames in your project platform list are allowed. This requirement helps to prevent an [open redirect](https://cheatsheetseries.owasp.org/cheatsheets/Unvalidated_Redirects_and_Forwards_Cheat_Sheet.html) attack against your project API.', false, ['clients']) // TODO add built-in confirm page
    ->inject('request')
    ->inject('response')
    ->inject('project')
    ->inject('user')
    ->inject('projectDB')
    ->inject('locale')
    ->inject('audits')
    ->inject('events')
    ->inject('mails')
    ->action(function ($url, $request, $response, $project, $user, $projectDB, $locale, $audits, $events, $mails) {
        /** @var Utopia\Swoole\Request $request */
        /** @var Appwrite\Utopia\Response $response */
        /** @var Appwrite\Database\Document $project */
        /** @var Appwrite\Database\Document $user */
        /** @var Appwrite\Database\Database $projectDB */
        /** @var Utopia\Locale\Locale $locale */
        /** @var Appwrite\Event\Event $audits */
        /** @var Appwrite\Event\Event $events */
        /** @var Appwrite\Event\Event $mails */

        $isPrivilegedUser = Auth::isPrivilegedUser(Authorization::$roles);
        $isAppUser = Auth::isAppUser(Authorization::$roles);

        $verificationSecret = Auth::tokenGenerator();
        
        $verification = new Document([
            '$collection' => Database::SYSTEM_COLLECTION_TOKENS,
            '$permissions' => ['read' => ['user:'.$user->getId()], 'write' => ['user:'.$user->getId()]],
            'userId' => $user->getId(),
            'type' => Auth::TOKEN_TYPE_VERIFICATION,
            'secret' => Auth::hash($verificationSecret), // One way hash encryption to protect DB leak
            'expire' => \time() + Auth::TOKEN_EXPIRATION_CONFIRM,
            'userAgent' => $request->getUserAgent('UNKNOWN'),
            'ip' => $request->getIP(),
        ]);
            
        Authorization::setRole('user:'.$user->getId());

        $verification = $projectDB->createDocument($verification->getArrayCopy());

        if (false === $verification) {
            throw new Exception('Failed saving verification to DB', 500);
        }

        $user->setAttribute('tokens', $verification, Document::SET_TYPE_APPEND);

        $user = $projectDB->updateDocument($user->getArrayCopy());

        if (false === $user) {
            throw new Exception('Failed to save user to DB', 500);
        }
        
        $url = Template::parseURL($url);
        $url['query'] = Template::mergeQuery(((isset($url['query'])) ? $url['query'] : ''), ['userId' => $user->getId(), 'secret' => $verificationSecret]);
        $url = Template::unParseURL($url);

        $body = new Template(__DIR__.'/../../config/locale/templates/email-base.tpl');
        $content = new Template(__DIR__.'/../../config/locale/translations/templates/'.$locale->getText('account.emails.verification.body'));
        $cta = new Template(__DIR__.'/../../config/locale/templates/email-cta.tpl');

        $body
            ->setParam('{{content}}', $content->render())
            ->setParam('{{cta}}', $cta->render())
            ->setParam('{{title}}', $locale->getText('account.emails.verification.title'))
            ->setParam('{{direction}}', $locale->getText('settings.direction'))
            ->setParam('{{project}}', $project->getAttribute('name', ['[APP-NAME]']))
            ->setParam('{{name}}', $user->getAttribute('name'))
            ->setParam('{{redirect}}', $url)
            ->setParam('{{bg-body}}', '#f6f6f6')
            ->setParam('{{bg-content}}', '#ffffff')
            ->setParam('{{bg-cta}}', '#3498db')
            ->setParam('{{bg-cta-hover}}', '#34495e')
            ->setParam('{{text-content}}', '#000000')
            ->setParam('{{text-cta}}', '#ffffff')
        ;

        $mails
            ->setParam('event', 'account.verification.create')
            ->setParam('from', ($project->getId() === 'console') ? '' : \sprintf($locale->getText('account.emails.team'), $project->getAttribute('name')))
            ->setParam('recipient', $user->getAttribute('email'))
            ->setParam('name', $user->getAttribute('name'))
            ->setParam('subject', $locale->getText('account.emails.verification.title'))
            ->setParam('body', $body->render())
            ->trigger()
        ;

        $events
            ->setParam('eventData',
                $response->output($verification->setAttribute('secret', $verificationSecret),
                Response::MODEL_TOKEN
            ))
        ;

        $verification  // Hide secret for clients, sp
            ->setAttribute('secret',
                ($isPrivilegedUser || $isAppUser) ? $verificationSecret : '');

        $audits
            ->setParam('userId', $user->getId())
            ->setParam('event', 'account.verification.create')
            ->setParam('resource', 'users/'.$user->getId())
        ;

        $response
            ->setStatusCode(Response::STATUS_CODE_CREATED)
            ->dynamic($verification, Response::MODEL_TOKEN)
        ;
    });

App::put('/v1/account/verification')
    ->desc('Complete Email Verification')
    ->groups(['api', 'account'])
    ->label('scope', 'public')
    ->label('event', 'account.verification.update')
    ->label('sdk.auth', [APP_AUTH_TYPE_SESSION, APP_AUTH_TYPE_JWT])
    ->label('sdk.namespace', 'account')
    ->label('sdk.method', 'updateVerification')
    ->label('sdk.description', '/docs/references/account/update-verification.md')
    ->label('sdk.response.code', Response::STATUS_CODE_OK)
    ->label('sdk.response.type', Response::CONTENT_TYPE_JSON)
    ->label('sdk.response.model', Response::MODEL_TOKEN)
    ->label('abuse-limit', 10)
    ->label('abuse-key', 'url:{url},userId:{param-userId}')
    ->param('userId', '', new UID(), 'User unique ID.')
    ->param('secret', '', new Text(256), 'Valid verification token.')
    ->inject('response')
    ->inject('user')
    ->inject('projectDB')
    ->inject('audits')
    ->action(function ($userId, $secret, $response, $user, $projectDB, $audits) {
        /** @var Appwrite\Utopia\Response $response */
        /** @var Appwrite\Database\Document $user */
        /** @var Appwrite\Database\Database $projectDB */
        /** @var Appwrite\Event\Event $audits */

        $profile = $projectDB->getCollectionFirst([ // Get user by email address
            'limit' => 1,
            'filters' => [
                '$collection='.Database::SYSTEM_COLLECTION_USERS,
                '$id='.$userId,
            ],
        ]);

        if (empty($profile)) {
            throw new Exception('User not found', 404); // TODO maybe hide this
        }

        $verification = Auth::tokenVerify($profile->getAttribute('tokens', []), Auth::TOKEN_TYPE_VERIFICATION, $secret);

        if (!$verification) {
            throw new Exception('Invalid verification token', 401);
        }

        Authorization::setRole('user:'.$profile->getId());

        $profile = $projectDB->updateDocument(\array_merge($profile->getArrayCopy(), [
            'emailVerification' => true,
        ]));

        if (false === $profile) {
            throw new Exception('Failed saving user to DB', 500);
        }

        /**
         * We act like we're updating and validating
         *  the verification token but actually we don't need it anymore.
         */
        if (!$projectDB->deleteDocument($verification)) {
            throw new Exception('Failed to remove verification from DB', 500);
        }

        $audits
            ->setParam('userId', $profile->getId())
            ->setParam('event', 'account.verification.update')
            ->setParam('resource', 'users/'.$user->getId())
        ;

        $verification = $profile->search('$id', $verification, $profile->getAttribute('tokens', []));

        $response->dynamic($verification, Response::MODEL_TOKEN);
    });<|MERGE_RESOLUTION|>--- conflicted
+++ resolved
@@ -650,7 +650,10 @@
             throw new Exception('Failed to create anonymous user.', 401);
         }
 
-<<<<<<< HEAD
+        if ($user->getId()) {
+            throw new Exception('Cannot create an anonymous user when logged in.', 401);
+        }
+
         $limit = $project->getAttribute('usersAuthLimit', 0);
 
         if ($limit !== 0) {
@@ -665,10 +668,6 @@
             if($sum >= $limit) {
                 throw new Exception('Project registration is restricted. Contact your administrator for more information.', 501);
             }
-=======
-        if ($user->getId()) {
-            throw new Exception('Cannot create an anonymous user when logged in.', 401);
->>>>>>> 9dd75495
         }
 
         Authorization::disable();
