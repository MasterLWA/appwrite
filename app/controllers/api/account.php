<?php

use Ahc\Jwt\JWT;
use Appwrite\Auth\Auth;
use Appwrite\Auth\Validator\Password;
use Appwrite\Detector\Detector;
use Appwrite\Network\Validator\Email;
use Appwrite\Network\Validator\Host;
use Appwrite\Network\Validator\URL;
use Appwrite\OpenSSL\OpenSSL;
use Appwrite\Template\Template;
use Appwrite\URL\URL as URLParser;
use Appwrite\Utopia\Response;
use Appwrite\Utopia\Database\Validator\CustomId;
use Utopia\App;
use Utopia\Audit\Audit;
use Utopia\Config\Config;
use Utopia\Database\Document;
use Utopia\Database\Exception\Duplicate;
use Utopia\Database\Query;
use Utopia\Database\Validator\Authorization;
use Utopia\Database\Validator\UID;
use Appwrite\Extend\Exception;
use Utopia\Validator\ArrayList;
use Utopia\Validator\Assoc;
use Utopia\Validator\Boolean;
use Utopia\Validator\Range;
use Utopia\Validator\Text;
use Utopia\Validator\WhiteList;

$oauthDefaultSuccess = '/v1/auth/oauth2/success';
$oauthDefaultFailure = '/v1/auth/oauth2/failure';

App::post('/v1/account')
    ->desc('Create Account')
    ->groups(['api', 'account', 'auth'])
    ->label('event', 'account.create')
    ->label('scope', 'public')
    ->label('auth.type', 'emailPassword')
    ->label('sdk.auth', [])
    ->label('sdk.namespace', 'account')
    ->label('sdk.method', 'create')
    ->label('sdk.description', '/docs/references/account/create.md')
    ->label('sdk.response.code', Response::STATUS_CODE_CREATED)
    ->label('sdk.response.type', Response::CONTENT_TYPE_JSON)
    ->label('sdk.response.model', Response::MODEL_USER)
    ->label('abuse-limit', 10)
    ->param('userId', '', new CustomId(), 'Unique Id. Choose your own unique ID or pass the string "unique()" to auto generate it. Valid chars are a-z, A-Z, 0-9, period, hyphen, and underscore. Can\'t start with a special char. Max length is 36 chars.')
    ->param('email', '', new Email(), 'User email.')
    ->param('password', '', new Password(), 'User password. Must be at least 8 chars.')
    ->param('name', '', new Text(128), 'User name. Max length: 128 chars.', true)
    ->inject('request')
    ->inject('response')
    ->inject('project')
    ->inject('dbForProject')
    ->inject('audits')
    ->inject('usage')
    ->action(function ($userId, $email, $password, $name, $request, $response, $project, $dbForProject, $audits, $usage) {
        /** @var Appwrite\Utopia\Request $request */
        /** @var Appwrite\Utopia\Response $response */
        /** @var Utopia\Database\Document $project */
        /** @var Utopia\Database\Database $dbForProject */
        /** @var Appwrite\Event\Event $audits */
        /** @var Appwrite\Stats\Stats $usage */

        $email = \strtolower($email);
        if ('console' === $project->getId()) {
            $whitelistEmails = $project->getAttribute('authWhitelistEmails');
            $whitelistIPs = $project->getAttribute('authWhitelistIPs');

            if (!empty($whitelistEmails) && !\in_array($email, $whitelistEmails)) {
                throw new Exception('Console registration is restricted to specific emails. Contact your administrator for more information.', 401, Exception::USER_EMAIL_NOT_WHITELISTED);
            }

            if (!empty($whitelistIPs) && !\in_array($request->getIP(), $whitelistIPs)) {
                throw new Exception('Console registration is restricted to specific IPs. Contact your administrator for more information.', 401, Exception::USER_IP_NOT_WHITELISTED);
            }
        }

        $limit = $project->getAttribute('auths', [])['limit'] ?? 0;

        if ($limit !== 0) {
            $total = $dbForProject->count('users', [
                new Query('deleted', Query::TYPE_EQUAL, [false]),
            ], APP_LIMIT_USERS);

            if ($total >= $limit) {
                throw new Exception('Project registration is restricted. Contact your administrator for more information.', 501, Exception::USER_COUNT_EXCEEDED);
            }
        }

        try {
            $userId = $userId == 'unique()' ? $dbForProject->getId() : $userId;
            $user = Authorization::skip(fn() => $dbForProject->createDocument('users', new Document([
                '$id' => $userId,
                '$read' => ['role:all'],
                '$write' => ['user:' . $userId],
                'email' => $email,
                'emailVerification' => false,
                'status' => true,
                'password' => Auth::passwordHash($password),
                'passwordUpdate' => \time(),
                'registration' => \time(),
                'reset' => false,
                'name' => $name,
                'prefs' => new \stdClass(),
                'sessions' => [],
                'tokens' => [],
                'memberships' => [],
                'search' => implode(' ', [$userId, $email, $name]),
                'deleted' => false
            ])));
        } catch (Duplicate $th) {
            throw new Exception('Account already exists', 409, Exception::USER_ALREADY_EXISTS);
        }

        Authorization::unsetRole('role:' . Auth::USER_ROLE_GUEST);
        Authorization::setRole('user:' . $user->getId());
        Authorization::setRole('role:' . Auth::USER_ROLE_MEMBER);

        $audits
            ->setParam('userId', $user->getId())
            ->setParam('event', 'account.create')
            ->setParam('resource', 'user/' . $user->getId())
        ;

        $usage
            ->setParam('users.create', 1)
        ;
        $response->setStatusCode(Response::STATUS_CODE_CREATED);
        $response->dynamic($user, Response::MODEL_USER);
    });

App::post('/v1/account/sessions')
    ->desc('Create Account Session')
    ->groups(['api', 'account', 'auth'])
    ->label('event', 'account.sessions.create')
    ->label('scope', 'public')
    ->label('auth.type', 'emailPassword')
    ->label('sdk.auth', [])
    ->label('sdk.namespace', 'account')
    ->label('sdk.method', 'createSession')
    ->label('sdk.description', '/docs/references/account/create-session.md')
    ->label('sdk.response.code', Response::STATUS_CODE_CREATED)
    ->label('sdk.response.type', Response::CONTENT_TYPE_JSON)
    ->label('sdk.response.model', Response::MODEL_SESSION)
    ->label('abuse-limit', 10)
    ->label('abuse-key', 'url:{url},email:{param-email}')
    ->param('email', '', new Email(), 'User email.')
    ->param('password', '', new Password(), 'User password. Must be at least 8 chars.')
    ->inject('request')
    ->inject('response')
    ->inject('dbForProject')
    ->inject('locale')
    ->inject('geodb')
    ->inject('audits')
    ->inject('usage')
    ->action(function ($email, $password, $request, $response, $dbForProject, $locale, $geodb, $audits, $usage) {
        /** @var Appwrite\Utopia\Request $request */
        /** @var Appwrite\Utopia\Response $response */
        /** @var Utopia\Database\Database $dbForProject */
        /** @var Utopia\Locale\Locale $locale */
        /** @var MaxMind\Db\Reader $geodb */
        /** @var Appwrite\Event\Event $audits */
        /** @var Appwrite\Stats\Stats $usage */

        $email = \strtolower($email);
        $protocol = $request->getProtocol();

        $profile = $dbForProject->findOne('users', [new Query('deleted', Query::TYPE_EQUAL, [false]), new Query('email', Query::TYPE_EQUAL, [$email])]); // Get user by email address

        if (!$profile || !Auth::passwordVerify($password, $profile->getAttribute('password'))) {
            $audits
                //->setParam('userId', $profile->getId())
                ->setParam('event', 'account.sessions.failed')
                ->setParam('resource', 'user/'.($profile ? $profile->getId() : ''))
            ;

            throw new Exception('Invalid credentials', 401, Exception::USER_INVALID_CREDENTIALS); // Wrong password or username
        }

        if (false === $profile->getAttribute('status')) { // Account is blocked
            throw new Exception('Invalid credentials. User is blocked', 401, Exception::USER_BLOCKED); // User is in status blocked
        }

        $detector = new Detector($request->getUserAgent('UNKNOWN'));
        $record = $geodb->get($request->getIP());
        $expiry = \time() + Auth::TOKEN_EXPIRATION_LOGIN_LONG;
        $secret = Auth::tokenGenerator();
        $session = new Document(array_merge(
            [
                '$id' => $dbForProject->getId(),
                'userId' => $profile->getId(),
                'provider' => Auth::SESSION_PROVIDER_EMAIL,
                'providerUid' => $email,
                'secret' => Auth::hash($secret), // One way hash encryption to protect DB leak
                'expire' => $expiry,
                'userAgent' => $request->getUserAgent('UNKNOWN'),
                'ip' => $request->getIP(),
                'countryCode' => ($record) ? \strtolower($record['country']['iso_code']) : '--',
            ], $detector->getOS(), $detector->getClient(), $detector->getDevice()
        ));

        Authorization::setRole('user:' . $profile->getId());

        $session = $dbForProject->createDocument('sessions', $session
            ->setAttribute('$read', ['user:' . $profile->getId()])
            ->setAttribute('$write', ['user:' . $profile->getId()])
        );

        $profile->setAttribute('sessions', $session, Document::SET_TYPE_APPEND);
        $profile = $dbForProject->updateDocument('users', $profile->getId(), $profile);

        $audits
            ->setParam('userId', $profile->getId())
            ->setParam('event', 'account.sessions.create')
            ->setParam('resource', 'user/' . $profile->getId())
            ->setParam('userEmail', $profile->getAttribute('email', ''))
            ->setParam('userName', $profile->getAttribute('name', ''))
        ;

        if (!Config::getParam('domainVerification')) {
            $response
                ->addHeader('X-Fallback-Cookies', \json_encode([Auth::$cookieName => Auth::encodeSession($profile->getId(), $secret)]))
            ;
        }

        $response
            ->addCookie(Auth::$cookieName . '_legacy', Auth::encodeSession($profile->getId(), $secret), $expiry, '/', Config::getParam('cookieDomain'), ('https' == $protocol), true, null)
            ->addCookie(Auth::$cookieName, Auth::encodeSession($profile->getId(), $secret), $expiry, '/', Config::getParam('cookieDomain'), ('https' == $protocol), true, Config::getParam('cookieSamesite'))
            ->setStatusCode(Response::STATUS_CODE_CREATED)
        ;

        $countryName = $locale->getText('countries.'.strtolower($session->getAttribute('countryCode')), $locale->getText('locale.country.unknown'));

        $session
            ->setAttribute('current', true)
            ->setAttribute('countryName', $countryName)
        ;

        $usage
            ->setParam('users.update', 1)
            ->setParam('users.sessions.create', 1)
            ->setParam('provider', 'email')
        ;
        $response->dynamic($session, Response::MODEL_SESSION);
    });

App::get('/v1/account/sessions/oauth2/:provider')
    ->desc('Create Account Session with OAuth2')
    ->groups(['api', 'account'])
    ->label('error', __DIR__ . '/../../views/general/error.phtml')
    ->label('scope', 'public')
    ->label('sdk.auth', [])
    ->label('sdk.namespace', 'account')
    ->label('sdk.method', 'createOAuth2Session')
    ->label('sdk.description', '/docs/references/account/create-session-oauth2.md')
    ->label('sdk.response.code', Response::STATUS_CODE_MOVED_PERMANENTLY)
    ->label('sdk.response.type', Response::CONTENT_TYPE_HTML)
    ->label('sdk.methodType', 'webAuth')
    ->label('abuse-limit', 50)
    ->label('abuse-key', 'ip:{ip}')
    ->param('provider', '', new WhiteList(\array_keys(Config::getParam('providers')), true), 'OAuth2 Provider. Currently, supported providers are: ' . \implode(', ', \array_keys(\array_filter(Config::getParam('providers'), function($node) {return (!$node['mock']);}))).'.')
    ->param('success', '', function ($clients) { return new Host($clients); }, 'URL to redirect back to your app after a successful login attempt.  Only URLs from hostnames in your project platform list are allowed. This requirement helps to prevent an [open redirect](https://cheatsheetseries.owasp.org/cheatsheets/Unvalidated_Redirects_and_Forwards_Cheat_Sheet.html) attack against your project API.', true, ['clients'])
    ->param('failure', '', function ($clients) { return new Host($clients); }, 'URL to redirect back to your app after a failed login attempt.  Only URLs from hostnames in your project platform list are allowed. This requirement helps to prevent an [open redirect](https://cheatsheetseries.owasp.org/cheatsheets/Unvalidated_Redirects_and_Forwards_Cheat_Sheet.html) attack against your project API.', true, ['clients'])
    ->param('scopes', [], new ArrayList(new Text(128)), 'A list of custom OAuth2 scopes. Check each provider internal docs for a list of supported scopes.', true)
    ->inject('request')
    ->inject('response')
    ->inject('project')
    ->action(function ($provider, $success, $failure, $scopes, $request, $response, $project) use ($oauthDefaultSuccess, $oauthDefaultFailure) {
        /** @var Appwrite\Utopia\Request $request */
        /** @var Appwrite\Utopia\Response $response */
        /** @var Utopia\Database\Document $project */

        $protocol = $request->getProtocol();
        $callback = $protocol.'://'.$request->getHostname().'/v1/account/sessions/oauth2/callback/'.$provider.'/'.$project->getId();
        $appId = $project->getAttribute('providers', [])[$provider.'Appid'] ?? '';
        $appSecret = $project->getAttribute('providers', [])[$provider.'Secret'] ?? '{}';

        if (!empty($appSecret) && isset($appSecret['version'])) {
            $key = App::getEnv('_APP_OPENSSL_KEY_V' . $appSecret['version']);
            $appSecret = OpenSSL::decrypt($appSecret['data'], $appSecret['method'], $key, 0, \hex2bin($appSecret['iv']), \hex2bin($appSecret['tag']));
        }

        if (empty($appId) || empty($appSecret)) {
            throw new Exception('This provider is disabled. Please configure the provider app ID and app secret key from your ' . APP_NAME . ' console to continue.', 412, Exception::PROJECT_PROVIDER_DISABLED);
        }

        $className = 'Appwrite\\Auth\\OAuth2\\'.\ucfirst($provider);

        if (!\class_exists($className)) {
            throw new Exception('Provider is not supported', 501, Exception::PROJECT_PROVIDER_UNSUPPORTED);
        }

        if(empty($success)) {
            $success = $protocol . '://' . $request->getHostname() . $oauthDefaultSuccess;
        }

        if(empty($failure)) {
            $failure = $protocol . '://' . $request->getHostname() . $oauthDefaultFailure;
        }

        $oauth2 = new $className($appId, $appSecret, $callback, ['success' => $success, 'failure' => $failure], $scopes);

        $response
            ->addHeader('Cache-Control', 'no-store, no-cache, must-revalidate, max-age=0')
            ->addHeader('Pragma', 'no-cache')
            ->redirect($oauth2->getLoginURL());
    });

App::get('/v1/account/sessions/oauth2/callback/:provider/:projectId')
    ->desc('OAuth2 Callback')
    ->groups(['api', 'account'])
    ->label('error', __DIR__ . '/../../views/general/error.phtml')
    ->label('scope', 'public')
    ->label('docs', false)
    ->param('projectId', '', new Text(1024), 'Project ID.')
    ->param('provider', '', new WhiteList(\array_keys(Config::getParam('providers')), true), 'OAuth2 provider.')
    ->param('code', '', new Text(2048), 'OAuth2 code.')
    ->param('state', '', new Text(2048), 'Login state params.', true)
    ->inject('request')
    ->inject('response')
    ->action(function ($projectId, $provider, $code, $state, $request, $response) {
        /** @var Appwrite\Utopia\Request $request */
        /** @var Appwrite\Utopia\Response $response */

        $domain = $request->getHostname();
        $protocol = $request->getProtocol();

        $response
            ->addHeader('Cache-Control', 'no-store, no-cache, must-revalidate, max-age=0')
            ->addHeader('Pragma', 'no-cache')
            ->redirect($protocol . '://' . $domain . '/v1/account/sessions/oauth2/' . $provider . '/redirect?'
                . \http_build_query(['project' => $projectId, 'code' => $code, 'state' => $state]));
    });

App::post('/v1/account/sessions/oauth2/callback/:provider/:projectId')
    ->desc('OAuth2 Callback')
    ->groups(['api', 'account'])
    ->label('error', __DIR__ . '/../../views/general/error.phtml')
    ->label('scope', 'public')
    ->label('origin', '*')
    ->label('docs', false)
    ->param('projectId', '', new Text(1024), 'Project ID.')
    ->param('provider', '', new WhiteList(\array_keys(Config::getParam('providers')), true), 'OAuth2 provider.')
    ->param('code', '', new Text(2048), 'OAuth2 code.')
    ->param('state', '', new Text(2048), 'Login state params.', true)
    ->inject('request')
    ->inject('response')
    ->action(function ($projectId, $provider, $code, $state, $request, $response) {
        /** @var Appwrite\Utopia\Request $request */
        /** @var Appwrite\Utopia\Response $response */

        $domain = $request->getHostname();
        $protocol = $request->getProtocol();

        $response
            ->addHeader('Cache-Control', 'no-store, no-cache, must-revalidate, max-age=0')
            ->addHeader('Pragma', 'no-cache')
            ->redirect($protocol . '://' . $domain . '/v1/account/sessions/oauth2/' . $provider . '/redirect?'
                . \http_build_query(['project' => $projectId, 'code' => $code, 'state' => $state]));
    });

App::get('/v1/account/sessions/oauth2/:provider/redirect')
    ->desc('OAuth2 Redirect')
    ->groups(['api', 'account'])
    ->label('error', __DIR__ . '/../../views/general/error.phtml')
    ->label('event', 'account.sessions.create')
    ->label('scope', 'public')
    ->label('abuse-limit', 50)
    ->label('abuse-key', 'ip:{ip}')
    ->label('docs', false)
    ->param('provider', '', new WhiteList(\array_keys(Config::getParam('providers')), true), 'OAuth2 provider.')
    ->param('code', '', new Text(2048), 'OAuth2 code.')
    ->param('state', '', new Text(2048), 'OAuth2 state params.', true)
    ->inject('request')
    ->inject('response')
    ->inject('project')
    ->inject('user')
    ->inject('dbForProject')
    ->inject('geodb')
    ->inject('audits')
    ->inject('events')
    ->inject('usage')
    ->action(function ($provider, $code, $state, $request, $response, $project, $user, $dbForProject, $geodb, $audits, $events, $usage) use ($oauthDefaultSuccess) {
        /** @var Appwrite\Utopia\Request $request */
        /** @var Appwrite\Utopia\Response $response */
        /** @var Utopia\Database\Document $project */
        /** @var Utopia\Database\Document $user */
        /** @var Utopia\Database\Database $dbForProject */
        /** @var MaxMind\Db\Reader $geodb */
        /** @var Appwrite\Event\Event $audits */
        /** @var Appwrite\Stats\Stats $usage */

        $protocol = $request->getProtocol();
        $callback = $protocol . '://' . $request->getHostname() . '/v1/account/sessions/oauth2/callback/' . $provider . '/' . $project->getId();
        $defaultState = ['success' => $project->getAttribute('url', ''), 'failure' => ''];
        $validateURL = new URL();
        $appId = $project->getAttribute('providers', [])[$provider.'Appid'] ?? '';
        $appSecret = $project->getAttribute('providers', [])[$provider.'Secret'] ?? '{}';

        if (!empty($appSecret) && isset($appSecret['version'])) {
            $key = App::getEnv('_APP_OPENSSL_KEY_V' . $appSecret['version']);
            $appSecret = OpenSSL::decrypt($appSecret['data'], $appSecret['method'], $key, 0, \hex2bin($appSecret['iv']), \hex2bin($appSecret['tag']));
        }

        $className = 'Appwrite\\Auth\\OAuth2\\' . \ucfirst($provider);

        if (!\class_exists($className)) {
            throw new Exception('Provider is not supported', 501, Exception::PROJECT_PROVIDER_UNSUPPORTED);
        }

        $oauth2 = new $className($appId, $appSecret, $callback);

        if (!empty($state)) {
            try {
                $state = \array_merge($defaultState, $oauth2->parseState($state));
            } catch (\Exception$exception) {
                throw new Exception('Failed to parse login state params as passed from OAuth2 provider', 500, Exception::GENERAL_SERVER_ERROR);
            }
        } else {
            $state = $defaultState;
        }

        if (!$validateURL->isValid($state['success'])) {
            throw new Exception('Invalid redirect URL for success login', 400, Exception::PROJECT_INVALID_SUCCESS_URL);
        }

        if (!empty($state['failure']) && !$validateURL->isValid($state['failure'])) {
            throw new Exception('Invalid redirect URL for failure login', 400, Exception::PROJECT_INVALID_FAILURE_URL);
        }

        $state['failure'] = null;

        $accessToken = $oauth2->getAccessToken($code);
        $refreshToken =$oauth2->getRefreshToken($code);
        $accessTokenExpiry = $oauth2->getAccessTokenExpiry($code);

        if (empty($accessToken)) {
            if (!empty($state['failure'])) {
                $response->redirect($state['failure'], 301, 0);
            }

            throw new Exception('Failed to obtain access token', 500, Exception::GENERAL_SERVER_ERROR);
        }

        $oauth2ID = $oauth2->getUserID($accessToken);

        if (empty($oauth2ID)) {
            if (!empty($state['failure'])) {
                $response->redirect($state['failure'], 301, 0);
            }

            throw new Exception('Missing ID from OAuth2 provider', 400, Exception::PROJECT_MISSING_USER_ID);
        }

        $sessions = $user->getAttribute('sessions', []);
        $current = Auth::sessionVerify($sessions, Auth::$secret);

        if ($current) { // Delete current session of new one.
            foreach ($sessions as $key => $session) {/** @var Document $session */
                if ($current === $session['$id']) {
                    unset($sessions[$key]);

                    $dbForProject->deleteDocument('sessions', $session->getId());
                    $dbForProject->updateDocument('users', $user->getId(), $user->setAttribute('sessions', $sessions));
                }
            }
        }

        $user = ($user->isEmpty()) ? $dbForProject->findOne('sessions', [ // Get user by provider id
            new Query('provider', QUERY::TYPE_EQUAL, [$provider]),
            new Query('providerUid', QUERY::TYPE_EQUAL, [$oauth2ID]),
        ]) : $user;

        if ($user === false || $user->isEmpty()) { // No user logged in or with OAuth2 provider ID, create new one or connect with account with same email
            $name = $oauth2->getUserName($accessToken);
            $email = $oauth2->getUserEmail($accessToken);

            $user = $dbForProject->findOne('users', [new Query('deleted', Query::TYPE_EQUAL, [false]), new Query('email', Query::TYPE_EQUAL, [$email])]); // Get user by email address

            if ($user === false || $user->isEmpty()) { // Last option -> create the user, generate random password
                $limit = $project->getAttribute('auths', [])['limit'] ?? 0;

                if ($limit !== 0) {
                    $total = $dbForProject->count('users', [ new Query('deleted', Query::TYPE_EQUAL, [false]),], APP_LIMIT_USERS);

                    if ($total >= $limit) {
                        throw new Exception('Project registration is restricted. Contact your administrator for more information.', 501, Exception::USER_COUNT_EXCEEDED);
                    }
                }

                try {
                    $userId = $dbForProject->getId();
                    $user = Authorization::skip(fn() => $dbForProject->createDocument('users', new Document([
                        '$id' => $userId,
                        '$read' => ['role:all'],
                        '$write' => ['user:' . $userId],
                        'email' => $email,
                        'emailVerification' => true,
                        'status' => true, // Email should already be authenticated by OAuth2 provider
                        'password' => Auth::passwordHash(Auth::passwordGenerator()),
                        'passwordUpdate' => 0,
                        'registration' => \time(),
                        'reset' => false,
                        'name' => $name,
                        'prefs' => new \stdClass(),
                        'sessions' => [],
                        'tokens' => [],
                        'memberships' => [],
                        'search' => implode(' ', [$userId, $email, $name]),
                        'deleted' => false
                    ])));
                } catch (Duplicate $th) {
                    throw new Exception('Account already exists', 409, Exception::USER_ALREADY_EXISTS);
                }
            }
        }

        if (false === $user->getAttribute('status')) { // Account is blocked
            throw new Exception('Invalid credentials. User is blocked', 401, Exception::USER_BLOCKED); // User is in status blocked
        }

        // Create session token, verify user account and update OAuth2 ID and Access Token

        $detector = new Detector($request->getUserAgent('UNKNOWN'));
        $record = $geodb->get($request->getIP());
        $secret = Auth::tokenGenerator();
        $expiry = \time() + Auth::TOKEN_EXPIRATION_LOGIN_LONG;
        $session = new Document(array_merge([
            '$id' => $dbForProject->getId(),
            'userId' => $user->getId(),
            'provider' => $provider,
            'providerUid' => $oauth2ID,
            'providerAccessToken' => $accessToken,
            'providerRefreshToken' => $refreshToken,
            'providerAccessTokenExpiry' => \time() + (int) $accessTokenExpiry,
            'secret' => Auth::hash($secret), // One way hash encryption to protect DB leak
            'expire' => $expiry,
            'userAgent' => $request->getUserAgent('UNKNOWN'),
            'ip' => $request->getIP(),
            'countryCode' => ($record) ? \strtolower($record['country']['iso_code']) : '--',
        ], $detector->getOS(), $detector->getClient(), $detector->getDevice()));

        $isAnonymousUser = is_null($user->getAttribute('email')) && is_null($user->getAttribute('password'));

        if ($isAnonymousUser) {
            $user
                ->setAttribute('name', $oauth2->getUserName($accessToken))
                ->setAttribute('email', $oauth2->getUserEmail($accessToken))
            ;
        }

        $user
            ->setAttribute('status', true)
            ->setAttribute('sessions', $session, Document::SET_TYPE_APPEND)
        ;

        Authorization::setRole('user:' . $user->getId());

        $session = $dbForProject->createDocument('sessions', $session
            ->setAttribute('$read', ['user:' . $user->getId()])
            ->setAttribute('$write', ['user:' . $user->getId()])
        );

        $user = $dbForProject->updateDocument('users', $user->getId(), $user);

        $audits
            ->setParam('userId', $user->getId())
            ->setParam('event', 'account.sessions.create')
            ->setParam('resource', 'user/' . $user->getId())
            ->setParam('data', ['provider' => $provider])
        ;

        $events->setParam('eventData', $response->output($session, Response::MODEL_SESSION));

        $usage
            ->setParam('users.sessions.create', 1)
            ->setParam('projectId', $project->getId())
            ->setParam('provider', 'oauth2-'.$provider)
        ;
        if (!Config::getParam('domainVerification')) {
            $response
                ->addHeader('X-Fallback-Cookies', \json_encode([Auth::$cookieName => Auth::encodeSession($user->getId(), $secret)]))
            ;
        }

        // Add keys for non-web platforms - TODO - add verification phase to aviod session sniffing
        if (parse_url($state['success'], PHP_URL_PATH) === $oauthDefaultSuccess) {
            $state['success'] = URLParser::parse($state['success']);
            $query = URLParser::parseQuery($state['success']['query']);
            $query['project'] = $project->getId();
            $query['domain'] = Config::getParam('cookieDomain');
            $query['key'] = Auth::$cookieName;
            $query['secret'] = Auth::encodeSession($user->getId(), $secret);
            $state['success']['query'] = URLParser::unparseQuery($query);
            $state['success'] = URLParser::unparse($state['success']);
        }

        $response
            ->addHeader('Cache-Control', 'no-store, no-cache, must-revalidate, max-age=0')
            ->addHeader('Pragma', 'no-cache')
            ->addCookie(Auth::$cookieName . '_legacy', Auth::encodeSession($user->getId(), $secret), $expiry, '/', Config::getParam('cookieDomain'), ('https' == $protocol), true, null)
            ->addCookie(Auth::$cookieName, Auth::encodeSession($user->getId(), $secret), $expiry, '/', Config::getParam('cookieDomain'), ('https' == $protocol), true, Config::getParam('cookieSamesite'))
            ->redirect($state['success'])
        ;
    });


App::post('/v1/account/sessions/magic-url')
    ->desc('Create Magic URL session')
    ->groups(['api', 'account'])
    ->label('scope', 'public')
    ->label('auth.type', 'magic-url')
    ->label('sdk.auth', [])
    ->label('sdk.namespace', 'account')
    ->label('sdk.method', 'createMagicURLSession')
    ->label('sdk.description', '/docs/references/account/create-magic-url-session.md')
    ->label('sdk.response.code', Response::STATUS_CODE_CREATED)
    ->label('sdk.response.type', Response::CONTENT_TYPE_JSON)
    ->label('sdk.response.model', Response::MODEL_TOKEN)
    ->label('abuse-limit', 10)
    ->label('abuse-key', 'url:{url},email:{param-email}')
    ->param('userId', '', new CustomId(), 'Unique Id. Choose your own unique ID or pass the string "unique()" to auto generate it. Valid chars are a-z, A-Z, 0-9, period, hyphen, and underscore. Can\'t start with a special char. Max length is 36 chars.')
    ->param('email', '', new Email(), 'User email.')
    ->param('url', '', function ($clients) { return new Host($clients); }, 'URL to redirect the user back to your app from the magic URL login. Only URLs from hostnames in your project platform list are allowed. This requirement helps to prevent an [open redirect](https://cheatsheetseries.owasp.org/cheatsheets/Unvalidated_Redirects_and_Forwards_Cheat_Sheet.html) attack against your project API.', true, ['clients'])
    ->inject('request')
    ->inject('response')
    ->inject('project')
    ->inject('dbForProject')
    ->inject('locale')
    ->inject('audits')
    ->inject('events')
    ->inject('mails')
    ->action(function ($userId, $email, $url, $request, $response, $project, $dbForProject, $locale, $audits, $events, $mails) {
        /** @var Appwrite\Utopia\Request $request */
        /** @var Appwrite\Utopia\Response $response */
        /** @var Utopia\Database\Document $project */
        /** @var Utopia\Database\Database $dbForProject */
        /** @var Utopia\Locale\Locale $locale */
        /** @var Appwrite\Event\Event $audits */
        /** @var Appwrite\Event\Event $events */
        /** @var Appwrite\Event\Event $mails */

        if(empty(App::getEnv('_APP_SMTP_HOST'))) {
            throw new Exception('SMTP Disabled', 503, Exception::GENERAL_SMTP_DISABLED);
        }

        $roles = Authorization::getRoles();
        $isPrivilegedUser = Auth::isPrivilegedUser($roles);
        $isAppUser = Auth::isAppUser($roles);

        $user = $dbForProject->findOne('users', [new Query('email', Query::TYPE_EQUAL, [$email])]);

        if (!$user) {
            $limit = $project->getAttribute('auths', [])['limit'] ?? 0;

            if ($limit !== 0) {
                $total = $dbForProject->count('users', [
                    new Query('deleted', Query::TYPE_EQUAL, [false]),
                ], APP_LIMIT_USERS);

                if ($total >= $limit) {
                    throw new Exception('Project registration is restricted. Contact your administrator for more information.', 501, Exception::USER_COUNT_EXCEEDED);
                }
            }

            $userId = $userId == 'unique()' ? $dbForProject->getId() : $userId;

            $user = Authorization::skip(fn () => $dbForProject->createDocument('users', new Document([
                '$id' => $userId,
                '$read' => ['role:all'],
                '$write' => ['user:' . $userId],
                'email' => $email,
                'emailVerification' => false,
                'status' => true,
                'password' => null,
                'passwordUpdate' => \time(),
                'registration' => \time(),
                'reset' => false,
                'prefs' => new \stdClass(),
                'sessions' => [],
                'tokens' => [],
                'memberships' => [],
                'search' => implode(' ', [$userId, $email]),
                'deleted' => false
            ])));

            $mails->setParam('event', 'users.create');
            $audits->setParam('event', 'users.create');
        }

        $loginSecret = Auth::tokenGenerator();

        $expire = \time() + Auth::TOKEN_EXPIRATION_CONFIRM;

        $token = new Document([
            '$id' => $dbForProject->getId(),
            'userId' => $user->getId(),
            'type' => Auth::TOKEN_TYPE_MAGIC_URL,
            'secret' => Auth::hash($loginSecret), // One way hash encryption to protect DB leak
            'expire' => $expire,
            'userAgent' => $request->getUserAgent('UNKNOWN'),
            'ip' => $request->getIP(),
        ]);

        Authorization::setRole('user:'.$user->getId());

        $user->setAttribute('tokens', $token, Document::SET_TYPE_APPEND);

        $user = $dbForProject->updateDocument('users', $user->getId(), $user);

        if (false === $user) {
            throw new Exception('Failed to save user to DB', 500, Exception::GENERAL_SERVER_ERROR);
        }

        if(empty($url)) {
            $url = $request->getProtocol().'://'.$request->getHostname().'/auth/magic-url';
        }

        $url = Template::parseURL($url);
        $url['query'] = Template::mergeQuery(((isset($url['query'])) ? $url['query'] : ''), ['userId' => $user->getId(), 'secret' => $loginSecret, 'expire' => $expire, 'project' => $project->getId()]);
        $url = Template::unParseURL($url);

        $mails
            ->setParam('from', $project->getId())
            ->setParam('recipient', $user->getAttribute('email'))
            ->setParam('url', $url)
            ->setParam('locale', $locale->default)
            ->setParam('project', $project->getAttribute('name', ['[APP-NAME]']))
            ->setParam('type', MAIL_TYPE_MAGIC_SESSION)
            ->trigger()
        ;

        $events
            ->setParam('eventData',
                $response->output($token->setAttribute('secret', $loginSecret),
                Response::MODEL_TOKEN
            ))
        ;

        $token  // Hide secret for clients
            ->setAttribute('secret',
                ($isPrivilegedUser || $isAppUser) ? $loginSecret : '');

        $audits
            ->setParam('userId', $user->getId())
            ->setParam('resource', 'users/'.$user->getId())
        ;

        $response
            ->setStatusCode(Response::STATUS_CODE_CREATED)
            ->dynamic($token, Response::MODEL_TOKEN)
        ;
    });

App::put('/v1/account/sessions/magic-url')
    ->desc('Create Magic URL session (confirmation)')
    ->groups(['api', 'account'])
    ->label('scope', 'public')
    ->label('event', 'account.sessions.create')
    ->label('sdk.auth', [])
    ->label('sdk.namespace', 'account')
    ->label('sdk.method', 'updateMagicURLSession')
    ->label('sdk.description', '/docs/references/account/update-magic-url-session.md')
    ->label('sdk.response.code', Response::STATUS_CODE_OK)
    ->label('sdk.response.type', Response::CONTENT_TYPE_JSON)
    ->label('sdk.response.model', Response::MODEL_SESSION)
    ->label('abuse-limit', 10)
    ->label('abuse-key', 'url:{url},userId:{param-userId}')
    ->param('userId', '', new CustomId(), 'User ID.')
    ->param('secret', '', new Text(256), 'Valid verification token.')
    ->inject('request')
    ->inject('response')
    ->inject('dbForProject')
    ->inject('locale')
    ->inject('geodb')
    ->inject('audits')
    ->action(function ($userId, $secret, $request, $response, $dbForProject, $locale, $geodb, $audits) {
        /** @var string $userId */
        /** @var string $secret */
        /** @var Appwrite\Utopia\Request $request */
        /** @var Appwrite\Utopia\Response $response */
        /** @var Utopia\Database\Database $dbForProject */
        /** @var Utopia\Locale\Locale $locale */
        /** @var MaxMind\Db\Reader $geodb */
        /** @var Appwrite\Event\Event $audits */

        $user = $dbForProject->getDocument('users', $userId);

        if ($user->isEmpty() || $user->getAttribute('deleted')) {
            throw new Exception('User not found', 404, Exception::USER_NOT_FOUND);
        }

        $token = Auth::tokenVerify($user->getAttribute('tokens', []), Auth::TOKEN_TYPE_MAGIC_URL, $secret);

        if (!$token) {
            throw new Exception('Invalid login token', 401, Exception::USER_INVALID_TOKEN);
        }

        $detector = new Detector($request->getUserAgent('UNKNOWN'));
        $record = $geodb->get($request->getIP());
        $secret = Auth::tokenGenerator();
        $expiry = \time() + Auth::TOKEN_EXPIRATION_LOGIN_LONG;
        $session = new Document(array_merge(
            [
                '$id' => $dbForProject->getId(),
                'userId' => $user->getId(),
                'provider' => Auth::SESSION_PROVIDER_MAGIC_URL,
                'secret' => Auth::hash($secret), // One way hash encryption to protect DB leak
                'expire' => $expiry,
                'userAgent' => $request->getUserAgent('UNKNOWN'),
                'ip' => $request->getIP(),
                'countryCode' => ($record) ? \strtolower($record['country']['iso_code']) : '--',
            ],
            $detector->getOS(),
            $detector->getClient(),
            $detector->getDevice()
        ));

        Authorization::setRole('user:' . $user->getId());

        $session = $dbForProject->createDocument('sessions', $session
                ->setAttribute('$read', ['user:' . $user->getId()])
                ->setAttribute('$write', ['user:' . $user->getId()])
        );

        $tokens = $user->getAttribute('tokens', []);

        /**
         * We act like we're updating and validating
         *  the recovery token but actually we don't need it anymore.
         */
        foreach ($tokens as $key => $singleToken) {
            if ($token === $singleToken->getId()) {
                unset($tokens[$key]);
            }
        }

        $user
            ->setAttribute('sessions', $session, Document::SET_TYPE_APPEND)
            ->setAttribute('tokens', $tokens);


        $user = $dbForProject->updateDocument('users', $user->getId(), $user);

        if (false === $user) {
            throw new Exception('Failed saving user to DB', 500, Exception::GENERAL_SERVER_ERROR);
        }

        $audits
            ->setParam('userId', $user->getId())
            ->setParam('event', 'account.sessions.create')
            ->setParam('resource', 'users/'.$user->getId())
        ;

        if (!Config::getParam('domainVerification')) {
            $response
                ->addHeader('X-Fallback-Cookies', \json_encode([Auth::$cookieName => Auth::encodeSession($user->getId(), $secret)]))
            ;
        }

        $protocol = $request->getProtocol();

        $response
            ->addCookie(Auth::$cookieName.'_legacy', Auth::encodeSession($user->getId(), $secret), $expiry, '/', Config::getParam('cookieDomain'), ('https' == $protocol), true, null)
            ->addCookie(Auth::$cookieName, Auth::encodeSession($user->getId(), $secret), $expiry, '/', Config::getParam('cookieDomain'), ('https' == $protocol), true, Config::getParam('cookieSamesite'))
            ->setStatusCode(Response::STATUS_CODE_CREATED)
        ;

        $countryName = (isset($countries[strtoupper($session->getAttribute('countryCode'))]))
        ? $countries[strtoupper($session->getAttribute('countryCode'))]
        : $locale->getText('locale.country.unknown');

        $session
            ->setAttribute('current', true)
            ->setAttribute('countryName', $countryName)
        ;

        $response->dynamic($session, Response::MODEL_SESSION);
    });

App::post('/v1/account/sessions/anonymous')
    ->desc('Create Anonymous Session')
    ->groups(['api', 'account', 'auth'])
    ->label('event', 'account.sessions.create')
    ->label('scope', 'public')
    ->label('auth.type', 'anonymous')
    ->label('sdk.auth', [])
    ->label('sdk.namespace', 'account')
    ->label('sdk.method', 'createAnonymousSession')
    ->label('sdk.description', '/docs/references/account/create-session-anonymous.md')
    ->label('sdk.response.code', Response::STATUS_CODE_CREATED)
    ->label('sdk.response.type', Response::CONTENT_TYPE_JSON)
    ->label('sdk.response.model', Response::MODEL_SESSION)
    ->label('abuse-limit', 50)
    ->label('abuse-key', 'ip:{ip}')
    ->inject('request')
    ->inject('response')
    ->inject('locale')
    ->inject('user')
    ->inject('project')
    ->inject('dbForProject')
    ->inject('geodb')
    ->inject('audits')
    ->inject('usage')
    ->action(function ($request, $response, $locale, $user, $project, $dbForProject, $geodb, $audits, $usage) {
        /** @var Appwrite\Utopia\Request $request */
        /** @var Appwrite\Utopia\Response $response */
        /** @var Utopia\Locale\Locale $locale */
        /** @var Utopia\Database\Document $user */
        /** @var Utopia\Database\Document $project */
        /** @var Utopia\Database\Database $dbForProject */
        /** @var MaxMind\Db\Reader $geodb */
        /** @var Appwrite\Event\Event $audits */
        /** @var Appwrite\Stats\Stats $usage */

        $protocol = $request->getProtocol();

        if ('console' === $project->getId()) {
            throw new Exception('Failed to create anonymous user.', 401, Exception::USER_ANONYMOUS_CONSOLE_PROHIBITED);
        }

        if (!$user->isEmpty()) {
            throw new Exception('Cannot create an anonymous user when logged in.', 401, Exception::USER_SESSION_ALREADY_EXISTS);
        }

        $limit = $project->getAttribute('auths', [])['limit'] ?? 0;

        if ($limit !== 0) {
            $total = $dbForProject->count('users', [
                new Query('deleted', Query::TYPE_EQUAL, [false]),
            ], APP_LIMIT_USERS);

            if ($total >= $limit) {
                throw new Exception('Project registration is restricted. Contact your administrator for more information.', 501, Exception::USER_COUNT_EXCEEDED);
            }
        }

        $userId = $dbForProject->getId();
        $user = Authorization::skip(fn() => $dbForProject->createDocument('users', new Document([
            '$id' => $userId,
            '$read' => ['role:all'],
            '$write' => ['user:' . $userId],
            'email' => null,
            'emailVerification' => false,
            'status' => true,
            'password' => null,
            'passwordUpdate' => \time(),
            'registration' => \time(),
            'reset' => false,
            'name' => null,
            'prefs' => new \stdClass(),
            'sessions' => [],
            'tokens' => [],
            'memberships' => [],
            'search' => $userId,
            'deleted' => false
        ])));

        // Create session token

        $detector = new Detector($request->getUserAgent('UNKNOWN'));
        $record = $geodb->get($request->getIP());
        $secret = Auth::tokenGenerator();
        $expiry = \time() + Auth::TOKEN_EXPIRATION_LOGIN_LONG;
        $session = new Document(array_merge(
            [
                '$id' => $dbForProject->getId(),
                'userId' => $user->getId(),
                'provider' => Auth::SESSION_PROVIDER_ANONYMOUS,
                'secret' => Auth::hash($secret), // One way hash encryption to protect DB leak
                'expire' => $expiry,
                'userAgent' => $request->getUserAgent('UNKNOWN'),
                'ip' => $request->getIP(),
                'countryCode' => ($record) ? \strtolower($record['country']['iso_code']) : '--',
            ],
            $detector->getOS(),
            $detector->getClient(),
            $detector->getDevice()
        ));

        Authorization::setRole('user:' . $user->getId());

        $session = $dbForProject->createDocument('sessions', $session
                ->setAttribute('$read', ['user:' . $user->getId()])
                ->setAttribute('$write', ['user:' . $user->getId()])
        );

        $user = $dbForProject->updateDocument('users', $user->getId(),
            $user->setAttribute('sessions', $session, Document::SET_TYPE_APPEND));

        $audits
            ->setParam('userId', $user->getId())
            ->setParam('event', 'account.sessions.create')
            ->setParam('resource', 'user/' . $user->getId())
        ;

        $usage
            ->setParam('users.sessions.create', 1)
            ->setParam('provider', 'anonymous')
        ;

        if (!Config::getParam('domainVerification')) {
            $response
                ->addHeader('X-Fallback-Cookies', \json_encode([Auth::$cookieName => Auth::encodeSession($user->getId(), $secret)]))
            ;
        }

        $response
            ->addCookie(Auth::$cookieName . '_legacy', Auth::encodeSession($user->getId(), $secret), $expiry, '/', Config::getParam('cookieDomain'), ('https' == $protocol), true, null)
            ->addCookie(Auth::$cookieName, Auth::encodeSession($user->getId(), $secret), $expiry, '/', Config::getParam('cookieDomain'), ('https' == $protocol), true, Config::getParam('cookieSamesite'))
            ->setStatusCode(Response::STATUS_CODE_CREATED)
        ;

        $countryName = (isset($countries[strtoupper($session->getAttribute('countryCode'))]))
        ? $countries[strtoupper($session->getAttribute('countryCode'))]
        : $locale->getText('locale.country.unknown');

        $session
            ->setAttribute('current', true)
            ->setAttribute('countryName', $countryName)
        ;

        $response->dynamic($session, Response::MODEL_SESSION);
    });

App::post('/v1/account/jwt')
    ->desc('Create Account JWT')
    ->groups(['api', 'account', 'auth'])
    ->label('scope', 'account')
    ->label('auth.type', 'jwt')
    ->label('sdk.auth', [APP_AUTH_TYPE_SESSION])
    ->label('sdk.namespace', 'account')
    ->label('sdk.method', 'createJWT')
    ->label('sdk.description', '/docs/references/account/create-jwt.md')
    ->label('sdk.response.code', Response::STATUS_CODE_CREATED)
    ->label('sdk.response.type', Response::CONTENT_TYPE_JSON)
    ->label('sdk.response.model', Response::MODEL_JWT)
    ->label('abuse-limit', 10)
    ->label('abuse-key', 'url:{url},userId:{userId}')
    ->inject('response')
    ->inject('user')
    ->action(function ($response, $user) {
        /** @var Appwrite\Utopia\Response $response */
        /** @var Utopia\Database\Document $user */

        $sessions = $user->getAttribute('sessions', []);
        $current = new Document();

        foreach ($sessions as $session) {
            /** @var Utopia\Database\Document $session */

            if ($session->getAttribute('secret') == Auth::hash(Auth::$secret)) { // If current session delete the cookies too
                $current = $session;
            }
        }

        if ($current->isEmpty()) {
            throw new Exception('No valid session found', 404, Exception::USER_SESSION_NOT_FOUND);
        }

        $jwt = new JWT(App::getEnv('_APP_OPENSSL_KEY_V1'), 'HS256', 900, 10); // Instantiate with key, algo, maxAge and leeway.

        $response->setStatusCode(Response::STATUS_CODE_CREATED);
        $response->dynamic(new Document(['jwt' => $jwt->encode([
            // 'uid'    => 1,
            // 'aud'    => 'http://site.com',
            // 'scopes' => ['user'],
            // 'iss'    => 'http://api.mysite.com',
            'userId' => $user->getId(),
            'sessionId' => $current->getId(),
        ])]), Response::MODEL_JWT);
    });

App::get('/v1/account')
    ->desc('Get Account')
    ->groups(['api', 'account'])
    ->label('scope', 'account')
    ->label('sdk.auth', [APP_AUTH_TYPE_SESSION, APP_AUTH_TYPE_JWT])
    ->label('sdk.namespace', 'account')
    ->label('sdk.method', 'get')
    ->label('sdk.description', '/docs/references/account/get.md')
    ->label('sdk.response.code', Response::STATUS_CODE_OK)
    ->label('sdk.response.type', Response::CONTENT_TYPE_JSON)
    ->label('sdk.response.model', Response::MODEL_USER)
    ->inject('response')
    ->inject('user')
    ->inject('usage')
    ->action(function ($response, $user, $usage) {
        /** @var Appwrite\Utopia\Response $response */
        /** @var Utopia\Database\Document $user */
        /** @var Appwrite\Stats\Stats $usage */

        $usage
            ->setParam('users.read', 1)
        ;
        $response->dynamic($user, Response::MODEL_USER);
    });

App::get('/v1/account/prefs')
    ->desc('Get Account Preferences')
    ->groups(['api', 'account'])
    ->label('scope', 'account')
    ->label('sdk.auth', [APP_AUTH_TYPE_SESSION, APP_AUTH_TYPE_JWT])
    ->label('sdk.namespace', 'account')
    ->label('sdk.method', 'getPrefs')
    ->label('sdk.description', '/docs/references/account/get-prefs.md')
    ->label('sdk.response.code', Response::STATUS_CODE_OK)
    ->label('sdk.response.type', Response::CONTENT_TYPE_JSON)
    ->label('sdk.response.model', Response::MODEL_PREFERENCES)
    ->inject('response')
    ->inject('user')
    ->inject('usage')
    ->action(function ($response, $user, $usage) {
        /** @var Appwrite\Utopia\Response $response */
        /** @var Utopia\Database\Document $user */
        /** @var Appwrite\Stats\Stats $usage */

        $prefs = $user->getAttribute('prefs', new \stdClass());

        $usage
            ->setParam('users.read', 1)
        ;
        $response->dynamic(new Document($prefs), Response::MODEL_PREFERENCES);
    });

App::get('/v1/account/sessions')
    ->desc('Get Account Sessions')
    ->groups(['api', 'account'])
    ->label('scope', 'account')
    ->label('sdk.auth', [APP_AUTH_TYPE_SESSION, APP_AUTH_TYPE_JWT])
    ->label('sdk.namespace', 'account')
    ->label('sdk.method', 'getSessions')
    ->label('sdk.description', '/docs/references/account/get-sessions.md')
    ->label('sdk.response.code', Response::STATUS_CODE_OK)
    ->label('sdk.response.type', Response::CONTENT_TYPE_JSON)
    ->label('sdk.response.model', Response::MODEL_SESSION_LIST)
    ->inject('response')
    ->inject('user')
    ->inject('locale')
    ->inject('usage')
    ->action(function ($response, $user, $locale, $usage) {
        /** @var Appwrite\Utopia\Response $response */
        /** @var Utopia\Database\Document $user */
        /** @var Utopia\Locale\Locale $locale */
        /** @var Appwrite\Stats\Stats $usage */

        $sessions = $user->getAttribute('sessions', []);
        $current = Auth::sessionVerify($sessions, Auth::$secret);

        foreach ($sessions as $key => $session) {/** @var Document $session */
            $countryName = $locale->getText('countries.'.strtolower($session->getAttribute('countryCode')), $locale->getText('locale.country.unknown'));

            $session->setAttribute('countryName', $countryName);
            $session->setAttribute('current', ($current == $session->getId()) ? true : false);

            $sessions[$key] = $session;
        }

        $usage
            ->setParam('users.read', 1)
        ;
        $response->dynamic(new Document([
            'sessions' => $sessions,
            'total' => count($sessions),
        ]), Response::MODEL_SESSION_LIST);
    });

App::get('/v1/account/logs')
    ->desc('Get Account Logs')
    ->groups(['api', 'account'])
    ->label('scope', 'account')
    ->label('sdk.auth', [APP_AUTH_TYPE_SESSION, APP_AUTH_TYPE_JWT])
    ->label('sdk.namespace', 'account')
    ->label('sdk.method', 'getLogs')
    ->label('sdk.description', '/docs/references/account/get-logs.md')
    ->label('sdk.response.code', Response::STATUS_CODE_OK)
    ->label('sdk.response.type', Response::CONTENT_TYPE_JSON)
    ->label('sdk.response.model', Response::MODEL_LOG_LIST)
    ->param('limit', 25, new Range(0, 100), 'Maximum number of logs to return in response. By default will return maximum 25 results. Maximum of 100 results allowed per request.', true)
    ->param('offset', 0, new Range(0, APP_LIMIT_COUNT), 'Offset value. The default value is 0. Use this value to manage pagination. [learn more about pagination](https://appwrite.io/docs/pagination)', true)
    ->inject('response')
    ->inject('user')
    ->inject('locale')
    ->inject('geodb')
    ->inject('dbForProject')
    ->inject('usage')
    ->action(function ($limit, $offset, $response, $user, $locale, $geodb, $dbForProject, $usage) {
        /** @var Appwrite\Utopia\Response $response */
        /** @var Utopia\Database\Document $project */
        /** @var Utopia\Database\Document $user */
        /** @var Utopia\Locale\Locale $locale */
        /** @var MaxMind\Db\Reader $geodb */
        /** @var Utopia\Database\Database $dbForProject */
        /** @var Appwrite\Stats\Stats $usage */

        $audit = new Audit($dbForProject);
        $auditEvents = [
            'account.create',
            'account.delete',
            'account.update.name',
            'account.update.email',
            'account.update.password',
            'account.update.prefs',
            'account.sessions.create',
            'account.sessions.update',
            'account.sessions.delete',
            'account.recovery.create',
            'account.recovery.update',
            'account.verification.create',
            'account.verification.update',
            'teams.membership.create',
            'teams.membership.update',
            'teams.membership.delete',
        ];

        $logs = $audit->getLogsByUserAndEvents($user->getId(), $auditEvents, $limit, $offset);

        $output = [];

        foreach ($logs as $i => &$log) {
            $log['userAgent'] = (!empty($log['userAgent'])) ? $log['userAgent'] : 'UNKNOWN';

            $detector = new Detector($log['userAgent']);

            $output[$i] = new Document(array_merge(
                $log->getArrayCopy(),
                $log['data'],
                $detector->getOS(),
                $detector->getClient(),
                $detector->getDevice()
            ));

            $record = $geodb->get($log['ip']);

            if ($record) {
                $output[$i]['countryCode'] = $locale->getText('countries.'.strtolower($record['country']['iso_code']), false) ? \strtolower($record['country']['iso_code']) : '--';
                $output[$i]['countryName'] = $locale->getText('countries.'.strtolower($record['country']['iso_code']), $locale->getText('locale.country.unknown'));
            } else {
                $output[$i]['countryCode'] = '--';
                $output[$i]['countryName'] = $locale->getText('locale.country.unknown');
            }

        }

        $usage
            ->setParam('users.read', 1)
        ;

        $response->dynamic(new Document([
            'total' => $audit->countLogsByUserAndEvents($user->getId(), $auditEvents),
            'logs' => $output,
        ]), Response::MODEL_LOG_LIST);
    });

App::get('/v1/account/sessions/:sessionId')
    ->desc('Get Session By ID')
    ->groups(['api', 'account'])
    ->label('scope', 'account')
    ->label('sdk.auth', [APP_AUTH_TYPE_SESSION, APP_AUTH_TYPE_JWT])
    ->label('sdk.namespace', 'account')
    ->label('sdk.method', 'getSession')
    ->label('sdk.description', '/docs/references/account/get-session.md')
    ->label('sdk.response.code', Response::STATUS_CODE_OK)
    ->label('sdk.response.type', Response::CONTENT_TYPE_JSON)
    ->label('sdk.response.model', Response::MODEL_SESSION)
    ->param('sessionId', null, new UID(), 'Session ID. Use the string \'current\' to get the current device session.')
    ->inject('response')
    ->inject('user')
    ->inject('locale')
    ->inject('dbForProject')
    ->inject('usage')
    ->action(function ($sessionId, $response, $user, $locale, $dbForProject, $usage) {
        /** @var Appwrite\Utopia\Response $response */
        /** @var Utopia\Database\Document $user */
        /** @var Utopia\Locale\Locale $locale */
        /** @var Utopia\Database\Database $dbForProject */
        /** @var Appwrite\Stats\Stats $usage */

        $sessions = $user->getAttribute('sessions', []);
        $sessionId = ($sessionId === 'current')
        ? Auth::sessionVerify($user->getAttribute('sessions'), Auth::$secret)
        : $sessionId;

        foreach ($sessions as $session) {/** @var Document $session */
            if ($sessionId == $session->getId()) {

                $countryName = (isset($countries[strtoupper($session->getAttribute('countryCode'))]))
                ? $countries[strtoupper($session->getAttribute('countryCode'))]
                : $locale->getText('locale.country.unknown');

                $session
                    ->setAttribute('current', ($session->getAttribute('secret') == Auth::hash(Auth::$secret)))
                    ->setAttribute('countryName', $countryName)
                ;

                $usage
                    ->setParam('users.read', 1)
                ;

                return $response->dynamic($session, Response::MODEL_SESSION);
            }
        }

        throw new Exception('Session not found', 404, Exception::USER_SESSION_NOT_FOUND);
    });

App::patch('/v1/account/name')
    ->desc('Update Account Name')
    ->groups(['api', 'account'])
    ->label('event', 'account.update.name')
    ->label('scope', 'account')
    ->label('sdk.auth', [APP_AUTH_TYPE_SESSION, APP_AUTH_TYPE_JWT])
    ->label('sdk.namespace', 'account')
    ->label('sdk.method', 'updateName')
    ->label('sdk.description', '/docs/references/account/update-name.md')
    ->label('sdk.response.code', Response::STATUS_CODE_OK)
    ->label('sdk.response.type', Response::CONTENT_TYPE_JSON)
    ->label('sdk.response.model', Response::MODEL_USER)
    ->param('name', '', new Text(128), 'User name. Max length: 128 chars.')
    ->inject('response')
    ->inject('user')
    ->inject('dbForProject')
    ->inject('audits')
    ->inject('usage')
    ->action(function ($name, $response, $user, $dbForProject, $audits, $usage) {
        /** @var Appwrite\Utopia\Response $response */
        /** @var Utopia\Database\Document $user */
        /** @var Utopia\Database\Database $dbForProject */
        /** @var Appwrite\Event\Event $audits */
        /** @var Appwrite\Stats\Stats $usage */

        $user = $dbForProject->updateDocument('users', $user->getId(), $user
            ->setAttribute('name', $name)
            ->setAttribute('search', implode(' ', [$user->getId(), $name, $user->getAttribute('email')]))
        );

        $audits
            ->setParam('userId', $user->getId())
            ->setParam('event', 'account.update.name')
            ->setParam('resource', 'user/' . $user->getId())
        ;

        $usage
            ->setParam('users.update', 1)
        ;

        $response->dynamic($user, Response::MODEL_USER);
    });

App::patch('/v1/account/password')
    ->desc('Update Account Password')
    ->groups(['api', 'account'])
    ->label('event', 'account.update.password')
    ->label('scope', 'account')
    ->label('sdk.auth', [APP_AUTH_TYPE_SESSION, APP_AUTH_TYPE_JWT])
    ->label('sdk.namespace', 'account')
    ->label('sdk.method', 'updatePassword')
    ->label('sdk.description', '/docs/references/account/update-password.md')
    ->label('sdk.response.code', Response::STATUS_CODE_OK)
    ->label('sdk.response.type', Response::CONTENT_TYPE_JSON)
    ->label('sdk.response.model', Response::MODEL_USER)
    ->param('password', '', new Password(), 'New user password. Must be at least 8 chars.')
    ->param('oldPassword', '', new Password(), 'Current user password. Must be at least 8 chars.', true)
    ->inject('response')
    ->inject('user')
    ->inject('dbForProject')
    ->inject('audits')
    ->inject('usage')
    ->action(function ($password, $oldPassword, $response, $user, $dbForProject, $audits, $usage) {
        /** @var Appwrite\Utopia\Response $response */
        /** @var Utopia\Database\Document $user */
        /** @var Utopia\Database\Database $dbForProject */
        /** @var Appwrite\Event\Event $audits */
        /** @var Appwrite\Stats\Stats $usage */

        // Check old password only if its an existing user.
        if ($user->getAttribute('passwordUpdate') !== 0 && !Auth::passwordVerify($oldPassword, $user->getAttribute('password'))) { // Double check user password
            throw new Exception('Invalid credentials', 401, Exception::USER_INVALID_CREDENTIALS);
        }

        $user = $dbForProject->updateDocument('users', $user->getId(), $user
                ->setAttribute('password', Auth::passwordHash($password))
                ->setAttribute('passwordUpdate', \time())
        );

        $audits
            ->setParam('userId', $user->getId())
            ->setParam('event', 'account.update.password')
            ->setParam('resource', 'user/' . $user->getId())
        ;

        $usage
            ->setParam('users.update', 1)
        ;
        $response->dynamic($user, Response::MODEL_USER);
    });

App::patch('/v1/account/email')
    ->desc('Update Account Email')
    ->groups(['api', 'account'])
    ->label('event', 'account.update.email')
    ->label('scope', 'account')
    ->label('sdk.auth', [APP_AUTH_TYPE_SESSION, APP_AUTH_TYPE_JWT])
    ->label('sdk.namespace', 'account')
    ->label('sdk.method', 'updateEmail')
    ->label('sdk.description', '/docs/references/account/update-email.md')
    ->label('sdk.response.code', Response::STATUS_CODE_OK)
    ->label('sdk.response.type', Response::CONTENT_TYPE_JSON)
    ->label('sdk.response.model', Response::MODEL_USER)
    ->param('email', '', new Email(), 'User email.')
    ->param('password', '', new Password(), 'User password. Must be at least 8 chars.')
    ->inject('response')
    ->inject('user')
    ->inject('dbForProject')
    ->inject('audits')
    ->inject('usage')
    ->action(function ($email, $password, $response, $user, $dbForProject, $audits, $usage) {
        /** @var Appwrite\Utopia\Response $response */
        /** @var Utopia\Database\Document $user */
        /** @var Utopia\Database\Database $dbForProject */
        /** @var Appwrite\Event\Event $audits */
        /** @var Appwrite\Stats\Stats $usage */

        $isAnonymousUser = is_null($user->getAttribute('email')) && is_null($user->getAttribute('password')); // Check if request is from an anonymous account for converting

        if (
            !$isAnonymousUser &&
            !Auth::passwordVerify($password, $user->getAttribute('password'))
        ) { // Double check user password
            throw new Exception('Invalid credentials', 401, Exception::USER_INVALID_CREDENTIALS);
        }

        $email = \strtolower($email);
        $profile = $dbForProject->findOne('users', [new Query('email', Query::TYPE_EQUAL, [$email])]); // Get user by email address

        if ($profile) {
            throw new Exception('User already registered', 409, Exception::USER_ALREADY_EXISTS);
        }

        try {
            $user = $dbForProject->updateDocument('users', $user->getId(), $user
                ->setAttribute('password', $isAnonymousUser ? Auth::passwordHash($password) : $user->getAttribute('password', ''))
                ->setAttribute('email', $email)
                ->setAttribute('emailVerification', false) // After this user needs to confirm mail again
                ->setAttribute('search', implode(' ', [$user->getId(), $user->getAttribute('name'), $user->getAttribute('email')]))
            );
        } catch(Duplicate $th) {
            throw new Exception('Email already exists', 409, Exception::USER_EMAIL_ALREADY_EXISTS);
        }

        $audits
            ->setParam('userId', $user->getId())
            ->setParam('event', 'account.update.email')
            ->setParam('resource', 'user/' . $user->getId())
        ;

        $usage
            ->setParam('users.update', 1)
        ;
        $response->dynamic($user, Response::MODEL_USER);
    });

App::patch('/v1/account/prefs')
    ->desc('Update Account Preferences')
    ->groups(['api', 'account'])
    ->label('event', 'account.update.prefs')
    ->label('scope', 'account')
    ->label('sdk.auth', [APP_AUTH_TYPE_SESSION, APP_AUTH_TYPE_JWT])
    ->label('sdk.namespace', 'account')
    ->label('sdk.method', 'updatePrefs')
    ->label('sdk.description', '/docs/references/account/update-prefs.md')
    ->label('sdk.response.code', Response::STATUS_CODE_OK)
    ->label('sdk.response.type', Response::CONTENT_TYPE_JSON)
    ->label('sdk.response.model', Response::MODEL_USER)
    ->param('prefs', [], new Assoc(), 'Prefs key-value JSON object.')
    ->inject('response')
    ->inject('user')
    ->inject('dbForProject')
    ->inject('audits')
    ->inject('usage')
    ->action(function ($prefs, $response, $user, $dbForProject, $audits, $usage) {
        /** @var Appwrite\Utopia\Response $response */
        /** @var Utopia\Database\Document $user */
        /** @var Utopia\Database\Database $dbForProject */
        /** @var Appwrite\Event\Event $audits */
        /** @var Appwrite\Stats\Stats $usage */

        $user = $dbForProject->updateDocument('users', $user->getId(), $user->setAttribute('prefs', $prefs));

        $audits
            ->setParam('event', 'account.update.prefs')
            ->setParam('resource', 'user/' . $user->getId())
        ;

        $usage
            ->setParam('users.update', 1)
        ;
        $response->dynamic($user, Response::MODEL_USER);
    });

App::delete('/v1/account')
    ->desc('Delete Account')
    ->groups(['api', 'account'])
    ->label('event', 'account.delete')
    ->label('scope', 'account')
    ->label('sdk.auth', [APP_AUTH_TYPE_SESSION, APP_AUTH_TYPE_JWT])
    ->label('sdk.namespace', 'account')
    ->label('sdk.method', 'delete')
    ->label('sdk.description', '/docs/references/account/delete.md')
    ->label('sdk.response.code', Response::STATUS_CODE_NOCONTENT)
    ->label('sdk.response.model', Response::MODEL_NONE)
    ->inject('request')
    ->inject('response')
    ->inject('user')
    ->inject('dbForProject')
    ->inject('audits')
    ->inject('events')
    ->inject('usage')
    ->action(function ($request, $response, $user, $dbForProject, $audits, $events, $usage) {
        /** @var Appwrite\Utopia\Request $request */
        /** @var Appwrite\Utopia\Response $response */
        /** @var Utopia\Database\Document $user */
        /** @var Utopia\Database\Database $dbForProject */
        /** @var Appwrite\Event\Event $audits */
        /** @var Appwrite\Event\Event $events */
        /** @var Appwrite\Stats\Stats $usage */

        $protocol = $request->getProtocol();
        $user = $dbForProject->updateDocument('users', $user->getId(), $user->setAttribute('status', false));

        // TODO Seems to be related to users.php/App::delete('/v1/users/:userId'). Can we share code between these two? Do todos below apply to users.php?

        // TODO delete all tokens or only current session?
        // TODO delete all user data according to GDPR. Make sure everything is backed up and backups are deleted later
        /*
     * Data to delete
     * * Tokens
     * * Memberships
     */

        $audits
            ->setParam('userId', $user->getId())
            ->setParam('event', 'account.delete')
            ->setParam('resource', 'user/' . $user->getId())
            ->setParam('data', $user->getArrayCopy())
        ;

        $events
            ->setParam('eventData', $response->output($user, Response::MODEL_USER))
        ;

        if (!Config::getParam('domainVerification')) {
            $response
                ->addHeader('X-Fallback-Cookies', \json_encode([]))
            ;
        }

        $usage
            ->setParam('users.delete', 1)
        ;
        $response
            ->addCookie(Auth::$cookieName . '_legacy', '', \time() - 3600, '/', Config::getParam('cookieDomain'), ('https' == $protocol), true, null)
            ->addCookie(Auth::$cookieName, '', \time() - 3600, '/', Config::getParam('cookieDomain'), ('https' == $protocol), true, Config::getParam('cookieSamesite'))
        ;
        $response->dynamic(new Document(), Response::MODEL_NONE);
    });

App::delete('/v1/account/sessions/:sessionId')
    ->desc('Delete Account Session')
    ->groups(['api', 'account'])
    ->label('scope', 'account')
    ->label('event', 'account.sessions.delete')
    ->label('sdk.auth', [APP_AUTH_TYPE_SESSION, APP_AUTH_TYPE_JWT])
    ->label('sdk.namespace', 'account')
    ->label('sdk.method', 'deleteSession')
    ->label('sdk.description', '/docs/references/account/delete-session.md')
    ->label('sdk.response.code', Response::STATUS_CODE_NOCONTENT)
    ->label('sdk.response.model', Response::MODEL_NONE)
    ->label('abuse-limit', 100)
    ->param('sessionId', null, new UID(), 'Session ID. Use the string \'current\' to delete the current device session.')
    ->inject('request')
    ->inject('response')
    ->inject('user')
    ->inject('dbForProject')
    ->inject('locale')
    ->inject('audits')
    ->inject('events')
    ->inject('usage')
    ->action(function ($sessionId, $request, $response, $user, $dbForProject, $locale, $audits, $events, $usage) {
        /** @var Appwrite\Utopia\Request $request */
        /** @var Appwrite\Utopia\Response $response */
        /** @var Utopia\Database\Document $user */
        /** @var Utopia\Database\Database $dbForProject */
        /** @var Utopia\Locale\Locale $locale */
        /** @var Appwrite\Event\Event $audits */
        /** @var Appwrite\Event\Event $events */
        /** @var Appwrite\Stats\Stats $usage */

        $protocol = $request->getProtocol();
        $sessionId = ($sessionId === 'current')
            ? Auth::sessionVerify($user->getAttribute('sessions'), Auth::$secret)
            : $sessionId;

        $sessions = $user->getAttribute('sessions', []);

        foreach ($sessions as $key => $session) {/** @var Document $session */
            if ($sessionId == $session->getId()) {
                unset($sessions[$key]);

                $dbForProject->deleteDocument('sessions', $session->getId());

                $audits
                    ->setParam('userId', $user->getId())
                    ->setParam('event', 'account.sessions.delete')
                    ->setParam('resource', 'user/' . $user->getId())
                ;

                $session->setAttribute('current', false);

                if ($session->getAttribute('secret') == Auth::hash(Auth::$secret)) { // If current session delete the cookies too
                    $session
                        ->setAttribute('current', true)
                        ->setAttribute('countryName', (isset($countries[strtoupper($session->getAttribute('countryCode'))])) ? $countries[strtoupper($session->getAttribute('countryCode'))] : $locale->getText('locale.country.unknown'))
                    ;

                    if (!Config::getParam('domainVerification')) {
                        $response
                            ->addHeader('X-Fallback-Cookies', \json_encode([]))
                        ;
                    }

                    $response
                        ->addCookie(Auth::$cookieName . '_legacy', '', \time() - 3600, '/', Config::getParam('cookieDomain'), ('https' == $protocol), true, null)
                        ->addCookie(Auth::$cookieName, '', \time() - 3600, '/', Config::getParam('cookieDomain'), ('https' == $protocol), true, Config::getParam('cookieSamesite'))
                    ;
                }

                $dbForProject->updateDocument('users', $user->getId(), $user->setAttribute('sessions', $sessions));

                $events
                    ->setParam('eventData', $response->output($session, Response::MODEL_SESSION))
                ;

<<<<<<< HEAD
                return $response->dynamic(new Document(), Response::MODEL_NONE);;
=======
                $usage
                    ->setParam('users.sessions.delete', 1)
                    ->setParam('users.update', 1)
                ;
                return $response->noContent();
>>>>>>> 5ab38c0f
            }
        }

        throw new Exception('Session not found', 404, Exception::USER_SESSION_NOT_FOUND);
    });

App::patch('/v1/account/sessions/:sessionId')
    ->desc('Update Session (Refresh Tokens)')
    ->groups(['api', 'account'])
    ->label('scope', 'account')
    ->label('event', 'account.sessions.update')
    ->label('sdk.auth', [APP_AUTH_TYPE_SESSION, APP_AUTH_TYPE_JWT])
    ->label('sdk.namespace', 'account')
    ->label('sdk.method', 'updateSession')
    ->label('sdk.description', '/docs/references/account/update-session.md')
    ->label('sdk.response.code', Response::STATUS_CODE_OK)
    ->label('sdk.response.type', Response::CONTENT_TYPE_JSON)
    ->label('sdk.response.model', Response::MODEL_SESSION)
    ->label('abuse-limit', 10)
    ->param('sessionId', null, new UID(), 'Session ID. Use the string \'current\' to update the current device session.')
    ->inject('request')
    ->inject('response')
    ->inject('user')
    ->inject('dbForProject')
    ->inject('project')
    ->inject('locale')
    ->inject('audits')
    ->inject('events')
    ->inject('usage')
    ->action(function ($sessionId, $request, $response, $user, $dbForProject, $project, $locale, $audits, $events, $usage) {
        /** @var Appwrite\Utopia\Request $request */
        /** @var boolean $force */
        /** @var Appwrite\Utopia\Response $response */
        /** @var Utopia\Database\Document $user */
        /** @var Utopia\Database\Database $dbForProject */
        /** @var Utopia\Database\Document $project */
        /** @var Utopia\Locale\Locale $locale */
        /** @var Appwrite\Event\Event $audits */
        /** @var Appwrite\Event\Event $events */
        /** @var Appwrite\Stats\Stats $usage */

        $sessionId = ($sessionId === 'current')
            ? Auth::sessionVerify($user->getAttribute('sessions'), Auth::$secret)
            : $sessionId;

        $sessions = $user->getAttribute('sessions', []);

        foreach ($sessions as $key => $session) {/** @var Document $session */
            if ($sessionId == $session->getId()) {

                // Comment below would skip re-generation if token is still valid
                // We decided to not include this because developer can get expiration date from the session
                // I kept code in comment because it might become relevant in the future

                // $expireAt = (int) $session->getAttribute('providerAccessTokenExpiry');
                // if(\time() < $expireAt - 5) { // 5 seconds time-sync and networking gap, to be safe
                //     return $response->noContent();
                // }

                $provider = $session->getAttribute('provider');
                $refreshToken = $session->getAttribute('providerRefreshToken');

                $appId = $project->getAttribute('providers', [])[$provider.'Appid'] ?? '';
                $appSecret = $project->getAttribute('providers', [])[$provider.'Secret'] ?? '{}';

                $className = 'Appwrite\\Auth\\OAuth2\\'.\ucfirst($provider);
             
                if (!\class_exists($className)) {
                    throw new Exception('Provider is not supported', 501, Exception::PROJECT_PROVIDER_UNSUPPORTED);
                }

                $oauth2 = new $className($appId, $appSecret, '', [], []);

                $oauth2->refreshTokens($refreshToken);

                $session
                    ->setAttribute('providerAccessToken', $oauth2->getAccessToken(''))
                    ->setAttribute('providerRefreshToken', $oauth2->getRefreshToken(''))
                    ->setAttribute('providerAccessTokenExpiry', \time() + (int) $oauth2->getAccessTokenExpiry(''))
                    ;

                $dbForProject->updateDocument('sessions', $sessionId, $session);

                $user->setAttribute("sessions", $sessions);
                $user = $dbForProject->updateDocument('users', $user->getId(), $user);

                $audits
                    ->setParam('userId', $user->getId())
                    ->setParam('event', 'account.sessions.update')
                    ->setParam('resource', 'user/' . $user->getId())
                ;

                $events
                    ->setParam('eventData', $response->output($session, Response::MODEL_SESSION))
                ;

                $usage
                    ->setParam('users.sessions.update', 1)
                    ->setParam('users.update', 1)
                ;

                return $response->dynamic($session, Response::MODEL_SESSION);
            }
        }

        throw new Exception('Session not found', 404, Exception::USER_SESSION_NOT_FOUND);
    });

App::delete('/v1/account/sessions')
    ->desc('Delete All Account Sessions')
    ->groups(['api', 'account'])
    ->label('scope', 'account')
    ->label('event', 'account.sessions.delete')
    ->label('sdk.auth', [APP_AUTH_TYPE_SESSION, APP_AUTH_TYPE_JWT])
    ->label('sdk.namespace', 'account')
    ->label('sdk.method', 'deleteSessions')
    ->label('sdk.description', '/docs/references/account/delete-sessions.md')
    ->label('sdk.response.code', Response::STATUS_CODE_NOCONTENT)
    ->label('sdk.response.model', Response::MODEL_NONE)
    ->label('abuse-limit', 100)
    ->inject('request')
    ->inject('response')
    ->inject('user')
    ->inject('dbForProject')
    ->inject('locale')
    ->inject('audits')
    ->inject('events')
    ->inject('usage')
    ->action(function ($request, $response, $user, $dbForProject, $locale, $audits, $events, $usage) {
        /** @var Appwrite\Utopia\Request $request */
        /** @var Appwrite\Utopia\Response $response */
        /** @var Utopia\Database\Document $user */
        /** @var Utopia\Database\Database $dbForProject */
        /** @var Utopia\Locale\Locale $locale */
        /** @var Appwrite\Event\Event $audits */
        /** @var Appwrite\Event\Event $events */
        /** @var Appwrite\Stats\Stats $usage */

        $protocol = $request->getProtocol();
        $sessions = $user->getAttribute('sessions', []);

        foreach ($sessions as $session) {/** @var Document $session */
            $dbForProject->deleteDocument('sessions', $session->getId());

            $audits
                ->setParam('userId', $user->getId())
                ->setParam('event', 'account.sessions.delete')
                ->setParam('resource', 'user/' . $user->getId())
            ;

            if (!Config::getParam('domainVerification')) {
                $response
                    ->addHeader('X-Fallback-Cookies', \json_encode([]))
                ;
            }

            $session
                ->setAttribute('current', false)
                ->setAttribute('countryName', (isset($countries[strtoupper($session->getAttribute('countryCode'))])) ? $countries[strtoupper($session->getAttribute('countryCode'))] : $locale->getText('locale.country.unknown'))
            ;

            if ($session->getAttribute('secret') == Auth::hash(Auth::$secret)) { // If current session delete the cookies too
                $session->setAttribute('current', true);
                $response
                    ->addCookie(Auth::$cookieName . '_legacy', '', \time() - 3600, '/', Config::getParam('cookieDomain'), ('https' == $protocol), true, null)
                    ->addCookie(Auth::$cookieName, '', \time() - 3600, '/', Config::getParam('cookieDomain'), ('https' == $protocol), true, Config::getParam('cookieSamesite'))
                ;
            }
        }

        $dbForProject->updateDocument('users', $user->getId(), $user->setAttribute('sessions', []));

        $numOfSessions = count($sessions);

        $events
            ->setParam('eventData', $response->output(new Document([
                'sessions' => $sessions,
                'total' => $numOfSessions,
            ]), Response::MODEL_SESSION_LIST))
        ;

<<<<<<< HEAD
        $response->dynamic(new Document(), Response::MODEL_NONE);
=======
        $usage
            ->setParam('users.sessions.delete', $numOfSessions)
            ->setParam('users.update', 1)
        ;
        $response->noContent();
>>>>>>> 5ab38c0f
    });

App::post('/v1/account/recovery')
    ->desc('Create Password Recovery')
    ->groups(['api', 'account'])
    ->label('scope', 'public')
    ->label('event', 'account.recovery.create')
    ->label('sdk.auth', [APP_AUTH_TYPE_SESSION, APP_AUTH_TYPE_JWT])
    ->label('sdk.namespace', 'account')
    ->label('sdk.method', 'createRecovery')
    ->label('sdk.description', '/docs/references/account/create-recovery.md')
    ->label('sdk.response.code', Response::STATUS_CODE_CREATED)
    ->label('sdk.response.type', Response::CONTENT_TYPE_JSON)
    ->label('sdk.response.model', Response::MODEL_TOKEN)
    ->label('abuse-limit', 10)
    ->label('abuse-key', ['url:{url},email:{param-email}', 'ip:{ip}'])
    ->param('email', '', new Email(), 'User email.')
    ->param('url', '', function ($clients) {return new Host($clients);}, 'URL to redirect the user back to your app from the recovery email. Only URLs from hostnames in your project platform list are allowed. This requirement helps to prevent an [open redirect](https://cheatsheetseries.owasp.org/cheatsheets/Unvalidated_Redirects_and_Forwards_Cheat_Sheet.html) attack against your project API.', false, ['clients'])
    ->inject('request')
    ->inject('response')
    ->inject('dbForProject')
    ->inject('project')
    ->inject('locale')
    ->inject('mails')
    ->inject('audits')
    ->inject('events')
    ->inject('usage')
    ->action(function ($email, $url, $request, $response, $dbForProject, $project, $locale, $mails, $audits, $events, $usage) {
        /** @var Appwrite\Utopia\Request $request */
        /** @var Appwrite\Utopia\Response $response */
        /** @var Utopia\Database\Database $dbForProject */
        /** @var Utopia\Database\Document $project */
        /** @var Utopia\Locale\Locale $locale */
        /** @var Appwrite\Event\Event $mails */
        /** @var Appwrite\Event\Event $audits */
        /** @var Appwrite\Event\Event $events */
        /** @var Appwrite\Stats\Stats $usage */

        if(empty(App::getEnv('_APP_SMTP_HOST'))) {
            throw new Exception('SMTP Disabled', 503, Exception::GENERAL_SMTP_DISABLED);
        }

        $roles = Authorization::getRoles();
        $isPrivilegedUser = Auth::isPrivilegedUser($roles);
        $isAppUser = Auth::isAppUser($roles);

        $email = \strtolower($email);
        $profile = $dbForProject->findOne('users', [new Query('deleted', Query::TYPE_EQUAL, [false]), new Query('email', Query::TYPE_EQUAL, [$email])]); // Get user by email address

        if (!$profile) {
            throw new Exception('User not found', 404, Exception::USER_NOT_FOUND);
        }

        if (false === $profile->getAttribute('status')) { // Account is blocked
            throw new Exception('Invalid credentials. User is blocked', 401, Exception::USER_BLOCKED);
        }

        $expire = \time() + Auth::TOKEN_EXPIRATION_RECOVERY;

        $secret = Auth::tokenGenerator();
        $recovery = new Document([
            '$id' => $dbForProject->getId(),
            'userId' => $profile->getId(),
            'type' => Auth::TOKEN_TYPE_RECOVERY,
            'secret' => Auth::hash($secret), // One way hash encryption to protect DB leak
            'expire' => $expire,
            'userAgent' => $request->getUserAgent('UNKNOWN'),
            'ip' => $request->getIP(),
        ]);

        Authorization::setRole('user:' . $profile->getId());

        $profile->setAttribute('tokens', $recovery, Document::SET_TYPE_APPEND);

        $profile = $dbForProject->updateDocument('users', $profile->getId(), $profile);

        $url = Template::parseURL($url);
        $url['query'] = Template::mergeQuery(((isset($url['query'])) ? $url['query'] : ''), ['userId' => $profile->getId(), 'secret' => $secret, 'expire' => $expire]);
        $url = Template::unParseURL($url);

        $mails
            ->setParam('event', 'account.recovery.create')
            ->setParam('from', $project->getId())
            ->setParam('recipient', $profile->getAttribute('email', ''))
            ->setParam('name', $profile->getAttribute('name', ''))
            ->setParam('url', $url)
            ->setParam('locale', $locale->default)
            ->setParam('project', $project->getAttribute('name', ['[APP-NAME]']))
            ->setParam('type', MAIL_TYPE_RECOVERY)
            ->trigger();
        ;

        $events
            ->setParam('eventData',
                $response->output($recovery->setAttribute('secret', $secret),
                    Response::MODEL_TOKEN
                ))
        ;

        $recovery // Hide secret for clients, sp
            ->setAttribute('secret',
                ($isPrivilegedUser || $isAppUser) ? $secret : '');

        $audits
            ->setParam('userId', $profile->getId())
            ->setParam('event', 'account.recovery.create')
            ->setParam('resource', 'user/' . $profile->getId())
        ;

        $usage
            ->setParam('users.update', 1)
        ;
        $response->setStatusCode(Response::STATUS_CODE_CREATED);
        $response->dynamic($recovery, Response::MODEL_TOKEN);
    });

App::put('/v1/account/recovery')
    ->desc('Create Password Recovery (confirmation)')
    ->groups(['api', 'account'])
    ->label('scope', 'public')
    ->label('event', 'account.recovery.update')
    ->label('sdk.auth', [APP_AUTH_TYPE_SESSION, APP_AUTH_TYPE_JWT])
    ->label('sdk.namespace', 'account')
    ->label('sdk.method', 'updateRecovery')
    ->label('sdk.description', '/docs/references/account/update-recovery.md')
    ->label('sdk.response.code', Response::STATUS_CODE_OK)
    ->label('sdk.response.type', Response::CONTENT_TYPE_JSON)
    ->label('sdk.response.model', Response::MODEL_TOKEN)
    ->label('abuse-limit', 10)
    ->label('abuse-key', 'url:{url},userId:{param-userId}')
    ->param('userId', '', new UID(), 'User ID.')
    ->param('secret', '', new Text(256), 'Valid reset token.')
    ->param('password', '', new Password(), 'New user password. Must be at least 8 chars.')
    ->param('passwordAgain', '', new Password(), 'Repeat new user password. Must be at least 8 chars.')
    ->inject('response')
    ->inject('dbForProject')
    ->inject('audits')
    ->inject('usage')
    ->action(function ($userId, $secret, $password, $passwordAgain, $response, $dbForProject, $audits, $usage) {
        /** @var Appwrite\Utopia\Response $response */
        /** @var Utopia\Database\Database $dbForProject */
        /** @var Appwrite\Event\Event $audits */
        /** @var Appwrite\Stats\Stats $usage */

        if ($password !== $passwordAgain) {
            throw new Exception('Passwords must match', 400, Exception::USER_PASSWORD_MISMATCH);
        }

        $profile = $dbForProject->getDocument('users', $userId);

        if ($profile->isEmpty() || $profile->getAttribute('deleted')) {
            throw new Exception('User not found', 404, Exception::USER_NOT_FOUND);
        }

        $tokens = $profile->getAttribute('tokens', []);
        $recovery = Auth::tokenVerify($tokens, Auth::TOKEN_TYPE_RECOVERY, $secret);

        if (!$recovery) {
            throw new Exception('Invalid recovery token', 401, Exception::USER_INVALID_TOKEN);
        }

        Authorization::setRole('user:' . $profile->getId());

        $profile = $dbForProject->updateDocument('users', $profile->getId(), $profile
                ->setAttribute('password', Auth::passwordHash($password))
                ->setAttribute('passwordUpdate', \time())
                ->setAttribute('emailVerification', true)
        );

        /**
         * We act like we're updating and validating
         *  the recovery token but actually we don't need it anymore.
         */
        foreach ($tokens as $key => $token) {
            if ($recovery === $token->getId()) {
                $recovery = $token;
                unset($tokens[$key]);
            }
        }

        $dbForProject->updateDocument('users', $profile->getId(), $profile->setAttribute('tokens', $tokens));

        $audits
            ->setParam('userId', $profile->getId())
            ->setParam('event', 'account.recovery.update')
            ->setParam('resource', 'user/' . $profile->getId())
        ;

        $usage
            ->setParam('users.update', 1)
        ;
        $response->dynamic($recovery, Response::MODEL_TOKEN);
    });

App::post('/v1/account/verification')
    ->desc('Create Email Verification')
    ->groups(['api', 'account'])
    ->label('scope', 'account')
    ->label('event', 'account.verification.create')
    ->label('sdk.auth', [APP_AUTH_TYPE_SESSION, APP_AUTH_TYPE_JWT])
    ->label('sdk.namespace', 'account')
    ->label('sdk.method', 'createVerification')
    ->label('sdk.description', '/docs/references/account/create-verification.md')
    ->label('sdk.response.code', Response::STATUS_CODE_CREATED)
    ->label('sdk.response.type', Response::CONTENT_TYPE_JSON)
    ->label('sdk.response.model', Response::MODEL_TOKEN)
    ->label('abuse-limit', 10)
    ->label('abuse-key', 'url:{url},userId:{userId}')
    ->param('url', '', function ($clients) { return new Host($clients); }, 'URL to redirect the user back to your app from the verification email. Only URLs from hostnames in your project platform list are allowed. This requirement helps to prevent an [open redirect](https://cheatsheetseries.owasp.org/cheatsheets/Unvalidated_Redirects_and_Forwards_Cheat_Sheet.html) attack against your project API.', false, ['clients']) // TODO add built-in confirm page
    ->inject('request')
    ->inject('response')
    ->inject('project')
    ->inject('user')
    ->inject('dbForProject')
    ->inject('locale')
    ->inject('audits')
    ->inject('events')
    ->inject('mails')
    ->inject('usage')
    ->action(function ($url, $request, $response, $project, $user, $dbForProject, $locale, $audits, $events, $mails, $usage) {
        /** @var Appwrite\Utopia\Request $request */
        /** @var Appwrite\Utopia\Response $response */
        /** @var Utopia\Database\Document $project */
        /** @var Utopia\Database\Document $user */
        /** @var Utopia\Database\Database $dbForProject */
        /** @var Utopia\Locale\Locale $locale */
        /** @var Appwrite\Event\Event $audits */
        /** @var Appwrite\Event\Event $events */
        /** @var Appwrite\Event\Event $mails */
        /** @var Appwrite\Stats\Stats $usage */

        if(empty(App::getEnv('_APP_SMTP_HOST'))) {
            throw new Exception('SMTP Disabled', 503, Exception::GENERAL_SMTP_DISABLED);
        }

        $roles = Authorization::getRoles();
        $isPrivilegedUser = Auth::isPrivilegedUser($roles);
        $isAppUser = Auth::isAppUser($roles);

        $verificationSecret = Auth::tokenGenerator();

        $expire = \time() + Auth::TOKEN_EXPIRATION_CONFIRM;

        $verification = new Document([
            '$id' => $dbForProject->getId(),
            'userId' => $user->getId(),
            'type' => Auth::TOKEN_TYPE_VERIFICATION,
            'secret' => Auth::hash($verificationSecret), // One way hash encryption to protect DB leak
            'expire' => $expire,
            'userAgent' => $request->getUserAgent('UNKNOWN'),
            'ip' => $request->getIP(),
        ]);

        Authorization::setRole('user:' . $user->getId());

        $user->setAttribute('tokens', $verification, Document::SET_TYPE_APPEND);

        $user = $dbForProject->updateDocument('users', $user->getId(), $user);

        $url = Template::parseURL($url);
        $url['query'] = Template::mergeQuery(((isset($url['query'])) ? $url['query'] : ''), ['userId' => $user->getId(), 'secret' => $verificationSecret, 'expire' => $expire]);
        $url = Template::unParseURL($url);

        $mails
            ->setParam('event', 'account.verification.create')
            ->setParam('from', $project->getId())
            ->setParam('recipient', $user->getAttribute('email'))
            ->setParam('name', $user->getAttribute('name'))
            ->setParam('url', $url)
            ->setParam('locale', $locale->default)
            ->setParam('project', $project->getAttribute('name', ['[APP-NAME]']))
            ->setParam('type', MAIL_TYPE_VERIFICATION)
            ->trigger()
        ;

        $events
            ->setParam('eventData',
                $response->output($verification->setAttribute('secret', $verificationSecret),
                    Response::MODEL_TOKEN
                ))
        ;

        $verification // Hide secret for clients, sp
            ->setAttribute('secret',
                ($isPrivilegedUser || $isAppUser) ? $verificationSecret : '');

        $audits
            ->setParam('userId', $user->getId())
            ->setParam('event', 'account.verification.create')
            ->setParam('resource', 'user/' . $user->getId())
        ;

        $usage
            ->setParam('users.update', 1)
        ;
        $response->setStatusCode(Response::STATUS_CODE_CREATED);
        $response->dynamic($verification, Response::MODEL_TOKEN);
    });

App::put('/v1/account/verification')
    ->desc('Create Email Verification (confirmation)')
    ->groups(['api', 'account'])
    ->label('scope', 'public')
    ->label('event', 'account.verification.update')
    ->label('sdk.auth', [APP_AUTH_TYPE_SESSION, APP_AUTH_TYPE_JWT])
    ->label('sdk.namespace', 'account')
    ->label('sdk.method', 'updateVerification')
    ->label('sdk.description', '/docs/references/account/update-verification.md')
    ->label('sdk.response.code', Response::STATUS_CODE_OK)
    ->label('sdk.response.type', Response::CONTENT_TYPE_JSON)
    ->label('sdk.response.model', Response::MODEL_TOKEN)
    ->label('abuse-limit', 10)
    ->label('abuse-key', 'url:{url},userId:{param-userId}')
    ->param('userId', '', new UID(), 'User ID.')
    ->param('secret', '', new Text(256), 'Valid verification token.')
    ->inject('response')
    ->inject('user')
    ->inject('dbForProject')
    ->inject('audits')
    ->inject('usage')
    ->action(function ($userId, $secret, $response, $user, $dbForProject, $audits, $usage) {
        /** @var Appwrite\Utopia\Response $response */
        /** @var Utopia\Database\Document $user */
        /** @var Utopia\Database\Database $dbForProject */
        /** @var Appwrite\Event\Event $audits */
        /** @var Appwrite\Stats\Stats $usage */

        $profile = $dbForProject->getDocument('users', $userId);

        if ($profile->isEmpty()) {
            throw new Exception('User not found', 404, Exception::USER_NOT_FOUND);
        }

        $tokens = $profile->getAttribute('tokens', []);
        $verification = Auth::tokenVerify($tokens, Auth::TOKEN_TYPE_VERIFICATION, $secret);

        if (!$verification) {
            throw new Exception('Invalid verification token', 401, Exception::USER_INVALID_TOKEN);
        }

        Authorization::setRole('user:' . $profile->getId());

        $profile = $dbForProject->updateDocument('users', $profile->getId(), $profile->setAttribute('emailVerification', true));

        /**
         * We act like we're updating and validating
         *  the verification token but actually we don't need it anymore.
         */
        foreach ($tokens as $key => $token) {
            if ($token->getId() === $verification) {
                $verification = $token;
                unset($tokens[$key]);
            }
        }

        $dbForProject->updateDocument('users', $profile->getId(), $profile->setAttribute('tokens', $tokens));

        $audits
            ->setParam('userId', $profile->getId())
            ->setParam('event', 'account.verification.update')
            ->setParam('resource', 'user/' . $user->getId())
        ;

        $usage
            ->setParam('users.update', 1)
        ;
        $response->dynamic($verification, Response::MODEL_TOKEN);
    });<|MERGE_RESOLUTION|>--- conflicted
+++ resolved
@@ -1643,15 +1643,11 @@
                     ->setParam('eventData', $response->output($session, Response::MODEL_SESSION))
                 ;
 
-<<<<<<< HEAD
-                return $response->dynamic(new Document(), Response::MODEL_NONE);;
-=======
                 $usage
                     ->setParam('users.sessions.delete', 1)
                     ->setParam('users.update', 1)
                 ;
                 return $response->noContent();
->>>>>>> 5ab38c0f
             }
         }
 
@@ -1833,15 +1829,11 @@
             ]), Response::MODEL_SESSION_LIST))
         ;
 
-<<<<<<< HEAD
-        $response->dynamic(new Document(), Response::MODEL_NONE);
-=======
         $usage
             ->setParam('users.sessions.delete', $numOfSessions)
             ->setParam('users.update', 1)
         ;
         $response->noContent();
->>>>>>> 5ab38c0f
     });
 
 App::post('/v1/account/recovery')
