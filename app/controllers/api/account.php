<?php

use Appwrite\Auth\Auth;
use Appwrite\Auth\Validator\Password;
use Appwrite\Detector\Detector;
use Appwrite\Template\Template;
use Appwrite\OpenSSL\OpenSSL;
use Appwrite\URL\URL as URLParser;
use Appwrite\Utopia\Response;
use Appwrite\Network\Validator\Email;
use Appwrite\Network\Validator\Host;
use Appwrite\Network\Validator\URL;
use Utopia\App;
use Utopia\Exception;
use Utopia\Config\Config;
use Utopia\Validator\Assoc;
use Utopia\Validator\Text;
use Utopia\Validator\WhiteList;
use Utopia\Validator\ArrayList;
use Utopia\Audit\Audit;
use Utopia\Audit\Adapters\MySQL as AuditAdapter;
use Utopia\Database\Document;
use Utopia\Database\Exception\Duplicate;
use Ahc\Jwt\JWT;
use Utopia\Database\Query;
use Utopia\Database\Validator\Authorization;
use Utopia\Database\Validator\UID;

$oauthDefaultSuccess = App::getEnv('_APP_HOME').'/auth/oauth2/success';
$oauthDefaultFailure = App::getEnv('_APP_HOME').'/auth/oauth2/failure';

App::post('/v1/account')
    ->desc('Create Account')
    ->groups(['api', 'account', 'auth'])
    ->label('event', 'account.create')
    ->label('scope', 'public')
    ->label('auth.type', 'emailPassword')
    ->label('sdk.auth', [])
    ->label('sdk.namespace', 'account')
    ->label('sdk.method', 'create')
    ->label('sdk.description', '/docs/references/account/create.md')
    ->label('sdk.response.code', Response::STATUS_CODE_CREATED)
    ->label('sdk.response.type', Response::CONTENT_TYPE_JSON)
    ->label('sdk.response.model', Response::MODEL_USER)
    ->label('abuse-limit', 10)
    ->param('email', '', new Email(), 'User email.')
    ->param('password', '', new Password(), 'User password. Must be between 6 to 32 chars.')
    ->param('name', '', new Text(128), 'User name. Max length: 128 chars.', true)
    ->inject('request')
    ->inject('response')
    ->inject('project')
    ->inject('dbForInternal')
    ->inject('audits')
    ->action(function ($email, $password, $name, $request, $response, $project, $dbForInternal, $audits) {
        /** @var Utopia\Swoole\Request $request */
        /** @var Appwrite\Utopia\Response $response */
        /** @var Appwrite\Database\Document $project */
        /** @var Utopia\Database\Database $dbForInternal */
        /** @var Appwrite\Event\Event $audits */

        if ('console' === $project->getId()) {
            $whitlistEmails = $project->getAttribute('authWhitelistEmails');
            $whitlistIPs = $project->getAttribute('authWhitelistIPs');

            if (!empty($whitlistEmails) && !\in_array($email, $whitlistEmails)) {
                throw new Exception('Console registration is restricted to specific emails. Contact your administrator for more information.', 401);
            }

            if (!empty($whitlistIPs) && !\in_array($request->getIP(), $whitlistIPs)) {
                throw new Exception('Console registration is restricted to specific IPs. Contact your administrator for more information.', 401);
            }
        }

        $limit = $project->getAttribute('usersAuthLimit', 0);

        if ($limit !== 0) {
            $sum = $dbForInternal->count('users', [], APP_LIMIT_USERS);

            if($sum >= $limit) {
                throw new Exception('Project registration is restricted. Contact your administrator for more information.', 501);
            }
        }

        Authorization::disable();

        try {
            $userId = $dbForInternal->getId();
            $user = $dbForInternal->createDocument('users', new Document([
                '$id' => $userId,
                '$read' => ['*'],
                '$write' => ['user:'.$userId],
                'email' => $email,
                'emailVerification' => false,
                'status' => Auth::USER_STATUS_UNACTIVATED,
                'password' => Auth::passwordHash($password),
                'passwordUpdate' => \time(),
                'registration' => \time(),
                'reset' => false,
                'name' => $name,
                'prefs' => [],
                'sessions' => [],
                'tokens' => [],
                'memberships' => [],
            ]));
        } catch (Duplicate $th) {
            throw new Exception('Account already exists', 409);
        }

        Authorization::reset();

        Authorization::unsetRole('role:'.Auth::USER_ROLE_GUEST);
        Authorization::setRole('user:'.$user->getId());
        Authorization::setRole('role:'.Auth::USER_ROLE_MEMBER);

        $audits
            ->setParam('userId', $user->getId())
            ->setParam('event', 'account.create')
            ->setParam('resource', 'users/'.$user->getId())
        ;

        $response->setStatusCode(Response::STATUS_CODE_CREATED);
        $response->dynamic2($user, Response::MODEL_USER);
    });

App::post('/v1/account/sessions')
    ->desc('Create Account Session')
    ->groups(['api', 'account', 'auth'])
    ->label('event', 'account.sessions.create')
    ->label('scope', 'public')
    ->label('auth.type', 'emailPassword')
    ->label('sdk.auth', [])
    ->label('sdk.namespace', 'account')
    ->label('sdk.method', 'createSession')
    ->label('sdk.description', '/docs/references/account/create-session.md')
    ->label('sdk.response.code', Response::STATUS_CODE_CREATED)
    ->label('sdk.response.type', Response::CONTENT_TYPE_JSON)
    ->label('sdk.response.model', Response::MODEL_SESSION)
    ->label('abuse-limit', 10)
    ->label('abuse-key', 'url:{url},email:{param-email}')
    ->param('email', '', new Email(), 'User email.')
    ->param('password', '', new Password(), 'User password. Must be between 6 to 32 chars.')
    ->inject('request')
    ->inject('response')
    ->inject('dbForInternal')
    ->inject('locale')
    ->inject('geodb')
    ->inject('audits')
    ->action(function ($email, $password, $request, $response, $dbForInternal, $locale, $geodb, $audits) {
        /** @var Utopia\Swoole\Request $request */
        /** @var Appwrite\Utopia\Response $response */
        /** @var Utopia\Database\Database $dbForInternal */
        /** @var Utopia\Locale\Locale $locale */
        /** @var MaxMind\Db\Reader $geodb */
        /** @var Appwrite\Event\Event $audits */

        $protocol = $request->getProtocol();
        
        $profile = $dbForInternal->findFirst('users', [new Query('email', Query::TYPE_EQUAL, [$email])], 1); // Get user by email address

        if (!$profile || !Auth::passwordVerify($password, $profile->getAttribute('password'))) {
            $audits
                //->setParam('userId', $profile->getId())
                ->setParam('event', 'account.sesssions.failed')
                ->setParam('resource', 'users/'.($profile ? $profile->getId() : ''))
            ;

            throw new Exception('Invalid credentials', 401); // Wrong password or username
        }

        if (Auth::USER_STATUS_BLOCKED == $profile->getAttribute('status')) { // Account is blocked
            throw new Exception('Invalid credentials. User is blocked', 401); // User is in status blocked
        }

        $detector = new Detector($request->getUserAgent('UNKNOWN'));
        $record = $geodb->get($request->getIP());
        $expiry = \time() + Auth::TOKEN_EXPIRATION_LOGIN_LONG;
        $secret = Auth::tokenGenerator();
        $session = new Document(array_merge(
            [
                '$id' => $dbForInternal->getId(),
                'provider' => Auth::SESSION_PROVIDER_EMAIL,
                'providerUid' => $email,
                'secret' => Auth::hash($secret), // One way hash encryption to protect DB leak
                'expire' => $expiry,
                'userAgent' => $request->getUserAgent('UNKNOWN'),
                'ip' => $request->getIP(),
                'countryCode' => ($record) ? \strtolower($record['country']['iso_code']) : '--',
            ], $detector->getOS(), $detector->getClient(), $detector->getDevice()
        ));

        Authorization::setRole('user:'.$profile->getId());

        $profile->setAttribute('sessions', $session, Document::SET_TYPE_APPEND);

        $profile = $dbForInternal->updateDocument('users', $profile->getId(), $profile);

        $audits
            ->setParam('userId', $profile->getId())
            ->setParam('event', 'account.sessions.create')
            ->setParam('resource', 'users/'.$profile->getId())
        ;

        if (!Config::getParam('domainVerification')) {
            $response
                ->addHeader('X-Fallback-Cookies', \json_encode([Auth::$cookieName => Auth::encodeSession($profile->getId(), $secret)]))
            ;
        }
        
        $response
            ->addCookie(Auth::$cookieName.'_legacy', Auth::encodeSession($profile->getId(), $secret), $expiry, '/', Config::getParam('cookieDomain'), ('https' == $protocol), true, null)
            ->addCookie(Auth::$cookieName, Auth::encodeSession($profile->getId(), $secret), $expiry, '/', Config::getParam('cookieDomain'), ('https' == $protocol), true, Config::getParam('cookieSamesite'))
            ->setStatusCode(Response::STATUS_CODE_CREATED)
        ;

        $countries = $locale->getText('countries');

        $session
            ->setAttribute('current', true)
            ->setAttribute('countryName', (isset($countries[strtoupper($session->getAttribute('countryCode'))])) ? $countries[strtoupper($session->getAttribute('countryCode'))] : $locale->getText('locale.country.unknown'))
        ;
        
        $response->dynamic2($session, Response::MODEL_SESSION);
    });

App::get('/v1/account/sessions/oauth2/:provider')
    ->desc('Create Account Session with OAuth2')
    ->groups(['api', 'account'])
    ->label('error', __DIR__.'/../../views/general/error.phtml')
    ->label('scope', 'public')
    ->label('sdk.auth', [])
    ->label('sdk.namespace', 'account')
    ->label('sdk.method', 'createOAuth2Session')
    ->label('sdk.description', '/docs/references/account/create-session-oauth2.md')
    ->label('sdk.response.code', Response::STATUS_CODE_MOVED_PERMANENTLY)
    ->label('sdk.response.type', Response::CONTENT_TYPE_HTML)
    ->label('sdk.methodType', 'webAuth')
    ->label('abuse-limit', 50)
    ->label('abuse-key', 'ip:{ip}')
    ->param('provider', '', new WhiteList(\array_keys(Config::getParam('providers')), true), 'OAuth2 Provider. Currently, supported providers are: ' . \implode(', ', \array_keys(\array_filter(Config::getParam('providers'), function($node) {return (!$node['mock']);}))).'.')
    ->param('success', $oauthDefaultSuccess, function ($clients) { return new Host($clients); }, 'URL to redirect back to your app after a successful login attempt.  Only URLs from hostnames in your project platform list are allowed. This requirement helps to prevent an [open redirect](https://cheatsheetseries.owasp.org/cheatsheets/Unvalidated_Redirects_and_Forwards_Cheat_Sheet.html) attack against your project API.', true, ['clients'])
    ->param('failure', $oauthDefaultFailure, function ($clients) { return new Host($clients); }, 'URL to redirect back to your app after a failed login attempt.  Only URLs from hostnames in your project platform list are allowed. This requirement helps to prevent an [open redirect](https://cheatsheetseries.owasp.org/cheatsheets/Unvalidated_Redirects_and_Forwards_Cheat_Sheet.html) attack against your project API.', true, ['clients'])
    ->param('scopes', [], new ArrayList(new Text(128)), 'A list of custom OAuth2 scopes. Check each provider internal docs for a list of supported scopes.', true)
    ->inject('request')
    ->inject('response')
    ->inject('project')
    ->action(function ($provider, $success, $failure, $scopes, $request, $response, $project) {
        /** @var Utopia\Swoole\Request $request */
        /** @var Appwrite\Utopia\Response $response */
        /** @var Appwrite\Database\Document $project */

        $protocol = $request->getProtocol();
        $callback = $protocol.'://'.$request->getHostname().'/v1/account/sessions/oauth2/callback/'.$provider.'/'.$project->getId();
        $appId = $project->getAttribute('usersOauth2'.\ucfirst($provider).'Appid', '');
        $appSecret = $project->getAttribute('usersOauth2'.\ucfirst($provider).'Secret', '{}');

        if (!empty($appSecret) && isset($appSecret['version'])) {
            $key = App::getEnv('_APP_OPENSSL_KEY_V'.$appSecret['version']);
            $appSecret = OpenSSL::decrypt($appSecret['data'], $appSecret['method'], $key, 0, \hex2bin($appSecret['iv']), \hex2bin($appSecret['tag']));
        }

        if (empty($appId) || empty($appSecret)) {
            throw new Exception('This provider is disabled. Please configure the provider app ID and app secret key from your '.APP_NAME.' console to continue.', 412);
        }

        $classname = 'Appwrite\\Auth\\OAuth2\\'.\ucfirst($provider);

        if (!\class_exists($classname)) {
            throw new Exception('Provider is not supported', 501);
        }

        $oauth2 = new $classname($appId, $appSecret, $callback, ['success' => $success, 'failure' => $failure], $scopes);

        $response
            ->addHeader('Cache-Control', 'no-store, no-cache, must-revalidate, max-age=0')
            ->addHeader('Pragma', 'no-cache')
            ->redirect($oauth2->getLoginURL());
    });

App::get('/v1/account/sessions/oauth2/callback/:provider/:projectId')
    ->desc('OAuth2 Callback')
    ->groups(['api', 'account'])
    ->label('error', __DIR__.'/../../views/general/error.phtml')
    ->label('scope', 'public')
    ->label('docs', false)
    ->param('projectId', '', new Text(1024), 'Project unique ID.')
    ->param('provider', '', new WhiteList(\array_keys(Config::getParam('providers')), true), 'OAuth2 provider.')
    ->param('code', '', new Text(1024), 'OAuth2 code.')
    ->param('state', '', new Text(2048), 'Login state params.', true)
    ->inject('request')
    ->inject('response')
    ->action(function ($projectId, $provider, $code, $state, $request, $response) {
        /** @var Utopia\Swoole\Request $request */
        /** @var Appwrite\Utopia\Response $response */

        $domain = $request->getHostname();
        $protocol = $request->getProtocol();
        
        $response
            ->addHeader('Cache-Control', 'no-store, no-cache, must-revalidate, max-age=0')
            ->addHeader('Pragma', 'no-cache')
            ->redirect($protocol.'://'.$domain.'/v1/account/sessions/oauth2/'.$provider.'/redirect?'
                .\http_build_query(['project' => $projectId, 'code' => $code, 'state' => $state]));
    });

App::post('/v1/account/sessions/oauth2/callback/:provider/:projectId')
    ->desc('OAuth2 Callback')
    ->groups(['api', 'account'])
    ->label('error', __DIR__.'/../../views/general/error.phtml')
    ->label('scope', 'public')
    ->label('origin', '*')
    ->label('docs', false)
    ->param('projectId', '', new Text(1024), 'Project unique ID.')
    ->param('provider', '', new WhiteList(\array_keys(Config::getParam('providers')), true), 'OAuth2 provider.')
    ->param('code', '', new Text(1024), 'OAuth2 code.')
    ->param('state', '', new Text(2048), 'Login state params.', true)
    ->inject('request')
    ->inject('response')
    ->action(function ($projectId, $provider, $code, $state, $request, $response) {
        /** @var Utopia\Swoole\Request $request */
        /** @var Appwrite\Utopia\Response $response */

        $domain = $request->getHostname();
        $protocol = $request->getProtocol();
        
        $response
            ->addHeader('Cache-Control', 'no-store, no-cache, must-revalidate, max-age=0')
            ->addHeader('Pragma', 'no-cache')
            ->redirect($protocol.'://'.$domain.'/v1/account/sessions/oauth2/'.$provider.'/redirect?'
                .\http_build_query(['project' => $projectId, 'code' => $code, 'state' => $state]));
    });

App::get('/v1/account/sessions/oauth2/:provider/redirect')
    ->desc('OAuth2 Redirect')
    ->groups(['api', 'account'])
    ->label('error', __DIR__.'/../../views/general/error.phtml')
    ->label('event', 'account.sessions.create')
    ->label('scope', 'public')
    ->label('abuse-limit', 50)
    ->label('abuse-key', 'ip:{ip}')
    ->label('docs', false)
    ->param('provider', '', new WhiteList(\array_keys(Config::getParam('providers')), true), 'OAuth2 provider.')
    ->param('code', '', new Text(1024), 'OAuth2 code.')
    ->param('state', '', new Text(2048), 'OAuth2 state params.', true)
    ->inject('request')
    ->inject('response')
    ->inject('project')
    ->inject('user')
    ->inject('dbForInternal')
    ->inject('geodb')
    ->inject('audits')
    ->action(function ($provider, $code, $state, $request, $response, $project, $user, $dbForInternal, $geodb, $audits) use ($oauthDefaultSuccess) {
        /** @var Utopia\Swoole\Request $request */
        /** @var Appwrite\Utopia\Response $response */
        /** @var Appwrite\Database\Document $project */
        /** @var Utopia\Database\Document $user */
        /** @var Utopia\Database\Database $dbForInternal */
        /** @var MaxMind\Db\Reader $geodb */
        /** @var Appwrite\Event\Event $audits */
        
        $protocol = $request->getProtocol();
        $callback = $protocol.'://'.$request->getHostname().'/v1/account/sessions/oauth2/callback/'.$provider.'/'.$project->getId();
        $defaultState = ['success' => $project->getAttribute('url', ''), 'failure' => ''];
        $validateURL = new URL();

        $appId = $project->getAttribute('usersOauth2'.\ucfirst($provider).'Appid', '');
        $appSecret = $project->getAttribute('usersOauth2'.\ucfirst($provider).'Secret', '{}');

        if (!empty($appSecret) && isset($appSecret['version'])) {
            $key = App::getEnv('_APP_OPENSSL_KEY_V'.$appSecret['version']);
            $appSecret = OpenSSL::decrypt($appSecret['data'], $appSecret['method'], $key, 0, \hex2bin($appSecret['iv']), \hex2bin($appSecret['tag']));
        }

        $classname = 'Appwrite\\Auth\\OAuth2\\'.\ucfirst($provider);

        if (!\class_exists($classname)) {
            throw new Exception('Provider is not supported', 501);
        }

        $oauth2 = new $classname($appId, $appSecret, $callback);

        if (!empty($state)) {
            try {
                $state = \array_merge($defaultState, $oauth2->parseState($state));
            } catch (\Exception $exception) {
                throw new Exception('Failed to parse login state params as passed from OAuth2 provider');
            }
        } else {
            $state = $defaultState;
        }

        if (!$validateURL->isValid($state['success'])) {
            throw new Exception('Invalid redirect URL for success login', 400);
        }

        if (!empty($state['failure']) && !$validateURL->isValid($state['failure'])) {
            throw new Exception('Invalid redirect URL for failure login', 400);
        }
        
        $state['failure'] = null;
        $accessToken = $oauth2->getAccessToken($code);

        if (empty($accessToken)) {
            if (!empty($state['failure'])) {
                $response->redirect($state['failure'], 301, 0);
            }

            throw new Exception('Failed to obtain access token');
        }

        $oauth2ID = $oauth2->getUserID($accessToken);
        
        if (empty($oauth2ID)) {
            if (!empty($state['failure'])) {
                $response->redirect($state['failure'], 301, 0);
            }

            throw new Exception('Missing ID from OAuth2 provider', 400);
        }

        $sessions = $user->getAttribute('sessions', []);
        $current = Auth::sessionVerify($sessions, Auth::$secret);

        if($current) { // Delete current session of new one.
            foreach ($sessions as $key => $session) {
                if ($current === $session['$id']) {
                    unset($sessions[$key]);
                    $dbForInternal->updateDocument('users', $user->getId(), $user->setAttribute('sessions', $sessions));
                }
            }
        }

        $user = (empty($user->getId())) ? $dbForInternal->getCollectionFirst([ // Get user by provider id
            'limit' => 1,
            'filters' => [
                '$collection='.Database::SYSTEM_COLLECTION_USERS,
                'sessions.provider='.$provider,
                'sessions.providerUid='.$oauth2ID
            ],
        ]) : $user;

        if (empty($user)) { // No user logged in or with OAuth2 provider ID, create new one or connect with account with same email
            $name = $oauth2->getUserName($accessToken);
            $email = $oauth2->getUserEmail($accessToken);

            $user = $dbForInternal->findFirst('users', [new Query('email', Query::TYPE_EQUAL, [$email])], 1); // Get user by email address

            if (!$user || empty($user->getId())) { // Last option -> create the user, generate random password
                $limit = $project->getAttribute('usersAuthLimit', 0);
        
                if ($limit !== 0) {
                    $sum = $dbForInternal->count('users', [], APP_LIMIT_COUNT);
        
                    if($sum >= $limit) {
                        throw new Exception('Project registration is restricted. Contact your administrator for more information.', 501);
                    }
                }
                
                Authorization::disable();

                try {
                    $userId = $dbForInternal->getId();
                    $user = $dbForInternal->createDocument('users', new Document([
                        '$id' => $userId,
                        '$read' => ['*'],
                        '$write' => ['user:'.$userId],
                        'email' => $email,
                        'emailVerification' => true,
                        'status' => Auth::USER_STATUS_ACTIVATED, // Email should already be authenticated by OAuth2 provider
                        'password' => Auth::passwordHash(Auth::passwordGenerator()),
                        'passwordUpdate' => 0,
                        'registration' => \time(),
                        'reset' => false,
                        'name' => $name,
                        'prefs' => [],
                        'sessions' => [],
                        'tokens' => [],
                        'memberships' => [],
                    ]));
                } catch (Duplicate $th) {
                    throw new Exception('Account already exists', 409);
                }

                Authorization::reset();
            }
        }

        if (Auth::USER_STATUS_BLOCKED == $user->getAttribute('status')) { // Account is blocked
            throw new Exception('Invalid credentials. User is blocked', 401); // User is in status blocked
        }

        // Create session token, verify user account and update OAuth2 ID and Access Token

        $detector = new Detector($request->getUserAgent('UNKNOWN'));
        $record = $geodb->get($request->getIP());
        $secret = Auth::tokenGenerator();
        $expiry = \time() + Auth::TOKEN_EXPIRATION_LOGIN_LONG;
        $session = new Document(array_merge([
            '$id' => $dbForInternal->getId(),
            'provider' => $provider,
            'providerUid' => $oauth2ID,
            'providerToken' => $accessToken,
            'secret' => Auth::hash($secret), // One way hash encryption to protect DB leak
            'expire' => $expiry,
            'userAgent' => $request->getUserAgent('UNKNOWN'),
            'ip' => $request->getIP(),
            'countryCode' => ($record) ? \strtolower($record['country']['iso_code']) : '--',
        ], $detector->getOS(), $detector->getClient(), $detector->getDevice()));

        $isAnonymousUser = is_null($user->getAttribute('email')) && is_null($user->getAttribute('password'));

        if ($isAnonymousUser) {
            $user
                ->setAttribute('name', $oauth2->getUserName($accessToken))
                ->setAttribute('email', $oauth2->getUserEmail($accessToken))
            ;
        }

        $user
            ->setAttribute('status', Auth::USER_STATUS_ACTIVATED)
            ->setAttribute('sessions', $session, Document::SET_TYPE_APPEND)
        ;

        Authorization::setRole('user:'.$user->getId());

        $user = $dbForInternal->updateDocument('users', $user->getId(), $user);

        $audits
            ->setParam('userId', $user->getId())
            ->setParam('event', 'account.sessions.create')
            ->setParam('resource', 'users/'.$user->getId())
            ->setParam('data', ['provider' => $provider])
        ;

        if (!Config::getParam('domainVerification')) {
            $response
                ->addHeader('X-Fallback-Cookies', \json_encode([Auth::$cookieName => Auth::encodeSession($user->getId(), $secret)]))
            ;
        }
        
        // Add keys for non-web platforms - TODO - add verification phase to aviod session sniffing
        if (parse_url($state['success'], PHP_URL_PATH) === parse_url($oauthDefaultSuccess, PHP_URL_PATH)) {
            $state['success'] = URLParser::parse($state['success']);
            $query = URLParser::parseQuery($state['success']['query']);
            $query['project'] = $project->getId();
            $query['domain'] = Config::getParam('cookieDomain');
            $query['key'] = Auth::$cookieName;
            $query['secret'] = Auth::encodeSession($user->getId(), $secret);
            $state['success']['query'] = URLParser::unparseQuery($query);
            $state['success'] = URLParser::unparse($state['success']);
        }

        $response
            ->addHeader('Cache-Control', 'no-store, no-cache, must-revalidate, max-age=0')
            ->addHeader('Pragma', 'no-cache')
            ->addCookie(Auth::$cookieName.'_legacy', Auth::encodeSession($user->getId(), $secret), $expiry, '/', Config::getParam('cookieDomain'), ('https' == $protocol), true, null)
            ->addCookie(Auth::$cookieName, Auth::encodeSession($user->getId(), $secret), $expiry, '/', Config::getParam('cookieDomain'), ('https' == $protocol), true, Config::getParam('cookieSamesite'))
            ->redirect($state['success'])
        ;
    });

App::post('/v1/account/sessions/anonymous')
    ->desc('Create Anonymous Session')
    ->groups(['api', 'account', 'auth'])
    ->label('event', 'account.sessions.create')
    ->label('scope', 'public')
    ->label('auth.type', 'anonymous')
    ->label('sdk.auth', [])
    ->label('sdk.namespace', 'account')
    ->label('sdk.method', 'createAnonymousSession')
    ->label('sdk.description', '/docs/references/account/create-session-anonymous.md')
    ->label('sdk.response.code', Response::STATUS_CODE_CREATED)
    ->label('sdk.response.type', Response::CONTENT_TYPE_JSON)
    ->label('sdk.response.model', Response::MODEL_SESSION)
    ->label('abuse-limit', 50)
    ->label('abuse-key', 'ip:{ip}')
    ->inject('request')
    ->inject('response')
    ->inject('locale')
    ->inject('user')
    ->inject('project')
    ->inject('dbForInternal')
    ->inject('geodb')
    ->inject('audits')
    ->action(function ($request, $response, $locale, $user, $project, $dbForInternal, $geodb, $audits) {
        /** @var Utopia\Swoole\Request $request */
        /** @var Appwrite\Utopia\Response $response */
        /** @var Utopia\Locale\Locale $locale */
        /** @var Utopia\Database\Document $user */
        /** @var Appwrite\Database\Document $project */
        /** @var Utopia\Database\Database $dbForInternal */
        /** @var MaxMind\Db\Reader $geodb */
        /** @var Appwrite\Event\Event $audits */

        $protocol = $request->getProtocol();

        if ('console' === $project->getId()) {
            throw new Exception('Failed to create anonymous user.', 401);
        }

        if ($user->getId()) {
            throw new Exception('Cannot create an anonymous user when logged in.', 401);
        }

        $limit = $project->getAttribute('usersAuthLimit', 0);

        if ($limit !== 0) {
            $sum = $dbForInternal->count('users', [], APP_LIMIT_COUNT);

            if($sum >= $limit) {
                throw new Exception('Project registration is restricted. Contact your administrator for more information.', 501);
            }
        }

        Authorization::disable();

        $userId = $dbForInternal->getId();
        $user = $dbForInternal->createDocument('users', new Document([
            '$id' => $userId,
            '$read' => ['*'], 
            '$write' => ['user:'.$userId],
            'email' => null,
            'emailVerification' => false,
            'status' => Auth::USER_STATUS_UNACTIVATED,
            'password' => null,
            'passwordUpdate' => \time(),
            'registration' => \time(),
            'reset' => false,
            'name' => null,
            'prefs' => [],
            'sessions' => [],
            'tokens' => [],
            'memberships' => [],
        ]));

        Authorization::reset();

        // Create session token

        $detector = new Detector($request->getUserAgent('UNKNOWN'));
        $record = $geodb->get($request->getIP());
        $secret = Auth::tokenGenerator();
        $expiry = \time() + Auth::TOKEN_EXPIRATION_LOGIN_LONG;
        $session = new Document(array_merge(
            [
                '$id' => $dbForInternal->getId(),
                'provider' => Auth::SESSION_PROVIDER_ANONYMOUS,
                'secret' => Auth::hash($secret), // One way hash encryption to protect DB leak
                'expire' => $expiry,
                'userAgent' => $request->getUserAgent('UNKNOWN'),
                'ip' => $request->getIP(),
                'countryCode' => ($record) ? \strtolower($record['country']['iso_code']) : '--',
            ],
            $detector->getOS(),
            $detector->getClient(),
            $detector->getDevice()
        ));

        $user->setAttribute('sessions', $session, Document::SET_TYPE_APPEND);

        Authorization::setRole('user:'.$user->getId());

        $user = $dbForInternal->updateDocument('users', $user->getId(), $user);

        $audits
            ->setParam('userId', $user->getId())
            ->setParam('event', 'account.sessions.create')
            ->setParam('resource', 'users/'.$user->getId())
        ;

        if (!Config::getParam('domainVerification')) {
            $response
                ->addHeader('X-Fallback-Cookies', \json_encode([Auth::$cookieName => Auth::encodeSession($user->getId(), $secret)]))
            ;
        }

        $response
            ->addCookie(Auth::$cookieName.'_legacy', Auth::encodeSession($user->getId(), $secret), $expiry, '/', Config::getParam('cookieDomain'), ('https' == $protocol), true, null)
            ->addCookie(Auth::$cookieName, Auth::encodeSession($user->getId(), $secret), $expiry, '/', Config::getParam('cookieDomain'), ('https' == $protocol), true, Config::getParam('cookieSamesite'))
            ->setStatusCode(Response::STATUS_CODE_CREATED)
        ;

        $session
            ->setAttribute('current', true)
            ->setAttribute('countryName', (isset($countries[$session->getAttribute('countryCode')])) ? $countries[$session->getAttribute('countryCode')] : $locale->getText('locale.country.unknown'))
        ;

        $response->dynamic2($session, Response::MODEL_SESSION);
    });

App::post('/v1/account/jwt')
    ->desc('Create Account JWT')
    ->groups(['api', 'account', 'auth'])
    ->label('scope', 'account')
    ->label('auth.type', 'jwt')
    ->label('sdk.auth', [APP_AUTH_TYPE_SESSION])
    ->label('sdk.namespace', 'account')
    ->label('sdk.method', 'createJWT')
    ->label('sdk.description', '/docs/references/account/create-jwt.md')
    ->label('abuse-limit', 10)
    ->label('abuse-key', 'url:{url},userId:{param-userId}')
    ->inject('response')
    ->inject('user')
    ->action(function ($response, $user) {
        /** @var Appwrite\Utopia\Response $response */
        /** @var Utopia\Database\Document $user */
            
        $sessions = $user->getAttribute('sessions', []);
        $current = new Document();

        foreach ($sessions as $session) { 
            /** @var Appwrite\Database\Document $session */

            if ($session->getAttribute('secret') == Auth::hash(Auth::$secret)) { // If current session delete the cookies too
                $current = $session;
            }
        }

        if($current->isEmpty()) {
            throw new Exception('No valid session found', 401);
        }
        
        $jwt = new JWT(App::getEnv('_APP_OPENSSL_KEY_V1'), 'HS256', 900, 10); // Instantiate with key, algo, maxAge and leeway.

        $response->setStatusCode(Response::STATUS_CODE_CREATED);
        $response->dynamic2(new Document(['jwt' => $jwt->encode([
            // 'uid'    => 1,
            // 'aud'    => 'http://site.com',
            // 'scopes' => ['user'],
            // 'iss'    => 'http://api.mysite.com',
            'userId' => $user->getId(),
            'sessionId' => $current->getId(),
        ])]), Response::MODEL_JWT);
    });

App::get('/v1/account')
    ->desc('Get Account')
    ->groups(['api', 'account'])
    ->label('scope', 'account')
    ->label('sdk.auth', [APP_AUTH_TYPE_SESSION, APP_AUTH_TYPE_JWT])
    ->label('sdk.namespace', 'account')
    ->label('sdk.method', 'get')
    ->label('sdk.description', '/docs/references/account/get.md')
    ->label('sdk.response.code', Response::STATUS_CODE_OK)
    ->label('sdk.response.type', Response::CONTENT_TYPE_JSON)
    ->label('sdk.response.model', Response::MODEL_USER)
    ->inject('response')
    ->inject('user')
    ->action(function ($response, $user) {
        /** @var Appwrite\Utopia\Response $response */
        /** @var Utopia\Database\Document $user */

        $response->dynamic2($user, Response::MODEL_USER);
    });

App::get('/v1/account/prefs')
    ->desc('Get Account Preferences')
    ->groups(['api', 'account'])
    ->label('scope', 'account')
    ->label('sdk.auth', [APP_AUTH_TYPE_SESSION, APP_AUTH_TYPE_JWT])
    ->label('sdk.namespace', 'account')
    ->label('sdk.method', 'getPrefs')
    ->label('sdk.description', '/docs/references/account/get-prefs.md')
    ->label('sdk.response.code', Response::STATUS_CODE_OK)
    ->label('sdk.response.type', Response::CONTENT_TYPE_JSON)
    ->label('sdk.response.model', Response::MODEL_PREFERENCES)
    ->inject('response')
    ->inject('user')
    ->action(function ($response, $user) {
        /** @var Appwrite\Utopia\Response $response */
        /** @var Utopia\Database\Document $user */

        $prefs = $user->getAttribute('prefs', new \stdClass());

        $response->dynamic2(new Document($prefs), Response::MODEL_PREFERENCES);
    });

App::get('/v1/account/sessions')
    ->desc('Get Account Sessions')
    ->groups(['api', 'account'])
    ->label('scope', 'account')
    ->label('sdk.auth', [APP_AUTH_TYPE_SESSION, APP_AUTH_TYPE_JWT])
    ->label('sdk.namespace', 'account')
    ->label('sdk.method', 'getSessions')
    ->label('sdk.description', '/docs/references/account/get-sessions.md')
    ->label('sdk.response.code', Response::STATUS_CODE_OK)
    ->label('sdk.response.type', Response::CONTENT_TYPE_JSON)
    ->label('sdk.response.model', Response::MODEL_SESSION_LIST)
    ->inject('response')
    ->inject('user')
    ->inject('locale')
    ->action(function ($response, $user, $locale) {
        /** @var Appwrite\Utopia\Response $response */
        /** @var Utopia\Database\Document $user */
        /** @var Utopia\Locale\Locale $locale */

        $sessions = $user->getAttribute('sessions', []);
        $countries = $locale->getText('countries');
        $current = Auth::sessionVerify($sessions, Auth::$secret);

        foreach ($sessions as $key => $session) { 
            /** @var Document $session */

            $session->setAttribute('countryName', (isset($countries[strtoupper($session->getAttribute('countryCode'))]))
                ? $countries[strtoupper($session->getAttribute('countryCode'))]
                : $locale->getText('locale.country.unknown'));
            $session->setAttribute('current', ($current == $session->getId()) ? true : false);

            $sessions[$key] = $session;
        }

        $response->dynamic2(new Document([
            'sum' => count($sessions),
            'sessions' => $sessions
        ]), Response::MODEL_SESSION_LIST);
    });

App::get('/v1/account/logs')
    ->desc('Get Account Logs')
    ->groups(['api', 'account'])
    ->label('scope', 'account')
    ->label('sdk.auth', [APP_AUTH_TYPE_SESSION, APP_AUTH_TYPE_JWT])
    ->label('sdk.namespace', 'account')
    ->label('sdk.method', 'getLogs')
    ->label('sdk.description', '/docs/references/account/get-logs.md')
    ->label('sdk.response.code', Response::STATUS_CODE_OK)
    ->label('sdk.response.type', Response::CONTENT_TYPE_JSON)
    ->label('sdk.response.model', Response::MODEL_LOG_LIST)
    ->inject('response')
    ->inject('register')
    ->inject('project')
    ->inject('user')
    ->inject('locale')
    ->inject('geodb')
    ->action(function ($response, $register, $project, $user, $locale, $geodb) {
        /** @var Appwrite\Utopia\Response $response */
        /** @var Appwrite\Database\Document $project */
        /** @var Utopia\Database\Document $user */
        /** @var Utopia\Locale\Locale $locale */
        /** @var MaxMind\Db\Reader $geodb */

        $adapter = new AuditAdapter($register->get('db'));
        $adapter->setNamespace('app_'.$project->getId());

        $audit = new Audit($adapter);
        $countries = $locale->getText('countries');

        $logs = $audit->getLogsByUserAndActions($user->getId(), [
            'account.create',
            'account.delete',
            'account.update.name',
            'account.update.email',
            'account.update.password',
            'account.update.prefs',
            'account.sessions.create',
            'account.sessions.delete',
            'account.recovery.create',
            'account.recovery.update',
            'account.verification.create',
            'account.verification.update',
            'teams.membership.create',
            'teams.membership.update',
            'teams.membership.delete',
        ]);

        $output = [];

        foreach ($logs as $i => &$log) {
            $log['userAgent'] = (!empty($log['userAgent'])) ? $log['userAgent'] : 'UNKNOWN';

            $detector = new Detector($log['userAgent']);

            $output[$i] = new Document(array_merge([
                'event' => $log['event'],
                'ip' => $log['ip'],
                'time' => \strtotime($log['time']),
            ], $detector->getOS(), $detector->getClient(), $detector->getDevice()));

            $record = $geodb->get($log['ip']);

            if ($record) {
                $output[$i]['countryCode'] = (isset($countries[$record['country']['iso_code']])) ? \strtolower($record['country']['iso_code']) : '--';
                $output[$i]['countryName'] = (isset($countries[$record['country']['iso_code']])) ? $countries[$record['country']['iso_code']] : $locale->getText('locale.country.unknown');
            } else {
                $output[$i]['countryCode'] = '--';
                $output[$i]['countryName'] = $locale->getText('locale.country.unknown');
            }

        }

        $response->dynamic2(new Document(['logs' => $output]), Response::MODEL_LOG_LIST);
    });

App::patch('/v1/account/name')
    ->desc('Update Account Name')
    ->groups(['api', 'account'])
    ->label('event', 'account.update.name')
    ->label('scope', 'account')
    ->label('sdk.auth', [APP_AUTH_TYPE_SESSION, APP_AUTH_TYPE_JWT])
    ->label('sdk.namespace', 'account')
    ->label('sdk.method', 'updateName')
    ->label('sdk.description', '/docs/references/account/update-name.md')
    ->label('sdk.response.code', Response::STATUS_CODE_OK)
    ->label('sdk.response.type', Response::CONTENT_TYPE_JSON)
    ->label('sdk.response.model', Response::MODEL_USER)
    ->param('name', '', new Text(128), 'User name. Max length: 128 chars.')
    ->inject('response')
    ->inject('user')
    ->inject('dbForInternal')
    ->inject('audits')
    ->action(function ($name, $response, $user, $dbForInternal, $audits) {
        /** @var Appwrite\Utopia\Response $response */
        /** @var Utopia\Database\Document $user */
        /** @var Utopia\Database\Database $dbForInternal */
        /** @var Appwrite\Event\Event $audits */

        $user = $dbForInternal->updateDocument('users', $user->getId(), $user->setAttribute('name', $name));

        $audits
            ->setParam('userId', $user->getId())
            ->setParam('event', 'account.update.name')
            ->setParam('resource', 'users/'.$user->getId())
        ;

        $response->dynamic2($user, Response::MODEL_USER);
    });

App::patch('/v1/account/password')
    ->desc('Update Account Password')
    ->groups(['api', 'account'])
    ->label('event', 'account.update.password')
    ->label('scope', 'account')
    ->label('sdk.auth', [APP_AUTH_TYPE_SESSION, APP_AUTH_TYPE_JWT])
    ->label('sdk.namespace', 'account')
    ->label('sdk.method', 'updatePassword')
    ->label('sdk.description', '/docs/references/account/update-password.md')
    ->label('sdk.response.code', Response::STATUS_CODE_OK)
    ->label('sdk.response.type', Response::CONTENT_TYPE_JSON)
    ->label('sdk.response.model', Response::MODEL_USER)
    ->param('password', '', new Password(), 'New user password. Must be between 6 to 32 chars.')
    ->param('oldPassword', '', new Password(), 'Old user password. Must be between 6 to 32 chars.', true)
    ->inject('response')
    ->inject('user')
    ->inject('dbForInternal')
    ->inject('audits')
    ->action(function ($password, $oldPassword, $response, $user, $dbForInternal, $audits) {
        /** @var Appwrite\Utopia\Response $response */
        /** @var Utopia\Database\Document $user */
        /** @var Utopia\Database\Database $dbForInternal */
        /** @var Appwrite\Event\Event $audits */

        // Check old password only if its an existing user.
        if ($user->getAttribute('passwordUpdate') !== 0 && !Auth::passwordVerify($oldPassword, $user->getAttribute('password'))) { // Double check user password
            throw new Exception('Invalid credentials', 401);
        }

<<<<<<< HEAD
        $user = $dbForInternal->updateDocument('users', $user->getId(), $user->setAttribute('password', Auth::passwordHash($password)));
=======
        $user = $projectDB->updateDocument(\array_merge($user->getArrayCopy(), [
            'password' => Auth::passwordHash($password),
            'passwordUpdate' => \time(),
        ]));

        if (false === $user) {
            throw new Exception('Failed saving user to DB', 500);
        }
>>>>>>> dc003464

        $audits
            ->setParam('userId', $user->getId())
            ->setParam('event', 'account.update.password')
            ->setParam('resource', 'users/'.$user->getId())
        ;

        $response->dynamic2($user, Response::MODEL_USER);
    });

App::patch('/v1/account/email')
    ->desc('Update Account Email')
    ->groups(['api', 'account'])
    ->label('event', 'account.update.email')
    ->label('scope', 'account')
    ->label('sdk.auth', [APP_AUTH_TYPE_SESSION, APP_AUTH_TYPE_JWT])
    ->label('sdk.namespace', 'account')
    ->label('sdk.method', 'updateEmail')
    ->label('sdk.description', '/docs/references/account/update-email.md')
    ->label('sdk.response.code', Response::STATUS_CODE_OK)
    ->label('sdk.response.type', Response::CONTENT_TYPE_JSON)
    ->label('sdk.response.model', Response::MODEL_USER)
    ->param('email', '', new Email(), 'User email.')
    ->param('password', '', new Password(), 'User password. Must be between 6 to 32 chars.')
    ->inject('response')
    ->inject('user')
    ->inject('dbForInternal')
    ->inject('audits')
    ->action(function ($email, $password, $response, $user, $dbForInternal, $audits) {
        /** @var Appwrite\Utopia\Response $response */
        /** @var Utopia\Database\Document $user */
        /** @var Utopia\Database\Database $dbForInternal */
        /** @var Appwrite\Event\Event $audits */

        $isAnonymousUser = is_null($user->getAttribute('email')) && is_null($user->getAttribute('password')); // Check if request is from an anonymous account for converting

        if (
            !$isAnonymousUser &&
            !Auth::passwordVerify($password, $user->getAttribute('password'))
        ) { // Double check user password
            throw new Exception('Invalid credentials', 401);
        }

        $profile = $dbForInternal->findFirst('users', [new Query('email', Query::TYPE_EQUAL, [$email])], 1); // Get user by email address

        if ($profile) {
            throw new Exception('User already registered', 400);
        }

        $user = $dbForInternal->updateDocument('users', $user->getId(), $user
            ->setAttribute('password', $isAnonymousUser ? Auth::passwordHash($password) : $user->getAttribute('password', ''))
            ->setAttribute('email', $email)
            ->setAttribute('emailVerification', false) // After this user needs to confirm mail again
        );

        $audits
            ->setParam('userId', $user->getId())
            ->setParam('event', 'account.update.email')
            ->setParam('resource', 'users/'.$user->getId())
        ;

        $response->dynamic2($user, Response::MODEL_USER);
    });

App::patch('/v1/account/prefs')
    ->desc('Update Account Preferences')
    ->groups(['api', 'account'])
    ->label('event', 'account.update.prefs')
    ->label('scope', 'account')
    ->label('sdk.auth', [APP_AUTH_TYPE_SESSION, APP_AUTH_TYPE_JWT])
    ->label('sdk.namespace', 'account')
    ->label('sdk.method', 'updatePrefs')
    ->label('sdk.description', '/docs/references/account/update-prefs.md')
    ->label('sdk.response.code', Response::STATUS_CODE_OK)
    ->label('sdk.response.type', Response::CONTENT_TYPE_JSON)
    ->label('sdk.response.model', Response::MODEL_USER)
    ->param('prefs', [], new Assoc(), 'Prefs key-value JSON object.')
    ->inject('response')
    ->inject('user')
    ->inject('dbForInternal')
    ->inject('audits')
    ->action(function ($prefs, $response, $user, $dbForInternal, $audits) {
        /** @var Appwrite\Utopia\Response $response */
        /** @var Utopia\Database\Document $user */
        /** @var Utopia\Database\Database $dbForInternal */
        /** @var Appwrite\Event\Event $audits */

        $user = $dbForInternal->updateDocument('users', $user->getId(), $user->setAttribute('prefs', $prefs));

        $audits
            ->setParam('event', 'account.update.prefs')
            ->setParam('resource', 'users/'.$user->getId())
        ;

        $response->dynamic2($user, Response::MODEL_USER);
    });

App::delete('/v1/account')
    ->desc('Delete Account')
    ->groups(['api', 'account'])
    ->label('event', 'account.delete')
    ->label('scope', 'account')
    ->label('sdk.auth', [APP_AUTH_TYPE_SESSION, APP_AUTH_TYPE_JWT])
    ->label('sdk.namespace', 'account')
    ->label('sdk.method', 'delete')
    ->label('sdk.description', '/docs/references/account/delete.md')
    ->label('sdk.response.code', Response::STATUS_CODE_NOCONTENT)
    ->label('sdk.response.model', Response::MODEL_NONE)
    ->inject('request')
    ->inject('response')
    ->inject('user')
    ->inject('dbForInternal')
    ->inject('audits')
    ->inject('events')
    ->action(function ($request, $response, $user, $dbForInternal, $audits, $events) {
        /** @var Utopia\Swoole\Request $request */
        /** @var Appwrite\Utopia\Response $response */
        /** @var Utopia\Database\Document $user */
        /** @var Utopia\Database\Database $dbForInternal */
        /** @var Appwrite\Event\Event $audits */
        /** @var Appwrite\Event\Event $events */

        $protocol = $request->getProtocol();
        $user = $dbForInternal->updateDocument('users', $user->getId(), $user->setAttribute('status', Auth::USER_STATUS_BLOCKED));

        //TODO delete all tokens or only current session?
        //TODO delete all user data according to GDPR. Make sure everything is backed up and backups are deleted later
        /*
         * Data to delete
         * * Tokens
         * * Memberships
         */

        $audits
            ->setParam('userId', $user->getId())
            ->setParam('event', 'account.delete')
            ->setParam('resource', 'users/'.$user->getId())
            ->setParam('data', $user->getArrayCopy())
        ;

        $events
            ->setParam('eventData', $response->output2($user, Response::MODEL_USER))
        ;

        if (!Config::getParam('domainVerification')) {
            $response
                ->addHeader('X-Fallback-Cookies', \json_encode([]))
            ;
        }

        $response
            ->addCookie(Auth::$cookieName.'_legacy', '', \time() - 3600, '/', Config::getParam('cookieDomain'), ('https' == $protocol), true, null)
            ->addCookie(Auth::$cookieName, '', \time() - 3600, '/', Config::getParam('cookieDomain'), ('https' == $protocol), true, Config::getParam('cookieSamesite'))
            ->noContent()
        ;
    });

App::delete('/v1/account/sessions/:sessionId')
    ->desc('Delete Account Session')
    ->groups(['api', 'account'])
    ->label('scope', 'account')
    ->label('event', 'account.sessions.delete')
    ->label('sdk.auth', [APP_AUTH_TYPE_SESSION, APP_AUTH_TYPE_JWT])
    ->label('sdk.namespace', 'account')
    ->label('sdk.method', 'deleteSession')
    ->label('sdk.description', '/docs/references/account/delete-session.md')
    ->label('sdk.response.code', Response::STATUS_CODE_NOCONTENT)
    ->label('sdk.response.model', Response::MODEL_NONE)
    ->label('abuse-limit', 100)
    ->param('sessionId', null, new UID(), 'Session unique ID. Use the string \'current\' to delete the current device session.')
    ->inject('request')
    ->inject('response')
    ->inject('user')
    ->inject('dbForInternal')
    ->inject('audits')
    ->inject('events')
    ->action(function ($sessionId, $request, $response, $user, $dbForInternal, $audits, $events) {
        /** @var Utopia\Swoole\Request $request */
        /** @var Appwrite\Utopia\Response $response */
        /** @var Utopia\Database\Document $user */
        /** @var Utopia\Database\Database $dbForInternal */
        /** @var Appwrite\Event\Event $audits */
        /** @var Appwrite\Event\Event $events */

        $protocol = $request->getProtocol();
        $sessionId = ($sessionId === 'current')
            ? Auth::sessionVerify($user->getAttribute('sessions'), Auth::$secret)
            : $sessionId;
                
        $sessions = $user->getAttribute('sessions', []);

        foreach ($sessions as $key => $session) { 
            /** @var Document $session */

            if ($sessionId == $session->getId()) {
                unset($sessions[$key]);

                $audits
                    ->setParam('userId', $user->getId())
                    ->setParam('event', 'account.sessions.delete')
                    ->setParam('resource', '/user/'.$user->getId())
                ;

                if (!Config::getParam('domainVerification')) {
                    $response
                        ->addHeader('X-Fallback-Cookies', \json_encode([]))
                    ;
                }
                
                $session->setAttribute('current', false);

                if ($session->getAttribute('secret') == Auth::hash(Auth::$secret)) { // If current session delete the cookies too
                    $session->setAttribute('current', true);

                    $response
                        ->addCookie(Auth::$cookieName.'_legacy', '', \time() - 3600, '/', Config::getParam('cookieDomain'), ('https' == $protocol), true, null)
                        ->addCookie(Auth::$cookieName, '', \time() - 3600, '/', Config::getParam('cookieDomain'), ('https' == $protocol), true, Config::getParam('cookieSamesite'))
                    ;
                }

                $dbForInternal->updateDocument('users', $user->getId(), $user->setAttribute('sessions', $sessions));

                $events
                    ->setParam('eventData', $response->output2($session, Response::MODEL_SESSION))
                ;

                return $response->noContent();
            }
        }

        throw new Exception('Session not found', 404);
    });

App::delete('/v1/account/sessions')
    ->desc('Delete All Account Sessions')
    ->groups(['api', 'account'])
    ->label('scope', 'account')
    ->label('event', 'account.sessions.delete')
    ->label('sdk.auth', [APP_AUTH_TYPE_SESSION, APP_AUTH_TYPE_JWT])
    ->label('sdk.namespace', 'account')
    ->label('sdk.method', 'deleteSessions')
    ->label('sdk.description', '/docs/references/account/delete-sessions.md')
    ->label('sdk.response.code', Response::STATUS_CODE_NOCONTENT)
    ->label('sdk.response.model', Response::MODEL_NONE)
    ->label('abuse-limit', 100)
    ->inject('request')
    ->inject('response')
    ->inject('user')
    ->inject('dbForInternal')
    ->inject('audits')
    ->inject('events')
    ->action(function ($request, $response, $user, $dbForInternal, $audits, $events) {
        /** @var Utopia\Swoole\Request $request */
        /** @var Appwrite\Utopia\Response $response */
        /** @var Utopia\Database\Document $user */
        /** @var Utopia\Database\Database $dbForInternal */
        /** @var Appwrite\Event\Event $audits */
        /** @var Appwrite\Event\Event $events */

        $protocol = $request->getProtocol();
        $sessions = $user->getAttribute('sessions', []);

        foreach ($sessions as $session) { 
            /** @var Document $session */

            $audits
                ->setParam('userId', $user->getId())
                ->setParam('event', 'account.sessions.delete')
                ->setParam('resource', '/user/'.$user->getId())
            ;

            if (!Config::getParam('domainVerification')) {
                $response
                    ->addHeader('X-Fallback-Cookies', \json_encode([]))
                ;
            }

            $session->setAttribute('current', false);

            if ($session->getAttribute('secret') == Auth::hash(Auth::$secret)) { // If current session delete the cookies too
                $session->setAttribute('current', true);
                $response
                    ->addCookie(Auth::$cookieName.'_legacy', '', \time() - 3600, '/', Config::getParam('cookieDomain'), ('https' == $protocol), true, null)
                    ->addCookie(Auth::$cookieName, '', \time() - 3600, '/', Config::getParam('cookieDomain'), ('https' == $protocol), true, Config::getParam('cookieSamesite'))
                ;
            }
        }

        $dbForInternal->updateDocument('users', $user->getId(), $user->setAttribute('sessions', []));
                    
        $events
            ->setParam('eventData', $response->output2(new Document([
                'sum' => count($sessions),
                'sessions' => $sessions
            ]), Response::MODEL_SESSION_LIST))
        ;

        $response->noContent();
    });

App::post('/v1/account/recovery')
    ->desc('Create Password Recovery')
    ->groups(['api', 'account'])
    ->label('scope', 'public')
    ->label('event', 'account.recovery.create')
    ->label('sdk.auth', [APP_AUTH_TYPE_SESSION, APP_AUTH_TYPE_JWT])
    ->label('sdk.namespace', 'account')
    ->label('sdk.method', 'createRecovery')
    ->label('sdk.description', '/docs/references/account/create-recovery.md')
    ->label('sdk.response.code', Response::STATUS_CODE_CREATED)
    ->label('sdk.response.type', Response::CONTENT_TYPE_JSON)
    ->label('sdk.response.model', Response::MODEL_TOKEN)
    ->label('abuse-limit', 10)
    ->label('abuse-key', 'url:{url},email:{param-email}')
    ->param('email', '', new Email(), 'User email.')
    ->param('url', '', function ($clients) { return new Host($clients); }, 'URL to redirect the user back to your app from the recovery email. Only URLs from hostnames in your project platform list are allowed. This requirement helps to prevent an [open redirect](https://cheatsheetseries.owasp.org/cheatsheets/Unvalidated_Redirects_and_Forwards_Cheat_Sheet.html) attack against your project API.', false, ['clients'])
    ->inject('request')
    ->inject('response')
    ->inject('dbForInternal')
    ->inject('project')
    ->inject('locale')
    ->inject('mails')
    ->inject('audits')
    ->inject('events')
    ->action(function ($email, $url, $request, $response, $dbForInternal, $project, $locale, $mails, $audits, $events) {
        /** @var Utopia\Swoole\Request $request */
        /** @var Appwrite\Utopia\Response $response */
        /** @var Utopia\Database\Database $dbForInternal */
        /** @var Appwrite\Database\Document $project */
        /** @var Utopia\Locale\Locale $locale */
        /** @var Appwrite\Event\Event $mails */
        /** @var Appwrite\Event\Event $audits */
        /** @var Appwrite\Event\Event $events */

        $isPrivilegedUser = Auth::isPrivilegedUser(Authorization::$roles);
        $isAppUser = Auth::isAppUser(Authorization::$roles);

        $profile = $dbForInternal->findFirst('users', [new Query('email', Query::TYPE_EQUAL, [$email])], 1); // Get user by email address

        if (!$profile) {
            throw new Exception('User not found', 404); // TODO maybe hide this
        }

        if (Auth::USER_STATUS_BLOCKED == $profile->getAttribute('status')) { // Account is blocked
            throw new Exception('Invalid credentials. User is blocked', 401); // User is in status blocked
        }

        $secret = Auth::tokenGenerator();
        $recovery = new Document([
            '$id' => $dbForInternal->getId(),
            'type' => Auth::TOKEN_TYPE_RECOVERY,
            'secret' => Auth::hash($secret), // One way hash encryption to protect DB leak
            'expire' => \time() + Auth::TOKEN_EXPIRATION_RECOVERY,
            'userAgent' => $request->getUserAgent('UNKNOWN'),
            'ip' => $request->getIP(),
        ]);
            
        Authorization::setRole('user:'.$profile->getId());

        $profile->setAttribute('tokens', $recovery, Document::SET_TYPE_APPEND);

        $profile = $dbForInternal->updateDocument('users', $profile->getId(), $profile);

        $url = Template::parseURL($url);
        $url['query'] = Template::mergeQuery(((isset($url['query'])) ? $url['query'] : ''), ['userId' => $profile->getId(), 'secret' => $secret]);
        $url = Template::unParseURL($url);

        $body = new Template(__DIR__.'/../../config/locale/templates/email-base.tpl');
        $content = new Template(__DIR__.'/../../config/locale/translations/templates/'.$locale->getText('account.emails.recovery.body'));
        $cta = new Template(__DIR__.'/../../config/locale/templates/email-cta.tpl');

        $body
            ->setParam('{{content}}', $content->render())
            ->setParam('{{cta}}', $cta->render())
            ->setParam('{{title}}', $locale->getText('account.emails.recovery.title'))
            ->setParam('{{direction}}', $locale->getText('settings.direction'))
            ->setParam('{{project}}', $project->getAttribute('name', ['[APP-NAME]']))
            ->setParam('{{name}}', $profile->getAttribute('name'))
            ->setParam('{{redirect}}', $url)
            ->setParam('{{bg-body}}', '#f6f6f6')
            ->setParam('{{bg-content}}', '#ffffff')
            ->setParam('{{bg-cta}}', '#3498db')
            ->setParam('{{bg-cta-hover}}', '#34495e')
            ->setParam('{{text-content}}', '#000000')
            ->setParam('{{text-cta}}', '#ffffff')
        ;

        $mails
            ->setParam('event', 'account.recovery.create')
            ->setParam('from', ($project->getId() === 'console') ? '' : \sprintf($locale->getText('account.emails.team'), $project->getAttribute('name')))
            ->setParam('recipient', $profile->getAttribute('email', ''))
            ->setParam('name', $profile->getAttribute('name', ''))
            ->setParam('subject', $locale->getText('account.emails.recovery.title'))
            ->setParam('body', $body->render())
            ->trigger();
        ;

        $events
            ->setParam('eventData',
                $response->output2($recovery->setAttribute('secret', $secret),
                Response::MODEL_TOKEN
            ))
        ;

        $recovery  // Hide secret for clients, sp
            ->setAttribute('secret',
                ($isPrivilegedUser || $isAppUser) ? $secret : '');

        $audits
            ->setParam('userId', $profile->getId())
            ->setParam('event', 'account.recovery.create')
            ->setParam('resource', 'users/'.$profile->getId())
        ;

        $response->setStatusCode(Response::STATUS_CODE_CREATED);
        $response->dynamic2($recovery, Response::MODEL_TOKEN);
    });

App::put('/v1/account/recovery')
    ->desc('Complete Password Recovery')
    ->groups(['api', 'account'])
    ->label('scope', 'public')
    ->label('event', 'account.recovery.update')
    ->label('sdk.auth', [APP_AUTH_TYPE_SESSION, APP_AUTH_TYPE_JWT])
    ->label('sdk.namespace', 'account')
    ->label('sdk.method', 'updateRecovery')
    ->label('sdk.description', '/docs/references/account/update-recovery.md')
    ->label('sdk.response.code', Response::STATUS_CODE_OK)
    ->label('sdk.response.type', Response::CONTENT_TYPE_JSON)
    ->label('sdk.response.model', Response::MODEL_TOKEN)
    ->label('abuse-limit', 10)
    ->label('abuse-key', 'url:{url},userId:{param-userId}')
    ->param('userId', '', new UID(), 'User account UID address.')
    ->param('secret', '', new Text(256), 'Valid reset token.')
    ->param('password', '', new Password(), 'New password. Must be between 6 to 32 chars.')
    ->param('passwordAgain', '', new Password(), 'New password again. Must be between 6 to 32 chars.')
    ->inject('response')
    ->inject('dbForInternal')
    ->inject('audits')
    ->action(function ($userId, $secret, $password, $passwordAgain, $response, $dbForInternal, $audits) {
        /** @var Appwrite\Utopia\Response $response */
        /** @var Utopia\Database\Database $dbForInternal */
        /** @var Appwrite\Event\Event $audits */
    
        if ($password !== $passwordAgain) {
            throw new Exception('Passwords must match', 400);
        }

        $profile = $dbForInternal->getDocument('users', $userId);

        if ($profile->isEmpty()) {
            throw new Exception('User not found', 404); // TODO maybe hide this
        }

        $tokens = $profile->getAttribute('tokens', []);
        $recovery = Auth::tokenVerify($tokens, Auth::TOKEN_TYPE_RECOVERY, $secret);

        if (!$recovery) {
            throw new Exception('Invalid recovery token', 401);
        }

        Authorization::setRole('user:'.$profile->getId());

        $profile = $dbForInternal->updateDocument('users', $profile->getId(), $profile
            ->setAttribute('password', Auth::passwordHash($password))
            ->setAttribute('passwordUpdate', \time())
            ->setAttribute('emailVerification', true)
        );

        /**
         * We act like we're updating and validating
         *  the recovery token but actually we don't need it anymore.
         */

        foreach ($tokens as $key => $token) {
            if($recovery === $token->getId()) {
                $recovery = $token;
                unset($tokens[$key]);
            }
        }

        $dbForInternal->updateDocument('users', $profile->getId(), $profile->setAttribute('tokens', $tokens));

        $audits
            ->setParam('userId', $profile->getId())
            ->setParam('event', 'account.recovery.update')
            ->setParam('resource', 'users/'.$profile->getId())
        ;

        $response->dynamic2($recovery, Response::MODEL_TOKEN);
    });

App::post('/v1/account/verification')
    ->desc('Create Email Verification')
    ->groups(['api', 'account'])
    ->label('scope', 'account')
    ->label('event', 'account.verification.create')
    ->label('sdk.auth', [APP_AUTH_TYPE_SESSION, APP_AUTH_TYPE_JWT])
    ->label('sdk.namespace', 'account')
    ->label('sdk.method', 'createVerification')
    ->label('sdk.description', '/docs/references/account/create-verification.md')
    ->label('sdk.response.code', Response::STATUS_CODE_CREATED)
    ->label('sdk.response.type', Response::CONTENT_TYPE_JSON)
    ->label('sdk.response.model', Response::MODEL_TOKEN)
    ->label('abuse-limit', 10)
    ->label('abuse-key', 'url:{url},email:{param-email}')
    ->param('url', '', function ($clients) { return new Host($clients); }, 'URL to redirect the user back to your app from the verification email. Only URLs from hostnames in your project platform list are allowed. This requirement helps to prevent an [open redirect](https://cheatsheetseries.owasp.org/cheatsheets/Unvalidated_Redirects_and_Forwards_Cheat_Sheet.html) attack against your project API.', false, ['clients']) // TODO add built-in confirm page
    ->inject('request')
    ->inject('response')
    ->inject('project')
    ->inject('user')
    ->inject('dbForInternal')
    ->inject('locale')
    ->inject('audits')
    ->inject('events')
    ->inject('mails')
    ->action(function ($url, $request, $response, $project, $user, $dbForInternal, $locale, $audits, $events, $mails) {
        /** @var Utopia\Swoole\Request $request */
        /** @var Appwrite\Utopia\Response $response */
        /** @var Appwrite\Database\Document $project */
        /** @var Utopia\Database\Document $user */
        /** @var Utopia\Database\Database $dbForInternal */
        /** @var Utopia\Locale\Locale $locale */
        /** @var Appwrite\Event\Event $audits */
        /** @var Appwrite\Event\Event $events */
        /** @var Appwrite\Event\Event $mails */

        $isPrivilegedUser = Auth::isPrivilegedUser(Authorization::$roles);
        $isAppUser = Auth::isAppUser(Authorization::$roles);

        $verificationSecret = Auth::tokenGenerator();
        
        $verification = new Document([
            '$id' => $dbForInternal->getId(),
            'type' => Auth::TOKEN_TYPE_VERIFICATION,
            'secret' => Auth::hash($verificationSecret), // One way hash encryption to protect DB leak
            'expire' => \time() + Auth::TOKEN_EXPIRATION_CONFIRM,
            'userAgent' => $request->getUserAgent('UNKNOWN'),
            'ip' => $request->getIP(),
        ]);
            
        Authorization::setRole('user:'.$user->getId());

        $user->setAttribute('tokens', $verification, Document::SET_TYPE_APPEND);

        $user = $dbForInternal->updateDocument('users', $user->getId(), $user);
        
        $url = Template::parseURL($url);
        $url['query'] = Template::mergeQuery(((isset($url['query'])) ? $url['query'] : ''), ['userId' => $user->getId(), 'secret' => $verificationSecret]);
        $url = Template::unParseURL($url);

        $body = new Template(__DIR__.'/../../config/locale/templates/email-base.tpl');
        $content = new Template(__DIR__.'/../../config/locale/translations/templates/'.$locale->getText('account.emails.verification.body'));
        $cta = new Template(__DIR__.'/../../config/locale/templates/email-cta.tpl');

        $body
            ->setParam('{{content}}', $content->render())
            ->setParam('{{cta}}', $cta->render())
            ->setParam('{{title}}', $locale->getText('account.emails.verification.title'))
            ->setParam('{{direction}}', $locale->getText('settings.direction'))
            ->setParam('{{project}}', $project->getAttribute('name', ['[APP-NAME]']))
            ->setParam('{{name}}', $user->getAttribute('name'))
            ->setParam('{{redirect}}', $url)
            ->setParam('{{bg-body}}', '#f6f6f6')
            ->setParam('{{bg-content}}', '#ffffff')
            ->setParam('{{bg-cta}}', '#3498db')
            ->setParam('{{bg-cta-hover}}', '#34495e')
            ->setParam('{{text-content}}', '#000000')
            ->setParam('{{text-cta}}', '#ffffff')
        ;

        $mails
            ->setParam('event', 'account.verification.create')
            ->setParam('from', ($project->getId() === 'console') ? '' : \sprintf($locale->getText('account.emails.team'), $project->getAttribute('name')))
            ->setParam('recipient', $user->getAttribute('email'))
            ->setParam('name', $user->getAttribute('name'))
            ->setParam('subject', $locale->getText('account.emails.verification.title'))
            ->setParam('body', $body->render())
            ->trigger()
        ;

        $events
            ->setParam('eventData',
                $response->output2($verification->setAttribute('secret', $verificationSecret),
                Response::MODEL_TOKEN
            ))
        ;

        $verification  // Hide secret for clients, sp
            ->setAttribute('secret',
                ($isPrivilegedUser || $isAppUser) ? $verificationSecret : '');

        $audits
            ->setParam('userId', $user->getId())
            ->setParam('event', 'account.verification.create')
            ->setParam('resource', 'users/'.$user->getId())
        ;

        $response->setStatusCode(Response::STATUS_CODE_CREATED);
        $response->dynamic2($verification, Response::MODEL_TOKEN);
    });

App::put('/v1/account/verification')
    ->desc('Complete Email Verification')
    ->groups(['api', 'account'])
    ->label('scope', 'public')
    ->label('event', 'account.verification.update')
    ->label('sdk.auth', [APP_AUTH_TYPE_SESSION, APP_AUTH_TYPE_JWT])
    ->label('sdk.namespace', 'account')
    ->label('sdk.method', 'updateVerification')
    ->label('sdk.description', '/docs/references/account/update-verification.md')
    ->label('sdk.response.code', Response::STATUS_CODE_OK)
    ->label('sdk.response.type', Response::CONTENT_TYPE_JSON)
    ->label('sdk.response.model', Response::MODEL_TOKEN)
    ->label('abuse-limit', 10)
    ->label('abuse-key', 'url:{url},userId:{param-userId}')
    ->param('userId', '', new UID(), 'User unique ID.')
    ->param('secret', '', new Text(256), 'Valid verification token.')
    ->inject('response')
    ->inject('user')
    ->inject('dbForInternal')
    ->inject('audits')
    ->action(function ($userId, $secret, $response, $user, $dbForInternal, $audits) {
        /** @var Appwrite\Utopia\Response $response */
        /** @var Utopia\Database\Document $user */
        /** @var Utopia\Database\Database $dbForInternal */
        /** @var Appwrite\Event\Event $audits */

        $profile = $dbForInternal->getDocument('users', $userId);

        if ($profile->isEmpty()) {
            throw new Exception('User not found', 404); // TODO maybe hide this
        }

        $tokens = $profile->getAttribute('tokens', []);
        $verification = Auth::tokenVerify($tokens, Auth::TOKEN_TYPE_VERIFICATION, $secret);

        if (!$verification) {
            throw new Exception('Invalid verification token', 401);
        }

        Authorization::setRole('user:'.$profile->getId());

        $profile = $dbForInternal->updateDocument('users', $profile->getId(), $profile->setAttribute('emailVerification', true));

        /**
         * We act like we're updating and validating
         *  the verification token but actually we don't need it anymore.
         */
        foreach ($tokens as $key => $token) {
            if($token->getId() === $verification) {
                $verification = $token;
                unset($tokens[$key]);
            }
        }

        $dbForInternal->updateDocument('users', $profile->getId(), $profile->setAttribute('tokens', $tokens));

        $audits
            ->setParam('userId', $profile->getId())
            ->setParam('event', 'account.verification.update')
            ->setParam('resource', 'users/'.$user->getId())
        ;

        $response->dynamic2($verification, Response::MODEL_TOKEN);
    });<|MERGE_RESOLUTION|>--- conflicted
+++ resolved
@@ -953,18 +953,10 @@
             throw new Exception('Invalid credentials', 401);
         }
 
-<<<<<<< HEAD
-        $user = $dbForInternal->updateDocument('users', $user->getId(), $user->setAttribute('password', Auth::passwordHash($password)));
-=======
-        $user = $projectDB->updateDocument(\array_merge($user->getArrayCopy(), [
-            'password' => Auth::passwordHash($password),
-            'passwordUpdate' => \time(),
-        ]));
-
-        if (false === $user) {
-            throw new Exception('Failed saving user to DB', 500);
-        }
->>>>>>> dc003464
+        $user = $dbForInternal->updateDocument('users', $user->getId(), $user
+            ->setAttribute('password', Auth::passwordHash($password))
+            ->setAttribute('passwordUpdate', \time())
+        );
 
         $audits
             ->setParam('userId', $user->getId())
