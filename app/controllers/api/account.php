<?php

<<<<<<< HEAD
global $register, $request, $response, $user, $audit,
    $webhook, $mail, $project, $projectDB, $clients;

=======
>>>>>>> f5af0e70
use Utopia\App;
use Utopia\Exception;
use Utopia\Config\Config;
use Utopia\Validator\Assoc;
use Utopia\Validator\Text;
use Utopia\Validator\Email;
use Utopia\Validator\WhiteList;
use Utopia\Validator\Host;
use Utopia\Validator\URL;
use Utopia\Audit\Audit;
use Utopia\Audit\Adapters\MySQL as AuditAdapter;
use Appwrite\Auth\Auth;
use Appwrite\Auth\Validator\Password;
use Appwrite\Database\Database;
use Appwrite\Database\Document;
use Appwrite\Database\Exception\Duplicate;
use Appwrite\Database\Validator\UID;
use Appwrite\Database\Validator\Authorization;
use Appwrite\Template\Template;
use Appwrite\OpenSSL\OpenSSL;
use Appwrite\URL\URL as URLParser;
use Appwrite\Utopia\Response;
use DeviceDetector\DeviceDetector;
use GeoIp2\Database\Reader;
use Utopia\Validator\ArrayList;

$oauthDefaultSuccess = '/auth/oauth2/success';
$oauthDefaultFailure = '/auth/oauth2/failure';

$oauth2Keys = [];

App::init(function() use (&$oauth2Keys) {
    foreach (Config::getParam('providers') as $key => $provider) {
        if (!$provider['enabled']) {
            continue;
        }

        $oauth2Keys[] = 'oauth2'.\ucfirst($key);
        $oauth2Keys[] = 'oauth2'.\ucfirst($key).'AccessToken';
    }
}, [], 'account');

App::post('/v1/account')
    ->desc('Create Account')
    ->groups(['api', 'account'])
    ->label('webhook', 'account.create')
    ->label('scope', 'public')
    ->label('sdk.platform', [APP_PLATFORM_CLIENT])
    ->label('sdk.namespace', 'account')
    ->label('sdk.method', 'create')
    ->label('sdk.description', '/docs/references/account/create.md')
    ->label('abuse-limit', 10)
    ->param('email', '', function () { return new Email(); }, 'User email.')
    ->param('password', '', function () { return new Password(); }, 'User password. Must be between 6 to 32 chars.')
    ->param('name', '', function () { return new Text(100); }, 'User name.', true)
    ->action(function ($email, $password, $name, $request, $response, $project, $projectDB, $webhook, $audit) use ($oauth2Keys) {
        /** @var Utopia\Request $request */
        /** @var Utopia\Response $response */
        /** @var Appwrite\Database\Document $project */
        /** @var Appwrite\Database\Database $projectDB */
        /** @var Appwrite\Event\Event $webhook */
        /** @var Appwrite\Event\Event $audit */

        if ('console' === $project->getId()) {
            $whitlistEmails = $project->getAttribute('authWhitelistEmails');
            $whitlistIPs = $project->getAttribute('authWhitelistIPs');
            $whitlistDomains = $project->getAttribute('authWhitelistDomains');

            if (!empty($whitlistEmails) && !\in_array($email, $whitlistEmails)) {
                throw new Exception('Console registration is restricted to specific emails. Contact your administrator for more information.', 401);
            }

            if (!empty($whitlistIPs) && !\in_array($request->getIP(), $whitlistIPs)) {
                throw new Exception('Console registration is restricted to specific IPs. Contact your administrator for more information.', 401);
            }

            if (!empty($whitlistDomains) && !\in_array(\substr(\strrchr($email, '@'), 1), $whitlistDomains)) {
                throw new Exception('Console registration is restricted to specific domains. Contact your administrator for more information.', 401);
            }
        }

        $profile = $projectDB->getCollectionFirst([ // Get user by email address
            'limit' => 1,
            'filters' => [
                '$collection='.Database::SYSTEM_COLLECTION_USERS,
                'email='.$email,
            ],
        ]);

        if (!empty($profile)) {
            throw new Exception('Account already exists', 409);
        }

        Authorization::disable();

        try {
            $user = $projectDB->createDocument([
                '$collection' => Database::SYSTEM_COLLECTION_USERS,
                '$permissions' => [
                    'read' => ['*'],
                    'write' => ['user:{self}'],
                ],
                'email' => $email,
                'emailVerification' => false,
                'status' => Auth::USER_STATUS_UNACTIVATED,
                'password' => Auth::passwordHash($password),
                'password-update' => \time(),
                'registration' => \time(),
                'reset' => false,
                'name' => $name,
            ], ['email' => $email]);
        } catch (Duplicate $th) {
            throw new Exception('Account already exists', 409);
        }

<<<<<<< HEAD
            $response->setStatusCode(Response::STATUS_CODE_CREATED);
            $response->dynamic($user->setAttribute('roles', Authorization::getRoles()), Response::MODEL_USER);
=======
        Authorization::enable();

        if (false === $user) {
            throw new Exception('Failed saving user to DB', 500);
>>>>>>> f5af0e70
        }

<<<<<<< HEAD
=======
        $webhook
            ->setParam('payload', [
                'name' => $name,
                'email' => $email,
            ])
        ;

        $audit
            ->setParam('userId', $user->getId())
            ->setParam('event', 'account.create')
            ->setParam('resource', 'users/'.$user->getId())
        ;

        $response
            ->setStatusCode(Response::STATUS_CODE_CREATED)
            ->json(\array_merge($user->getArrayCopy(\array_merge(
                [
                    '$id',
                    'email',
                    'registration',
                    'name',
                ],
                $oauth2Keys
            )), ['roles' => Authorization::getRoles()]));
    }, ['request', 'response', 'project', 'projectDB', 'webhook', 'audit']);

>>>>>>> f5af0e70
App::post('/v1/account/sessions')
    ->desc('Create Account Session')
    ->groups(['api', 'account'])
    ->label('webhook', 'account.sessions.create')
    ->label('scope', 'public')
    ->label('sdk.platform', [APP_PLATFORM_CLIENT])
    ->label('sdk.namespace', 'account')
    ->label('sdk.method', 'createSession')
    ->label('sdk.description', '/docs/references/account/create-session.md')
    ->label('abuse-limit', 10)
    ->label('abuse-key', 'url:{url},email:{param-email}')
    ->param('email', '', function () { return new Email(); }, 'User email.')
    ->param('password', '', function () { return new Password(); }, 'User password. Must be between 6 to 32 chars.')
    ->action(function ($email, $password, $request, $response, $projectDB, $webhook, $audit) {
        /** @var Utopia\Request $request */
        /** @var Utopia\Response $response */
        /** @var Appwrite\Database\Database $projectDB */
        /** @var Appwrite\Event\Event $webhook */
        /** @var Appwrite\Event\Event $audit */

        $protocol = $request->getProtocol();
        $profile = $projectDB->getCollectionFirst([ // Get user by email address
            'limit' => 1,
            'filters' => [
                '$collection='.Database::SYSTEM_COLLECTION_USERS,
                'email='.$email,
            ],
        ]);

        if (false == $profile || !Auth::passwordVerify($password, $profile->getAttribute('password'))) {
            $audit
                //->setParam('userId', $profile->getId())
                ->setParam('event', 'account.sesssions.failed')
                ->setParam('resource', 'users/'.($profile ? $profile->getId() : ''))
            ;

            throw new Exception('Invalid credentials', 401); // Wrong password or username
        }

        $expiry = \time() + Auth::TOKEN_EXPIRATION_LOGIN_LONG;
        $secret = Auth::tokenGenerator();
        $session = new Document([
            '$collection' => Database::SYSTEM_COLLECTION_TOKENS,
            '$permissions' => ['read' => ['user:'.$profile->getId()], 'write' => ['user:'.$profile->getId()]],
            'type' => Auth::TOKEN_TYPE_LOGIN,
            'secret' => Auth::hash($secret), // On way hash encryption to protect DB leak
            'expire' => $expiry,
            'userAgent' => $request->getServer('HTTP_USER_AGENT', 'UNKNOWN'),
            'ip' => $request->getIP(),
        ]);

        Authorization::setRole('user:'.$profile->getId());

        $session = $projectDB->createDocument($session->getArrayCopy());

        if (false === $session) {
            throw new Exception('Failed saving session to DB', 500);
        }

        $profile->setAttribute('tokens', $session, Document::SET_TYPE_APPEND);

        $profile = $projectDB->updateDocument($profile->getArrayCopy());

        if (false === $profile) {
            throw new Exception('Failed saving user to DB', 500);
        }

        $webhook
            ->setParam('payload', [
                'name' => $profile->getAttribute('name', ''),
                'email' => $profile->getAttribute('email', ''),
            ])
        ;

        $audit
            ->setParam('userId', $profile->getId())
            ->setParam('event', 'account.sessions.create')
            ->setParam('resource', 'users/'.$profile->getId())
        ;

        if (!Config::getParam('domainVerification')) {
            $response
<<<<<<< HEAD
                ->addCookie(Auth::$cookieName.'_legacy', Auth::encodeSession($profile->getId(), $secret), $expiry, '/', COOKIE_DOMAIN, ('https' == $protocol), true, null)
                ->addCookie(Auth::$cookieName, Auth::encodeSession($profile->getId(), $secret), $expiry, '/', COOKIE_DOMAIN, ('https' == $protocol), true, COOKIE_SAMESITE)
                ->setStatusCode(Response::STATUS_CODE_CREATED)
=======
                ->addHeader('X-Fallback-Cookies', \json_encode([Auth::$cookieName => Auth::encodeSession($profile->getId(), $secret)]))
>>>>>>> f5af0e70
            ;

            $response->dynamic($session, Response::MODEL_SESSION);
        }
<<<<<<< HEAD
    );
=======
        
        $response
            ->addCookie(Auth::$cookieName.'_legacy', Auth::encodeSession($profile->getId(), $secret), $expiry, '/', Config::getParam('cookieDomain'), ('https' == $protocol), true, null)
            ->addCookie(Auth::$cookieName, Auth::encodeSession($profile->getId(), $secret), $expiry, '/', Config::getParam('cookieDomain'), ('https' == $protocol), true, Config::getParam('cookieSamesite'))
            ->setStatusCode(Response::STATUS_CODE_CREATED)
            ->json($session->getArrayCopy(['$id', 'type', 'expire']))
        ;
    }, ['request', 'response', 'projectDB', 'webhook', 'audit']);
>>>>>>> f5af0e70

App::get('/v1/account/sessions/oauth2/:provider')
    ->desc('Create Account Session with OAuth2')
    ->groups(['api', 'account'])
    ->label('error', __DIR__.'/../../views/general/error.phtml')
    ->label('scope', 'public')
    ->label('sdk.platform', [APP_PLATFORM_CLIENT])
    ->label('sdk.namespace', 'account')
    ->label('sdk.method', 'createOAuth2Session')
    ->label('sdk.description', '/docs/references/account/create-session-oauth2.md')
    ->label('sdk.response.code', 301)
    ->label('sdk.response.type', 'text/html')
    ->label('sdk.methodType', 'webAuth')
    ->label('abuse-limit', 50)
    ->label('abuse-key', 'ip:{ip}')
    ->param('provider', '', function () { return new WhiteList(\array_keys(Config::getParam('providers'))); }, 'OAuth2 Provider. Currently, supported providers are: ' . \implode(', ', \array_keys(\array_filter(Config::getParam('providers'), function($node) {return (!$node['mock']);}))).'.')
    ->param('success', $oauthDefaultSuccess, function ($clients) { return new Host($clients); }, 'URL to redirect back to your app after a successful login attempt.  Only URLs from hostnames in your project platform list are allowed. This requirement helps to prevent an [open redirect](https://cheatsheetseries.owasp.org/cheatsheets/Unvalidated_Redirects_and_Forwards_Cheat_Sheet.html) attack against your project API.', true, ['clients'])
    ->param('failure', $oauthDefaultFailure, function ($clients) { return new Host($clients); }, 'URL to redirect back to your app after a failed login attempt.  Only URLs from hostnames in your project platform list are allowed. This requirement helps to prevent an [open redirect](https://cheatsheetseries.owasp.org/cheatsheets/Unvalidated_Redirects_and_Forwards_Cheat_Sheet.html) attack against your project API.', true, ['clients'])
    ->param('scopes', [], function () { return new ArrayList(new Text(128)); }, 'A list of custom OAuth2 scopes. Check each provider internal docs for a list of supported scopes.', true)
<<<<<<< HEAD
    ->action(
        function ($provider, $success, $failure, $scopes) use ($response, $request, $project) {
            $protocol = Config::getParam('protocol');
            $callback = $protocol.'://'.$request->getServer('HTTP_HOST').'/v1/account/sessions/oauth2/callback/'.$provider.'/'.$project->getId();
            $appId = $project->getAttribute('usersOauth2'.\ucfirst($provider).'Appid', '');
            $appSecret = $project->getAttribute('usersOauth2'.\ucfirst($provider).'Secret', '{}');

            $appSecret = \json_decode($appSecret, true);

            if (!empty($appSecret) && isset($appSecret['version'])) {
                $key = App::getEnv('_APP_OPENSSL_KEY_V'.$appSecret['version']);
                $appSecret = OpenSSL::decrypt($appSecret['data'], $appSecret['method'], $key, 0, \hex2bin($appSecret['iv']), \hex2bin($appSecret['tag']));
            }
=======
    ->action(function ($provider, $success, $failure, $scopes, $request, $response, $project) {
        /** @var Utopia\Request $request */
        /** @var Utopia\Response $response */
        /** @var Appwrite\Database\Document $project */
>>>>>>> f5af0e70

        $protocol = $request->getProtocol();
        $callback = $protocol.'://'.$request->getServer('HTTP_HOST').'/v1/account/sessions/oauth2/callback/'.$provider.'/'.$project->getId();
        $appId = $project->getAttribute('usersOauth2'.\ucfirst($provider).'Appid', '');
        $appSecret = $project->getAttribute('usersOauth2'.\ucfirst($provider).'Secret', '{}');

        $appSecret = \json_decode($appSecret, true);

        if (!empty($appSecret) && isset($appSecret['version'])) {
            $key = App::getEnv('_APP_OPENSSL_KEY_V'.$appSecret['version']);
            $appSecret = OpenSSL::decrypt($appSecret['data'], $appSecret['method'], $key, 0, \hex2bin($appSecret['iv']), \hex2bin($appSecret['tag']));
        }

        if (empty($appId) || empty($appSecret)) {
            throw new Exception('This provider is disabled. Please configure the provider app ID and app secret key from your '.APP_NAME.' console to continue.', 412);
        }

        $classname = 'Appwrite\\Auth\\OAuth2\\'.\ucfirst($provider);

        if (!\class_exists($classname)) {
            throw new Exception('Provider is not supported', 501);
        }

<<<<<<< HEAD
=======
        $oauth2 = new $classname($appId, $appSecret, $callback, ['success' => $success, 'failure' => $failure], $scopes);

        $response
            ->addHeader('Cache-Control', 'no-store, no-cache, must-revalidate, max-age=0')
            ->addHeader('Pragma', 'no-cache')
            ->redirect($oauth2->getLoginURL());
    }, ['request', 'response', 'project']);

>>>>>>> f5af0e70
App::get('/v1/account/sessions/oauth2/callback/:provider/:projectId')
    ->desc('OAuth2 Callback')
    ->groups(['api', 'account'])
    ->label('error', __DIR__.'/../../views/general/error.phtml')
    ->label('scope', 'public')
    ->label('docs', false)
    ->param('projectId', '', function () { return new Text(1024); }, 'Project unique ID.')
    ->param('provider', '', function () { return new WhiteList(\array_keys(Config::getParam('providers'))); }, 'OAuth2 provider.')
    ->param('code', '', function () { return new Text(1024); }, 'OAuth2 code.')
    ->param('state', '', function () { return new Text(2048); }, 'Login state params.', true)
<<<<<<< HEAD
    ->action(
        function ($projectId, $provider, $code, $state) use ($response) {
            $domain = Config::getParam('domain');
            $protocol = Config::getParam('protocol');
            
            $response
                ->addHeader('Cache-Control', 'no-store, no-cache, must-revalidate, max-age=0')
                ->addHeader('Pragma', 'no-cache')
                ->redirect($protocol.'://'.$domain.'/v1/account/sessions/oauth2/'.$provider.'/redirect?'
                    .\http_build_query(['project' => $projectId, 'code' => $code, 'state' => $state]));
        }
    );
=======
    ->action(function ($projectId, $provider, $code, $state, $request, $response) {
        /** @var Utopia\Request $request */
        /** @var Utopia\Response $response */

        $domain = Config::getParam('domain');
        $protocol = $request->getProtocol();
        
        $response
            ->addHeader('Cache-Control', 'no-store, no-cache, must-revalidate, max-age=0')
            ->addHeader('Pragma', 'no-cache')
            ->redirect($protocol.'://'.$domain.'/v1/account/sessions/oauth2/'.$provider.'/redirect?'
                .\http_build_query(['project' => $projectId, 'code' => $code, 'state' => $state]));
    }, ['request', 'response']);
>>>>>>> f5af0e70

App::post('/v1/account/sessions/oauth2/callback/:provider/:projectId')
    ->desc('OAuth2 Callback')
    ->groups(['api', 'account'])
    ->label('error', __DIR__.'/../../views/general/error.phtml')
    ->label('scope', 'public')
    ->label('origin', '*')
    ->label('docs', false)
    ->param('projectId', '', function () { return new Text(1024); }, 'Project unique ID.')
    ->param('provider', '', function () { return new WhiteList(\array_keys(Config::getParam('providers'))); }, 'OAuth2 provider.')
    ->param('code', '', function () { return new Text(1024); }, 'OAuth2 code.')
    ->param('state', '', function () { return new Text(2048); }, 'Login state params.', true)
<<<<<<< HEAD
    ->action(
        function ($projectId, $provider, $code, $state) use ($response) {
            $domain = Config::getParam('domain');
            $protocol = Config::getParam('protocol');
            
            $response
                ->addHeader('Cache-Control', 'no-store, no-cache, must-revalidate, max-age=0')
                ->addHeader('Pragma', 'no-cache')
                ->redirect($protocol.'://'.$domain.'/v1/account/sessions/oauth2/'.$provider.'/redirect?'
                    .\http_build_query(['project' => $projectId, 'code' => $code, 'state' => $state]));
        }
    );
=======
    ->action(function ($projectId, $provider, $code, $state, $request, $response) {
        /** @var Utopia\Request $request */
        /** @var Utopia\Response $response */

        $domain = Config::getParam('domain');
        $protocol = $request->getProtocol();
        
        $response
            ->addHeader('Cache-Control', 'no-store, no-cache, must-revalidate, max-age=0')
            ->addHeader('Pragma', 'no-cache')
            ->redirect($protocol.'://'.$domain.'/v1/account/sessions/oauth2/'.$provider.'/redirect?'
                .\http_build_query(['project' => $projectId, 'code' => $code, 'state' => $state]));
    }, ['request', 'response']);
>>>>>>> f5af0e70

App::get('/v1/account/sessions/oauth2/:provider/redirect')
    ->desc('OAuth2 Redirect')
    ->groups(['api', 'account'])
    ->label('error', __DIR__.'/../../views/general/error.phtml')
    ->label('webhook', 'account.sessions.create')
    ->label('scope', 'public')
    ->label('abuse-limit', 50)
    ->label('abuse-key', 'ip:{ip}')
    ->label('docs', false)
    ->param('provider', '', function () { return new WhiteList(\array_keys(Config::getParam('providers'))); }, 'OAuth2 provider.')
    ->param('code', '', function () { return new Text(1024); }, 'OAuth2 code.')
    ->param('state', '', function () { return new Text(2048); }, 'OAuth2 state params.', true)
    ->action(function ($provider, $code, $state, $request, $response, $project, $user, $projectDB, $audit) use ($oauthDefaultSuccess) {
        /** @var Utopia\Request $request */
        /** @var Utopia\Response $response */
        /** @var Appwrite\Database\Document $project */
        /** @var Appwrite\Database\Document $user */
        /** @var Appwrite\Database\Database $projectDB */
        /** @var Appwrite\Event\Event $audit */
        
        $protocol = $request->getProtocol();
        $callback = $protocol.'://'.$request->getServer('HTTP_HOST').'/v1/account/sessions/oauth2/callback/'.$provider.'/'.$project->getId();
        $defaultState = ['success' => $project->getAttribute('url', ''), 'failure' => ''];
        $validateURL = new URL();

        $appId = $project->getAttribute('usersOauth2'.\ucfirst($provider).'Appid', '');
        $appSecret = $project->getAttribute('usersOauth2'.\ucfirst($provider).'Secret', '{}');

        $appSecret = \json_decode($appSecret, true);

        if (!empty($appSecret) && isset($appSecret['version'])) {
            $key = App::getEnv('_APP_OPENSSL_KEY_V'.$appSecret['version']);
            $appSecret = OpenSSL::decrypt($appSecret['data'], $appSecret['method'], $key, 0, \hex2bin($appSecret['iv']), \hex2bin($appSecret['tag']));
        }

        $classname = 'Appwrite\\Auth\\OAuth2\\'.\ucfirst($provider);

<<<<<<< HEAD
            if (!empty($appSecret) && isset($appSecret['version'])) {
                $key = App::getEnv('_APP_OPENSSL_KEY_V'.$appSecret['version']);
                $appSecret = OpenSSL::decrypt($appSecret['data'], $appSecret['method'], $key, 0, \hex2bin($appSecret['iv']), \hex2bin($appSecret['tag']));
            }
=======
        if (!\class_exists($classname)) {
            throw new Exception('Provider is not supported', 501);
        }
>>>>>>> f5af0e70

        $oauth2 = new $classname($appId, $appSecret, $callback);

        if (!empty($state)) {
            try {
                $state = \array_merge($defaultState, $oauth2->parseState($state));
            } catch (\Exception $exception) {
                throw new Exception('Failed to parse login state params as passed from OAuth2 provider');
            }
        } else {
            $state = $defaultState;
        }

        if (!$validateURL->isValid($state['success'])) {
            throw new Exception('Invalid redirect URL for success login', 400);
        }

        if (!empty($state['failure']) && !$validateURL->isValid($state['failure'])) {
            throw new Exception('Invalid redirect URL for failure login', 400);
        }
        
        $state['failure'] = null;
        $accessToken = $oauth2->getAccessToken($code);

        if (empty($accessToken)) {
            if (!empty($state['failure'])) {
                $response->redirect($state['failure'], 301, 0);
            }

            throw new Exception('Failed to obtain access token');
        }

        $oauth2ID = $oauth2->getUserID($accessToken);
        
        if (empty($oauth2ID)) {
            if (!empty($state['failure'])) {
                $response->redirect($state['failure'], 301, 0);
            }

            throw new Exception('Missing ID from OAuth2 provider', 400);
        }

        $current = Auth::tokenVerify($user->getAttribute('tokens', []), Auth::TOKEN_TYPE_LOGIN, Auth::$secret);

        if ($current) {
            $projectDB->deleteDocument($current); //throw new Exception('User already logged in', 401);
        }

        $user = (empty($user->getId())) ? $projectDB->getCollectionFirst([ // Get user by provider id
            'limit' => 1,
            'filters' => [
                '$collection='.Database::SYSTEM_COLLECTION_USERS,
                'oauth2'.\ucfirst($provider).'='.$oauth2ID,
            ],
        ]) : $user;

        if (empty($user)) { // No user logged in or with OAuth2 provider ID, create new one or connect with account with same email
            $name = $oauth2->getUserName($accessToken);
            $email = $oauth2->getUserEmail($accessToken);

            $user = $projectDB->getCollectionFirst([ // Get user by provider email address
                'limit' => 1,
                'filters' => [
                    '$collection='.Database::SYSTEM_COLLECTION_USERS,
                    'email='.$email,
                ],
            ]);

            if (!$user || empty($user->getId())) { // Last option -> create user alone, generate random password
                Authorization::disable();

                try {
                    $user = $projectDB->createDocument([
                        '$collection' => Database::SYSTEM_COLLECTION_USERS,
                        '$permissions' => ['read' => ['*'], 'write' => ['user:{self}']],
                        'email' => $email,
                        'emailVerification' => true,
                        'status' => Auth::USER_STATUS_ACTIVATED, // Email should already be authenticated by OAuth2 provider
                        'password' => Auth::passwordHash(Auth::passwordGenerator()),
                        'password-update' => \time(),
                        'registration' => \time(),
                        'reset' => false,
                        'name' => $name,
                    ], ['email' => $email]);
                } catch (Duplicate $th) {
                    throw new Exception('Account already exists', 409);
                }

                Authorization::enable();

                if (false === $user) {
                    throw new Exception('Failed saving user to DB', 500);
                }
            }
        }

        // Create session token, verify user account and update OAuth2 ID and Access Token

        $secret = Auth::tokenGenerator();
        $expiry = \time() + Auth::TOKEN_EXPIRATION_LOGIN_LONG;
        $session = new Document([
            '$collection' => Database::SYSTEM_COLLECTION_TOKENS,
            '$permissions' => ['read' => ['user:'.$user['$id']], 'write' => ['user:'.$user['$id']]],
            'type' => Auth::TOKEN_TYPE_LOGIN,
            'secret' => Auth::hash($secret), // On way hash encryption to protect DB leak
            'expire' => $expiry,
            'userAgent' => $request->getServer('HTTP_USER_AGENT', 'UNKNOWN'),
            'ip' => $request->getIP(),
        ]);

        $user
            ->setAttribute('oauth2'.\ucfirst($provider), $oauth2ID)
            ->setAttribute('oauth2'.\ucfirst($provider).'AccessToken', $accessToken)
            ->setAttribute('status', Auth::USER_STATUS_ACTIVATED)
            ->setAttribute('tokens', $session, Document::SET_TYPE_APPEND)
        ;

        Authorization::setRole('user:'.$user->getId());

        $user = $projectDB->updateDocument($user->getArrayCopy());

        if (false === $user) {
            throw new Exception('Failed saving user to DB', 500);
        }

        $audit
            ->setParam('userId', $user->getId())
            ->setParam('event', 'account.sessions.create')
            ->setParam('resource', 'users/'.$user->getId())
            ->setParam('data', ['provider' => $provider])
        ;

        if (!Config::getParam('domainVerification')) {
            $response
                ->addHeader('X-Fallback-Cookies', \json_encode([Auth::$cookieName => Auth::encodeSession($user->getId(), $secret)]))
            ;
        }
        
        // Add keys for non-web platforms - TODO - add verification phase to aviod session sniffing
        if (parse_url($state['success'], PHP_URL_PATH) === $oauthDefaultSuccess) {
            $state['success'] = URLParser::parse($state['success']);
            $query = URLParser::parseQuery($state['success']['query']);
            $query['project'] = $project->getId();
            $query['domain'] = Config::getParam('cookieDomain');
            $query['key'] = Auth::$cookieName;
            $query['secret'] = Auth::encodeSession($user->getId(), $secret);
            $state['success']['query'] = URLParser::unparseQuery($query);
            $state['success'] = URLParser::unparse($state['success']);
        }

<<<<<<< HEAD
=======
        $response
            ->addHeader('Cache-Control', 'no-store, no-cache, must-revalidate, max-age=0')
            ->addHeader('Pragma', 'no-cache')
            ->addCookie(Auth::$cookieName.'_legacy', Auth::encodeSession($user->getId(), $secret), $expiry, '/', Config::getParam('cookieDomain'), ('https' == $protocol), true, null)
            ->addCookie(Auth::$cookieName, Auth::encodeSession($user->getId(), $secret), $expiry, '/', Config::getParam('cookieDomain'), ('https' == $protocol), true, Config::getParam('cookieSamesite'))
            ->redirect($state['success'])
        ;
    }, ['request', 'response', 'project', 'user', 'projectDB', 'audit']);

>>>>>>> f5af0e70
App::get('/v1/account')
    ->desc('Get Account')
    ->groups(['api', 'account'])
    ->label('scope', 'account')
    ->label('sdk.platform', [APP_PLATFORM_CLIENT])
    ->label('sdk.namespace', 'account')
    ->label('sdk.method', 'get')
    ->label('sdk.description', '/docs/references/account/get.md')
    ->label('sdk.response', ['200' => 'user'])
<<<<<<< HEAD
    ->inject('response')
    ->action(
        function () use ($response, &$user, $oauth2Keys) {
            $response->dynamic($user->setAttribute('roles', Authorization::getRoles()), Response::MODEL_USER);
        }
    );
=======
    ->action(function ($response, $user) use ($oauth2Keys) {
        /** @var Utopia\Response $response */
        /** @var Appwrite\Database\Document $user */

        $response->json(\array_merge($user->getArrayCopy(\array_merge(
            [
                '$id',
                'email',
                'emailVerification',
                'registration',
                'name',
            ],
            $oauth2Keys
        )), ['roles' => Authorization::getRoles()]));
    }, ['response', 'user']);
>>>>>>> f5af0e70

App::get('/v1/account/prefs')
    ->desc('Get Account Preferences')
    ->groups(['api', 'account'])
    ->label('scope', 'account')
    ->label('sdk.platform', [APP_PLATFORM_CLIENT])
    ->label('sdk.namespace', 'account')
    ->label('sdk.method', 'getPrefs')
    ->label('sdk.description', '/docs/references/account/get-prefs.md')
    ->action(function ($response, $user) {
        /** @var Utopia\Response $response */
        /** @var Appwrite\Database\Document $user */

        $prefs = $user->getAttribute('prefs', '{}');

        try {
            $prefs = \json_decode($prefs, true);
            $prefs = ($prefs) ? $prefs : [];
        } catch (\Exception $error) {
            throw new Exception('Failed to parse prefs', 500);
        }

<<<<<<< HEAD
=======
        $response->json($prefs);
    }, ['response', 'user']);

>>>>>>> f5af0e70
App::get('/v1/account/sessions')
    ->desc('Get Account Sessions')
    ->groups(['api', 'account'])
    ->label('scope', 'account')
    ->label('sdk.platform', [APP_PLATFORM_CLIENT])
    ->label('sdk.namespace', 'account')
    ->label('sdk.method', 'getSessions')
    ->label('sdk.description', '/docs/references/account/get-sessions.md')
    ->action(function ($response, $user, $locale) {
        /** @var Utopia\Response $response */
        /** @var Appwrite\Database\Document $user */
        /** @var Utopia\Locale\Locale $locale */

        $tokens = $user->getAttribute('tokens', []);
        $reader = new Reader(__DIR__.'/../../db/DBIP/dbip-country-lite-2020-01.mmdb');
        $sessions = [];
        $current = Auth::tokenVerify($tokens, Auth::TOKEN_TYPE_LOGIN, Auth::$secret);
        $index = 0;
        $countries = $locale->getText('countries');

        foreach ($tokens as $token) { /* @var $token Document */
            if (Auth::TOKEN_TYPE_LOGIN != $token->getAttribute('type')) {
                continue;
            }

            $userAgent = (!empty($token->getAttribute('userAgent'))) ? $token->getAttribute('userAgent') : 'UNKNOWN';

            $dd = new DeviceDetector($userAgent);

            // OPTIONAL: If called, bot detection will completely be skipped (bots will be detected as regular devices then)
            // $dd->skipBotDetection();

            $dd->parse();

            $sessions[$index] = [
                '$id' => $token->getId(),
                'OS' => $dd->getOs(),
                'client' => $dd->getClient(),
                'device' => $dd->getDevice(),
                'brand' => $dd->getBrand(),
                'model' => $dd->getModel(),
                'ip' => $token->getAttribute('ip', ''),
                'geo' => [],
                'current' => ($current == $token->getId()) ? true : false,
            ];

            try {
                $record = $reader->country($token->getAttribute('ip', ''));
                $sessions[$index]['geo']['isoCode'] = \strtolower($record->country->isoCode);
                $sessions[$index]['geo']['country'] = (isset($countries[$record->country->isoCode])) ? $countries[$record->country->isoCode] : $locale->getText('locale.country.unknown');
            } catch (\Exception $e) {
                $sessions[$index]['geo']['isoCode'] = '--';
                $sessions[$index]['geo']['country'] = $locale->getText('locale.country.unknown');
            }

            ++$index;
        }

<<<<<<< HEAD
=======
        $response->json($sessions);
    }, ['response', 'user', 'locale']);

>>>>>>> f5af0e70
App::get('/v1/account/logs')
    ->desc('Get Account Logs')
    ->groups(['api', 'account'])
    ->label('scope', 'account')
    ->label('sdk.platform', [APP_PLATFORM_CLIENT])
    ->label('sdk.namespace', 'account')
    ->label('sdk.method', 'getLogs')
    ->label('sdk.description', '/docs/references/account/get-logs.md')
    ->action(function ($response, $register, $project, $user, $locale) {
        /** @var Utopia\Response $response */
        /** @var Appwrite\Database\Document $project */
        /** @var Appwrite\Database\Document $user */
        /** @var Utopia\Locale\Locale $locale */

        $adapter = new AuditAdapter($register->get('db'));
        $adapter->setNamespace('app_'.$project->getId());

        $audit = new Audit($adapter);
        $countries = $locale->getText('countries');

        $logs = $audit->getLogsByUserAndActions($user->getId(), [
            'account.create',
            'account.delete',
            'account.update.name',
            'account.update.email',
            'account.update.password',
            'account.update.prefs',
            'account.sessions.create',
            'account.sessions.delete',
            'account.recovery.create',
            'account.recovery.update',
            'account.verification.create',
            'account.verification.update',
            'teams.membership.create',
            'teams.membership.update',
            'teams.membership.delete',
        ]);

        $reader = new Reader(__DIR__.'/../../db/DBIP/dbip-country-lite-2020-01.mmdb');
        $output = [];

        foreach ($logs as $i => &$log) {
            $log['userAgent'] = (!empty($log['userAgent'])) ? $log['userAgent'] : 'UNKNOWN';

            $dd = new DeviceDetector($log['userAgent']);

            $dd->skipBotDetection(); // OPTIONAL: If called, bot detection will completely be skipped (bots will be detected as regular devices then)

            $dd->parse();

            $output[$i] = [
                'event' => $log['event'],
                'ip' => $log['ip'],
                'time' => \strtotime($log['time']),
                'OS' => $dd->getOs(),
                'client' => $dd->getClient(),
                'device' => $dd->getDevice(),
                'brand' => $dd->getBrand(),
                'model' => $dd->getModel(),
                'geo' => [],
            ];

            try {
                $record = $reader->country($log['ip']);
                $output[$i]['geo']['isoCode'] = \strtolower($record->country->isoCode);
                $output[$i]['geo']['country'] = $record->country->name;
                $output[$i]['geo']['country'] = (isset($countries[$record->country->isoCode])) ? $countries[$record->country->isoCode] : $locale->getText('locale.country.unknown');
            } catch (\Exception $e) {
                $output[$i]['geo']['isoCode'] = '--';
                $output[$i]['geo']['country'] = $locale->getText('locale.country.unknown');
            }
        }

<<<<<<< HEAD
=======
        $response->json($output);
    }, ['response', 'register', 'project', 'user', 'locale']);

>>>>>>> f5af0e70
App::patch('/v1/account/name')
    ->desc('Update Account Name')
    ->groups(['api', 'account'])
    ->label('webhook', 'account.update.name')
    ->label('scope', 'account')
    ->label('sdk.platform', [APP_PLATFORM_CLIENT])
    ->label('sdk.namespace', 'account')
    ->label('sdk.method', 'updateName')
    ->label('sdk.description', '/docs/references/account/update-name.md')
    ->param('name', '', function () { return new Text(100); }, 'User name.')
<<<<<<< HEAD
    ->action(
        function ($name) use ($response, $user, $projectDB, $audit, $oauth2Keys) {
            $user = $projectDB->updateDocument(\array_merge($user->getArrayCopy(), [
                'name' => $name,
            ]));

            if (false === $user) {
                throw new Exception('Failed saving user to DB', 500);
            }

            $audit
                ->setParam('userId', $user->getId())
                ->setParam('event', 'account.update.name')
                ->setParam('resource', 'users/'.$user->getId())
            ;

            $response->dynamic($user->setAttribute('roles', Authorization::getRoles()), Response::MODEL_USER);
=======
    ->action(function ($name, $response, $user, $projectDB, $audit) use ($oauth2Keys) {
        /** @var Utopia\Response $response */
        /** @var Appwrite\Database\Document $user */
        /** @var Appwrite\Database\Database $projectDB */
        /** @var Appwrite\Event\Event $audit */

        $user = $projectDB->updateDocument(\array_merge($user->getArrayCopy(), [
            'name' => $name,
        ]));

        if (false === $user) {
            throw new Exception('Failed saving user to DB', 500);
>>>>>>> f5af0e70
        }

<<<<<<< HEAD
=======
        $audit
            ->setParam('userId', $user->getId())
            ->setParam('event', 'account.update.name')
            ->setParam('resource', 'users/'.$user->getId())
        ;

        $response->json(\array_merge($user->getArrayCopy(\array_merge(
            [
                '$id',
                'email',
                'registration',
                'name',
            ],
            $oauth2Keys
        )), ['roles' => Authorization::getRoles()]));
    }, ['response', 'user', 'projectDB', 'audit']);

>>>>>>> f5af0e70
App::patch('/v1/account/password')
    ->desc('Update Account Password')
    ->groups(['api', 'account'])
    ->label('webhook', 'account.update.password')
    ->label('scope', 'account')
    ->label('sdk.platform', [APP_PLATFORM_CLIENT])
    ->label('sdk.namespace', 'account')
    ->label('sdk.method', 'updatePassword')
    ->label('sdk.description', '/docs/references/account/update-password.md')
    ->param('password', '', function () { return new Password(); }, 'New user password. Must be between 6 to 32 chars.')
    ->param('oldPassword', '', function () { return new Password(); }, 'Old user password. Must be between 6 to 32 chars.')
    ->action(function ($password, $oldPassword, $response, $user, $projectDB, $audit) use ($oauth2Keys) {
        /** @var Utopia\Response $response */
        /** @var Appwrite\Database\Document $user */
        /** @var Appwrite\Database\Database $projectDB */
        /** @var Appwrite\Event\Event $audit */

        if (!Auth::passwordVerify($oldPassword, $user->getAttribute('password'))) { // Double check user password
            throw new Exception('Invalid credentials', 401);
        }

        $user = $projectDB->updateDocument(\array_merge($user->getArrayCopy(), [
            'password' => Auth::passwordHash($password),
        ]));

<<<<<<< HEAD
            $response->dynamic($user->setAttribute('roles', Authorization::getRoles()), Response::MODEL_USER);
=======
        if (false === $user) {
            throw new Exception('Failed saving user to DB', 500);
>>>>>>> f5af0e70
        }

<<<<<<< HEAD
=======
        $audit
            ->setParam('userId', $user->getId())
            ->setParam('event', 'account.update.password')
            ->setParam('resource', 'users/'.$user->getId())
        ;

        $response->json(\array_merge($user->getArrayCopy(\array_merge(
            [
                '$id',
                'email',
                'registration',
                'name',
            ],
            $oauth2Keys
        )), ['roles' => Authorization::getRoles()]));
    }, ['response', 'user', 'projectDB', 'audit']);

>>>>>>> f5af0e70
App::patch('/v1/account/email')
    ->desc('Update Account Email')
    ->groups(['api', 'account'])
    ->label('webhook', 'account.update.email')
    ->label('scope', 'account')
    ->label('sdk.platform', [APP_PLATFORM_CLIENT])
    ->label('sdk.namespace', 'account')
    ->label('sdk.method', 'updateEmail')
    ->label('sdk.description', '/docs/references/account/update-email.md')
    ->param('email', '', function () { return new Email(); }, 'User email.')
    ->param('password', '', function () { return new Password(); }, 'User password. Must be between 6 to 32 chars.')
    ->action(function ($email, $password, $response, $user, $projectDB, $audit) use ($oauth2Keys) {
        /** @var Utopia\Response $response */
        /** @var Appwrite\Database\Document $user */
        /** @var Appwrite\Database\Database $projectDB */
        /** @var Appwrite\Event\Event $audit */

        if (!Auth::passwordVerify($password, $user->getAttribute('password'))) { // Double check user password
            throw new Exception('Invalid credentials', 401);
        }

        $profile = $projectDB->getCollectionFirst([ // Get user by email address
            'limit' => 1,
            'filters' => [
                '$collection='.Database::SYSTEM_COLLECTION_USERS,
                'email='.$email,
            ],
        ]);

        if (!empty($profile)) {
            throw new Exception('User already registered', 400);
        }

        // TODO after this user needs to confirm mail again

        $user = $projectDB->updateDocument(\array_merge($user->getArrayCopy(), [
            'email' => $email,
            'emailVerification' => false,
        ]));

<<<<<<< HEAD
            $response->dynamic($user->setAttribute('roles', Authorization::getRoles()), Response::MODEL_USER);
=======
        if (false === $user) {
            throw new Exception('Failed saving user to DB', 500);
>>>>>>> f5af0e70
        }

<<<<<<< HEAD
=======
        $audit
            ->setParam('userId', $user->getId())
            ->setParam('event', 'account.update.email')
            ->setParam('resource', 'users/'.$user->getId())
        ;

        $response->json(\array_merge($user->getArrayCopy(\array_merge(
            [
                '$id',
                'email',
                'registration',
                'name',
            ],
            $oauth2Keys
        )), ['roles' => Authorization::getRoles()]));
    }, ['response', 'user', 'projectDB', 'audit']);

>>>>>>> f5af0e70
App::patch('/v1/account/prefs')
    ->desc('Update Account Preferences')
    ->groups(['api', 'account'])
    ->label('webhook', 'account.update.prefs')
    ->label('scope', 'account')
    ->label('sdk.platform', [APP_PLATFORM_CLIENT])
    ->label('sdk.namespace', 'account')
    ->label('sdk.method', 'updatePrefs')
    ->param('prefs', '', function () { return new Assoc();}, 'Prefs key-value JSON object.')
    ->label('sdk.description', '/docs/references/account/update-prefs.md')
    ->action(function ($prefs, $response, $user, $projectDB, $audit) {
        /** @var Utopia\Response $response */
        /** @var Appwrite\Database\Document $user */
        /** @var Appwrite\Database\Database $projectDB */
        /** @var Appwrite\Event\Event $audit */

        $old = \json_decode($user->getAttribute('prefs', '{}'), true);
        $old = ($old) ? $old : [];

        $user = $projectDB->updateDocument(\array_merge($user->getArrayCopy(), [
            'prefs' => \json_encode(\array_merge($old, $prefs)),
        ]));

        if (false === $user) {
            throw new Exception('Failed saving user to DB', 500);
        }

        $audit
            ->setParam('event', 'account.update.prefs')
            ->setParam('resource', 'users/'.$user->getId())
        ;

        $prefs = $user->getAttribute('prefs', '{}');

        try {
            $prefs = \json_decode($prefs, true);
            $prefs = ($prefs) ? $prefs : [];
        } catch (\Exception $error) {
            throw new Exception('Failed to parse prefs', 500);
        }

<<<<<<< HEAD
=======
        $response->json($prefs);
    }, ['response', 'user', 'projectDB', 'audit']);

>>>>>>> f5af0e70
App::delete('/v1/account')
    ->desc('Delete Account')
    ->groups(['api', 'account'])
    ->label('webhook', 'account.delete')
    ->label('scope', 'account')
    ->label('sdk.platform', [APP_PLATFORM_CLIENT])
    ->label('sdk.namespace', 'account')
    ->label('sdk.method', 'delete')
    ->label('sdk.description', '/docs/references/account/delete.md')
    ->action(function ($request, $response, $user, $projectDB, $audit, $webhook) {
        /** @var Utopia\Request $request */
        /** @var Utopia\Response $response */
        /** @var Appwrite\Database\Document $user */
        /** @var Appwrite\Database\Database $projectDB */
        /** @var Appwrite\Event\Event $audit */
        /** @var Appwrite\Event\Event $webhook */

        $protocol = $request->getProtocol();
        $user = $projectDB->updateDocument(\array_merge($user->getArrayCopy(), [
            'status' => Auth::USER_STATUS_BLOCKED,
        ]));

        if (false === $user) {
            throw new Exception('Failed saving user to DB', 500);
        }

        //TODO delete all tokens or only current session?
        //TODO delete all user data according to GDPR. Make sure everything is backed up and backups are deleted later
        /*
         * Data to delete
         * * Tokens
         * * Memberships
         */

        $audit
            ->setParam('userId', $user->getId())
            ->setParam('event', 'account.delete')
            ->setParam('resource', 'users/'.$user->getId())
            ->setParam('data', $user->getArrayCopy())
        ;

        $webhook
            ->setParam('payload', [
                'name' => $user->getAttribute('name', ''),
                'email' => $user->getAttribute('email', ''),
            ])
        ;

        if (!Config::getParam('domainVerification')) {
            $response
                ->addHeader('X-Fallback-Cookies', \json_encode([]))
            ;
        }

<<<<<<< HEAD
=======
        $response
            ->addCookie(Auth::$cookieName.'_legacy', '', \time() - 3600, '/', Config::getParam('cookieDomain'), ('https' == $protocol), true, null)
            ->addCookie(Auth::$cookieName, '', \time() - 3600, '/', Config::getParam('cookieDomain'), ('https' == $protocol), true, Config::getParam('cookieSamesite'))
            ->noContent()
        ;
    }, ['request', 'response', 'user', 'projectDB', 'audit', 'webhook']);

>>>>>>> f5af0e70
App::delete('/v1/account/sessions/:sessionId')
    ->desc('Delete Account Session')
    ->groups(['api', 'account'])
    ->label('scope', 'account')
    ->label('webhook', 'account.sessions.delete')
    ->label('sdk.platform', [APP_PLATFORM_CLIENT])
    ->label('sdk.namespace', 'account')
    ->label('sdk.method', 'deleteSession')
    ->label('sdk.description', '/docs/references/account/delete-session.md')
    ->label('abuse-limit', 100)
    ->param('sessionId', null, function () { return new UID(); }, 'Session unique ID. Use the string \'current\' to delete the current device session.')
<<<<<<< HEAD
    ->action(
        function ($sessionId) use ($response, $user, $projectDB, $webhook, $audit) {
            $protocol = Config::getParam('protocol');
            $sessionId = ($sessionId === 'current')
                    ? Auth::tokenVerify($user->getAttribute('tokens'), Auth::TOKEN_TYPE_LOGIN, Auth::$secret)
                    : $sessionId;
                    
            $tokens = $user->getAttribute('tokens', []);

            foreach ($tokens as $token) { /* @var $token Document */
                if (($sessionId == $token->getId()) && Auth::TOKEN_TYPE_LOGIN == $token->getAttribute('type')) {
                    if (!$projectDB->deleteDocument($token->getId())) {
                        throw new Exception('Failed to remove token from DB', 500);
                    }

                    $audit
                        ->setParam('userId', $user->getId())
                        ->setParam('event', 'account.sessions.delete')
                        ->setParam('resource', '/user/'.$user->getId())
                    ;

                    $webhook
                        ->setParam('payload', [
                            'name' => $user->getAttribute('name', ''),
                            'email' => $user->getAttribute('email', ''),
                        ])
                    ;

                    if (!Config::getParam('domainVerification')) {
                        $response
                            ->addHeader('X-Fallback-Cookies', \json_encode([]))
                        ;
                    }

                    if ($token->getAttribute('secret') == Auth::hash(Auth::$secret)) { // If current session delete the cookies too
                        $response
                            ->addCookie(Auth::$cookieName.'_legacy', '', \time() - 3600, '/', COOKIE_DOMAIN, ('https' == $protocol), true, null)
                            ->addCookie(Auth::$cookieName, '', \time() - 3600, '/', COOKIE_DOMAIN, ('https' == $protocol), true, COOKIE_SAMESITE)
                        ;
                    }

                    return $response->noContent();
                }
            }

            throw new Exception('Session not found', 404);
        }
    );

App::delete('/v1/account/sessions')
    ->desc('Delete All Account Sessions')
    ->groups(['api', 'account'])
    ->label('scope', 'account')
    ->label('webhook', 'account.sessions.delete')
    ->label('sdk.platform', [APP_PLATFORM_CLIENT])
    ->label('sdk.namespace', 'account')
    ->label('sdk.method', 'deleteSessions')
    ->label('sdk.description', '/docs/references/account/delete-sessions.md')
    ->label('abuse-limit', 100)
    ->action(
        function () use ($response, $user, $projectDB, $audit, $webhook) {
            $protocol = Config::getParam('protocol');
            $tokens = $user->getAttribute('tokens', []);
=======
    ->action(function ($sessionId, $request, $response, $user, $projectDB, $audit, $webhook) {
        /** @var Utopia\Request $request */
        /** @var Utopia\Response $response */
        /** @var Appwrite\Database\Document $user */
        /** @var Appwrite\Database\Database $projectDB */
        /** @var Appwrite\Event\Event $audit */
        /** @var Appwrite\Event\Event $webhook */

        $protocol = $request->getProtocol();
        $sessionId = ($sessionId === 'current')
            ? Auth::tokenVerify($user->getAttribute('tokens'), Auth::TOKEN_TYPE_LOGIN, Auth::$secret)
            : $sessionId;
                
        $tokens = $user->getAttribute('tokens', []);
>>>>>>> f5af0e70

        foreach ($tokens as $token) { /* @var $token Document */
            if (($sessionId == $token->getId()) && Auth::TOKEN_TYPE_LOGIN == $token->getAttribute('type')) {
                if (!$projectDB->deleteDocument($token->getId())) {
                    throw new Exception('Failed to remove token from DB', 500);
                }

                $audit
                    ->setParam('userId', $user->getId())
                    ->setParam('event', 'account.sessions.delete')
                    ->setParam('resource', '/user/'.$user->getId())
                ;

                $webhook
                    ->setParam('payload', [
                        'name' => $user->getAttribute('name', ''),
                        'email' => $user->getAttribute('email', ''),
                    ])
                ;

                if (!Config::getParam('domainVerification')) {
                    $response
                        ->addHeader('X-Fallback-Cookies', \json_encode([]))
                    ;
                }

                if ($token->getAttribute('secret') == Auth::hash(Auth::$secret)) { // If current session delete the cookies too
                    $response
                        ->addCookie(Auth::$cookieName.'_legacy', '', \time() - 3600, '/', Config::getParam('cookieDomain'), ('https' == $protocol), true, null)
                        ->addCookie(Auth::$cookieName, '', \time() - 3600, '/', Config::getParam('cookieDomain'), ('https' == $protocol), true, Config::getParam('cookieSamesite'))
                    ;
                }

                return $response->noContent();
            }
        }

        throw new Exception('Session not found', 404);
    }, ['request', 'response', 'user', 'projectDB', 'audit', 'webhook']);

App::delete('/v1/account/sessions')
    ->desc('Delete All Account Sessions')
    ->groups(['api', 'account'])
    ->label('scope', 'account')
    ->label('webhook', 'account.sessions.delete')
    ->label('sdk.platform', [APP_PLATFORM_CLIENT])
    ->label('sdk.namespace', 'account')
    ->label('sdk.method', 'deleteSessions')
    ->label('sdk.description', '/docs/references/account/delete-sessions.md')
    ->label('abuse-limit', 100)
    ->action(function ($request, $response, $user, $projectDB, $audit, $webhook) {
        /** @var Utopia\Request $request */
        /** @var Utopia\Response $response */
        /** @var Appwrite\Database\Document $user */
        /** @var Appwrite\Database\Database $projectDB */
        /** @var Appwrite\Event\Event $audit */
        /** @var Appwrite\Event\Event $webhook */

        $protocol = $request->getProtocol();
        $tokens = $user->getAttribute('tokens', []);

        foreach ($tokens as $token) { /* @var $token Document */
            if (!$projectDB->deleteDocument($token->getId())) {
                throw new Exception('Failed to remove token from DB', 500);
            }

            $audit
                ->setParam('userId', $user->getId())
                ->setParam('event', 'account.sessions.delete')
                ->setParam('resource', '/user/'.$user->getId())
            ;

            $webhook
                ->setParam('payload', [
                    'name' => $user->getAttribute('name', ''),
                    'email' => $user->getAttribute('email', ''),
                ])
            ;

            if (!Config::getParam('domainVerification')) {
                $response
                    ->addHeader('X-Fallback-Cookies', \json_encode([]))
                ;
            }

            if ($token->getAttribute('secret') == Auth::hash(Auth::$secret)) { // If current session delete the cookies too
                $response
                    ->addCookie(Auth::$cookieName.'_legacy', '', \time() - 3600, '/', Config::getParam('cookieDomain'), ('https' == $protocol), true, null)
                    ->addCookie(Auth::$cookieName, '', \time() - 3600, '/', Config::getParam('cookieDomain'), ('https' == $protocol), true, Config::getParam('cookieSamesite'))
                ;
            }
        }

<<<<<<< HEAD
=======
        $response->noContent();
    }, ['request', 'response', 'user', 'projectDB', 'audit', 'webhook']);

>>>>>>> f5af0e70
App::post('/v1/account/recovery')
    ->desc('Create Password Recovery')
    ->groups(['api', 'account'])
    ->label('scope', 'public')
    ->label('sdk.platform', [APP_PLATFORM_CLIENT])
    ->label('sdk.namespace', 'account')
    ->label('sdk.method', 'createRecovery')
    ->label('sdk.description', '/docs/references/account/create-recovery.md')
    ->label('abuse-limit', 10)
    ->label('abuse-key', 'url:{url},email:{param-email}')
    ->param('email', '', function () { return new Email(); }, 'User email.')
    ->param('url', '', function ($clients) { return new Host($clients); }, 'URL to redirect the user back to your app from the recovery email. Only URLs from hostnames in your project platform list are allowed. This requirement helps to prevent an [open redirect](https://cheatsheetseries.owasp.org/cheatsheets/Unvalidated_Redirects_and_Forwards_Cheat_Sheet.html) attack against your project API.', false, ['clients'])
    ->action(function ($email, $url, $request, $response, $projectDB, $project, $locale, $mail, $audit) {
        /** @var Utopia\Request $request */
        /** @var Utopia\Response $response */
        /** @var Appwrite\Database\Database $projectDB */
        /** @var Appwrite\Database\Document $project */
        /** @var Utopia\Locale\Locale $locale */
        /** @var Appwrite\Event\Event $mail */
        /** @var Appwrite\Event\Event $audit */

        $profile = $projectDB->getCollectionFirst([ // Get user by email address
            'limit' => 1,
            'filters' => [
                '$collection='.Database::SYSTEM_COLLECTION_USERS,
                'email='.$email,
            ],
        ]);

        if (empty($profile)) {
            throw new Exception('User not found', 404); // TODO maybe hide this
        }

        $secret = Auth::tokenGenerator();
        $recovery = new Document([
            '$collection' => Database::SYSTEM_COLLECTION_TOKENS,
            '$permissions' => ['read' => ['user:'.$profile->getId()], 'write' => ['user:'.$profile->getId()]],
            'type' => Auth::TOKEN_TYPE_RECOVERY,
            'secret' => Auth::hash($secret), // On way hash encryption to protect DB leak
            'expire' => \time() + Auth::TOKEN_EXPIRATION_RECOVERY,
            'userAgent' => $request->getServer('HTTP_USER_AGENT', 'UNKNOWN'),
            'ip' => $request->getIP(),
        ]);
            
        Authorization::setRole('user:'.$profile->getId());

        $recovery = $projectDB->createDocument($recovery->getArrayCopy());

        if (false === $recovery) {
            throw new Exception('Failed saving recovery to DB', 500);
        }

        $profile->setAttribute('tokens', $recovery, Document::SET_TYPE_APPEND);

        $profile = $projectDB->updateDocument($profile->getArrayCopy());

        if (false === $profile) {
            throw new Exception('Failed to save user to DB', 500);
        }

<<<<<<< HEAD
=======
        $url = Template::parseURL($url);
        $url['query'] = Template::mergeQuery(((isset($url['query'])) ? $url['query'] : ''), ['userId' => $profile->getId(), 'secret' => $secret]);
        $url = Template::unParseURL($url);

        $body = new Template(__DIR__.'/../../config/locale/templates/email-base.tpl');
        $content = new Template(__DIR__.'/../../config/locale/translations/templates/'.$locale->getText('account.emails.recovery.body'));
        $cta = new Template(__DIR__.'/../../config/locale/templates/email-cta.tpl');

        $body
            ->setParam('{{content}}', $content->render())
            ->setParam('{{cta}}', $cta->render())
            ->setParam('{{title}}', $locale->getText('account.emails.recovery.title'))
            ->setParam('{{direction}}', $locale->getText('settings.direction'))
            ->setParam('{{project}}', $project->getAttribute('name', ['[APP-NAME]']))
            ->setParam('{{name}}', $profile->getAttribute('name'))
            ->setParam('{{redirect}}', $url)
            ->setParam('{{bg-body}}', '#f6f6f6')
            ->setParam('{{bg-content}}', '#ffffff')
            ->setParam('{{bg-cta}}', '#3498db')
            ->setParam('{{bg-cta-hover}}', '#34495e')
            ->setParam('{{text-content}}', '#000000')
            ->setParam('{{text-cta}}', '#ffffff')
        ;

        $mail
            ->setParam('event', 'account.recovery.create')
            ->setParam('recipient', $profile->getAttribute('email', ''))
            ->setParam('name', $profile->getAttribute('name', ''))
            ->setParam('subject', $locale->getText('account.emails.recovery.title'))
            ->setParam('body', $body->render())
            ->trigger();
        ;

        $audit
            ->setParam('userId', $profile->getId())
            ->setParam('event', 'account.recovery.create')
            ->setParam('resource', 'users/'.$profile->getId())
        ;

        $response
            ->setStatusCode(Response::STATUS_CODE_CREATED)
            ->json($recovery->getArrayCopy(['$id', 'type', 'expire']))
        ;
    }, ['request', 'response', 'projectDB', 'project', 'locale', 'mail', 'audit']);

>>>>>>> f5af0e70
App::put('/v1/account/recovery')
    ->desc('Complete Password Recovery')
    ->groups(['api', 'account'])
    ->label('scope', 'public')
    ->label('sdk.platform', [APP_PLATFORM_CLIENT])
    ->label('sdk.namespace', 'account')
    ->label('sdk.method', 'updateRecovery')
    ->label('sdk.description', '/docs/references/account/update-recovery.md')
    ->label('abuse-limit', 10)
    ->label('abuse-key', 'url:{url},userId:{param-userId}')
    ->param('userId', '', function () { return new UID(); }, 'User account UID address.')
    ->param('secret', '', function () { return new Text(256); }, 'Valid reset token.')
    ->param('password', '', function () { return new Password(); }, 'New password. Must be between 6 to 32 chars.')
    ->param('passwordAgain', '', function () {return new Password(); }, 'New password again. Must be between 6 to 32 chars.')
    ->action(function ($userId, $secret, $password, $passwordAgain, $response, $projectDB, $audit) {
        /** @var Utopia\Response $response */
        /** @var Appwrite\Database\Database $projectDB */
        /** @var Appwrite\Event\Event $audit */
    
        if ($password !== $passwordAgain) {
            throw new Exception('Passwords must match', 400);
        }

        $profile = $projectDB->getCollectionFirst([ // Get user by email address
            'limit' => 1,
            'filters' => [
                '$collection='.Database::SYSTEM_COLLECTION_USERS,
                '$id='.$userId,
            ],
        ]);

        if (empty($profile)) {
            throw new Exception('User not found', 404); // TODO maybe hide this
        }

        $recovery = Auth::tokenVerify($profile->getAttribute('tokens', []), Auth::TOKEN_TYPE_RECOVERY, $secret);

        if (!$recovery) {
            throw new Exception('Invalid recovery token', 401);
        }

        Authorization::setRole('user:'.$profile->getId());

        $profile = $projectDB->updateDocument(\array_merge($profile->getArrayCopy(), [
            'password' => Auth::passwordHash($password),
            'password-update' => \time(),
            'emailVerification' => true,
        ]));

        if (false === $profile) {
            throw new Exception('Failed saving user to DB', 500);
        }

        /**
         * We act like we're updating and validating
         *  the recovery token but actually we don't need it anymore.
         */
        if (!$projectDB->deleteDocument($recovery)) {
            throw new Exception('Failed to remove recovery from DB', 500);
        }

        $audit
            ->setParam('userId', $profile->getId())
            ->setParam('event', 'account.recovery.update')
            ->setParam('resource', 'users/'.$profile->getId())
        ;

        $recovery = $profile->search('$id', $recovery, $profile->getAttribute('tokens', []));

        $response->json($recovery->getArrayCopy(['$id', 'type', 'expire']));
    }, ['response', 'projectDB', 'audit']);

App::post('/v1/account/verification')
    ->desc('Create Email Verification')
    ->groups(['api', 'account'])
    ->label('scope', 'account')
    ->label('sdk.platform', [APP_PLATFORM_CLIENT])
    ->label('sdk.namespace', 'account')
    ->label('sdk.method', 'createVerification')
    ->label('sdk.description', '/docs/references/account/create-verification.md')
    ->label('abuse-limit', 10)
    ->label('abuse-key', 'url:{url},email:{param-email}')
    ->param('url', '', function ($clients) { return new Host($clients); }, 'URL to redirect the user back to your app from the verification email. Only URLs from hostnames in your project platform list are allowed. This requirement helps to prevent an [open redirect](https://cheatsheetseries.owasp.org/cheatsheets/Unvalidated_Redirects_and_Forwards_Cheat_Sheet.html) attack against your project API.', false, ['clients']) // TODO add built-in confirm page
    ->action(function ($url, $request, $response, $project, $user, $projectDB, $locale, $audit, $mail) {
        /** @var Utopia\Request $request */
        /** @var Utopia\Response $response */
        /** @var Appwrite\Database\Document $project */
        /** @var Appwrite\Database\Document $user */
        /** @var Appwrite\Database\Database $projectDB */
        /** @var Utopia\Locale\Locale $locale */
        /** @var Appwrite\Event\Event $audit */
        /** @var Appwrite\Event\Event $mail */

        $verificationSecret = Auth::tokenGenerator();
        
        $verification = new Document([
            '$collection' => Database::SYSTEM_COLLECTION_TOKENS,
            '$permissions' => ['read' => ['user:'.$user->getId()], 'write' => ['user:'.$user->getId()]],
            'type' => Auth::TOKEN_TYPE_VERIFICATION,
            'secret' => Auth::hash($verificationSecret), // On way hash encryption to protect DB leak
            'expire' => \time() + Auth::TOKEN_EXPIRATION_CONFIRM,
            'userAgent' => $request->getServer('HTTP_USER_AGENT', 'UNKNOWN'),
            'ip' => $request->getIP(),
        ]);
            
        Authorization::setRole('user:'.$user->getId());

        $verification = $projectDB->createDocument($verification->getArrayCopy());

        if (false === $verification) {
            throw new Exception('Failed saving verification to DB', 500);
        }

        $user->setAttribute('tokens', $verification, Document::SET_TYPE_APPEND);

        $user = $projectDB->updateDocument($user->getArrayCopy());

        if (false === $user) {
            throw new Exception('Failed to save user to DB', 500);
        }
<<<<<<< HEAD
    );
=======
        
        $url = Template::parseURL($url);
        $url['query'] = Template::mergeQuery(((isset($url['query'])) ? $url['query'] : ''), ['userId' => $user->getId(), 'secret' => $verificationSecret]);
        $url = Template::unParseURL($url);

        $body = new Template(__DIR__.'/../../config/locale/templates/email-base.tpl');
        $content = new Template(__DIR__.'/../../config/locale/translations/templates/'.$locale->getText('account.emails.verification.body'));
        $cta = new Template(__DIR__.'/../../config/locale/templates/email-cta.tpl');

        $body
            ->setParam('{{content}}', $content->render())
            ->setParam('{{cta}}', $cta->render())
            ->setParam('{{title}}', $locale->getText('account.emails.verification.title'))
            ->setParam('{{direction}}', $locale->getText('settings.direction'))
            ->setParam('{{project}}', $project->getAttribute('name', ['[APP-NAME]']))
            ->setParam('{{name}}', $user->getAttribute('name'))
            ->setParam('{{redirect}}', $url)
            ->setParam('{{bg-body}}', '#f6f6f6')
            ->setParam('{{bg-content}}', '#ffffff')
            ->setParam('{{bg-cta}}', '#3498db')
            ->setParam('{{bg-cta-hover}}', '#34495e')
            ->setParam('{{text-content}}', '#000000')
            ->setParam('{{text-cta}}', '#ffffff')
        ;

        $mail
            ->setParam('event', 'account.verification.create')
            ->setParam('recipient', $user->getAttribute('email'))
            ->setParam('name', $user->getAttribute('name'))
            ->setParam('subject', $locale->getText('account.emails.verification.title'))
            ->setParam('body', $body->render())
            ->trigger()
        ;

        $audit
            ->setParam('userId', $user->getId())
            ->setParam('event', 'account.verification.create')
            ->setParam('resource', 'users/'.$user->getId())
        ;

        $response
            ->setStatusCode(Response::STATUS_CODE_CREATED)
            ->json($verification->getArrayCopy(['$id', 'type', 'expire']))
        ;
    }, ['request', 'response', 'project', 'user', 'projectDB', 'locale', 'audit', 'mail']);
>>>>>>> f5af0e70

App::put('/v1/account/verification')
    ->desc('Complete Email Verification')
    ->groups(['api', 'account'])
    ->label('scope', 'public')
    ->label('sdk.platform', [APP_PLATFORM_CLIENT])
    ->label('sdk.namespace', 'account')
    ->label('sdk.method', 'updateVerification')
    ->label('sdk.description', '/docs/references/account/update-verification.md')
    ->label('abuse-limit', 10)
    ->label('abuse-key', 'url:{url},userId:{param-userId}')
    ->param('userId', '', function () { return new UID(); }, 'User unique ID.')
    ->param('secret', '', function () { return new Text(256); }, 'Valid verification token.')
    ->action(function ($userId, $secret, $response, $user, $projectDB, $audit) {
        /** @var Utopia\Response $response */
        /** @var Appwrite\Database\Document $user */
        /** @var Appwrite\Database\Database $projectDB */
        /** @var Appwrite\Event\Event $audit */

        $profile = $projectDB->getCollectionFirst([ // Get user by email address
            'limit' => 1,
            'filters' => [
                '$collection='.Database::SYSTEM_COLLECTION_USERS,
                '$id='.$userId,
            ],
        ]);

        if (empty($profile)) {
            throw new Exception('User not found', 404); // TODO maybe hide this
        }

        $verification = Auth::tokenVerify($profile->getAttribute('tokens', []), Auth::TOKEN_TYPE_VERIFICATION, $secret);

        if (!$verification) {
            throw new Exception('Invalid verification token', 401);
        }

        Authorization::setRole('user:'.$profile->getId());

        $profile = $projectDB->updateDocument(\array_merge($profile->getArrayCopy(), [
            'emailVerification' => true,
        ]));

        if (false === $profile) {
            throw new Exception('Failed saving user to DB', 500);
        }

        /**
         * We act like we're updating and validating
         *  the verification token but actually we don't need it anymore.
         */
        if (!$projectDB->deleteDocument($verification)) {
            throw new Exception('Failed to remove verification from DB', 500);
        }

        $audit
            ->setParam('userId', $profile->getId())
            ->setParam('event', 'account.verification.update')
            ->setParam('resource', 'users/'.$user->getId())
        ;

        $verification = $profile->search('$id', $verification, $profile->getAttribute('tokens', []));

        $response->json($verification->getArrayCopy(['$id', 'type', 'expire']));
    }, ['response', 'user', 'projectDB', 'audit']);<|MERGE_RESOLUTION|>--- conflicted
+++ resolved
@@ -1,11 +1,5 @@
 <?php
 
-<<<<<<< HEAD
-global $register, $request, $response, $user, $audit,
-    $webhook, $mail, $project, $projectDB, $clients;
-
-=======
->>>>>>> f5af0e70
 use Utopia\App;
 use Utopia\Exception;
 use Utopia\Config\Config;
@@ -121,19 +115,12 @@
             throw new Exception('Account already exists', 409);
         }
 
-<<<<<<< HEAD
-            $response->setStatusCode(Response::STATUS_CODE_CREATED);
-            $response->dynamic($user->setAttribute('roles', Authorization::getRoles()), Response::MODEL_USER);
-=======
         Authorization::enable();
 
         if (false === $user) {
             throw new Exception('Failed saving user to DB', 500);
->>>>>>> f5af0e70
-        }
-
-<<<<<<< HEAD
-=======
+        }
+
         $webhook
             ->setParam('payload', [
                 'name' => $name,
@@ -160,7 +147,6 @@
             )), ['roles' => Authorization::getRoles()]));
     }, ['request', 'response', 'project', 'projectDB', 'webhook', 'audit']);
 
->>>>>>> f5af0e70
 App::post('/v1/account/sessions')
     ->desc('Create Account Session')
     ->groups(['api', 'account'])
@@ -243,20 +229,11 @@
 
         if (!Config::getParam('domainVerification')) {
             $response
-<<<<<<< HEAD
-                ->addCookie(Auth::$cookieName.'_legacy', Auth::encodeSession($profile->getId(), $secret), $expiry, '/', COOKIE_DOMAIN, ('https' == $protocol), true, null)
-                ->addCookie(Auth::$cookieName, Auth::encodeSession($profile->getId(), $secret), $expiry, '/', COOKIE_DOMAIN, ('https' == $protocol), true, COOKIE_SAMESITE)
-                ->setStatusCode(Response::STATUS_CODE_CREATED)
-=======
                 ->addHeader('X-Fallback-Cookies', \json_encode([Auth::$cookieName => Auth::encodeSession($profile->getId(), $secret)]))
->>>>>>> f5af0e70
             ;
 
             $response->dynamic($session, Response::MODEL_SESSION);
         }
-<<<<<<< HEAD
-    );
-=======
         
         $response
             ->addCookie(Auth::$cookieName.'_legacy', Auth::encodeSession($profile->getId(), $secret), $expiry, '/', Config::getParam('cookieDomain'), ('https' == $protocol), true, null)
@@ -265,7 +242,6 @@
             ->json($session->getArrayCopy(['$id', 'type', 'expire']))
         ;
     }, ['request', 'response', 'projectDB', 'webhook', 'audit']);
->>>>>>> f5af0e70
 
 App::get('/v1/account/sessions/oauth2/:provider')
     ->desc('Create Account Session with OAuth2')
@@ -285,26 +261,10 @@
     ->param('success', $oauthDefaultSuccess, function ($clients) { return new Host($clients); }, 'URL to redirect back to your app after a successful login attempt.  Only URLs from hostnames in your project platform list are allowed. This requirement helps to prevent an [open redirect](https://cheatsheetseries.owasp.org/cheatsheets/Unvalidated_Redirects_and_Forwards_Cheat_Sheet.html) attack against your project API.', true, ['clients'])
     ->param('failure', $oauthDefaultFailure, function ($clients) { return new Host($clients); }, 'URL to redirect back to your app after a failed login attempt.  Only URLs from hostnames in your project platform list are allowed. This requirement helps to prevent an [open redirect](https://cheatsheetseries.owasp.org/cheatsheets/Unvalidated_Redirects_and_Forwards_Cheat_Sheet.html) attack against your project API.', true, ['clients'])
     ->param('scopes', [], function () { return new ArrayList(new Text(128)); }, 'A list of custom OAuth2 scopes. Check each provider internal docs for a list of supported scopes.', true)
-<<<<<<< HEAD
-    ->action(
-        function ($provider, $success, $failure, $scopes) use ($response, $request, $project) {
-            $protocol = Config::getParam('protocol');
-            $callback = $protocol.'://'.$request->getServer('HTTP_HOST').'/v1/account/sessions/oauth2/callback/'.$provider.'/'.$project->getId();
-            $appId = $project->getAttribute('usersOauth2'.\ucfirst($provider).'Appid', '');
-            $appSecret = $project->getAttribute('usersOauth2'.\ucfirst($provider).'Secret', '{}');
-
-            $appSecret = \json_decode($appSecret, true);
-
-            if (!empty($appSecret) && isset($appSecret['version'])) {
-                $key = App::getEnv('_APP_OPENSSL_KEY_V'.$appSecret['version']);
-                $appSecret = OpenSSL::decrypt($appSecret['data'], $appSecret['method'], $key, 0, \hex2bin($appSecret['iv']), \hex2bin($appSecret['tag']));
-            }
-=======
     ->action(function ($provider, $success, $failure, $scopes, $request, $response, $project) {
         /** @var Utopia\Request $request */
         /** @var Utopia\Response $response */
         /** @var Appwrite\Database\Document $project */
->>>>>>> f5af0e70
 
         $protocol = $request->getProtocol();
         $callback = $protocol.'://'.$request->getServer('HTTP_HOST').'/v1/account/sessions/oauth2/callback/'.$provider.'/'.$project->getId();
@@ -328,8 +288,6 @@
             throw new Exception('Provider is not supported', 501);
         }
 
-<<<<<<< HEAD
-=======
         $oauth2 = new $classname($appId, $appSecret, $callback, ['success' => $success, 'failure' => $failure], $scopes);
 
         $response
@@ -338,7 +296,6 @@
             ->redirect($oauth2->getLoginURL());
     }, ['request', 'response', 'project']);
 
->>>>>>> f5af0e70
 App::get('/v1/account/sessions/oauth2/callback/:provider/:projectId')
     ->desc('OAuth2 Callback')
     ->groups(['api', 'account'])
@@ -349,20 +306,6 @@
     ->param('provider', '', function () { return new WhiteList(\array_keys(Config::getParam('providers'))); }, 'OAuth2 provider.')
     ->param('code', '', function () { return new Text(1024); }, 'OAuth2 code.')
     ->param('state', '', function () { return new Text(2048); }, 'Login state params.', true)
-<<<<<<< HEAD
-    ->action(
-        function ($projectId, $provider, $code, $state) use ($response) {
-            $domain = Config::getParam('domain');
-            $protocol = Config::getParam('protocol');
-            
-            $response
-                ->addHeader('Cache-Control', 'no-store, no-cache, must-revalidate, max-age=0')
-                ->addHeader('Pragma', 'no-cache')
-                ->redirect($protocol.'://'.$domain.'/v1/account/sessions/oauth2/'.$provider.'/redirect?'
-                    .\http_build_query(['project' => $projectId, 'code' => $code, 'state' => $state]));
-        }
-    );
-=======
     ->action(function ($projectId, $provider, $code, $state, $request, $response) {
         /** @var Utopia\Request $request */
         /** @var Utopia\Response $response */
@@ -376,7 +319,6 @@
             ->redirect($protocol.'://'.$domain.'/v1/account/sessions/oauth2/'.$provider.'/redirect?'
                 .\http_build_query(['project' => $projectId, 'code' => $code, 'state' => $state]));
     }, ['request', 'response']);
->>>>>>> f5af0e70
 
 App::post('/v1/account/sessions/oauth2/callback/:provider/:projectId')
     ->desc('OAuth2 Callback')
@@ -389,20 +331,6 @@
     ->param('provider', '', function () { return new WhiteList(\array_keys(Config::getParam('providers'))); }, 'OAuth2 provider.')
     ->param('code', '', function () { return new Text(1024); }, 'OAuth2 code.')
     ->param('state', '', function () { return new Text(2048); }, 'Login state params.', true)
-<<<<<<< HEAD
-    ->action(
-        function ($projectId, $provider, $code, $state) use ($response) {
-            $domain = Config::getParam('domain');
-            $protocol = Config::getParam('protocol');
-            
-            $response
-                ->addHeader('Cache-Control', 'no-store, no-cache, must-revalidate, max-age=0')
-                ->addHeader('Pragma', 'no-cache')
-                ->redirect($protocol.'://'.$domain.'/v1/account/sessions/oauth2/'.$provider.'/redirect?'
-                    .\http_build_query(['project' => $projectId, 'code' => $code, 'state' => $state]));
-        }
-    );
-=======
     ->action(function ($projectId, $provider, $code, $state, $request, $response) {
         /** @var Utopia\Request $request */
         /** @var Utopia\Response $response */
@@ -416,7 +344,6 @@
             ->redirect($protocol.'://'.$domain.'/v1/account/sessions/oauth2/'.$provider.'/redirect?'
                 .\http_build_query(['project' => $projectId, 'code' => $code, 'state' => $state]));
     }, ['request', 'response']);
->>>>>>> f5af0e70
 
 App::get('/v1/account/sessions/oauth2/:provider/redirect')
     ->desc('OAuth2 Redirect')
@@ -455,16 +382,9 @@
 
         $classname = 'Appwrite\\Auth\\OAuth2\\'.\ucfirst($provider);
 
-<<<<<<< HEAD
-            if (!empty($appSecret) && isset($appSecret['version'])) {
-                $key = App::getEnv('_APP_OPENSSL_KEY_V'.$appSecret['version']);
-                $appSecret = OpenSSL::decrypt($appSecret['data'], $appSecret['method'], $key, 0, \hex2bin($appSecret['iv']), \hex2bin($appSecret['tag']));
-            }
-=======
         if (!\class_exists($classname)) {
             throw new Exception('Provider is not supported', 501);
         }
->>>>>>> f5af0e70
 
         $oauth2 = new $classname($appId, $appSecret, $callback);
 
@@ -615,8 +535,6 @@
             $state['success'] = URLParser::unparse($state['success']);
         }
 
-<<<<<<< HEAD
-=======
         $response
             ->addHeader('Cache-Control', 'no-store, no-cache, must-revalidate, max-age=0')
             ->addHeader('Pragma', 'no-cache')
@@ -626,7 +544,6 @@
         ;
     }, ['request', 'response', 'project', 'user', 'projectDB', 'audit']);
 
->>>>>>> f5af0e70
 App::get('/v1/account')
     ->desc('Get Account')
     ->groups(['api', 'account'])
@@ -636,14 +553,6 @@
     ->label('sdk.method', 'get')
     ->label('sdk.description', '/docs/references/account/get.md')
     ->label('sdk.response', ['200' => 'user'])
-<<<<<<< HEAD
-    ->inject('response')
-    ->action(
-        function () use ($response, &$user, $oauth2Keys) {
-            $response->dynamic($user->setAttribute('roles', Authorization::getRoles()), Response::MODEL_USER);
-        }
-    );
-=======
     ->action(function ($response, $user) use ($oauth2Keys) {
         /** @var Utopia\Response $response */
         /** @var Appwrite\Database\Document $user */
@@ -659,7 +568,6 @@
             $oauth2Keys
         )), ['roles' => Authorization::getRoles()]));
     }, ['response', 'user']);
->>>>>>> f5af0e70
 
 App::get('/v1/account/prefs')
     ->desc('Get Account Preferences')
@@ -682,12 +590,9 @@
             throw new Exception('Failed to parse prefs', 500);
         }
 
-<<<<<<< HEAD
-=======
         $response->json($prefs);
     }, ['response', 'user']);
 
->>>>>>> f5af0e70
 App::get('/v1/account/sessions')
     ->desc('Get Account Sessions')
     ->groups(['api', 'account'])
@@ -746,12 +651,9 @@
             ++$index;
         }
 
-<<<<<<< HEAD
-=======
         $response->json($sessions);
     }, ['response', 'user', 'locale']);
 
->>>>>>> f5af0e70
 App::get('/v1/account/logs')
     ->desc('Get Account Logs')
     ->groups(['api', 'account'])
@@ -825,12 +727,9 @@
             }
         }
 
-<<<<<<< HEAD
-=======
         $response->json($output);
     }, ['response', 'register', 'project', 'user', 'locale']);
 
->>>>>>> f5af0e70
 App::patch('/v1/account/name')
     ->desc('Update Account Name')
     ->groups(['api', 'account'])
@@ -841,25 +740,6 @@
     ->label('sdk.method', 'updateName')
     ->label('sdk.description', '/docs/references/account/update-name.md')
     ->param('name', '', function () { return new Text(100); }, 'User name.')
-<<<<<<< HEAD
-    ->action(
-        function ($name) use ($response, $user, $projectDB, $audit, $oauth2Keys) {
-            $user = $projectDB->updateDocument(\array_merge($user->getArrayCopy(), [
-                'name' => $name,
-            ]));
-
-            if (false === $user) {
-                throw new Exception('Failed saving user to DB', 500);
-            }
-
-            $audit
-                ->setParam('userId', $user->getId())
-                ->setParam('event', 'account.update.name')
-                ->setParam('resource', 'users/'.$user->getId())
-            ;
-
-            $response->dynamic($user->setAttribute('roles', Authorization::getRoles()), Response::MODEL_USER);
-=======
     ->action(function ($name, $response, $user, $projectDB, $audit) use ($oauth2Keys) {
         /** @var Utopia\Response $response */
         /** @var Appwrite\Database\Document $user */
@@ -872,11 +752,8 @@
 
         if (false === $user) {
             throw new Exception('Failed saving user to DB', 500);
->>>>>>> f5af0e70
-        }
-
-<<<<<<< HEAD
-=======
+        }
+
         $audit
             ->setParam('userId', $user->getId())
             ->setParam('event', 'account.update.name')
@@ -894,7 +771,6 @@
         )), ['roles' => Authorization::getRoles()]));
     }, ['response', 'user', 'projectDB', 'audit']);
 
->>>>>>> f5af0e70
 App::patch('/v1/account/password')
     ->desc('Update Account Password')
     ->groups(['api', 'account'])
@@ -920,16 +796,10 @@
             'password' => Auth::passwordHash($password),
         ]));
 
-<<<<<<< HEAD
-            $response->dynamic($user->setAttribute('roles', Authorization::getRoles()), Response::MODEL_USER);
-=======
         if (false === $user) {
             throw new Exception('Failed saving user to DB', 500);
->>>>>>> f5af0e70
-        }
-
-<<<<<<< HEAD
-=======
+        }
+
         $audit
             ->setParam('userId', $user->getId())
             ->setParam('event', 'account.update.password')
@@ -947,7 +817,6 @@
         )), ['roles' => Authorization::getRoles()]));
     }, ['response', 'user', 'projectDB', 'audit']);
 
->>>>>>> f5af0e70
 App::patch('/v1/account/email')
     ->desc('Update Account Email')
     ->groups(['api', 'account'])
@@ -988,16 +857,10 @@
             'emailVerification' => false,
         ]));
 
-<<<<<<< HEAD
-            $response->dynamic($user->setAttribute('roles', Authorization::getRoles()), Response::MODEL_USER);
-=======
         if (false === $user) {
             throw new Exception('Failed saving user to DB', 500);
->>>>>>> f5af0e70
-        }
-
-<<<<<<< HEAD
-=======
+        }
+
         $audit
             ->setParam('userId', $user->getId())
             ->setParam('event', 'account.update.email')
@@ -1015,7 +878,6 @@
         )), ['roles' => Authorization::getRoles()]));
     }, ['response', 'user', 'projectDB', 'audit']);
 
->>>>>>> f5af0e70
 App::patch('/v1/account/prefs')
     ->desc('Update Account Preferences')
     ->groups(['api', 'account'])
@@ -1057,12 +919,9 @@
             throw new Exception('Failed to parse prefs', 500);
         }
 
-<<<<<<< HEAD
-=======
         $response->json($prefs);
     }, ['response', 'user', 'projectDB', 'audit']);
 
->>>>>>> f5af0e70
 App::delete('/v1/account')
     ->desc('Delete Account')
     ->groups(['api', 'account'])
@@ -1117,8 +976,6 @@
             ;
         }
 
-<<<<<<< HEAD
-=======
         $response
             ->addCookie(Auth::$cookieName.'_legacy', '', \time() - 3600, '/', Config::getParam('cookieDomain'), ('https' == $protocol), true, null)
             ->addCookie(Auth::$cookieName, '', \time() - 3600, '/', Config::getParam('cookieDomain'), ('https' == $protocol), true, Config::getParam('cookieSamesite'))
@@ -1126,7 +983,6 @@
         ;
     }, ['request', 'response', 'user', 'projectDB', 'audit', 'webhook']);
 
->>>>>>> f5af0e70
 App::delete('/v1/account/sessions/:sessionId')
     ->desc('Delete Account Session')
     ->groups(['api', 'account'])
@@ -1138,71 +994,6 @@
     ->label('sdk.description', '/docs/references/account/delete-session.md')
     ->label('abuse-limit', 100)
     ->param('sessionId', null, function () { return new UID(); }, 'Session unique ID. Use the string \'current\' to delete the current device session.')
-<<<<<<< HEAD
-    ->action(
-        function ($sessionId) use ($response, $user, $projectDB, $webhook, $audit) {
-            $protocol = Config::getParam('protocol');
-            $sessionId = ($sessionId === 'current')
-                    ? Auth::tokenVerify($user->getAttribute('tokens'), Auth::TOKEN_TYPE_LOGIN, Auth::$secret)
-                    : $sessionId;
-                    
-            $tokens = $user->getAttribute('tokens', []);
-
-            foreach ($tokens as $token) { /* @var $token Document */
-                if (($sessionId == $token->getId()) && Auth::TOKEN_TYPE_LOGIN == $token->getAttribute('type')) {
-                    if (!$projectDB->deleteDocument($token->getId())) {
-                        throw new Exception('Failed to remove token from DB', 500);
-                    }
-
-                    $audit
-                        ->setParam('userId', $user->getId())
-                        ->setParam('event', 'account.sessions.delete')
-                        ->setParam('resource', '/user/'.$user->getId())
-                    ;
-
-                    $webhook
-                        ->setParam('payload', [
-                            'name' => $user->getAttribute('name', ''),
-                            'email' => $user->getAttribute('email', ''),
-                        ])
-                    ;
-
-                    if (!Config::getParam('domainVerification')) {
-                        $response
-                            ->addHeader('X-Fallback-Cookies', \json_encode([]))
-                        ;
-                    }
-
-                    if ($token->getAttribute('secret') == Auth::hash(Auth::$secret)) { // If current session delete the cookies too
-                        $response
-                            ->addCookie(Auth::$cookieName.'_legacy', '', \time() - 3600, '/', COOKIE_DOMAIN, ('https' == $protocol), true, null)
-                            ->addCookie(Auth::$cookieName, '', \time() - 3600, '/', COOKIE_DOMAIN, ('https' == $protocol), true, COOKIE_SAMESITE)
-                        ;
-                    }
-
-                    return $response->noContent();
-                }
-            }
-
-            throw new Exception('Session not found', 404);
-        }
-    );
-
-App::delete('/v1/account/sessions')
-    ->desc('Delete All Account Sessions')
-    ->groups(['api', 'account'])
-    ->label('scope', 'account')
-    ->label('webhook', 'account.sessions.delete')
-    ->label('sdk.platform', [APP_PLATFORM_CLIENT])
-    ->label('sdk.namespace', 'account')
-    ->label('sdk.method', 'deleteSessions')
-    ->label('sdk.description', '/docs/references/account/delete-sessions.md')
-    ->label('abuse-limit', 100)
-    ->action(
-        function () use ($response, $user, $projectDB, $audit, $webhook) {
-            $protocol = Config::getParam('protocol');
-            $tokens = $user->getAttribute('tokens', []);
-=======
     ->action(function ($sessionId, $request, $response, $user, $projectDB, $audit, $webhook) {
         /** @var Utopia\Request $request */
         /** @var Utopia\Response $response */
@@ -1217,7 +1008,6 @@
             : $sessionId;
                 
         $tokens = $user->getAttribute('tokens', []);
->>>>>>> f5af0e70
 
         foreach ($tokens as $token) { /* @var $token Document */
             if (($sessionId == $token->getId()) && Auth::TOKEN_TYPE_LOGIN == $token->getAttribute('type')) {
@@ -1311,12 +1101,9 @@
             }
         }
 
-<<<<<<< HEAD
-=======
         $response->noContent();
     }, ['request', 'response', 'user', 'projectDB', 'audit', 'webhook']);
 
->>>>>>> f5af0e70
 App::post('/v1/account/recovery')
     ->desc('Create Password Recovery')
     ->groups(['api', 'account'])
@@ -1377,8 +1164,6 @@
             throw new Exception('Failed to save user to DB', 500);
         }
 
-<<<<<<< HEAD
-=======
         $url = Template::parseURL($url);
         $url['query'] = Template::mergeQuery(((isset($url['query'])) ? $url['query'] : ''), ['userId' => $profile->getId(), 'secret' => $secret]);
         $url = Template::unParseURL($url);
@@ -1424,7 +1209,6 @@
         ;
     }, ['request', 'response', 'projectDB', 'project', 'locale', 'mail', 'audit']);
 
->>>>>>> f5af0e70
 App::put('/v1/account/recovery')
     ->desc('Complete Password Recovery')
     ->groups(['api', 'account'])
@@ -1545,9 +1329,6 @@
         if (false === $user) {
             throw new Exception('Failed to save user to DB', 500);
         }
-<<<<<<< HEAD
-    );
-=======
         
         $url = Template::parseURL($url);
         $url['query'] = Template::mergeQuery(((isset($url['query'])) ? $url['query'] : ''), ['userId' => $user->getId(), 'secret' => $verificationSecret]);
@@ -1593,7 +1374,6 @@
             ->json($verification->getArrayCopy(['$id', 'type', 'expire']))
         ;
     }, ['request', 'response', 'project', 'user', 'projectDB', 'locale', 'audit', 'mail']);
->>>>>>> f5af0e70
 
 App::put('/v1/account/verification')
     ->desc('Complete Email Verification')
