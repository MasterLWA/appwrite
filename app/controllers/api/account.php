--- conflicted
+++ resolved
@@ -477,19 +477,9 @@
              */
             $isVerified = $oauth2->isEmailVerified($accessToken);
 
-<<<<<<< HEAD
-            if ($isVerified === true) {
-                // Get user by email address
-                $user = $dbForProject->findOne('users', [
-                    new Query('email', Query::TYPE_EQUAL, [$email])]
-                );
-            }
-=======
             $user = $dbForProject->findOne('users', [
-                new Query('deleted', Query::TYPE_EQUAL, [false]),
                 new Query('email', Query::TYPE_EQUAL, [$email])]
             );
->>>>>>> e9029efb
 
             if ($user === false || $user->isEmpty()) { // Last option -> create the user, generate random password
                 $limit = $project->getAttribute('auths', [])['limit'] ?? 0;
