<?php

use Appwrite\Auth\Auth;
use Appwrite\Auth\Validator\Password;
use Appwrite\Detector\Detector;
use Appwrite\Template\Template;
use Appwrite\OpenSSL\OpenSSL;
use Appwrite\URL\URL as URLParser;
use Appwrite\Utopia\Response;
use Appwrite\Network\Validator\Email;
use Appwrite\Network\Validator\Host;
use Appwrite\Network\Validator\URL;
use Utopia\App;
use Utopia\Exception;
use Utopia\Config\Config;
use Utopia\Validator\Assoc;
use Utopia\Validator\Text;
use Utopia\Validator\WhiteList;
use Utopia\Validator\ArrayList;
use Utopia\Audit\Audit;
use Utopia\Audit\Adapters\MySQL as AuditAdapter;
use Utopia\Database\Document;
use Utopia\Database\Exception\Duplicate;
use Ahc\Jwt\JWT;
use Utopia\Database\Query;
use Utopia\Database\Validator\Authorization;
use Utopia\Database\Validator\UID;

$oauthDefaultSuccess = App::getEnv('_APP_HOME').'/auth/oauth2/success';
$oauthDefaultFailure = App::getEnv('_APP_HOME').'/auth/oauth2/failure';

App::post('/v1/account')
    ->desc('Create Account')
    ->groups(['api', 'account', 'auth'])
    ->label('event', 'account.create')
    ->label('scope', 'public')
    ->label('auth.type', 'emailPassword')
    ->label('sdk.auth', [])
    ->label('sdk.namespace', 'account')
    ->label('sdk.method', 'create')
    ->label('sdk.description', '/docs/references/account/create.md')
    ->label('sdk.response.code', Response::STATUS_CODE_CREATED)
    ->label('sdk.response.type', Response::CONTENT_TYPE_JSON)
    ->label('sdk.response.model', Response::MODEL_USER)
    ->label('abuse-limit', 10)
    ->param('email', '', new Email(), 'User email.')
    ->param('password', '', new Password(), 'User password. Must be between 6 to 32 chars.')
    ->param('name', '', new Text(128), 'User name. Max length: 128 chars.', true)
    ->inject('request')
    ->inject('response')
    ->inject('project')
    ->inject('dbForInternal')
    ->inject('audits')
    ->action(function ($email, $password, $name, $request, $response, $project, $dbForInternal, $audits) {
        /** @var Utopia\Swoole\Request $request */
        /** @var Appwrite\Utopia\Response $response */
        /** @var Appwrite\Database\Document $project */
        /** @var Utopia\Database\Database $dbForInternal */
        /** @var Appwrite\Event\Event $audits */

        if ('console' === $project->getId()) {
            $whitlistEmails = $project->getAttribute('authWhitelistEmails');
            $whitlistIPs = $project->getAttribute('authWhitelistIPs');

            if (!empty($whitlistEmails) && !\in_array($email, $whitlistEmails)) {
                throw new Exception('Console registration is restricted to specific emails. Contact your administrator for more information.', 401);
            }

            if (!empty($whitlistIPs) && !\in_array($request->getIP(), $whitlistIPs)) {
                throw new Exception('Console registration is restricted to specific IPs. Contact your administrator for more information.', 401);
            }
        }

        $limit = $project->getAttribute('usersAuthLimit', 0);

        if ($limit !== 0) {
            $sum = $dbForInternal->count('users', [], APP_LIMIT_USERS);

            if($sum >= $limit) {
                throw new Exception('Project registration is restricted. Contact your administrator for more information.', 501);
            }
        }

        Authorization::disable();

        try {
            $userId = $dbForInternal->getId();
            $user = $dbForInternal->createDocument('users', new Document([
                '$id' => $userId,
                '$read' => ['*'],
                '$write' => ['user:'.$userId],
                'email' => $email,
                'emailVerification' => false,
                'status' => Auth::USER_STATUS_UNACTIVATED,
                'password' => Auth::passwordHash($password),
                'passwordUpdate' => \time(),
                'registration' => \time(),
                'reset' => false,
                'name' => $name,
                'prefs' => [],
                'sessions' => [],
                'tokens' => [],
                'memberships' => [],
            ]));
        } catch (Duplicate $th) {
            throw new Exception('Account already exists', 409);
        }

        Authorization::reset();

        Authorization::unsetRole('role:'.Auth::USER_ROLE_GUEST);
        Authorization::setRole('user:'.$user->getId());
        Authorization::setRole('role:'.Auth::USER_ROLE_MEMBER);

        $audits
            ->setParam('userId', $user->getId())
            ->setParam('event', 'account.create')
            ->setParam('resource', 'users/'.$user->getId())
        ;

        $response->setStatusCode(Response::STATUS_CODE_CREATED);
        $response->dynamic2($user, Response::MODEL_USER);
    });

App::post('/v1/account/sessions')
    ->desc('Create Account Session')
    ->groups(['api', 'account', 'auth'])
    ->label('event', 'account.sessions.create')
    ->label('scope', 'public')
    ->label('auth.type', 'emailPassword')
    ->label('sdk.auth', [])
    ->label('sdk.namespace', 'account')
    ->label('sdk.method', 'createSession')
    ->label('sdk.description', '/docs/references/account/create-session.md')
    ->label('sdk.response.code', Response::STATUS_CODE_CREATED)
    ->label('sdk.response.type', Response::CONTENT_TYPE_JSON)
    ->label('sdk.response.model', Response::MODEL_SESSION)
    ->label('abuse-limit', 10)
    ->label('abuse-key', 'url:{url},email:{param-email}')
    ->param('email', '', new Email(), 'User email.')
    ->param('password', '', new Password(), 'User password. Must be between 6 to 32 chars.')
    ->inject('request')
    ->inject('response')
    ->inject('dbForInternal')
    ->inject('locale')
    ->inject('geodb')
    ->inject('audits')
    ->action(function ($email, $password, $request, $response, $dbForInternal, $locale, $geodb, $audits) {
        /** @var Utopia\Swoole\Request $request */
        /** @var Appwrite\Utopia\Response $response */
        /** @var Utopia\Database\Database $dbForInternal */
        /** @var Utopia\Locale\Locale $locale */
        /** @var MaxMind\Db\Reader $geodb */
        /** @var Appwrite\Event\Event $audits */

        $protocol = $request->getProtocol();
        
        $profile = $dbForInternal->findFirst('users', [new Query('email', Query::TYPE_EQUAL, [$email])], 1); // Get user by email address

        if (!$profile || !Auth::passwordVerify($password, $profile->getAttribute('password'))) {
            $audits
                //->setParam('userId', $profile->getId())
                ->setParam('event', 'account.sesssions.failed')
                ->setParam('resource', 'users/'.($profile ? $profile->getId() : ''))
            ;

            throw new Exception('Invalid credentials', 401); // Wrong password or username
        }

        if (Auth::USER_STATUS_BLOCKED == $profile->getAttribute('status')) { // Account is blocked
            throw new Exception('Invalid credentials. User is blocked', 401); // User is in status blocked
        }

        $detector = new Detector($request->getUserAgent('UNKNOWN'));
        $record = $geodb->get($request->getIP());
        $expiry = \time() + Auth::TOKEN_EXPIRATION_LOGIN_LONG;
        $secret = Auth::tokenGenerator();
        $session = new Document(array_merge(
            [
                '$id' => $dbForInternal->getId(),
                'provider' => Auth::SESSION_PROVIDER_EMAIL,
                'providerUid' => $email,
                'secret' => Auth::hash($secret), // One way hash encryption to protect DB leak
                'expire' => $expiry,
                'userAgent' => $request->getUserAgent('UNKNOWN'),
                'ip' => $request->getIP(),
                'countryCode' => ($record) ? \strtolower($record['country']['iso_code']) : '--',
            ], $detector->getOS(), $detector->getClient(), $detector->getDevice()
        ));

        Authorization::setRole('user:'.$profile->getId());

        $profile->setAttribute('sessions', $session, Document::SET_TYPE_APPEND);

        $profile = $dbForInternal->updateDocument('users', $profile->getId(), $profile);

        $audits
            ->setParam('userId', $profile->getId())
            ->setParam('event', 'account.sessions.create')
            ->setParam('resource', 'users/'.$profile->getId())
        ;

        if (!Config::getParam('domainVerification')) {
            $response
                ->addHeader('X-Fallback-Cookies', \json_encode([Auth::$cookieName => Auth::encodeSession($profile->getId(), $secret)]))
            ;
        }
        
        $response
            ->addCookie(Auth::$cookieName.'_legacy', Auth::encodeSession($profile->getId(), $secret), $expiry, '/', Config::getParam('cookieDomain'), ('https' == $protocol), true, null)
            ->addCookie(Auth::$cookieName, Auth::encodeSession($profile->getId(), $secret), $expiry, '/', Config::getParam('cookieDomain'), ('https' == $protocol), true, Config::getParam('cookieSamesite'))
            ->setStatusCode(Response::STATUS_CODE_CREATED)
        ;

        $countries = $locale->getText('countries');

        $session
            ->setAttribute('current', true)
            ->setAttribute('countryName', (isset($countries[strtoupper($session->getAttribute('countryCode'))])) ? $countries[strtoupper($session->getAttribute('countryCode'))] : $locale->getText('locale.country.unknown'))
        ;
        
        $response->dynamic2($session, Response::MODEL_SESSION);
    });

App::get('/v1/account/sessions/oauth2/:provider')
    ->desc('Create Account Session with OAuth2')
    ->groups(['api', 'account'])
    ->label('error', __DIR__.'/../../views/general/error.phtml')
    ->label('scope', 'public')
    ->label('sdk.auth', [])
    ->label('sdk.namespace', 'account')
    ->label('sdk.method', 'createOAuth2Session')
    ->label('sdk.description', '/docs/references/account/create-session-oauth2.md')
    ->label('sdk.response.code', Response::STATUS_CODE_MOVED_PERMANENTLY)
    ->label('sdk.response.type', Response::CONTENT_TYPE_HTML)
    ->label('sdk.methodType', 'webAuth')
    ->label('abuse-limit', 50)
    ->label('abuse-key', 'ip:{ip}')
    ->param('provider', '', new WhiteList(\array_keys(Config::getParam('providers')), true), 'OAuth2 Provider. Currently, supported providers are: ' . \implode(', ', \array_keys(\array_filter(Config::getParam('providers'), function($node) {return (!$node['mock']);}))).'.')
    ->param('success', $oauthDefaultSuccess, function ($clients) { return new Host($clients); }, 'URL to redirect back to your app after a successful login attempt.  Only URLs from hostnames in your project platform list are allowed. This requirement helps to prevent an [open redirect](https://cheatsheetseries.owasp.org/cheatsheets/Unvalidated_Redirects_and_Forwards_Cheat_Sheet.html) attack against your project API.', true, ['clients'])
    ->param('failure', $oauthDefaultFailure, function ($clients) { return new Host($clients); }, 'URL to redirect back to your app after a failed login attempt.  Only URLs from hostnames in your project platform list are allowed. This requirement helps to prevent an [open redirect](https://cheatsheetseries.owasp.org/cheatsheets/Unvalidated_Redirects_and_Forwards_Cheat_Sheet.html) attack against your project API.', true, ['clients'])
    ->param('scopes', [], new ArrayList(new Text(128)), 'A list of custom OAuth2 scopes. Check each provider internal docs for a list of supported scopes.', true)
    ->inject('request')
    ->inject('response')
    ->inject('project')
    ->action(function ($provider, $success, $failure, $scopes, $request, $response, $project) {
        /** @var Utopia\Swoole\Request $request */
        /** @var Appwrite\Utopia\Response $response */
        /** @var Appwrite\Database\Document $project */

        $protocol = $request->getProtocol();
        $callback = $protocol.'://'.$request->getHostname().'/v1/account/sessions/oauth2/callback/'.$provider.'/'.$project->getId();
        $appId = $project->getAttribute('usersOauth2'.\ucfirst($provider).'Appid', '');
        $appSecret = $project->getAttribute('usersOauth2'.\ucfirst($provider).'Secret', '{}');

        if (!empty($appSecret) && isset($appSecret['version'])) {
            $key = App::getEnv('_APP_OPENSSL_KEY_V'.$appSecret['version']);
            $appSecret = OpenSSL::decrypt($appSecret['data'], $appSecret['method'], $key, 0, \hex2bin($appSecret['iv']), \hex2bin($appSecret['tag']));
        }

        if (empty($appId) || empty($appSecret)) {
            throw new Exception('This provider is disabled. Please configure the provider app ID and app secret key from your '.APP_NAME.' console to continue.', 412);
        }

        $classname = 'Appwrite\\Auth\\OAuth2\\'.\ucfirst($provider);

        if (!\class_exists($classname)) {
            throw new Exception('Provider is not supported', 501);
        }

        $oauth2 = new $classname($appId, $appSecret, $callback, ['success' => $success, 'failure' => $failure], $scopes);

        $response
            ->addHeader('Cache-Control', 'no-store, no-cache, must-revalidate, max-age=0')
            ->addHeader('Pragma', 'no-cache')
            ->redirect($oauth2->getLoginURL());
    });

App::get('/v1/account/sessions/oauth2/callback/:provider/:projectId')
    ->desc('OAuth2 Callback')
    ->groups(['api', 'account'])
    ->label('error', __DIR__.'/../../views/general/error.phtml')
    ->label('scope', 'public')
    ->label('docs', false)
    ->param('projectId', '', new Text(1024), 'Project unique ID.')
    ->param('provider', '', new WhiteList(\array_keys(Config::getParam('providers')), true), 'OAuth2 provider.')
    ->param('code', '', new Text(1024), 'OAuth2 code.')
    ->param('state', '', new Text(2048), 'Login state params.', true)
    ->inject('request')
    ->inject('response')
    ->action(function ($projectId, $provider, $code, $state, $request, $response) {
        /** @var Utopia\Swoole\Request $request */
        /** @var Appwrite\Utopia\Response $response */

        $domain = $request->getHostname();
        $protocol = $request->getProtocol();
        
        $response
            ->addHeader('Cache-Control', 'no-store, no-cache, must-revalidate, max-age=0')
            ->addHeader('Pragma', 'no-cache')
            ->redirect($protocol.'://'.$domain.'/v1/account/sessions/oauth2/'.$provider.'/redirect?'
                .\http_build_query(['project' => $projectId, 'code' => $code, 'state' => $state]));
    });

App::post('/v1/account/sessions/oauth2/callback/:provider/:projectId')
    ->desc('OAuth2 Callback')
    ->groups(['api', 'account'])
    ->label('error', __DIR__.'/../../views/general/error.phtml')
    ->label('scope', 'public')
    ->label('origin', '*')
    ->label('docs', false)
    ->param('projectId', '', new Text(1024), 'Project unique ID.')
    ->param('provider', '', new WhiteList(\array_keys(Config::getParam('providers')), true), 'OAuth2 provider.')
    ->param('code', '', new Text(1024), 'OAuth2 code.')
    ->param('state', '', new Text(2048), 'Login state params.', true)
    ->inject('request')
    ->inject('response')
    ->action(function ($projectId, $provider, $code, $state, $request, $response) {
        /** @var Utopia\Swoole\Request $request */
        /** @var Appwrite\Utopia\Response $response */

        $domain = $request->getHostname();
        $protocol = $request->getProtocol();
        
        $response
            ->addHeader('Cache-Control', 'no-store, no-cache, must-revalidate, max-age=0')
            ->addHeader('Pragma', 'no-cache')
            ->redirect($protocol.'://'.$domain.'/v1/account/sessions/oauth2/'.$provider.'/redirect?'
                .\http_build_query(['project' => $projectId, 'code' => $code, 'state' => $state]));
    });

App::get('/v1/account/sessions/oauth2/:provider/redirect')
    ->desc('OAuth2 Redirect')
    ->groups(['api', 'account'])
    ->label('error', __DIR__.'/../../views/general/error.phtml')
    ->label('event', 'account.sessions.create')
    ->label('scope', 'public')
    ->label('abuse-limit', 50)
    ->label('abuse-key', 'ip:{ip}')
    ->label('docs', false)
    ->param('provider', '', new WhiteList(\array_keys(Config::getParam('providers')), true), 'OAuth2 provider.')
    ->param('code', '', new Text(1024), 'OAuth2 code.')
    ->param('state', '', new Text(2048), 'OAuth2 state params.', true)
    ->inject('request')
    ->inject('response')
    ->inject('project')
    ->inject('user')
    ->inject('dbForInternal')
    ->inject('geodb')
    ->inject('audits')
    ->action(function ($provider, $code, $state, $request, $response, $project, $user, $dbForInternal, $geodb, $audits) use ($oauthDefaultSuccess) {
        /** @var Utopia\Swoole\Request $request */
        /** @var Appwrite\Utopia\Response $response */
        /** @var Appwrite\Database\Document $project */
        /** @var Utopia\Database\Document $user */
        /** @var Utopia\Database\Database $dbForInternal */
        /** @var MaxMind\Db\Reader $geodb */
        /** @var Appwrite\Event\Event $audits */
        
        $protocol = $request->getProtocol();
        $callback = $protocol.'://'.$request->getHostname().'/v1/account/sessions/oauth2/callback/'.$provider.'/'.$project->getId();
        $defaultState = ['success' => $project->getAttribute('url', ''), 'failure' => ''];
        $validateURL = new URL();

        $appId = $project->getAttribute('usersOauth2'.\ucfirst($provider).'Appid', '');
        $appSecret = $project->getAttribute('usersOauth2'.\ucfirst($provider).'Secret', '{}');

        if (!empty($appSecret) && isset($appSecret['version'])) {
            $key = App::getEnv('_APP_OPENSSL_KEY_V'.$appSecret['version']);
            $appSecret = OpenSSL::decrypt($appSecret['data'], $appSecret['method'], $key, 0, \hex2bin($appSecret['iv']), \hex2bin($appSecret['tag']));
        }

        $classname = 'Appwrite\\Auth\\OAuth2\\'.\ucfirst($provider);

        if (!\class_exists($classname)) {
            throw new Exception('Provider is not supported', 501);
        }

        $oauth2 = new $classname($appId, $appSecret, $callback);

        if (!empty($state)) {
            try {
                $state = \array_merge($defaultState, $oauth2->parseState($state));
            } catch (\Exception $exception) {
                throw new Exception('Failed to parse login state params as passed from OAuth2 provider');
            }
        } else {
            $state = $defaultState;
        }

        if (!$validateURL->isValid($state['success'])) {
            throw new Exception('Invalid redirect URL for success login', 400);
        }

        if (!empty($state['failure']) && !$validateURL->isValid($state['failure'])) {
            throw new Exception('Invalid redirect URL for failure login', 400);
        }
        
        $state['failure'] = null;
        $accessToken = $oauth2->getAccessToken($code);

        if (empty($accessToken)) {
            if (!empty($state['failure'])) {
                $response->redirect($state['failure'], 301, 0);
            }

            throw new Exception('Failed to obtain access token');
        }

        $oauth2ID = $oauth2->getUserID($accessToken);
        
        if (empty($oauth2ID)) {
            if (!empty($state['failure'])) {
                $response->redirect($state['failure'], 301, 0);
            }

            throw new Exception('Missing ID from OAuth2 provider', 400);
        }

        $sessions = $user->getAttribute('sessions', []);
        $current = Auth::sessionVerify($sessions, Auth::$secret);

        if($current) { // Delete current session of new one.
            foreach ($sessions as $key => $session) {
                if ($current === $session['$id']) {
                    unset($sessions[$key]);
                    $dbForInternal->updateDocument('users', $user->getId(), $user->setAttribute('sessions', $sessions));
                }
            }
        }

        $user = (empty($user->getId())) ? $dbForInternal->getCollectionFirst([ // Get user by provider id
            'limit' => 1,
            'filters' => [
                '$collection='.Database::SYSTEM_COLLECTION_USERS,
                'sessions.provider='.$provider,
                'sessions.providerUid='.$oauth2ID
            ],
        ]) : $user;

        if (empty($user)) { // No user logged in or with OAuth2 provider ID, create new one or connect with account with same email
            $name = $oauth2->getUserName($accessToken);
            $email = $oauth2->getUserEmail($accessToken);

            $user = $dbForInternal->findFirst('users', [new Query('email', Query::TYPE_EQUAL, [$email])], 1); // Get user by email address

            if (!$user || empty($user->getId())) { // Last option -> create the user, generate random password
                $limit = $project->getAttribute('usersAuthLimit', 0);
        
                if ($limit !== 0) {
                    $sum = $dbForInternal->count('users', [], APP_LIMIT_COUNT);
        
                    if($sum >= $limit) {
                        throw new Exception('Project registration is restricted. Contact your administrator for more information.', 501);
                    }
                }
                
                Authorization::disable();

                try {
                    $userId = $dbForInternal->getId();
                    $user = $dbForInternal->createDocument('users', new Document([
                        '$id' => $userId,
                        '$read' => ['*'],
                        '$write' => ['user:'.$userId],
                        'email' => $email,
                        'emailVerification' => true,
                        'status' => Auth::USER_STATUS_ACTIVATED, // Email should already be authenticated by OAuth2 provider
                        'password' => Auth::passwordHash(Auth::passwordGenerator()),
                        'passwordUpdate' => 0,
                        'registration' => \time(),
                        'reset' => false,
                        'name' => $name,
                        'prefs' => [],
                        'sessions' => [],
                        'tokens' => [],
                        'memberships' => [],
                    ]));
                } catch (Duplicate $th) {
                    throw new Exception('Account already exists', 409);
                }

                Authorization::reset();
            }
        }

        if (Auth::USER_STATUS_BLOCKED == $user->getAttribute('status')) { // Account is blocked
            throw new Exception('Invalid credentials. User is blocked', 401); // User is in status blocked
        }

        // Create session token, verify user account and update OAuth2 ID and Access Token

        $detector = new Detector($request->getUserAgent('UNKNOWN'));
        $record = $geodb->get($request->getIP());
        $secret = Auth::tokenGenerator();
        $expiry = \time() + Auth::TOKEN_EXPIRATION_LOGIN_LONG;
        $session = new Document(array_merge([
            '$id' => $dbForInternal->getId(),
            'provider' => $provider,
            'providerUid' => $oauth2ID,
            'providerToken' => $accessToken,
            'secret' => Auth::hash($secret), // One way hash encryption to protect DB leak
            'expire' => $expiry,
            'userAgent' => $request->getUserAgent('UNKNOWN'),
            'ip' => $request->getIP(),
            'countryCode' => ($record) ? \strtolower($record['country']['iso_code']) : '--',
        ], $detector->getOS(), $detector->getClient(), $detector->getDevice()));

        $isAnonymousUser = is_null($user->getAttribute('email')) && is_null($user->getAttribute('password'));

        if ($isAnonymousUser) {
            $user
                ->setAttribute('name', $oauth2->getUserName($accessToken))
                ->setAttribute('email', $oauth2->getUserEmail($accessToken))
            ;
        }

        $user
            ->setAttribute('status', Auth::USER_STATUS_ACTIVATED)
            ->setAttribute('sessions', $session, Document::SET_TYPE_APPEND)
        ;

        Authorization::setRole('user:'.$user->getId());

        $user = $dbForInternal->updateDocument('users', $user->getId(), $user);

        $audits
            ->setParam('userId', $user->getId())
            ->setParam('event', 'account.sessions.create')
            ->setParam('resource', 'users/'.$user->getId())
            ->setParam('data', ['provider' => $provider])
        ;

        if (!Config::getParam('domainVerification')) {
            $response
                ->addHeader('X-Fallback-Cookies', \json_encode([Auth::$cookieName => Auth::encodeSession($user->getId(), $secret)]))
            ;
        }
        
        // Add keys for non-web platforms - TODO - add verification phase to aviod session sniffing
        if (parse_url($state['success'], PHP_URL_PATH) === parse_url($oauthDefaultSuccess, PHP_URL_PATH)) {
            $state['success'] = URLParser::parse($state['success']);
            $query = URLParser::parseQuery($state['success']['query']);
            $query['project'] = $project->getId();
            $query['domain'] = Config::getParam('cookieDomain');
            $query['key'] = Auth::$cookieName;
            $query['secret'] = Auth::encodeSession($user->getId(), $secret);
            $state['success']['query'] = URLParser::unparseQuery($query);
            $state['success'] = URLParser::unparse($state['success']);
        }

        $response
            ->addHeader('Cache-Control', 'no-store, no-cache, must-revalidate, max-age=0')
            ->addHeader('Pragma', 'no-cache')
            ->addCookie(Auth::$cookieName.'_legacy', Auth::encodeSession($user->getId(), $secret), $expiry, '/', Config::getParam('cookieDomain'), ('https' == $protocol), true, null)
            ->addCookie(Auth::$cookieName, Auth::encodeSession($user->getId(), $secret), $expiry, '/', Config::getParam('cookieDomain'), ('https' == $protocol), true, Config::getParam('cookieSamesite'))
            ->redirect($state['success'])
        ;
    });

App::post('/v1/account/sessions/anonymous')
    ->desc('Create Anonymous Session')
    ->groups(['api', 'account', 'auth'])
    ->label('event', 'account.sessions.create')
    ->label('scope', 'public')
    ->label('auth.type', 'anonymous')
    ->label('sdk.auth', [])
    ->label('sdk.namespace', 'account')
    ->label('sdk.method', 'createAnonymousSession')
    ->label('sdk.description', '/docs/references/account/create-session-anonymous.md')
    ->label('sdk.response.code', Response::STATUS_CODE_CREATED)
    ->label('sdk.response.type', Response::CONTENT_TYPE_JSON)
    ->label('sdk.response.model', Response::MODEL_SESSION)
    ->label('abuse-limit', 50)
    ->label('abuse-key', 'ip:{ip}')
    ->inject('request')
    ->inject('response')
    ->inject('locale')
    ->inject('user')
    ->inject('project')
    ->inject('dbForInternal')
    ->inject('geodb')
    ->inject('audits')
    ->action(function ($request, $response, $locale, $user, $project, $dbForInternal, $geodb, $audits) {
        /** @var Utopia\Swoole\Request $request */
        /** @var Appwrite\Utopia\Response $response */
        /** @var Utopia\Locale\Locale $locale */
        /** @var Utopia\Database\Document $user */
        /** @var Appwrite\Database\Document $project */
        /** @var Utopia\Database\Database $dbForInternal */
        /** @var MaxMind\Db\Reader $geodb */
        /** @var Appwrite\Event\Event $audits */

        $protocol = $request->getProtocol();

        if ('console' === $project->getId()) {
            throw new Exception('Failed to create anonymous user.', 401);
        }

        if ($user->getId()) {
            throw new Exception('Cannot create an anonymous user when logged in.', 401);
        }

        $limit = $project->getAttribute('usersAuthLimit', 0);

        if ($limit !== 0) {
            $sum = $dbForInternal->count('users', [], APP_LIMIT_COUNT);

            if($sum >= $limit) {
                throw new Exception('Project registration is restricted. Contact your administrator for more information.', 501);
            }
        }

        Authorization::disable();

        $userId = $dbForInternal->getId();
        $user = $dbForInternal->createDocument('users', new Document([
            '$id' => $userId,
            '$read' => ['*'], 
            '$write' => ['user:'.$userId],
            'email' => null,
            'emailVerification' => false,
            'status' => Auth::USER_STATUS_UNACTIVATED,
            'password' => null,
            'passwordUpdate' => \time(),
            'registration' => \time(),
            'reset' => false,
            'name' => null,
            'prefs' => [],
            'sessions' => [],
            'tokens' => [],
            'memberships' => [],
        ]));

        Authorization::reset();

        // Create session token

        $detector = new Detector($request->getUserAgent('UNKNOWN'));
        $record = $geodb->get($request->getIP());
        $secret = Auth::tokenGenerator();
        $expiry = \time() + Auth::TOKEN_EXPIRATION_LOGIN_LONG;
        $session = new Document(array_merge(
            [
                '$id' => $dbForInternal->getId(),
                'provider' => Auth::SESSION_PROVIDER_ANONYMOUS,
                'secret' => Auth::hash($secret), // One way hash encryption to protect DB leak
                'expire' => $expiry,
                'userAgent' => $request->getUserAgent('UNKNOWN'),
                'ip' => $request->getIP(),
                'countryCode' => ($record) ? \strtolower($record['country']['iso_code']) : '--',
            ],
            $detector->getOS(),
            $detector->getClient(),
            $detector->getDevice()
        ));

        Authorization::setRole('user:'.$user->getId());

<<<<<<< HEAD
        $user = $dbForInternal->updateDocument('users', $user->getId(), $user);
=======
        $session = $projectDB->createDocument($session->getArrayCopy());

        if (false === $session) {
            throw new Exception('Failed saving session to DB', 500);
        }

        $user->setAttribute('sessions', $session, Document::SET_TYPE_APPEND);

        $user = $projectDB->updateDocument($user->getArrayCopy());

        if (false === $user) {
            throw new Exception('Failed saving user to DB', 500);
        }
>>>>>>> 33aaa5c1

        $audits
            ->setParam('userId', $user->getId())
            ->setParam('event', 'account.sessions.create')
            ->setParam('resource', 'users/'.$user->getId())
        ;

        if (!Config::getParam('domainVerification')) {
            $response
                ->addHeader('X-Fallback-Cookies', \json_encode([Auth::$cookieName => Auth::encodeSession($user->getId(), $secret)]))
            ;
        }

        $response
            ->addCookie(Auth::$cookieName.'_legacy', Auth::encodeSession($user->getId(), $secret), $expiry, '/', Config::getParam('cookieDomain'), ('https' == $protocol), true, null)
            ->addCookie(Auth::$cookieName, Auth::encodeSession($user->getId(), $secret), $expiry, '/', Config::getParam('cookieDomain'), ('https' == $protocol), true, Config::getParam('cookieSamesite'))
            ->setStatusCode(Response::STATUS_CODE_CREATED)
        ;

        $session
            ->setAttribute('current', true)
            ->setAttribute('countryName', (isset($countries[$session->getAttribute('countryCode')])) ? $countries[$session->getAttribute('countryCode')] : $locale->getText('locale.country.unknown'))
        ;

        $response->dynamic2($session, Response::MODEL_SESSION);
    });

App::post('/v1/account/jwt')
    ->desc('Create Account JWT')
    ->groups(['api', 'account', 'auth'])
    ->label('scope', 'account')
    ->label('auth.type', 'jwt')
    ->label('sdk.auth', [APP_AUTH_TYPE_SESSION])
    ->label('sdk.namespace', 'account')
    ->label('sdk.method', 'createJWT')
    ->label('sdk.description', '/docs/references/account/create-jwt.md')
    ->label('sdk.response.code', Response::STATUS_CODE_CREATED)
    ->label('sdk.response.type', Response::CONTENT_TYPE_JSON)
    ->label('sdk.response.model', Response::MODEL_JWT)
    ->label('abuse-limit', 10)
    ->label('abuse-key', 'url:{url},userId:{param-userId}')
    ->inject('response')
    ->inject('user')
    ->action(function ($response, $user) {
        /** @var Appwrite\Utopia\Response $response */
        /** @var Utopia\Database\Document $user */
            
        $sessions = $user->getAttribute('sessions', []);
        $current = new Document();

        foreach ($sessions as $session) { 
            /** @var Appwrite\Database\Document $session */

            if ($session->getAttribute('secret') == Auth::hash(Auth::$secret)) { // If current session delete the cookies too
                $current = $session;
            }
        }

        if($current->isEmpty()) {
            throw new Exception('No valid session found', 401);
        }
        
        $jwt = new JWT(App::getEnv('_APP_OPENSSL_KEY_V1'), 'HS256', 900, 10); // Instantiate with key, algo, maxAge and leeway.

        $response->setStatusCode(Response::STATUS_CODE_CREATED);
        $response->dynamic2(new Document(['jwt' => $jwt->encode([
            // 'uid'    => 1,
            // 'aud'    => 'http://site.com',
            // 'scopes' => ['user'],
            // 'iss'    => 'http://api.mysite.com',
            'userId' => $user->getId(),
            'sessionId' => $current->getId(),
        ])]), Response::MODEL_JWT);
    });

App::get('/v1/account')
    ->desc('Get Account')
    ->groups(['api', 'account'])
    ->label('scope', 'account')
    ->label('sdk.auth', [APP_AUTH_TYPE_SESSION, APP_AUTH_TYPE_JWT])
    ->label('sdk.namespace', 'account')
    ->label('sdk.method', 'get')
    ->label('sdk.description', '/docs/references/account/get.md')
    ->label('sdk.response.code', Response::STATUS_CODE_OK)
    ->label('sdk.response.type', Response::CONTENT_TYPE_JSON)
    ->label('sdk.response.model', Response::MODEL_USER)
    ->inject('response')
    ->inject('user')
    ->action(function ($response, $user) {
        /** @var Appwrite\Utopia\Response $response */
        /** @var Utopia\Database\Document $user */

        $response->dynamic2($user, Response::MODEL_USER);
    });

App::get('/v1/account/prefs')
    ->desc('Get Account Preferences')
    ->groups(['api', 'account'])
    ->label('scope', 'account')
    ->label('sdk.auth', [APP_AUTH_TYPE_SESSION, APP_AUTH_TYPE_JWT])
    ->label('sdk.namespace', 'account')
    ->label('sdk.method', 'getPrefs')
    ->label('sdk.description', '/docs/references/account/get-prefs.md')
    ->label('sdk.response.code', Response::STATUS_CODE_OK)
    ->label('sdk.response.type', Response::CONTENT_TYPE_JSON)
    ->label('sdk.response.model', Response::MODEL_PREFERENCES)
    ->inject('response')
    ->inject('user')
    ->action(function ($response, $user) {
        /** @var Appwrite\Utopia\Response $response */
        /** @var Utopia\Database\Document $user */

        $prefs = $user->getAttribute('prefs', new \stdClass());

        $response->dynamic2(new Document($prefs), Response::MODEL_PREFERENCES);
    });

App::get('/v1/account/sessions')
    ->desc('Get Account Sessions')
    ->groups(['api', 'account'])
    ->label('scope', 'account')
    ->label('sdk.auth', [APP_AUTH_TYPE_SESSION, APP_AUTH_TYPE_JWT])
    ->label('sdk.namespace', 'account')
    ->label('sdk.method', 'getSessions')
    ->label('sdk.description', '/docs/references/account/get-sessions.md')
    ->label('sdk.response.code', Response::STATUS_CODE_OK)
    ->label('sdk.response.type', Response::CONTENT_TYPE_JSON)
    ->label('sdk.response.model', Response::MODEL_SESSION_LIST)
    ->inject('response')
    ->inject('user')
    ->inject('locale')
    ->action(function ($response, $user, $locale) {
        /** @var Appwrite\Utopia\Response $response */
        /** @var Utopia\Database\Document $user */
        /** @var Utopia\Locale\Locale $locale */

        $sessions = $user->getAttribute('sessions', []);
        $countries = $locale->getText('countries');
        $current = Auth::sessionVerify($sessions, Auth::$secret);

        foreach ($sessions as $key => $session) { 
            /** @var Document $session */

            $session->setAttribute('countryName', (isset($countries[strtoupper($session->getAttribute('countryCode'))]))
                ? $countries[strtoupper($session->getAttribute('countryCode'))]
                : $locale->getText('locale.country.unknown'));
            $session->setAttribute('current', ($current == $session->getId()) ? true : false);

            $sessions[$key] = $session;
        }

        $response->dynamic2(new Document([
            'sum' => count($sessions),
            'sessions' => $sessions
        ]), Response::MODEL_SESSION_LIST);
    });

App::get('/v1/account/logs')
    ->desc('Get Account Logs')
    ->groups(['api', 'account'])
    ->label('scope', 'account')
    ->label('sdk.auth', [APP_AUTH_TYPE_SESSION, APP_AUTH_TYPE_JWT])
    ->label('sdk.namespace', 'account')
    ->label('sdk.method', 'getLogs')
    ->label('sdk.description', '/docs/references/account/get-logs.md')
    ->label('sdk.response.code', Response::STATUS_CODE_OK)
    ->label('sdk.response.type', Response::CONTENT_TYPE_JSON)
    ->label('sdk.response.model', Response::MODEL_LOG_LIST)
    ->inject('response')
    ->inject('register')
    ->inject('project')
    ->inject('user')
    ->inject('locale')
    ->inject('geodb')
    ->action(function ($response, $register, $project, $user, $locale, $geodb) {
        /** @var Appwrite\Utopia\Response $response */
        /** @var Appwrite\Database\Document $project */
        /** @var Utopia\Database\Document $user */
        /** @var Utopia\Locale\Locale $locale */
        /** @var MaxMind\Db\Reader $geodb */

        $adapter = new AuditAdapter($register->get('db'));
        $adapter->setNamespace('app_'.$project->getId());

        $audit = new Audit($adapter);
        $countries = $locale->getText('countries');

        $logs = $audit->getLogsByUserAndActions($user->getId(), [
            'account.create',
            'account.delete',
            'account.update.name',
            'account.update.email',
            'account.update.password',
            'account.update.prefs',
            'account.sessions.create',
            'account.sessions.delete',
            'account.recovery.create',
            'account.recovery.update',
            'account.verification.create',
            'account.verification.update',
            'teams.membership.create',
            'teams.membership.update',
            'teams.membership.delete',
        ]);

        $output = [];

        foreach ($logs as $i => &$log) {
            $log['userAgent'] = (!empty($log['userAgent'])) ? $log['userAgent'] : 'UNKNOWN';

            $detector = new Detector($log['userAgent']);

            $output[$i] = new Document(array_merge([
                'event' => $log['event'],
                'ip' => $log['ip'],
                'time' => \strtotime($log['time']),
            ], $detector->getOS(), $detector->getClient(), $detector->getDevice()));

            $record = $geodb->get($log['ip']);

            if ($record) {
                $output[$i]['countryCode'] = (isset($countries[$record['country']['iso_code']])) ? \strtolower($record['country']['iso_code']) : '--';
                $output[$i]['countryName'] = (isset($countries[$record['country']['iso_code']])) ? $countries[$record['country']['iso_code']] : $locale->getText('locale.country.unknown');
            } else {
                $output[$i]['countryCode'] = '--';
                $output[$i]['countryName'] = $locale->getText('locale.country.unknown');
            }

        }

        $response->dynamic2(new Document(['logs' => $output]), Response::MODEL_LOG_LIST);
    });

App::patch('/v1/account/name')
    ->desc('Update Account Name')
    ->groups(['api', 'account'])
    ->label('event', 'account.update.name')
    ->label('scope', 'account')
    ->label('sdk.auth', [APP_AUTH_TYPE_SESSION, APP_AUTH_TYPE_JWT])
    ->label('sdk.namespace', 'account')
    ->label('sdk.method', 'updateName')
    ->label('sdk.description', '/docs/references/account/update-name.md')
    ->label('sdk.response.code', Response::STATUS_CODE_OK)
    ->label('sdk.response.type', Response::CONTENT_TYPE_JSON)
    ->label('sdk.response.model', Response::MODEL_USER)
    ->param('name', '', new Text(128), 'User name. Max length: 128 chars.')
    ->inject('response')
    ->inject('user')
    ->inject('dbForInternal')
    ->inject('audits')
    ->action(function ($name, $response, $user, $dbForInternal, $audits) {
        /** @var Appwrite\Utopia\Response $response */
        /** @var Utopia\Database\Document $user */
        /** @var Utopia\Database\Database $dbForInternal */
        /** @var Appwrite\Event\Event $audits */

        $user = $dbForInternal->updateDocument('users', $user->getId(), $user->setAttribute('name', $name));

        $audits
            ->setParam('userId', $user->getId())
            ->setParam('event', 'account.update.name')
            ->setParam('resource', 'users/'.$user->getId())
        ;

        $response->dynamic2($user, Response::MODEL_USER);
    });

App::patch('/v1/account/password')
    ->desc('Update Account Password')
    ->groups(['api', 'account'])
    ->label('event', 'account.update.password')
    ->label('scope', 'account')
    ->label('sdk.auth', [APP_AUTH_TYPE_SESSION, APP_AUTH_TYPE_JWT])
    ->label('sdk.namespace', 'account')
    ->label('sdk.method', 'updatePassword')
    ->label('sdk.description', '/docs/references/account/update-password.md')
    ->label('sdk.response.code', Response::STATUS_CODE_OK)
    ->label('sdk.response.type', Response::CONTENT_TYPE_JSON)
    ->label('sdk.response.model', Response::MODEL_USER)
    ->param('password', '', new Password(), 'New user password. Must be between 6 to 32 chars.')
    ->param('oldPassword', '', new Password(), 'Old user password. Must be between 6 to 32 chars.', true)
    ->inject('response')
    ->inject('user')
    ->inject('dbForInternal')
    ->inject('audits')
    ->action(function ($password, $oldPassword, $response, $user, $dbForInternal, $audits) {
        /** @var Appwrite\Utopia\Response $response */
        /** @var Utopia\Database\Document $user */
        /** @var Utopia\Database\Database $dbForInternal */
        /** @var Appwrite\Event\Event $audits */

        // Check old password only if its an existing user.
        if ($user->getAttribute('passwordUpdate') !== 0 && !Auth::passwordVerify($oldPassword, $user->getAttribute('password'))) { // Double check user password
            throw new Exception('Invalid credentials', 401);
        }

        $user = $dbForInternal->updateDocument('users', $user->getId(), $user
            ->setAttribute('password', Auth::passwordHash($password))
            ->setAttribute('passwordUpdate', \time())
        );

        $audits
            ->setParam('userId', $user->getId())
            ->setParam('event', 'account.update.password')
            ->setParam('resource', 'users/'.$user->getId())
        ;

        $response->dynamic2($user, Response::MODEL_USER);
    });

App::patch('/v1/account/email')
    ->desc('Update Account Email')
    ->groups(['api', 'account'])
    ->label('event', 'account.update.email')
    ->label('scope', 'account')
    ->label('sdk.auth', [APP_AUTH_TYPE_SESSION, APP_AUTH_TYPE_JWT])
    ->label('sdk.namespace', 'account')
    ->label('sdk.method', 'updateEmail')
    ->label('sdk.description', '/docs/references/account/update-email.md')
    ->label('sdk.response.code', Response::STATUS_CODE_OK)
    ->label('sdk.response.type', Response::CONTENT_TYPE_JSON)
    ->label('sdk.response.model', Response::MODEL_USER)
    ->param('email', '', new Email(), 'User email.')
    ->param('password', '', new Password(), 'User password. Must be between 6 to 32 chars.')
    ->inject('response')
    ->inject('user')
    ->inject('dbForInternal')
    ->inject('audits')
    ->action(function ($email, $password, $response, $user, $dbForInternal, $audits) {
        /** @var Appwrite\Utopia\Response $response */
        /** @var Utopia\Database\Document $user */
        /** @var Utopia\Database\Database $dbForInternal */
        /** @var Appwrite\Event\Event $audits */

        $isAnonymousUser = is_null($user->getAttribute('email')) && is_null($user->getAttribute('password')); // Check if request is from an anonymous account for converting

        if (
            !$isAnonymousUser &&
            !Auth::passwordVerify($password, $user->getAttribute('password'))
        ) { // Double check user password
            throw new Exception('Invalid credentials', 401);
        }

        $profile = $dbForInternal->findFirst('users', [new Query('email', Query::TYPE_EQUAL, [$email])], 1); // Get user by email address

        if ($profile) {
            throw new Exception('User already registered', 400);
        }

        $user = $dbForInternal->updateDocument('users', $user->getId(), $user
            ->setAttribute('password', $isAnonymousUser ? Auth::passwordHash($password) : $user->getAttribute('password', ''))
            ->setAttribute('email', $email)
            ->setAttribute('emailVerification', false) // After this user needs to confirm mail again
        );

        $audits
            ->setParam('userId', $user->getId())
            ->setParam('event', 'account.update.email')
            ->setParam('resource', 'users/'.$user->getId())
        ;

        $response->dynamic2($user, Response::MODEL_USER);
    });

App::patch('/v1/account/prefs')
    ->desc('Update Account Preferences')
    ->groups(['api', 'account'])
    ->label('event', 'account.update.prefs')
    ->label('scope', 'account')
    ->label('sdk.auth', [APP_AUTH_TYPE_SESSION, APP_AUTH_TYPE_JWT])
    ->label('sdk.namespace', 'account')
    ->label('sdk.method', 'updatePrefs')
    ->label('sdk.description', '/docs/references/account/update-prefs.md')
    ->label('sdk.response.code', Response::STATUS_CODE_OK)
    ->label('sdk.response.type', Response::CONTENT_TYPE_JSON)
    ->label('sdk.response.model', Response::MODEL_USER)
    ->param('prefs', [], new Assoc(), 'Prefs key-value JSON object.')
    ->inject('response')
    ->inject('user')
    ->inject('dbForInternal')
    ->inject('audits')
    ->action(function ($prefs, $response, $user, $dbForInternal, $audits) {
        /** @var Appwrite\Utopia\Response $response */
        /** @var Utopia\Database\Document $user */
        /** @var Utopia\Database\Database $dbForInternal */
        /** @var Appwrite\Event\Event $audits */

        $user = $dbForInternal->updateDocument('users', $user->getId(), $user->setAttribute('prefs', $prefs));

        $audits
            ->setParam('event', 'account.update.prefs')
            ->setParam('resource', 'users/'.$user->getId())
        ;

        $response->dynamic2($user, Response::MODEL_USER);
    });

App::delete('/v1/account')
    ->desc('Delete Account')
    ->groups(['api', 'account'])
    ->label('event', 'account.delete')
    ->label('scope', 'account')
    ->label('sdk.auth', [APP_AUTH_TYPE_SESSION, APP_AUTH_TYPE_JWT])
    ->label('sdk.namespace', 'account')
    ->label('sdk.method', 'delete')
    ->label('sdk.description', '/docs/references/account/delete.md')
    ->label('sdk.response.code', Response::STATUS_CODE_NOCONTENT)
    ->label('sdk.response.model', Response::MODEL_NONE)
    ->inject('request')
    ->inject('response')
    ->inject('user')
    ->inject('dbForInternal')
    ->inject('audits')
    ->inject('events')
    ->action(function ($request, $response, $user, $dbForInternal, $audits, $events) {
        /** @var Utopia\Swoole\Request $request */
        /** @var Appwrite\Utopia\Response $response */
        /** @var Utopia\Database\Document $user */
        /** @var Utopia\Database\Database $dbForInternal */
        /** @var Appwrite\Event\Event $audits */
        /** @var Appwrite\Event\Event $events */

        $protocol = $request->getProtocol();
        $user = $dbForInternal->updateDocument('users', $user->getId(), $user->setAttribute('status', Auth::USER_STATUS_BLOCKED));

        //TODO delete all tokens or only current session?
        //TODO delete all user data according to GDPR. Make sure everything is backed up and backups are deleted later
        /*
         * Data to delete
         * * Tokens
         * * Memberships
         */

        $audits
            ->setParam('userId', $user->getId())
            ->setParam('event', 'account.delete')
            ->setParam('resource', 'users/'.$user->getId())
            ->setParam('data', $user->getArrayCopy())
        ;

        $events
            ->setParam('eventData', $response->output2($user, Response::MODEL_USER))
        ;

        if (!Config::getParam('domainVerification')) {
            $response
                ->addHeader('X-Fallback-Cookies', \json_encode([]))
            ;
        }

        $response
            ->addCookie(Auth::$cookieName.'_legacy', '', \time() - 3600, '/', Config::getParam('cookieDomain'), ('https' == $protocol), true, null)
            ->addCookie(Auth::$cookieName, '', \time() - 3600, '/', Config::getParam('cookieDomain'), ('https' == $protocol), true, Config::getParam('cookieSamesite'))
            ->noContent()
        ;
    });

App::delete('/v1/account/sessions/:sessionId')
    ->desc('Delete Account Session')
    ->groups(['api', 'account'])
    ->label('scope', 'account')
    ->label('event', 'account.sessions.delete')
    ->label('sdk.auth', [APP_AUTH_TYPE_SESSION, APP_AUTH_TYPE_JWT])
    ->label('sdk.namespace', 'account')
    ->label('sdk.method', 'deleteSession')
    ->label('sdk.description', '/docs/references/account/delete-session.md')
    ->label('sdk.response.code', Response::STATUS_CODE_NOCONTENT)
    ->label('sdk.response.model', Response::MODEL_NONE)
    ->label('abuse-limit', 100)
    ->param('sessionId', null, new UID(), 'Session unique ID. Use the string \'current\' to delete the current device session.')
    ->inject('request')
    ->inject('response')
    ->inject('user')
    ->inject('dbForInternal')
    ->inject('audits')
    ->inject('events')
    ->action(function ($sessionId, $request, $response, $user, $dbForInternal, $audits, $events) {
        /** @var Utopia\Swoole\Request $request */
        /** @var Appwrite\Utopia\Response $response */
        /** @var Utopia\Database\Document $user */
        /** @var Utopia\Database\Database $dbForInternal */
        /** @var Appwrite\Event\Event $audits */
        /** @var Appwrite\Event\Event $events */

        $protocol = $request->getProtocol();
        $sessionId = ($sessionId === 'current')
            ? Auth::sessionVerify($user->getAttribute('sessions'), Auth::$secret)
            : $sessionId;
                
        $sessions = $user->getAttribute('sessions', []);

        foreach ($sessions as $key => $session) { 
            /** @var Document $session */

            if ($sessionId == $session->getId()) {
                unset($sessions[$key]);

                $audits
                    ->setParam('userId', $user->getId())
                    ->setParam('event', 'account.sessions.delete')
                    ->setParam('resource', '/user/'.$user->getId())
                ;

                if (!Config::getParam('domainVerification')) {
                    $response
                        ->addHeader('X-Fallback-Cookies', \json_encode([]))
                    ;
                }
                
                $session->setAttribute('current', false);

                if ($session->getAttribute('secret') == Auth::hash(Auth::$secret)) { // If current session delete the cookies too
                    $session->setAttribute('current', true);

                    $response
                        ->addCookie(Auth::$cookieName.'_legacy', '', \time() - 3600, '/', Config::getParam('cookieDomain'), ('https' == $protocol), true, null)
                        ->addCookie(Auth::$cookieName, '', \time() - 3600, '/', Config::getParam('cookieDomain'), ('https' == $protocol), true, Config::getParam('cookieSamesite'))
                    ;
                }

                $dbForInternal->updateDocument('users', $user->getId(), $user->setAttribute('sessions', $sessions));

                $events
                    ->setParam('eventData', $response->output2($session, Response::MODEL_SESSION))
                ;

                return $response->noContent();
            }
        }

        throw new Exception('Session not found', 404);
    });

App::delete('/v1/account/sessions')
    ->desc('Delete All Account Sessions')
    ->groups(['api', 'account'])
    ->label('scope', 'account')
    ->label('event', 'account.sessions.delete')
    ->label('sdk.auth', [APP_AUTH_TYPE_SESSION, APP_AUTH_TYPE_JWT])
    ->label('sdk.namespace', 'account')
    ->label('sdk.method', 'deleteSessions')
    ->label('sdk.description', '/docs/references/account/delete-sessions.md')
    ->label('sdk.response.code', Response::STATUS_CODE_NOCONTENT)
    ->label('sdk.response.model', Response::MODEL_NONE)
    ->label('abuse-limit', 100)
    ->inject('request')
    ->inject('response')
    ->inject('user')
    ->inject('dbForInternal')
    ->inject('audits')
    ->inject('events')
    ->action(function ($request, $response, $user, $dbForInternal, $audits, $events) {
        /** @var Utopia\Swoole\Request $request */
        /** @var Appwrite\Utopia\Response $response */
        /** @var Utopia\Database\Document $user */
        /** @var Utopia\Database\Database $dbForInternal */
        /** @var Appwrite\Event\Event $audits */
        /** @var Appwrite\Event\Event $events */

        $protocol = $request->getProtocol();
        $sessions = $user->getAttribute('sessions', []);

        foreach ($sessions as $session) { 
            /** @var Document $session */

            $audits
                ->setParam('userId', $user->getId())
                ->setParam('event', 'account.sessions.delete')
                ->setParam('resource', '/user/'.$user->getId())
            ;

            if (!Config::getParam('domainVerification')) {
                $response
                    ->addHeader('X-Fallback-Cookies', \json_encode([]))
                ;
            }

            $session->setAttribute('current', false);

            if ($session->getAttribute('secret') == Auth::hash(Auth::$secret)) { // If current session delete the cookies too
                $session->setAttribute('current', true);
                $response
                    ->addCookie(Auth::$cookieName.'_legacy', '', \time() - 3600, '/', Config::getParam('cookieDomain'), ('https' == $protocol), true, null)
                    ->addCookie(Auth::$cookieName, '', \time() - 3600, '/', Config::getParam('cookieDomain'), ('https' == $protocol), true, Config::getParam('cookieSamesite'))
                ;
            }
        }

        $dbForInternal->updateDocument('users', $user->getId(), $user->setAttribute('sessions', []));
                    
        $events
            ->setParam('eventData', $response->output2(new Document([
                'sum' => count($sessions),
                'sessions' => $sessions
            ]), Response::MODEL_SESSION_LIST))
        ;

        $response->noContent();
    });

App::post('/v1/account/recovery')
    ->desc('Create Password Recovery')
    ->groups(['api', 'account'])
    ->label('scope', 'public')
    ->label('event', 'account.recovery.create')
    ->label('sdk.auth', [APP_AUTH_TYPE_SESSION, APP_AUTH_TYPE_JWT])
    ->label('sdk.namespace', 'account')
    ->label('sdk.method', 'createRecovery')
    ->label('sdk.description', '/docs/references/account/create-recovery.md')
    ->label('sdk.response.code', Response::STATUS_CODE_CREATED)
    ->label('sdk.response.type', Response::CONTENT_TYPE_JSON)
    ->label('sdk.response.model', Response::MODEL_TOKEN)
    ->label('abuse-limit', 10)
    ->label('abuse-key', 'url:{url},email:{param-email}')
    ->param('email', '', new Email(), 'User email.')
    ->param('url', '', function ($clients) { return new Host($clients); }, 'URL to redirect the user back to your app from the recovery email. Only URLs from hostnames in your project platform list are allowed. This requirement helps to prevent an [open redirect](https://cheatsheetseries.owasp.org/cheatsheets/Unvalidated_Redirects_and_Forwards_Cheat_Sheet.html) attack against your project API.', false, ['clients'])
    ->inject('request')
    ->inject('response')
    ->inject('dbForInternal')
    ->inject('project')
    ->inject('locale')
    ->inject('mails')
    ->inject('audits')
    ->inject('events')
    ->action(function ($email, $url, $request, $response, $dbForInternal, $project, $locale, $mails, $audits, $events) {
        /** @var Utopia\Swoole\Request $request */
        /** @var Appwrite\Utopia\Response $response */
        /** @var Utopia\Database\Database $dbForInternal */
        /** @var Appwrite\Database\Document $project */
        /** @var Utopia\Locale\Locale $locale */
        /** @var Appwrite\Event\Event $mails */
        /** @var Appwrite\Event\Event $audits */
        /** @var Appwrite\Event\Event $events */

        $isPrivilegedUser = Auth::isPrivilegedUser(Authorization::$roles);
        $isAppUser = Auth::isAppUser(Authorization::$roles);

        $profile = $dbForInternal->findFirst('users', [new Query('email', Query::TYPE_EQUAL, [$email])], 1); // Get user by email address

        if (!$profile) {
            throw new Exception('User not found', 404); // TODO maybe hide this
        }

        if (Auth::USER_STATUS_BLOCKED == $profile->getAttribute('status')) { // Account is blocked
            throw new Exception('Invalid credentials. User is blocked', 401); // User is in status blocked
        }

        $secret = Auth::tokenGenerator();
        $recovery = new Document([
            '$id' => $dbForInternal->getId(),
            'type' => Auth::TOKEN_TYPE_RECOVERY,
            'secret' => Auth::hash($secret), // One way hash encryption to protect DB leak
            'expire' => \time() + Auth::TOKEN_EXPIRATION_RECOVERY,
            'userAgent' => $request->getUserAgent('UNKNOWN'),
            'ip' => $request->getIP(),
        ]);
            
        Authorization::setRole('user:'.$profile->getId());

        $profile->setAttribute('tokens', $recovery, Document::SET_TYPE_APPEND);

        $profile = $dbForInternal->updateDocument('users', $profile->getId(), $profile);

        $url = Template::parseURL($url);
        $url['query'] = Template::mergeQuery(((isset($url['query'])) ? $url['query'] : ''), ['userId' => $profile->getId(), 'secret' => $secret]);
        $url = Template::unParseURL($url);

        $body = new Template(__DIR__.'/../../config/locale/templates/email-base.tpl');
        $content = new Template(__DIR__.'/../../config/locale/translations/templates/'.$locale->getText('account.emails.recovery.body'));
        $cta = new Template(__DIR__.'/../../config/locale/templates/email-cta.tpl');

        $body
            ->setParam('{{content}}', $content->render())
            ->setParam('{{cta}}', $cta->render())
            ->setParam('{{title}}', $locale->getText('account.emails.recovery.title'))
            ->setParam('{{direction}}', $locale->getText('settings.direction'))
            ->setParam('{{project}}', $project->getAttribute('name', ['[APP-NAME]']))
            ->setParam('{{name}}', $profile->getAttribute('name'))
            ->setParam('{{redirect}}', $url)
            ->setParam('{{bg-body}}', '#f6f6f6')
            ->setParam('{{bg-content}}', '#ffffff')
            ->setParam('{{bg-cta}}', '#3498db')
            ->setParam('{{bg-cta-hover}}', '#34495e')
            ->setParam('{{text-content}}', '#000000')
            ->setParam('{{text-cta}}', '#ffffff')
        ;

        $mails
            ->setParam('event', 'account.recovery.create')
            ->setParam('from', ($project->getId() === 'console') ? '' : \sprintf($locale->getText('account.emails.team'), $project->getAttribute('name')))
            ->setParam('recipient', $profile->getAttribute('email', ''))
            ->setParam('name', $profile->getAttribute('name', ''))
            ->setParam('subject', $locale->getText('account.emails.recovery.title'))
            ->setParam('body', $body->render())
            ->trigger();
        ;

        $events
            ->setParam('eventData',
                $response->output2($recovery->setAttribute('secret', $secret),
                Response::MODEL_TOKEN
            ))
        ;

        $recovery  // Hide secret for clients, sp
            ->setAttribute('secret',
                ($isPrivilegedUser || $isAppUser) ? $secret : '');

        $audits
            ->setParam('userId', $profile->getId())
            ->setParam('event', 'account.recovery.create')
            ->setParam('resource', 'users/'.$profile->getId())
        ;

        $response->setStatusCode(Response::STATUS_CODE_CREATED);
        $response->dynamic2($recovery, Response::MODEL_TOKEN);
    });

App::put('/v1/account/recovery')
    ->desc('Complete Password Recovery')
    ->groups(['api', 'account'])
    ->label('scope', 'public')
    ->label('event', 'account.recovery.update')
    ->label('sdk.auth', [APP_AUTH_TYPE_SESSION, APP_AUTH_TYPE_JWT])
    ->label('sdk.namespace', 'account')
    ->label('sdk.method', 'updateRecovery')
    ->label('sdk.description', '/docs/references/account/update-recovery.md')
    ->label('sdk.response.code', Response::STATUS_CODE_OK)
    ->label('sdk.response.type', Response::CONTENT_TYPE_JSON)
    ->label('sdk.response.model', Response::MODEL_TOKEN)
    ->label('abuse-limit', 10)
    ->label('abuse-key', 'url:{url},userId:{param-userId}')
    ->param('userId', '', new UID(), 'User account UID address.')
    ->param('secret', '', new Text(256), 'Valid reset token.')
    ->param('password', '', new Password(), 'New password. Must be between 6 to 32 chars.')
    ->param('passwordAgain', '', new Password(), 'New password again. Must be between 6 to 32 chars.')
    ->inject('response')
    ->inject('dbForInternal')
    ->inject('audits')
    ->action(function ($userId, $secret, $password, $passwordAgain, $response, $dbForInternal, $audits) {
        /** @var Appwrite\Utopia\Response $response */
        /** @var Utopia\Database\Database $dbForInternal */
        /** @var Appwrite\Event\Event $audits */
    
        if ($password !== $passwordAgain) {
            throw new Exception('Passwords must match', 400);
        }

        $profile = $dbForInternal->getDocument('users', $userId);

        if ($profile->isEmpty()) {
            throw new Exception('User not found', 404); // TODO maybe hide this
        }

        $tokens = $profile->getAttribute('tokens', []);
        $recovery = Auth::tokenVerify($tokens, Auth::TOKEN_TYPE_RECOVERY, $secret);

        if (!$recovery) {
            throw new Exception('Invalid recovery token', 401);
        }

        Authorization::setRole('user:'.$profile->getId());

        $profile = $dbForInternal->updateDocument('users', $profile->getId(), $profile
            ->setAttribute('password', Auth::passwordHash($password))
            ->setAttribute('passwordUpdate', \time())
            ->setAttribute('emailVerification', true)
        );

        /**
         * We act like we're updating and validating
         *  the recovery token but actually we don't need it anymore.
         */

        foreach ($tokens as $key => $token) {
            if($recovery === $token->getId()) {
                $recovery = $token;
                unset($tokens[$key]);
            }
        }

        $dbForInternal->updateDocument('users', $profile->getId(), $profile->setAttribute('tokens', $tokens));

        $audits
            ->setParam('userId', $profile->getId())
            ->setParam('event', 'account.recovery.update')
            ->setParam('resource', 'users/'.$profile->getId())
        ;

        $response->dynamic2($recovery, Response::MODEL_TOKEN);
    });

App::post('/v1/account/verification')
    ->desc('Create Email Verification')
    ->groups(['api', 'account'])
    ->label('scope', 'account')
    ->label('event', 'account.verification.create')
    ->label('sdk.auth', [APP_AUTH_TYPE_SESSION, APP_AUTH_TYPE_JWT])
    ->label('sdk.namespace', 'account')
    ->label('sdk.method', 'createVerification')
    ->label('sdk.description', '/docs/references/account/create-verification.md')
    ->label('sdk.response.code', Response::STATUS_CODE_CREATED)
    ->label('sdk.response.type', Response::CONTENT_TYPE_JSON)
    ->label('sdk.response.model', Response::MODEL_TOKEN)
    ->label('abuse-limit', 10)
    ->label('abuse-key', 'url:{url},email:{param-email}')
    ->param('url', '', function ($clients) { return new Host($clients); }, 'URL to redirect the user back to your app from the verification email. Only URLs from hostnames in your project platform list are allowed. This requirement helps to prevent an [open redirect](https://cheatsheetseries.owasp.org/cheatsheets/Unvalidated_Redirects_and_Forwards_Cheat_Sheet.html) attack against your project API.', false, ['clients']) // TODO add built-in confirm page
    ->inject('request')
    ->inject('response')
    ->inject('project')
    ->inject('user')
    ->inject('dbForInternal')
    ->inject('locale')
    ->inject('audits')
    ->inject('events')
    ->inject('mails')
    ->action(function ($url, $request, $response, $project, $user, $dbForInternal, $locale, $audits, $events, $mails) {
        /** @var Utopia\Swoole\Request $request */
        /** @var Appwrite\Utopia\Response $response */
        /** @var Appwrite\Database\Document $project */
        /** @var Utopia\Database\Document $user */
        /** @var Utopia\Database\Database $dbForInternal */
        /** @var Utopia\Locale\Locale $locale */
        /** @var Appwrite\Event\Event $audits */
        /** @var Appwrite\Event\Event $events */
        /** @var Appwrite\Event\Event $mails */

        $isPrivilegedUser = Auth::isPrivilegedUser(Authorization::$roles);
        $isAppUser = Auth::isAppUser(Authorization::$roles);

        $verificationSecret = Auth::tokenGenerator();
        
        $verification = new Document([
            '$id' => $dbForInternal->getId(),
            'type' => Auth::TOKEN_TYPE_VERIFICATION,
            'secret' => Auth::hash($verificationSecret), // One way hash encryption to protect DB leak
            'expire' => \time() + Auth::TOKEN_EXPIRATION_CONFIRM,
            'userAgent' => $request->getUserAgent('UNKNOWN'),
            'ip' => $request->getIP(),
        ]);
            
        Authorization::setRole('user:'.$user->getId());

        $user->setAttribute('tokens', $verification, Document::SET_TYPE_APPEND);

        $user = $dbForInternal->updateDocument('users', $user->getId(), $user);
        
        $url = Template::parseURL($url);
        $url['query'] = Template::mergeQuery(((isset($url['query'])) ? $url['query'] : ''), ['userId' => $user->getId(), 'secret' => $verificationSecret]);
        $url = Template::unParseURL($url);

        $body = new Template(__DIR__.'/../../config/locale/templates/email-base.tpl');
        $content = new Template(__DIR__.'/../../config/locale/translations/templates/'.$locale->getText('account.emails.verification.body'));
        $cta = new Template(__DIR__.'/../../config/locale/templates/email-cta.tpl');

        $body
            ->setParam('{{content}}', $content->render())
            ->setParam('{{cta}}', $cta->render())
            ->setParam('{{title}}', $locale->getText('account.emails.verification.title'))
            ->setParam('{{direction}}', $locale->getText('settings.direction'))
            ->setParam('{{project}}', $project->getAttribute('name', ['[APP-NAME]']))
            ->setParam('{{name}}', $user->getAttribute('name'))
            ->setParam('{{redirect}}', $url)
            ->setParam('{{bg-body}}', '#f6f6f6')
            ->setParam('{{bg-content}}', '#ffffff')
            ->setParam('{{bg-cta}}', '#3498db')
            ->setParam('{{bg-cta-hover}}', '#34495e')
            ->setParam('{{text-content}}', '#000000')
            ->setParam('{{text-cta}}', '#ffffff')
        ;

        $mails
            ->setParam('event', 'account.verification.create')
            ->setParam('from', ($project->getId() === 'console') ? '' : \sprintf($locale->getText('account.emails.team'), $project->getAttribute('name')))
            ->setParam('recipient', $user->getAttribute('email'))
            ->setParam('name', $user->getAttribute('name'))
            ->setParam('subject', $locale->getText('account.emails.verification.title'))
            ->setParam('body', $body->render())
            ->trigger()
        ;

        $events
            ->setParam('eventData',
                $response->output2($verification->setAttribute('secret', $verificationSecret),
                Response::MODEL_TOKEN
            ))
        ;

        $verification  // Hide secret for clients, sp
            ->setAttribute('secret',
                ($isPrivilegedUser || $isAppUser) ? $verificationSecret : '');

        $audits
            ->setParam('userId', $user->getId())
            ->setParam('event', 'account.verification.create')
            ->setParam('resource', 'users/'.$user->getId())
        ;

        $response->setStatusCode(Response::STATUS_CODE_CREATED);
        $response->dynamic2($verification, Response::MODEL_TOKEN);
    });

App::put('/v1/account/verification')
    ->desc('Complete Email Verification')
    ->groups(['api', 'account'])
    ->label('scope', 'public')
    ->label('event', 'account.verification.update')
    ->label('sdk.auth', [APP_AUTH_TYPE_SESSION, APP_AUTH_TYPE_JWT])
    ->label('sdk.namespace', 'account')
    ->label('sdk.method', 'updateVerification')
    ->label('sdk.description', '/docs/references/account/update-verification.md')
    ->label('sdk.response.code', Response::STATUS_CODE_OK)
    ->label('sdk.response.type', Response::CONTENT_TYPE_JSON)
    ->label('sdk.response.model', Response::MODEL_TOKEN)
    ->label('abuse-limit', 10)
    ->label('abuse-key', 'url:{url},userId:{param-userId}')
    ->param('userId', '', new UID(), 'User unique ID.')
    ->param('secret', '', new Text(256), 'Valid verification token.')
    ->inject('response')
    ->inject('user')
    ->inject('dbForInternal')
    ->inject('audits')
    ->action(function ($userId, $secret, $response, $user, $dbForInternal, $audits) {
        /** @var Appwrite\Utopia\Response $response */
        /** @var Utopia\Database\Document $user */
        /** @var Utopia\Database\Database $dbForInternal */
        /** @var Appwrite\Event\Event $audits */

        $profile = $dbForInternal->getDocument('users', $userId);

        if ($profile->isEmpty()) {
            throw new Exception('User not found', 404); // TODO maybe hide this
        }

        $tokens = $profile->getAttribute('tokens', []);
        $verification = Auth::tokenVerify($tokens, Auth::TOKEN_TYPE_VERIFICATION, $secret);

        if (!$verification) {
            throw new Exception('Invalid verification token', 401);
        }

        Authorization::setRole('user:'.$profile->getId());

        $profile = $dbForInternal->updateDocument('users', $profile->getId(), $profile->setAttribute('emailVerification', true));

        /**
         * We act like we're updating and validating
         *  the verification token but actually we don't need it anymore.
         */
        foreach ($tokens as $key => $token) {
            if($token->getId() === $verification) {
                $verification = $token;
                unset($tokens[$key]);
            }
        }

        $dbForInternal->updateDocument('users', $profile->getId(), $profile->setAttribute('tokens', $tokens));

        $audits
            ->setParam('userId', $profile->getId())
            ->setParam('event', 'account.verification.update')
            ->setParam('resource', 'users/'.$user->getId())
        ;

        $response->dynamic2($verification, Response::MODEL_TOKEN);
    });<|MERGE_RESOLUTION|>--- conflicted
+++ resolved
@@ -657,23 +657,7 @@
 
         Authorization::setRole('user:'.$user->getId());
 
-<<<<<<< HEAD
         $user = $dbForInternal->updateDocument('users', $user->getId(), $user);
-=======
-        $session = $projectDB->createDocument($session->getArrayCopy());
-
-        if (false === $session) {
-            throw new Exception('Failed saving session to DB', 500);
-        }
-
-        $user->setAttribute('sessions', $session, Document::SET_TYPE_APPEND);
-
-        $user = $projectDB->updateDocument($user->getArrayCopy());
-
-        if (false === $user) {
-            throw new Exception('Failed saving user to DB', 500);
-        }
->>>>>>> 33aaa5c1
 
         $audits
             ->setParam('userId', $user->getId())
