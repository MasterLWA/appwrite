--- conflicted
+++ resolved
@@ -351,13 +351,8 @@
     });
 
 App::get('/v1/account/sessions/oauth2/callback/:provider/:projectId')
-<<<<<<< HEAD
     ->desc('OAuth2 callback')
-    ->groups(['api', 'account'])
-=======
-    ->desc('OAuth2 Callback')
     ->groups(['account'])
->>>>>>> c273e3d8
     ->label('error', __DIR__ . '/../../views/general/error.phtml')
     ->label('scope', 'public')
     ->label('docs', false)
@@ -388,13 +383,8 @@
     });
 
 App::post('/v1/account/sessions/oauth2/callback/:provider/:projectId')
-<<<<<<< HEAD
     ->desc('OAuth2 callback')
-    ->groups(['api', 'account'])
-=======
-    ->desc('OAuth2 Callback')
     ->groups(['account'])
->>>>>>> c273e3d8
     ->label('error', __DIR__ . '/../../views/general/error.phtml')
     ->label('scope', 'public')
     ->label('origin', '*')
