--- conflicted
+++ resolved
@@ -48,11 +48,8 @@
     ->label('scope', 'public')
     ->label('auth.type', 'emailPassword')
     ->label('audits.resource', 'user/{response.$id}')
-<<<<<<< HEAD
+    ->label('audits.userId', '{response.$id}')
     ->label('usage.metric', 'users.{scope}.requests.create')
-=======
-    ->label('audits.userId', '{response.$id}')
->>>>>>> 1af95fcd
     ->label('sdk.auth', [])
     ->label('sdk.namespace', 'account')
     ->label('sdk.method', 'create')
@@ -137,13 +134,10 @@
     ->label('event', 'users.[userId].sessions.[sessionId].create')
     ->label('scope', 'public')
     ->label('auth.type', 'emailPassword')
-<<<<<<< HEAD
+    ->label('audits.resource', 'user/{response.userId}')
+    ->label('audits.userId', '{response.userId}')
     ->label('usage.metric', 'sessions.{scope}.requests.create')
     ->label('usage.params', ['provider' => 'value.email'])
-=======
-    ->label('audits.resource', 'user/{response.userId}')
-    ->label('audits.userId', '{response.userId}')
->>>>>>> 1af95fcd
     ->label('sdk.auth', [])
     ->label('sdk.namespace', 'account')
     ->label('sdk.method', 'createEmailSession')
@@ -160,15 +154,8 @@
     ->inject('dbForProject')
     ->inject('locale')
     ->inject('geodb')
-<<<<<<< HEAD
-    ->inject('audits')
     ->inject('events')
-    ->action(function (string $email, string $password, Request $request, Response $response, Database $dbForProject, Locale $locale, Reader $geodb, Audit $audits, Event $events) {
-=======
-    ->inject('usage')
-    ->inject('events')
-    ->action(function (string $email, string $password, Request $request, Response $response, Database $dbForProject, Locale $locale, Reader $geodb, Stats $usage, Event $events) {
->>>>>>> 1af95fcd
+    ->action(function (string $email, string $password, Request $request, Response $response, Database $dbForProject, Locale $locale, Reader $geodb, Event $events) {
 
         $email = \strtolower($email);
         $protocol = $request->getProtocol();
@@ -358,12 +345,8 @@
     ->label('abuse-limit', 50)
     ->label('abuse-key', 'ip:{ip}')
     ->label('docs', false)
-<<<<<<< HEAD
-    ->label('audits.resource', 'user/{response.$id}')
     ->label('usage.metric', 'sessions.{scope}.requests.create')
     ->label('usage.params', ['provider' => 'request.provider'])
-=======
->>>>>>> 1af95fcd
     ->param('provider', '', new WhiteList(\array_keys(Config::getParam('providers')), true), 'OAuth2 provider.')
     ->param('code', '', new Text(2048), 'OAuth2 code.')
     ->param('state', '', new Text(2048), 'OAuth2 state params.', true)
@@ -375,12 +358,7 @@
     ->inject('geodb')
     ->inject('audits')
     ->inject('events')
-<<<<<<< HEAD
-    ->action(function (string $provider, string $code, string $state, Request $request, Response $response, Document $project, Document $user, Database $dbForProject, Reader $geodb, Event $events) use ($oauthDefaultSuccess) {
-=======
-    ->inject('usage')
-    ->action(function (string $provider, string $code, string $state, Request $request, Response $response, Document $project, Document $user, Database $dbForProject, Reader $geodb, Audit $audits, Event $events, Stats $usage) use ($oauthDefaultSuccess) {
->>>>>>> 1af95fcd
+    ->action(function (string $provider, string $code, string $state, Request $request, Response $response, Document $project, Document $user, Database $dbForProject, Reader $geodb, Audit $audits, Event $events) use ($oauthDefaultSuccess) {
 
         $protocol = $request->getProtocol();
         $callback = $protocol . '://' . $request->getHostname() . '/v1/account/sessions/oauth2/callback/' . $provider . '/' . $project->getId();
@@ -557,19 +535,10 @@
 
         $dbForProject->deleteCachedDocument('users', $user->getId());
 
-<<<<<<< HEAD
-=======
         $audits->setResource('user/' . $user->getId())
                ->setUser($user)
         ;
 
-        $usage
-            ->setParam('users.sessions.create', 1)
-            ->setParam('projectId', $project->getId())
-            ->setParam('provider', 'oauth2-' . $provider)
-        ;
-
->>>>>>> 1af95fcd
         $events
             ->setParam('userId', $user->getId())
             ->setParam('sessionId', $session->getId())
@@ -732,14 +701,10 @@
     ->groups(['api', 'account'])
     ->label('scope', 'public')
     ->label('event', 'users.[userId].sessions.[sessionId].create')
-<<<<<<< HEAD
-    ->label('audits.resource', 'user/{response.$id}')
+    ->label('audits.resource', 'user/{response.userId}')
+    ->label('audits.userId', '{response.userId}')
     ->label('usage.metric', 'sessions.{scope}.requests.create')
     ->label('usage.params', ['provider' => 'value.magic-url'])
-=======
-    ->label('audits.resource', 'user/{response.userId}')
-    ->label('audits.userId', '{response.userId}')
->>>>>>> 1af95fcd
     ->label('sdk.auth', [])
     ->label('sdk.namespace', 'account')
     ->label('sdk.method', 'updateMagicURLSession')
@@ -965,14 +930,10 @@
     ->groups(['api', 'account'])
     ->label('scope', 'public')
     ->label('event', 'users.[userId].sessions.[sessionId].create')
-<<<<<<< HEAD
-    ->label('audits.resource', 'user/{response.$id}')
+    ->label('audits.resource', 'user/{response.userId}')
+    ->label('audits.userId', '{response.userId}')
     ->label('usage.metric', 'sessions.{scope}.requests.create')
     ->label('usage.params', ['provider' => 'value.phone'])
-=======
-    ->label('audits.resource', 'user/{response.userId}')
-    ->label('audits.userId', '{response.userId}')
->>>>>>> 1af95fcd
     ->label('sdk.auth', [])
     ->label('sdk.namespace', 'account')
     ->label('sdk.method', 'updatePhoneSession')
@@ -1081,14 +1042,10 @@
     ->label('event', 'users.[userId].sessions.[sessionId].create')
     ->label('scope', 'public')
     ->label('auth.type', 'anonymous')
-<<<<<<< HEAD
-    ->label('audits.resource', 'user/{response.$id}')
+    ->label('audits.resource', 'user/{response.userId}')
+    ->label('audits.userId', '{userId}')
     ->label('usage.metric', 'sessions.{scope}.requests.create')
     ->label('usage.params', ['provider' => 'value.anonymous'])
-=======
-    ->label('audits.resource', 'user/{response.userId}')
-    ->label('audits.userId', '{userId}')
->>>>>>> 1af95fcd
     ->label('sdk.auth', [])
     ->label('sdk.namespace', 'account')
     ->label('sdk.method', 'createAnonymousSession')
@@ -1428,11 +1385,8 @@
     ->label('event', 'users.[userId].update.name')
     ->label('scope', 'account')
     ->label('audits.resource', 'user/{response.$id}')
-<<<<<<< HEAD
+    ->label('audits.userId', '{response.$id}')
     ->label('usage.metric', 'users.{scope}.requests.update')
-=======
-    ->label('audits.userId', '{response.$id}')
->>>>>>> 1af95fcd
     ->label('sdk.auth', [APP_AUTH_TYPE_SESSION, APP_AUTH_TYPE_JWT])
     ->label('sdk.namespace', 'account')
     ->label('sdk.method', 'updateName')
@@ -1462,11 +1416,8 @@
     ->label('event', 'users.[userId].update.password')
     ->label('scope', 'account')
     ->label('audits.resource', 'user/{response.$id}')
-<<<<<<< HEAD
+    ->label('audits.userId', '{response.$id}')
     ->label('usage.metric', 'users.{scope}.requests.update')
-=======
-    ->label('audits.userId', '{response.$id}')
->>>>>>> 1af95fcd
     ->label('sdk.auth', [APP_AUTH_TYPE_SESSION, APP_AUTH_TYPE_JWT])
     ->label('sdk.namespace', 'account')
     ->label('sdk.method', 'updatePassword')
@@ -1506,11 +1457,8 @@
     ->label('event', 'users.[userId].update.email')
     ->label('scope', 'account')
     ->label('audits.resource', 'user/{response.$id}')
-<<<<<<< HEAD
+    ->label('audits.userId', '{response.$id}')
     ->label('usage.metric', 'users.{scope}.requests.update')
-=======
-    ->label('audits.userId', '{response.$id}')
->>>>>>> 1af95fcd
     ->label('sdk.auth', [APP_AUTH_TYPE_SESSION, APP_AUTH_TYPE_JWT])
     ->label('sdk.namespace', 'account')
     ->label('sdk.method', 'updateEmail')
@@ -1560,11 +1508,8 @@
     ->label('event', 'users.[userId].update.phone')
     ->label('scope', 'account')
     ->label('audits.resource', 'user/{response.$id}')
-<<<<<<< HEAD
+    ->label('audits.userId', '{response.$id}')
     ->label('usage.metric', 'users.{scope}.requests.update')
-=======
-    ->label('audits.userId', '{response.$id}')
->>>>>>> 1af95fcd
     ->label('sdk.auth', [APP_AUTH_TYPE_SESSION, APP_AUTH_TYPE_JWT])
     ->label('sdk.namespace', 'account')
     ->label('sdk.method', 'updatePhone')
@@ -1672,11 +1617,8 @@
     ->groups(['api', 'account'])
     ->label('scope', 'account')
     ->label('event', 'users.[userId].sessions.[sessionId].delete')
-<<<<<<< HEAD
+    ->label('audits.resource', 'user/{user.$id}')
     ->label('usage.metric', 'sessions.{scope}.requests.delete')
-=======
-    ->label('audits.resource', 'user/{user.$id}')
->>>>>>> 1af95fcd
     ->label('sdk.auth', [APP_AUTH_TYPE_SESSION, APP_AUTH_TYPE_JWT])
     ->label('sdk.namespace', 'account')
     ->label('sdk.method', 'deleteSession')
@@ -1691,12 +1633,7 @@
     ->inject('dbForProject')
     ->inject('locale')
     ->inject('events')
-<<<<<<< HEAD
-    ->action(function (?string $sessionId, Request $request, Response $response, Document $user, Database $dbForProject, Locale $locale, Audit $audits, Event $events) {
-=======
-    ->inject('usage')
-    ->action(function (?string $sessionId, Request $request, Response $response, Document $user, Database $dbForProject, Locale $locale, Event $events, Stats $usage) {
->>>>>>> 1af95fcd
+    ->action(function (?string $sessionId, Request $request, Response $response, Document $user, Database $dbForProject, Locale $locale, Event $events) {
 
         $protocol = $request->getProtocol();
         $sessionId = ($sessionId === 'current')
@@ -1750,13 +1687,9 @@
     ->groups(['api', 'account'])
     ->label('scope', 'account')
     ->label('event', 'users.[userId].sessions.[sessionId].update')
-<<<<<<< HEAD
-    ->label('audits.resource', 'user/{response.$id}')
-    ->label('usage.metric', 'sessions.{scope}.requests.update')
-=======
     ->label('audits.resource', 'user/{response.userId}')
     ->label('audits.userId', '{response.userId}')
->>>>>>> 1af95fcd
+    ->label('usage.metric', 'sessions.{scope}.requests.update')
     ->label('sdk.auth', [APP_AUTH_TYPE_SESSION, APP_AUTH_TYPE_JWT])
     ->label('sdk.namespace', 'account')
     ->label('sdk.method', 'updateSession')
@@ -1835,11 +1768,8 @@
     ->groups(['api', 'account'])
     ->label('scope', 'account')
     ->label('event', 'users.[userId].sessions.[sessionId].delete')
-<<<<<<< HEAD
+    ->label('audits.resource', 'user/{user.$id}')
     ->label('usage.metric', 'sessions.{scope}.requests.delete')
-=======
-    ->label('audits.resource', 'user/{user.$id}')
->>>>>>> 1af95fcd
     ->label('sdk.auth', [APP_AUTH_TYPE_SESSION, APP_AUTH_TYPE_JWT])
     ->label('sdk.namespace', 'account')
     ->label('sdk.method', 'deleteSessions')
@@ -1853,12 +1783,7 @@
     ->inject('dbForProject')
     ->inject('locale')
     ->inject('events')
-<<<<<<< HEAD
-    ->action(function (Request $request, Response $response, Document $user, Database $dbForProject, Locale $locale, Audit $audits, Event $events) {
-=======
-    ->inject('usage')
-    ->action(function (Request $request, Response $response, Document $user, Database $dbForProject, Locale $locale, Event $events, Stats $usage) {
->>>>>>> 1af95fcd
+    ->action(function (Request $request, Response $response, Document $user, Database $dbForProject, Locale $locale, Event $events) {
 
         $protocol = $request->getProtocol();
         $sessions = $user->getAttribute('sessions', []);
@@ -1904,13 +1829,9 @@
     ->groups(['api', 'account'])
     ->label('scope', 'public')
     ->label('event', 'users.[userId].recovery.[tokenId].create')
-<<<<<<< HEAD
-    ->label('audits.resource', 'user/{response.$id}')
-    ->label('usage.metric', 'users.{scope}.requests.update')
-=======
     ->label('audits.resource', 'user/{response.userId}')
     ->label('audits.userId', '{response.userId}')
->>>>>>> 1af95fcd
+    ->label('usage.metric', 'users.{scope}.requests.update')
     ->label('sdk.auth', [APP_AUTH_TYPE_SESSION, APP_AUTH_TYPE_JWT])
     ->label('sdk.namespace', 'account')
     ->label('sdk.method', 'createRecovery')
@@ -2010,13 +1931,9 @@
     ->groups(['api', 'account'])
     ->label('scope', 'public')
     ->label('event', 'users.[userId].recovery.[tokenId].update')
-<<<<<<< HEAD
-    ->label('audits.resource', 'user/{response.$id}')
-    ->label('usage.metric', 'users.{scope}.requests.update')
-=======
     ->label('audits.resource', 'user/{response.userId}')
     ->label('audits.userId', '{response.userId}')
->>>>>>> 1af95fcd
+    ->label('usage.metric', 'users.{scope}.requests.update')
     ->label('sdk.auth', [APP_AUTH_TYPE_SESSION, APP_AUTH_TYPE_JWT])
     ->label('sdk.namespace', 'account')
     ->label('sdk.method', 'updateRecovery')
@@ -2081,13 +1998,9 @@
     ->groups(['api', 'account'])
     ->label('scope', 'account')
     ->label('event', 'users.[userId].verification.[tokenId].create')
-<<<<<<< HEAD
-    ->label('audits.resource', 'user/{response.$id}')
-    ->label('usage.metric', 'users.{scope}.requests.update')
-=======
     ->label('audits.resource', 'user/{response.userId}')
     ->label('audits.userId', '{userId}')
->>>>>>> 1af95fcd
+    ->label('usage.metric', 'users.{scope}.requests.update')
     ->label('sdk.auth', [APP_AUTH_TYPE_SESSION, APP_AUTH_TYPE_JWT])
     ->label('sdk.namespace', 'account')
     ->label('sdk.method', 'createVerification')
@@ -2173,12 +2086,8 @@
     ->groups(['api', 'account'])
     ->label('scope', 'public')
     ->label('event', 'users.[userId].verification.[tokenId].update')
-<<<<<<< HEAD
-    ->label('audits.resource', 'user/{response.$id}')
+    ->label('audits.resource', 'user/{response.userId}')
     ->label('usage.metric', 'users.{scope}.requests.update')
-=======
-    ->label('audits.resource', 'user/{response.userId}')
->>>>>>> 1af95fcd
     ->label('sdk.auth', [APP_AUTH_TYPE_SESSION, APP_AUTH_TYPE_JWT])
     ->label('sdk.namespace', 'account')
     ->label('sdk.method', 'updateVerification')
@@ -2235,12 +2144,8 @@
     ->groups(['api', 'account'])
     ->label('scope', 'account')
     ->label('event', 'users.[userId].verification.[tokenId].create')
-<<<<<<< HEAD
-    ->label('audits.resource', 'user/{response.$id}')
+    ->label('audits.resource', 'user/{response.userId}')
     ->label('usage.metric', 'users.{scope}.requests.update')
-=======
-    ->label('audits.resource', 'user/{response.userId}')
->>>>>>> 1af95fcd
     ->label('sdk.auth', [APP_AUTH_TYPE_SESSION, APP_AUTH_TYPE_JWT])
     ->label('sdk.namespace', 'account')
     ->label('sdk.method', 'createPhoneVerification')
@@ -2322,12 +2227,8 @@
     ->groups(['api', 'account'])
     ->label('scope', 'public')
     ->label('event', 'users.[userId].verification.[tokenId].update')
-<<<<<<< HEAD
-    ->label('audits.resource', 'user/{response.$id}')
+    ->label('audits.resource', 'user/{response.userId}')
     ->label('usage.metric', 'users.{scope}.requests.update')
-=======
-    ->label('audits.resource', 'user/{response.userId}')
->>>>>>> 1af95fcd
     ->label('sdk.auth', [APP_AUTH_TYPE_SESSION, APP_AUTH_TYPE_JWT])
     ->label('sdk.namespace', 'account')
     ->label('sdk.method', 'updatePhoneVerification')
