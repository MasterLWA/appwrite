--- conflicted
+++ resolved
@@ -531,22 +531,8 @@
     ->label('sdk.response', ['200' => 'user'])
     ->inject('response')
     ->action(
-<<<<<<< HEAD
         function () use ($response, &$user, $oauth2Keys) {
             $response->dynamic($user->setAttribute('roles', Authorization::getRoles()), Response::MODEL_USER);
-=======
-        function ($response) use (&$user, $oauth2Keys) {
-            $response->json(\array_merge($user->getArrayCopy(\array_merge(
-                [
-                    '$id',
-                    'email',
-                    'emailVerification',
-                    'registration',
-                    'name',
-                ],
-                $oauth2Keys
-            )), ['roles' => Authorization::getRoles()]));
->>>>>>> 2de01c3e
         }
     );
 
