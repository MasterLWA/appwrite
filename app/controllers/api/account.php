--- conflicted
+++ resolved
@@ -257,15 +257,9 @@
         /** @var Utopia\Database\Document $project */
 
         $protocol = $request->getProtocol();
-<<<<<<< HEAD
         $callback = $protocol.'://'.$request->getHostname().'/v1/account/sessions/oauth2/callback/'.$provider.'/'.$project->getId();
         $appId = $project->getAttribute('providers', [])[$provider.'Appid'] ?? '';
         $appSecret = $project->getAttribute('providers', [])[$provider.'Secret'] ?? '{}';
-=======
-        $callback = $protocol . '://' . $request->getHostname() . '/v1/account/sessions/oauth2/callback/' . $provider . '/' . $project->getId();
-        $appId = $project->getAttribute('usersOauth2' . \ucfirst($provider) . 'Appid', '');
-        $appSecret = $project->getAttribute('usersOauth2' . \ucfirst($provider) . 'Secret', '{}');
->>>>>>> 9aa17e5c
 
         if (!empty($appSecret) && isset($appSecret['version'])) {
             $key = App::getEnv('_APP_OPENSSL_KEY_V' . $appSecret['version']);
@@ -376,14 +370,8 @@
         $callback = $protocol . '://' . $request->getHostname() . '/v1/account/sessions/oauth2/callback/' . $provider . '/' . $project->getId();
         $defaultState = ['success' => $project->getAttribute('url', ''), 'failure' => ''];
         $validateURL = new URL();
-
-<<<<<<< HEAD
         $appId = $project->getAttribute('providers', [])[$provider.'Appid'] ?? '';
         $appSecret = $project->getAttribute('providers', [])[$provider.'Secret'] ?? '{}';
-=======
-        $appId = $project->getAttribute('usersOauth2' . \ucfirst($provider) . 'Appid', '');
-        $appSecret = $project->getAttribute('usersOauth2' . \ucfirst($provider) . 'Secret', '{}');
->>>>>>> 9aa17e5c
 
         if (!empty($appSecret) && isset($appSecret['version'])) {
             $key = App::getEnv('_APP_OPENSSL_KEY_V' . $appSecret['version']);
@@ -463,13 +451,8 @@
             $user = $dbForInternal->findOne('users', [new Query('email', Query::TYPE_EQUAL, [$email])]); // Get user by email address
 
             if ($user === false || $user->isEmpty()) { // Last option -> create the user, generate random password
-<<<<<<< HEAD
                 $limit = $project->getAttribute('auths', [])['limit'] ?? 0;
-        
-=======
-                $limit = $project->getAttribute('usersAuthLimit', 0);
-
->>>>>>> 9aa17e5c
+
                 if ($limit !== 0) {
                     $sum = $dbForInternal->count('users', [], APP_LIMIT_COUNT);
 
