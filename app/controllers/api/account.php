--- conflicted
+++ resolved
@@ -648,10 +648,7 @@
         /** @var Appwrite\Utopia\Response $response */
         /** @var Appwrite\Database\Document $user */
         /** @var Utopia\Locale\Locale $locale */
-<<<<<<< HEAD
-=======
         /** @var MaxMind\Db\Reader $geodb */
->>>>>>> 791c6d76
 
         $tokens = $user->getAttribute('tokens', []);
         $sessions = [];
@@ -668,9 +665,6 @@
                 : $locale->getText('locale.country.unknown'));
             $token->setAttribute('current', ($current == $token->getId()) ? true : false);
 
-<<<<<<< HEAD
-            $sessions[] = $token;
-=======
             $dd = new DeviceDetector($userAgent);
 
             // OPTIONAL: If called, bot detection will completely be skipped (bots will be detected as regular devices then)
@@ -708,7 +702,6 @@
             }
 
             ++$index;
->>>>>>> 791c6d76
         }
 
         $response->dynamic(new Document([
@@ -800,11 +793,6 @@
             ]);
 
             try {
-<<<<<<< HEAD
-                $record = $geodb->country($log['ip']);
-                $output[$i]->setAttribute('countryCode', \strtolower($record->country->isoCode));
-                $output[$i]->setAttribute('countryName', (isset($countries[$record->country->isoCode])) ? $countries[$record->country->isoCode] : $locale->getText('locale.country.unknown'));
-=======
                 $record = $geodb->get($log['ip']);
 
                 if(isset($record)){
@@ -816,7 +804,6 @@
                     $output[$i]['geo']['country'] = $locale->getText('locale.country.unknown');
                 }
 
->>>>>>> 791c6d76
             } catch (\Exception $e) {
                 $output[$i]->setAttribute('countryCode', '--');
                 $output[$i]->setAttribute('countryName', $locale->getText('locale.country.unknown'));
