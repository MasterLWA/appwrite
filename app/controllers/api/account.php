<?php

use Ahc\Jwt\JWT;
use Appwrite\Auth\Auth;
use Appwrite\Auth\Phone;
use Appwrite\Auth\Validator\Password;
use Appwrite\Auth\Validator\Phone as ValidatorPhone;
use Appwrite\Detector\Detector;
use Appwrite\Event\Event;
use Appwrite\Event\Mail;
use Appwrite\Network\Validator\Email;
use Appwrite\Network\Validator\Host;
use Appwrite\Network\Validator\URL;
use Appwrite\OpenSSL\OpenSSL;
use Appwrite\Template\Template;
use Appwrite\URL\URL as URLParser;
use Appwrite\Utopia\Request;
use Appwrite\Utopia\Response;
use Appwrite\Utopia\Database\Validator\CustomId;
use MaxMind\Db\Reader;
use Utopia\App;
use Appwrite\Event\Phone as EventPhone;
use Utopia\Audit\Audit as EventAudit;
use Utopia\Config\Config;
use Utopia\Database\Database;
use Utopia\Database\Document;
use Utopia\Database\Exception\Duplicate;
use Utopia\Database\Query;
use Utopia\Database\Validator\Authorization;
use Utopia\Database\Validator\UID;
use Utopia\Locale\Locale;
use Appwrite\Extend\Exception;
use Utopia\Validator\ArrayList;
use Utopia\Validator\Assoc;
use Utopia\Validator\Range;
use Utopia\Validator\Text;
use Utopia\Validator\WhiteList;

$oauthDefaultSuccess = '/v1/auth/oauth2/success';
$oauthDefaultFailure = '/v1/auth/oauth2/failure';

App::post('/v1/account')
    ->desc('Create Account')
    ->groups(['api', 'account', 'auth'])
    ->label('event', 'users.[userId].create')
    ->label('scope', 'public')
    ->label('auth.type', 'emailPassword')
    ->label('audits.resource', 'user/{response.$id}')
    ->label('audits.userId', '{response.$id}')
    ->label('usage.metric', 'users.{scope}.requests.create')
    ->label('sdk.auth', [])
    ->label('sdk.namespace', 'account')
    ->label('sdk.method', 'create')
    ->label('sdk.description', '/docs/references/account/create.md')
    ->label('sdk.response.code', Response::STATUS_CODE_CREATED)
    ->label('sdk.response.type', Response::CONTENT_TYPE_JSON)
    ->label('sdk.response.model', Response::MODEL_USER)
    ->label('abuse-limit', 10)
    ->param('userId', '', new CustomId(), 'Unique Id. Choose your own unique ID or pass the string "unique()" to auto generate it. Valid chars are a-z, A-Z, 0-9, period, hyphen, and underscore. Can\'t start with a special char. Max length is 36 chars.')
    ->param('email', '', new Email(), 'User email.')
    ->param('password', '', new Password(), 'User password. Must be at least 8 chars.')
    ->param('name', '', new Text(128), 'User name. Max length: 128 chars.', true)
    ->inject('request')
    ->inject('response')
    ->inject('project')
    ->inject('dbForProject')
    ->inject('events')
    ->action(function (string $userId, string $email, string $password, string $name, Request $request, Response $response, Document $project, Database $dbForProject, Event $events) {

        $email = \strtolower($email);
        if ('console' === $project->getId()) {
            $whitelistEmails = $project->getAttribute('authWhitelistEmails');
            $whitelistIPs = $project->getAttribute('authWhitelistIPs');

            if (!empty($whitelistEmails) && !\in_array($email, $whitelistEmails)) {
                throw new Exception(Exception::USER_EMAIL_NOT_WHITELISTED);
            }

            if (!empty($whitelistIPs) && !\in_array($request->getIP(), $whitelistIPs)) {
                throw new Exception(Exception::USER_IP_NOT_WHITELISTED);
            }
        }

        $limit = $project->getAttribute('auths', [])['limit'] ?? 0;

        if ($limit !== 0) {
            $total = $dbForProject->count('users', max: APP_LIMIT_USERS);

            if ($total >= $limit) {
                throw new Exception(Exception::USER_COUNT_EXCEEDED);
            }
        }

        try {
            $userId = $userId == 'unique()' ? $dbForProject->getId() : $userId;
            $user = Authorization::skip(fn() => $dbForProject->createDocument('users', new Document([
                '$id' => $userId,
                '$read' => ['role:all'],
                '$write' => ['user:' . $userId],
                'email' => $email,
                'emailVerification' => false,
                'status' => true,
                'password' => Auth::passwordHash($password),
                'passwordUpdate' => \time(),
                'registration' => \time(),
                'reset' => false,
                'name' => $name,
                'prefs' => new \stdClass(),
                'sessions' => null,
                'tokens' => null,
                'memberships' => null,
                'search' => implode(' ', [$userId, $email, $name])
            ])));
        } catch (Duplicate $th) {
            throw new Exception(Exception::USER_ALREADY_EXISTS);
        }

        Authorization::unsetRole('role:' . Auth::USER_ROLE_GUEST);
        Authorization::setRole('user:' . $user->getId());
        Authorization::setRole('role:' . Auth::USER_ROLE_MEMBER);

        $events->setParam('userId', $user->getId());

        $response->setStatusCode(Response::STATUS_CODE_CREATED);
        $response->dynamic($user, Response::MODEL_USER);
    });

App::get('/v1/account')
    ->desc('Get Account')
    ->groups(['api', 'account'])
    ->label('scope', 'account')
    ->label('sdk.auth', [APP_AUTH_TYPE_SESSION, APP_AUTH_TYPE_JWT])
    ->label('sdk.namespace', 'account')
    ->label('sdk.method', 'get')
    ->label('sdk.description', '/docs/references/account/get.md')
    ->label('sdk.response.code', Response::STATUS_CODE_OK)
    ->label('sdk.response.type', Response::CONTENT_TYPE_JSON)
    ->label('sdk.response.model', Response::MODEL_USER)
    ->inject('response')
    ->inject('user')
    ->inject('usage')
    ->action(function (Response $response, Document $user, Stats $usage) {

        $usage->setParam('users.read', 1);

        $response->dynamic($user, Response::MODEL_USER);
    });

App::get('/v1/account/prefs')
    ->desc('Get Account Preferences')
    ->groups(['api', 'account'])
    ->label('scope', 'account')
    ->label('sdk.auth', [APP_AUTH_TYPE_SESSION, APP_AUTH_TYPE_JWT])
    ->label('sdk.namespace', 'account')
    ->label('sdk.method', 'getPrefs')
    ->label('sdk.description', '/docs/references/account/get-prefs.md')
    ->label('sdk.response.code', Response::STATUS_CODE_OK)
    ->label('sdk.response.type', Response::CONTENT_TYPE_JSON)
    ->label('sdk.response.model', Response::MODEL_PREFERENCES)
    ->inject('response')
    ->inject('user')
    ->inject('usage')
    ->action(function (Response $response, Document $user, Stats $usage) {

        $prefs = $user->getAttribute('prefs', new \stdClass());

        $usage->setParam('users.read', 1);

        $response->dynamic(new Document($prefs), Response::MODEL_PREFERENCES);
    });

App::get('/v1/account/logs')
    ->desc('Get Account Logs')
    ->groups(['api', 'account'])
    ->label('scope', 'account')
    ->label('sdk.auth', [APP_AUTH_TYPE_SESSION, APP_AUTH_TYPE_JWT])
    ->label('sdk.namespace', 'account')
    ->label('sdk.method', 'getLogs')
    ->label('sdk.description', '/docs/references/account/get-logs.md')
    ->label('sdk.response.code', Response::STATUS_CODE_OK)
    ->label('sdk.response.type', Response::CONTENT_TYPE_JSON)
    ->label('sdk.response.model', Response::MODEL_LOG_LIST)
    ->param('limit', 25, new Range(0, 100), 'Maximum number of logs to return in response. By default will return maximum 25 results. Maximum of 100 results allowed per request.', true)
    ->param('offset', 0, new Range(0, APP_LIMIT_COUNT), 'Offset value. The default value is 0. Use this value to manage pagination. [learn more about pagination](https://appwrite.io/docs/pagination)', true)
    ->inject('response')
    ->inject('user')
    ->inject('locale')
    ->inject('geodb')
    ->inject('dbForProject')
    ->inject('usage')

    ->action(function (int $limit, int $offset, Response $response, Document $user, Locale $locale, Reader $geodb, Database $dbForProject, Stats $usage) {

        $audit = new EventAudit($dbForProject);

        $logs = $audit->getLogsByUser($user->getId(), $limit, $offset);

        $output = [];

        foreach ($logs as $i => &$log) {
            $log['userAgent'] = (!empty($log['userAgent'])) ? $log['userAgent'] : 'UNKNOWN';

            $detector = new Detector($log['userAgent']);

            $output[$i] = new Document(array_merge(
                $log->getArrayCopy(),
                $log['data'],
                $detector->getOS(),
                $detector->getClient(),
                $detector->getDevice()
            ));

            $record = $geodb->get($log['ip']);

            if ($record) {
                $output[$i]['countryCode'] = $locale->getText('countries.' . strtolower($record['country']['iso_code']), false) ? \strtolower($record['country']['iso_code']) : '--';
                $output[$i]['countryName'] = $locale->getText('countries.' . strtolower($record['country']['iso_code']), $locale->getText('locale.country.unknown'));
            } else {
                $output[$i]['countryCode'] = '--';
                $output[$i]['countryName'] = $locale->getText('locale.country.unknown');
            }
        }

        $usage->setParam('users.read', 1);

        $response->dynamic(new Document([
            'total' => $audit->countLogsByUser($user->getId()),
            'logs' => $output,
        ]), Response::MODEL_LOG_LIST);
    });

App::patch('/v1/account/name')
    ->desc('Update Account Name')
    ->groups(['api', 'account'])
    ->label('event', 'users.[userId].update.name')
    ->label('scope', 'account')
    ->label('audits.resource', 'user/{response.$id}')
    ->label('sdk.auth', [APP_AUTH_TYPE_SESSION, APP_AUTH_TYPE_JWT])
    ->label('sdk.namespace', 'account')
    ->label('sdk.method', 'updateName')
    ->label('sdk.description', '/docs/references/account/update-name.md')
    ->label('sdk.response.code', Response::STATUS_CODE_OK)
    ->label('sdk.response.type', Response::CONTENT_TYPE_JSON)
    ->label('sdk.response.model', Response::MODEL_USER)
    ->param('name', '', new Text(128), 'User name. Max length: 128 chars.')
    ->inject('response')
    ->inject('user')
    ->inject('dbForProject')
    ->inject('usage')
    ->inject('events')
    ->action(function (string $name, Response $response, Document $user, Database $dbForProject, Stats $usage, Event $events) {

        $user = $dbForProject->updateDocument('users', $user->getId(), $user
            ->setAttribute('name', $name)
            ->setAttribute('search', implode(' ', [$user->getId(), $name, $user->getAttribute('email')])));

        $usage->setParam('users.update', 1);
        $events->setParam('userId', $user->getId());

        $response->dynamic($user, Response::MODEL_USER);
    });

App::patch('/v1/account/password')
    ->desc('Update Account Password')
    ->groups(['api', 'account'])
    ->label('event', 'users.[userId].update.password')
    ->label('scope', 'account')
    ->label('audits.resource', 'user/{response.$id}')
    ->label('sdk.auth', [APP_AUTH_TYPE_SESSION, APP_AUTH_TYPE_JWT])
    ->label('sdk.namespace', 'account')
    ->label('sdk.method', 'updatePassword')
    ->label('sdk.description', '/docs/references/account/update-password.md')
    ->label('sdk.response.code', Response::STATUS_CODE_OK)
    ->label('sdk.response.type', Response::CONTENT_TYPE_JSON)
    ->label('sdk.response.model', Response::MODEL_USER)
    ->param('password', '', new Password(), 'New user password. Must be at least 8 chars.')
    ->param('oldPassword', '', new Password(), 'Current user password. Must be at least 8 chars.', true)
    ->inject('response')
    ->inject('user')
    ->inject('dbForProject')
    ->inject('usage')
    ->inject('events')
    ->action(function (string $password, string $oldPassword, Response $response, Document $user, Database $dbForProject, Stats $usage, Event $events) {

        // Check old password only if its an existing user.
        if ($user->getAttribute('passwordUpdate') !== 0 && !Auth::passwordVerify($oldPassword, $user->getAttribute('password'))) { // Double check user password
            throw new Exception(Exception::USER_INVALID_CREDENTIALS);
        }

        $user = $dbForProject->updateDocument(
            'users',
            $user->getId(),
            $user
                ->setAttribute('password', Auth::passwordHash($password))
                ->setAttribute('passwordUpdate', \time())
        );

        $usage->setParam('users.update', 1);
        $events->setParam('userId', $user->getId());

        $response->dynamic($user, Response::MODEL_USER);
    });

App::patch('/v1/account/email')
    ->desc('Update Account Email')
    ->groups(['api', 'account'])
    ->label('event', 'users.[userId].update.email')
    ->label('scope', 'account')
    ->label('audits.resource', 'user/{response.$id}')
    ->label('sdk.auth', [APP_AUTH_TYPE_SESSION, APP_AUTH_TYPE_JWT])
    ->label('sdk.namespace', 'account')
    ->label('sdk.method', 'updateEmail')
    ->label('sdk.description', '/docs/references/account/update-email.md')
    ->label('sdk.response.code', Response::STATUS_CODE_OK)
    ->label('sdk.response.type', Response::CONTENT_TYPE_JSON)
    ->label('sdk.response.model', Response::MODEL_USER)
    ->param('email', '', new Email(), 'User email.')
    ->param('password', '', new Password(), 'User password. Must be at least 8 chars.')
    ->inject('response')
    ->inject('user')
    ->inject('dbForProject')
    ->inject('usage')
    ->inject('events')
    ->action(function (string $email, string $password, Response $response, Document $user, Database $dbForProject, Stats $usage, Event $events) {

        $isAnonymousUser = Auth::isAnonymousUser($user); // Check if request is from an anonymous account for converting

        if (
            !$isAnonymousUser &&
            !Auth::passwordVerify($password, $user->getAttribute('password'))
        ) { // Double check user password
            throw new Exception(Exception::USER_INVALID_CREDENTIALS);
        }

        $email = \strtolower($email);

        $user
            ->setAttribute('password', $isAnonymousUser ? Auth::passwordHash($password) : $user->getAttribute('password', ''))
            ->setAttribute('email', $email)
            ->setAttribute('emailVerification', false) // After this user needs to confirm mail again
            ->setAttribute('search', implode(' ', [$user->getId(), $user->getAttribute('name'), $user->getAttribute('email')]));

        try {
            $user = $dbForProject->updateDocument('users', $user->getId(), $user);
        } catch (Duplicate $th) {
            throw new Exception(Exception::USER_EMAIL_ALREADY_EXISTS);
        }

        $usage->setParam('users.update', 1);
        $events->setParam('userId', $user->getId());

        $response->dynamic($user, Response::MODEL_USER);
    });

App::patch('/v1/account/prefs')
    ->desc('Update Account Preferences')
    ->groups(['api', 'account'])
    ->label('event', 'users.[userId].update.prefs')
    ->label('scope', 'account')
    ->label('audits.resource', 'user/{response.$id}')
    ->label('sdk.auth', [APP_AUTH_TYPE_SESSION, APP_AUTH_TYPE_JWT])
    ->label('sdk.namespace', 'account')
    ->label('sdk.method', 'updatePrefs')
    ->label('sdk.description', '/docs/references/account/update-prefs.md')
    ->label('sdk.response.code', Response::STATUS_CODE_OK)
    ->label('sdk.response.type', Response::CONTENT_TYPE_JSON)
    ->label('sdk.response.model', Response::MODEL_USER)
    ->param('prefs', [], new Assoc(), 'Prefs key-value JSON object.')
    ->inject('response')
    ->inject('user')
    ->inject('dbForProject')
    ->inject('usage')
    ->inject('events')
    ->action(function (array $prefs, Response $response, Document $user, Database $dbForProject, Stats $usage, Event $events) {

        $user = $dbForProject->updateDocument('users', $user->getId(), $user->setAttribute('prefs', $prefs));

        $usage->setParam('users.update', 1);
        $events->setParam('userId', $user->getId());

        $response->dynamic($user, Response::MODEL_USER);
    });

App::patch('/v1/account/status')
    ->desc('Update Account Status')
    ->groups(['api', 'account'])
    ->label('event', 'users.[userId].update.status')
    ->label('scope', 'account')
    ->label('audits.resource', 'user/{response.$id}')
    ->label('sdk.auth', [APP_AUTH_TYPE_SESSION, APP_AUTH_TYPE_JWT])
    ->label('sdk.namespace', 'account')
    ->label('sdk.method', 'updateStatus')
    ->label('sdk.description', '/docs/references/account/update-status.md')
    ->label('sdk.response.code', Response::STATUS_CODE_OK)
    ->label('sdk.response.type', Response::CONTENT_TYPE_JSON)
    ->label('sdk.response.model', Response::MODEL_USER)
    ->inject('request')
    ->inject('response')
    ->inject('user')
    ->inject('dbForProject')
    ->inject('events')
    ->inject('usage')
    ->action(function (Request $request, Response $response, Document $user, Database $dbForProject, Event $events, Stats $usage) {

        $user = $dbForProject->updateDocument('users', $user->getId(), $user->setAttribute('status', false));

        $events
            ->setParam('userId', $user->getId())
            ->setPayload($response->output($user, Response::MODEL_USER));

        if (!Config::getParam('domainVerification')) {
            $response->addHeader('X-Fallback-Cookies', \json_encode([]));
        }

        $usage->setParam('users.delete', 1);

        $response->dynamic($user, Response::MODEL_USER);
    });

App::patch('/v1/account/phone')
    ->desc('Update Account Phone')
    ->groups(['api', 'account'])
    ->label('event', 'users.[userId].update.phone')
    ->label('scope', 'account')
    ->label('audits.resource', 'user/{response.$id}')
    ->label('sdk.auth', [APP_AUTH_TYPE_SESSION, APP_AUTH_TYPE_JWT])
    ->label('sdk.namespace', 'account')
    ->label('sdk.method', 'updatePhone')
    ->label('sdk.description', '/docs/references/account/update-phone.md')
    ->label('sdk.response.code', Response::STATUS_CODE_OK)
    ->label('sdk.response.type', Response::CONTENT_TYPE_JSON)
    ->label('sdk.response.model', Response::MODEL_USER)
    ->param('number', '', new ValidatorPhone(), 'Phone number. Format this number with a leading \'+\' and a country code, e.g., +16175551212.')
    ->param('password', '', new Password(), 'User password. Must be at least 8 chars.')
    ->inject('response')
    ->inject('user')
    ->inject('dbForProject')
    ->inject('usage')
    ->inject('events')
    ->action(function (string $phone, string $password, Response $response, Document $user, Database $dbForProject, Stats $usage, Event $events) {

        $isAnonymousUser = Auth::isAnonymousUser($user); // Check if request is from an anonymous account for converting

        if (
            !$isAnonymousUser &&
            !Auth::passwordVerify($password, $user->getAttribute('password'))
        ) { // Double check user password
            throw new Exception(Exception::USER_INVALID_CREDENTIALS);
        }

        $user
            ->setAttribute('phone', $phone)
            ->setAttribute('phoneVerification', false) // After this user needs to confirm phone number again
            ->setAttribute('search', implode(' ', [$user->getId(), $user->getAttribute('name'), $user->getAttribute('email')]));

        try {
            $user = $dbForProject->updateDocument('users', $user->getId(), $user);
        } catch (Duplicate $th) {
            throw new Exception(Exception::USER_PHONE_ALREADY_EXISTS);
        }

        $usage->setParam('users.update', 1);
        $events->setParam('userId', $user->getId());

        $response->dynamic($user, Response::MODEL_USER);
    });

App::post('/v1/account/sessions/email')
    ->alias('/v1/account/sessions')
    ->desc('Create Account Session with Email')
    ->groups(['api', 'account', 'auth'])
    ->label('event', 'users.[userId].sessions.[sessionId].create')
    ->label('scope', 'public')
    ->label('auth.type', 'emailPassword')
    ->label('audits.resource', 'user/{response.userId}')
    ->label('audits.userId', '{response.userId}')
    ->label('usage.metric', 'sessions.{scope}.requests.create')
    ->label('usage.params', ['provider' => 'value.email'])
    ->label('sdk.auth', [])
    ->label('sdk.namespace', 'account')
    ->label('sdk.method', 'createEmailSession')
    ->label('sdk.description', '/docs/references/account/create-session-email.md')
    ->label('sdk.response.code', Response::STATUS_CODE_CREATED)
    ->label('sdk.response.type', Response::CONTENT_TYPE_JSON)
    ->label('sdk.response.model', Response::MODEL_SESSION)
    ->label('abuse-limit', 10)
    ->label('abuse-key', 'url:{url},email:{param-email}')
    ->param('email', '', new Email(), 'User email.')
    ->param('password', '', new Password(), 'User password. Must be at least 8 chars.')
    ->inject('request')
    ->inject('response')
    ->inject('dbForProject')
    ->inject('locale')
    ->inject('geodb')
    ->inject('events')
    ->action(function (string $email, string $password, Request $request, Response $response, Database $dbForProject, Locale $locale, Reader $geodb, Event $events) {

        $email = \strtolower($email);
        $protocol = $request->getProtocol();

        $profile = $dbForProject->findOne('users', [
            new Query('email', Query::TYPE_EQUAL, [$email])]);

        if (!$profile || !Auth::passwordVerify($password, $profile->getAttribute('password'))) {
            throw new Exception(Exception::USER_INVALID_CREDENTIALS); // Wrong password or username
        }

        if (false === $profile->getAttribute('status')) { // Account is blocked
            throw new Exception(Exception::USER_BLOCKED); // User is in status blocked
        }

        $detector = new Detector($request->getUserAgent('UNKNOWN'));
        $record = $geodb->get($request->getIP());
        $expiry = \time() + Auth::TOKEN_EXPIRATION_LOGIN_LONG;
        $secret = Auth::tokenGenerator();
        $session = new Document(array_merge(
            [
                '$id' => $dbForProject->getId(),
                'userId' => $profile->getId(),
                'userInternalId' => $profile->getInternalId(),
                'provider' => Auth::SESSION_PROVIDER_EMAIL,
                'providerUid' => $email,
                'secret' => Auth::hash($secret), // One way hash encryption to protect DB leak
                'expire' => $expiry,
                'userAgent' => $request->getUserAgent('UNKNOWN'),
                'ip' => $request->getIP(),
                'countryCode' => ($record) ? \strtolower($record['country']['iso_code']) : '--',
            ],
            $detector->getOS(),
            $detector->getClient(),
            $detector->getDevice()
        ));

        Authorization::setRole('user:' . $profile->getId());

        $session = $dbForProject->createDocument('sessions', $session
            ->setAttribute('$read', ['user:' . $profile->getId()])
            ->setAttribute('$write', ['user:' . $profile->getId()]));

        $dbForProject->deleteCachedDocument('users', $profile->getId());

        if (!Config::getParam('domainVerification')) {
            $response
                ->addHeader('X-Fallback-Cookies', \json_encode([Auth::$cookieName => Auth::encodeSession($profile->getId(), $secret)]))
            ;
        }

        $response
            ->addCookie(Auth::$cookieName . '_legacy', Auth::encodeSession($profile->getId(), $secret), $expiry, '/', Config::getParam('cookieDomain'), ('https' == $protocol), true, null)
            ->addCookie(Auth::$cookieName, Auth::encodeSession($profile->getId(), $secret), $expiry, '/', Config::getParam('cookieDomain'), ('https' == $protocol), true, Config::getParam('cookieSamesite'))
            ->setStatusCode(Response::STATUS_CODE_CREATED)
        ;

        $countryName = $locale->getText('countries.' . strtolower($session->getAttribute('countryCode')), $locale->getText('locale.country.unknown'));

        $session
            ->setAttribute('current', true)
            ->setAttribute('countryName', $countryName)
        ;

        $events
            ->setParam('userId', $profile->getId())
            ->setParam('sessionId', $session->getId())
        ;

        $response->dynamic($session, Response::MODEL_SESSION);
    });

App::get('/v1/account/sessions/oauth2/:provider')
    ->desc('Create Account Session with OAuth2')
    ->groups(['api', 'account'])
    ->label('error', __DIR__ . '/../../views/general/error.phtml')
    ->label('scope', 'public')
    ->label('sdk.auth', [])
    ->label('sdk.namespace', 'account')
    ->label('sdk.method', 'createOAuth2Session')
    ->label('sdk.description', '/docs/references/account/create-session-oauth2.md')
    ->label('sdk.response.code', Response::STATUS_CODE_MOVED_PERMANENTLY)
    ->label('sdk.response.type', Response::CONTENT_TYPE_HTML)
    ->label('sdk.methodType', 'webAuth')
    ->label('abuse-limit', 50)
    ->label('abuse-key', 'ip:{ip}')
    ->param('provider', '', new WhiteList(\array_keys(Config::getParam('providers')), true), 'OAuth2 Provider. Currently, supported providers are: ' . \implode(', ', \array_keys(\array_filter(Config::getParam('providers'), fn($node) => (!$node['mock'])))) . '.')
    ->param('success', '', fn($clients) => new Host($clients), 'URL to redirect back to your app after a successful login attempt.  Only URLs from hostnames in your project platform list are allowed. This requirement helps to prevent an [open redirect](https://cheatsheetseries.owasp.org/cheatsheets/Unvalidated_Redirects_and_Forwards_Cheat_Sheet.html) attack against your project API.', true, ['clients'])
    ->param('failure', '', fn($clients) => new Host($clients), 'URL to redirect back to your app after a failed login attempt.  Only URLs from hostnames in your project platform list are allowed. This requirement helps to prevent an [open redirect](https://cheatsheetseries.owasp.org/cheatsheets/Unvalidated_Redirects_and_Forwards_Cheat_Sheet.html) attack against your project API.', true, ['clients'])
    ->param('scopes', [], new ArrayList(new Text(APP_LIMIT_ARRAY_ELEMENT_SIZE), APP_LIMIT_ARRAY_PARAMS_SIZE), 'A list of custom OAuth2 scopes. Check each provider internal docs for a list of supported scopes. Maximum of ' . APP_LIMIT_ARRAY_PARAMS_SIZE . ' scopes are allowed, each ' . APP_LIMIT_ARRAY_ELEMENT_SIZE . ' characters long.', true)
    ->inject('request')
    ->inject('response')
    ->inject('project')
    ->action(function (string $provider, string $success, string $failure, array $scopes, Request $request, Response $response, Document $project) use ($oauthDefaultSuccess, $oauthDefaultFailure) {

        $protocol = $request->getProtocol();
        $callback = $protocol . '://' . $request->getHostname() . '/v1/account/sessions/oauth2/callback/' . $provider . '/' . $project->getId();
        $appId = $project->getAttribute('authProviders', [])[$provider . 'Appid'] ?? '';
        $appSecret = $project->getAttribute('authProviders', [])[$provider . 'Secret'] ?? '{}';

        if (!empty($appSecret) && isset($appSecret['version'])) {
            $key = App::getEnv('_APP_OPENSSL_KEY_V' . $appSecret['version']);
            $appSecret = OpenSSL::decrypt($appSecret['data'], $appSecret['method'], $key, 0, \hex2bin($appSecret['iv']), \hex2bin($appSecret['tag']));
        }

        if (empty($appId) || empty($appSecret)) {
            throw new Exception(Exception::PROJECT_PROVIDER_DISABLED, 'This provider is disabled. Please configure the provider app ID and app secret key from your ' . APP_NAME . ' console to continue.');
        }

        $className = 'Appwrite\\Auth\\OAuth2\\' . \ucfirst($provider);

        if (!\class_exists($className)) {
            throw new Exception(Exception::PROJECT_PROVIDER_UNSUPPORTED);
        }

        if (empty($success)) {
            $success = $protocol . '://' . $request->getHostname() . $oauthDefaultSuccess;
        }

        if (empty($failure)) {
            $failure = $protocol . '://' . $request->getHostname() . $oauthDefaultFailure;
        }

        $oauth2 = new $className($appId, $appSecret, $callback, ['success' => $success, 'failure' => $failure], $scopes);

        $response
            ->addHeader('Cache-Control', 'no-store, no-cache, must-revalidate, max-age=0')
            ->addHeader('Pragma', 'no-cache')
            ->redirect($oauth2->getLoginURL());
    });

App::get('/v1/account/sessions/oauth2/callback/:provider/:projectId')
    ->desc('OAuth2 Callback')
    ->groups(['api', 'account'])
    ->label('error', __DIR__ . '/../../views/general/error.phtml')
    ->label('scope', 'public')
    ->label('docs', false)
    ->param('projectId', '', new Text(1024), 'Project ID.')
    ->param('provider', '', new WhiteList(\array_keys(Config::getParam('providers')), true), 'OAuth2 provider.')
    ->param('code', '', new Text(2048), 'OAuth2 code.')
    ->param('state', '', new Text(2048), 'Login state params.', true)
    ->inject('request')
    ->inject('response')
    ->action(function (string $projectId, string $provider, string $code, string $state, Request $request, Response $response) {

        $domain = $request->getHostname();
        $protocol = $request->getProtocol();

        $response
            ->addHeader('Cache-Control', 'no-store, no-cache, must-revalidate, max-age=0')
            ->addHeader('Pragma', 'no-cache')
            ->redirect($protocol . '://' . $domain . '/v1/account/sessions/oauth2/' . $provider . '/redirect?'
                . \http_build_query(['project' => $projectId, 'code' => $code, 'state' => $state]));
    });

App::post('/v1/account/sessions/oauth2/callback/:provider/:projectId')
    ->desc('OAuth2 Callback')
    ->groups(['api', 'account'])
    ->label('error', __DIR__ . '/../../views/general/error.phtml')
    ->label('scope', 'public')
    ->label('origin', '*')
    ->label('docs', false)
    ->param('projectId', '', new Text(1024), 'Project ID.')
    ->param('provider', '', new WhiteList(\array_keys(Config::getParam('providers')), true), 'OAuth2 provider.')
    ->param('code', '', new Text(2048), 'OAuth2 code.')
    ->param('state', '', new Text(2048), 'Login state params.', true)
    ->inject('request')
    ->inject('response')
    ->action(function (string $projectId, string $provider, string $code, string $state, Request $request, Response $response) {

        $domain = $request->getHostname();
        $protocol = $request->getProtocol();

        $response
            ->addHeader('Cache-Control', 'no-store, no-cache, must-revalidate, max-age=0')
            ->addHeader('Pragma', 'no-cache')
            ->redirect($protocol . '://' . $domain . '/v1/account/sessions/oauth2/' . $provider . '/redirect?'
                . \http_build_query(['project' => $projectId, 'code' => $code, 'state' => $state]));
    });

App::get('/v1/account/sessions/oauth2/:provider/redirect')
    ->desc('OAuth2 Redirect')
    ->groups(['api', 'account'])
    ->label('error', __DIR__ . '/../../views/general/error.phtml')
    ->label('event', 'users.[userId].sessions.[sessionId].create')
    ->label('scope', 'public')
    ->label('audits.resource', 'user/{user.$id}')
    ->label('abuse-limit', 50)
    ->label('abuse-key', 'ip:{ip}')
    ->label('docs', false)
    ->label('usage.metric', 'sessions.{scope}.requests.create')
    ->label('usage.params', ['provider' => 'request.provider'])
    ->param('provider', '', new WhiteList(\array_keys(Config::getParam('providers')), true), 'OAuth2 provider.')
    ->param('code', '', new Text(2048), 'OAuth2 code.')
    ->param('state', '', new Text(2048), 'OAuth2 state params.', true)
    ->inject('request')
    ->inject('response')
    ->inject('project')
    ->inject('user')
    ->inject('dbForProject')
    ->inject('geodb')
    ->inject('events')
<<<<<<< HEAD
    ->action(function (string $provider, string $code, string $state, Request $request, Response $response, Document $project, Document $user, Database $dbForProject, Reader $geodb, Audit $audits, Event $events) use ($oauthDefaultSuccess) {
=======
    ->inject('usage')
    ->action(function (string $provider, string $code, string $state, Request $request, Response $response, Document $project, Document $user, Database $dbForProject, Reader $geodb, Event $events, Stats $usage) use ($oauthDefaultSuccess) {
>>>>>>> 7ad7d180

        $protocol = $request->getProtocol();
        $callback = $protocol . '://' . $request->getHostname() . '/v1/account/sessions/oauth2/callback/' . $provider . '/' . $project->getId();
        $defaultState = ['success' => $project->getAttribute('url', ''), 'failure' => ''];
        $validateURL = new URL();
        $appId = $project->getAttribute('authProviders', [])[$provider . 'Appid'] ?? '';
        $appSecret = $project->getAttribute('authProviders', [])[$provider . 'Secret'] ?? '{}';

        if (!empty($appSecret) && isset($appSecret['version'])) {
            $key = App::getEnv('_APP_OPENSSL_KEY_V' . $appSecret['version']);
            $appSecret = OpenSSL::decrypt($appSecret['data'], $appSecret['method'], $key, 0, \hex2bin($appSecret['iv']), \hex2bin($appSecret['tag']));
        }

        $className = 'Appwrite\\Auth\\OAuth2\\' . \ucfirst($provider);

        if (!\class_exists($className)) {
            throw new Exception(Exception::PROJECT_PROVIDER_UNSUPPORTED);
        }

        $oauth2 = new $className($appId, $appSecret, $callback);

        if (!empty($state)) {
            try {
                $state = \array_merge($defaultState, $oauth2->parseState($state));
            } catch (\Exception$exception) {
                throw new Exception(Exception::GENERAL_SERVER_ERROR, 'Failed to parse login state params as passed from OAuth2 provider');
            }
        } else {
            $state = $defaultState;
        }

        if (!$validateURL->isValid($state['success'])) {
            throw new Exception(Exception::PROJECT_INVALID_SUCCESS_URL);
        }

        if (!empty($state['failure']) && !$validateURL->isValid($state['failure'])) {
            throw new Exception(Exception::PROJECT_INVALID_FAILURE_URL);
        }

        $state['failure'] = null;

        $accessToken = $oauth2->getAccessToken($code);
        $refreshToken = $oauth2->getRefreshToken($code);
        $accessTokenExpiry = $oauth2->getAccessTokenExpiry($code);

        if (empty($accessToken)) {
            if (!empty($state['failure'])) {
                $response->redirect($state['failure'], 301, 0);
            }

            throw new Exception(Exception::GENERAL_SERVER_ERROR, 'Failed to obtain access token');
        }

        $oauth2ID = $oauth2->getUserID($accessToken);

        if (empty($oauth2ID)) {
            if (!empty($state['failure'])) {
                $response->redirect($state['failure'], 301, 0);
            }

            throw new Exception(Exception::USER_MISSING_ID);
        }

        $sessions = $user->getAttribute('sessions', []);
        $current = Auth::sessionVerify($sessions, Auth::$secret);

        if ($current) { // Delete current session of new one.
            $currentDocument = $dbForProject->getDocument('sessions', $current);
            if (!$currentDocument->isEmpty()) {
                $dbForProject->deleteDocument('sessions', $currentDocument->getId());
                $dbForProject->deleteCachedDocument('users', $user->getId());
            }
        }

        $user = ($user->isEmpty()) ? $dbForProject->findOne('sessions', [ // Get user by provider id
            new Query('provider', QUERY::TYPE_EQUAL, [$provider]),
            new Query('providerUid', QUERY::TYPE_EQUAL, [$oauth2ID]),
        ]) : $user;

        if ($user === false || $user->isEmpty()) { // No user logged in or with OAuth2 provider ID, create new one or connect with account with same email
            $name = $oauth2->getUserName($accessToken);
            $email = $oauth2->getUserEmail($accessToken);

            /**
             * Is verified is not used yet, since we don't know after an accout is created anymore if it was verified or not.
             */
            $isVerified = $oauth2->isEmailVerified($accessToken);

            $user = $dbForProject->findOne('users', [
                new Query('email', Query::TYPE_EQUAL, [$email])]);

            if ($user === false || $user->isEmpty()) { // Last option -> create the user, generate random password
                $limit = $project->getAttribute('auths', [])['limit'] ?? 0;

                if ($limit !== 0) {
                    $total = $dbForProject->count('users', max: APP_LIMIT_USERS);

                    if ($total >= $limit) {
                        throw new Exception(Exception::USER_COUNT_EXCEEDED);
                    }
                }

                try {
                    $userId = $dbForProject->getId();
                    $user = Authorization::skip(fn() => $dbForProject->createDocument('users', new Document([
                        '$id' => $userId,
                        '$read' => ['role:all'],
                        '$write' => ['user:' . $userId],
                        'email' => $email,
                        'emailVerification' => true,
                        'status' => true, // Email should already be authenticated by OAuth2 provider
                        'password' => Auth::passwordHash(Auth::passwordGenerator()),
                        'passwordUpdate' => 0,
                        'registration' => \time(),
                        'reset' => false,
                        'name' => $name,
                        'prefs' => new \stdClass(),
                        'sessions' => null,
                        'tokens' => null,
                        'memberships' => null,
                        'search' => implode(' ', [$userId, $email, $name])
                    ])));
                } catch (Duplicate $th) {
                    throw new Exception(Exception::USER_ALREADY_EXISTS);
                }
            }
        }

        if (false === $user->getAttribute('status')) { // Account is blocked
            throw new Exception(Exception::USER_BLOCKED); // User is in status blocked
        }

        // Create session token, verify user account and update OAuth2 ID and Access Token
        $detector = new Detector($request->getUserAgent('UNKNOWN'));
        $record = $geodb->get($request->getIP());
        $secret = Auth::tokenGenerator();
        $expiry = \time() + Auth::TOKEN_EXPIRATION_LOGIN_LONG;
        $session = new Document(array_merge([
            '$id' => $dbForProject->getId(),
            'userId' => $user->getId(),
            'userInternalId' => $user->getInternalId(),
            'provider' => $provider,
            'providerUid' => $oauth2ID,
            'providerAccessToken' => $accessToken,
            'providerRefreshToken' => $refreshToken,
            'providerAccessTokenExpiry' => \time() + (int) $accessTokenExpiry,
            'secret' => Auth::hash($secret), // One way hash encryption to protect DB leak
            'expire' => $expiry,
            'userAgent' => $request->getUserAgent('UNKNOWN'),
            'ip' => $request->getIP(),
            'countryCode' => ($record) ? \strtolower($record['country']['iso_code']) : '--',
        ], $detector->getOS(), $detector->getClient(), $detector->getDevice()));

        $isAnonymousUser = Auth::isAnonymousUser($user);

        if ($isAnonymousUser) {
            $user
                ->setAttribute('name', $oauth2->getUserName($accessToken))
                ->setAttribute('email', $oauth2->getUserEmail($accessToken))
            ;
        }

        $user
            ->setAttribute('status', true)
        ;

        Authorization::setRole('user:' . $user->getId());

        $dbForProject->updateDocument('users', $user->getId(), $user);

        $session = $dbForProject->createDocument('sessions', $session
            ->setAttribute('$read', ['user:' . $user->getId()])
            ->setAttribute('$write', ['user:' . $user->getId()]));

        $dbForProject->deleteCachedDocument('users', $user->getId());

<<<<<<< HEAD
        $audits->setResource('user/' . $user->getId())
               ->setUser($user)
=======
        $usage
            ->setParam('users.sessions.create', 1)
            ->setParam('projectId', $project->getId())
            ->setParam('provider', 'oauth2-' . $provider)
>>>>>>> 7ad7d180
        ;

        $events
            ->setParam('userId', $user->getId())
            ->setParam('sessionId', $session->getId())
            ->setPayload($response->output($session, Response::MODEL_SESSION))
        ;

        if (!Config::getParam('domainVerification')) {
            $response->addHeader('X-Fallback-Cookies', \json_encode([Auth::$cookieName => Auth::encodeSession($user->getId(), $secret)]));
        }

        // Add keys for non-web platforms - TODO - add verification phase to aviod session sniffing
        if (parse_url($state['success'], PHP_URL_PATH) === $oauthDefaultSuccess) {
            $state['success'] = URLParser::parse($state['success']);
            $query = URLParser::parseQuery($state['success']['query']);
            $query['project'] = $project->getId();
            $query['domain'] = Config::getParam('cookieDomain');
            $query['key'] = Auth::$cookieName;
            $query['secret'] = Auth::encodeSession($user->getId(), $secret);
            $state['success']['query'] = URLParser::unparseQuery($query);
            $state['success'] = URLParser::unparse($state['success']);
        }

        $response
            ->addHeader('Cache-Control', 'no-store, no-cache, must-revalidate, max-age=0')
            ->addHeader('Pragma', 'no-cache')
            ->addCookie(Auth::$cookieName . '_legacy', Auth::encodeSession($user->getId(), $secret), $expiry, '/', Config::getParam('cookieDomain'), ('https' == $protocol), true, null)
            ->addCookie(Auth::$cookieName, Auth::encodeSession($user->getId(), $secret), $expiry, '/', Config::getParam('cookieDomain'), ('https' == $protocol), true, Config::getParam('cookieSamesite'))
            ->redirect($state['success'])
        ;
    });

App::post('/v1/account/sessions/magic-url')
    ->desc('Create Magic URL Session')
    ->groups(['api', 'account'])
    ->label('scope', 'public')
    ->label('auth.type', 'magic-url')
    ->label('audits.resource', 'user/{response.userId}')
    ->label('audits.userId', '{response.userId}')
    ->label('sdk.auth', [])
    ->label('sdk.namespace', 'account')
    ->label('sdk.method', 'createMagicURLSession')
    ->label('sdk.description', '/docs/references/account/create-magic-url-session.md')
    ->label('sdk.response.code', Response::STATUS_CODE_CREATED)
    ->label('sdk.response.type', Response::CONTENT_TYPE_JSON)
    ->label('sdk.response.model', Response::MODEL_TOKEN)
    ->label('abuse-limit', 10)
    ->label('abuse-key', 'url:{url},email:{param-email}')
    ->param('userId', '', new CustomId(), 'Unique Id. Choose your own unique ID or pass the string "unique()" to auto generate it. Valid chars are a-z, A-Z, 0-9, period, hyphen, and underscore. Can\'t start with a special char. Max length is 36 chars.')
    ->param('email', '', new Email(), 'User email.')
    ->param('url', '', fn($clients) => new Host($clients), 'URL to redirect the user back to your app from the magic URL login. Only URLs from hostnames in your project platform list are allowed. This requirement helps to prevent an [open redirect](https://cheatsheetseries.owasp.org/cheatsheets/Unvalidated_Redirects_and_Forwards_Cheat_Sheet.html) attack against your project API.', true, ['clients'])
    ->inject('request')
    ->inject('response')
    ->inject('project')
    ->inject('dbForProject')
    ->inject('locale')
    ->inject('events')
    ->inject('mails')
    ->action(function (string $userId, string $email, string $url, Request $request, Response $response, Document $project, Database $dbForProject, Locale $locale, Event $events, Mail $mails) {

        if (empty(App::getEnv('_APP_SMTP_HOST'))) {
            throw new Exception(Exception::GENERAL_SMTP_DISABLED);
        }

        $roles = Authorization::getRoles();
        $isPrivilegedUser = Auth::isPrivilegedUser($roles);
        $isAppUser = Auth::isAppUser($roles);

        $user = $dbForProject->findOne('users', [new Query('email', Query::TYPE_EQUAL, [$email])]);

        if (!$user) {
            $limit = $project->getAttribute('auths', [])['limit'] ?? 0;

            if ($limit !== 0) {
                $total = $dbForProject->count('users', max: APP_LIMIT_USERS);

                if ($total >= $limit) {
                    throw new Exception(Exception::USER_COUNT_EXCEEDED);
                }
            }

            $userId = $userId == 'unique()' ? $dbForProject->getId() : $userId;

            $user = Authorization::skip(fn () => $dbForProject->createDocument('users', new Document([
                '$id' => $userId,
                '$read' => ['role:all'],
                '$write' => ['user:' . $userId],
                'email' => $email,
                'emailVerification' => false,
                'status' => true,
                'password' => null,
                'passwordUpdate' => 0,
                'registration' => \time(),
                'reset' => false,
                'prefs' => new \stdClass(),
                'sessions' => null,
                'tokens' => null,
                'memberships' => null,
                'search' => implode(' ', [$userId, $email])
            ])));
        }

        $loginSecret = Auth::tokenGenerator();

        $expire = \time() + Auth::TOKEN_EXPIRATION_CONFIRM;

        $token = new Document([
            '$id' => $dbForProject->getId(),
            'userId' => $user->getId(),
            'userInternalId' => $user->getInternalId(),
            'type' => Auth::TOKEN_TYPE_MAGIC_URL,
            'secret' => Auth::hash($loginSecret), // One way hash encryption to protect DB leak
            'expire' => $expire,
            'userAgent' => $request->getUserAgent('UNKNOWN'),
            'ip' => $request->getIP(),
        ]);

        Authorization::setRole('user:' . $user->getId());

        $token = $dbForProject->createDocument('tokens', $token
            ->setAttribute('$read', ['user:' . $user->getId()])
            ->setAttribute('$write', ['user:' . $user->getId()]));

        $dbForProject->deleteCachedDocument('users', $user->getId());

        if (empty($url)) {
            $url = $request->getProtocol() . '://' . $request->getHostname() . '/auth/magic-url';
        }

        $url = Template::parseURL($url);
        $url['query'] = Template::mergeQuery(((isset($url['query'])) ? $url['query'] : ''), ['userId' => $user->getId(), 'secret' => $loginSecret, 'expire' => $expire, 'project' => $project->getId()]);
        $url = Template::unParseURL($url);

        $mails
            ->setType(MAIL_TYPE_MAGIC_SESSION)
            ->setRecipient($user->getAttribute('email'))
            ->setUrl($url)
            ->setLocale($locale->default)
            ->trigger()
        ;

        $events->setPayload(
            $response->output(
                $token->setAttribute('secret', $loginSecret),
                Response::MODEL_TOKEN
            )
        );

        // Hide secret for clients
        $token->setAttribute('secret', ($isPrivilegedUser || $isAppUser) ? $loginSecret : '');

        $response
            ->setStatusCode(Response::STATUS_CODE_CREATED)
            ->dynamic($token, Response::MODEL_TOKEN)
        ;
    });

App::put('/v1/account/sessions/magic-url')
    ->desc('Create Magic URL session (confirmation)')
    ->groups(['api', 'account'])
    ->label('scope', 'public')
    ->label('event', 'users.[userId].sessions.[sessionId].create')
    ->label('audits.resource', 'user/{response.userId}')
    ->label('audits.userId', '{response.userId}')
    ->label('usage.metric', 'sessions.{scope}.requests.create')
    ->label('usage.params', ['provider' => 'value.magic-url'])
    ->label('sdk.auth', [])
    ->label('sdk.namespace', 'account')
    ->label('sdk.method', 'updateMagicURLSession')
    ->label('sdk.description', '/docs/references/account/update-magic-url-session.md')
    ->label('sdk.response.code', Response::STATUS_CODE_OK)
    ->label('sdk.response.type', Response::CONTENT_TYPE_JSON)
    ->label('sdk.response.model', Response::MODEL_SESSION)
    ->label('abuse-limit', 10)
    ->label('abuse-key', 'url:{url},userId:{param-userId}')
    ->param('userId', '', new CustomId(), 'User ID.')
    ->param('secret', '', new Text(256), 'Valid verification token.')
    ->inject('request')
    ->inject('response')
    ->inject('dbForProject')
    ->inject('locale')
    ->inject('geodb')
    ->inject('events')
    ->action(function (string $userId, string $secret, Request $request, Response $response, Database $dbForProject, Locale $locale, Reader $geodb, Event $events) {

        /** @var Utopia\Database\Document $user */

        $user = Authorization::skip(fn() => $dbForProject->getDocument('users', $userId));

        if ($user->isEmpty()) {
            throw new Exception(Exception::USER_NOT_FOUND);
        }

        $token = Auth::tokenVerify($user->getAttribute('tokens', []), Auth::TOKEN_TYPE_MAGIC_URL, $secret);

        if (!$token) {
            throw new Exception(Exception::USER_INVALID_TOKEN);
        }

        $detector = new Detector($request->getUserAgent('UNKNOWN'));
        $record = $geodb->get($request->getIP());
        $secret = Auth::tokenGenerator();
        $expiry = \time() + Auth::TOKEN_EXPIRATION_LOGIN_LONG;
        $session = new Document(array_merge(
            [
                '$id' => $dbForProject->getId(),
                'userId' => $user->getId(),
                'userInternalId' => $user->getInternalId(),
                'provider' => Auth::SESSION_PROVIDER_MAGIC_URL,
                'secret' => Auth::hash($secret), // One way hash encryption to protect DB leak
                'expire' => $expiry,
                'userAgent' => $request->getUserAgent('UNKNOWN'),
                'ip' => $request->getIP(),
                'countryCode' => ($record) ? \strtolower($record['country']['iso_code']) : '--',
            ],
            $detector->getOS(),
            $detector->getClient(),
            $detector->getDevice()
        ));

        Authorization::setRole('user:' . $user->getId());

        $session = $dbForProject->createDocument('sessions', $session
                ->setAttribute('$read', ['user:' . $user->getId()])
                ->setAttribute('$write', ['user:' . $user->getId()]));

        $dbForProject->deleteCachedDocument('users', $user->getId());

        $tokens = $user->getAttribute('tokens', []);

        /**
         * We act like we're updating and validating
         *  the recovery token but actually we don't need it anymore.
         */
        $dbForProject->deleteDocument('tokens', $token);
        $dbForProject->deleteCachedDocument('users', $user->getId());

        $user->setAttribute('emailVerification', true);

        $user = $dbForProject->updateDocument('users', $user->getId(), $user);

        if (false === $user) {
            throw new Exception(Exception::GENERAL_SERVER_ERROR, 'Failed saving user to DB');
        }

        $events
            ->setParam('userId', $user->getId())
            ->setParam('sessionId', $session->getId())
        ;

        if (!Config::getParam('domainVerification')) {
            $response->addHeader('X-Fallback-Cookies', \json_encode([Auth::$cookieName => Auth::encodeSession($user->getId(), $secret)]));
        }

        $protocol = $request->getProtocol();

        $response
            ->addCookie(Auth::$cookieName . '_legacy', Auth::encodeSession($user->getId(), $secret), $expiry, '/', Config::getParam('cookieDomain'), ('https' == $protocol), true, null)
            ->addCookie(Auth::$cookieName, Auth::encodeSession($user->getId(), $secret), $expiry, '/', Config::getParam('cookieDomain'), ('https' == $protocol), true, Config::getParam('cookieSamesite'))
            ->setStatusCode(Response::STATUS_CODE_CREATED)
        ;

        $countryName = $locale->getText('countries.' . strtolower($session->getAttribute('countryCode')), $locale->getText('locale.country.unknown'));

        $session
            ->setAttribute('current', true)
            ->setAttribute('countryName', $countryName)
        ;

        $response->dynamic($session, Response::MODEL_SESSION);
    });

App::post('/v1/account/sessions/phone')
    ->desc('Create Phone session')
    ->groups(['api', 'account'])
    ->label('scope', 'public')
    ->label('auth.type', 'phone')
    ->label('audits.resource', 'user/{response.userId}')
    ->label('audits.userId', '{response.userId}')
    ->label('sdk.auth', [])
    ->label('sdk.namespace', 'account')
    ->label('sdk.method', 'createPhoneSession')
    ->label('sdk.description', '/docs/references/account/create-phone-session.md')
    ->label('sdk.response.code', Response::STATUS_CODE_CREATED)
    ->label('sdk.response.type', Response::CONTENT_TYPE_JSON)
    ->label('sdk.response.model', Response::MODEL_TOKEN)
    ->label('abuse-limit', 10)
    ->label('abuse-key', 'url:{url},email:{param-email}')
    ->param('userId', '', new CustomId(), 'Unique Id. Choose your own unique ID or pass the string "unique()" to auto generate it. Valid chars are a-z, A-Z, 0-9, period, hyphen, and underscore. Can\'t start with a special char. Max length is 36 chars.')
    ->param('number', '', new ValidatorPhone(), 'Phone number. Format this number with a leading \'+\' and a country code, e.g., +16175551212.')
    ->inject('request')
    ->inject('response')
    ->inject('project')
    ->inject('dbForProject')
    ->inject('events')
    ->inject('messaging')
    ->inject('phone')
    ->action(function (string $userId, string $number, Request $request, Response $response, Document $project, Database $dbForProject, Event $events, EventPhone $messaging, Phone $phone) {
        if (empty(App::getEnv('_APP_PHONE_PROVIDER'))) {
            throw new Exception(Exception::GENERAL_PHONE_DISABLED);
        }

        $roles = Authorization::getRoles();
        $isPrivilegedUser = Auth::isPrivilegedUser($roles);
        $isAppUser = Auth::isAppUser($roles);

        $user = $dbForProject->findOne('users', [new Query('phone', Query::TYPE_EQUAL, [$number])]);

        if (!$user) {
            $limit = $project->getAttribute('auths', [])['limit'] ?? 0;

            if ($limit !== 0) {
                $total = $dbForProject->count('users', max: APP_LIMIT_USERS);

                if ($total >= $limit) {
                    throw new Exception(Exception::USER_COUNT_EXCEEDED);
                }
            }

            $userId = $userId == 'unique()' ? $dbForProject->getId() : $userId;

            $user = Authorization::skip(fn () => $dbForProject->createDocument('users', new Document([
                '$id' => $userId,
                '$read' => ['role:all'],
                '$write' => ['user:' . $userId],
                'email' => null,
                'phone' => $number,
                'emailVerification' => false,
                'phoneVerification' => false,
                'status' => true,
                'password' => null,
                'passwordUpdate' => 0,
                'registration' => \time(),
                'reset' => false,
                'prefs' => new \stdClass(),
                'sessions' => null,
                'tokens' => null,
                'memberships' => null,
                'search' => implode(' ', [$userId, $number])
            ])));
        }

        $secret = $phone->generateSecretDigits();

        $expire = \time() + Auth::TOKEN_EXPIRATION_PHONE;

        $token = new Document([
            '$id' => $dbForProject->getId(),
            'userId' => $user->getId(),
            'userInternalId' => $user->getInternalId(),
            'type' => Auth::TOKEN_TYPE_PHONE,
            'secret' => $secret,
            'expire' => $expire,
            'userAgent' => $request->getUserAgent('UNKNOWN'),
            'ip' => $request->getIP(),
        ]);

        Authorization::setRole('user:' . $user->getId());

        $token = $dbForProject->createDocument('tokens', $token
            ->setAttribute('$read', ['user:' . $user->getId()])
            ->setAttribute('$write', ['user:' . $user->getId()]));

        $dbForProject->deleteCachedDocument('users', $user->getId());

        $messaging
            ->setRecipient($number)
            ->setMessage($secret)
            ->trigger();

        $events->setPayload(
            $response->output(
                $token->setAttribute('secret', $secret),
                Response::MODEL_TOKEN
            )
        );

        // Hide secret for clients
        $token->setAttribute('secret', ($isPrivilegedUser || $isAppUser) ? $secret : '');

        $response
            ->setStatusCode(Response::STATUS_CODE_CREATED)
            ->dynamic($token, Response::MODEL_TOKEN)
        ;
    });

App::put('/v1/account/sessions/phone')
    ->desc('Create Phone Session (confirmation)')
    ->groups(['api', 'account'])
    ->label('scope', 'public')
    ->label('event', 'users.[userId].sessions.[sessionId].create')
<<<<<<< HEAD
    ->label('audits.resource', 'user/{response.userId}')
    ->label('audits.userId', '{response.userId}')
    ->label('usage.metric', 'sessions.{scope}.requests.create')
    ->label('usage.params', ['provider' => 'value.phone'])
=======
>>>>>>> 7ad7d180
    ->label('sdk.auth', [])
    ->label('sdk.namespace', 'account')
    ->label('sdk.method', 'updatePhoneSession')
    ->label('sdk.description', '/docs/references/account/update-phone-session.md')
    ->label('sdk.response.code', Response::STATUS_CODE_OK)
    ->label('sdk.response.type', Response::CONTENT_TYPE_JSON)
    ->label('sdk.response.model', Response::MODEL_SESSION)
    ->label('abuse-limit', 10)
    ->label('abuse-key', 'url:{url},userId:{param-userId}')
    ->param('userId', '', new CustomId(), 'User ID.')
    ->param('secret', '', new Text(256), 'Valid verification token.')
    ->inject('request')
    ->inject('response')
    ->inject('dbForProject')
    ->inject('locale')
    ->inject('geodb')
    ->inject('events')
    ->action(function (string $userId, string $secret, Request $request, Response $response, Database $dbForProject, Locale $locale, Reader $geodb, Event $events) {

        $user = Authorization::skip(fn() => $dbForProject->getDocument('users', $userId));

        if ($user->isEmpty()) {
            throw new Exception(Exception::USER_NOT_FOUND);
        }

        $token = Auth::phoneTokenVerify($user->getAttribute('tokens', []), $secret);

        if (!$token) {
            throw new Exception(Exception::USER_INVALID_TOKEN);
        }

        $detector = new Detector($request->getUserAgent('UNKNOWN'));
        $record = $geodb->get($request->getIP());
        $secret = Auth::tokenGenerator();
        $expiry = \time() + Auth::TOKEN_EXPIRATION_LOGIN_LONG;
        $session = new Document(array_merge(
            [
                '$id' => $dbForProject->getId(),
                'userId' => $user->getId(),
                'userInternalId' => $user->getInternalId(),
                'provider' => Auth::SESSION_PROVIDER_PHONE,
                'secret' => Auth::hash($secret), // One way hash encryption to protect DB leak
                'expire' => $expiry,
                'userAgent' => $request->getUserAgent('UNKNOWN'),
                'ip' => $request->getIP(),
                'countryCode' => ($record) ? \strtolower($record['country']['iso_code']) : '--',
            ],
            $detector->getOS(),
            $detector->getClient(),
            $detector->getDevice()
        ));

        Authorization::setRole('user:' . $user->getId());

        $session = $dbForProject->createDocument('sessions', $session
                ->setAttribute('$read', ['user:' . $user->getId()])
                ->setAttribute('$write', ['user:' . $user->getId()]));

        $dbForProject->deleteCachedDocument('users', $user->getId());

        /**
         * We act like we're updating and validating
         *  the recovery token but actually we don't need it anymore.
         */
        $dbForProject->deleteDocument('tokens', $token);
        $dbForProject->deleteCachedDocument('users', $user->getId());

        $user->setAttribute('phoneVerification', true);

        $user = $dbForProject->updateDocument('users', $user->getId(), $user);

        if (false === $user) {
            throw new Exception(Exception::GENERAL_SERVER_ERROR, 'Failed saving user to DB');
        }

        $events
            ->setParam('userId', $user->getId())
            ->setParam('sessionId', $session->getId())
        ;

        if (!Config::getParam('domainVerification')) {
            $response->addHeader('X-Fallback-Cookies', \json_encode([Auth::$cookieName => Auth::encodeSession($user->getId(), $secret)]));
        }

        $protocol = $request->getProtocol();

        $response
            ->addCookie(Auth::$cookieName . '_legacy', Auth::encodeSession($user->getId(), $secret), $expiry, '/', Config::getParam('cookieDomain'), ('https' == $protocol), true, null)
            ->addCookie(Auth::$cookieName, Auth::encodeSession($user->getId(), $secret), $expiry, '/', Config::getParam('cookieDomain'), ('https' == $protocol), true, Config::getParam('cookieSamesite'))
            ->setStatusCode(Response::STATUS_CODE_CREATED)
        ;

        $countryName = $locale->getText('countries.' . strtolower($session->getAttribute('countryCode')), $locale->getText('locale.country.unknown'));

        $session
            ->setAttribute('current', true)
            ->setAttribute('countryName', $countryName)
        ;

        $response->dynamic($session, Response::MODEL_SESSION);
    });

App::post('/v1/account/sessions/anonymous')
    ->desc('Create Anonymous Session')
    ->groups(['api', 'account', 'auth'])
    ->label('event', 'users.[userId].sessions.[sessionId].create')
    ->label('scope', 'public')
    ->label('auth.type', 'anonymous')
    ->label('audits.resource', 'user/{response.userId}')
<<<<<<< HEAD
    ->label('audits.userId', '{userId}')
    ->label('usage.metric', 'sessions.{scope}.requests.create')
    ->label('usage.params', ['provider' => 'value.anonymous'])
=======
    ->label('audits.userId', '{response.userId}')
>>>>>>> 7ad7d180
    ->label('sdk.auth', [])
    ->label('sdk.namespace', 'account')
    ->label('sdk.method', 'createAnonymousSession')
    ->label('sdk.description', '/docs/references/account/create-session-anonymous.md')
    ->label('sdk.response.code', Response::STATUS_CODE_CREATED)
    ->label('sdk.response.type', Response::CONTENT_TYPE_JSON)
    ->label('sdk.response.model', Response::MODEL_SESSION)
    ->label('abuse-limit', 50)
    ->label('abuse-key', 'ip:{ip}')
    ->inject('request')
    ->inject('response')
    ->inject('locale')
    ->inject('user')
    ->inject('project')
    ->inject('dbForProject')
    ->inject('geodb')
    ->inject('events')
    ->action(function (Request $request, Response $response, Locale $locale, Document $user, Document $project, Database $dbForProject, Reader $geodb, Event $events) {

        $protocol = $request->getProtocol();

        if ('console' === $project->getId()) {
            throw new Exception(Exception::USER_ANONYMOUS_CONSOLE_PROHIBITED, 'Failed to create anonymous user.');
        }

        if (!$user->isEmpty()) {
            throw new Exception(Exception::USER_SESSION_ALREADY_EXISTS, 'Cannot create an anonymous user when logged in.');
        }

        $limit = $project->getAttribute('auths', [])['limit'] ?? 0;

        if ($limit !== 0) {
            $total = $dbForProject->count('users', max: APP_LIMIT_USERS);

            if ($total >= $limit) {
                throw new Exception(Exception::USER_COUNT_EXCEEDED, 'Project registration is restricted. Contact your administrator for more information.');
            }
        }

        $userId = $dbForProject->getId();
        $user = Authorization::skip(fn() => $dbForProject->createDocument('users', new Document([
            '$id' => $userId,
            '$read' => ['role:all'],
            '$write' => ['user:' . $userId],
            'email' => null,
            'emailVerification' => false,
            'status' => true,
            'password' => null,
            'passwordUpdate' => 0,
            'registration' => \time(),
            'reset' => false,
            'name' => null,
            'prefs' => new \stdClass(),
            'sessions' => null,
            'tokens' => null,
            'memberships' => null,
            'search' => $userId
        ])));

        // Create session token

        $detector = new Detector($request->getUserAgent('UNKNOWN'));
        $record = $geodb->get($request->getIP());
        $secret = Auth::tokenGenerator();
        $expiry = \time() + Auth::TOKEN_EXPIRATION_LOGIN_LONG;
        $session = new Document(array_merge(
            [
                '$id' => $dbForProject->getId(),
                'userId' => $user->getId(),
                'userInternalId' => $user->getInternalId(),
                'provider' => Auth::SESSION_PROVIDER_ANONYMOUS,
                'secret' => Auth::hash($secret), // One way hash encryption to protect DB leak
                'expire' => $expiry,
                'userAgent' => $request->getUserAgent('UNKNOWN'),
                'ip' => $request->getIP(),
                'countryCode' => ($record) ? \strtolower($record['country']['iso_code']) : '--',
            ],
            $detector->getOS(),
            $detector->getClient(),
            $detector->getDevice()
        ));

        Authorization::setRole('user:' . $user->getId());

        $session = $dbForProject->createDocument('sessions', $session
                ->setAttribute('$read', ['user:' . $user->getId()])
                ->setAttribute('$write', ['user:' . $user->getId()]));

        $dbForProject->deleteCachedDocument('users', $user->getId());

        $events
            ->setParam('userId', $user->getId())
            ->setParam('sessionId', $session->getId())
        ;

        if (!Config::getParam('domainVerification')) {
            $response->addHeader('X-Fallback-Cookies', \json_encode([Auth::$cookieName => Auth::encodeSession($user->getId(), $secret)]));
        }

        $response
            ->addCookie(Auth::$cookieName . '_legacy', Auth::encodeSession($user->getId(), $secret), $expiry, '/', Config::getParam('cookieDomain'), ('https' == $protocol), true, null)
            ->addCookie(Auth::$cookieName, Auth::encodeSession($user->getId(), $secret), $expiry, '/', Config::getParam('cookieDomain'), ('https' == $protocol), true, Config::getParam('cookieSamesite'))
            ->setStatusCode(Response::STATUS_CODE_CREATED)
        ;

        $countryName = $locale->getText('countries.' . strtolower($session->getAttribute('countryCode')), $locale->getText('locale.country.unknown'));

        $session
            ->setAttribute('current', true)
            ->setAttribute('countryName', $countryName)
        ;

        $response->dynamic($session, Response::MODEL_SESSION);
    });

App::post('/v1/account/jwt')
    ->desc('Create Account JWT')
    ->groups(['api', 'account', 'auth'])
    ->label('scope', 'account')
    ->label('auth.type', 'jwt')
    ->label('sdk.auth', [APP_AUTH_TYPE_SESSION])
    ->label('sdk.namespace', 'account')
    ->label('sdk.method', 'createJWT')
    ->label('sdk.description', '/docs/references/account/create-jwt.md')
    ->label('sdk.response.code', Response::STATUS_CODE_CREATED)
    ->label('sdk.response.type', Response::CONTENT_TYPE_JSON)
    ->label('sdk.response.model', Response::MODEL_JWT)
    ->label('abuse-limit', 100)
    ->label('abuse-key', 'url:{url},userId:{userId}')
    ->inject('response')
    ->inject('user')
    ->inject('dbForProject')
    ->action(function (Response $response, Document $user, Database $dbForProject) {


        $sessions = $user->getAttribute('sessions', []);
        $current = new Document();

        foreach ($sessions as $session) { /** @var Utopia\Database\Document $session */
            if ($session->getAttribute('secret') == Auth::hash(Auth::$secret)) { // If current session delete the cookies too
                $current = $session;
            }
        }

        if ($current->isEmpty()) {
            throw new Exception(Exception::USER_SESSION_NOT_FOUND, 'No valid session found');
        }

        $jwt = new JWT(App::getEnv('_APP_OPENSSL_KEY_V1'), 'HS256', 900, 10); // Instantiate with key, algo, maxAge and leeway.

        $response->setStatusCode(Response::STATUS_CODE_CREATED);
        $response->dynamic(new Document(['jwt' => $jwt->encode([
            // 'uid'    => 1,
            // 'aud'    => 'http://site.com',
            // 'scopes' => ['user'],
            // 'iss'    => 'http://api.mysite.com',
            'userId' => $user->getId(),
            'sessionId' => $current->getId(),
        ])]), Response::MODEL_JWT);
    });

App::get('/v1/account')
    ->desc('Get Account')
    ->groups(['api', 'account'])
    ->label('scope', 'account')
    ->label('usage.metric', 'users.{scope}.requests.read')
    ->label('sdk.auth', [APP_AUTH_TYPE_SESSION, APP_AUTH_TYPE_JWT])
    ->label('sdk.namespace', 'account')
    ->label('sdk.method', 'get')
    ->label('sdk.description', '/docs/references/account/get.md')
    ->label('sdk.response.code', Response::STATUS_CODE_OK)
    ->label('sdk.response.type', Response::CONTENT_TYPE_JSON)
    ->label('sdk.response.model', Response::MODEL_USER)
    ->inject('response')
    ->inject('user')
    ->action(function (Response $response, Document $user) {

        $response->dynamic($user, Response::MODEL_USER);
    });

App::get('/v1/account/prefs')
    ->desc('Get Account Preferences')
    ->groups(['api', 'account'])
    ->label('scope', 'account')
    ->label('usage.metric', 'users.{scope}.requests.read')
    ->label('sdk.auth', [APP_AUTH_TYPE_SESSION, APP_AUTH_TYPE_JWT])
    ->label('sdk.namespace', 'account')
    ->label('sdk.method', 'getPrefs')
    ->label('sdk.description', '/docs/references/account/get-prefs.md')
    ->label('sdk.response.code', Response::STATUS_CODE_OK)
    ->label('sdk.response.type', Response::CONTENT_TYPE_JSON)
    ->label('sdk.response.model', Response::MODEL_PREFERENCES)
    ->inject('response')
    ->inject('user')
    ->action(function (Response $response, Document $user) {

        $prefs = $user->getAttribute('prefs', new \stdClass());

        $response->dynamic(new Document($prefs), Response::MODEL_PREFERENCES);
    });

App::get('/v1/account/sessions')
    ->desc('Get Account Sessions')
    ->groups(['api', 'account'])
    ->label('scope', 'account')
    ->label('usage.metric', 'users.{scope}.requests.read')
    ->label('sdk.auth', [APP_AUTH_TYPE_SESSION, APP_AUTH_TYPE_JWT])
    ->label('sdk.namespace', 'account')
    ->label('sdk.method', 'getSessions')
    ->label('sdk.description', '/docs/references/account/get-sessions.md')
    ->label('sdk.response.code', Response::STATUS_CODE_OK)
    ->label('sdk.response.type', Response::CONTENT_TYPE_JSON)
    ->label('sdk.response.model', Response::MODEL_SESSION_LIST)
    ->inject('response')
    ->inject('user')
    ->inject('locale')
    ->action(function (Response $response, Document $user, Locale $locale) {

        $sessions = $user->getAttribute('sessions', []);
        $current = Auth::sessionVerify($sessions, Auth::$secret);

        foreach ($sessions as $key => $session) {/** @var Document $session */
            $countryName = $locale->getText('countries.' . strtolower($session->getAttribute('countryCode')), $locale->getText('locale.country.unknown'));

            $session->setAttribute('countryName', $countryName);
            $session->setAttribute('current', ($current == $session->getId()) ? true : false);

            $sessions[$key] = $session;
        }

        $response->dynamic(new Document([
            'sessions' => $sessions,
            'total' => count($sessions),
        ]), Response::MODEL_SESSION_LIST);
    });

<<<<<<< HEAD
App::get('/v1/account/logs')
    ->desc('Get Account Logs')
    ->groups(['api', 'account'])
    ->label('scope', 'account')
    ->label('usage.metric', 'users.{scope}.requests.read')
    ->label('sdk.auth', [APP_AUTH_TYPE_SESSION, APP_AUTH_TYPE_JWT])
    ->label('sdk.namespace', 'account')
    ->label('sdk.method', 'getLogs')
    ->label('sdk.description', '/docs/references/account/get-logs.md')
    ->label('sdk.response.code', Response::STATUS_CODE_OK)
    ->label('sdk.response.type', Response::CONTENT_TYPE_JSON)
    ->label('sdk.response.model', Response::MODEL_LOG_LIST)
    ->param('limit', 25, new Range(0, 100), 'Maximum number of logs to return in response. By default will return maximum 25 results. Maximum of 100 results allowed per request.', true)
    ->param('offset', 0, new Range(0, APP_LIMIT_COUNT), 'Offset value. The default value is 0. Use this value to manage pagination. [learn more about pagination](https://appwrite.io/docs/pagination)', true)
    ->inject('response')
    ->inject('user')
    ->inject('locale')
    ->inject('geodb')
    ->inject('dbForProject')
    ->action(function (int $limit, int $offset, Response $response, Document $user, Locale $locale, Reader $geodb, Database $dbForProject) {

        $audit = new EventAudit($dbForProject);
        $logs = $audit->getLogsByUser($user->getId(), $limit, $offset);

        $output = [];

        foreach ($logs as $i => &$log) {
            $log['userAgent'] = (!empty($log['userAgent'])) ? $log['userAgent'] : 'UNKNOWN';

            $detector = new Detector($log['userAgent']);

            $output[$i] = new Document(array_merge(
                $log->getArrayCopy(),
                $log['data'],
                $detector->getOS(),
                $detector->getClient(),
                $detector->getDevice()
            ));

            $record = $geodb->get($log['ip']);

            if ($record) {
                $output[$i]['countryCode'] = $locale->getText('countries.' . strtolower($record['country']['iso_code']), false) ? \strtolower($record['country']['iso_code']) : '--';
                $output[$i]['countryName'] = $locale->getText('countries.' . strtolower($record['country']['iso_code']), $locale->getText('locale.country.unknown'));
            } else {
                $output[$i]['countryCode'] = '--';
                $output[$i]['countryName'] = $locale->getText('locale.country.unknown');
            }
        }

        $response->dynamic(new Document([
            'total' => $audit->countLogsByUser($user->getId()),
            'logs' => $output,
        ]), Response::MODEL_LOG_LIST);
    });

=======
>>>>>>> 7ad7d180
App::get('/v1/account/sessions/:sessionId')
    ->desc('Get Session By ID')
    ->groups(['api', 'account'])
    ->label('scope', 'account')
    ->label('usage.metric', 'users.{scope}.requests.read')
    ->label('sdk.auth', [APP_AUTH_TYPE_SESSION, APP_AUTH_TYPE_JWT])
    ->label('sdk.namespace', 'account')
    ->label('sdk.method', 'getSession')
    ->label('sdk.description', '/docs/references/account/get-session.md')
    ->label('sdk.response.code', Response::STATUS_CODE_OK)
    ->label('sdk.response.type', Response::CONTENT_TYPE_JSON)
    ->label('sdk.response.model', Response::MODEL_SESSION)
    ->param('sessionId', null, new UID(), 'Session ID. Use the string \'current\' to get the current device session.')
    ->inject('response')
    ->inject('user')
    ->inject('locale')
    ->inject('dbForProject')
    ->action(function (?string $sessionId, Response $response, Document $user, Locale $locale, Database $dbForProject) {

        $sessions = $user->getAttribute('sessions', []);
        $sessionId = ($sessionId === 'current')
            ? Auth::sessionVerify($user->getAttribute('sessions'), Auth::$secret)
            : $sessionId;

        foreach ($sessions as $session) {/** @var Document $session */
            if ($sessionId == $session->getId()) {
                $countryName = $locale->getText('countries.' . strtolower($session->getAttribute('countryCode')), $locale->getText('locale.country.unknown'));

                $session
                    ->setAttribute('current', ($session->getAttribute('secret') == Auth::hash(Auth::$secret)))
                    ->setAttribute('countryName', $countryName)
                ;

                return $response->dynamic($session, Response::MODEL_SESSION);
            }
        }

<<<<<<< HEAD
        throw new Exception('Session not found', 404, Exception::USER_SESSION_NOT_FOUND);
    });

App::patch('/v1/account/name')
    ->desc('Update Account Name')
    ->groups(['api', 'account'])
    ->label('event', 'users.[userId].update.name')
    ->label('scope', 'account')
    ->label('audits.resource', 'user/{response.$id}')
    ->label('audits.userId', '{response.$id}')
    ->label('usage.metric', 'users.{scope}.requests.update')
    ->label('sdk.auth', [APP_AUTH_TYPE_SESSION, APP_AUTH_TYPE_JWT])
    ->label('sdk.namespace', 'account')
    ->label('sdk.method', 'updateName')
    ->label('sdk.description', '/docs/references/account/update-name.md')
    ->label('sdk.response.code', Response::STATUS_CODE_OK)
    ->label('sdk.response.type', Response::CONTENT_TYPE_JSON)
    ->label('sdk.response.model', Response::MODEL_USER)
    ->param('name', '', new Text(128), 'User name. Max length: 128 chars.')
    ->inject('response')
    ->inject('user')
    ->inject('dbForProject')
    ->inject('events')
    ->action(function (string $name, Response $response, Document $user, Database $dbForProject, Event $events) {

        $user = $dbForProject->updateDocument('users', $user->getId(), $user
            ->setAttribute('name', $name)
            ->setAttribute('search', implode(' ', [$user->getId(), $name, $user->getAttribute('email', ''), $user->getAttribute('phone', '')])));

        $events->setParam('userId', $user->getId());

        $response->dynamic($user, Response::MODEL_USER);
=======
        throw new Exception(Exception::USER_SESSION_NOT_FOUND);
>>>>>>> 7ad7d180
    });

App::patch('/v1/account/password')
    ->desc('Update Account Password')
    ->groups(['api', 'account'])
    ->label('event', 'users.[userId].update.password')
    ->label('scope', 'account')
    ->label('audits.resource', 'user/{response.$id}')
    ->label('audits.userId', '{response.$id}')
    ->label('usage.metric', 'users.{scope}.requests.update')
    ->label('sdk.auth', [APP_AUTH_TYPE_SESSION, APP_AUTH_TYPE_JWT])
    ->label('sdk.namespace', 'account')
    ->label('sdk.method', 'updatePassword')
    ->label('sdk.description', '/docs/references/account/update-password.md')
    ->label('sdk.response.code', Response::STATUS_CODE_OK)
    ->label('sdk.response.type', Response::CONTENT_TYPE_JSON)
    ->label('sdk.response.model', Response::MODEL_USER)
    ->param('password', '', new Password(), 'New user password. Must be at least 8 chars.')
    ->param('oldPassword', '', new Password(), 'Current user password. Must be at least 8 chars.', true)
    ->inject('response')
    ->inject('user')
    ->inject('dbForProject')
    ->inject('events')
    ->action(function (string $password, string $oldPassword, Response $response, Document $user, Database $dbForProject, Event $events) {

        // Check old password only if its an existing user.
        if ($user->getAttribute('passwordUpdate') !== 0 && !Auth::passwordVerify($oldPassword, $user->getAttribute('password'))) { // Double check user password
            throw new Exception(Exception::USER_INVALID_CREDENTIALS, 'Invalid credentials');
        }

        $user = $dbForProject->updateDocument(
            'users',
            $user->getId(),
            $user
                ->setAttribute('password', Auth::passwordHash($password))
                ->setAttribute('passwordUpdate', \time())
        );

        $events->setParam('userId', $user->getId());

        $response->dynamic($user, Response::MODEL_USER);
    });

App::patch('/v1/account/email')
    ->desc('Update Account Email')
    ->groups(['api', 'account'])
    ->label('event', 'users.[userId].update.email')
    ->label('scope', 'account')
    ->label('audits.resource', 'user/{response.$id}')
<<<<<<< HEAD
    ->label('audits.userId', '{response.$id}')
    ->label('usage.metric', 'users.{scope}.requests.update')
=======
>>>>>>> 7ad7d180
    ->label('sdk.auth', [APP_AUTH_TYPE_SESSION, APP_AUTH_TYPE_JWT])
    ->label('sdk.namespace', 'account')
    ->label('sdk.method', 'updateEmail')
    ->label('sdk.description', '/docs/references/account/update-email.md')
    ->label('sdk.response.code', Response::STATUS_CODE_OK)
    ->label('sdk.response.type', Response::CONTENT_TYPE_JSON)
    ->label('sdk.response.model', Response::MODEL_USER)
    ->param('email', '', new Email(), 'User email.')
    ->param('password', '', new Password(), 'User password. Must be at least 8 chars.')
    ->inject('response')
    ->inject('user')
    ->inject('dbForProject')
    ->inject('events')
    ->action(function (string $email, string $password, Response $response, Document $user, Database $dbForProject, Event $events) {

        $isAnonymousUser = Auth::isAnonymousUser($user); // Check if request is from an anonymous account for converting

        if (
            !$isAnonymousUser &&
            !Auth::passwordVerify($password, $user->getAttribute('password'))
        ) { // Double check user password
            throw new Exception('Invalid credentials', 401, Exception::USER_INVALID_CREDENTIALS);
        }

        $email = \strtolower($email);

        $user
            ->setAttribute('password', $isAnonymousUser ? Auth::passwordHash($password) : $user->getAttribute('password', ''))
            ->setAttribute('email', $email)
            ->setAttribute('emailVerification', false) // After this user needs to confirm mail again
            ->setAttribute('search', implode(' ', [$user->getId(), $user->getAttribute('name', ''), $email, $user->getAttribute('phone', '')]));

        try {
            $user = $dbForProject->updateDocument('users', $user->getId(), $user);
        } catch (Duplicate $th) {
            throw new Exception(Exception::USER_EMAIL_ALREADY_EXISTS, 'Email already exists');
        }

        $events->setParam('userId', $user->getId());

        $response->dynamic($user, Response::MODEL_USER);
    });

App::patch('/v1/account/phone')
    ->desc('Update Account Phone')
    ->groups(['api', 'account'])
    ->label('event', 'users.[userId].update.phone')
    ->label('scope', 'account')
    ->label('audits.resource', 'user/{response.$id}')
<<<<<<< HEAD
    ->label('audits.userId', '{response.$id}')
    ->label('usage.metric', 'users.{scope}.requests.update')
=======
>>>>>>> 7ad7d180
    ->label('sdk.auth', [APP_AUTH_TYPE_SESSION, APP_AUTH_TYPE_JWT])
    ->label('sdk.namespace', 'account')
    ->label('sdk.method', 'updatePhone')
    ->label('sdk.description', '/docs/references/account/update-phone.md')
    ->label('sdk.response.code', Response::STATUS_CODE_OK)
    ->label('sdk.response.type', Response::CONTENT_TYPE_JSON)
    ->label('sdk.response.model', Response::MODEL_USER)
    ->param('number', '', new ValidatorPhone(), 'Phone number. Format this number with a leading \'+\' and a country code, e.g., +16175551212.')
    ->param('password', '', new Password(), 'User password. Must be at least 8 chars.')
    ->inject('response')
    ->inject('user')
    ->inject('dbForProject')
    ->inject('events')
    ->action(function (string $phone, string $password, Response $response, Document $user, Database $dbForProject, Event $events) {

        $isAnonymousUser = Auth::isAnonymousUser($user); // Check if request is from an anonymous account for converting

        if (
            !$isAnonymousUser &&
            !Auth::passwordVerify($password, $user->getAttribute('password'))
        ) { // Double check user password
            throw new Exception('Invalid credentials', 401, Exception::USER_INVALID_CREDENTIALS);
        }

        $user
            ->setAttribute('phone', $phone)
            ->setAttribute('phoneVerification', false) // After this user needs to confirm phone number again
            ->setAttribute('search', implode(' ', [$user->getId(), $user->getAttribute('name', ''), $user->getAttribute('email', ''), $phone]));

        try {
            $user = $dbForProject->updateDocument('users', $user->getId(), $user);
        } catch (Duplicate $th) {
            throw new Exception('Phone number already exists', 409, Exception::USER_PHONE_ALREADY_EXISTS);
        }

        $events->setParam('userId', $user->getId());

        $response->dynamic($user, Response::MODEL_USER);
    });

App::patch('/v1/account/prefs')
    ->desc('Update Account Preferences')
    ->groups(['api', 'account'])
    ->label('event', 'users.[userId].update.prefs')
    ->label('scope', 'account')
    ->label('audits.resource', 'user/{response.$id}')
    ->label('usage.metric', 'users.{scope}.requests.update')
    ->label('sdk.auth', [APP_AUTH_TYPE_SESSION, APP_AUTH_TYPE_JWT])
    ->label('sdk.namespace', 'account')
    ->label('sdk.method', 'updatePrefs')
    ->label('sdk.description', '/docs/references/account/update-prefs.md')
    ->label('sdk.response.code', Response::STATUS_CODE_OK)
    ->label('sdk.response.type', Response::CONTENT_TYPE_JSON)
    ->label('sdk.response.model', Response::MODEL_USER)
    ->param('prefs', [], new Assoc(), 'Prefs key-value JSON object.')
    ->inject('response')
    ->inject('user')
    ->inject('dbForProject')
    ->inject('events')
    ->action(function (array $prefs, Response $response, Document $user, Database $dbForProject, Event $events) {

        $user = $dbForProject->updateDocument('users', $user->getId(), $user->setAttribute('prefs', $prefs));

        $events->setParam('userId', $user->getId());

        $response->dynamic($user, Response::MODEL_USER);
    });

App::patch('/v1/account/status')
    ->desc('Update Account Status')
    ->groups(['api', 'account'])
    ->label('event', 'users.[userId].update.status')
    ->label('scope', 'account')
    ->label('audits.resource', 'user/{response.$id}')
    ->label('usage.metric', 'users.{scope}.requests.delete')
    ->label('sdk.auth', [APP_AUTH_TYPE_SESSION, APP_AUTH_TYPE_JWT])
    ->label('sdk.namespace', 'account')
    ->label('sdk.method', 'updateStatus')
    ->label('sdk.description', '/docs/references/account/update-status.md')
    ->label('sdk.response.code', Response::STATUS_CODE_OK)
    ->label('sdk.response.type', Response::CONTENT_TYPE_JSON)
    ->label('sdk.response.model', Response::MODEL_USER)
    ->inject('request')
    ->inject('response')
    ->inject('user')
    ->inject('dbForProject')
    ->inject('events')
    ->action(function (Request $request, Response $response, Document $user, Database $dbForProject, Event $events) {

        $user = $dbForProject->updateDocument('users', $user->getId(), $user->setAttribute('status', false));

        $events
            ->setParam('userId', $user->getId())
            ->setPayload($response->output($user, Response::MODEL_USER));

        if (!Config::getParam('domainVerification')) {
            $response->addHeader('X-Fallback-Cookies', \json_encode([]));
        }

        $response->dynamic($user, Response::MODEL_USER);
    });

App::delete('/v1/account/sessions/:sessionId')
    ->desc('Delete Account Session')
    ->groups(['api', 'account'])
    ->label('scope', 'account')
    ->label('event', 'users.[userId].sessions.[sessionId].delete')
    ->label('audits.resource', 'user/{user.$id}')
    ->label('usage.metric', 'sessions.{scope}.requests.delete')
    ->label('sdk.auth', [APP_AUTH_TYPE_SESSION, APP_AUTH_TYPE_JWT])
    ->label('sdk.namespace', 'account')
    ->label('sdk.method', 'deleteSession')
    ->label('sdk.description', '/docs/references/account/delete-session.md')
    ->label('sdk.response.code', Response::STATUS_CODE_NOCONTENT)
    ->label('sdk.response.model', Response::MODEL_NONE)
    ->label('abuse-limit', 100)
    ->param('sessionId', null, new UID(), 'Session ID. Use the string \'current\' to delete the current device session.')
    ->inject('request')
    ->inject('response')
    ->inject('user')
    ->inject('dbForProject')
    ->inject('locale')
    ->inject('events')
    ->action(function (?string $sessionId, Request $request, Response $response, Document $user, Database $dbForProject, Locale $locale, Event $events) {

        $protocol = $request->getProtocol();
        $sessionId = ($sessionId === 'current')
            ? Auth::sessionVerify($user->getAttribute('sessions'), Auth::$secret)
            : $sessionId;

        $sessions = $user->getAttribute('sessions', []);

        foreach ($sessions as $key => $session) {/** @var Document $session */
            if ($sessionId == $session->getId()) {
                unset($sessions[$key]);

                $dbForProject->deleteDocument('sessions', $session->getId());

                $session->setAttribute('current', false);

                if ($session->getAttribute('secret') == Auth::hash(Auth::$secret)) { // If current session delete the cookies too
                    $session
                        ->setAttribute('current', true)
                        ->setAttribute('countryName', $locale->getText('countries.' . strtolower($session->getAttribute('countryCode')), $locale->getText('locale.country.unknown')))
                    ;

                    if (!Config::getParam('domainVerification')) {
                        $response
                            ->addHeader('X-Fallback-Cookies', \json_encode([]))
                        ;
                    }

                    $response
                        ->addCookie(Auth::$cookieName . '_legacy', '', \time() - 3600, '/', Config::getParam('cookieDomain'), ('https' == $protocol), true, null)
                        ->addCookie(Auth::$cookieName, '', \time() - 3600, '/', Config::getParam('cookieDomain'), ('https' == $protocol), true, Config::getParam('cookieSamesite'))
                    ;
                }

                $dbForProject->deleteCachedDocument('users', $user->getId());

                $events
                    ->setParam('userId', $user->getId())
                    ->setParam('sessionId', $session->getId())
                    ->setPayload($response->output($session, Response::MODEL_SESSION))
                ;
                return $response->noContent();
            }
        }

        throw new Exception('Session not found', 404, Exception::USER_SESSION_NOT_FOUND);
    });

App::patch('/v1/account/sessions/:sessionId')
    ->desc('Update Session (Refresh Tokens)')
    ->groups(['api', 'account'])
    ->label('scope', 'account')
    ->label('event', 'users.[userId].sessions.[sessionId].update')
    ->label('audits.resource', 'user/{response.userId}')
    ->label('audits.userId', '{response.userId}')
    ->label('usage.metric', 'sessions.{scope}.requests.update')
    ->label('sdk.auth', [APP_AUTH_TYPE_SESSION, APP_AUTH_TYPE_JWT])
    ->label('sdk.namespace', 'account')
    ->label('sdk.method', 'updateSession')
    ->label('sdk.description', '/docs/references/account/update-session.md')
    ->label('sdk.response.code', Response::STATUS_CODE_OK)
    ->label('sdk.response.type', Response::CONTENT_TYPE_JSON)
    ->label('sdk.response.model', Response::MODEL_SESSION)
    ->label('abuse-limit', 10)
    ->param('sessionId', null, new UID(), 'Session ID. Use the string \'current\' to update the current device session.')
    ->inject('request')
    ->inject('response')
    ->inject('user')
    ->inject('dbForProject')
    ->inject('project')
    ->inject('locale')
    ->inject('events')
    ->action(function (?string $sessionId, Request $request, Response $response, Document $user, Database $dbForProject, Document $project, Locale $locale, Event $events) {

        $sessionId = ($sessionId === 'current')
            ? Auth::sessionVerify($user->getAttribute('sessions'), Auth::$secret)
            : $sessionId;

        $sessions = $user->getAttribute('sessions', []);

        foreach ($sessions as $key => $session) {/** @var Document $session */
            if ($sessionId == $session->getId()) {
                // Comment below would skip re-generation if token is still valid
                // We decided to not include this because developer can get expiration date from the session
                // I kept code in comment because it might become relevant in the future

                // $expireAt = (int) $session->getAttribute('providerAccessTokenExpiry');
                // if(\time() < $expireAt - 5) { // 5 seconds time-sync and networking gap, to be safe
                //     return $response->noContent();
                // }

                $provider = $session->getAttribute('provider');
                $refreshToken = $session->getAttribute('providerRefreshToken');

                $appId = $project->getAttribute('authProviders', [])[$provider . 'Appid'] ?? '';
                $appSecret = $project->getAttribute('authProviders', [])[$provider . 'Secret'] ?? '{}';

                $className = 'Appwrite\\Auth\\OAuth2\\' . \ucfirst($provider);

                if (!\class_exists($className)) {
                    throw new Exception(Exception::PROJECT_PROVIDER_UNSUPPORTED);
                }

                $oauth2 = new $className($appId, $appSecret, '', [], []);

                $oauth2->refreshTokens($refreshToken);

                $session
                    ->setAttribute('providerAccessToken', $oauth2->getAccessToken(''))
                    ->setAttribute('providerRefreshToken', $oauth2->getRefreshToken(''))
                    ->setAttribute('providerAccessTokenExpiry', \time() + (int) $oauth2->getAccessTokenExpiry(''));

                $dbForProject->updateDocument('sessions', $sessionId, $session);

                $dbForProject->deleteCachedDocument('users', $user->getId());

                $events
                    ->setParam('userId', $user->getId())
                    ->setParam('sessionId', $session->getId())
                    ->setPayload($response->output($session, Response::MODEL_SESSION))
                ;

                return $response->dynamic($session, Response::MODEL_SESSION);
            }
        }

        throw new Exception(Exception::USER_SESSION_NOT_FOUND);
    });

App::delete('/v1/account/sessions')
    ->desc('Delete All Account Sessions')
    ->groups(['api', 'account'])
    ->label('scope', 'account')
    ->label('event', 'users.[userId].sessions.[sessionId].delete')
    ->label('audits.resource', 'user/{user.$id}')
    ->label('usage.metric', 'sessions.{scope}.requests.delete')
    ->label('sdk.auth', [APP_AUTH_TYPE_SESSION, APP_AUTH_TYPE_JWT])
    ->label('sdk.namespace', 'account')
    ->label('sdk.method', 'deleteSessions')
    ->label('sdk.description', '/docs/references/account/delete-sessions.md')
    ->label('sdk.response.code', Response::STATUS_CODE_NOCONTENT)
    ->label('sdk.response.model', Response::MODEL_NONE)
    ->label('abuse-limit', 100)
    ->inject('request')
    ->inject('response')
    ->inject('user')
    ->inject('dbForProject')
    ->inject('locale')
    ->inject('events')
    ->action(function (Request $request, Response $response, Document $user, Database $dbForProject, Locale $locale, Event $events) {

        $protocol = $request->getProtocol();
        $sessions = $user->getAttribute('sessions', []);

        foreach ($sessions as $session) {/** @var Document $session */
            $dbForProject->deleteDocument('sessions', $session->getId());

            if (!Config::getParam('domainVerification')) {
                $response->addHeader('X-Fallback-Cookies', \json_encode([]));
            }

            $session
                ->setAttribute('current', false)
                ->setAttribute('countryName', $locale->getText('countries.' . strtolower($session->getAttribute('countryCode')), $locale->getText('locale.country.unknown')))
            ;

            if ($session->getAttribute('secret') == Auth::hash(Auth::$secret)) {
                $session->setAttribute('current', true);

                 // If current session delete the cookies too
                $response
                    ->addCookie(Auth::$cookieName . '_legacy', '', \time() - 3600, '/', Config::getParam('cookieDomain'), ('https' == $protocol), true, null)
                    ->addCookie(Auth::$cookieName, '', \time() - 3600, '/', Config::getParam('cookieDomain'), ('https' == $protocol), true, Config::getParam('cookieSamesite'));

                // Use current session for events.
                $events->setPayload($response->output($session, Response::MODEL_SESSION));
            }
        }

        $dbForProject->deleteCachedDocument('users', $user->getId());

        $numOfSessions = count($sessions);

        $events
            ->setParam('userId', $user->getId())
            ->setParam('sessionId', $session->getId());

        $response->noContent();
    });

App::post('/v1/account/recovery')
    ->desc('Create Password Recovery')
    ->groups(['api', 'account'])
    ->label('scope', 'public')
    ->label('event', 'users.[userId].recovery.[tokenId].create')
    ->label('audits.resource', 'user/{response.userId}')
    ->label('audits.userId', '{response.userId}')
    ->label('usage.metric', 'users.{scope}.requests.update')
    ->label('sdk.auth', [APP_AUTH_TYPE_SESSION, APP_AUTH_TYPE_JWT])
    ->label('sdk.namespace', 'account')
    ->label('sdk.method', 'createRecovery')
    ->label('sdk.description', '/docs/references/account/create-recovery.md')
    ->label('sdk.response.code', Response::STATUS_CODE_CREATED)
    ->label('sdk.response.type', Response::CONTENT_TYPE_JSON)
    ->label('sdk.response.model', Response::MODEL_TOKEN)
    ->label('abuse-limit', 10)
    ->label('abuse-key', ['url:{url},email:{param-email}', 'ip:{ip}'])
    ->param('email', '', new Email(), 'User email.')
    ->param('url', '', fn ($clients) => new Host($clients), 'URL to redirect the user back to your app from the recovery email. Only URLs from hostnames in your project platform list are allowed. This requirement helps to prevent an [open redirect](https://cheatsheetseries.owasp.org/cheatsheets/Unvalidated_Redirects_and_Forwards_Cheat_Sheet.html) attack against your project API.', false, ['clients'])
    ->inject('request')
    ->inject('response')
    ->inject('dbForProject')
    ->inject('project')
    ->inject('locale')
    ->inject('mails')
    ->inject('events')
    ->action(function (string $email, string $url, Request $request, Response $response, Database $dbForProject, Document $project, Locale $locale, Mail $mails, Event $events) {

        if (empty(App::getEnv('_APP_SMTP_HOST'))) {
            throw new Exception(Exception::GENERAL_SMTP_DISABLED, 'SMTP Disabled');
        }

        $roles = Authorization::getRoles();
        $isPrivilegedUser = Auth::isPrivilegedUser($roles);
        $isAppUser = Auth::isAppUser($roles);

        $email = \strtolower($email);

        $profile = $dbForProject->findOne('users', [
            new Query('email', Query::TYPE_EQUAL, [$email])
        ]);

        if (!$profile) {
            throw new Exception(Exception::USER_NOT_FOUND);
        }

        if (false === $profile->getAttribute('status')) { // Account is blocked
            throw new Exception(Exception::USER_BLOCKED);
        }

        $expire = \time() + Auth::TOKEN_EXPIRATION_RECOVERY;

        $secret = Auth::tokenGenerator();
        $recovery = new Document([
            '$id' => $dbForProject->getId(),
            'userId' => $profile->getId(),
            'userInternalId' => $profile->getInternalId(),
            'type' => Auth::TOKEN_TYPE_RECOVERY,
            'secret' => Auth::hash($secret), // One way hash encryption to protect DB leak
            'expire' => $expire,
            'userAgent' => $request->getUserAgent('UNKNOWN'),
            'ip' => $request->getIP(),
        ]);

        Authorization::setRole('user:' . $profile->getId());

        $recovery = $dbForProject->createDocument('tokens', $recovery
            ->setAttribute('$read', ['user:' . $profile->getId()])
            ->setAttribute('$write', ['user:' . $profile->getId()]));

        $dbForProject->deleteCachedDocument('users', $profile->getId());

        $url = Template::parseURL($url);
        $url['query'] = Template::mergeQuery(((isset($url['query'])) ? $url['query'] : ''), ['userId' => $profile->getId(), 'secret' => $secret, 'expire' => $expire]);
        $url = Template::unParseURL($url);

        $mails
            ->setType(MAIL_TYPE_RECOVERY)
            ->setRecipient($profile->getAttribute('email', ''))
            ->setUrl($url)
            ->setLocale($locale->default)
            ->setName($profile->getAttribute('name'))
            ->trigger();
        ;

        $events
            ->setParam('userId', $profile->getId())
            ->setParam('tokenId', $recovery->getId())
            ->setUser($profile)
            ->setPayload($response->output(
                $recovery->setAttribute('secret', $secret),
                Response::MODEL_TOKEN
            ))
        ;

        // Hide secret for clients
        $recovery->setAttribute('secret', ($isPrivilegedUser || $isAppUser) ? $secret : '');

        $response->setStatusCode(Response::STATUS_CODE_CREATED);
        $response->dynamic($recovery, Response::MODEL_TOKEN);
    });

App::put('/v1/account/recovery')
    ->desc('Create Password Recovery (confirmation)')
    ->groups(['api', 'account'])
    ->label('scope', 'public')
    ->label('event', 'users.[userId].recovery.[tokenId].update')
    ->label('audits.resource', 'user/{response.userId}')
    ->label('audits.userId', '{response.userId}')
    ->label('usage.metric', 'users.{scope}.requests.update')
    ->label('sdk.auth', [APP_AUTH_TYPE_SESSION, APP_AUTH_TYPE_JWT])
    ->label('sdk.namespace', 'account')
    ->label('sdk.method', 'updateRecovery')
    ->label('sdk.description', '/docs/references/account/update-recovery.md')
    ->label('sdk.response.code', Response::STATUS_CODE_OK)
    ->label('sdk.response.type', Response::CONTENT_TYPE_JSON)
    ->label('sdk.response.model', Response::MODEL_TOKEN)
    ->label('abuse-limit', 10)
    ->label('abuse-key', 'url:{url},userId:{param-userId}')
    ->param('userId', '', new UID(), 'User ID.')
    ->param('secret', '', new Text(256), 'Valid reset token.')
    ->param('password', '', new Password(), 'New user password. Must be at least 8 chars.')
    ->param('passwordAgain', '', new Password(), 'Repeat new user password. Must be at least 8 chars.')
    ->inject('response')
    ->inject('dbForProject')
    ->inject('events')
    ->action(function (string $userId, string $secret, string $password, string $passwordAgain, Response $response, Database $dbForProject, Event $events) {

        if ($password !== $passwordAgain) {
            throw new Exception(Exception::USER_PASSWORD_MISMATCH);
        }

        $profile = $dbForProject->getDocument('users', $userId);

        if ($profile->isEmpty()) {
            throw new Exception(Exception::USER_NOT_FOUND);
        }

        $tokens = $profile->getAttribute('tokens', []);
        $recovery = Auth::tokenVerify($tokens, Auth::TOKEN_TYPE_RECOVERY, $secret);

        if (!$recovery) {
            throw new Exception(Exception::USER_INVALID_TOKEN);
        }

        Authorization::setRole('user:' . $profile->getId());

        $profile = $dbForProject->updateDocument('users', $profile->getId(), $profile
                ->setAttribute('password', Auth::passwordHash($password))
                ->setAttribute('passwordUpdate', \time())
                ->setAttribute('emailVerification', true));

        $recoveryDocument = $dbForProject->getDocument('tokens', $recovery);

        /**
         * We act like we're updating and validating
         *  the recovery token but actually we don't need it anymore.
         */
        $dbForProject->deleteDocument('tokens', $recovery);
        $dbForProject->deleteCachedDocument('users', $profile->getId());

        $events
            ->setParam('userId', $profile->getId())
            ->setParam('tokenId', $recoveryDocument->getId())
        ;

        $response->dynamic($recoveryDocument, Response::MODEL_TOKEN);
    });

App::post('/v1/account/verification')
    ->desc('Create Email Verification')
    ->groups(['api', 'account'])
    ->label('scope', 'account')
    ->label('event', 'users.[userId].verification.[tokenId].create')
    ->label('audits.resource', 'user/{response.userId}')
<<<<<<< HEAD
    ->label('audits.userId', '{userId}')
    ->label('usage.metric', 'users.{scope}.requests.update')
=======
>>>>>>> 7ad7d180
    ->label('sdk.auth', [APP_AUTH_TYPE_SESSION, APP_AUTH_TYPE_JWT])
    ->label('sdk.namespace', 'account')
    ->label('sdk.method', 'createVerification')
    ->label('sdk.description', '/docs/references/account/create-email-verification.md')
    ->label('sdk.response.code', Response::STATUS_CODE_CREATED)
    ->label('sdk.response.type', Response::CONTENT_TYPE_JSON)
    ->label('sdk.response.model', Response::MODEL_TOKEN)
    ->label('abuse-limit', 10)
    ->label('abuse-key', 'url:{url},userId:{userId}')
    ->param('url', '', fn($clients) => new Host($clients), 'URL to redirect the user back to your app from the verification email. Only URLs from hostnames in your project platform list are allowed. This requirement helps to prevent an [open redirect](https://cheatsheetseries.owasp.org/cheatsheets/Unvalidated_Redirects_and_Forwards_Cheat_Sheet.html) attack against your project API.', false, ['clients']) // TODO add built-in confirm page
    ->inject('request')
    ->inject('response')
    ->inject('project')
    ->inject('user')
    ->inject('dbForProject')
    ->inject('locale')
    ->inject('events')
    ->inject('mails')
    ->action(function (string $url, Request $request, Response $response, Document $project, Document $user, Database $dbForProject, Locale $locale, Event $events, Mail $mails) {

        if (empty(App::getEnv('_APP_SMTP_HOST'))) {
            throw new Exception(Exception::GENERAL_SMTP_DISABLED, 'SMTP Disabled');
        }

        $roles = Authorization::getRoles();
        $isPrivilegedUser = Auth::isPrivilegedUser($roles);
        $isAppUser = Auth::isAppUser($roles);

        $verificationSecret = Auth::tokenGenerator();

        $expire = \time() + Auth::TOKEN_EXPIRATION_CONFIRM;

        $verification = new Document([
            '$id' => $dbForProject->getId(),
            'userId' => $user->getId(),
            'userInternalId' => $user->getInternalId(),
            'type' => Auth::TOKEN_TYPE_VERIFICATION,
            'secret' => Auth::hash($verificationSecret), // One way hash encryption to protect DB leak
            'expire' => $expire,
            'userAgent' => $request->getUserAgent('UNKNOWN'),
            'ip' => $request->getIP(),
        ]);

        Authorization::setRole('user:' . $user->getId());

        $verification = $dbForProject->createDocument('tokens', $verification
            ->setAttribute('$read', ['user:' . $user->getId()])
            ->setAttribute('$write', ['user:' . $user->getId()]));

        $dbForProject->deleteCachedDocument('users', $user->getId());

        $url = Template::parseURL($url);
        $url['query'] = Template::mergeQuery(((isset($url['query'])) ? $url['query'] : ''), ['userId' => $user->getId(), 'secret' => $verificationSecret, 'expire' => $expire]);
        $url = Template::unParseURL($url);

        $mails
            ->setType(MAIL_TYPE_VERIFICATION)
            ->setRecipient($user->getAttribute('email'))
            ->setUrl($url)
            ->setLocale($locale->default)
            ->setName($user->getAttribute('name'))
            ->trigger()
        ;

        $events
            ->setParam('userId', $user->getId())
            ->setParam('tokenId', $verification->getId())
            ->setPayload($response->output(
                $verification->setAttribute('secret', $verificationSecret),
                Response::MODEL_TOKEN
            ))
        ;

        // Hide secret for clients
        $verification->setAttribute('secret', ($isPrivilegedUser || $isAppUser) ? $verificationSecret : '');

        $response->setStatusCode(Response::STATUS_CODE_CREATED);
        $response->dynamic($verification, Response::MODEL_TOKEN);
    });

App::put('/v1/account/verification')
    ->desc('Create Email Verification (confirmation)')
    ->groups(['api', 'account'])
    ->label('scope', 'public')
    ->label('event', 'users.[userId].verification.[tokenId].update')
    ->label('audits.resource', 'user/{response.userId}')
    ->label('usage.metric', 'users.{scope}.requests.update')
    ->label('sdk.auth', [APP_AUTH_TYPE_SESSION, APP_AUTH_TYPE_JWT])
    ->label('sdk.namespace', 'account')
    ->label('sdk.method', 'updateVerification')
    ->label('sdk.description', '/docs/references/account/update-email-verification.md')
    ->label('sdk.response.code', Response::STATUS_CODE_OK)
    ->label('sdk.response.type', Response::CONTENT_TYPE_JSON)
    ->label('sdk.response.model', Response::MODEL_TOKEN)
    ->label('abuse-limit', 10)
    ->label('abuse-key', 'url:{url},userId:{param-userId}')
    ->param('userId', '', new UID(), 'User ID.')
    ->param('secret', '', new Text(256), 'Valid verification token.')
    ->inject('response')
    ->inject('user')
    ->inject('dbForProject')
    ->inject('events')
    ->action(function (string $userId, string $secret, Response $response, Document $user, Database $dbForProject, Event $events) {

        $profile = Authorization::skip(fn() => $dbForProject->getDocument('users', $userId));

        if ($profile->isEmpty()) {
            throw new Exception(Exception::USER_NOT_FOUND);
        }

        $tokens = $profile->getAttribute('tokens', []);
        $verification = Auth::tokenVerify($tokens, Auth::TOKEN_TYPE_VERIFICATION, $secret);

        if (!$verification) {
            throw new Exception(Exception::USER_INVALID_TOKEN);
        }

        Authorization::setRole('user:' . $profile->getId());

        $profile = $dbForProject->updateDocument('users', $profile->getId(), $profile->setAttribute('emailVerification', true));

        $verificationDocument = $dbForProject->getDocument('tokens', $verification);

        /**
         * We act like we're updating and validating
         *  the verification token but actually we don't need it anymore.
         */
        $dbForProject->deleteDocument('tokens', $verification);
        $dbForProject->deleteCachedDocument('users', $profile->getId());

        $events
            ->setParam('userId', $user->getId())
            ->setParam('tokenId', $verificationDocument->getId())
        ;

        $response->dynamic($verificationDocument, Response::MODEL_TOKEN);
    });

App::post('/v1/account/verification/phone')
    ->desc('Create Phone Verification')
    ->groups(['api', 'account'])
    ->label('scope', 'account')
    ->label('event', 'users.[userId].verification.[tokenId].create')
    ->label('audits.resource', 'user/{response.userId}')
    ->label('usage.metric', 'users.{scope}.requests.update')
    ->label('sdk.auth', [APP_AUTH_TYPE_SESSION, APP_AUTH_TYPE_JWT])
    ->label('sdk.namespace', 'account')
    ->label('sdk.method', 'createPhoneVerification')
    ->label('sdk.description', '/docs/references/account/create-phone-verification.md')
    ->label('sdk.response.code', Response::STATUS_CODE_CREATED)
    ->label('sdk.response.type', Response::CONTENT_TYPE_JSON)
    ->label('sdk.response.model', Response::MODEL_TOKEN)
    ->label('abuse-limit', 10)
    ->label('abuse-key', 'userId:{userId}')
    ->inject('request')
    ->inject('response')
    ->inject('phone')
    ->inject('user')
    ->inject('dbForProject')
    ->inject('events')
    ->inject('messaging')
    ->action(function (Request $request, Response $response, Phone $phone, Document $user, Database $dbForProject, Event $events, EventPhone $messaging) {

        if (empty(App::getEnv('_APP_PHONE_PROVIDER'))) {
            throw new Exception(Exception::GENERAL_PHONE_DISABLED, 'Phone provider not configured');
        }

        if (empty($user->getAttribute('phone'))) {
            throw new Exception(Exception::USER_PHONE_NOT_FOUND);
        }

        $roles = Authorization::getRoles();
        $isPrivilegedUser = Auth::isPrivilegedUser($roles);
        $isAppUser = Auth::isAppUser($roles);

        $verificationSecret = Auth::tokenGenerator();

        $secret = $phone->generateSecretDigits();
        $expire = \time() + Auth::TOKEN_EXPIRATION_CONFIRM;

        $verification = new Document([
            '$id' => $dbForProject->getId(),
            'userId' => $user->getId(),
            'userInternalId' => $user->getInternalId(),
            'type' => Auth::TOKEN_TYPE_PHONE,
            'secret' => $secret,
            'expire' => $expire,
            'userAgent' => $request->getUserAgent('UNKNOWN'),
            'ip' => $request->getIP(),
        ]);

        Authorization::setRole('user:' . $user->getId());

        $verification = $dbForProject->createDocument('tokens', $verification
            ->setAttribute('$read', ['user:' . $user->getId()])
            ->setAttribute('$write', ['user:' . $user->getId()]));

        $dbForProject->deleteCachedDocument('users', $user->getId());

        $messaging
            ->setRecipient($user->getAttribute('phone'))
            ->setMessage($secret)
            ->trigger()
        ;

        $events
            ->setParam('userId', $user->getId())
            ->setParam('tokenId', $verification->getId())
            ->setPayload($response->output(
                $verification->setAttribute('secret', $verificationSecret),
                Response::MODEL_TOKEN
            ))
        ;

        // Hide secret for clients
        $verification->setAttribute('secret', ($isPrivilegedUser || $isAppUser) ? $verificationSecret : '');

        $response->setStatusCode(Response::STATUS_CODE_CREATED);
        $response->dynamic($verification, Response::MODEL_TOKEN);
    });

App::put('/v1/account/verification/phone')
    ->desc('Create Phone Verification (confirmation)')
    ->groups(['api', 'account'])
    ->label('scope', 'public')
    ->label('event', 'users.[userId].verification.[tokenId].update')
    ->label('audits.resource', 'user/{response.userId}')
    ->label('usage.metric', 'users.{scope}.requests.update')
    ->label('sdk.auth', [APP_AUTH_TYPE_SESSION, APP_AUTH_TYPE_JWT])
    ->label('sdk.namespace', 'account')
    ->label('sdk.method', 'updatePhoneVerification')
    ->label('sdk.description', '/docs/references/account/update-phone-verification.md')
    ->label('sdk.response.code', Response::STATUS_CODE_OK)
    ->label('sdk.response.type', Response::CONTENT_TYPE_JSON)
    ->label('sdk.response.model', Response::MODEL_TOKEN)
    ->label('abuse-limit', 10)
    ->label('abuse-key', 'userId:{param-userId}')
    ->param('userId', '', new UID(), 'User ID.')
    ->param('secret', '', new Text(256), 'Valid verification token.')
    ->inject('response')
    ->inject('user')
    ->inject('dbForProject')
    ->inject('events')
    ->action(function (string $userId, string $secret, Response $response, Document $user, Database $dbForProject, Event $events) {

        $profile = Authorization::skip(fn() => $dbForProject->getDocument('users', $userId));

        if ($profile->isEmpty()) {
            throw new Exception(Exception::USER_NOT_FOUND);
        }

        $verification = Auth::phoneTokenVerify($user->getAttribute('tokens', []), $secret);

        if (!$verification) {
            throw new Exception(Exception::USER_INVALID_TOKEN);
        }

        Authorization::setRole('user:' . $profile->getId());

        $profile = $dbForProject->updateDocument('users', $profile->getId(), $profile->setAttribute('phoneVerification', true));

        $verificationDocument = $dbForProject->getDocument('tokens', $verification);

        /**
         * We act like we're updating and validating the verification token but actually we don't need it anymore.
         */
        $dbForProject->deleteDocument('tokens', $verification);
        $dbForProject->deleteCachedDocument('users', $profile->getId());

        $events
            ->setParam('userId', $user->getId())
            ->setParam('tokenId', $verificationDocument->getId())
        ;

        $response->dynamic($verificationDocument, Response::MODEL_TOKEN);
    });<|MERGE_RESOLUTION|>--- conflicted
+++ resolved
@@ -173,6 +173,7 @@
     ->desc('Get Account Logs')
     ->groups(['api', 'account'])
     ->label('scope', 'account')
+    ->label('usage.metric', 'users.{scope}.requests.read')
     ->label('sdk.auth', [APP_AUTH_TYPE_SESSION, APP_AUTH_TYPE_JWT])
     ->label('sdk.namespace', 'account')
     ->label('sdk.method', 'getLogs')
@@ -187,9 +188,7 @@
     ->inject('locale')
     ->inject('geodb')
     ->inject('dbForProject')
-    ->inject('usage')
-
-    ->action(function (int $limit, int $offset, Response $response, Document $user, Locale $locale, Reader $geodb, Database $dbForProject, Stats $usage) {
+    ->action(function (int $limit, int $offset, Response $response, Document $user, Locale $locale, Reader $geodb, Database $dbForProject) {
 
         $audit = new EventAudit($dbForProject);
 
@@ -221,8 +220,6 @@
             }
         }
 
-        $usage->setParam('users.read', 1);
-
         $response->dynamic(new Document([
             'total' => $audit->countLogsByUser($user->getId()),
             'logs' => $output,
@@ -235,6 +232,7 @@
     ->label('event', 'users.[userId].update.name')
     ->label('scope', 'account')
     ->label('audits.resource', 'user/{response.$id}')
+    ->label('usage.metric', 'users.{scope}.requests.update')
     ->label('sdk.auth', [APP_AUTH_TYPE_SESSION, APP_AUTH_TYPE_JWT])
     ->label('sdk.namespace', 'account')
     ->label('sdk.method', 'updateName')
@@ -696,12 +694,7 @@
     ->inject('dbForProject')
     ->inject('geodb')
     ->inject('events')
-<<<<<<< HEAD
-    ->action(function (string $provider, string $code, string $state, Request $request, Response $response, Document $project, Document $user, Database $dbForProject, Reader $geodb, Audit $audits, Event $events) use ($oauthDefaultSuccess) {
-=======
-    ->inject('usage')
-    ->action(function (string $provider, string $code, string $state, Request $request, Response $response, Document $project, Document $user, Database $dbForProject, Reader $geodb, Event $events, Stats $usage) use ($oauthDefaultSuccess) {
->>>>>>> 7ad7d180
+    ->action(function (string $provider, string $code, string $state, Request $request, Response $response, Document $project, Document $user, Database $dbForProject, Reader $geodb, Event $events) use ($oauthDefaultSuccess) {
 
         $protocol = $request->getProtocol();
         $callback = $protocol . '://' . $request->getHostname() . '/v1/account/sessions/oauth2/callback/' . $provider . '/' . $project->getId();
@@ -878,17 +871,6 @@
 
         $dbForProject->deleteCachedDocument('users', $user->getId());
 
-<<<<<<< HEAD
-        $audits->setResource('user/' . $user->getId())
-               ->setUser($user)
-=======
-        $usage
-            ->setParam('users.sessions.create', 1)
-            ->setParam('projectId', $project->getId())
-            ->setParam('provider', 'oauth2-' . $provider)
->>>>>>> 7ad7d180
-        ;
-
         $events
             ->setParam('userId', $user->getId())
             ->setParam('sessionId', $session->getId())
@@ -1279,13 +1261,8 @@
     ->groups(['api', 'account'])
     ->label('scope', 'public')
     ->label('event', 'users.[userId].sessions.[sessionId].create')
-<<<<<<< HEAD
-    ->label('audits.resource', 'user/{response.userId}')
-    ->label('audits.userId', '{response.userId}')
     ->label('usage.metric', 'sessions.{scope}.requests.create')
     ->label('usage.params', ['provider' => 'value.phone'])
-=======
->>>>>>> 7ad7d180
     ->label('sdk.auth', [])
     ->label('sdk.namespace', 'account')
     ->label('sdk.method', 'updatePhoneSession')
@@ -1395,13 +1372,9 @@
     ->label('scope', 'public')
     ->label('auth.type', 'anonymous')
     ->label('audits.resource', 'user/{response.userId}')
-<<<<<<< HEAD
-    ->label('audits.userId', '{userId}')
+    ->label('audits.userId', '{response.userId}')
     ->label('usage.metric', 'sessions.{scope}.requests.create')
     ->label('usage.params', ['provider' => 'value.anonymous'])
-=======
-    ->label('audits.userId', '{response.userId}')
->>>>>>> 7ad7d180
     ->label('sdk.auth', [])
     ->label('sdk.namespace', 'account')
     ->label('sdk.method', 'createAnonymousSession')
@@ -1638,65 +1611,6 @@
         ]), Response::MODEL_SESSION_LIST);
     });
 
-<<<<<<< HEAD
-App::get('/v1/account/logs')
-    ->desc('Get Account Logs')
-    ->groups(['api', 'account'])
-    ->label('scope', 'account')
-    ->label('usage.metric', 'users.{scope}.requests.read')
-    ->label('sdk.auth', [APP_AUTH_TYPE_SESSION, APP_AUTH_TYPE_JWT])
-    ->label('sdk.namespace', 'account')
-    ->label('sdk.method', 'getLogs')
-    ->label('sdk.description', '/docs/references/account/get-logs.md')
-    ->label('sdk.response.code', Response::STATUS_CODE_OK)
-    ->label('sdk.response.type', Response::CONTENT_TYPE_JSON)
-    ->label('sdk.response.model', Response::MODEL_LOG_LIST)
-    ->param('limit', 25, new Range(0, 100), 'Maximum number of logs to return in response. By default will return maximum 25 results. Maximum of 100 results allowed per request.', true)
-    ->param('offset', 0, new Range(0, APP_LIMIT_COUNT), 'Offset value. The default value is 0. Use this value to manage pagination. [learn more about pagination](https://appwrite.io/docs/pagination)', true)
-    ->inject('response')
-    ->inject('user')
-    ->inject('locale')
-    ->inject('geodb')
-    ->inject('dbForProject')
-    ->action(function (int $limit, int $offset, Response $response, Document $user, Locale $locale, Reader $geodb, Database $dbForProject) {
-
-        $audit = new EventAudit($dbForProject);
-        $logs = $audit->getLogsByUser($user->getId(), $limit, $offset);
-
-        $output = [];
-
-        foreach ($logs as $i => &$log) {
-            $log['userAgent'] = (!empty($log['userAgent'])) ? $log['userAgent'] : 'UNKNOWN';
-
-            $detector = new Detector($log['userAgent']);
-
-            $output[$i] = new Document(array_merge(
-                $log->getArrayCopy(),
-                $log['data'],
-                $detector->getOS(),
-                $detector->getClient(),
-                $detector->getDevice()
-            ));
-
-            $record = $geodb->get($log['ip']);
-
-            if ($record) {
-                $output[$i]['countryCode'] = $locale->getText('countries.' . strtolower($record['country']['iso_code']), false) ? \strtolower($record['country']['iso_code']) : '--';
-                $output[$i]['countryName'] = $locale->getText('countries.' . strtolower($record['country']['iso_code']), $locale->getText('locale.country.unknown'));
-            } else {
-                $output[$i]['countryCode'] = '--';
-                $output[$i]['countryName'] = $locale->getText('locale.country.unknown');
-            }
-        }
-
-        $response->dynamic(new Document([
-            'total' => $audit->countLogsByUser($user->getId()),
-            'logs' => $output,
-        ]), Response::MODEL_LOG_LIST);
-    });
-
-=======
->>>>>>> 7ad7d180
 App::get('/v1/account/sessions/:sessionId')
     ->desc('Get Session By ID')
     ->groups(['api', 'account'])
@@ -1734,42 +1648,7 @@
             }
         }
 
-<<<<<<< HEAD
-        throw new Exception('Session not found', 404, Exception::USER_SESSION_NOT_FOUND);
-    });
-
-App::patch('/v1/account/name')
-    ->desc('Update Account Name')
-    ->groups(['api', 'account'])
-    ->label('event', 'users.[userId].update.name')
-    ->label('scope', 'account')
-    ->label('audits.resource', 'user/{response.$id}')
-    ->label('audits.userId', '{response.$id}')
-    ->label('usage.metric', 'users.{scope}.requests.update')
-    ->label('sdk.auth', [APP_AUTH_TYPE_SESSION, APP_AUTH_TYPE_JWT])
-    ->label('sdk.namespace', 'account')
-    ->label('sdk.method', 'updateName')
-    ->label('sdk.description', '/docs/references/account/update-name.md')
-    ->label('sdk.response.code', Response::STATUS_CODE_OK)
-    ->label('sdk.response.type', Response::CONTENT_TYPE_JSON)
-    ->label('sdk.response.model', Response::MODEL_USER)
-    ->param('name', '', new Text(128), 'User name. Max length: 128 chars.')
-    ->inject('response')
-    ->inject('user')
-    ->inject('dbForProject')
-    ->inject('events')
-    ->action(function (string $name, Response $response, Document $user, Database $dbForProject, Event $events) {
-
-        $user = $dbForProject->updateDocument('users', $user->getId(), $user
-            ->setAttribute('name', $name)
-            ->setAttribute('search', implode(' ', [$user->getId(), $name, $user->getAttribute('email', ''), $user->getAttribute('phone', '')])));
-
-        $events->setParam('userId', $user->getId());
-
-        $response->dynamic($user, Response::MODEL_USER);
-=======
         throw new Exception(Exception::USER_SESSION_NOT_FOUND);
->>>>>>> 7ad7d180
     });
 
 App::patch('/v1/account/password')
@@ -1819,11 +1698,7 @@
     ->label('event', 'users.[userId].update.email')
     ->label('scope', 'account')
     ->label('audits.resource', 'user/{response.$id}')
-<<<<<<< HEAD
-    ->label('audits.userId', '{response.$id}')
     ->label('usage.metric', 'users.{scope}.requests.update')
-=======
->>>>>>> 7ad7d180
     ->label('sdk.auth', [APP_AUTH_TYPE_SESSION, APP_AUTH_TYPE_JWT])
     ->label('sdk.namespace', 'account')
     ->label('sdk.method', 'updateEmail')
@@ -1873,11 +1748,7 @@
     ->label('event', 'users.[userId].update.phone')
     ->label('scope', 'account')
     ->label('audits.resource', 'user/{response.$id}')
-<<<<<<< HEAD
-    ->label('audits.userId', '{response.$id}')
     ->label('usage.metric', 'users.{scope}.requests.update')
-=======
->>>>>>> 7ad7d180
     ->label('sdk.auth', [APP_AUTH_TYPE_SESSION, APP_AUTH_TYPE_JWT])
     ->label('sdk.namespace', 'account')
     ->label('sdk.method', 'updatePhone')
@@ -2367,11 +2238,7 @@
     ->label('scope', 'account')
     ->label('event', 'users.[userId].verification.[tokenId].create')
     ->label('audits.resource', 'user/{response.userId}')
-<<<<<<< HEAD
-    ->label('audits.userId', '{userId}')
     ->label('usage.metric', 'users.{scope}.requests.update')
-=======
->>>>>>> 7ad7d180
     ->label('sdk.auth', [APP_AUTH_TYPE_SESSION, APP_AUTH_TYPE_JWT])
     ->label('sdk.namespace', 'account')
     ->label('sdk.method', 'createVerification')
