--- conflicted
+++ resolved
@@ -16,16 +16,10 @@
 use Appwrite\Template\Template;
 use Appwrite\URL\URL as URLParser;
 use Appwrite\Utopia\Database\Validator\CustomId;
-<<<<<<< HEAD
 use Appwrite\Utopia\Database\Validator\Queries\Identities;
-use Appwrite\Utopia\Database\Validator\Queries;
-use Appwrite\Utopia\Database\Validator\Query\Limit;
-use Appwrite\Utopia\Database\Validator\Query\Offset;
-=======
 use Utopia\Database\Validator\Queries;
 use Utopia\Database\Validator\Query\Limit;
 use Utopia\Database\Validator\Query\Offset;
->>>>>>> d1976941
 use Appwrite\Utopia\Request;
 use Appwrite\Utopia\Response;
 use MaxMind\Db\Reader;
@@ -200,7 +194,6 @@
             }
         }
 
-<<<<<<< HEAD
         // Makes sure this email is not already used in another identity
         $identityWithMatchingEmail = $dbForProject->findOne('identities', [
             Query::equal('providerEmail', [$email]),
@@ -209,10 +202,8 @@
             throw new Exception(Exception::USER_EMAIL_ALREADY_EXISTS);
         }
 
-=======
         $passwordHistory = $project->getAttribute('auths', [])['passwordHistory'] ?? 0;
         $password = Auth::passwordHash($password, Auth::DEFAULT_ALGO, Auth::DEFAULT_ALGO_OPTIONS);
->>>>>>> d1976941
         try {
             $userId = $userId == 'unique()' ? ID::unique() : $userId;
             $user->setAttributes([
@@ -657,7 +648,6 @@
                     }
                 }
 
-<<<<<<< HEAD
                 // Makes sure this email is not already used in another identity
                 $identityWithMatchingEmail = $dbForProject->findOne('identities', [
                     Query::equal('providerEmail', [$email]),
@@ -665,13 +655,9 @@
                 if ($identityWithMatchingEmail !== false && !$identityWithMatchingEmail->isEmpty()) {
                     throw new Exception(Exception::USER_EMAIL_ALREADY_EXISTS);
                 }
-=======
-                $passwordHistory = $project->getAttribute('auths', [])['passwordHistory'] ?? 0;
->>>>>>> d1976941
 
                 try {
                     $userId = ID::unique();
-                    $password = Auth::passwordHash(Auth::passwordGenerator(), Auth::DEFAULT_ALGO, Auth::DEFAULT_ALGO_OPTIONS);
                     $user->setAttributes([
                         '$id' => $userId,
                         '$permissions' => [
@@ -682,12 +668,7 @@
                         'email' => $email,
                         'emailVerification' => true,
                         'status' => true, // Email should already be authenticated by OAuth2 provider
-<<<<<<< HEAD
                         'password' => null,
-=======
-                        'passwordHistory' => $passwordHistory > 0 ? [$password] : null,
-                        'password' => $password,
->>>>>>> d1976941
                         'hash' => Auth::DEFAULT_ALGO,
                         'hashOptions' => Auth::DEFAULT_ALGO_OPTIONS,
                         'passwordUpdate' => null,
