--- conflicted
+++ resolved
@@ -66,12 +66,8 @@
     ->inject('dbForProject')
     ->inject('usage')
     ->inject('events')
-<<<<<<< HEAD
     ->action(function (string $userId, string $email, string $password, string $name, Request $request, Response $response, Document $project, Database $dbForProject, Stats $usage, Event $events) {
 
-=======
-    ->action(function (string $userId, string $email, string $password, string $name, Request $request, Response $response, Document $project, Database $dbForProject, Audit $audits, Stats $usage, Event $events) {
->>>>>>> 69a4f51d
         $email = \strtolower($email);
         if ('console' === $project->getId()) {
             $whitelistEmails = $project->getAttribute('authWhitelistEmails');
@@ -131,346 +127,6 @@
 
         $response->setStatusCode(Response::STATUS_CODE_CREATED);
         $response->dynamic($user, Response::MODEL_ACCOUNT);
-    });
-
-App::get('/v1/account')
-    ->desc('Get Account')
-    ->groups(['api', 'account'])
-    ->label('scope', 'account')
-    ->label('sdk.auth', [APP_AUTH_TYPE_SESSION, APP_AUTH_TYPE_JWT])
-    ->label('sdk.namespace', 'account')
-    ->label('sdk.method', 'get')
-    ->label('sdk.description', '/docs/references/account/get.md')
-    ->label('sdk.response.code', Response::STATUS_CODE_OK)
-    ->label('sdk.response.type', Response::CONTENT_TYPE_JSON)
-    ->label('sdk.response.model', Response::MODEL_USER)
-    ->inject('response')
-    ->inject('user')
-    ->inject('usage')
-    ->action(function (Response $response, Document $user, Stats $usage) {
-
-        $usage->setParam('users.read', 1);
-
-        $response->dynamic($user, Response::MODEL_USER);
-    });
-
-App::get('/v1/account/prefs')
-    ->desc('Get Account Preferences')
-    ->groups(['api', 'account'])
-    ->label('scope', 'account')
-    ->label('sdk.auth', [APP_AUTH_TYPE_SESSION, APP_AUTH_TYPE_JWT])
-    ->label('sdk.namespace', 'account')
-    ->label('sdk.method', 'getPrefs')
-    ->label('sdk.description', '/docs/references/account/get-prefs.md')
-    ->label('sdk.response.code', Response::STATUS_CODE_OK)
-    ->label('sdk.response.type', Response::CONTENT_TYPE_JSON)
-    ->label('sdk.response.model', Response::MODEL_PREFERENCES)
-    ->inject('response')
-    ->inject('user')
-    ->inject('usage')
-    ->action(function (Response $response, Document $user, Stats $usage) {
-
-        $prefs = $user->getAttribute('prefs', new \stdClass());
-
-        $usage->setParam('users.read', 1);
-
-        $response->dynamic(new Document($prefs), Response::MODEL_PREFERENCES);
-    });
-
-App::get('/v1/account/logs')
-    ->desc('Get Account Logs')
-    ->groups(['api', 'account'])
-    ->label('scope', 'account')
-    ->label('sdk.auth', [APP_AUTH_TYPE_SESSION, APP_AUTH_TYPE_JWT])
-    ->label('sdk.namespace', 'account')
-    ->label('sdk.method', 'getLogs')
-    ->label('sdk.description', '/docs/references/account/get-logs.md')
-    ->label('sdk.response.code', Response::STATUS_CODE_OK)
-    ->label('sdk.response.type', Response::CONTENT_TYPE_JSON)
-    ->label('sdk.response.model', Response::MODEL_LOG_LIST)
-    ->param('limit', 25, new Range(0, 100), 'Maximum number of logs to return in response. By default will return maximum 25 results. Maximum of 100 results allowed per request.', true)
-    ->param('offset', 0, new Range(0, APP_LIMIT_COUNT), 'Offset value. The default value is 0. Use this value to manage pagination. [learn more about pagination](https://appwrite.io/docs/pagination)', true)
-    ->inject('response')
-    ->inject('user')
-    ->inject('locale')
-    ->inject('geodb')
-    ->inject('dbForProject')
-    ->inject('usage')
-
-    ->action(function (int $limit, int $offset, Response $response, Document $user, Locale $locale, Reader $geodb, Database $dbForProject, Stats $usage) {
-
-        $audit = new EventAudit($dbForProject);
-
-        $logs = $audit->getLogsByUser($user->getId(), $limit, $offset);
-
-        $output = [];
-
-        foreach ($logs as $i => &$log) {
-            $log['userAgent'] = (!empty($log['userAgent'])) ? $log['userAgent'] : 'UNKNOWN';
-
-            $detector = new Detector($log['userAgent']);
-
-            $output[$i] = new Document(array_merge(
-                $log->getArrayCopy(),
-                $log['data'],
-                $detector->getOS(),
-                $detector->getClient(),
-                $detector->getDevice()
-            ));
-
-            $record = $geodb->get($log['ip']);
-
-            if ($record) {
-                $output[$i]['countryCode'] = $locale->getText('countries.' . strtolower($record['country']['iso_code']), false) ? \strtolower($record['country']['iso_code']) : '--';
-                $output[$i]['countryName'] = $locale->getText('countries.' . strtolower($record['country']['iso_code']), $locale->getText('locale.country.unknown'));
-            } else {
-                $output[$i]['countryCode'] = '--';
-                $output[$i]['countryName'] = $locale->getText('locale.country.unknown');
-            }
-        }
-
-        $usage->setParam('users.read', 1);
-
-        $response->dynamic(new Document([
-            'total' => $audit->countLogsByUser($user->getId()),
-            'logs' => $output,
-        ]), Response::MODEL_LOG_LIST);
-    });
-
-App::patch('/v1/account/name')
-    ->desc('Update Account Name')
-    ->groups(['api', 'account'])
-    ->label('event', 'users.[userId].update.name')
-    ->label('scope', 'account')
-    ->label('audits.resource', 'user/{response.$id}')
-    ->label('sdk.auth', [APP_AUTH_TYPE_SESSION, APP_AUTH_TYPE_JWT])
-    ->label('sdk.namespace', 'account')
-    ->label('sdk.method', 'updateName')
-    ->label('sdk.description', '/docs/references/account/update-name.md')
-    ->label('sdk.response.code', Response::STATUS_CODE_OK)
-    ->label('sdk.response.type', Response::CONTENT_TYPE_JSON)
-    ->label('sdk.response.model', Response::MODEL_USER)
-    ->param('name', '', new Text(128), 'User name. Max length: 128 chars.')
-    ->inject('response')
-    ->inject('user')
-    ->inject('dbForProject')
-    ->inject('usage')
-    ->inject('events')
-    ->action(function (string $name, Response $response, Document $user, Database $dbForProject, Stats $usage, Event $events) {
-
-        $user = $dbForProject->updateDocument('users', $user->getId(), $user
-            ->setAttribute('name', $name)
-            ->setAttribute('search', implode(' ', [$user->getId(), $name, $user->getAttribute('email')])));
-
-        $usage->setParam('users.update', 1);
-        $events->setParam('userId', $user->getId());
-
-        $response->dynamic($user, Response::MODEL_USER);
-    });
-
-App::patch('/v1/account/password')
-    ->desc('Update Account Password')
-    ->groups(['api', 'account'])
-    ->label('event', 'users.[userId].update.password')
-    ->label('scope', 'account')
-    ->label('audits.resource', 'user/{response.$id}')
-    ->label('sdk.auth', [APP_AUTH_TYPE_SESSION, APP_AUTH_TYPE_JWT])
-    ->label('sdk.namespace', 'account')
-    ->label('sdk.method', 'updatePassword')
-    ->label('sdk.description', '/docs/references/account/update-password.md')
-    ->label('sdk.response.code', Response::STATUS_CODE_OK)
-    ->label('sdk.response.type', Response::CONTENT_TYPE_JSON)
-    ->label('sdk.response.model', Response::MODEL_USER)
-    ->param('password', '', new Password(), 'New user password. Must be at least 8 chars.')
-    ->param('oldPassword', '', new Password(), 'Current user password. Must be at least 8 chars.', true)
-    ->inject('response')
-    ->inject('user')
-    ->inject('dbForProject')
-    ->inject('usage')
-    ->inject('events')
-    ->action(function (string $password, string $oldPassword, Response $response, Document $user, Database $dbForProject, Stats $usage, Event $events) {
-
-        // Check old password only if its an existing user.
-        if ($user->getAttribute('passwordUpdate') !== 0 && !Auth::passwordVerify($oldPassword, $user->getAttribute('password'))) { // Double check user password
-            throw new Exception(Exception::USER_INVALID_CREDENTIALS);
-        }
-
-        $user = $dbForProject->updateDocument(
-            'users',
-            $user->getId(),
-            $user
-                ->setAttribute('password', Auth::passwordHash($password))
-                ->setAttribute('passwordUpdate', \time())
-        );
-
-        $usage->setParam('users.update', 1);
-        $events->setParam('userId', $user->getId());
-
-        $response->dynamic($user, Response::MODEL_USER);
-    });
-
-App::patch('/v1/account/email')
-    ->desc('Update Account Email')
-    ->groups(['api', 'account'])
-    ->label('event', 'users.[userId].update.email')
-    ->label('scope', 'account')
-    ->label('audits.resource', 'user/{response.$id}')
-    ->label('sdk.auth', [APP_AUTH_TYPE_SESSION, APP_AUTH_TYPE_JWT])
-    ->label('sdk.namespace', 'account')
-    ->label('sdk.method', 'updateEmail')
-    ->label('sdk.description', '/docs/references/account/update-email.md')
-    ->label('sdk.response.code', Response::STATUS_CODE_OK)
-    ->label('sdk.response.type', Response::CONTENT_TYPE_JSON)
-    ->label('sdk.response.model', Response::MODEL_USER)
-    ->param('email', '', new Email(), 'User email.')
-    ->param('password', '', new Password(), 'User password. Must be at least 8 chars.')
-    ->inject('response')
-    ->inject('user')
-    ->inject('dbForProject')
-    ->inject('usage')
-    ->inject('events')
-    ->action(function (string $email, string $password, Response $response, Document $user, Database $dbForProject, Stats $usage, Event $events) {
-
-        $isAnonymousUser = Auth::isAnonymousUser($user); // Check if request is from an anonymous account for converting
-
-        if (
-            !$isAnonymousUser &&
-            !Auth::passwordVerify($password, $user->getAttribute('password'))
-        ) { // Double check user password
-            throw new Exception(Exception::USER_INVALID_CREDENTIALS);
-        }
-
-        $email = \strtolower($email);
-
-        $user
-            ->setAttribute('password', $isAnonymousUser ? Auth::passwordHash($password) : $user->getAttribute('password', ''))
-            ->setAttribute('email', $email)
-            ->setAttribute('emailVerification', false) // After this user needs to confirm mail again
-            ->setAttribute('search', implode(' ', [$user->getId(), $user->getAttribute('name'), $user->getAttribute('email')]));
-
-        try {
-            $user = $dbForProject->updateDocument('users', $user->getId(), $user);
-        } catch (Duplicate $th) {
-            throw new Exception(Exception::USER_EMAIL_ALREADY_EXISTS);
-        }
-
-        $usage->setParam('users.update', 1);
-        $events->setParam('userId', $user->getId());
-
-        $response->dynamic($user, Response::MODEL_USER);
-    });
-
-App::patch('/v1/account/prefs')
-    ->desc('Update Account Preferences')
-    ->groups(['api', 'account'])
-    ->label('event', 'users.[userId].update.prefs')
-    ->label('scope', 'account')
-    ->label('audits.resource', 'user/{response.$id}')
-    ->label('sdk.auth', [APP_AUTH_TYPE_SESSION, APP_AUTH_TYPE_JWT])
-    ->label('sdk.namespace', 'account')
-    ->label('sdk.method', 'updatePrefs')
-    ->label('sdk.description', '/docs/references/account/update-prefs.md')
-    ->label('sdk.response.code', Response::STATUS_CODE_OK)
-    ->label('sdk.response.type', Response::CONTENT_TYPE_JSON)
-    ->label('sdk.response.model', Response::MODEL_USER)
-    ->param('prefs', [], new Assoc(), 'Prefs key-value JSON object.')
-    ->inject('response')
-    ->inject('user')
-    ->inject('dbForProject')
-    ->inject('usage')
-    ->inject('events')
-    ->action(function (array $prefs, Response $response, Document $user, Database $dbForProject, Stats $usage, Event $events) {
-
-        $user = $dbForProject->updateDocument('users', $user->getId(), $user->setAttribute('prefs', $prefs));
-
-        $usage->setParam('users.update', 1);
-        $events->setParam('userId', $user->getId());
-
-        $response->dynamic($user, Response::MODEL_USER);
-    });
-
-App::patch('/v1/account/status')
-    ->desc('Update Account Status')
-    ->groups(['api', 'account'])
-    ->label('event', 'users.[userId].update.status')
-    ->label('scope', 'account')
-    ->label('audits.resource', 'user/{response.$id}')
-    ->label('sdk.auth', [APP_AUTH_TYPE_SESSION, APP_AUTH_TYPE_JWT])
-    ->label('sdk.namespace', 'account')
-    ->label('sdk.method', 'updateStatus')
-    ->label('sdk.description', '/docs/references/account/update-status.md')
-    ->label('sdk.response.code', Response::STATUS_CODE_OK)
-    ->label('sdk.response.type', Response::CONTENT_TYPE_JSON)
-    ->label('sdk.response.model', Response::MODEL_USER)
-    ->inject('request')
-    ->inject('response')
-    ->inject('user')
-    ->inject('dbForProject')
-    ->inject('events')
-    ->inject('usage')
-    ->action(function (Request $request, Response $response, Document $user, Database $dbForProject, Event $events, Stats $usage) {
-
-        $user = $dbForProject->updateDocument('users', $user->getId(), $user->setAttribute('status', false));
-
-        $events
-            ->setParam('userId', $user->getId())
-            ->setPayload($response->output($user, Response::MODEL_USER));
-
-        if (!Config::getParam('domainVerification')) {
-            $response->addHeader('X-Fallback-Cookies', \json_encode([]));
-        }
-
-        $usage->setParam('users.delete', 1);
-
-        $response->dynamic($user, Response::MODEL_USER);
-    });
-
-App::patch('/v1/account/phone')
-    ->desc('Update Account Phone')
-    ->groups(['api', 'account'])
-    ->label('event', 'users.[userId].update.phone')
-    ->label('scope', 'account')
-    ->label('audits.resource', 'user/{response.$id}')
-    ->label('sdk.auth', [APP_AUTH_TYPE_SESSION, APP_AUTH_TYPE_JWT])
-    ->label('sdk.namespace', 'account')
-    ->label('sdk.method', 'updatePhone')
-    ->label('sdk.description', '/docs/references/account/update-phone.md')
-    ->label('sdk.response.code', Response::STATUS_CODE_OK)
-    ->label('sdk.response.type', Response::CONTENT_TYPE_JSON)
-    ->label('sdk.response.model', Response::MODEL_USER)
-    ->param('number', '', new ValidatorPhone(), 'Phone number. Format this number with a leading \'+\' and a country code, e.g., +16175551212.')
-    ->param('password', '', new Password(), 'User password. Must be at least 8 chars.')
-    ->inject('response')
-    ->inject('user')
-    ->inject('dbForProject')
-    ->inject('usage')
-    ->inject('events')
-    ->action(function (string $phone, string $password, Response $response, Document $user, Database $dbForProject, Stats $usage, Event $events) {
-
-        $isAnonymousUser = Auth::isAnonymousUser($user); // Check if request is from an anonymous account for converting
-
-        if (
-            !$isAnonymousUser &&
-            !Auth::passwordVerify($password, $user->getAttribute('password'))
-        ) { // Double check user password
-            throw new Exception(Exception::USER_INVALID_CREDENTIALS);
-        }
-
-        $user
-            ->setAttribute('phone', $phone)
-            ->setAttribute('phoneVerification', false) // After this user needs to confirm phone number again
-            ->setAttribute('search', implode(' ', [$user->getId(), $user->getAttribute('name'), $user->getAttribute('email')]));
-
-        try {
-            $user = $dbForProject->updateDocument('users', $user->getId(), $user);
-        } catch (Duplicate $th) {
-            throw new Exception(Exception::USER_PHONE_ALREADY_EXISTS);
-        }
-
-        $usage->setParam('users.update', 1);
-        $events->setParam('userId', $user->getId());
-
-        $response->dynamic($user, Response::MODEL_USER);
     });
 
 App::post('/v1/account/sessions/email')
@@ -934,7 +590,7 @@
     });
 
 App::post('/v1/account/sessions/magic-url')
-    ->desc('Create Magic URL Session')
+    ->desc('Create Magic URL session')
     ->groups(['api', 'account'])
     ->label('scope', 'public')
     ->label('auth.type', 'magic-url')
@@ -962,7 +618,7 @@
     ->action(function (string $userId, string $email, string $url, Request $request, Response $response, Document $project, Database $dbForProject, Locale $locale, Event $events, Mail $mails) {
 
         if (empty(App::getEnv('_APP_SMTP_HOST'))) {
-            throw new Exception(Exception::GENERAL_SMTP_DISABLED);
+            throw new Exception(Exception::GENERAL_SMTP_DISABLED, 'SMTP disabled');
         }
 
         $roles = Authorization::getRoles();
@@ -1197,17 +853,10 @@
     ->inject('dbForProject')
     ->inject('events')
     ->inject('messaging')
-<<<<<<< HEAD
     ->inject('phone')
-    ->action(function (string $userId, string $number, Request $request, Response $response, Document $project, Database $dbForProject, Event $events, EventPhone $messaging, Phone $phone) {
+    ->action(function (string $userId, string $number, Request $request, Response $response, Document $project, Database $dbForProject, Event $events, EventPhone $messaging) {
         if (empty(App::getEnv('_APP_PHONE_PROVIDER'))) {
             throw new Exception(Exception::GENERAL_PHONE_DISABLED);
-=======
-    ->action(function (string $userId, string $phone, Request $request, Response $response, Document $project, Database $dbForProject, Audit $audits, Event $events, EventPhone $messaging) {
-        if (empty(App::getEnv('_APP_SMS_PROVIDER'))) {
-            throw new Exception(Exception::GENERAL_PHONE_DISABLED, 'Phone provider not configured');
->>>>>>> 69a4f51d
-        }
 
         $roles = Authorization::getRoles();
         $isPrivilegedUser = Auth::isPrivilegedUser($roles);
@@ -1431,11 +1080,11 @@
         $protocol = $request->getProtocol();
 
         if ('console' === $project->getId()) {
-            throw new Exception(Exception::USER_ANONYMOUS_CONSOLE_PROHIBITED, 'Failed to create anonymous user.');
+            throw new Exception(Exception::USER_ANONYMOUS_CONSOLE_PROHIBITED, 'Failed to create anonymous user');
         }
 
         if (!$user->isEmpty()) {
-            throw new Exception(Exception::USER_SESSION_ALREADY_EXISTS, 'Cannot create an anonymous user when logged in.');
+            throw new Exception(Exception::USER_SESSION_ALREADY_EXISTS, 'Cannot create an anonymous user when logged in');
         }
 
         $limit = $project->getAttribute('auths', [])['limit'] ?? 0;
@@ -1444,7 +1093,7 @@
             $total = $dbForProject->count('users', max: APP_LIMIT_USERS);
 
             if ($total >= $limit) {
-                throw new Exception(Exception::USER_COUNT_EXCEEDED, 'Project registration is restricted. Contact your administrator for more information.');
+                throw new Exception(Exception::USER_COUNT_EXCEEDED);
             }
         }
 
@@ -1561,7 +1210,7 @@
         }
 
         if ($current->isEmpty()) {
-            throw new Exception(Exception::USER_SESSION_NOT_FOUND, 'No valid session found');
+            throw new Exception(Exception::USER_SESSION_NOT_FOUND);
         }
 
         $jwt = new JWT(App::getEnv('_APP_OPENSSL_KEY_V1'), 'HS256', 900, 10); // Instantiate with key, algo, maxAge and leeway.
@@ -1656,6 +1305,65 @@
         ]), Response::MODEL_SESSION_LIST);
     });
 
+App::get('/v1/account/logs')
+    ->desc('Get Account Logs')
+    ->groups(['api', 'account'])
+    ->label('scope', 'account')
+    ->label('sdk.auth', [APP_AUTH_TYPE_SESSION, APP_AUTH_TYPE_JWT])
+    ->label('sdk.namespace', 'account')
+    ->label('sdk.method', 'getLogs')
+    ->label('sdk.description', '/docs/references/account/get-logs.md')
+    ->label('sdk.response.code', Response::STATUS_CODE_OK)
+    ->label('sdk.response.type', Response::CONTENT_TYPE_JSON)
+    ->label('sdk.response.model', Response::MODEL_LOG_LIST)
+    ->param('limit', 25, new Range(0, 100), 'Maximum number of logs to return in response. By default will return maximum 25 results. Maximum of 100 results allowed per request.', true)
+    ->param('offset', 0, new Range(0, APP_LIMIT_COUNT), 'Offset value. The default value is 0. Use this value to manage pagination. [learn more about pagination](https://appwrite.io/docs/pagination)', true)
+    ->inject('response')
+    ->inject('user')
+    ->inject('locale')
+    ->inject('geodb')
+    ->inject('dbForProject')
+    ->inject('usage')
+    ->action(function (int $limit, int $offset, Response $response, Document $user, Locale $locale, Reader $geodb, Database $dbForProject, Stats $usage) {
+
+        $audit = new EventAudit($dbForProject);
+
+        $logs = $audit->getLogsByUser($user->getId(), $limit, $offset);
+
+        $output = [];
+
+        foreach ($logs as $i => &$log) {
+            $log['userAgent'] = (!empty($log['userAgent'])) ? $log['userAgent'] : 'UNKNOWN';
+
+            $detector = new Detector($log['userAgent']);
+
+            $output[$i] = new Document(array_merge(
+                $log->getArrayCopy(),
+                $log['data'],
+                $detector->getOS(),
+                $detector->getClient(),
+                $detector->getDevice()
+            ));
+
+            $record = $geodb->get($log['ip']);
+
+            if ($record) {
+                $output[$i]['countryCode'] = $locale->getText('countries.' . strtolower($record['country']['iso_code']), false) ? \strtolower($record['country']['iso_code']) : '--';
+                $output[$i]['countryName'] = $locale->getText('countries.' . strtolower($record['country']['iso_code']), $locale->getText('locale.country.unknown'));
+            } else {
+                $output[$i]['countryCode'] = '--';
+                $output[$i]['countryName'] = $locale->getText('locale.country.unknown');
+            }
+        }
+
+        $usage->setParam('users.read', 1);
+
+        $response->dynamic(new Document([
+            'total' => $audit->countLogsByUser($user->getId()),
+            'logs' => $output,
+        ]), Response::MODEL_LOG_LIST);
+    });
+
 App::get('/v1/account/sessions/:sessionId')
     ->desc('Get Session By ID')
     ->groups(['api', 'account'])
@@ -1698,13 +1406,12 @@
         throw new Exception(Exception::USER_SESSION_NOT_FOUND);
     });
 
-<<<<<<< HEAD
-=======
 App::patch('/v1/account/name')
     ->desc('Update Account Name')
     ->groups(['api', 'account'])
     ->label('event', 'users.[userId].update.name')
     ->label('scope', 'account')
+    ->label('audits.resource', 'user/{response.$id}')
     ->label('sdk.auth', [APP_AUTH_TYPE_SESSION, APP_AUTH_TYPE_JWT])
     ->label('sdk.namespace', 'account')
     ->label('sdk.method', 'updateName')
@@ -1716,27 +1423,20 @@
     ->inject('response')
     ->inject('user')
     ->inject('dbForProject')
-    ->inject('audits')
     ->inject('usage')
     ->inject('events')
-    ->action(function (string $name, Response $response, Document $user, Database $dbForProject, Audit $audits, Stats $usage, Event $events) {
+    ->action(function (string $name, Response $response, Document $user, Database $dbForProject, Stats $usage, Event $events) {
 
         $user = $dbForProject->updateDocument('users', $user->getId(), $user
             ->setAttribute('name', $name)
             ->setAttribute('search', implode(' ', [$user->getId(), $name, $user->getAttribute('email', ''), $user->getAttribute('phone', '')])));
 
-        $audits
-            ->setResource('user/' . $user->getId())
-            ->setUser($user)
-        ;
-
         $usage->setParam('users.update', 1);
         $events->setParam('userId', $user->getId());
 
         $response->dynamic($user, Response::MODEL_ACCOUNT);
     });
 
->>>>>>> 69a4f51d
 App::patch('/v1/account/password')
     ->desc('Update Account Password')
     ->groups(['api', 'account'])
@@ -1758,18 +1458,13 @@
     ->inject('dbForProject')
     ->inject('usage')
     ->inject('events')
-<<<<<<< HEAD
     ->action(function (string $password, string $oldPassword, Response $response, Document $user, Database $dbForProject, Stats $usage, Event $events) {
 
         // Check old password only if its an existing user.
         if ($user->getAttribute('passwordUpdate') !== 0 && !Auth::passwordVerify($oldPassword, $user->getAttribute('password'))) { // Double check user password
             throw new Exception(Exception::USER_INVALID_CREDENTIALS, 'Invalid credentials');
-=======
-    ->action(function (string $password, string $oldPassword, Response $response, Document $user, Database $dbForProject, Audit $audits, Stats $usage, Event $events) {
-        // Check old password only if its an existing user.
         if ($user->getAttribute('passwordUpdate') !== 0 && !Auth::passwordVerify($oldPassword, $user->getAttribute('password'), $user->getAttribute('hash'), $user->getAttribute('hashOptions'))) { // Double check user password
             throw new Exception(Exception::USER_INVALID_CREDENTIALS);
->>>>>>> 69a4f51d
         }
 
         $user = $dbForProject->updateDocument('users', $user->getId(), $user
@@ -1804,19 +1499,14 @@
     ->inject('dbForProject')
     ->inject('usage')
     ->inject('events')
-<<<<<<< HEAD
     ->action(function (string $email, string $password, Response $response, Document $user, Database $dbForProject, Stats $usage, Event $events) {
-
-=======
-    ->action(function (string $email, string $password, Response $response, Document $user, Database $dbForProject, Audit $audits, Stats $usage, Event $events) {
->>>>>>> 69a4f51d
         $isAnonymousUser = Auth::isAnonymousUser($user); // Check if request is from an anonymous account for converting
 
         if (
             !$isAnonymousUser &&
             !Auth::passwordVerify($password, $user->getAttribute('password'), $user->getAttribute('hash'), $user->getAttribute('hashOptions'))
         ) { // Double check user password
-            throw new Exception('Invalid credentials', 401, Exception::USER_INVALID_CREDENTIALS);
+            throw new Exception(Exception::USER_INVALID_CREDENTIALS);
         }
 
         $email = \strtolower($email);
@@ -1832,7 +1522,7 @@
         try {
             $user = $dbForProject->updateDocument('users', $user->getId(), $user);
         } catch (Duplicate $th) {
-            throw new Exception(Exception::USER_EMAIL_ALREADY_EXISTS, 'Email already exists');
+            throw new Exception(Exception::USER_EMAIL_ALREADY_EXISTS);
         }
 
         $usage->setParam('users.update', 1);
@@ -1869,7 +1559,7 @@
             !$isAnonymousUser &&
             !Auth::passwordVerify($password, $user->getAttribute('password'), $user->getAttribute('hash'), $user->getAttribute('hashOptions'))
         ) { // Double check user password
-            throw new Exception('Invalid credentials', 401, Exception::USER_INVALID_CREDENTIALS);
+            throw new Exception(Exception::USER_INVALID_CREDENTIALS);
         }
 
         $user
@@ -1880,7 +1570,7 @@
         try {
             $user = $dbForProject->updateDocument('users', $user->getId(), $user);
         } catch (Duplicate $th) {
-            throw new Exception('Phone number already exists', 409, Exception::USER_PHONE_ALREADY_EXISTS);
+            throw new Exception(Exception::USER_PHONE_ALREADY_EXISTS);
         }
 
         $usage->setParam('users.update', 1);
@@ -1941,13 +1631,6 @@
 
         $user = $dbForProject->updateDocument('users', $user->getId(), $user->setAttribute('status', false));
 
-<<<<<<< HEAD
-=======
-        $audits
-            ->setResource('user/' . $user->getId())
-            ->setPayload($response->output($user, Response::MODEL_ACCOUNT));
-
->>>>>>> 69a4f51d
         $events
             ->setParam('userId', $user->getId())
             ->setPayload($response->output($user, Response::MODEL_ACCOUNT));
@@ -2033,7 +1716,7 @@
             }
         }
 
-        throw new Exception('Session not found', 404, Exception::USER_SESSION_NOT_FOUND);
+        throw new Exception(Exception::USER_SESSION_NOT_FOUND);
     });
 
 App::patch('/v1/account/sessions/:sessionId')
@@ -2316,12 +1999,7 @@
     ->inject('dbForProject')
     ->inject('usage')
     ->inject('events')
-<<<<<<< HEAD
     ->action(function (string $userId, string $secret, string $password, string $passwordAgain, Response $response, Database $dbForProject, Stats $usage, Event $events) {
-
-=======
-    ->action(function (string $userId, string $secret, string $password, string $passwordAgain, Response $response, Database $dbForProject, Audit $audits, Stats $usage, Event $events) {
->>>>>>> 69a4f51d
         if ($password !== $passwordAgain) {
             throw new Exception(Exception::USER_PASSWORD_MISMATCH);
         }
@@ -2538,11 +2216,8 @@
     ->inject('events')
     ->inject('usage')
     ->inject('messaging')
-<<<<<<< HEAD
+    ->action(function (Request $request, Response $response, Document $user, Database $dbForProject, Event $events, Stats $usage, EventPhone $messaging) {
     ->action(function (Request $request, Response $response, Phone $phone, Document $user, Database $dbForProject, Event $events, Stats $usage, EventPhone $messaging) {
-=======
-    ->action(function (Request $request, Response $response, Document $user, Database $dbForProject, Audit $audits, Event $events, Stats $usage, EventPhone $messaging) {
->>>>>>> 69a4f51d
 
         if (empty(App::getEnv('_APP_SMS_PROVIDER'))) {
             throw new Exception(Exception::GENERAL_PHONE_DISABLED);
