<?php

use Ahc\Jwt\JWT;
use Appwrite\Auth\Auth;
use Appwrite\SMS\Adapter\Mock;
use Appwrite\Auth\Validator\Password;
use Appwrite\Auth\Validator\Phone;
use Appwrite\Detector\Detector;
use Appwrite\Event\Audit;
use Appwrite\Event\Event;
use Appwrite\Event\Mail;
use Appwrite\Event\Phone as EventPhone;
use Appwrite\Extend\Exception;
use Appwrite\Network\Validator\Email;
use Appwrite\Network\Validator\Host;
use Appwrite\Network\Validator\URL;
use Appwrite\OpenSSL\OpenSSL;
use Appwrite\Template\Template;
use Appwrite\URL\URL as URLParser;
use Appwrite\Utopia\Database\Validator\CustomId;
use Appwrite\Utopia\Database\Validator\Queries;
use Appwrite\Utopia\Database\Validator\Query\Limit;
use Appwrite\Utopia\Database\Validator\Query\Offset;
use Appwrite\Utopia\Request;
use Appwrite\Utopia\Response;
use MaxMind\Db\Reader;
use Utopia\App;
use Utopia\Audit\Audit as EventAudit;
use Utopia\Config\Config;
use Utopia\Database\Database;
use Utopia\Database\Document;
use Utopia\Database\DateTime;
use Utopia\Database\Exception\Duplicate;
use Utopia\Database\ID;
use Utopia\Database\Permission;
use Utopia\Database\Query;
use Utopia\Database\Role;
use Utopia\Database\Validator\Authorization;
use Utopia\Database\Validator\UID;
use Utopia\Locale\Locale;
use Utopia\Validator\ArrayList;
use Utopia\Validator\Assoc;
use Utopia\Validator\Range;
use Utopia\Validator\Text;
use Utopia\Validator\WhiteList;

$oauthDefaultSuccess = '/v1/auth/oauth2/success';
$oauthDefaultFailure = '/v1/auth/oauth2/failure';

App::post('/v1/account')
    ->desc('Create Account')
    ->groups(['api', 'account', 'auth'])
    ->label('event', 'users.[userId].create')
    ->label('scope', 'public')
    ->label('auth.type', 'emailPassword')
    ->label('audits.resource', 'user/{response.$id}')
    ->label('audits.userId', '{response.$id}')
    ->label('usage.metric', 'users.{scope}.requests.create')
    ->label('sdk.auth', [])
    ->label('sdk.namespace', 'account')
    ->label('sdk.method', 'create')
    ->label('sdk.description', '/docs/references/account/create.md')
    ->label('sdk.response.code', Response::STATUS_CODE_CREATED)
    ->label('sdk.response.type', Response::CONTENT_TYPE_JSON)
    ->label('sdk.response.model', Response::MODEL_ACCOUNT)
    ->label('abuse-limit', 10)
    ->param('userId', '', new CustomId(), 'Unique Id. Choose your own unique ID or pass the string "unique()" to auto generate it. Valid chars are a-z, A-Z, 0-9, period, hyphen, and underscore. Can\'t start with a special char. Max length is 36 chars.')
    ->param('email', '', new Email(), 'User email.')
    ->param('password', '', new Password(), 'User password. Must be at least 8 chars.')
    ->param('name', '', new Text(128), 'User name. Max length: 128 chars.', true)
    ->inject('request')
    ->inject('response')
    ->inject('project')
    ->inject('dbForProject')
    ->inject('events')
    ->action(function (string $userId, string $email, string $password, string $name, Request $request, Response $response, Document $project, Database $dbForProject, Event $events) {

        $email = \strtolower($email);
        if ('console' === $project->getId()) {
            $whitelistEmails = $project->getAttribute('authWhitelistEmails');
            $whitelistIPs = $project->getAttribute('authWhitelistIPs');

            if (!empty($whitelistEmails) && !\in_array($email, $whitelistEmails)) {
                throw new Exception(Exception::USER_EMAIL_NOT_WHITELISTED);
            }

            if (!empty($whitelistIPs) && !\in_array($request->getIP(), $whitelistIPs)) {
                throw new Exception(Exception::USER_IP_NOT_WHITELISTED);
            }
        }

        $limit = $project->getAttribute('auths', [])['limit'] ?? 0;

        if ($limit !== 0) {
            $total = $dbForProject->count('users', max: APP_LIMIT_USERS);

            if ($total >= $limit) {
                throw new Exception(Exception::USER_COUNT_EXCEEDED);
            }
        }

        try {
            $userId = $userId == 'unique()' ? ID::unique() : $userId;
            $user = Authorization::skip(fn() => $dbForProject->createDocument('users', new Document([
                '$id' => $userId,
                '$permissions' => [
                    Permission::read(Role::any()),
                    Permission::update(Role::user($userId)),
                    Permission::delete(Role::user($userId)),
                ],
                'email' => $email,
                'emailVerification' => false,
                'status' => true,
                'password' => Auth::passwordHash($password, Auth::DEFAULT_ALGO, Auth::DEFAULT_ALGO_OPTIONS),
                'hash' => Auth::DEFAULT_ALGO,
                'hashOptions' => Auth::DEFAULT_ALGO_OPTIONS,
                'passwordUpdate' => DateTime::now(),
                'registration' => DateTime::now(),
                'reset' => false,
                'name' => $name,
                'prefs' => new \stdClass(),
                'sessions' => null,
                'tokens' => null,
                'memberships' => null,
                'search' => implode(' ', [$userId, $email, $name])
            ])));
        } catch (Duplicate $th) {
            throw new Exception(Exception::USER_ALREADY_EXISTS);
        }

        Authorization::unsetRole(Role::guests()->toString());
        Authorization::setRole(Role::user($user->getId())->toString());
        Authorization::setRole(Role::users()->toString());

        $events->setParam('userId', $user->getId());

        $response->setStatusCode(Response::STATUS_CODE_CREATED);
        $response->dynamic($user, Response::MODEL_ACCOUNT);
    });

App::post('/v1/account/sessions/email')
    ->alias('/v1/account/sessions')
    ->desc('Create Account Session with Email')
    ->groups(['api', 'account', 'auth'])
    ->label('event', 'users.[userId].sessions.[sessionId].create')
    ->label('scope', 'public')
    ->label('auth.type', 'emailPassword')
    ->label('audits.resource', 'user/{response.userId}')
    ->label('audits.userId', '{response.userId}')
    ->label('usage.metric', 'sessions.{scope}.requests.create')
    ->label('usage.params', ['provider:email'])
    ->label('sdk.auth', [])
    ->label('sdk.namespace', 'account')
    ->label('sdk.method', 'createEmailSession')
    ->label('sdk.description', '/docs/references/account/create-session-email.md')
    ->label('sdk.response.code', Response::STATUS_CODE_CREATED)
    ->label('sdk.response.type', Response::CONTENT_TYPE_JSON)
    ->label('sdk.response.model', Response::MODEL_SESSION)
    ->label('abuse-limit', 10)
    ->label('abuse-key', 'url:{url},email:{param-email}')
    ->param('email', '', new Email(), 'User email.')
    ->param('password', '', new Password(), 'User password. Must be at least 8 chars.')
    ->inject('request')
    ->inject('response')
    ->inject('dbForProject')
    ->inject('locale')
    ->inject('geodb')
    ->inject('events')
    ->action(function (string $email, string $password, Request $request, Response $response, Database $dbForProject, Locale $locale, Reader $geodb, Event $events) {

        $email = \strtolower($email);
        $protocol = $request->getProtocol();

        $profile = $dbForProject->findOne('users', [
            Query::equal('email', [$email]),
        ]);

        if (!$profile || !Auth::passwordVerify($password, $profile->getAttribute('password'), $profile->getAttribute('hash'), $profile->getAttribute('hashOptions'))) {
            throw new Exception(Exception::USER_INVALID_CREDENTIALS);
        }

        if (false === $profile->getAttribute('status')) { // Account is blocked
            throw new Exception(Exception::USER_BLOCKED); // User is in status blocked
        }

        $detector = new Detector($request->getUserAgent('UNKNOWN'));
        $record = $geodb->get($request->getIP());
        $expire = DateTime::addSeconds(new \DateTime(), Auth::TOKEN_EXPIRATION_LOGIN_LONG);
        $secret = Auth::tokenGenerator();
        $session = new Document(array_merge(
            [
                '$id' => ID::unique(),
                'userId' => $profile->getId(),
                'userInternalId' => $profile->getInternalId(),
                'provider' => Auth::SESSION_PROVIDER_EMAIL,
                'providerUid' => $email,
                'secret' => Auth::hash($secret), // One way hash encryption to protect DB leak
                'expire' => $expire,
                'userAgent' => $request->getUserAgent('UNKNOWN'),
                'ip' => $request->getIP(),
                'countryCode' => ($record) ? \strtolower($record['country']['iso_code']) : '--',
            ],
            $detector->getOS(),
            $detector->getClient(),
            $detector->getDevice()
        ));

        Authorization::setRole(Role::user($profile->getId())->toString());

        // Re-hash if not using recommended algo
        if ($profile->getAttribute('hash') !== Auth::DEFAULT_ALGO) {
            $profile
                ->setAttribute('password', Auth::passwordHash($password, Auth::DEFAULT_ALGO, Auth::DEFAULT_ALGO_OPTIONS))
                ->setAttribute('hash', Auth::DEFAULT_ALGO)
                ->setAttribute('hashOptions', Auth::DEFAULT_ALGO_OPTIONS);
            $dbForProject->updateDocument('users', $profile->getId(), $profile);
        }

        $dbForProject->deleteCachedDocument('users', $profile->getId());

        $session = $dbForProject->createDocument('sessions', $session->setAttribute('$permissions', [
            Permission::read(Role::user($profile->getId())),
            Permission::update(Role::user($profile->getId())),
            Permission::delete(Role::user($profile->getId())),
        ]));


        if (!Config::getParam('domainVerification')) {
            $response
                ->addHeader('X-Fallback-Cookies', \json_encode([Auth::$cookieName => Auth::encodeSession($profile->getId(), $secret)]))
            ;
        }

        $response
            ->addCookie(Auth::$cookieName . '_legacy', Auth::encodeSession($profile->getId(), $secret), (new \DateTime($expire))->getTimestamp(), '/', Config::getParam('cookieDomain'), ('https' == $protocol), true, null)
            ->addCookie(Auth::$cookieName, Auth::encodeSession($profile->getId(), $secret), (new \DateTime($expire))->getTimestamp(), '/', Config::getParam('cookieDomain'), ('https' == $protocol), true, Config::getParam('cookieSamesite'))
            ->setStatusCode(Response::STATUS_CODE_CREATED)
        ;

        $countryName = $locale->getText('countries.' . strtolower($session->getAttribute('countryCode')), $locale->getText('locale.country.unknown'));

        $session
            ->setAttribute('current', true)
            ->setAttribute('countryName', $countryName)
        ;

        $events
            ->setParam('userId', $profile->getId())
            ->setParam('sessionId', $session->getId())
        ;

        $response->dynamic($session, Response::MODEL_SESSION);
    });

App::get('/v1/account/sessions/oauth2/:provider')
    ->desc('Create Account Session with OAuth2')
    ->groups(['api', 'account'])
    ->label('error', __DIR__ . '/../../views/general/error.phtml')
    ->label('scope', 'public')
    ->label('sdk.auth', [])
    ->label('sdk.namespace', 'account')
    ->label('sdk.method', 'createOAuth2Session')
    ->label('sdk.description', '/docs/references/account/create-session-oauth2.md')
    ->label('sdk.response.code', Response::STATUS_CODE_MOVED_PERMANENTLY)
    ->label('sdk.response.type', Response::CONTENT_TYPE_HTML)
    ->label('sdk.methodType', 'webAuth')
    ->label('abuse-limit', 50)
    ->label('abuse-key', 'ip:{ip}')
    ->param('provider', '', new WhiteList(\array_keys(Config::getParam('providers')), true), 'OAuth2 Provider. Currently, supported providers are: ' . \implode(', ', \array_keys(\array_filter(Config::getParam('providers'), fn($node) => (!$node['mock'])))) . '.')
    ->param('success', '', fn($clients) => new Host($clients), 'URL to redirect back to your app after a successful login attempt.  Only URLs from hostnames in your project platform list are allowed. This requirement helps to prevent an [open redirect](https://cheatsheetseries.owasp.org/cheatsheets/Unvalidated_Redirects_and_Forwards_Cheat_Sheet.html) attack against your project API.', true, ['clients'])
    ->param('failure', '', fn($clients) => new Host($clients), 'URL to redirect back to your app after a failed login attempt.  Only URLs from hostnames in your project platform list are allowed. This requirement helps to prevent an [open redirect](https://cheatsheetseries.owasp.org/cheatsheets/Unvalidated_Redirects_and_Forwards_Cheat_Sheet.html) attack against your project API.', true, ['clients'])
    ->param('scopes', [], new ArrayList(new Text(APP_LIMIT_ARRAY_ELEMENT_SIZE), APP_LIMIT_ARRAY_PARAMS_SIZE), 'A list of custom OAuth2 scopes. Check each provider internal docs for a list of supported scopes. Maximum of ' . APP_LIMIT_ARRAY_PARAMS_SIZE . ' scopes are allowed, each ' . APP_LIMIT_ARRAY_ELEMENT_SIZE . ' characters long.', true)
    ->inject('request')
    ->inject('response')
    ->inject('project')
    ->action(function (string $provider, string $success, string $failure, array $scopes, Request $request, Response $response, Document $project) use ($oauthDefaultSuccess, $oauthDefaultFailure) {

        $protocol = $request->getProtocol();
        $callback = $protocol . '://' . $request->getHostname() . '/v1/account/sessions/oauth2/callback/' . $provider . '/' . $project->getId();
        $appId = $project->getAttribute('authProviders', [])[$provider . 'Appid'] ?? '';
        $appSecret = $project->getAttribute('authProviders', [])[$provider . 'Secret'] ?? '{}';

        if (!empty($appSecret) && isset($appSecret['version'])) {
            $key = App::getEnv('_APP_OPENSSL_KEY_V' . $appSecret['version']);
            $appSecret = OpenSSL::decrypt($appSecret['data'], $appSecret['method'], $key, 0, \hex2bin($appSecret['iv']), \hex2bin($appSecret['tag']));
        }

        if (empty($appId) || empty($appSecret)) {
            throw new Exception(Exception::PROJECT_PROVIDER_DISABLED, 'This provider is disabled. Please configure the provider app ID and app secret key from your ' . APP_NAME . ' console to continue.');
        }

        $className = 'Appwrite\\Auth\\OAuth2\\' . \ucfirst($provider);

        if (!\class_exists($className)) {
            throw new Exception(Exception::PROJECT_PROVIDER_UNSUPPORTED);
        }

        if (empty($success)) {
            $success = $protocol . '://' . $request->getHostname() . $oauthDefaultSuccess;
        }

        if (empty($failure)) {
            $failure = $protocol . '://' . $request->getHostname() . $oauthDefaultFailure;
        }

        $oauth2 = new $className($appId, $appSecret, $callback, ['success' => $success, 'failure' => $failure], $scopes);

        $response
            ->addHeader('Cache-Control', 'no-store, no-cache, must-revalidate, max-age=0')
            ->addHeader('Pragma', 'no-cache')
            ->redirect($oauth2->getLoginURL());
    });

App::get('/v1/account/sessions/oauth2/callback/:provider/:projectId')
    ->desc('OAuth2 Callback')
    ->groups(['api', 'account'])
    ->label('error', __DIR__ . '/../../views/general/error.phtml')
    ->label('scope', 'public')
    ->label('docs', false)
    ->param('projectId', '', new Text(1024), 'Project ID.')
    ->param('provider', '', new WhiteList(\array_keys(Config::getParam('providers')), true), 'OAuth2 provider.')
    ->param('code', '', new Text(2048), 'OAuth2 code.')
    ->param('state', '', new Text(2048), 'Login state params.', true)
    ->inject('request')
    ->inject('response')
    ->action(function (string $projectId, string $provider, string $code, string $state, Request $request, Response $response) {

        $domain = $request->getHostname();
        $protocol = $request->getProtocol();

        $response
            ->addHeader('Cache-Control', 'no-store, no-cache, must-revalidate, max-age=0')
            ->addHeader('Pragma', 'no-cache')
            ->redirect($protocol . '://' . $domain . '/v1/account/sessions/oauth2/' . $provider . '/redirect?'
                . \http_build_query(['project' => $projectId, 'code' => $code, 'state' => $state]));
    });

App::post('/v1/account/sessions/oauth2/callback/:provider/:projectId')
    ->desc('OAuth2 Callback')
    ->groups(['api', 'account'])
    ->label('error', __DIR__ . '/../../views/general/error.phtml')
    ->label('scope', 'public')
    ->label('origin', '*')
    ->label('docs', false)
    ->param('projectId', '', new Text(1024), 'Project ID.')
    ->param('provider', '', new WhiteList(\array_keys(Config::getParam('providers')), true), 'OAuth2 provider.')
    ->param('code', '', new Text(2048), 'OAuth2 code.')
    ->param('state', '', new Text(2048), 'Login state params.', true)
    ->inject('request')
    ->inject('response')
    ->action(function (string $projectId, string $provider, string $code, string $state, Request $request, Response $response) {

        $domain = $request->getHostname();
        $protocol = $request->getProtocol();

        $response
            ->addHeader('Cache-Control', 'no-store, no-cache, must-revalidate, max-age=0')
            ->addHeader('Pragma', 'no-cache')
            ->redirect($protocol . '://' . $domain . '/v1/account/sessions/oauth2/' . $provider . '/redirect?'
                . \http_build_query(['project' => $projectId, 'code' => $code, 'state' => $state]));
    });

App::get('/v1/account/sessions/oauth2/:provider/redirect')
    ->desc('OAuth2 Redirect')
    ->groups(['api', 'account'])
    ->label('error', __DIR__ . '/../../views/general/error.phtml')
    ->label('event', 'users.[userId].sessions.[sessionId].create')
    ->label('scope', 'public')
    ->label('audits.resource', 'user/{user.$id}')
    ->label('abuse-limit', 50)
    ->label('abuse-key', 'ip:{ip}')
    ->label('docs', false)
    ->label('usage.metric', 'sessions.{scope}.requests.create')
    ->label('usage.params', ['provider:{request.provider}'])
    ->param('provider', '', new WhiteList(\array_keys(Config::getParam('providers')), true), 'OAuth2 provider.')
    ->param('code', '', new Text(2048), 'OAuth2 code.')
    ->param('state', '', new Text(2048), 'OAuth2 state params.', true)
    ->inject('request')
    ->inject('response')
    ->inject('project')
    ->inject('user')
    ->inject('dbForProject')
    ->inject('geodb')
    ->inject('events')
    ->action(function (string $provider, string $code, string $state, Request $request, Response $response, Document $project, Document $user, Database $dbForProject, Reader $geodb, Event $events) use ($oauthDefaultSuccess) {

        $protocol = $request->getProtocol();
        $callback = $protocol . '://' . $request->getHostname() . '/v1/account/sessions/oauth2/callback/' . $provider . '/' . $project->getId();
        $defaultState = ['success' => $project->getAttribute('url', ''), 'failure' => ''];
        $validateURL = new URL();
        $appId = $project->getAttribute('authProviders', [])[$provider . 'Appid'] ?? '';
        $appSecret = $project->getAttribute('authProviders', [])[$provider . 'Secret'] ?? '{}';

        if (!empty($appSecret) && isset($appSecret['version'])) {
            $key = App::getEnv('_APP_OPENSSL_KEY_V' . $appSecret['version']);
            $appSecret = OpenSSL::decrypt($appSecret['data'], $appSecret['method'], $key, 0, \hex2bin($appSecret['iv']), \hex2bin($appSecret['tag']));
        }

        $className = 'Appwrite\\Auth\\OAuth2\\' . \ucfirst($provider);

        if (!\class_exists($className)) {
            throw new Exception(Exception::PROJECT_PROVIDER_UNSUPPORTED);
        }

        $oauth2 = new $className($appId, $appSecret, $callback);

        if (!empty($state)) {
            try {
                $state = \array_merge($defaultState, $oauth2->parseState($state));
            } catch (\Exception$exception) {
                throw new Exception(Exception::GENERAL_SERVER_ERROR, 'Failed to parse login state params as passed from OAuth2 provider');
            }
        } else {
            $state = $defaultState;
        }

        if (!$validateURL->isValid($state['success'])) {
            throw new Exception(Exception::PROJECT_INVALID_SUCCESS_URL);
        }

        if (!empty($state['failure']) && !$validateURL->isValid($state['failure'])) {
            throw new Exception(Exception::PROJECT_INVALID_FAILURE_URL);
        }

        $state['failure'] = null;

        $accessToken = $oauth2->getAccessToken($code);
        $refreshToken = $oauth2->getRefreshToken($code);
        $accessTokenExpiry = $oauth2->getAccessTokenExpiry($code);

        if (empty($accessToken)) {
            if (!empty($state['failure'])) {
                $response->redirect($state['failure'], 301, 0);
            }

            throw new Exception(Exception::GENERAL_SERVER_ERROR, 'Failed to obtain access token');
        }

        $oauth2ID = $oauth2->getUserID($accessToken);

        if (empty($oauth2ID)) {
            if (!empty($state['failure'])) {
                $response->redirect($state['failure'], 301, 0);
            }

            throw new Exception(Exception::USER_MISSING_ID);
        }

        $sessions = $user->getAttribute('sessions', []);
        $current = Auth::sessionVerify($sessions, Auth::$secret);

        if ($current) { // Delete current session of new one.
            $currentDocument = $dbForProject->getDocument('sessions', $current);
            if (!$currentDocument->isEmpty()) {
                $dbForProject->deleteDocument('sessions', $currentDocument->getId());
                $dbForProject->deleteCachedDocument('users', $user->getId());
            }
        }

        $user = ($user->isEmpty()) ? $dbForProject->findOne('sessions', [ // Get user by provider id
            Query::equal('provider', [$provider]),
            Query::equal('providerUid', [$oauth2ID]),
        ]) : $user;

        if ($user === false || $user->isEmpty()) { // No user logged in or with OAuth2 provider ID, create new one or connect with account with same email
            $name = $oauth2->getUserName($accessToken);
            $email = $oauth2->getUserEmail($accessToken);

            /**
             * Is verified is not used yet, since we don't know after an accout is created anymore if it was verified or not.
             */
            $isVerified = $oauth2->isEmailVerified($accessToken);

            $user = $dbForProject->findOne('users', [
                Query::equal('email', [$email]),
            ]);

            if ($user === false || $user->isEmpty()) { // Last option -> create the user, generate random password
                $limit = $project->getAttribute('auths', [])['limit'] ?? 0;

                if ($limit !== 0) {
                    $total = $dbForProject->count('users', max: APP_LIMIT_USERS);

                    if ($total >= $limit) {
                        throw new Exception(Exception::USER_COUNT_EXCEEDED);
                    }
                }

                try {
                    $userId = ID::unique();
                    $user = Authorization::skip(fn() => $dbForProject->createDocument('users', new Document([
                        '$id' => $userId,
                        '$permissions' => [
                            Permission::read(Role::any()),
                            Permission::update(Role::user($userId)),
                            Permission::delete(Role::user($userId)),
                        ],
                        'email' => $email,
                        'emailVerification' => true,
                        'status' => true, // Email should already be authenticated by OAuth2 provider
                        'password' => Auth::passwordHash(Auth::passwordGenerator(), Auth::DEFAULT_ALGO, Auth::DEFAULT_ALGO_OPTIONS),
                        'hash' => Auth::DEFAULT_ALGO,
                        'hashOptions' => Auth::DEFAULT_ALGO_OPTIONS,
                        'passwordUpdate' => null,
                        'registration' => DateTime::now(),
                        'reset' => false,
                        'name' => $name,
                        'prefs' => new \stdClass(),
                        'sessions' => null,
                        'tokens' => null,
                        'memberships' => null,
                        'search' => implode(' ', [$userId, $email, $name])
                    ])));
                } catch (Duplicate $th) {
                    throw new Exception(Exception::USER_ALREADY_EXISTS);
                }
            }
        }

        if (false === $user->getAttribute('status')) { // Account is blocked
            throw new Exception(Exception::USER_BLOCKED); // User is in status blocked
        }

        // Create session token, verify user account and update OAuth2 ID and Access Token
        $detector = new Detector($request->getUserAgent('UNKNOWN'));
        $record = $geodb->get($request->getIP());
        $secret = Auth::tokenGenerator();
        $expire = DateTime::addSeconds(new \DateTime(), Auth::TOKEN_EXPIRATION_LOGIN_LONG);

        $session = new Document(array_merge([
            '$id' => ID::unique(),
            'userId' => $user->getId(),
            'userInternalId' => $user->getInternalId(),
            'provider' => $provider,
            'providerUid' => $oauth2ID,
            'providerAccessToken' => $accessToken,
            'providerRefreshToken' => $refreshToken,
            'providerAccessTokenExpiry' => DateTime::addSeconds(new \DateTime(), (int)$accessTokenExpiry),
            'secret' => Auth::hash($secret), // One way hash encryption to protect DB leak
            'expire' => $expire,
            'userAgent' => $request->getUserAgent('UNKNOWN'),
            'ip' => $request->getIP(),
            'countryCode' => ($record) ? \strtolower($record['country']['iso_code']) : '--',
        ], $detector->getOS(), $detector->getClient(), $detector->getDevice()));

        $isAnonymousUser = Auth::isAnonymousUser($user);

        if ($isAnonymousUser) {
            $user
                ->setAttribute('name', $oauth2->getUserName($accessToken))
                ->setAttribute('email', $oauth2->getUserEmail($accessToken))
            ;
        }

        $user
            ->setAttribute('status', true)
        ;

        Authorization::setRole(Role::user($user->getId())->toString());

        $dbForProject->updateDocument('users', $user->getId(), $user);

        $session = $dbForProject->createDocument('sessions', $session->setAttribute('$permissions', [
            Permission::read(Role::user($user->getId())),
            Permission::update(Role::user($user->getId())),
            Permission::delete(Role::user($user->getId())),
        ]));

        $dbForProject->deleteCachedDocument('users', $user->getId());

        $events
            ->setParam('userId', $user->getId())
            ->setParam('sessionId', $session->getId())
            ->setPayload($response->output($session, Response::MODEL_SESSION))
        ;

        if (!Config::getParam('domainVerification')) {
            $response->addHeader('X-Fallback-Cookies', \json_encode([Auth::$cookieName => Auth::encodeSession($user->getId(), $secret)]));
        }

        // Add keys for non-web platforms - TODO - add verification phase to aviod session sniffing
        if (parse_url($state['success'], PHP_URL_PATH) === $oauthDefaultSuccess) {
            $state['success'] = URLParser::parse($state['success']);
            $query = URLParser::parseQuery($state['success']['query']);
            $query['project'] = $project->getId();
            $query['domain'] = Config::getParam('cookieDomain');
            $query['key'] = Auth::$cookieName;
            $query['secret'] = Auth::encodeSession($user->getId(), $secret);
            $state['success']['query'] = URLParser::unparseQuery($query);
            $state['success'] = URLParser::unparse($state['success']);
        }

        $response
            ->addHeader('Cache-Control', 'no-store, no-cache, must-revalidate, max-age=0')
            ->addHeader('Pragma', 'no-cache')
            ->addCookie(Auth::$cookieName . '_legacy', Auth::encodeSession($user->getId(), $secret), (new \DateTime($expire))->getTimestamp(), '/', Config::getParam('cookieDomain'), ('https' == $protocol), true, null)
            ->addCookie(Auth::$cookieName, Auth::encodeSession($user->getId(), $secret), (new \DateTime($expire))->getTimestamp(), '/', Config::getParam('cookieDomain'), ('https' == $protocol), true, Config::getParam('cookieSamesite'))
            ->redirect($state['success'])
        ;
    });

App::post('/v1/account/sessions/magic-url')
    ->desc('Create Magic URL session')
    ->groups(['api', 'account'])
    ->label('scope', 'public')
    ->label('auth.type', 'magic-url')
    ->label('audits.resource', 'user/{response.userId}')
    ->label('audits.userId', '{response.userId}')
    ->label('sdk.auth', [])
    ->label('sdk.namespace', 'account')
    ->label('sdk.method', 'createMagicURLSession')
    ->label('sdk.description', '/docs/references/account/create-magic-url-session.md')
    ->label('sdk.response.code', Response::STATUS_CODE_CREATED)
    ->label('sdk.response.type', Response::CONTENT_TYPE_JSON)
    ->label('sdk.response.model', Response::MODEL_TOKEN)
    ->label('abuse-limit', 10)
    ->label('abuse-key', 'url:{url},email:{param-email}')
    ->param('userId', '', new CustomId(), 'Unique Id. Choose your own unique ID or pass the string "unique()" to auto generate it. Valid chars are a-z, A-Z, 0-9, period, hyphen, and underscore. Can\'t start with a special char. Max length is 36 chars.')
    ->param('email', '', new Email(), 'User email.')
    ->param('url', '', fn($clients) => new Host($clients), 'URL to redirect the user back to your app from the magic URL login. Only URLs from hostnames in your project platform list are allowed. This requirement helps to prevent an [open redirect](https://cheatsheetseries.owasp.org/cheatsheets/Unvalidated_Redirects_and_Forwards_Cheat_Sheet.html) attack against your project API.', true, ['clients'])
    ->inject('request')
    ->inject('response')
    ->inject('project')
    ->inject('dbForProject')
    ->inject('locale')
    ->inject('events')
    ->inject('mails')
    ->action(function (string $userId, string $email, string $url, Request $request, Response $response, Document $project, Database $dbForProject, Locale $locale, Event $events, Mail $mails) {

        if (empty(App::getEnv('_APP_SMTP_HOST'))) {
            throw new Exception(Exception::GENERAL_SMTP_DISABLED, 'SMTP disabled');
        }

        $roles = Authorization::getRoles();
        $isPrivilegedUser = Auth::isPrivilegedUser($roles);
        $isAppUser = Auth::isAppUser($roles);

        $user = $dbForProject->findOne('users', [Query::equal('email', [$email])]);

        if (!$user) {
            $limit = $project->getAttribute('auths', [])['limit'] ?? 0;

            if ($limit !== 0) {
                $total = $dbForProject->count('users', max: APP_LIMIT_USERS);

                if ($total >= $limit) {
                    throw new Exception(Exception::USER_COUNT_EXCEEDED);
                }
            }

            $userId = $userId == 'unique()' ? ID::unique() : $userId;

            $user = Authorization::skip(fn () => $dbForProject->createDocument('users', new Document([
                '$id' => $userId,
                '$permissions' => [
                    Permission::read(Role::any()),
                    Permission::update(Role::user($userId)),
                    Permission::delete(Role::user($userId)),
                ],
                'email' => $email,
                'emailVerification' => false,
                'status' => true,
                'password' => null,
                'hash' => Auth::DEFAULT_ALGO,
                'hashOptions' => Auth::DEFAULT_ALGO_OPTIONS,
                'passwordUpdate' => null,
                'registration' => DateTime::now(),
                'reset' => false,
                'prefs' => new \stdClass(),
                'sessions' => null,
                'tokens' => null,
                'memberships' => null,
                'search' => implode(' ', [$userId, $email])
            ])));
        }

        $loginSecret = Auth::tokenGenerator();
        $expire = DateTime::addSeconds(new \DateTime(), Auth::TOKEN_EXPIRATION_CONFIRM);

        $token = new Document([
            '$id' => ID::unique(),
            'userId' => $user->getId(),
            'userInternalId' => $user->getInternalId(),
            'type' => Auth::TOKEN_TYPE_MAGIC_URL,
            'secret' => Auth::hash($loginSecret), // One way hash encryption to protect DB leak
            'expire' => $expire,
            'userAgent' => $request->getUserAgent('UNKNOWN'),
            'ip' => $request->getIP(),
        ]);

        Authorization::setRole(Role::user($user->getId())->toString());

        $token = $dbForProject->createDocument('tokens', $token
            ->setAttribute('$permissions', [
                Permission::read(Role::user($user->getId())),
                Permission::update(Role::user($user->getId())),
                Permission::delete(Role::user($user->getId())),
            ]));

        $dbForProject->deleteCachedDocument('users', $user->getId());

        if (empty($url)) {
            $url = $request->getProtocol() . '://' . $request->getHostname() . '/auth/magic-url';
        }

        $url = Template::parseURL($url);
        $url['query'] = Template::mergeQuery(((isset($url['query'])) ? $url['query'] : ''), ['userId' => $user->getId(), 'secret' => $loginSecret, 'expire' => $expire, 'project' => $project->getId()]);
        $url = Template::unParseURL($url);

        $mails
            ->setType(MAIL_TYPE_MAGIC_SESSION)
            ->setRecipient($user->getAttribute('email'))
            ->setUrl($url)
            ->setLocale($locale->default)
            ->trigger()
        ;

        $events->setPayload(
            $response->output(
                $token->setAttribute('secret', $loginSecret),
                Response::MODEL_TOKEN
            )
        );

        // Hide secret for clients
        $token->setAttribute('secret', ($isPrivilegedUser || $isAppUser) ? $loginSecret : '');

        $response
            ->setStatusCode(Response::STATUS_CODE_CREATED)
            ->dynamic($token, Response::MODEL_TOKEN)
        ;
    });

App::put('/v1/account/sessions/magic-url')
    ->desc('Create Magic URL session (confirmation)')
    ->groups(['api', 'account'])
    ->label('scope', 'public')
    ->label('event', 'users.[userId].sessions.[sessionId].create')
    ->label('audits.resource', 'user/{response.userId}')
    ->label('audits.userId', '{response.userId}')
    ->label('usage.metric', 'sessions.{scope}.requests.create')
    ->label('usage.params', ['provider:magic-url'])
    ->label('sdk.auth', [])
    ->label('sdk.namespace', 'account')
    ->label('sdk.method', 'updateMagicURLSession')
    ->label('sdk.description', '/docs/references/account/update-magic-url-session.md')
    ->label('sdk.response.code', Response::STATUS_CODE_OK)
    ->label('sdk.response.type', Response::CONTENT_TYPE_JSON)
    ->label('sdk.response.model', Response::MODEL_SESSION)
    ->label('abuse-limit', 10)
    ->label('abuse-key', 'url:{url},userId:{param-userId}')
    ->param('userId', '', new CustomId(), 'User ID.')
    ->param('secret', '', new Text(256), 'Valid verification token.')
    ->inject('request')
    ->inject('response')
    ->inject('dbForProject')
    ->inject('locale')
    ->inject('geodb')
    ->inject('events')
    ->action(function (string $userId, string $secret, Request $request, Response $response, Database $dbForProject, Locale $locale, Reader $geodb, Event $events) {

        /** @var Utopia\Database\Document $user */

        $user = Authorization::skip(fn() => $dbForProject->getDocument('users', $userId));

        if ($user->isEmpty()) {
            throw new Exception(Exception::USER_NOT_FOUND);
        }

        $token = Auth::tokenVerify($user->getAttribute('tokens', []), Auth::TOKEN_TYPE_MAGIC_URL, $secret);

        if (!$token) {
            throw new Exception(Exception::USER_INVALID_TOKEN);
        }

        $detector = new Detector($request->getUserAgent('UNKNOWN'));
        $record = $geodb->get($request->getIP());
        $secret = Auth::tokenGenerator();
        $expire = DateTime::addSeconds(new \DateTime(), Auth::TOKEN_EXPIRATION_LOGIN_LONG);

        $session = new Document(array_merge(
            [
                '$id' => ID::unique(),
                'userId' => $user->getId(),
                'userInternalId' => $user->getInternalId(),
                'provider' => Auth::SESSION_PROVIDER_MAGIC_URL,
                'secret' => Auth::hash($secret), // One way hash encryption to protect DB leak
                'expire' => $expire,
                'userAgent' => $request->getUserAgent('UNKNOWN'),
                'ip' => $request->getIP(),
                'countryCode' => ($record) ? \strtolower($record['country']['iso_code']) : '--',
            ],
            $detector->getOS(),
            $detector->getClient(),
            $detector->getDevice()
        ));

        Authorization::setRole(Role::user($user->getId())->toString());

        $session = $dbForProject->createDocument('sessions', $session
            ->setAttribute('$permissions', [
                Permission::read(Role::user($user->getId())),
                Permission::update(Role::user($user->getId())),
                Permission::delete(Role::user($user->getId())),
            ]));

        $dbForProject->deleteCachedDocument('users', $user->getId());

        $tokens = $user->getAttribute('tokens', []);

        /**
         * We act like we're updating and validating
         *  the recovery token but actually we don't need it anymore.
         */
        $dbForProject->deleteDocument('tokens', $token);
        $dbForProject->deleteCachedDocument('users', $user->getId());

        $user->setAttribute('emailVerification', true);

        $user = $dbForProject->updateDocument('users', $user->getId(), $user);

        if (false === $user) {
            throw new Exception(Exception::GENERAL_SERVER_ERROR, 'Failed saving user to DB');
        }

        $events
            ->setParam('userId', $user->getId())
            ->setParam('sessionId', $session->getId())
        ;

        if (!Config::getParam('domainVerification')) {
            $response->addHeader('X-Fallback-Cookies', \json_encode([Auth::$cookieName => Auth::encodeSession($user->getId(), $secret)]));
        }

        $protocol = $request->getProtocol();

        $response
            ->addCookie(Auth::$cookieName . '_legacy', Auth::encodeSession($user->getId(), $secret), (new \DateTime($expire))->getTimestamp(), '/', Config::getParam('cookieDomain'), ('https' == $protocol), true, null)
            ->addCookie(Auth::$cookieName, Auth::encodeSession($user->getId(), $secret), (new \DateTime($expire))->getTimestamp(), '/', Config::getParam('cookieDomain'), ('https' == $protocol), true, Config::getParam('cookieSamesite'))
            ->setStatusCode(Response::STATUS_CODE_CREATED)
        ;

        $countryName = $locale->getText('countries.' . strtolower($session->getAttribute('countryCode')), $locale->getText('locale.country.unknown'));

        $session
            ->setAttribute('current', true)
            ->setAttribute('countryName', $countryName)
        ;

        $response->dynamic($session, Response::MODEL_SESSION);
    });

App::post('/v1/account/sessions/phone')
    ->desc('Create Phone session')
    ->groups(['api', 'account'])
    ->label('scope', 'public')
    ->label('auth.type', 'phone')
    ->label('audits.resource', 'user/{response.userId}')
    ->label('audits.userId', '{response.userId}')
    ->label('sdk.auth', [])
    ->label('sdk.namespace', 'account')
    ->label('sdk.method', 'createPhoneSession')
    ->label('sdk.description', '/docs/references/account/create-phone-session.md')
    ->label('sdk.response.code', Response::STATUS_CODE_CREATED)
    ->label('sdk.response.type', Response::CONTENT_TYPE_JSON)
    ->label('sdk.response.model', Response::MODEL_TOKEN)
    ->label('abuse-limit', 10)
    ->label('abuse-key', 'url:{url},email:{param-email}')
    ->param('userId', '', new CustomId(), 'Unique Id. Choose your own unique ID or pass the string "unique()" to auto generate it. Valid chars are a-z, A-Z, 0-9, period, hyphen, and underscore. Can\'t start with a special char. Max length is 36 chars.')
    ->param('phone', '', new Phone(), 'Phone number. Format this number with a leading \'+\' and a country code, e.g., +16175551212.')
    ->inject('request')
    ->inject('response')
    ->inject('project')
    ->inject('dbForProject')
    ->inject('events')
    ->inject('messaging')
    ->action(function (string $userId, string $phone, Request $request, Response $response, Document $project, Database $dbForProject, Event $events, EventPhone $messaging) {

        if (empty(App::getEnv('_APP_SMS_PROVIDER'))) {
            throw new Exception(Exception::GENERAL_PHONE_DISABLED, 'Phone provider not configured');
        }

        $roles = Authorization::getRoles();
        $isPrivilegedUser = Auth::isPrivilegedUser($roles);
        $isAppUser = Auth::isAppUser($roles);

        $user = $dbForProject->findOne('users', [Query::equal('phone', [$phone])]);

        if (!$user) {
            $limit = $project->getAttribute('auths', [])['limit'] ?? 0;

            if ($limit !== 0) {
                $total = $dbForProject->count('users', max: APP_LIMIT_USERS);

                if ($total >= $limit) {
                    throw new Exception(Exception::USER_COUNT_EXCEEDED);
                }
            }

            $userId = $userId == 'unique()' ? ID::unique() : $userId;

            $user = Authorization::skip(fn () => $dbForProject->createDocument('users', new Document([
                '$id' => $userId,
                '$permissions' => [
                    Permission::read(Role::any()),
                    Permission::update(Role::user($userId)),
                    Permission::delete(Role::user($userId)),
                ],
                'email' => null,
                'phone' => $phone,
                'emailVerification' => false,
                'phoneVerification' => false,
                'status' => true,
                'password' => null,
                'passwordUpdate' => null,
                'registration' => DateTime::now(),
                'reset' => false,
                'prefs' => new \stdClass(),
                'sessions' => null,
                'tokens' => null,
                'memberships' => null,
                'search' => implode(' ', [$userId, $phone])
            ])));
        }

        $secret = (App::getEnv('_APP_SMS_PROVIDER') === 'sms://mock') ? Mock::$digits : Auth::codeGenerator();
        $expire = DateTime::addSeconds(new \DateTime(), Auth::TOKEN_EXPIRATION_PHONE);

        $token = new Document([
            '$id' => ID::unique(),
            'userId' => $user->getId(),
            'userInternalId' => $user->getInternalId(),
            'type' => Auth::TOKEN_TYPE_PHONE,
            'secret' => $secret,
            'expire' => $expire,
            'userAgent' => $request->getUserAgent('UNKNOWN'),
            'ip' => $request->getIP(),
        ]);

        Authorization::setRole(Role::user($user->getId())->toString());

        $token = $dbForProject->createDocument('tokens', $token
            ->setAttribute('$permissions', [
                Permission::read(Role::user($user->getId())),
                Permission::update(Role::user($user->getId())),
                Permission::delete(Role::user($user->getId())),
            ]));

        $dbForProject->deleteCachedDocument('users', $user->getId());

        $messaging
            ->setRecipient($phone)
            ->setMessage($secret)
            ->trigger();

        $events->setPayload(
            $response->output(
                $token->setAttribute('secret', $secret),
                Response::MODEL_TOKEN
            )
        );

        // Hide secret for clients
        $token->setAttribute('secret', ($isPrivilegedUser || $isAppUser) ? $secret : '');

        $response
            ->setStatusCode(Response::STATUS_CODE_CREATED)
            ->dynamic($token, Response::MODEL_TOKEN)
        ;
    });

App::put('/v1/account/sessions/phone')
    ->desc('Create Phone Session (confirmation)')
    ->groups(['api', 'account'])
    ->label('scope', 'public')
    ->label('event', 'users.[userId].sessions.[sessionId].create')
    ->label('usage.metric', 'sessions.{scope}.requests.create')
    ->label('usage.params', ['provider:phone'])
    ->label('sdk.auth', [])
    ->label('sdk.namespace', 'account')
    ->label('sdk.method', 'updatePhoneSession')
    ->label('sdk.description', '/docs/references/account/update-phone-session.md')
    ->label('sdk.response.code', Response::STATUS_CODE_OK)
    ->label('sdk.response.type', Response::CONTENT_TYPE_JSON)
    ->label('sdk.response.model', Response::MODEL_SESSION)
    ->label('abuse-limit', 10)
    ->label('abuse-key', 'url:{url},userId:{param-userId}')
    ->param('userId', '', new CustomId(), 'User ID.')
    ->param('secret', '', new Text(256), 'Valid verification token.')
    ->inject('request')
    ->inject('response')
    ->inject('dbForProject')
    ->inject('locale')
    ->inject('geodb')
    ->inject('events')
    ->action(function (string $userId, string $secret, Request $request, Response $response, Database $dbForProject, Locale $locale, Reader $geodb, Event $events) {

        $user = Authorization::skip(fn() => $dbForProject->getDocument('users', $userId));

        if ($user->isEmpty()) {
            throw new Exception(Exception::USER_NOT_FOUND);
        }

        $token = Auth::phoneTokenVerify($user->getAttribute('tokens', []), $secret);

        if (!$token) {
            throw new Exception(Exception::USER_INVALID_TOKEN);
        }

        $detector = new Detector($request->getUserAgent('UNKNOWN'));
        $record = $geodb->get($request->getIP());
        $secret = Auth::tokenGenerator();
        $expire = DateTime::addSeconds(new \DateTime(), Auth::TOKEN_EXPIRATION_LOGIN_LONG);

        $session = new Document(array_merge(
            [
                '$id' => ID::unique(),
                'userId' => $user->getId(),
                'userInternalId' => $user->getInternalId(),
                'provider' => Auth::SESSION_PROVIDER_PHONE,
                'secret' => Auth::hash($secret), // One way hash encryption to protect DB leak
                'expire' => $expire,
                'userAgent' => $request->getUserAgent('UNKNOWN'),
                'ip' => $request->getIP(),
                'countryCode' => ($record) ? \strtolower($record['country']['iso_code']) : '--',
            ],
            $detector->getOS(),
            $detector->getClient(),
            $detector->getDevice()
        ));

        Authorization::setRole(Role::user($user->getId())->toString());

        $session = $dbForProject->createDocument('sessions', $session
            ->setAttribute('$permissions', [
                Permission::read(Role::user($user->getId())),
                Permission::update(Role::user($user->getId())),
                Permission::delete(Role::user($user->getId())),
            ]));

        $dbForProject->deleteCachedDocument('users', $user->getId());

        /**
         * We act like we're updating and validating
         *  the recovery token but actually we don't need it anymore.
         */
        $dbForProject->deleteDocument('tokens', $token);
        $dbForProject->deleteCachedDocument('users', $user->getId());

        $user->setAttribute('phoneVerification', true);

        $user = $dbForProject->updateDocument('users', $user->getId(), $user);

        if (false === $user) {
            throw new Exception(Exception::GENERAL_SERVER_ERROR, 'Failed saving user to DB');
        }

        $events
            ->setParam('userId', $user->getId())
            ->setParam('sessionId', $session->getId())
        ;

        if (!Config::getParam('domainVerification')) {
            $response->addHeader('X-Fallback-Cookies', \json_encode([Auth::$cookieName => Auth::encodeSession($user->getId(), $secret)]));
        }

        $protocol = $request->getProtocol();

        $response
            ->addCookie(Auth::$cookieName . '_legacy', Auth::encodeSession($user->getId(), $secret), (new \DateTime($expire))->getTimestamp(), '/', Config::getParam('cookieDomain'), ('https' == $protocol), true, null)
            ->addCookie(Auth::$cookieName, Auth::encodeSession($user->getId(), $secret), (new \DateTime($expire))->getTimestamp(), '/', Config::getParam('cookieDomain'), ('https' == $protocol), true, Config::getParam('cookieSamesite'))
            ->setStatusCode(Response::STATUS_CODE_CREATED)
        ;

        $countryName = $locale->getText('countries.' . strtolower($session->getAttribute('countryCode')), $locale->getText('locale.country.unknown'));

        $session
            ->setAttribute('current', true)
            ->setAttribute('countryName', $countryName)
        ;

        $response->dynamic($session, Response::MODEL_SESSION);
    });

App::post('/v1/account/sessions/anonymous')
    ->desc('Create Anonymous Session')
    ->groups(['api', 'account', 'auth'])
    ->label('event', 'users.[userId].sessions.[sessionId].create')
    ->label('scope', 'public')
    ->label('auth.type', 'anonymous')
    ->label('audits.resource', 'user/{response.userId}')
    ->label('audits.userId', '{response.userId}')
    ->label('usage.metric', 'sessions.{scope}.requests.create')
    ->label('usage.params', ['provider:anonymous'])
    ->label('sdk.auth', [])
    ->label('sdk.namespace', 'account')
    ->label('sdk.method', 'createAnonymousSession')
    ->label('sdk.description', '/docs/references/account/create-session-anonymous.md')
    ->label('sdk.response.code', Response::STATUS_CODE_CREATED)
    ->label('sdk.response.type', Response::CONTENT_TYPE_JSON)
    ->label('sdk.response.model', Response::MODEL_SESSION)
    ->label('abuse-limit', 50)
    ->label('abuse-key', 'ip:{ip}')
    ->inject('request')
    ->inject('response')
    ->inject('locale')
    ->inject('user')
    ->inject('project')
    ->inject('dbForProject')
    ->inject('geodb')
    ->inject('events')
    ->action(function (Request $request, Response $response, Locale $locale, Document $user, Document $project, Database $dbForProject, Reader $geodb, Event $events) {

        $protocol = $request->getProtocol();

        if ('console' === $project->getId()) {
            throw new Exception(Exception::USER_ANONYMOUS_CONSOLE_PROHIBITED, 'Failed to create anonymous user');
        }

        if (!$user->isEmpty()) {
            throw new Exception(Exception::USER_SESSION_ALREADY_EXISTS, 'Cannot create an anonymous user when logged in');
        }

        $limit = $project->getAttribute('auths', [])['limit'] ?? 0;

        if ($limit !== 0) {
            $total = $dbForProject->count('users', max: APP_LIMIT_USERS);

            if ($total >= $limit) {
                throw new Exception(Exception::USER_COUNT_EXCEEDED);
            }
        }

        $userId = ID::unique();
        $user = Authorization::skip(fn() => $dbForProject->createDocument('users', new Document([
            '$id' => $userId,
            '$permissions' => [
                Permission::read(Role::any()),
                Permission::update(Role::user($userId)),
                Permission::delete(Role::user($userId)),
            ],
            'email' => null,
            'emailVerification' => false,
            'status' => true,
            'password' => null,
            'hash' => Auth::DEFAULT_ALGO,
            'hashOptions' => Auth::DEFAULT_ALGO_OPTIONS,
            'passwordUpdate' => null,
            'registration' => DateTime::now(),
            'reset' => false,
            'name' => null,
            'prefs' => new \stdClass(),
            'sessions' => null,
            'tokens' => null,
            'memberships' => null,
            'search' => $userId
        ])));

        // Create session token

        $detector = new Detector($request->getUserAgent('UNKNOWN'));
        $record = $geodb->get($request->getIP());
        $secret = Auth::tokenGenerator();
        $expire = DateTime::addSeconds(new \DateTime(), Auth::TOKEN_EXPIRATION_LOGIN_LONG);

        $session = new Document(array_merge(
            [
                '$id' => ID::unique(),
                'userId' => $user->getId(),
                'userInternalId' => $user->getInternalId(),
                'provider' => Auth::SESSION_PROVIDER_ANONYMOUS,
                'secret' => Auth::hash($secret), // One way hash encryption to protect DB leak
                'expire' => $expire,
                'userAgent' => $request->getUserAgent('UNKNOWN'),
                'ip' => $request->getIP(),
                'countryCode' => ($record) ? \strtolower($record['country']['iso_code']) : '--',
            ],
            $detector->getOS(),
            $detector->getClient(),
            $detector->getDevice()
        ));

        Authorization::setRole(Role::user($user->getId())->toString());

        $session = $dbForProject->createDocument('sessions', $session-> setAttribute('$permissions', [
                Permission::read(Role::user($user->getId())),
                Permission::update(Role::user($user->getId())),
                Permission::delete(Role::user($user->getId())),
            ]));

        $dbForProject->deleteCachedDocument('users', $user->getId());

        $events
            ->setParam('userId', $user->getId())
            ->setParam('sessionId', $session->getId())
        ;

        if (!Config::getParam('domainVerification')) {
            $response->addHeader('X-Fallback-Cookies', \json_encode([Auth::$cookieName => Auth::encodeSession($user->getId(), $secret)]));
        }

        $response
            ->addCookie(Auth::$cookieName . '_legacy', Auth::encodeSession($user->getId(), $secret), (new \DateTime($expire))->getTimestamp(), '/', Config::getParam('cookieDomain'), ('https' == $protocol), true, null)
            ->addCookie(Auth::$cookieName, Auth::encodeSession($user->getId(), $secret), (new \DateTime($expire))->getTimestamp(), '/', Config::getParam('cookieDomain'), ('https' == $protocol), true, Config::getParam('cookieSamesite'))
            ->setStatusCode(Response::STATUS_CODE_CREATED)
        ;

        $countryName = $locale->getText('countries.' . strtolower($session->getAttribute('countryCode')), $locale->getText('locale.country.unknown'));

        $session
            ->setAttribute('current', true)
            ->setAttribute('countryName', $countryName)
        ;

        $response->dynamic($session, Response::MODEL_SESSION);
    });

App::post('/v1/account/jwt')
    ->desc('Create Account JWT')
    ->groups(['api', 'account', 'auth'])
    ->label('scope', 'account')
    ->label('auth.type', 'jwt')
    ->label('sdk.auth', [APP_AUTH_TYPE_SESSION])
    ->label('sdk.namespace', 'account')
    ->label('sdk.method', 'createJWT')
    ->label('sdk.description', '/docs/references/account/create-jwt.md')
    ->label('sdk.response.code', Response::STATUS_CODE_CREATED)
    ->label('sdk.response.type', Response::CONTENT_TYPE_JSON)
    ->label('sdk.response.model', Response::MODEL_JWT)
    ->label('abuse-limit', 100)
    ->label('abuse-key', 'url:{url},userId:{userId}')
    ->inject('response')
    ->inject('user')
    ->inject('dbForProject')
    ->action(function (Response $response, Document $user, Database $dbForProject) {


        $sessions = $user->getAttribute('sessions', []);
        $current = new Document();

        foreach ($sessions as $session) { /** @var Utopia\Database\Document $session */
            if ($session->getAttribute('secret') == Auth::hash(Auth::$secret)) { // If current session delete the cookies too
                $current = $session;
            }
        }

        if ($current->isEmpty()) {
            throw new Exception(Exception::USER_SESSION_NOT_FOUND);
        }

        $jwt = new JWT(App::getEnv('_APP_OPENSSL_KEY_V1'), 'HS256', 900, 10); // Instantiate with key, algo, maxAge and leeway.

        $response->setStatusCode(Response::STATUS_CODE_CREATED);
        $response->dynamic(new Document(['jwt' => $jwt->encode([
            // 'uid'    => 1,
            // 'aud'    => 'http://site.com',
            // 'scopes' => ['user'],
            // 'iss'    => 'http://api.mysite.com',
            'userId' => $user->getId(),
            'sessionId' => $current->getId(),
        ])]), Response::MODEL_JWT);
    });

App::get('/v1/account')
    ->desc('Get Account')
    ->groups(['api', 'account'])
    ->label('scope', 'account')
    ->label('usage.metric', 'users.{scope}.requests.read')
    ->label('sdk.auth', [APP_AUTH_TYPE_SESSION, APP_AUTH_TYPE_JWT])
    ->label('sdk.namespace', 'account')
    ->label('sdk.method', 'get')
    ->label('sdk.description', '/docs/references/account/get.md')
    ->label('sdk.response.code', Response::STATUS_CODE_OK)
    ->label('sdk.response.type', Response::CONTENT_TYPE_JSON)
    ->label('sdk.response.model', Response::MODEL_ACCOUNT)
    ->inject('response')
    ->inject('user')
    ->action(function (Response $response, Document $user) {

        $response->dynamic($user, Response::MODEL_ACCOUNT);
    });

App::get('/v1/account/prefs')
    ->desc('Get Account Preferences')
    ->groups(['api', 'account'])
    ->label('scope', 'account')
    ->label('usage.metric', 'users.{scope}.requests.read')
    ->label('sdk.auth', [APP_AUTH_TYPE_SESSION, APP_AUTH_TYPE_JWT])
    ->label('sdk.namespace', 'account')
    ->label('sdk.method', 'getPrefs')
    ->label('sdk.description', '/docs/references/account/get-prefs.md')
    ->label('sdk.response.code', Response::STATUS_CODE_OK)
    ->label('sdk.response.type', Response::CONTENT_TYPE_JSON)
    ->label('sdk.response.model', Response::MODEL_PREFERENCES)
    ->inject('response')
    ->inject('user')
    ->action(function (Response $response, Document $user) {

        $prefs = $user->getAttribute('prefs', new \stdClass());

        $response->dynamic(new Document($prefs), Response::MODEL_PREFERENCES);
    });

App::get('/v1/account/sessions')
    ->desc('Get Account Sessions')
    ->groups(['api', 'account'])
    ->label('scope', 'account')
    ->label('usage.metric', 'users.{scope}.requests.read')
    ->label('sdk.auth', [APP_AUTH_TYPE_SESSION, APP_AUTH_TYPE_JWT])
    ->label('sdk.namespace', 'account')
    ->label('sdk.method', 'getSessions')
    ->label('sdk.description', '/docs/references/account/get-sessions.md')
    ->label('sdk.response.code', Response::STATUS_CODE_OK)
    ->label('sdk.response.type', Response::CONTENT_TYPE_JSON)
    ->label('sdk.response.model', Response::MODEL_SESSION_LIST)
    ->inject('response')
    ->inject('user')
    ->inject('locale')
    ->action(function (Response $response, Document $user, Locale $locale) {

        $sessions = $user->getAttribute('sessions', []);
        $current = Auth::sessionVerify($sessions, Auth::$secret);

        foreach ($sessions as $key => $session) {/** @var Document $session */
            $countryName = $locale->getText('countries.' . strtolower($session->getAttribute('countryCode')), $locale->getText('locale.country.unknown'));

            $session->setAttribute('countryName', $countryName);
            $session->setAttribute('current', ($current == $session->getId()) ? true : false);

            $sessions[$key] = $session;
        }

        $response->dynamic(new Document([
            'sessions' => $sessions,
            'total' => count($sessions),
        ]), Response::MODEL_SESSION_LIST);
    });

App::get('/v1/account/logs')
    ->desc('Get Account Logs')
    ->groups(['api', 'account'])
    ->label('scope', 'account')
    ->label('usage.metric', 'users.{scope}.requests.read')
    ->label('sdk.auth', [APP_AUTH_TYPE_SESSION, APP_AUTH_TYPE_JWT])
    ->label('sdk.namespace', 'account')
    ->label('sdk.method', 'getLogs')
    ->label('sdk.description', '/docs/references/account/get-logs.md')
    ->label('sdk.response.code', Response::STATUS_CODE_OK)
    ->label('sdk.response.type', Response::CONTENT_TYPE_JSON)
    ->label('sdk.response.model', Response::MODEL_LOG_LIST)
    ->param('queries', [], new Queries(new Limit(), new Offset()), 'Array of query strings generated using the Query class provided by the SDK. [Learn more about queries](https://appwrite.io/docs/databases#querying-documents). Only supported methods are limit and offset', true)
    ->inject('response')
    ->inject('user')
    ->inject('locale')
    ->inject('geodb')
    ->inject('dbForProject')
<<<<<<< HEAD
    ->inject('usage')
    ->action(function (array $queries, Response $response, Document $user, Locale $locale, Reader $geodb, Database $dbForProject, Stats $usage) {

        $queries = Query::parseQueries($queries);
        $grouped = Query::groupByType($queries);
        $limit = $grouped['limit'] ?? 25;
        $offset = $grouped['offset'] ?? 0;
=======
    ->action(function (int $limit, int $offset, Response $response, Document $user, Locale $locale, Reader $geodb, Database $dbForProject) {
>>>>>>> c6e614d8

        $audit = new EventAudit($dbForProject);

        $logs = $audit->getLogsByUser($user->getId(), $limit, $offset);

        $output = [];

        foreach ($logs as $i => &$log) {
            $log['userAgent'] = (!empty($log['userAgent'])) ? $log['userAgent'] : 'UNKNOWN';

            $detector = new Detector($log['userAgent']);

            $output[$i] = new Document(array_merge(
                $log->getArrayCopy(),
                $log['data'],
                $detector->getOS(),
                $detector->getClient(),
                $detector->getDevice()
            ));

            $record = $geodb->get($log['ip']);

            if ($record) {
                $output[$i]['countryCode'] = $locale->getText('countries.' . strtolower($record['country']['iso_code']), false) ? \strtolower($record['country']['iso_code']) : '--';
                $output[$i]['countryName'] = $locale->getText('countries.' . strtolower($record['country']['iso_code']), $locale->getText('locale.country.unknown'));
            } else {
                $output[$i]['countryCode'] = '--';
                $output[$i]['countryName'] = $locale->getText('locale.country.unknown');
            }
        }

        $response->dynamic(new Document([
            'total' => $audit->countLogsByUser($user->getId()),
            'logs' => $output,
        ]), Response::MODEL_LOG_LIST);
    });

App::get('/v1/account/sessions/:sessionId')
    ->desc('Get Session By ID')
    ->groups(['api', 'account'])
    ->label('scope', 'account')
    ->label('usage.metric', 'users.{scope}.requests.read')
    ->label('sdk.auth', [APP_AUTH_TYPE_SESSION, APP_AUTH_TYPE_JWT])
    ->label('sdk.namespace', 'account')
    ->label('sdk.method', 'getSession')
    ->label('sdk.description', '/docs/references/account/get-session.md')
    ->label('sdk.response.code', Response::STATUS_CODE_OK)
    ->label('sdk.response.type', Response::CONTENT_TYPE_JSON)
    ->label('sdk.response.model', Response::MODEL_SESSION)
    ->param('sessionId', null, new UID(), 'Session ID. Use the string \'current\' to get the current device session.')
    ->inject('response')
    ->inject('user')
    ->inject('locale')
    ->inject('dbForProject')
    ->action(function (?string $sessionId, Response $response, Document $user, Locale $locale, Database $dbForProject) {

        $sessions = $user->getAttribute('sessions', []);
        $sessionId = ($sessionId === 'current')
            ? Auth::sessionVerify($user->getAttribute('sessions'), Auth::$secret)
            : $sessionId;

        foreach ($sessions as $session) {/** @var Document $session */
            if ($sessionId == $session->getId()) {
                $countryName = $locale->getText('countries.' . strtolower($session->getAttribute('countryCode')), $locale->getText('locale.country.unknown'));

                $session
                    ->setAttribute('current', ($session->getAttribute('secret') == Auth::hash(Auth::$secret)))
                    ->setAttribute('countryName', $countryName)
                ;

                return $response->dynamic($session, Response::MODEL_SESSION);
            }
        }

        throw new Exception(Exception::USER_SESSION_NOT_FOUND);
    });

App::patch('/v1/account/name')
    ->desc('Update Account Name')
    ->groups(['api', 'account'])
    ->label('event', 'users.[userId].update.name')
    ->label('scope', 'account')
    ->label('audits.resource', 'user/{response.$id}')
    ->label('usage.metric', 'users.{scope}.requests.update')
    ->label('sdk.auth', [APP_AUTH_TYPE_SESSION, APP_AUTH_TYPE_JWT])
    ->label('sdk.namespace', 'account')
    ->label('sdk.method', 'updateName')
    ->label('sdk.description', '/docs/references/account/update-name.md')
    ->label('sdk.response.code', Response::STATUS_CODE_OK)
    ->label('sdk.response.type', Response::CONTENT_TYPE_JSON)
    ->label('sdk.response.model', Response::MODEL_ACCOUNT)
    ->param('name', '', new Text(128), 'User name. Max length: 128 chars.')
    ->inject('response')
    ->inject('user')
    ->inject('dbForProject')
    ->inject('events')
    ->action(function (string $name, Response $response, Document $user, Database $dbForProject, Event $events) {

        $user = $dbForProject->updateDocument('users', $user->getId(), $user
            ->setAttribute('name', $name)
            ->setAttribute('search', implode(' ', [$user->getId(), $name, $user->getAttribute('email', ''), $user->getAttribute('phone', '')])));

        $events->setParam('userId', $user->getId());

        $response->dynamic($user, Response::MODEL_ACCOUNT);
    });

App::patch('/v1/account/password')
    ->desc('Update Account Password')
    ->groups(['api', 'account'])
    ->label('event', 'users.[userId].update.password')
    ->label('scope', 'account')
    ->label('audits.resource', 'user/{response.$id}')
    ->label('audits.userId', '{response.$id}')
    ->label('usage.metric', 'users.{scope}.requests.update')
    ->label('sdk.auth', [APP_AUTH_TYPE_SESSION, APP_AUTH_TYPE_JWT])
    ->label('sdk.namespace', 'account')
    ->label('sdk.method', 'updatePassword')
    ->label('sdk.description', '/docs/references/account/update-password.md')
    ->label('sdk.response.code', Response::STATUS_CODE_OK)
    ->label('sdk.response.type', Response::CONTENT_TYPE_JSON)
    ->label('sdk.response.model', Response::MODEL_ACCOUNT)
    ->param('password', '', new Password(), 'New user password. Must be at least 8 chars.')
    ->param('oldPassword', '', new Password(), 'Current user password. Must be at least 8 chars.', true)
    ->inject('response')
    ->inject('user')
    ->inject('dbForProject')
    ->inject('events')
    ->action(function (string $password, string $oldPassword, Response $response, Document $user, Database $dbForProject, Event $events) {

        // Check old password only if its an existing user.
        if ($user->getAttribute('passwordUpdate') !== null && !Auth::passwordVerify($oldPassword, $user->getAttribute('password'), $user->getAttribute('hash'), $user->getAttribute('hashOptions'))) { // Double check user password
            throw new Exception(Exception::USER_INVALID_CREDENTIALS);
        }

        $user = $dbForProject->updateDocument('users', $user->getId(), $user
                ->setAttribute('password', Auth::passwordHash($password, Auth::DEFAULT_ALGO, Auth::DEFAULT_ALGO_OPTIONS))
                ->setAttribute('hash', Auth::DEFAULT_ALGO)
                ->setAttribute('hashOptions', Auth::DEFAULT_ALGO_OPTIONS)
                ->setAttribute('passwordUpdate', DateTime::now()));

        $events->setParam('userId', $user->getId());

        $response->dynamic($user, Response::MODEL_ACCOUNT);
    });

App::patch('/v1/account/email')
    ->desc('Update Account Email')
    ->groups(['api', 'account'])
    ->label('event', 'users.[userId].update.email')
    ->label('scope', 'account')
    ->label('audits.resource', 'user/{response.$id}')
    ->label('usage.metric', 'users.{scope}.requests.update')
    ->label('sdk.auth', [APP_AUTH_TYPE_SESSION, APP_AUTH_TYPE_JWT])
    ->label('sdk.namespace', 'account')
    ->label('sdk.method', 'updateEmail')
    ->label('sdk.description', '/docs/references/account/update-email.md')
    ->label('sdk.response.code', Response::STATUS_CODE_OK)
    ->label('sdk.response.type', Response::CONTENT_TYPE_JSON)
    ->label('sdk.response.model', Response::MODEL_ACCOUNT)
    ->param('email', '', new Email(), 'User email.')
    ->param('password', '', new Password(), 'User password. Must be at least 8 chars.')
    ->inject('response')
    ->inject('user')
    ->inject('dbForProject')
    ->inject('events')
    ->action(function (string $email, string $password, Response $response, Document $user, Database $dbForProject, Event $events) {
        $isAnonymousUser = Auth::isAnonymousUser($user); // Check if request is from an anonymous account for converting

        if (
            !$isAnonymousUser &&
            !Auth::passwordVerify($password, $user->getAttribute('password'), $user->getAttribute('hash'), $user->getAttribute('hashOptions'))
        ) { // Double check user password
            throw new Exception(Exception::USER_INVALID_CREDENTIALS);
        }

        $email = \strtolower($email);

        $user
            ->setAttribute('password', $isAnonymousUser ? Auth::passwordHash($password, Auth::DEFAULT_ALGO, Auth::DEFAULT_ALGO_OPTIONS) : $user->getAttribute('password', ''))
            ->setAttribute('hash', $isAnonymousUser ? Auth::DEFAULT_ALGO : $user->getAttribute('hash', ''))
            ->setAttribute('hashOptions', $isAnonymousUser ? Auth::DEFAULT_ALGO_OPTIONS : $user->getAttribute('hashOptions', ''))
            ->setAttribute('email', $email)
            ->setAttribute('emailVerification', false) // After this user needs to confirm mail again
            ->setAttribute('search', implode(' ', [$user->getId(), $user->getAttribute('name', ''), $email, $user->getAttribute('phone', '')]));

        try {
            $user = $dbForProject->updateDocument('users', $user->getId(), $user);
        } catch (Duplicate $th) {
            throw new Exception(Exception::USER_EMAIL_ALREADY_EXISTS);
        }

        $events->setParam('userId', $user->getId());

        $response->dynamic($user, Response::MODEL_ACCOUNT);
    });

App::patch('/v1/account/phone')
    ->desc('Update Account Phone')
    ->groups(['api', 'account'])
    ->label('event', 'users.[userId].update.phone')
    ->label('scope', 'account')
    ->label('audits.resource', 'user/{response.$id}')
    ->label('usage.metric', 'users.{scope}.requests.update')
    ->label('sdk.auth', [APP_AUTH_TYPE_SESSION, APP_AUTH_TYPE_JWT])
    ->label('sdk.namespace', 'account')
    ->label('sdk.method', 'updatePhone')
    ->label('sdk.description', '/docs/references/account/update-phone.md')
    ->label('sdk.response.code', Response::STATUS_CODE_OK)
    ->label('sdk.response.type', Response::CONTENT_TYPE_JSON)
    ->label('sdk.response.model', Response::MODEL_ACCOUNT)
    ->param('phone', '', new Phone(), 'Phone number. Format this number with a leading \'+\' and a country code, e.g., +16175551212.')
    ->param('password', '', new Password(), 'User password. Must be at least 8 chars.')
    ->inject('response')
    ->inject('user')
    ->inject('dbForProject')
    ->inject('events')
    ->action(function (string $phone, string $password, Response $response, Document $user, Database $dbForProject, Event $events) {

        $isAnonymousUser = Auth::isAnonymousUser($user); // Check if request is from an anonymous account for converting

        if (
            !$isAnonymousUser &&
            !Auth::passwordVerify($password, $user->getAttribute('password'), $user->getAttribute('hash'), $user->getAttribute('hashOptions'))
        ) { // Double check user password
            throw new Exception(Exception::USER_INVALID_CREDENTIALS);
        }

        $user
            ->setAttribute('phone', $phone)
            ->setAttribute('phoneVerification', false) // After this user needs to confirm phone number again
            ->setAttribute('search', implode(' ', [$user->getId(), $user->getAttribute('name', ''), $user->getAttribute('email', ''), $phone]));

        try {
            $user = $dbForProject->updateDocument('users', $user->getId(), $user);
        } catch (Duplicate $th) {
            throw new Exception(Exception::USER_PHONE_ALREADY_EXISTS);
        }

        $events->setParam('userId', $user->getId());

        $response->dynamic($user, Response::MODEL_ACCOUNT);
    });

App::patch('/v1/account/prefs')
    ->desc('Update Account Preferences')
    ->groups(['api', 'account'])
    ->label('event', 'users.[userId].update.prefs')
    ->label('scope', 'account')
    ->label('audits.resource', 'user/{response.$id}')
    ->label('usage.metric', 'users.{scope}.requests.update')
    ->label('sdk.auth', [APP_AUTH_TYPE_SESSION, APP_AUTH_TYPE_JWT])
    ->label('sdk.namespace', 'account')
    ->label('sdk.method', 'updatePrefs')
    ->label('sdk.description', '/docs/references/account/update-prefs.md')
    ->label('sdk.response.code', Response::STATUS_CODE_OK)
    ->label('sdk.response.type', Response::CONTENT_TYPE_JSON)
    ->label('sdk.response.model', Response::MODEL_ACCOUNT)
    ->param('prefs', [], new Assoc(), 'Prefs key-value JSON object.')
    ->inject('response')
    ->inject('user')
    ->inject('dbForProject')
    ->inject('events')
    ->action(function (array $prefs, Response $response, Document $user, Database $dbForProject, Event $events) {

        $user = $dbForProject->updateDocument('users', $user->getId(), $user->setAttribute('prefs', $prefs));

        $events->setParam('userId', $user->getId());

        $response->dynamic($user, Response::MODEL_ACCOUNT);
    });

App::patch('/v1/account/status')
    ->desc('Update Account Status')
    ->groups(['api', 'account'])
    ->label('event', 'users.[userId].update.status')
    ->label('scope', 'account')
    ->label('audits.resource', 'user/{response.$id}')
    ->label('usage.metric', 'users.{scope}.requests.delete')
    ->label('sdk.auth', [APP_AUTH_TYPE_SESSION, APP_AUTH_TYPE_JWT])
    ->label('sdk.namespace', 'account')
    ->label('sdk.method', 'updateStatus')
    ->label('sdk.description', '/docs/references/account/update-status.md')
    ->label('sdk.response.code', Response::STATUS_CODE_OK)
    ->label('sdk.response.type', Response::CONTENT_TYPE_JSON)
    ->label('sdk.response.model', Response::MODEL_ACCOUNT)
    ->inject('request')
    ->inject('response')
    ->inject('user')
    ->inject('dbForProject')
    ->inject('events')
    ->action(function (Request $request, Response $response, Document $user, Database $dbForProject, Event $events) {

        $user = $dbForProject->updateDocument('users', $user->getId(), $user->setAttribute('status', false));

        $events
            ->setParam('userId', $user->getId())
            ->setPayload($response->output($user, Response::MODEL_ACCOUNT));

        if (!Config::getParam('domainVerification')) {
            $response->addHeader('X-Fallback-Cookies', \json_encode([]));
        }

        $response->dynamic($user, Response::MODEL_ACCOUNT);
    });

App::delete('/v1/account/sessions/:sessionId')
    ->desc('Delete Account Session')
    ->groups(['api', 'account'])
    ->label('scope', 'account')
    ->label('event', 'users.[userId].sessions.[sessionId].delete')
    ->label('audits.resource', 'user/{user.$id}')
    ->label('usage.metric', 'sessions.{scope}.requests.delete')
    ->label('sdk.auth', [APP_AUTH_TYPE_SESSION, APP_AUTH_TYPE_JWT])
    ->label('sdk.namespace', 'account')
    ->label('sdk.method', 'deleteSession')
    ->label('sdk.description', '/docs/references/account/delete-session.md')
    ->label('sdk.response.code', Response::STATUS_CODE_NOCONTENT)
    ->label('sdk.response.model', Response::MODEL_NONE)
    ->label('abuse-limit', 100)
    ->param('sessionId', null, new UID(), 'Session ID. Use the string \'current\' to delete the current device session.')
    ->inject('request')
    ->inject('response')
    ->inject('user')
    ->inject('dbForProject')
    ->inject('locale')
    ->inject('events')
    ->action(function (?string $sessionId, Request $request, Response $response, Document $user, Database $dbForProject, Locale $locale, Event $events) {

        $protocol = $request->getProtocol();
        $sessionId = ($sessionId === 'current')
            ? Auth::sessionVerify($user->getAttribute('sessions'), Auth::$secret)
            : $sessionId;

        $sessions = $user->getAttribute('sessions', []);

        foreach ($sessions as $key => $session) {/** @var Document $session */
            if ($sessionId == $session->getId()) {
                unset($sessions[$key]);

                $dbForProject->deleteDocument('sessions', $session->getId());

                $session->setAttribute('current', false);

                if ($session->getAttribute('secret') == Auth::hash(Auth::$secret)) { // If current session delete the cookies too
                    $session
                        ->setAttribute('current', true)
                        ->setAttribute('countryName', $locale->getText('countries.' . strtolower($session->getAttribute('countryCode')), $locale->getText('locale.country.unknown')))
                    ;

                    if (!Config::getParam('domainVerification')) {
                        $response
                            ->addHeader('X-Fallback-Cookies', \json_encode([]))
                        ;
                    }

                    $response
                        ->addCookie(Auth::$cookieName . '_legacy', '', \time() - 3600, '/', Config::getParam('cookieDomain'), ('https' == $protocol), true, null)
                        ->addCookie(Auth::$cookieName, '', \time() - 3600, '/', Config::getParam('cookieDomain'), ('https' == $protocol), true, Config::getParam('cookieSamesite'))
                    ;
                }

                $dbForProject->deleteCachedDocument('users', $user->getId());

                $events
                    ->setParam('userId', $user->getId())
                    ->setParam('sessionId', $session->getId())
                    ->setPayload($response->output($session, Response::MODEL_SESSION))
                ;
                return $response->noContent();
            }
        }

        throw new Exception(Exception::USER_SESSION_NOT_FOUND);
    });

App::patch('/v1/account/sessions/:sessionId')
    ->desc('Update Session (Refresh Tokens)')
    ->groups(['api', 'account'])
    ->label('scope', 'account')
    ->label('event', 'users.[userId].sessions.[sessionId].update')
    ->label('audits.resource', 'user/{response.userId}')
    ->label('audits.userId', '{response.userId}')
    ->label('usage.metric', 'sessions.{scope}.requests.update')
    ->label('sdk.auth', [APP_AUTH_TYPE_SESSION, APP_AUTH_TYPE_JWT])
    ->label('sdk.namespace', 'account')
    ->label('sdk.method', 'updateSession')
    ->label('sdk.description', '/docs/references/account/update-session.md')
    ->label('sdk.response.code', Response::STATUS_CODE_OK)
    ->label('sdk.response.type', Response::CONTENT_TYPE_JSON)
    ->label('sdk.response.model', Response::MODEL_SESSION)
    ->label('abuse-limit', 10)
    ->param('sessionId', null, new UID(), 'Session ID. Use the string \'current\' to update the current device session.')
    ->inject('request')
    ->inject('response')
    ->inject('user')
    ->inject('dbForProject')
    ->inject('project')
    ->inject('locale')
    ->inject('events')
    ->action(function (?string $sessionId, Request $request, Response $response, Document $user, Database $dbForProject, Document $project, Locale $locale, Event $events) {

        $sessionId = ($sessionId === 'current')
            ? Auth::sessionVerify($user->getAttribute('sessions'), Auth::$secret)
            : $sessionId;

        $sessions = $user->getAttribute('sessions', []);

        foreach ($sessions as $key => $session) {/** @var Document $session */
            if ($sessionId == $session->getId()) {
                // Comment below would skip re-generation if token is still valid
                // We decided to not include this because developer can get expiration date from the session
                // I kept code in comment because it might become relevant in the future

                // $expireAt = (int) $session->getAttribute('providerAccessTokenExpiry');
                // if(\time() < $expireAt - 5) { // 5 seconds time-sync and networking gap, to be safe
                //     return $response->noContent();
                // }

                $provider = $session->getAttribute('provider');
                $refreshToken = $session->getAttribute('providerRefreshToken');

                $appId = $project->getAttribute('authProviders', [])[$provider . 'Appid'] ?? '';
                $appSecret = $project->getAttribute('authProviders', [])[$provider . 'Secret'] ?? '{}';

                $className = 'Appwrite\\Auth\\OAuth2\\' . \ucfirst($provider);

                if (!\class_exists($className)) {
                    throw new Exception(Exception::PROJECT_PROVIDER_UNSUPPORTED);
                }

                $oauth2 = new $className($appId, $appSecret, '', [], []);

                $oauth2->refreshTokens($refreshToken);

                $session
                    ->setAttribute('providerAccessToken', $oauth2->getAccessToken(''))
                    ->setAttribute('providerRefreshToken', $oauth2->getRefreshToken(''))
                    ->setAttribute('providerAccessTokenExpiry', DateTime::addSeconds(new \DateTime(), (int)$oauth2->getAccessTokenExpiry('')));

                $dbForProject->updateDocument('sessions', $sessionId, $session);

                $dbForProject->deleteCachedDocument('users', $user->getId());

                $events
                    ->setParam('userId', $user->getId())
                    ->setParam('sessionId', $session->getId())
                    ->setPayload($response->output($session, Response::MODEL_SESSION))
                ;

                return $response->dynamic($session, Response::MODEL_SESSION);
            }
        }

        throw new Exception(Exception::USER_SESSION_NOT_FOUND);
    });

App::delete('/v1/account/sessions')
    ->desc('Delete All Account Sessions')
    ->groups(['api', 'account'])
    ->label('scope', 'account')
    ->label('event', 'users.[userId].sessions.[sessionId].delete')
    ->label('audits.resource', 'user/{user.$id}')
    ->label('usage.metric', 'sessions.{scope}.requests.delete')
    ->label('sdk.auth', [APP_AUTH_TYPE_SESSION, APP_AUTH_TYPE_JWT])
    ->label('sdk.namespace', 'account')
    ->label('sdk.method', 'deleteSessions')
    ->label('sdk.description', '/docs/references/account/delete-sessions.md')
    ->label('sdk.response.code', Response::STATUS_CODE_NOCONTENT)
    ->label('sdk.response.model', Response::MODEL_NONE)
    ->label('abuse-limit', 100)
    ->inject('request')
    ->inject('response')
    ->inject('user')
    ->inject('dbForProject')
    ->inject('locale')
    ->inject('events')
    ->action(function (Request $request, Response $response, Document $user, Database $dbForProject, Locale $locale, Event $events) {

        $protocol = $request->getProtocol();
        $sessions = $user->getAttribute('sessions', []);

        foreach ($sessions as $session) {/** @var Document $session */
            $dbForProject->deleteDocument('sessions', $session->getId());

            if (!Config::getParam('domainVerification')) {
                $response->addHeader('X-Fallback-Cookies', \json_encode([]));
            }

            $session
                ->setAttribute('current', false)
                ->setAttribute('countryName', $locale->getText('countries.' . strtolower($session->getAttribute('countryCode')), $locale->getText('locale.country.unknown')))
            ;

            if ($session->getAttribute('secret') == Auth::hash(Auth::$secret)) {
                $session->setAttribute('current', true);

                 // If current session delete the cookies too
                $response
                    ->addCookie(Auth::$cookieName . '_legacy', '', \time() - 3600, '/', Config::getParam('cookieDomain'), ('https' == $protocol), true, null)
                    ->addCookie(Auth::$cookieName, '', \time() - 3600, '/', Config::getParam('cookieDomain'), ('https' == $protocol), true, Config::getParam('cookieSamesite'));

                // Use current session for events.
                $events->setPayload($response->output($session, Response::MODEL_SESSION));
            }
        }

        $dbForProject->deleteCachedDocument('users', $user->getId());

        $numOfSessions = count($sessions);

        $events
            ->setParam('userId', $user->getId())
            ->setParam('sessionId', $session->getId());

        $response->noContent();
    });

App::post('/v1/account/recovery')
    ->desc('Create Password Recovery')
    ->groups(['api', 'account'])
    ->label('scope', 'public')
    ->label('event', 'users.[userId].recovery.[tokenId].create')
    ->label('audits.resource', 'user/{response.userId}')
    ->label('audits.userId', '{response.userId}')
    ->label('usage.metric', 'users.{scope}.requests.update')
    ->label('sdk.auth', [APP_AUTH_TYPE_SESSION, APP_AUTH_TYPE_JWT])
    ->label('sdk.namespace', 'account')
    ->label('sdk.method', 'createRecovery')
    ->label('sdk.description', '/docs/references/account/create-recovery.md')
    ->label('sdk.response.code', Response::STATUS_CODE_CREATED)
    ->label('sdk.response.type', Response::CONTENT_TYPE_JSON)
    ->label('sdk.response.model', Response::MODEL_TOKEN)
    ->label('abuse-limit', 10)
    ->label('abuse-key', ['url:{url},email:{param-email}', 'ip:{ip}'])
    ->param('email', '', new Email(), 'User email.')
    ->param('url', '', fn ($clients) => new Host($clients), 'URL to redirect the user back to your app from the recovery email. Only URLs from hostnames in your project platform list are allowed. This requirement helps to prevent an [open redirect](https://cheatsheetseries.owasp.org/cheatsheets/Unvalidated_Redirects_and_Forwards_Cheat_Sheet.html) attack against your project API.', false, ['clients'])
    ->inject('request')
    ->inject('response')
    ->inject('dbForProject')
    ->inject('project')
    ->inject('locale')
    ->inject('mails')
    ->inject('events')
    ->action(function (string $email, string $url, Request $request, Response $response, Database $dbForProject, Document $project, Locale $locale, Mail $mails, Event $events) {

        if (empty(App::getEnv('_APP_SMTP_HOST'))) {
            throw new Exception(Exception::GENERAL_SMTP_DISABLED, 'SMTP Disabled');
        }

        $roles = Authorization::getRoles();
        $isPrivilegedUser = Auth::isPrivilegedUser($roles);
        $isAppUser = Auth::isAppUser($roles);

        $email = \strtolower($email);

        $profile = $dbForProject->findOne('users', [
            Query::equal('email', [$email]),
        ]);

        if (!$profile) {
            throw new Exception(Exception::USER_NOT_FOUND);
        }

        if (false === $profile->getAttribute('status')) { // Account is blocked
            throw new Exception(Exception::USER_BLOCKED);
        }

        $expire = DateTime::addSeconds(new \DateTime(), Auth::TOKEN_EXPIRATION_RECOVERY);

        $secret = Auth::tokenGenerator();
        $recovery = new Document([
            '$id' => ID::unique(),
            'userId' => $profile->getId(),
            'userInternalId' => $profile->getInternalId(),
            'type' => Auth::TOKEN_TYPE_RECOVERY,
            'secret' => Auth::hash($secret), // One way hash encryption to protect DB leak
            'expire' => $expire,
            'userAgent' => $request->getUserAgent('UNKNOWN'),
            'ip' => $request->getIP(),
        ]);

        Authorization::setRole(Role::user($profile->getId())->toString());

        $recovery = $dbForProject->createDocument('tokens', $recovery
            ->setAttribute('$permissions', [
                Permission::read(Role::user($profile->getId())),
                Permission::update(Role::user($profile->getId())),
                Permission::delete(Role::user($profile->getId())),
            ]));

        $dbForProject->deleteCachedDocument('users', $profile->getId());

        $url = Template::parseURL($url);
        $url['query'] = Template::mergeQuery(((isset($url['query'])) ? $url['query'] : ''), ['userId' => $profile->getId(), 'secret' => $secret, 'expire' => $expire]);
        $url = Template::unParseURL($url);

        $mails
            ->setType(MAIL_TYPE_RECOVERY)
            ->setRecipient($profile->getAttribute('email', ''))
            ->setUrl($url)
            ->setLocale($locale->default)
            ->setName($profile->getAttribute('name'))
            ->trigger();
        ;

        $events
            ->setParam('userId', $profile->getId())
            ->setParam('tokenId', $recovery->getId())
            ->setUser($profile)
            ->setPayload($response->output(
                $recovery->setAttribute('secret', $secret),
                Response::MODEL_TOKEN
            ))
        ;

        // Hide secret for clients
        $recovery->setAttribute('secret', ($isPrivilegedUser || $isAppUser) ? $secret : '');

        $response->setStatusCode(Response::STATUS_CODE_CREATED);
        $response->dynamic($recovery, Response::MODEL_TOKEN);
    });

App::put('/v1/account/recovery')
    ->desc('Create Password Recovery (confirmation)')
    ->groups(['api', 'account'])
    ->label('scope', 'public')
    ->label('event', 'users.[userId].recovery.[tokenId].update')
    ->label('audits.resource', 'user/{response.userId}')
    ->label('audits.userId', '{response.userId}')
    ->label('usage.metric', 'users.{scope}.requests.update')
    ->label('sdk.auth', [APP_AUTH_TYPE_SESSION, APP_AUTH_TYPE_JWT])
    ->label('sdk.namespace', 'account')
    ->label('sdk.method', 'updateRecovery')
    ->label('sdk.description', '/docs/references/account/update-recovery.md')
    ->label('sdk.response.code', Response::STATUS_CODE_OK)
    ->label('sdk.response.type', Response::CONTENT_TYPE_JSON)
    ->label('sdk.response.model', Response::MODEL_TOKEN)
    ->label('abuse-limit', 10)
    ->label('abuse-key', 'url:{url},userId:{param-userId}')
    ->param('userId', '', new UID(), 'User ID.')
    ->param('secret', '', new Text(256), 'Valid reset token.')
    ->param('password', '', new Password(), 'New user password. Must be at least 8 chars.')
    ->param('passwordAgain', '', new Password(), 'Repeat new user password. Must be at least 8 chars.')
    ->inject('response')
    ->inject('dbForProject')
    ->inject('events')
    ->action(function (string $userId, string $secret, string $password, string $passwordAgain, Response $response, Database $dbForProject, Event $events) {
        if ($password !== $passwordAgain) {
            throw new Exception(Exception::USER_PASSWORD_MISMATCH);
        }

        $profile = $dbForProject->getDocument('users', $userId);

        if ($profile->isEmpty()) {
            throw new Exception(Exception::USER_NOT_FOUND);
        }

        $tokens = $profile->getAttribute('tokens', []);
        $recovery = Auth::tokenVerify($tokens, Auth::TOKEN_TYPE_RECOVERY, $secret);

        if (!$recovery) {
            throw new Exception(Exception::USER_INVALID_TOKEN);
        }

        Authorization::setRole(Role::user($profile->getId())->toString());

        $profile = $dbForProject->updateDocument('users', $profile->getId(), $profile
                ->setAttribute('password', Auth::passwordHash($password, Auth::DEFAULT_ALGO, Auth::DEFAULT_ALGO_OPTIONS))
                ->setAttribute('hash', Auth::DEFAULT_ALGO)
                ->setAttribute('hashOptions', Auth::DEFAULT_ALGO_OPTIONS)
                ->setAttribute('passwordUpdate', DateTime::now())
                ->setAttribute('emailVerification', true));

        $recoveryDocument = $dbForProject->getDocument('tokens', $recovery);

        /**
         * We act like we're updating and validating
         *  the recovery token but actually we don't need it anymore.
         */
        $dbForProject->deleteDocument('tokens', $recovery);
        $dbForProject->deleteCachedDocument('users', $profile->getId());

        $events
            ->setParam('userId', $profile->getId())
            ->setParam('tokenId', $recoveryDocument->getId())
        ;

        $response->dynamic($recoveryDocument, Response::MODEL_TOKEN);
    });

App::post('/v1/account/verification')
    ->desc('Create Email Verification')
    ->groups(['api', 'account'])
    ->label('scope', 'account')
    ->label('event', 'users.[userId].verification.[tokenId].create')
    ->label('audits.resource', 'user/{response.userId}')
    ->label('usage.metric', 'users.{scope}.requests.update')
    ->label('sdk.auth', [APP_AUTH_TYPE_SESSION, APP_AUTH_TYPE_JWT])
    ->label('sdk.namespace', 'account')
    ->label('sdk.method', 'createVerification')
    ->label('sdk.description', '/docs/references/account/create-email-verification.md')
    ->label('sdk.response.code', Response::STATUS_CODE_CREATED)
    ->label('sdk.response.type', Response::CONTENT_TYPE_JSON)
    ->label('sdk.response.model', Response::MODEL_TOKEN)
    ->label('abuse-limit', 10)
    ->label('abuse-key', 'url:{url},userId:{userId}')
    ->param('url', '', fn($clients) => new Host($clients), 'URL to redirect the user back to your app from the verification email. Only URLs from hostnames in your project platform list are allowed. This requirement helps to prevent an [open redirect](https://cheatsheetseries.owasp.org/cheatsheets/Unvalidated_Redirects_and_Forwards_Cheat_Sheet.html) attack against your project API.', false, ['clients']) // TODO add built-in confirm page
    ->inject('request')
    ->inject('response')
    ->inject('project')
    ->inject('user')
    ->inject('dbForProject')
    ->inject('locale')
    ->inject('events')
    ->inject('mails')
    ->action(function (string $url, Request $request, Response $response, Document $project, Document $user, Database $dbForProject, Locale $locale, Event $events, Mail $mails) {

        if (empty(App::getEnv('_APP_SMTP_HOST'))) {
            throw new Exception(Exception::GENERAL_SMTP_DISABLED, 'SMTP Disabled');
        }

        $roles = Authorization::getRoles();
        $isPrivilegedUser = Auth::isPrivilegedUser($roles);
        $isAppUser = Auth::isAppUser($roles);
        $verificationSecret = Auth::tokenGenerator();
        $expire = DateTime::addSeconds(new \DateTime(), Auth::TOKEN_EXPIRATION_CONFIRM);

        $verification = new Document([
            '$id' => ID::unique(),
            'userId' => $user->getId(),
            'userInternalId' => $user->getInternalId(),
            'type' => Auth::TOKEN_TYPE_VERIFICATION,
            'secret' => Auth::hash($verificationSecret), // One way hash encryption to protect DB leak
            'expire' => $expire,
            'userAgent' => $request->getUserAgent('UNKNOWN'),
            'ip' => $request->getIP(),
        ]);

        Authorization::setRole(Role::user($user->getId())->toString());

        $verification = $dbForProject->createDocument('tokens', $verification
            ->setAttribute('$permissions', [
                Permission::read(Role::user($user->getId())),
                Permission::update(Role::user($user->getId())),
                Permission::delete(Role::user($user->getId())),
            ]));

        $dbForProject->deleteCachedDocument('users', $user->getId());

        $url = Template::parseURL($url);
        $url['query'] = Template::mergeQuery(((isset($url['query'])) ? $url['query'] : ''), ['userId' => $user->getId(), 'secret' => $verificationSecret, 'expire' => $expire]);
        $url = Template::unParseURL($url);

        $mails
            ->setType(MAIL_TYPE_VERIFICATION)
            ->setRecipient($user->getAttribute('email'))
            ->setUrl($url)
            ->setLocale($locale->default)
            ->setName($user->getAttribute('name'))
            ->trigger()
        ;

        $events
            ->setParam('userId', $user->getId())
            ->setParam('tokenId', $verification->getId())
            ->setPayload($response->output(
                $verification->setAttribute('secret', $verificationSecret),
                Response::MODEL_TOKEN
            ))
        ;

        // Hide secret for clients
        $verification->setAttribute('secret', ($isPrivilegedUser || $isAppUser) ? $verificationSecret : '');

        $response->setStatusCode(Response::STATUS_CODE_CREATED);
        $response->dynamic($verification, Response::MODEL_TOKEN);
    });

App::put('/v1/account/verification')
    ->desc('Create Email Verification (confirmation)')
    ->groups(['api', 'account'])
    ->label('scope', 'public')
    ->label('event', 'users.[userId].verification.[tokenId].update')
    ->label('audits.resource', 'user/{response.userId}')
    ->label('usage.metric', 'users.{scope}.requests.update')
    ->label('sdk.auth', [APP_AUTH_TYPE_SESSION, APP_AUTH_TYPE_JWT])
    ->label('sdk.namespace', 'account')
    ->label('sdk.method', 'updateVerification')
    ->label('sdk.description', '/docs/references/account/update-email-verification.md')
    ->label('sdk.response.code', Response::STATUS_CODE_OK)
    ->label('sdk.response.type', Response::CONTENT_TYPE_JSON)
    ->label('sdk.response.model', Response::MODEL_TOKEN)
    ->label('abuse-limit', 10)
    ->label('abuse-key', 'url:{url},userId:{param-userId}')
    ->param('userId', '', new UID(), 'User ID.')
    ->param('secret', '', new Text(256), 'Valid verification token.')
    ->inject('response')
    ->inject('user')
    ->inject('dbForProject')
    ->inject('events')
    ->action(function (string $userId, string $secret, Response $response, Document $user, Database $dbForProject, Event $events) {

        $profile = Authorization::skip(fn() => $dbForProject->getDocument('users', $userId));

        if ($profile->isEmpty()) {
            throw new Exception(Exception::USER_NOT_FOUND);
        }

        $tokens = $profile->getAttribute('tokens', []);
        $verification = Auth::tokenVerify($tokens, Auth::TOKEN_TYPE_VERIFICATION, $secret);

        if (!$verification) {
            throw new Exception(Exception::USER_INVALID_TOKEN);
        }

        Authorization::setRole(Role::user($profile->getId())->toString());

        $profile = $dbForProject->updateDocument('users', $profile->getId(), $profile->setAttribute('emailVerification', true));

        $verificationDocument = $dbForProject->getDocument('tokens', $verification);

        /**
         * We act like we're updating and validating
         *  the verification token but actually we don't need it anymore.
         */
        $dbForProject->deleteDocument('tokens', $verification);
        $dbForProject->deleteCachedDocument('users', $profile->getId());

        $events
            ->setParam('userId', $user->getId())
            ->setParam('tokenId', $verificationDocument->getId())
        ;

        $response->dynamic($verificationDocument, Response::MODEL_TOKEN);
    });

App::post('/v1/account/verification/phone')
    ->desc('Create Phone Verification')
    ->groups(['api', 'account'])
    ->label('scope', 'account')
    ->label('event', 'users.[userId].verification.[tokenId].create')
    ->label('audits.resource', 'user/{response.userId}')
    ->label('usage.metric', 'users.{scope}.requests.update')
    ->label('sdk.auth', [APP_AUTH_TYPE_SESSION, APP_AUTH_TYPE_JWT])
    ->label('sdk.namespace', 'account')
    ->label('sdk.method', 'createPhoneVerification')
    ->label('sdk.description', '/docs/references/account/create-phone-verification.md')
    ->label('sdk.response.code', Response::STATUS_CODE_CREATED)
    ->label('sdk.response.type', Response::CONTENT_TYPE_JSON)
    ->label('sdk.response.model', Response::MODEL_TOKEN)
    ->label('abuse-limit', 10)
    ->label('abuse-key', 'userId:{userId}')
    ->inject('request')
    ->inject('response')
    ->inject('user')
    ->inject('dbForProject')
    ->inject('events')
    ->inject('messaging')
    ->action(function (Request $request, Response $response, Document $user, Database $dbForProject, Event $events, EventPhone $messaging) {

        if (empty(App::getEnv('_APP_SMS_PROVIDER'))) {
            throw new Exception(Exception::GENERAL_PHONE_DISABLED);
        }

        if (empty($user->getAttribute('phone'))) {
            throw new Exception(Exception::USER_PHONE_NOT_FOUND);
        }

        $roles = Authorization::getRoles();
        $isPrivilegedUser = Auth::isPrivilegedUser($roles);
        $isAppUser = Auth::isAppUser($roles);
        $verificationSecret = Auth::tokenGenerator();
        $secret = (App::getEnv('_APP_SMS_PROVIDER') === 'sms://mock') ? Mock::$digits : Auth::codeGenerator();
        $expire = DateTime::addSeconds(new \DateTime(), Auth::TOKEN_EXPIRATION_CONFIRM);

        $verification = new Document([
            '$id' => ID::unique(),
            'userId' => $user->getId(),
            'userInternalId' => $user->getInternalId(),
            'type' => Auth::TOKEN_TYPE_PHONE,
            'secret' => $secret,
            'expire' => $expire,
            'userAgent' => $request->getUserAgent('UNKNOWN'),
            'ip' => $request->getIP(),
        ]);

        Authorization::setRole(Role::user($user->getId())->toString());

        $verification = $dbForProject->createDocument('tokens', $verification
            ->setAttribute('$permissions', [
                Permission::read(Role::user($user->getId())),
                Permission::update(Role::user($user->getId())),
                Permission::delete(Role::user($user->getId())),
            ]));

        $dbForProject->deleteCachedDocument('users', $user->getId());

        $messaging
            ->setRecipient($user->getAttribute('phone'))
            ->setMessage($secret)
            ->trigger()
        ;

        $events
            ->setParam('userId', $user->getId())
            ->setParam('tokenId', $verification->getId())
            ->setPayload($response->output(
                $verification->setAttribute('secret', $verificationSecret),
                Response::MODEL_TOKEN
            ))
        ;

        // Hide secret for clients
        $verification->setAttribute('secret', ($isPrivilegedUser || $isAppUser) ? $verificationSecret : '');

        $response->setStatusCode(Response::STATUS_CODE_CREATED);
        $response->dynamic($verification, Response::MODEL_TOKEN);
    });

App::put('/v1/account/verification/phone')
    ->desc('Create Phone Verification (confirmation)')
    ->groups(['api', 'account'])
    ->label('scope', 'public')
    ->label('event', 'users.[userId].verification.[tokenId].update')
    ->label('audits.resource', 'user/{response.userId}')
    ->label('usage.metric', 'users.{scope}.requests.update')
    ->label('sdk.auth', [APP_AUTH_TYPE_SESSION, APP_AUTH_TYPE_JWT])
    ->label('sdk.namespace', 'account')
    ->label('sdk.method', 'updatePhoneVerification')
    ->label('sdk.description', '/docs/references/account/update-phone-verification.md')
    ->label('sdk.response.code', Response::STATUS_CODE_OK)
    ->label('sdk.response.type', Response::CONTENT_TYPE_JSON)
    ->label('sdk.response.model', Response::MODEL_TOKEN)
    ->label('abuse-limit', 10)
    ->label('abuse-key', 'userId:{param-userId}')
    ->param('userId', '', new UID(), 'User ID.')
    ->param('secret', '', new Text(256), 'Valid verification token.')
    ->inject('response')
    ->inject('user')
    ->inject('dbForProject')
    ->inject('events')
    ->action(function (string $userId, string $secret, Response $response, Document $user, Database $dbForProject, Event $events) {

        $profile = Authorization::skip(fn() => $dbForProject->getDocument('users', $userId));

        if ($profile->isEmpty()) {
            throw new Exception(Exception::USER_NOT_FOUND);
        }

        $verification = Auth::phoneTokenVerify($user->getAttribute('tokens', []), $secret);

        if (!$verification) {
            throw new Exception(Exception::USER_INVALID_TOKEN);
        }

        Authorization::setRole(Role::user($profile->getId())->toString());

        $profile = $dbForProject->updateDocument('users', $profile->getId(), $profile->setAttribute('phoneVerification', true));

        $verificationDocument = $dbForProject->getDocument('tokens', $verification);

        /**
         * We act like we're updating and validating the verification token but actually we don't need it anymore.
         */
        $dbForProject->deleteDocument('tokens', $verification);
        $dbForProject->deleteCachedDocument('users', $profile->getId());

        $events
            ->setParam('userId', $user->getId())
            ->setParam('tokenId', $verificationDocument->getId())
        ;

        $response->dynamic($verificationDocument, Response::MODEL_TOKEN);
    });<|MERGE_RESOLUTION|>--- conflicted
+++ resolved
@@ -1354,7 +1354,6 @@
     ->inject('locale')
     ->inject('geodb')
     ->inject('dbForProject')
-<<<<<<< HEAD
     ->inject('usage')
     ->action(function (array $queries, Response $response, Document $user, Locale $locale, Reader $geodb, Database $dbForProject, Stats $usage) {
 
@@ -1362,9 +1361,6 @@
         $grouped = Query::groupByType($queries);
         $limit = $grouped['limit'] ?? 25;
         $offset = $grouped['offset'] ?? 0;
-=======
-    ->action(function (int $limit, int $offset, Response $response, Document $user, Locale $locale, Reader $geodb, Database $dbForProject) {
->>>>>>> c6e614d8
 
         $audit = new EventAudit($dbForProject);
 
