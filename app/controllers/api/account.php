--- conflicted
+++ resolved
@@ -128,10 +128,373 @@
         $response->dynamic($user, Response::MODEL_USER);
     });
 
-<<<<<<< HEAD
+App::get('/v1/account')
+    ->desc('Get Account')
+    ->groups(['api', 'account'])
+    ->label('scope', 'account')
+    ->label('sdk.auth', [APP_AUTH_TYPE_SESSION, APP_AUTH_TYPE_JWT])
+    ->label('sdk.namespace', 'account')
+    ->label('sdk.method', 'get')
+    ->label('sdk.description', '/docs/references/account/get.md')
+    ->label('sdk.response.code', Response::STATUS_CODE_OK)
+    ->label('sdk.response.type', Response::CONTENT_TYPE_JSON)
+    ->label('sdk.response.model', Response::MODEL_USER)
+    ->inject('response')
+    ->inject('user')
+    ->inject('usage')
+    ->action(function (Response $response, Document $user, Stats $usage) {
+
+        $usage->setParam('users.read', 1);
+
+        $response->dynamic($user, Response::MODEL_USER);
+    });
+
+App::get('/v1/account/prefs')
+    ->desc('Get Account Preferences')
+    ->groups(['api', 'account'])
+    ->label('scope', 'account')
+    ->label('sdk.auth', [APP_AUTH_TYPE_SESSION, APP_AUTH_TYPE_JWT])
+    ->label('sdk.namespace', 'account')
+    ->label('sdk.method', 'getPrefs')
+    ->label('sdk.description', '/docs/references/account/get-prefs.md')
+    ->label('sdk.response.code', Response::STATUS_CODE_OK)
+    ->label('sdk.response.type', Response::CONTENT_TYPE_JSON)
+    ->label('sdk.response.model', Response::MODEL_PREFERENCES)
+    ->inject('response')
+    ->inject('user')
+    ->inject('usage')
+    ->action(function (Response $response, Document $user, Stats $usage) {
+
+        $prefs = $user->getAttribute('prefs', new \stdClass());
+
+        $usage->setParam('users.read', 1);
+
+        $response->dynamic(new Document($prefs), Response::MODEL_PREFERENCES);
+    });
+
+App::get('/v1/account/logs')
+    ->desc('Get Account Logs')
+    ->groups(['api', 'account'])
+    ->label('scope', 'account')
+    ->label('sdk.auth', [APP_AUTH_TYPE_SESSION, APP_AUTH_TYPE_JWT])
+    ->label('sdk.namespace', 'account')
+    ->label('sdk.method', 'getLogs')
+    ->label('sdk.description', '/docs/references/account/get-logs.md')
+    ->label('sdk.response.code', Response::STATUS_CODE_OK)
+    ->label('sdk.response.type', Response::CONTENT_TYPE_JSON)
+    ->label('sdk.response.model', Response::MODEL_LOG_LIST)
+    ->param('limit', 25, new Range(0, 100), 'Maximum number of logs to return in response. By default will return maximum 25 results. Maximum of 100 results allowed per request.', true)
+    ->param('offset', 0, new Range(0, APP_LIMIT_COUNT), 'Offset value. The default value is 0. Use this value to manage pagination. [learn more about pagination](https://appwrite.io/docs/pagination)', true)
+    ->inject('response')
+    ->inject('user')
+    ->inject('locale')
+    ->inject('geodb')
+    ->inject('dbForProject')
+    ->inject('usage')
+    ->action(function (int $limit, int $offset, Response $response, Document $user, Locale $locale, Reader $geodb, Database $dbForProject, Stats $usage) {
+
+        $audit = new EventAudit($dbForProject);
+
+        $logs = $audit->getLogsByUser($user->getId(), $limit, $offset);
+
+        $output = [];
+
+        foreach ($logs as $i => &$log) {
+            $log['userAgent'] = (!empty($log['userAgent'])) ? $log['userAgent'] : 'UNKNOWN';
+
+            $detector = new Detector($log['userAgent']);
+
+            $output[$i] = new Document(array_merge(
+                $log->getArrayCopy(),
+                $log['data'],
+                $detector->getOS(),
+                $detector->getClient(),
+                $detector->getDevice()
+            ));
+
+            $record = $geodb->get($log['ip']);
+
+            if ($record) {
+                $output[$i]['countryCode'] = $locale->getText('countries.' . strtolower($record['country']['iso_code']), false) ? \strtolower($record['country']['iso_code']) : '--';
+                $output[$i]['countryName'] = $locale->getText('countries.' . strtolower($record['country']['iso_code']), $locale->getText('locale.country.unknown'));
+            } else {
+                $output[$i]['countryCode'] = '--';
+                $output[$i]['countryName'] = $locale->getText('locale.country.unknown');
+            }
+        }
+
+        $usage->setParam('users.read', 1);
+
+        $response->dynamic(new Document([
+            'total' => $audit->countLogsByUser($user->getId()),
+            'logs' => $output,
+        ]), Response::MODEL_LOG_LIST);
+    });
+
+App::patch('/v1/account/name')
+    ->desc('Update Account Name')
+    ->groups(['api', 'account'])
+    ->label('event', 'users.[userId].update.name')
+    ->label('scope', 'account')
+    ->label('sdk.auth', [APP_AUTH_TYPE_SESSION, APP_AUTH_TYPE_JWT])
+    ->label('sdk.namespace', 'account')
+    ->label('sdk.method', 'updateName')
+    ->label('sdk.description', '/docs/references/account/update-name.md')
+    ->label('sdk.response.code', Response::STATUS_CODE_OK)
+    ->label('sdk.response.type', Response::CONTENT_TYPE_JSON)
+    ->label('sdk.response.model', Response::MODEL_USER)
+    ->param('name', '', new Text(128), 'User name. Max length: 128 chars.')
+    ->inject('response')
+    ->inject('user')
+    ->inject('dbForProject')
+    ->inject('audits')
+    ->inject('usage')
+    ->inject('events')
+    ->action(function (string $name, Response $response, Document $user, Database $dbForProject, Audit $audits, Stats $usage, Event $events) {
+
+        $user = $dbForProject->updateDocument('users', $user->getId(), $user
+            ->setAttribute('name', $name)
+            ->setAttribute('search', implode(' ', [$user->getId(), $name, $user->getAttribute('email')])));
+
+        $audits
+            ->setResource('user/' . $user->getId())
+            ->setUser($user)
+        ;
+
+        $usage->setParam('users.update', 1);
+        $events->setParam('userId', $user->getId());
+
+        $response->dynamic($user, Response::MODEL_USER);
+    });
+
+App::patch('/v1/account/password')
+    ->desc('Update Account Password')
+    ->groups(['api', 'account'])
+    ->label('event', 'users.[userId].update.password')
+    ->label('scope', 'account')
+    ->label('sdk.auth', [APP_AUTH_TYPE_SESSION, APP_AUTH_TYPE_JWT])
+    ->label('sdk.namespace', 'account')
+    ->label('sdk.method', 'updatePassword')
+    ->label('sdk.description', '/docs/references/account/update-password.md')
+    ->label('sdk.response.code', Response::STATUS_CODE_OK)
+    ->label('sdk.response.type', Response::CONTENT_TYPE_JSON)
+    ->label('sdk.response.model', Response::MODEL_USER)
+    ->param('password', '', new Password(), 'New user password. Must be at least 8 chars.')
+    ->param('oldPassword', '', new Password(), 'Current user password. Must be at least 8 chars.', true)
+    ->inject('response')
+    ->inject('user')
+    ->inject('dbForProject')
+    ->inject('audits')
+    ->inject('usage')
+    ->inject('events')
+    ->action(function (string $password, string $oldPassword, Response $response, Document $user, Database $dbForProject, Audit $audits, Stats $usage, Event $events) {
+
+        // Check old password only if its an existing user.
+        if ($user->getAttribute('passwordUpdate') !== 0 && !Auth::passwordVerify($oldPassword, $user->getAttribute('password'))) { // Double check user password
+            throw new Exception(Exception::USER_INVALID_CREDENTIALS);
+        }
+
+        $user = $dbForProject->updateDocument(
+            'users',
+            $user->getId(),
+            $user
+                ->setAttribute('password', Auth::passwordHash($password))
+                ->setAttribute('passwordUpdate', \time())
+        );
+
+        $audits
+            ->setResource('user/' . $user->getId())
+            ->setUser($user)
+        ;
+
+        $usage->setParam('users.update', 1);
+        $events->setParam('userId', $user->getId());
+
+        $response->dynamic($user, Response::MODEL_USER);
+    });
+
+App::patch('/v1/account/email')
+    ->desc('Update Account Email')
+    ->groups(['api', 'account'])
+    ->label('event', 'users.[userId].update.email')
+    ->label('scope', 'account')
+    ->label('sdk.auth', [APP_AUTH_TYPE_SESSION, APP_AUTH_TYPE_JWT])
+    ->label('sdk.namespace', 'account')
+    ->label('sdk.method', 'updateEmail')
+    ->label('sdk.description', '/docs/references/account/update-email.md')
+    ->label('sdk.response.code', Response::STATUS_CODE_OK)
+    ->label('sdk.response.type', Response::CONTENT_TYPE_JSON)
+    ->label('sdk.response.model', Response::MODEL_USER)
+    ->param('email', '', new Email(), 'User email.')
+    ->param('password', '', new Password(), 'User password. Must be at least 8 chars.')
+    ->inject('response')
+    ->inject('user')
+    ->inject('dbForProject')
+    ->inject('audits')
+    ->inject('usage')
+    ->inject('events')
+    ->action(function (string $email, string $password, Response $response, Document $user, Database $dbForProject, Audit $audits, Stats $usage, Event $events) {
+
+        $isAnonymousUser = Auth::isAnonymousUser($user); // Check if request is from an anonymous account for converting
+
+        if (
+            !$isAnonymousUser &&
+            !Auth::passwordVerify($password, $user->getAttribute('password'))
+        ) { // Double check user password
+            throw new Exception(Exception::USER_INVALID_CREDENTIALS);
+        }
+
+        $email = \strtolower($email);
+
+        $user
+            ->setAttribute('password', $isAnonymousUser ? Auth::passwordHash($password) : $user->getAttribute('password', ''))
+            ->setAttribute('email', $email)
+            ->setAttribute('emailVerification', false) // After this user needs to confirm mail again
+            ->setAttribute('search', implode(' ', [$user->getId(), $user->getAttribute('name'), $user->getAttribute('email')]));
+
+        try {
+            $user = $dbForProject->updateDocument('users', $user->getId(), $user);
+        } catch (Duplicate $th) {
+            throw new Exception(Exception::USER_EMAIL_ALREADY_EXISTS);
+        }
+
+        $audits
+            ->setResource('user/' . $user->getId())
+            ->setUser($user)
+        ;
+
+        $usage->setParam('users.update', 1);
+        $events->setParam('userId', $user->getId());
+
+        $response->dynamic($user, Response::MODEL_USER);
+    });
+
+App::patch('/v1/account/prefs')
+    ->desc('Update Account Preferences')
+    ->groups(['api', 'account'])
+    ->label('event', 'users.[userId].update.prefs')
+    ->label('scope', 'account')
+    ->label('sdk.auth', [APP_AUTH_TYPE_SESSION, APP_AUTH_TYPE_JWT])
+    ->label('sdk.namespace', 'account')
+    ->label('sdk.method', 'updatePrefs')
+    ->label('sdk.description', '/docs/references/account/update-prefs.md')
+    ->label('sdk.response.code', Response::STATUS_CODE_OK)
+    ->label('sdk.response.type', Response::CONTENT_TYPE_JSON)
+    ->label('sdk.response.model', Response::MODEL_USER)
+    ->param('prefs', [], new Assoc(), 'Prefs key-value JSON object.')
+    ->inject('response')
+    ->inject('user')
+    ->inject('dbForProject')
+    ->inject('audits')
+    ->inject('usage')
+    ->inject('events')
+    ->action(function (array $prefs, Response $response, Document $user, Database $dbForProject, Audit $audits, Stats $usage, Event $events) {
+
+        $user = $dbForProject->updateDocument('users', $user->getId(), $user->setAttribute('prefs', $prefs));
+
+        $audits->setResource('user/' . $user->getId());
+        $usage->setParam('users.update', 1);
+        $events->setParam('userId', $user->getId());
+
+        $response->dynamic($user, Response::MODEL_USER);
+    });
+
+App::patch('/v1/account/status')
+    ->desc('Update Account Status')
+    ->groups(['api', 'account'])
+    ->label('event', 'users.[userId].update.status')
+    ->label('scope', 'account')
+    ->label('sdk.auth', [APP_AUTH_TYPE_SESSION, APP_AUTH_TYPE_JWT])
+    ->label('sdk.namespace', 'account')
+    ->label('sdk.method', 'updateStatus')
+    ->label('sdk.description', '/docs/references/account/update-status.md')
+    ->label('sdk.response.code', Response::STATUS_CODE_OK)
+    ->label('sdk.response.type', Response::CONTENT_TYPE_JSON)
+    ->label('sdk.response.model', Response::MODEL_USER)
+    ->inject('request')
+    ->inject('response')
+    ->inject('user')
+    ->inject('dbForProject')
+    ->inject('audits')
+    ->inject('events')
+    ->inject('usage')
+    ->action(function (Request $request, Response $response, Document $user, Database $dbForProject, Audit $audits, Event $events, Stats $usage) {
+
+        $user = $dbForProject->updateDocument('users', $user->getId(), $user->setAttribute('status', false));
+
+        $audits
+            ->setResource('user/' . $user->getId())
+            ->setPayload($response->output($user, Response::MODEL_USER));
+
+        $events
+            ->setParam('userId', $user->getId())
+            ->setPayload($response->output($user, Response::MODEL_USER));
+
+        if (!Config::getParam('domainVerification')) {
+            $response->addHeader('X-Fallback-Cookies', \json_encode([]));
+        }
+
+        $usage->setParam('users.delete', 1);
+
+        $response->dynamic($user, Response::MODEL_USER);
+    });
+
+App::patch('/v1/account/phone')
+    ->desc('Update Account Phone')
+    ->groups(['api', 'account'])
+    ->label('event', 'users.[userId].update.phone')
+    ->label('scope', 'account')
+    ->label('sdk.auth', [APP_AUTH_TYPE_SESSION, APP_AUTH_TYPE_JWT])
+    ->label('sdk.namespace', 'account')
+    ->label('sdk.method', 'updatePhone')
+    ->label('sdk.description', '/docs/references/account/update-phone.md')
+    ->label('sdk.response.code', Response::STATUS_CODE_OK)
+    ->label('sdk.response.type', Response::CONTENT_TYPE_JSON)
+    ->label('sdk.response.model', Response::MODEL_USER)
+    ->param('number', '', new ValidatorPhone(), 'Phone number. Format this number with a leading \'+\' and a country code, e.g., +16175551212.')
+    ->param('password', '', new Password(), 'User password. Must be at least 8 chars.')
+    ->inject('response')
+    ->inject('user')
+    ->inject('dbForProject')
+    ->inject('audits')
+    ->inject('usage')
+    ->inject('events')
+    ->action(function (string $phone, string $password, Response $response, Document $user, Database $dbForProject, Audit $audits, Stats $usage, Event $events) {
+
+        $isAnonymousUser = Auth::isAnonymousUser($user); // Check if request is from an anonymous account for converting
+
+        if (
+            !$isAnonymousUser &&
+            !Auth::passwordVerify($password, $user->getAttribute('password'))
+        ) { // Double check user password
+            throw new Exception(Exception::USER_INVALID_CREDENTIALS);
+        }
+
+        $user
+            ->setAttribute('phone', $phone)
+            ->setAttribute('phoneVerification', false) // After this user needs to confirm phone number again
+            ->setAttribute('search', implode(' ', [$user->getId(), $user->getAttribute('name'), $user->getAttribute('email')]));
+
+        try {
+            $user = $dbForProject->updateDocument('users', $user->getId(), $user);
+        } catch (Duplicate $th) {
+            throw new Exception(Exception::USER_PHONE_ALREADY_EXISTS);
+        }
+
+        $audits
+            ->setResource('user/' . $user->getId())
+            ->setUser($user)
+        ;
+
+        $usage->setParam('users.update', 1);
+        $events->setParam('userId', $user->getId());
+
+        $response->dynamic($user, Response::MODEL_USER);
+    });
+
 App::post('/v1/account/sessions/email')
-    ->alias('/v1/account/sessions')
-    ->desc('Create Account Session with Email')
+    ->alias('/v1/account/sessions/')
+    ->desc('Create Email Session')
     ->groups(['api', 'account', 'auth'])
     ->label('event', 'users.[userId].sessions.[sessionId].create')
     ->label('scope', 'public')
@@ -139,21 +502,18 @@
     ->label('audits.resource', 'user/{response.userId}')
     ->label('audits.userId', '{response.userId}')
     ->label('sdk.auth', [])
-=======
-App::get('/v1/account')
-    ->desc('Get Account')
-    ->groups(['api', 'account'])
-    ->label('scope', 'account')
-    ->label('sdk.auth', [APP_AUTH_TYPE_SESSION, APP_AUTH_TYPE_JWT])
->>>>>>> 4f80bb87
-    ->label('sdk.namespace', 'account')
-    ->label('sdk.method', 'get')
-    ->label('sdk.description', '/docs/references/account/get.md')
-    ->label('sdk.response.code', Response::STATUS_CODE_OK)
-    ->label('sdk.response.type', Response::CONTENT_TYPE_JSON)
-    ->label('sdk.response.model', Response::MODEL_USER)
-    ->inject('response')
-<<<<<<< HEAD
+    ->label('sdk.namespace', 'account')
+    ->label('sdk.method', 'createEmailSession')
+    ->label('sdk.description', '/docs/references/account/create-session.md')
+    ->label('sdk.response.code', Response::STATUS_CODE_CREATED)
+    ->label('sdk.response.type', Response::CONTENT_TYPE_JSON)
+    ->label('sdk.response.model', Response::MODEL_SESSION)
+    ->label('abuse-limit', 10)
+    ->label('abuse-key', 'url:{url},email:{param-email}')
+    ->param('email', '', new Email(), 'User email.')
+    ->param('password', '', new Password(), 'User password. Must be at least 8 chars.')
+    ->inject('request')
+    ->inject('response')
     ->inject('dbForProject')
     ->inject('locale')
     ->inject('geodb')
@@ -168,11 +528,11 @@
             new Query('email', Query::TYPE_EQUAL, [$email])]);
 
         if (!$profile || !Auth::passwordVerify($password, $profile->getAttribute('password'))) {
-            throw new Exception('Invalid credentials', 401, Exception::USER_INVALID_CREDENTIALS); // Wrong password or username
+            throw new Exception(Exception::USER_INVALID_CREDENTIALS); // Wrong password or username
         }
 
         if (false === $profile->getAttribute('status')) { // Account is blocked
-            throw new Exception('Invalid credentials. User is blocked', 401, Exception::USER_BLOCKED); // User is in status blocked
+            throw new Exception(Exception::USER_BLOCKED); // User is in status blocked
         }
 
         $detector = new Detector($request->getUserAgent('UNKNOWN'));
@@ -210,868 +570,6 @@
                 ->addHeader('X-Fallback-Cookies', \json_encode([Auth::$cookieName => Auth::encodeSession($profile->getId(), $secret)]))
             ;
         }
-=======
-    ->inject('user')
-    ->inject('usage')
-    ->action(function (Response $response, Document $user, Stats $usage) {
->>>>>>> 4f80bb87
-
-        $usage->setParam('users.read', 1);
-
-        $response->dynamic($user, Response::MODEL_USER);
-    });
-
-App::get('/v1/account/prefs')
-    ->desc('Get Account Preferences')
-    ->groups(['api', 'account'])
-    ->label('scope', 'account')
-    ->label('sdk.auth', [APP_AUTH_TYPE_SESSION, APP_AUTH_TYPE_JWT])
-    ->label('sdk.namespace', 'account')
-    ->label('sdk.method', 'getPrefs')
-    ->label('sdk.description', '/docs/references/account/get-prefs.md')
-    ->label('sdk.response.code', Response::STATUS_CODE_OK)
-    ->label('sdk.response.type', Response::CONTENT_TYPE_JSON)
-    ->label('sdk.response.model', Response::MODEL_PREFERENCES)
-    ->inject('response')
-    ->inject('user')
-    ->inject('usage')
-    ->action(function (Response $response, Document $user, Stats $usage) {
-
-        $prefs = $user->getAttribute('prefs', new \stdClass());
-
-        $usage->setParam('users.read', 1);
-
-        $response->dynamic(new Document($prefs), Response::MODEL_PREFERENCES);
-    });
-
-App::get('/v1/account/logs')
-    ->desc('Get Account Logs')
-    ->groups(['api', 'account'])
-    ->label('scope', 'account')
-    ->label('sdk.auth', [APP_AUTH_TYPE_SESSION, APP_AUTH_TYPE_JWT])
-    ->label('sdk.namespace', 'account')
-    ->label('sdk.method', 'getLogs')
-    ->label('sdk.description', '/docs/references/account/get-logs.md')
-    ->label('sdk.response.code', Response::STATUS_CODE_OK)
-    ->label('sdk.response.type', Response::CONTENT_TYPE_JSON)
-    ->label('sdk.response.model', Response::MODEL_LOG_LIST)
-    ->param('limit', 25, new Range(0, 100), 'Maximum number of logs to return in response. By default will return maximum 25 results. Maximum of 100 results allowed per request.', true)
-    ->param('offset', 0, new Range(0, APP_LIMIT_COUNT), 'Offset value. The default value is 0. Use this value to manage pagination. [learn more about pagination](https://appwrite.io/docs/pagination)', true)
-    ->inject('response')
-    ->inject('user')
-    ->inject('locale')
-    ->inject('geodb')
-    ->inject('dbForProject')
-    ->inject('usage')
-    ->action(function (int $limit, int $offset, Response $response, Document $user, Locale $locale, Reader $geodb, Database $dbForProject, Stats $usage) {
-
-        $audit = new EventAudit($dbForProject);
-
-        $logs = $audit->getLogsByUser($user->getId(), $limit, $offset);
-
-        $output = [];
-
-        foreach ($logs as $i => &$log) {
-            $log['userAgent'] = (!empty($log['userAgent'])) ? $log['userAgent'] : 'UNKNOWN';
-
-            $detector = new Detector($log['userAgent']);
-
-            $output[$i] = new Document(array_merge(
-                $log->getArrayCopy(),
-                $log['data'],
-                $detector->getOS(),
-                $detector->getClient(),
-                $detector->getDevice()
-            ));
-
-            $record = $geodb->get($log['ip']);
-
-            if ($record) {
-                $output[$i]['countryCode'] = $locale->getText('countries.' . strtolower($record['country']['iso_code']), false) ? \strtolower($record['country']['iso_code']) : '--';
-                $output[$i]['countryName'] = $locale->getText('countries.' . strtolower($record['country']['iso_code']), $locale->getText('locale.country.unknown'));
-            } else {
-                $output[$i]['countryCode'] = '--';
-                $output[$i]['countryName'] = $locale->getText('locale.country.unknown');
-            }
-        }
-
-        $usage->setParam('users.read', 1);
-
-        $response->dynamic(new Document([
-            'total' => $audit->countLogsByUser($user->getId()),
-            'logs' => $output,
-        ]), Response::MODEL_LOG_LIST);
-    });
-
-App::patch('/v1/account/name')
-    ->desc('Update Account Name')
-    ->groups(['api', 'account'])
-    ->label('event', 'users.[userId].update.name')
-    ->label('scope', 'account')
-    ->label('sdk.auth', [APP_AUTH_TYPE_SESSION, APP_AUTH_TYPE_JWT])
-    ->label('sdk.namespace', 'account')
-    ->label('sdk.method', 'updateName')
-    ->label('sdk.description', '/docs/references/account/update-name.md')
-    ->label('sdk.response.code', Response::STATUS_CODE_OK)
-    ->label('sdk.response.type', Response::CONTENT_TYPE_JSON)
-    ->label('sdk.response.model', Response::MODEL_USER)
-    ->param('name', '', new Text(128), 'User name. Max length: 128 chars.')
-    ->inject('response')
-    ->inject('user')
-    ->inject('dbForProject')
-    ->inject('audits')
-    ->inject('usage')
-    ->inject('events')
-    ->action(function (string $name, Response $response, Document $user, Database $dbForProject, Audit $audits, Stats $usage, Event $events) {
-
-        $user = $dbForProject->updateDocument('users', $user->getId(), $user
-            ->setAttribute('name', $name)
-            ->setAttribute('search', implode(' ', [$user->getId(), $name, $user->getAttribute('email')])));
-
-        $audits
-            ->setResource('user/' . $user->getId())
-            ->setUser($user)
-        ;
-
-<<<<<<< HEAD
-App::post('/v1/account/sessions/oauth2/callback/:provider/:projectId')
-    ->desc('OAuth2 Callback')
-    ->groups(['api', 'account'])
-    ->label('error', __DIR__ . '/../../views/general/error.phtml')
-    ->label('scope', 'public')
-    ->label('origin', '*')
-    ->label('docs', false)
-    ->param('projectId', '', new Text(1024), 'Project ID.')
-    ->param('provider', '', new WhiteList(\array_keys(Config::getParam('providers')), true), 'OAuth2 provider.')
-    ->param('code', '', new Text(2048), 'OAuth2 code.')
-    ->param('state', '', new Text(2048), 'Login state params.', true)
-    ->inject('request')
-    ->inject('response')
-    ->action(function (string $projectId, string $provider, string $code, string $state, Request $request, Response $response) {
-
-        $domain = $request->getHostname();
-        $protocol = $request->getProtocol();
-
-        $response
-            ->addHeader('Cache-Control', 'no-store, no-cache, must-revalidate, max-age=0')
-            ->addHeader('Pragma', 'no-cache')
-            ->redirect($protocol . '://' . $domain . '/v1/account/sessions/oauth2/' . $provider . '/redirect?'
-                . \http_build_query(['project' => $projectId, 'code' => $code, 'state' => $state]));
-    });
-
-App::get('/v1/account/sessions/oauth2/:provider/redirect')
-    ->desc('OAuth2 Redirect')
-    ->groups(['api', 'account'])
-    ->label('error', __DIR__ . '/../../views/general/error.phtml')
-    ->label('event', 'users.[userId].sessions.[sessionId].create')
-    ->label('scope', 'public')
-    ->label('abuse-limit', 50)
-    ->label('abuse-key', 'ip:{ip}')
-    ->label('docs', false)
-    ->param('provider', '', new WhiteList(\array_keys(Config::getParam('providers')), true), 'OAuth2 provider.')
-    ->param('code', '', new Text(2048), 'OAuth2 code.')
-    ->param('state', '', new Text(2048), 'OAuth2 state params.', true)
-    ->inject('request')
-    ->inject('response')
-    ->inject('project')
-    ->inject('user')
-    ->inject('dbForProject')
-    ->inject('geodb')
-    ->inject('audits')
-    ->inject('events')
-    ->inject('usage')
-    ->action(function (string $provider, string $code, string $state, Request $request, Response $response, Document $project, Document $user, Database $dbForProject, Reader $geodb, Audit $audits, Event $events, Stats $usage) use ($oauthDefaultSuccess) {
-
-        $protocol = $request->getProtocol();
-        $callback = $protocol . '://' . $request->getHostname() . '/v1/account/sessions/oauth2/callback/' . $provider . '/' . $project->getId();
-        $defaultState = ['success' => $project->getAttribute('url', ''), 'failure' => ''];
-        $validateURL = new URL();
-        $appId = $project->getAttribute('authProviders', [])[$provider . 'Appid'] ?? '';
-        $appSecret = $project->getAttribute('authProviders', [])[$provider . 'Secret'] ?? '{}';
-
-        if (!empty($appSecret) && isset($appSecret['version'])) {
-            $key = App::getEnv('_APP_OPENSSL_KEY_V' . $appSecret['version']);
-            $appSecret = OpenSSL::decrypt($appSecret['data'], $appSecret['method'], $key, 0, \hex2bin($appSecret['iv']), \hex2bin($appSecret['tag']));
-        }
-
-        $className = 'Appwrite\\Auth\\OAuth2\\' . \ucfirst($provider);
-
-        if (!\class_exists($className)) {
-            throw new Exception('Provider is not supported', 501, Exception::PROJECT_PROVIDER_UNSUPPORTED);
-        }
-
-        $oauth2 = new $className($appId, $appSecret, $callback);
-
-        if (!empty($state)) {
-            try {
-                $state = \array_merge($defaultState, $oauth2->parseState($state));
-            } catch (\Exception$exception) {
-                throw new Exception('Failed to parse login state params as passed from OAuth2 provider', 500, Exception::GENERAL_SERVER_ERROR);
-            }
-        } else {
-            $state = $defaultState;
-        }
-
-        if (!$validateURL->isValid($state['success'])) {
-            throw new Exception('Invalid redirect URL for success login', 400, Exception::PROJECT_INVALID_SUCCESS_URL);
-        }
-
-        if (!empty($state['failure']) && !$validateURL->isValid($state['failure'])) {
-            throw new Exception('Invalid redirect URL for failure login', 400, Exception::PROJECT_INVALID_FAILURE_URL);
-        }
-
-        $state['failure'] = null;
-
-        $accessToken = $oauth2->getAccessToken($code);
-        $refreshToken = $oauth2->getRefreshToken($code);
-        $accessTokenExpiry = $oauth2->getAccessTokenExpiry($code);
-
-        if (empty($accessToken)) {
-            if (!empty($state['failure'])) {
-                $response->redirect($state['failure'], 301, 0);
-            }
-
-            throw new Exception('Failed to obtain access token', 500, Exception::GENERAL_SERVER_ERROR);
-        }
-
-        $oauth2ID = $oauth2->getUserID($accessToken);
-
-        if (empty($oauth2ID)) {
-            if (!empty($state['failure'])) {
-                $response->redirect($state['failure'], 301, 0);
-            }
-
-            throw new Exception('Missing ID from OAuth2 provider', 400, Exception::PROJECT_MISSING_USER_ID);
-        }
-
-        $sessions = $user->getAttribute('sessions', []);
-        $current = Auth::sessionVerify($sessions, Auth::$secret);
-
-        if ($current) { // Delete current session of new one.
-            $currentDocument = $dbForProject->getDocument('sessions', $current);
-            if (!$currentDocument->isEmpty()) {
-                $dbForProject->deleteDocument('sessions', $currentDocument->getId());
-                $dbForProject->deleteCachedDocument('users', $user->getId());
-            }
-        }
-
-        $user = ($user->isEmpty()) ? $dbForProject->findOne('sessions', [ // Get user by provider id
-            new Query('provider', QUERY::TYPE_EQUAL, [$provider]),
-            new Query('providerUid', QUERY::TYPE_EQUAL, [$oauth2ID]),
-        ]) : $user;
-
-        if ($user === false || $user->isEmpty()) { // No user logged in or with OAuth2 provider ID, create new one or connect with account with same email
-            $name = $oauth2->getUserName($accessToken);
-            $email = $oauth2->getUserEmail($accessToken);
-
-            /**
-             * Is verified is not used yet, since we don't know after an accout is created anymore if it was verified or not.
-             */
-            $isVerified = $oauth2->isEmailVerified($accessToken);
-
-            $user = $dbForProject->findOne('users', [
-                new Query('email', Query::TYPE_EQUAL, [$email])]);
-
-            if ($user === false || $user->isEmpty()) { // Last option -> create the user, generate random password
-                $limit = $project->getAttribute('auths', [])['limit'] ?? 0;
-
-                if ($limit !== 0) {
-                    $total = $dbForProject->count('users', max: APP_LIMIT_USERS);
-
-                    if ($total >= $limit) {
-                        throw new Exception('Project registration is restricted. Contact your administrator for more information.', 501, Exception::USER_COUNT_EXCEEDED);
-                    }
-                }
-
-                try {
-                    $userId = $dbForProject->getId();
-                    $user = Authorization::skip(fn() => $dbForProject->createDocument('users', new Document([
-                        '$id' => $userId,
-                        '$read' => ['role:all'],
-                        '$write' => ['user:' . $userId],
-                        'email' => $email,
-                        'emailVerification' => true,
-                        'status' => true, // Email should already be authenticated by OAuth2 provider
-                        'password' => Auth::passwordHash(Auth::passwordGenerator()),
-                        'passwordUpdate' => 0,
-                        'registration' => \time(),
-                        'reset' => false,
-                        'name' => $name,
-                        'prefs' => new \stdClass(),
-                        'sessions' => null,
-                        'tokens' => null,
-                        'memberships' => null,
-                        'search' => implode(' ', [$userId, $email, $name])
-                    ])));
-                } catch (Duplicate $th) {
-                    throw new Exception('Account already exists', 409, Exception::USER_ALREADY_EXISTS);
-                }
-            }
-        }
-
-        if (false === $user->getAttribute('status')) { // Account is blocked
-            throw new Exception('Invalid credentials. User is blocked', 401, Exception::USER_BLOCKED); // User is in status blocked
-        }
-
-        // Create session token, verify user account and update OAuth2 ID and Access Token
-        $detector = new Detector($request->getUserAgent('UNKNOWN'));
-        $record = $geodb->get($request->getIP());
-        $secret = Auth::tokenGenerator();
-        $expiry = \time() + Auth::TOKEN_EXPIRATION_LOGIN_LONG;
-        $session = new Document(array_merge([
-            '$id' => $dbForProject->getId(),
-            'userId' => $user->getId(),
-            'userInternalId' => $user->getInternalId(),
-            'provider' => $provider,
-            'providerUid' => $oauth2ID,
-            'providerAccessToken' => $accessToken,
-            'providerRefreshToken' => $refreshToken,
-            'providerAccessTokenExpiry' => \time() + (int) $accessTokenExpiry,
-            'secret' => Auth::hash($secret), // One way hash encryption to protect DB leak
-            'expire' => $expiry,
-            'userAgent' => $request->getUserAgent('UNKNOWN'),
-            'ip' => $request->getIP(),
-            'countryCode' => ($record) ? \strtolower($record['country']['iso_code']) : '--',
-        ], $detector->getOS(), $detector->getClient(), $detector->getDevice()));
-
-        $isAnonymousUser = Auth::isAnonymousUser($user);
-
-        if ($isAnonymousUser) {
-            $user
-                ->setAttribute('name', $oauth2->getUserName($accessToken))
-                ->setAttribute('email', $oauth2->getUserEmail($accessToken))
-            ;
-        }
-
-        $user
-            ->setAttribute('status', true)
-        ;
-
-        Authorization::setRole('user:' . $user->getId());
-
-        $dbForProject->updateDocument('users', $user->getId(), $user);
-
-        $session = $dbForProject->createDocument('sessions', $session
-            ->setAttribute('$read', ['user:' . $user->getId()])
-            ->setAttribute('$write', ['user:' . $user->getId()]));
-
-        $dbForProject->deleteCachedDocument('users', $user->getId());
-
-        $audits->setResource('user/' . $user->getId())
-               ->setUser($user)
-        ;
-
-        $usage
-            ->setParam('users.sessions.create', 1)
-            ->setParam('projectId', $project->getId())
-            ->setParam('provider', 'oauth2-' . $provider)
-        ;
-
-        $events
-            ->setParam('userId', $user->getId())
-            ->setParam('sessionId', $session->getId())
-            ->setPayload($response->output($session, Response::MODEL_SESSION))
-        ;
-
-        if (!Config::getParam('domainVerification')) {
-            $response->addHeader('X-Fallback-Cookies', \json_encode([Auth::$cookieName => Auth::encodeSession($user->getId(), $secret)]));
-        }
-
-        // Add keys for non-web platforms - TODO - add verification phase to aviod session sniffing
-        if (parse_url($state['success'], PHP_URL_PATH) === $oauthDefaultSuccess) {
-            $state['success'] = URLParser::parse($state['success']);
-            $query = URLParser::parseQuery($state['success']['query']);
-            $query['project'] = $project->getId();
-            $query['domain'] = Config::getParam('cookieDomain');
-            $query['key'] = Auth::$cookieName;
-            $query['secret'] = Auth::encodeSession($user->getId(), $secret);
-            $state['success']['query'] = URLParser::unparseQuery($query);
-            $state['success'] = URLParser::unparse($state['success']);
-        }
-=======
-        $usage->setParam('users.update', 1);
-        $events->setParam('userId', $user->getId());
->>>>>>> 4f80bb87
-
-        $response->dynamic($user, Response::MODEL_USER);
-    });
-
-App::patch('/v1/account/password')
-    ->desc('Update Account Password')
-    ->groups(['api', 'account'])
-<<<<<<< HEAD
-    ->label('scope', 'public')
-    ->label('auth.type', 'magic-url')
-    ->label('audits.resource', 'user/{response.userId}')
-    ->label('audits.userId', '{response.userId}')
-    ->label('sdk.auth', [])
-=======
-    ->label('event', 'users.[userId].update.password')
-    ->label('scope', 'account')
-    ->label('sdk.auth', [APP_AUTH_TYPE_SESSION, APP_AUTH_TYPE_JWT])
->>>>>>> 4f80bb87
-    ->label('sdk.namespace', 'account')
-    ->label('sdk.method', 'updatePassword')
-    ->label('sdk.description', '/docs/references/account/update-password.md')
-    ->label('sdk.response.code', Response::STATUS_CODE_OK)
-    ->label('sdk.response.type', Response::CONTENT_TYPE_JSON)
-    ->label('sdk.response.model', Response::MODEL_USER)
-    ->param('password', '', new Password(), 'New user password. Must be at least 8 chars.')
-    ->param('oldPassword', '', new Password(), 'Current user password. Must be at least 8 chars.', true)
-    ->inject('response')
-    ->inject('user')
-    ->inject('dbForProject')
-<<<<<<< HEAD
-    ->inject('locale')
-    ->inject('events')
-    ->inject('mails')
-    ->action(function (string $userId, string $email, string $url, Request $request, Response $response, Document $project, Database $dbForProject, Locale $locale, Event $events, Mail $mails) {
-
-        if (empty(App::getEnv('_APP_SMTP_HOST'))) {
-            throw new Exception('SMTP Disabled', 503, Exception::GENERAL_SMTP_DISABLED);
-        }
-
-        $roles = Authorization::getRoles();
-        $isPrivilegedUser = Auth::isPrivilegedUser($roles);
-        $isAppUser = Auth::isAppUser($roles);
-
-        $user = $dbForProject->findOne('users', [new Query('email', Query::TYPE_EQUAL, [$email])]);
-
-        if (!$user) {
-            $limit = $project->getAttribute('auths', [])['limit'] ?? 0;
-
-            if ($limit !== 0) {
-                $total = $dbForProject->count('users', max: APP_LIMIT_USERS);
-
-                if ($total >= $limit) {
-                    throw new Exception('Project registration is restricted. Contact your administrator for more information.', 501, Exception::USER_COUNT_EXCEEDED);
-                }
-            }
-
-            $userId = $userId == 'unique()' ? $dbForProject->getId() : $userId;
-
-            $user = Authorization::skip(fn () => $dbForProject->createDocument('users', new Document([
-                '$id' => $userId,
-                '$read' => ['role:all'],
-                '$write' => ['user:' . $userId],
-                'email' => $email,
-                'emailVerification' => false,
-                'status' => true,
-                'password' => null,
-                'passwordUpdate' => 0,
-                'registration' => \time(),
-                'reset' => false,
-                'prefs' => new \stdClass(),
-                'sessions' => null,
-                'tokens' => null,
-                'memberships' => null,
-                'search' => implode(' ', [$userId, $email])
-            ])));
-        }
-
-        $loginSecret = Auth::tokenGenerator();
-
-        $expire = \time() + Auth::TOKEN_EXPIRATION_CONFIRM;
-
-        $token = new Document([
-            '$id' => $dbForProject->getId(),
-            'userId' => $user->getId(),
-            'userInternalId' => $user->getInternalId(),
-            'type' => Auth::TOKEN_TYPE_MAGIC_URL,
-            'secret' => Auth::hash($loginSecret), // One way hash encryption to protect DB leak
-            'expire' => $expire,
-            'userAgent' => $request->getUserAgent('UNKNOWN'),
-            'ip' => $request->getIP(),
-        ]);
-
-        Authorization::setRole('user:' . $user->getId());
-
-        $token = $dbForProject->createDocument('tokens', $token
-            ->setAttribute('$read', ['user:' . $user->getId()])
-            ->setAttribute('$write', ['user:' . $user->getId()]));
-
-        $dbForProject->deleteCachedDocument('users', $user->getId());
-
-        if (empty($url)) {
-            $url = $request->getProtocol() . '://' . $request->getHostname() . '/auth/magic-url';
-        }
-
-        $url = Template::parseURL($url);
-        $url['query'] = Template::mergeQuery(((isset($url['query'])) ? $url['query'] : ''), ['userId' => $user->getId(), 'secret' => $loginSecret, 'expire' => $expire, 'project' => $project->getId()]);
-        $url = Template::unParseURL($url);
-=======
-    ->inject('audits')
-    ->inject('usage')
-    ->inject('events')
-    ->action(function (string $password, string $oldPassword, Response $response, Document $user, Database $dbForProject, Audit $audits, Stats $usage, Event $events) {
->>>>>>> 4f80bb87
-
-        // Check old password only if its an existing user.
-        if ($user->getAttribute('passwordUpdate') !== 0 && !Auth::passwordVerify($oldPassword, $user->getAttribute('password'))) { // Double check user password
-            throw new Exception(Exception::USER_INVALID_CREDENTIALS);
-        }
-
-        $user = $dbForProject->updateDocument(
-            'users',
-            $user->getId(),
-            $user
-                ->setAttribute('password', Auth::passwordHash($password))
-                ->setAttribute('passwordUpdate', \time())
-        );
-
-<<<<<<< HEAD
-        // Hide secret for clients
-        $token->setAttribute('secret', ($isPrivilegedUser || $isAppUser) ? $loginSecret : '');
-
-        $response
-            ->setStatusCode(Response::STATUS_CODE_CREATED)
-            ->dynamic($token, Response::MODEL_TOKEN)
-        ;
-=======
-        $audits
-            ->setResource('user/' . $user->getId())
-            ->setUser($user)
-        ;
-
-        $usage->setParam('users.update', 1);
-        $events->setParam('userId', $user->getId());
-
-        $response->dynamic($user, Response::MODEL_USER);
->>>>>>> 4f80bb87
-    });
-
-App::patch('/v1/account/email')
-    ->desc('Update Account Email')
-    ->groups(['api', 'account'])
-<<<<<<< HEAD
-    ->label('scope', 'public')
-    ->label('event', 'users.[userId].sessions.[sessionId].create')
-    ->label('audits.resource', 'user/{response.userId}')
-    ->label('audits.userId', '{response.userId}')
-    ->label('sdk.auth', [])
-=======
-    ->label('event', 'users.[userId].update.email')
-    ->label('scope', 'account')
-    ->label('sdk.auth', [APP_AUTH_TYPE_SESSION, APP_AUTH_TYPE_JWT])
->>>>>>> 4f80bb87
-    ->label('sdk.namespace', 'account')
-    ->label('sdk.method', 'updateEmail')
-    ->label('sdk.description', '/docs/references/account/update-email.md')
-    ->label('sdk.response.code', Response::STATUS_CODE_OK)
-    ->label('sdk.response.type', Response::CONTENT_TYPE_JSON)
-    ->label('sdk.response.model', Response::MODEL_USER)
-    ->param('email', '', new Email(), 'User email.')
-    ->param('password', '', new Password(), 'User password. Must be at least 8 chars.')
-    ->inject('response')
-    ->inject('user')
-    ->inject('dbForProject')
-<<<<<<< HEAD
-    ->inject('locale')
-    ->inject('geodb')
-    ->inject('events')
-    ->action(function (string $userId, string $secret, Request $request, Response $response, Database $dbForProject, Locale $locale, Reader $geodb, Event $events) {
-
-        /** @var Utopia\Database\Document $user */
-
-        $user = Authorization::skip(fn() => $dbForProject->getDocument('users', $userId));
-
-        if ($user->isEmpty()) {
-            throw new Exception('User not found', 404, Exception::USER_NOT_FOUND);
-        }
-=======
-    ->inject('audits')
-    ->inject('usage')
-    ->inject('events')
-    ->action(function (string $email, string $password, Response $response, Document $user, Database $dbForProject, Audit $audits, Stats $usage, Event $events) {
->>>>>>> 4f80bb87
-
-        $isAnonymousUser = Auth::isAnonymousUser($user); // Check if request is from an anonymous account for converting
-
-        if (
-            !$isAnonymousUser &&
-            !Auth::passwordVerify($password, $user->getAttribute('password'))
-        ) { // Double check user password
-            throw new Exception(Exception::USER_INVALID_CREDENTIALS);
-        }
-
-        $email = \strtolower($email);
-
-        $user
-            ->setAttribute('password', $isAnonymousUser ? Auth::passwordHash($password) : $user->getAttribute('password', ''))
-            ->setAttribute('email', $email)
-            ->setAttribute('emailVerification', false) // After this user needs to confirm mail again
-            ->setAttribute('search', implode(' ', [$user->getId(), $user->getAttribute('name'), $user->getAttribute('email')]));
-
-        try {
-            $user = $dbForProject->updateDocument('users', $user->getId(), $user);
-        } catch (Duplicate $th) {
-            throw new Exception(Exception::USER_EMAIL_ALREADY_EXISTS);
-        }
-
-<<<<<<< HEAD
-        $events
-            ->setParam('userId', $user->getId())
-            ->setParam('sessionId', $session->getId())
-=======
-        $audits
-            ->setResource('user/' . $user->getId())
-            ->setUser($user)
->>>>>>> 4f80bb87
-        ;
-
-        $usage->setParam('users.update', 1);
-        $events->setParam('userId', $user->getId());
-
-        $response->dynamic($user, Response::MODEL_USER);
-    });
-
-App::patch('/v1/account/prefs')
-    ->desc('Update Account Preferences')
-    ->groups(['api', 'account'])
-    ->label('event', 'users.[userId].update.prefs')
-    ->label('scope', 'account')
-    ->label('sdk.auth', [APP_AUTH_TYPE_SESSION, APP_AUTH_TYPE_JWT])
-    ->label('sdk.namespace', 'account')
-    ->label('sdk.method', 'updatePrefs')
-    ->label('sdk.description', '/docs/references/account/update-prefs.md')
-    ->label('sdk.response.code', Response::STATUS_CODE_OK)
-    ->label('sdk.response.type', Response::CONTENT_TYPE_JSON)
-    ->label('sdk.response.model', Response::MODEL_USER)
-    ->param('prefs', [], new Assoc(), 'Prefs key-value JSON object.')
-    ->inject('response')
-    ->inject('user')
-    ->inject('dbForProject')
-    ->inject('audits')
-    ->inject('usage')
-    ->inject('events')
-    ->action(function (array $prefs, Response $response, Document $user, Database $dbForProject, Audit $audits, Stats $usage, Event $events) {
-
-        $user = $dbForProject->updateDocument('users', $user->getId(), $user->setAttribute('prefs', $prefs));
-
-        $audits->setResource('user/' . $user->getId());
-        $usage->setParam('users.update', 1);
-        $events->setParam('userId', $user->getId());
-
-        $response->dynamic($user, Response::MODEL_USER);
-    });
-
-App::patch('/v1/account/status')
-    ->desc('Update Account Status')
-    ->groups(['api', 'account'])
-<<<<<<< HEAD
-    ->label('scope', 'public')
-    ->label('auth.type', 'phone')
-    ->label('audits.resource', 'user/{response.userId}')
-    ->label('audits.userId', '{response.userId}')
-    ->label('sdk.auth', [])
-=======
-    ->label('event', 'users.[userId].update.status')
-    ->label('scope', 'account')
-    ->label('sdk.auth', [APP_AUTH_TYPE_SESSION, APP_AUTH_TYPE_JWT])
->>>>>>> 4f80bb87
-    ->label('sdk.namespace', 'account')
-    ->label('sdk.method', 'updateStatus')
-    ->label('sdk.description', '/docs/references/account/update-status.md')
-    ->label('sdk.response.code', Response::STATUS_CODE_OK)
-    ->label('sdk.response.type', Response::CONTENT_TYPE_JSON)
-    ->label('sdk.response.model', Response::MODEL_USER)
-    ->inject('request')
-    ->inject('response')
-    ->inject('user')
-    ->inject('dbForProject')
-    ->inject('events')
-<<<<<<< HEAD
-    ->inject('messaging')
-    ->inject('phone')
-    ->action(function (string $userId, string $number, Request $request, Response $response, Document $project, Database $dbForProject, Event $events, EventPhone $messaging, Phone $phone) {
-        if (empty(App::getEnv('_APP_PHONE_PROVIDER'))) {
-            throw new Exception('Phone provider not configured', 503, Exception::GENERAL_PHONE_DISABLED);
-        }
-
-        $roles = Authorization::getRoles();
-        $isPrivilegedUser = Auth::isPrivilegedUser($roles);
-        $isAppUser = Auth::isAppUser($roles);
-
-        $user = $dbForProject->findOne('users', [new Query('phone', Query::TYPE_EQUAL, [$number])]);
-
-        if (!$user) {
-            $limit = $project->getAttribute('auths', [])['limit'] ?? 0;
-=======
-    ->inject('usage')
-    ->action(function (Request $request, Response $response, Document $user, Database $dbForProject, Audit $audits, Event $events, Stats $usage) {
->>>>>>> 4f80bb87
-
-        $user = $dbForProject->updateDocument('users', $user->getId(), $user->setAttribute('status', false));
-
-        $audits
-            ->setResource('user/' . $user->getId())
-            ->setPayload($response->output($user, Response::MODEL_USER));
-
-        $events
-            ->setParam('userId', $user->getId())
-            ->setPayload($response->output($user, Response::MODEL_USER));
-
-        if (!Config::getParam('domainVerification')) {
-            $response->addHeader('X-Fallback-Cookies', \json_encode([]));
-        }
-
-        $usage->setParam('users.delete', 1);
-
-        $response->dynamic($user, Response::MODEL_USER);
-    });
-
-App::patch('/v1/account/phone')
-    ->desc('Update Account Phone')
-    ->groups(['api', 'account'])
-    ->label('event', 'users.[userId].update.phone')
-    ->label('scope', 'account')
-    ->label('sdk.auth', [APP_AUTH_TYPE_SESSION, APP_AUTH_TYPE_JWT])
-    ->label('sdk.namespace', 'account')
-    ->label('sdk.method', 'updatePhone')
-    ->label('sdk.description', '/docs/references/account/update-phone.md')
-    ->label('sdk.response.code', Response::STATUS_CODE_OK)
-    ->label('sdk.response.type', Response::CONTENT_TYPE_JSON)
-    ->label('sdk.response.model', Response::MODEL_USER)
-    ->param('number', '', new ValidatorPhone(), 'Phone number. Format this number with a leading \'+\' and a country code, e.g., +16175551212.')
-    ->param('password', '', new Password(), 'User password. Must be at least 8 chars.')
-    ->inject('response')
-    ->inject('user')
-    ->inject('dbForProject')
-    ->inject('audits')
-    ->inject('usage')
-    ->inject('events')
-    ->action(function (string $phone, string $password, Response $response, Document $user, Database $dbForProject, Audit $audits, Stats $usage, Event $events) {
-
-        $isAnonymousUser = Auth::isAnonymousUser($user); // Check if request is from an anonymous account for converting
-
-        if (
-            !$isAnonymousUser &&
-            !Auth::passwordVerify($password, $user->getAttribute('password'))
-        ) { // Double check user password
-            throw new Exception(Exception::USER_INVALID_CREDENTIALS);
-        }
-
-        $user
-            ->setAttribute('phone', $phone)
-            ->setAttribute('phoneVerification', false) // After this user needs to confirm phone number again
-            ->setAttribute('search', implode(' ', [$user->getId(), $user->getAttribute('name'), $user->getAttribute('email')]));
-
-        try {
-            $user = $dbForProject->updateDocument('users', $user->getId(), $user);
-        } catch (Duplicate $th) {
-            throw new Exception(Exception::USER_PHONE_ALREADY_EXISTS);
-        }
-
-<<<<<<< HEAD
-        $response
-            ->setStatusCode(Response::STATUS_CODE_CREATED)
-            ->dynamic($token, Response::MODEL_TOKEN)
-        ;
-=======
-        $audits
-            ->setResource('user/' . $user->getId())
-            ->setUser($user)
-        ;
-
-        $usage->setParam('users.update', 1);
-        $events->setParam('userId', $user->getId());
-
-        $response->dynamic($user, Response::MODEL_USER);
->>>>>>> 4f80bb87
-    });
-
-App::post('/v1/account/sessions/email')
-    ->alias('/v1/account/sessions/')
-    ->desc('Create Email Session')
-    ->groups(['api', 'account', 'auth'])
-    ->label('event', 'users.[userId].sessions.[sessionId].create')
-<<<<<<< HEAD
-    ->label('audits.resource', 'user/{response.userId}')
-    ->label('audits.userId', '{response.userId}')
-=======
-    ->label('scope', 'public')
-    ->label('auth.type', 'emailPassword')
->>>>>>> 4f80bb87
-    ->label('sdk.auth', [])
-    ->label('sdk.namespace', 'account')
-    ->label('sdk.method', 'createEmailSession')
-    ->label('sdk.description', '/docs/references/account/create-session.md')
-    ->label('sdk.response.code', Response::STATUS_CODE_CREATED)
-    ->label('sdk.response.type', Response::CONTENT_TYPE_JSON)
-    ->label('sdk.response.model', Response::MODEL_SESSION)
-    ->label('abuse-limit', 10)
-    ->label('abuse-key', 'url:{url},email:{param-email}')
-    ->param('email', '', new Email(), 'User email.')
-    ->param('password', '', new Password(), 'User password. Must be at least 8 chars.')
-    ->inject('request')
-    ->inject('response')
-    ->inject('dbForProject')
-    ->inject('locale')
-    ->inject('geodb')
-<<<<<<< HEAD
-    ->inject('events')
-    ->action(function (string $userId, string $secret, Request $request, Response $response, Database $dbForProject, Locale $locale, Reader $geodb, Event $events) {
-=======
-    ->inject('audits')
-    ->inject('usage')
-    ->inject('events')
-    ->action(function (string $email, string $password, Request $request, Response $response, Database $dbForProject, Locale $locale, Reader $geodb, Audit $audits, Stats $usage, Event $events) {
->>>>>>> 4f80bb87
-
-        $email = \strtolower($email);
-        $protocol = $request->getProtocol();
-
-        $profile = $dbForProject->findOne('users', [
-            new Query('email', Query::TYPE_EQUAL, [$email])]);
-
-        if (!$profile || !Auth::passwordVerify($password, $profile->getAttribute('password'))) {
-            throw new Exception(Exception::USER_INVALID_CREDENTIALS); // Wrong password or username
-        }
-
-        if (false === $profile->getAttribute('status')) { // Account is blocked
-            throw new Exception(Exception::USER_BLOCKED); // User is in status blocked
-        }
-
-        $detector = new Detector($request->getUserAgent('UNKNOWN'));
-        $record = $geodb->get($request->getIP());
-        $expiry = \time() + Auth::TOKEN_EXPIRATION_LOGIN_LONG;
-        $secret = Auth::tokenGenerator();
-        $session = new Document(array_merge(
-            [
-                '$id' => $dbForProject->getId(),
-                'userId' => $profile->getId(),
-                'userInternalId' => $profile->getInternalId(),
-                'provider' => Auth::SESSION_PROVIDER_EMAIL,
-                'providerUid' => $email,
-                'secret' => Auth::hash($secret), // One way hash encryption to protect DB leak
-                'expire' => $expiry,
-                'userAgent' => $request->getUserAgent('UNKNOWN'),
-                'ip' => $request->getIP(),
-                'countryCode' => ($record) ? \strtolower($record['country']['iso_code']) : '--',
-            ],
-            $detector->getOS(),
-            $detector->getClient(),
-            $detector->getDevice()
-        ));
-
-        Authorization::setRole('user:' . $profile->getId());
-
-        $session = $dbForProject->createDocument('sessions', $session
-            ->setAttribute('$read', ['user:' . $profile->getId()])
-            ->setAttribute('$write', ['user:' . $profile->getId()]));
-
-        $dbForProject->deleteCachedDocument('users', $profile->getId());
-
-        $audits
-            ->setResource('user/' . $profile->getId())
-            ->setUser($profile)
-        ;
-
-        if (!Config::getParam('domainVerification')) {
-            $response
-                ->addHeader('X-Fallback-Cookies', \json_encode([Auth::$cookieName => Auth::encodeSession($profile->getId(), $secret)]))
-            ;
-        }
 
         $response
             ->addCookie(Auth::$cookieName . '_legacy', Auth::encodeSession($profile->getId(), $secret), $expiry, '/', Config::getParam('cookieDomain'), ('https' == $protocol), true, null)
@@ -1081,8 +579,6 @@
 
         $countryName = $locale->getText('countries.' . strtolower($session->getAttribute('countryCode')), $locale->getText('locale.country.unknown'));
 
-<<<<<<< HEAD
-=======
         $session
             ->setAttribute('current', true)
             ->setAttribute('countryName', $countryName)
@@ -1094,7 +590,6 @@
             ->setParam('provider', 'email')
         ;
 
->>>>>>> 4f80bb87
         $events
             ->setParam('userId', $profile->getId())
             ->setParam('sessionId', $session->getId())
@@ -1217,19 +712,6 @@
     ->label('error', __DIR__ . '/../../views/general/error.phtml')
     ->label('event', 'users.[userId].sessions.[sessionId].create')
     ->label('scope', 'public')
-<<<<<<< HEAD
-    ->label('auth.type', 'anonymous')
-    ->label('audits.resource', 'user/{response.userId}')
-    ->label('audits.userId', '{user.userId}')
-    ->label('sdk.auth', [])
-    ->label('sdk.namespace', 'account')
-    ->label('sdk.method', 'createAnonymousSession')
-    ->label('sdk.description', '/docs/references/account/create-session-anonymous.md')
-    ->label('sdk.response.code', Response::STATUS_CODE_CREATED)
-    ->label('sdk.response.type', Response::CONTENT_TYPE_JSON)
-    ->label('sdk.response.model', Response::MODEL_SESSION)
-=======
->>>>>>> 4f80bb87
     ->label('abuse-limit', 50)
     ->label('abuse-key', 'ip:{ip}')
     ->label('docs', false)
@@ -1242,16 +724,10 @@
     ->inject('user')
     ->inject('dbForProject')
     ->inject('geodb')
-<<<<<<< HEAD
-    ->inject('usage')
-    ->inject('events')
-    ->action(function (Request $request, Response $response, Locale $locale, Document $user, Document $project, Database $dbForProject, Reader $geodb, Stats $usage, Event $events) {
-=======
     ->inject('audits')
     ->inject('events')
     ->inject('usage')
     ->action(function (string $provider, string $code, string $state, Request $request, Response $response, Document $project, Document $user, Database $dbForProject, Reader $geodb, Audit $audits, Event $events, Stats $usage) use ($oauthDefaultSuccess) {
->>>>>>> 4f80bb87
 
         $protocol = $request->getProtocol();
         $callback = $protocol . '://' . $request->getHostname() . '/v1/account/sessions/oauth2/callback/' . $provider . '/' . $project->getId();
@@ -1428,14 +904,10 @@
 
         $dbForProject->deleteCachedDocument('users', $user->getId());
 
-<<<<<<< HEAD
-=======
-        $audits
-            ->setResource('user/' . $user->getId())
-            ->setUser($user)
-        ;
-
->>>>>>> 4f80bb87
+        $audits->setResource('user/' . $user->getId())
+               ->setUser($user)
+        ;
+
         $usage
             ->setParam('users.sessions.create', 1)
             ->setParam('projectId', $project->getId())
@@ -1479,6 +951,8 @@
     ->groups(['api', 'account'])
     ->label('scope', 'public')
     ->label('auth.type', 'magic-url')
+    ->label('audits.resource', 'user/{response.userId}')
+    ->label('audits.userId', '{response.userId}')
     ->label('sdk.auth', [])
     ->label('sdk.namespace', 'account')
     ->label('sdk.method', 'createMagicURLSession')
@@ -1496,10 +970,9 @@
     ->inject('project')
     ->inject('dbForProject')
     ->inject('locale')
-    ->inject('audits')
     ->inject('events')
     ->inject('mails')
-    ->action(function (string $userId, string $email, string $url, Request $request, Response $response, Document $project, Database $dbForProject, Locale $locale, Audit $audits, Event $events, Mail $mails) {
+    ->action(function (string $userId, string $email, string $url, Request $request, Response $response, Document $project, Database $dbForProject, Locale $locale, Event $events, Mail $mails) {
 
         if (empty(App::getEnv('_APP_SMTP_HOST'))) {
             throw new Exception(Exception::GENERAL_SMTP_DISABLED);
@@ -1592,11 +1065,6 @@
         // Hide secret for clients
         $token->setAttribute('secret', ($isPrivilegedUser || $isAppUser) ? $loginSecret : '');
 
-        $audits
-            ->setResource('user/' . $user->getId())
-            ->setUser($user)
-        ;
-
         $response
             ->setStatusCode(Response::STATUS_CODE_CREATED)
             ->dynamic($token, Response::MODEL_TOKEN)
@@ -1608,6 +1076,8 @@
     ->groups(['api', 'account'])
     ->label('scope', 'public')
     ->label('event', 'users.[userId].sessions.[sessionId].create')
+    ->label('audits.resource', 'user/{response.userId}')
+    ->label('audits.userId', '{response.userId}')
     ->label('sdk.auth', [])
     ->label('sdk.namespace', 'account')
     ->label('sdk.method', 'updateMagicURLSession')
@@ -1624,9 +1094,8 @@
     ->inject('dbForProject')
     ->inject('locale')
     ->inject('geodb')
-    ->inject('audits')
-    ->inject('events')
-    ->action(function (string $userId, string $secret, Request $request, Response $response, Database $dbForProject, Locale $locale, Reader $geodb, Audit $audits, Event $events) {
+    ->inject('events')
+    ->action(function (string $userId, string $secret, Request $request, Response $response, Database $dbForProject, Locale $locale, Reader $geodb, Event $events) {
 
         /** @var Utopia\Database\Document $user */
 
@@ -1663,16 +1132,11 @@
             $detector->getDevice()
         ));
 
-<<<<<<< HEAD
-        $audit = new EventAudit($dbForProject);
-        $logs = $audit->getLogsByUser($user->getId(), $limit, $offset);
-=======
         Authorization::setRole('user:' . $user->getId());
 
         $session = $dbForProject->createDocument('sessions', $session
                 ->setAttribute('$read', ['user:' . $user->getId()])
                 ->setAttribute('$write', ['user:' . $user->getId()]));
->>>>>>> 4f80bb87
 
         $dbForProject->deleteCachedDocument('users', $user->getId());
 
@@ -1692,8 +1156,6 @@
         if (false === $user) {
             throw new Exception(Exception::GENERAL_SERVER_ERROR, 'Failed saving user to DB');
         }
-
-        $audits->setResource('user/' . $user->getId());
 
         $events
             ->setParam('userId', $user->getId())
@@ -1789,31 +1251,7 @@
             'search' => $userId
         ])));
 
-<<<<<<< HEAD
-App::patch('/v1/account/name')
-    ->desc('Update Account Name')
-    ->groups(['api', 'account'])
-    ->label('event', 'users.[userId].update.name')
-    ->label('scope', 'account')
-    ->label('audits.resource', 'user/{response.$id}')
-    ->label('audits.userId', '{response.$id}')
-    ->label('sdk.auth', [APP_AUTH_TYPE_SESSION, APP_AUTH_TYPE_JWT])
-    ->label('sdk.namespace', 'account')
-    ->label('sdk.method', 'updateName')
-    ->label('sdk.description', '/docs/references/account/update-name.md')
-    ->label('sdk.response.code', Response::STATUS_CODE_OK)
-    ->label('sdk.response.type', Response::CONTENT_TYPE_JSON)
-    ->label('sdk.response.model', Response::MODEL_USER)
-    ->param('name', '', new Text(128), 'User name. Max length: 128 chars.')
-    ->inject('response')
-    ->inject('user')
-    ->inject('dbForProject')
-    ->inject('usage')
-    ->inject('events')
-    ->action(function (string $name, Response $response, Document $user, Database $dbForProject, Stats $usage, Event $events) {
-=======
         // Create session token
->>>>>>> 4f80bb87
 
         $detector = new Detector($request->getUserAgent('UNKNOWN'));
         $record = $geodb->get($request->getIP());
@@ -1836,45 +1274,15 @@
             $detector->getDevice()
         ));
 
-<<<<<<< HEAD
-        $usage->setParam('users.update', 1);
-        $events->setParam('userId', $user->getId());
-=======
         Authorization::setRole('user:' . $user->getId());
 
         $session = $dbForProject->createDocument('sessions', $session
                 ->setAttribute('$read', ['user:' . $user->getId()])
                 ->setAttribute('$write', ['user:' . $user->getId()]));
->>>>>>> 4f80bb87
 
         $dbForProject->deleteCachedDocument('users', $user->getId());
 
-<<<<<<< HEAD
-App::patch('/v1/account/password')
-    ->desc('Update Account Password')
-    ->groups(['api', 'account'])
-    ->label('event', 'users.[userId].update.password')
-    ->label('scope', 'account')
-    ->label('audits.resource', 'user/{response.$id}')
-    ->label('audits.userId', '{response.$id}')
-    ->label('sdk.auth', [APP_AUTH_TYPE_SESSION, APP_AUTH_TYPE_JWT])
-    ->label('sdk.namespace', 'account')
-    ->label('sdk.method', 'updatePassword')
-    ->label('sdk.description', '/docs/references/account/update-password.md')
-    ->label('sdk.response.code', Response::STATUS_CODE_OK)
-    ->label('sdk.response.type', Response::CONTENT_TYPE_JSON)
-    ->label('sdk.response.model', Response::MODEL_USER)
-    ->param('password', '', new Password(), 'New user password. Must be at least 8 chars.')
-    ->param('oldPassword', '', new Password(), 'Current user password. Must be at least 8 chars.', true)
-    ->inject('response')
-    ->inject('user')
-    ->inject('dbForProject')
-    ->inject('usage')
-    ->inject('events')
-    ->action(function (string $password, string $oldPassword, Response $response, Document $user, Database $dbForProject, Stats $usage, Event $events) {
-=======
         $audits->setResource('user/' . $user->getId());
->>>>>>> 4f80bb87
 
         $usage
             ->setParam('users.sessions.create', 1)
@@ -1886,10 +1294,6 @@
             ->setParam('sessionId', $session->getId())
         ;
 
-<<<<<<< HEAD
-        $usage->setParam('users.update', 1);
-        $events->setParam('userId', $user->getId());
-=======
         if (!Config::getParam('domainVerification')) {
             $response->addHeader('X-Fallback-Cookies', \json_encode([Auth::$cookieName => Auth::encodeSession($user->getId(), $secret)]));
         }
@@ -1901,7 +1305,6 @@
         ;
 
         $countryName = $locale->getText('countries.' . strtolower($session->getAttribute('countryCode')), $locale->getText('locale.country.unknown'));
->>>>>>> 4f80bb87
 
         $session
             ->setAttribute('current', true)
@@ -1914,17 +1317,11 @@
 App::post('/v1/account/sessions/phone')
     ->desc('Create Phone Session')
     ->groups(['api', 'account'])
-<<<<<<< HEAD
-    ->label('event', 'users.[userId].update.email')
-    ->label('scope', 'account')
-    ->label('audits.resource', 'user/{response.$id}')
-    ->label('audits.userId', '{response.$id}')
-    ->label('sdk.auth', [APP_AUTH_TYPE_SESSION, APP_AUTH_TYPE_JWT])
-=======
     ->label('scope', 'public')
     ->label('auth.type', 'phone')
+    ->label('audits.resource', 'user/{response.userId}')
+    ->label('audits.userId', '{response.userId}')
     ->label('sdk.auth', [])
->>>>>>> 4f80bb87
     ->label('sdk.namespace', 'account')
     ->label('sdk.method', 'createPhoneSession')
     ->label('sdk.description', '/docs/references/account/create-phone-session.md')
@@ -1939,20 +1336,13 @@
     ->inject('response')
     ->inject('project')
     ->inject('dbForProject')
-<<<<<<< HEAD
-    ->inject('usage')
-    ->inject('events')
-    ->action(function (string $email, string $password, Response $response, Document $user, Database $dbForProject, Stats $usage, Event $events) {
-=======
-    ->inject('audits')
     ->inject('events')
     ->inject('messaging')
     ->inject('phone')
-    ->action(function (string $userId, string $number, Request $request, Response $response, Document $project, Database $dbForProject, Audit $audits, Event $events, EventPhone $messaging, Phone $phone) {
+    ->action(function (string $userId, string $number, Request $request, Response $response, Document $project, Database $dbForProject, Event $events, EventPhone $messaging, Phone $phone) {
         if (empty(App::getEnv('_APP_PHONE_PROVIDER'))) {
             throw new Exception(Exception::GENERAL_PHONE_DISABLED);
         }
->>>>>>> 4f80bb87
 
         $roles = Authorization::getRoles();
         $isPrivilegedUser = Auth::isPrivilegedUser($roles);
@@ -1994,12 +1384,6 @@
             ])));
         }
 
-<<<<<<< HEAD
-        $usage->setParam('users.update', 1);
-        $events->setParam('userId', $user->getId());
-
-        $response->dynamic($user, Response::MODEL_USER);
-=======
         $secret = $phone->generateSecretDigits();
 
         $expire = \time() + Auth::TOKEN_EXPIRATION_PHONE;
@@ -2038,32 +1422,20 @@
         // Hide secret for clients
         $token->setAttribute('secret', ($isPrivilegedUser || $isAppUser) ? $secret : '');
 
-        $audits
-            ->setResource('user/' . $user->getId())
-            ->setUser($user)
-        ;
-
         $response
             ->setStatusCode(Response::STATUS_CODE_CREATED)
             ->dynamic($token, Response::MODEL_TOKEN)
         ;
->>>>>>> 4f80bb87
     });
 
 App::put('/v1/account/sessions/phone')
     ->desc('Create Phone Session (confirmation)')
     ->groups(['api', 'account'])
-<<<<<<< HEAD
-    ->label('event', 'users.[userId].update.phone')
-    ->label('scope', 'account')
-    ->label('audits.resource', 'user/{response.$id}')
-    ->label('audits.userId', '{response.$id}')
-    ->label('sdk.auth', [APP_AUTH_TYPE_SESSION, APP_AUTH_TYPE_JWT])
-=======
     ->label('scope', 'public')
     ->label('event', 'users.[userId].sessions.[sessionId].create')
+    ->label('audits.resource', 'user/{response.userId}')
+    ->label('audits.userId', '{response.userId}')
     ->label('sdk.auth', [])
->>>>>>> 4f80bb87
     ->label('sdk.namespace', 'account')
     ->label('sdk.method', 'updatePhoneSession')
     ->label('sdk.description', '/docs/references/account/update-phone-session.md')
@@ -2077,17 +1449,10 @@
     ->inject('request')
     ->inject('response')
     ->inject('dbForProject')
-<<<<<<< HEAD
-    ->inject('usage')
-    ->inject('events')
-    ->action(function (string $phone, string $password, Response $response, Document $user, Database $dbForProject, Stats $usage, Event $events) {
-=======
     ->inject('locale')
     ->inject('geodb')
-    ->inject('audits')
-    ->inject('events')
-    ->action(function (string $userId, string $secret, Request $request, Response $response, Database $dbForProject, Locale $locale, Reader $geodb, Audit $audits, Event $events) {
->>>>>>> 4f80bb87
+    ->inject('events')
+    ->action(function (string $userId, string $secret, Request $request, Response $response, Database $dbForProject, Locale $locale, Reader $geodb, Event $events) {
 
         $user = Authorization::skip(fn() => $dbForProject->getDocument('users', $userId));
 
@@ -2101,10 +1466,6 @@
             throw new Exception(Exception::USER_INVALID_TOKEN);
         }
 
-<<<<<<< HEAD
-        $usage->setParam('users.update', 1);
-        $events->setParam('userId', $user->getId());
-=======
         $detector = new Detector($request->getUserAgent('UNKNOWN'));
         $record = $geodb->get($request->getIP());
         $secret = Auth::tokenGenerator();
@@ -2127,34 +1488,11 @@
         ));
 
         Authorization::setRole('user:' . $user->getId());
->>>>>>> 4f80bb87
 
         $session = $dbForProject->createDocument('sessions', $session
                 ->setAttribute('$read', ['user:' . $user->getId()])
                 ->setAttribute('$write', ['user:' . $user->getId()]));
 
-<<<<<<< HEAD
-App::patch('/v1/account/prefs')
-    ->desc('Update Account Preferences')
-    ->groups(['api', 'account'])
-    ->label('event', 'users.[userId].update.prefs')
-    ->label('scope', 'account')
-    ->label('audits.resource', 'user/{response.$id}')
-    ->label('sdk.auth', [APP_AUTH_TYPE_SESSION, APP_AUTH_TYPE_JWT])
-    ->label('sdk.namespace', 'account')
-    ->label('sdk.method', 'updatePrefs')
-    ->label('sdk.description', '/docs/references/account/update-prefs.md')
-    ->label('sdk.response.code', Response::STATUS_CODE_OK)
-    ->label('sdk.response.type', Response::CONTENT_TYPE_JSON)
-    ->label('sdk.response.model', Response::MODEL_USER)
-    ->param('prefs', [], new Assoc(), 'Prefs key-value JSON object.')
-    ->inject('response')
-    ->inject('user')
-    ->inject('dbForProject')
-    ->inject('usage')
-    ->inject('events')
-    ->action(function (array $prefs, Response $response, Document $user, Database $dbForProject, Stats $usage, Event $events) {
-=======
         $dbForProject->deleteCachedDocument('users', $user->getId());
 
         /**
@@ -2172,8 +1510,6 @@
             throw new Exception(Exception::GENERAL_SERVER_ERROR, 'Failed saving user to DB');
         }
 
-        $audits->setResource('user/' . $user->getId());
-
         $events
             ->setParam('userId', $user->getId())
             ->setParam('sessionId', $session->getId())
@@ -2182,20 +1518,14 @@
         if (!Config::getParam('domainVerification')) {
             $response->addHeader('X-Fallback-Cookies', \json_encode([Auth::$cookieName => Auth::encodeSession($user->getId(), $secret)]));
         }
->>>>>>> 4f80bb87
 
         $protocol = $request->getProtocol();
 
-<<<<<<< HEAD
-        $usage->setParam('users.update', 1);
-        $events->setParam('userId', $user->getId());
-=======
         $response
             ->addCookie(Auth::$cookieName . '_legacy', Auth::encodeSession($user->getId(), $secret), $expiry, '/', Config::getParam('cookieDomain'), ('https' == $protocol), true, null)
             ->addCookie(Auth::$cookieName, Auth::encodeSession($user->getId(), $secret), $expiry, '/', Config::getParam('cookieDomain'), ('https' == $protocol), true, Config::getParam('cookieSamesite'))
             ->setStatusCode(Response::STATUS_CODE_CREATED)
         ;
->>>>>>> 4f80bb87
 
         $countryName = $locale->getText('countries.' . strtolower($session->getAttribute('countryCode')), $locale->getText('locale.country.unknown'));
 
@@ -2207,365 +1537,133 @@
         $response->dynamic($session, Response::MODEL_SESSION);
     });
 
-App::get('/v1/account/sessions')
-    ->desc('Get Account Sessions')
-    ->groups(['api', 'account'])
-    ->label('scope', 'account')
-    ->label('audits.resource', 'user/{response.$id}')
-    ->label('sdk.auth', [APP_AUTH_TYPE_SESSION, APP_AUTH_TYPE_JWT])
-    ->label('sdk.namespace', 'account')
-    ->label('sdk.method', 'getSessions')
-    ->label('sdk.description', '/docs/references/account/get-sessions.md')
-    ->label('sdk.response.code', Response::STATUS_CODE_OK)
-    ->label('sdk.response.type', Response::CONTENT_TYPE_JSON)
-    ->label('sdk.response.model', Response::MODEL_SESSION_LIST)
-    ->inject('response')
-    ->inject('user')
-<<<<<<< HEAD
-    ->inject('dbForProject')
-    ->inject('events')
-    ->inject('usage')
-    ->action(function (Request $request, Response $response, Document $user, Database $dbForProject, Event $events, Stats $usage) {
-=======
+App::post('/v1/account/sessions/anonymous')
+    ->desc('Create Anonymous Session')
+    ->groups(['api', 'account', 'auth'])
+    ->label('event', 'users.[userId].sessions.[sessionId].create')
+    ->label('scope', 'public')
+    ->label('auth.type', 'anonymous')
+    ->label('audits.resource', 'user/{response.userId}')
+    ->label('audits.userId', '{user.userId}')
+    ->label('sdk.auth', [])
+    ->label('sdk.namespace', 'account')
+    ->label('sdk.method', 'createAnonymousSession')
+    ->label('sdk.description', '/docs/references/account/create-session-anonymous.md')
+    ->label('sdk.response.code', Response::STATUS_CODE_CREATED)
+    ->label('sdk.response.type', Response::CONTENT_TYPE_JSON)
+    ->label('sdk.response.model', Response::MODEL_SESSION)
+    ->label('abuse-limit', 50)
+    ->label('abuse-key', 'ip:{ip}')
+    ->inject('request')
+    ->inject('response')
     ->inject('locale')
-    ->inject('usage')
-    ->action(function (Response $response, Document $user, Locale $locale, Stats $usage) {
->>>>>>> 4f80bb87
-
-        $sessions = $user->getAttribute('sessions', []);
-        $current = Auth::sessionVerify($sessions, Auth::$secret);
-
-<<<<<<< HEAD
+    ->inject('user')
+    ->inject('project')
+    ->inject('dbForProject')
+    ->inject('geodb')
+    ->inject('usage')
+    ->inject('events')
+    ->action(function (Request $request, Response $response, Locale $locale, Document $user, Document $project, Database $dbForProject, Reader $geodb, Stats $usage, Event $events) {
+
+        $protocol = $request->getProtocol();
+
+        if ('console' === $project->getId()) {
+            throw new Exception('Failed to create anonymous user.', 401, Exception::USER_ANONYMOUS_CONSOLE_PROHIBITED);
+        }
+
+        if (!$user->isEmpty()) {
+            throw new Exception('Cannot create an anonymous user when logged in.', 401, Exception::USER_SESSION_ALREADY_EXISTS);
+        }
+
+        $limit = $project->getAttribute('auths', [])['limit'] ?? 0;
+
+        if ($limit !== 0) {
+            $total = $dbForProject->count('users', max: APP_LIMIT_USERS);
+
+            if ($total >= $limit) {
+                throw new Exception('Project registration is restricted. Contact your administrator for more information.', 501, Exception::USER_COUNT_EXCEEDED);
+            }
+        }
+
+        $userId = $dbForProject->getId();
+        $user = Authorization::skip(fn() => $dbForProject->createDocument('users', new Document([
+            '$id' => $userId,
+            '$read' => ['role:all'],
+            '$write' => ['user:' . $userId],
+            'email' => null,
+            'emailVerification' => false,
+            'status' => true,
+            'password' => null,
+            'passwordUpdate' => 0,
+            'registration' => \time(),
+            'reset' => false,
+            'name' => null,
+            'prefs' => new \stdClass(),
+            'sessions' => null,
+            'tokens' => null,
+            'memberships' => null,
+            'search' => $userId
+        ])));
+
+        // Create session token
+
+        $detector = new Detector($request->getUserAgent('UNKNOWN'));
+        $record = $geodb->get($request->getIP());
+        $secret = Auth::tokenGenerator();
+        $expiry = \time() + Auth::TOKEN_EXPIRATION_LOGIN_LONG;
+        $session = new Document(array_merge(
+            [
+                '$id' => $dbForProject->getId(),
+                'userId' => $user->getId(),
+                'userInternalId' => $user->getInternalId(),
+                'provider' => Auth::SESSION_PROVIDER_ANONYMOUS,
+                'secret' => Auth::hash($secret), // One way hash encryption to protect DB leak
+                'expire' => $expiry,
+                'userAgent' => $request->getUserAgent('UNKNOWN'),
+                'ip' => $request->getIP(),
+                'countryCode' => ($record) ? \strtolower($record['country']['iso_code']) : '--',
+            ],
+            $detector->getOS(),
+            $detector->getClient(),
+            $detector->getDevice()
+        ));
+
+        Authorization::setRole('user:' . $user->getId());
+
+        $session = $dbForProject->createDocument('sessions', $session
+                ->setAttribute('$read', ['user:' . $user->getId()])
+                ->setAttribute('$write', ['user:' . $user->getId()]));
+
+        $dbForProject->deleteCachedDocument('users', $user->getId());
+
+        $usage
+            ->setParam('users.sessions.create', 1)
+            ->setParam('provider', 'anonymous')
+        ;
+
         $events
             ->setParam('userId', $user->getId())
-            ->setPayload($response->output($user, Response::MODEL_USER));
-=======
-        foreach ($sessions as $key => $session) {/** @var Document $session */
-            $countryName = $locale->getText('countries.' . strtolower($session->getAttribute('countryCode')), $locale->getText('locale.country.unknown'));
-
-            $session->setAttribute('countryName', $countryName);
-            $session->setAttribute('current', ($current == $session->getId()) ? true : false);
->>>>>>> 4f80bb87
-
-            $sessions[$key] = $session;
-        }
-
-        $usage->setParam('users.read', 1);
-
-        $response->dynamic(new Document([
-            'sessions' => $sessions,
-            'total' => count($sessions),
-        ]), Response::MODEL_SESSION_LIST);
-    });
-
-App::get('/v1/account/sessions/:sessionId')
-    ->desc('Get Session')
-    ->groups(['api', 'account'])
-    ->label('scope', 'account')
-<<<<<<< HEAD
-    ->label('event', 'users.[userId].sessions.[sessionId].delete')
-    ->label('audits.resource', 'user/{user.$id}')
-=======
->>>>>>> 4f80bb87
-    ->label('sdk.auth', [APP_AUTH_TYPE_SESSION, APP_AUTH_TYPE_JWT])
-    ->label('sdk.namespace', 'account')
-    ->label('sdk.method', 'getSession')
-    ->label('sdk.description', '/docs/references/account/get-session.md')
-    ->label('sdk.response.code', Response::STATUS_CODE_OK)
-    ->label('sdk.response.type', Response::CONTENT_TYPE_JSON)
-    ->label('sdk.response.model', Response::MODEL_SESSION)
-    ->param('sessionId', null, new UID(), 'Session ID. Use the string \'current\' to get the current device session.')
-    ->inject('response')
-    ->inject('user')
-    ->inject('locale')
-<<<<<<< HEAD
-    ->inject('events')
-    ->inject('usage')
-    ->action(function (?string $sessionId, Request $request, Response $response, Document $user, Database $dbForProject, Locale $locale, Event $events, Stats $usage) {
-=======
-    ->inject('dbForProject')
-    ->inject('usage')
-    ->action(function (?string $sessionId, Response $response, Document $user, Locale $locale, Database $dbForProject, Stats $usage) {
->>>>>>> 4f80bb87
-
-        $sessions = $user->getAttribute('sessions', []);
-        $sessionId = ($sessionId === 'current')
-            ? Auth::sessionVerify($user->getAttribute('sessions'), Auth::$secret)
-            : $sessionId;
-
-        foreach ($sessions as $session) {/** @var Document $session */
-            if ($sessionId == $session->getId()) {
-<<<<<<< HEAD
-                unset($sessions[$key]);
-
-                $dbForProject->deleteDocument('sessions', $session->getId());
-
-                $session->setAttribute('current', false);
-
-                if ($session->getAttribute('secret') == Auth::hash(Auth::$secret)) { // If current session delete the cookies too
-                    $session
-                        ->setAttribute('current', true)
-                        ->setAttribute('countryName', $locale->getText('countries.' . strtolower($session->getAttribute('countryCode')), $locale->getText('locale.country.unknown')))
-                    ;
-
-                    if (!Config::getParam('domainVerification')) {
-                        $response
-                            ->addHeader('X-Fallback-Cookies', \json_encode([]))
-                        ;
-                    }
-
-                    $response
-                        ->addCookie(Auth::$cookieName . '_legacy', '', \time() - 3600, '/', Config::getParam('cookieDomain'), ('https' == $protocol), true, null)
-                        ->addCookie(Auth::$cookieName, '', \time() - 3600, '/', Config::getParam('cookieDomain'), ('https' == $protocol), true, Config::getParam('cookieSamesite'))
-                    ;
-                }
-
-                $dbForProject->deleteCachedDocument('users', $user->getId());
-=======
-                $countryName = $locale->getText('countries.' . strtolower($session->getAttribute('countryCode')), $locale->getText('locale.country.unknown'));
->>>>>>> 4f80bb87
-
-                $session
-                    ->setAttribute('current', ($session->getAttribute('secret') == Auth::hash(Auth::$secret)))
-                    ->setAttribute('countryName', $countryName)
-                ;
-
-                $usage->setParam('users.read', 1);
-
-                return $response->dynamic($session, Response::MODEL_SESSION);
-            }
-        }
-
-        throw new Exception(Exception::USER_SESSION_NOT_FOUND);
-    });
-
-App::patch('/v1/account/sessions/:sessionId')
-    ->desc('Update Session (Refresh Tokens)')
-    ->groups(['api', 'account'])
-    ->label('scope', 'account')
-    ->label('event', 'users.[userId].sessions.[sessionId].update')
-    ->label('audits.resource', 'user/{response.userId}')
-    ->label('audits.userId', '{response.userId}')
-    ->label('sdk.auth', [APP_AUTH_TYPE_SESSION, APP_AUTH_TYPE_JWT])
-    ->label('sdk.namespace', 'account')
-    ->label('sdk.method', 'updateSession')
-    ->label('sdk.description', '/docs/references/account/update-session.md')
-    ->label('sdk.response.code', Response::STATUS_CODE_OK)
-    ->label('sdk.response.type', Response::CONTENT_TYPE_JSON)
-    ->label('sdk.response.model', Response::MODEL_SESSION)
-    ->label('abuse-limit', 10)
-    ->param('sessionId', null, new UID(), 'Session ID. Use the string \'current\' to update the current device session.')
-    ->inject('request')
-    ->inject('response')
-    ->inject('user')
-    ->inject('dbForProject')
-    ->inject('project')
-    ->inject('locale')
-    ->inject('events')
-    ->inject('usage')
-    ->action(function (?string $sessionId, Request $request, Response $response, Document $user, Database $dbForProject, Document $project, Locale $locale, Event $events, Stats $usage) {
-
-        $sessionId = ($sessionId === 'current')
-            ? Auth::sessionVerify($user->getAttribute('sessions'), Auth::$secret)
-            : $sessionId;
-
-        $sessions = $user->getAttribute('sessions', []);
-
-        foreach ($sessions as $key => $session) {/** @var Document $session */
-            if ($sessionId == $session->getId()) {
-                // Comment below would skip re-generation if token is still valid
-                // We decided to not include this because developer can get expiration date from the session
-                // I kept code in comment because it might become relevant in the future
-
-                // $expireAt = (int) $session->getAttribute('providerAccessTokenExpiry');
-                // if(\time() < $expireAt - 5) { // 5 seconds time-sync and networking gap, to be safe
-                //     return $response->noContent();
-                // }
-
-                $provider = $session->getAttribute('provider');
-                $refreshToken = $session->getAttribute('providerRefreshToken');
-
-                $appId = $project->getAttribute('authProviders', [])[$provider . 'Appid'] ?? '';
-                $appSecret = $project->getAttribute('authProviders', [])[$provider . 'Secret'] ?? '{}';
-
-                $className = 'Appwrite\\Auth\\OAuth2\\' . \ucfirst($provider);
-
-                if (!\class_exists($className)) {
-                    throw new Exception(Exception::PROJECT_PROVIDER_UNSUPPORTED);
-                }
-
-                $oauth2 = new $className($appId, $appSecret, '', [], []);
-
-                $oauth2->refreshTokens($refreshToken);
-
-                $session
-                    ->setAttribute('providerAccessToken', $oauth2->getAccessToken(''))
-                    ->setAttribute('providerRefreshToken', $oauth2->getRefreshToken(''))
-                    ->setAttribute('providerAccessTokenExpiry', \time() + (int) $oauth2->getAccessTokenExpiry(''));
-
-                $dbForProject->updateDocument('sessions', $sessionId, $session);
-
-                $dbForProject->deleteCachedDocument('users', $user->getId());
-
-                $events
-                    ->setParam('userId', $user->getId())
-                    ->setParam('sessionId', $session->getId())
-                    ->setPayload($response->output($session, Response::MODEL_SESSION))
-                ;
-
-                $usage
-                    ->setParam('users.sessions.update', 1)
-                    ->setParam('users.update', 1)
-                ;
-
-                return $response->dynamic($session, Response::MODEL_SESSION);
-            }
-        }
-
-        throw new Exception(Exception::USER_SESSION_NOT_FOUND);
-    });
-
-App::delete('/v1/account/sessions')
-    ->desc('Delete All Account Sessions')
-    ->groups(['api', 'account'])
-    ->label('scope', 'account')
-    ->label('event', 'users.[userId].sessions.[sessionId].delete')
-    ->label('audits.resource', 'user/{user.$id}')
-    ->label('sdk.auth', [APP_AUTH_TYPE_SESSION, APP_AUTH_TYPE_JWT])
-    ->label('sdk.namespace', 'account')
-    ->label('sdk.method', 'deleteSessions')
-    ->label('sdk.description', '/docs/references/account/delete-sessions.md')
-    ->label('sdk.response.code', Response::STATUS_CODE_NOCONTENT)
-    ->label('sdk.response.model', Response::MODEL_NONE)
-    ->label('abuse-limit', 100)
-    ->inject('request')
-    ->inject('response')
-    ->inject('user')
-    ->inject('dbForProject')
-    ->inject('locale')
-    ->inject('events')
-    ->inject('usage')
-    ->action(function (Request $request, Response $response, Document $user, Database $dbForProject, Locale $locale, Event $events, Stats $usage) {
-
-        $protocol = $request->getProtocol();
-        $sessions = $user->getAttribute('sessions', []);
-
-        foreach ($sessions as $session) {/** @var Document $session */
-            $dbForProject->deleteDocument('sessions', $session->getId());
-
-            if (!Config::getParam('domainVerification')) {
-                $response->addHeader('X-Fallback-Cookies', \json_encode([]));
-            }
-
-            $session
-                ->setAttribute('current', false)
-                ->setAttribute('countryName', $locale->getText('countries.' . strtolower($session->getAttribute('countryCode')), $locale->getText('locale.country.unknown')))
-            ;
-
-            if ($session->getAttribute('secret') == Auth::hash(Auth::$secret)) {
-                $session->setAttribute('current', true);
-
-                 // If current session delete the cookies too
-                $response
-                    ->addCookie(Auth::$cookieName . '_legacy', '', \time() - 3600, '/', Config::getParam('cookieDomain'), ('https' == $protocol), true, null)
-                    ->addCookie(Auth::$cookieName, '', \time() - 3600, '/', Config::getParam('cookieDomain'), ('https' == $protocol), true, Config::getParam('cookieSamesite'));
-
-                // Use current session for events.
-                $events->setPayload($response->output($session, Response::MODEL_SESSION));
-            }
-        }
-
-        $dbForProject->deleteCachedDocument('users', $user->getId());
-
-        $numOfSessions = count($sessions);
-
-        $events
-            ->setParam('userId', $user->getId())
-            ->setParam('sessionId', $session->getId());
-
-        $usage
-            ->setParam('users.sessions.delete', $numOfSessions)
-            ->setParam('users.update', 1)
-        ;
-
-        $response->noContent();
-    });
-
-App::delete('/v1/account/sessions/:sessionId')
-    ->desc('Delete Account Session')
-    ->groups(['api', 'account'])
-    ->label('scope', 'account')
-    ->label('event', 'users.[userId].sessions.[sessionId].delete')
-    ->label('sdk.auth', [APP_AUTH_TYPE_SESSION, APP_AUTH_TYPE_JWT])
-    ->label('sdk.namespace', 'account')
-    ->label('sdk.method', 'deleteSession')
-    ->label('sdk.description', '/docs/references/account/delete-session.md')
-    ->label('sdk.response.code', Response::STATUS_CODE_NOCONTENT)
-    ->label('sdk.response.model', Response::MODEL_NONE)
-    ->label('abuse-limit', 100)
-    ->param('sessionId', null, new UID(), 'Session ID. Use the string \'current\' to delete the current device session.')
-    ->inject('request')
-    ->inject('response')
-    ->inject('user')
-    ->inject('dbForProject')
-    ->inject('locale')
-    ->inject('audits')
-    ->inject('events')
-    ->inject('usage')
-    ->action(function (?string $sessionId, Request $request, Response $response, Document $user, Database $dbForProject, Locale $locale, Audit $audits, Event $events, Stats $usage) {
-
-        $protocol = $request->getProtocol();
-        $sessionId = ($sessionId === 'current')
-            ? Auth::sessionVerify($user->getAttribute('sessions'), Auth::$secret)
-            : $sessionId;
-
-        $sessions = $user->getAttribute('sessions', []);
-
-        foreach ($sessions as $key => $session) {/** @var Document $session */
-            if ($sessionId == $session->getId()) {
-                unset($sessions[$key]);
-
-                $dbForProject->deleteDocument('sessions', $session->getId());
-
-                $audits->setResource('user/' . $user->getId());
-
-                $session->setAttribute('current', false);
-
-                if ($session->getAttribute('secret') == Auth::hash(Auth::$secret)) { // If current session delete the cookies too
-                    $session
-                        ->setAttribute('current', true)
-                        ->setAttribute('countryName', $locale->getText('countries.' . strtolower($session->getAttribute('countryCode')), $locale->getText('locale.country.unknown')))
-                    ;
-
-                    if (!Config::getParam('domainVerification')) {
-                        $response
-                            ->addHeader('X-Fallback-Cookies', \json_encode([]))
-                        ;
-                    }
-
-                    $response
-                        ->addCookie(Auth::$cookieName . '_legacy', '', \time() - 3600, '/', Config::getParam('cookieDomain'), ('https' == $protocol), true, null)
-                        ->addCookie(Auth::$cookieName, '', \time() - 3600, '/', Config::getParam('cookieDomain'), ('https' == $protocol), true, Config::getParam('cookieSamesite'))
-                    ;
-                }
-
-                $dbForProject->deleteCachedDocument('users', $user->getId());
-
-                $events
-                    ->setParam('userId', $user->getId())
-                    ->setParam('sessionId', $session->getId())
-                    ->setPayload($response->output($session, Response::MODEL_SESSION))
-                ;
-
-                $usage
-                    ->setParam('users.sessions.delete', 1)
-                    ->setParam('users.update', 1)
-                ;
-                return $response->noContent();
-            }
-        }
-
-        throw new Exception(Exception::USER_SESSION_NOT_FOUND);
+            ->setParam('sessionId', $session->getId())
+        ;
+
+        if (!Config::getParam('domainVerification')) {
+            $response->addHeader('X-Fallback-Cookies', \json_encode([Auth::$cookieName => Auth::encodeSession($user->getId(), $secret)]));
+        }
+
+        $response
+            ->addCookie(Auth::$cookieName . '_legacy', Auth::encodeSession($user->getId(), $secret), $expiry, '/', Config::getParam('cookieDomain'), ('https' == $protocol), true, null)
+            ->addCookie(Auth::$cookieName, Auth::encodeSession($user->getId(), $secret), $expiry, '/', Config::getParam('cookieDomain'), ('https' == $protocol), true, Config::getParam('cookieSamesite'))
+            ->setStatusCode(Response::STATUS_CODE_CREATED)
+        ;
+
+        $countryName = $locale->getText('countries.' . strtolower($session->getAttribute('countryCode')), $locale->getText('locale.country.unknown'));
+
+        $session
+            ->setAttribute('current', true)
+            ->setAttribute('countryName', $countryName)
+        ;
+
+        $response->dynamic($session, Response::MODEL_SESSION);
     });
 
 App::post('/v1/account/jwt')
@@ -2598,7 +1696,7 @@
         }
 
         if ($current->isEmpty()) {
-            throw new Exception(Exception::USER_SESSION_NOT_FOUND);
+            throw new Exception('No valid session found', 404, Exception::USER_SESSION_NOT_FOUND);
         }
 
         $jwt = new JWT(App::getEnv('_APP_OPENSSL_KEY_V1'), 'HS256', 900, 10); // Instantiate with key, algo, maxAge and leeway.
@@ -2612,6 +1710,597 @@
             'userId' => $user->getId(),
             'sessionId' => $current->getId(),
         ])]), Response::MODEL_JWT);
+    });
+
+App::get('/v1/account')
+    ->desc('Get Account')
+    ->groups(['api', 'account'])
+    ->label('scope', 'account')
+    ->label('sdk.auth', [APP_AUTH_TYPE_SESSION, APP_AUTH_TYPE_JWT])
+    ->label('sdk.namespace', 'account')
+    ->label('sdk.method', 'get')
+    ->label('sdk.description', '/docs/references/account/get.md')
+    ->label('sdk.response.code', Response::STATUS_CODE_OK)
+    ->label('sdk.response.type', Response::CONTENT_TYPE_JSON)
+    ->label('sdk.response.model', Response::MODEL_USER)
+    ->inject('response')
+    ->inject('user')
+    ->inject('usage')
+    ->action(function (Response $response, Document $user, Stats $usage) {
+
+        $usage->setParam('users.read', 1);
+
+        $response->dynamic($user, Response::MODEL_USER);
+    });
+
+App::get('/v1/account/prefs')
+    ->desc('Get Account Preferences')
+    ->groups(['api', 'account'])
+    ->label('scope', 'account')
+    ->label('sdk.auth', [APP_AUTH_TYPE_SESSION, APP_AUTH_TYPE_JWT])
+    ->label('sdk.namespace', 'account')
+    ->label('sdk.method', 'getPrefs')
+    ->label('sdk.description', '/docs/references/account/get-prefs.md')
+    ->label('sdk.response.code', Response::STATUS_CODE_OK)
+    ->label('sdk.response.type', Response::CONTENT_TYPE_JSON)
+    ->label('sdk.response.model', Response::MODEL_PREFERENCES)
+    ->inject('response')
+    ->inject('user')
+    ->inject('usage')
+    ->action(function (Response $response, Document $user, Stats $usage) {
+
+        $prefs = $user->getAttribute('prefs', new \stdClass());
+
+        $usage->setParam('users.read', 1);
+
+        $response->dynamic(new Document($prefs), Response::MODEL_PREFERENCES);
+    });
+
+App::get('/v1/account/sessions')
+    ->desc('Get Account Sessions')
+    ->groups(['api', 'account'])
+    ->label('scope', 'account')
+    ->label('sdk.auth', [APP_AUTH_TYPE_SESSION, APP_AUTH_TYPE_JWT])
+    ->label('sdk.namespace', 'account')
+    ->label('sdk.method', 'getSessions')
+    ->label('sdk.description', '/docs/references/account/get-sessions.md')
+    ->label('sdk.response.code', Response::STATUS_CODE_OK)
+    ->label('sdk.response.type', Response::CONTENT_TYPE_JSON)
+    ->label('sdk.response.model', Response::MODEL_SESSION_LIST)
+    ->inject('response')
+    ->inject('user')
+    ->inject('locale')
+    ->inject('usage')
+    ->action(function (Response $response, Document $user, Locale $locale, Stats $usage) {
+
+        $sessions = $user->getAttribute('sessions', []);
+        $current = Auth::sessionVerify($sessions, Auth::$secret);
+
+        foreach ($sessions as $key => $session) {/** @var Document $session */
+            $countryName = $locale->getText('countries.' . strtolower($session->getAttribute('countryCode')), $locale->getText('locale.country.unknown'));
+
+            $session->setAttribute('countryName', $countryName);
+            $session->setAttribute('current', ($current == $session->getId()) ? true : false);
+
+            $sessions[$key] = $session;
+        }
+
+        $usage->setParam('users.read', 1);
+
+        $response->dynamic(new Document([
+            'sessions' => $sessions,
+            'total' => count($sessions),
+        ]), Response::MODEL_SESSION_LIST);
+    });
+
+App::get('/v1/account/sessions/:sessionId')
+    ->desc('Get Session')
+    ->groups(['api', 'account'])
+    ->label('scope', 'account')
+    ->label('sdk.auth', [APP_AUTH_TYPE_SESSION, APP_AUTH_TYPE_JWT])
+    ->label('sdk.namespace', 'account')
+    ->label('sdk.method', 'getSession')
+    ->label('sdk.description', '/docs/references/account/get-session.md')
+    ->label('sdk.response.code', Response::STATUS_CODE_OK)
+    ->label('sdk.response.type', Response::CONTENT_TYPE_JSON)
+    ->label('sdk.response.model', Response::MODEL_SESSION)
+    ->param('sessionId', null, new UID(), 'Session ID. Use the string \'current\' to get the current device session.')
+    ->inject('response')
+    ->inject('user')
+    ->inject('locale')
+    ->inject('dbForProject')
+    ->inject('usage')
+    ->action(function (?string $sessionId, Response $response, Document $user, Locale $locale, Database $dbForProject, Stats $usage) {
+
+        $sessions = $user->getAttribute('sessions', []);
+        $sessionId = ($sessionId === 'current')
+            ? Auth::sessionVerify($user->getAttribute('sessions'), Auth::$secret)
+            : $sessionId;
+
+        foreach ($sessions as $session) {/** @var Document $session */
+            if ($sessionId == $session->getId()) {
+                $countryName = $locale->getText('countries.' . strtolower($session->getAttribute('countryCode')), $locale->getText('locale.country.unknown'));
+
+                $session
+                    ->setAttribute('current', ($session->getAttribute('secret') == Auth::hash(Auth::$secret)))
+                    ->setAttribute('countryName', $countryName)
+                ;
+
+                $usage->setParam('users.read', 1);
+
+                return $response->dynamic($session, Response::MODEL_SESSION);
+            }
+        }
+
+        throw new Exception(Exception::USER_SESSION_NOT_FOUND);
+        throw new Exception('Session not found', 404, Exception::USER_SESSION_NOT_FOUND);
+    });
+
+App::patch('/v1/account/name')
+    ->desc('Update Account Name')
+    ->groups(['api', 'account'])
+    ->label('event', 'users.[userId].update.name')
+    ->label('scope', 'account')
+    ->label('audits.resource', 'user/{response.$id}')
+    ->label('audits.userId', '{response.$id}')
+    ->label('sdk.auth', [APP_AUTH_TYPE_SESSION, APP_AUTH_TYPE_JWT])
+    ->label('sdk.namespace', 'account')
+    ->label('sdk.method', 'updateName')
+    ->label('sdk.description', '/docs/references/account/update-name.md')
+    ->label('sdk.response.code', Response::STATUS_CODE_OK)
+    ->label('sdk.response.type', Response::CONTENT_TYPE_JSON)
+    ->label('sdk.response.model', Response::MODEL_USER)
+    ->param('name', '', new Text(128), 'User name. Max length: 128 chars.')
+    ->inject('response')
+    ->inject('user')
+    ->inject('dbForProject')
+    ->inject('usage')
+    ->inject('events')
+    ->action(function (string $name, Response $response, Document $user, Database $dbForProject, Stats $usage, Event $events) {
+
+        $user = $dbForProject->updateDocument('users', $user->getId(), $user
+            ->setAttribute('name', $name)
+            ->setAttribute('search', implode(' ', [$user->getId(), $name, $user->getAttribute('email', ''), $user->getAttribute('phone', '')])));
+
+        $usage->setParam('users.update', 1);
+        $events->setParam('userId', $user->getId());
+
+        $response->dynamic($user, Response::MODEL_USER);
+    });
+
+App::patch('/v1/account/password')
+    ->desc('Update Account Password')
+    ->groups(['api', 'account'])
+    ->label('event', 'users.[userId].update.password')
+    ->label('scope', 'account')
+    ->label('audits.resource', 'user/{response.$id}')
+    ->label('audits.userId', '{response.$id}')
+    ->label('sdk.auth', [APP_AUTH_TYPE_SESSION, APP_AUTH_TYPE_JWT])
+    ->label('sdk.namespace', 'account')
+    ->label('sdk.method', 'updatePassword')
+    ->label('sdk.description', '/docs/references/account/update-password.md')
+    ->label('sdk.response.code', Response::STATUS_CODE_OK)
+    ->label('sdk.response.type', Response::CONTENT_TYPE_JSON)
+    ->label('sdk.response.model', Response::MODEL_USER)
+    ->param('password', '', new Password(), 'New user password. Must be at least 8 chars.')
+    ->param('oldPassword', '', new Password(), 'Current user password. Must be at least 8 chars.', true)
+    ->inject('response')
+    ->inject('user')
+    ->inject('dbForProject')
+    ->inject('usage')
+    ->inject('events')
+    ->action(function (string $password, string $oldPassword, Response $response, Document $user, Database $dbForProject, Stats $usage, Event $events) {
+
+        // Check old password only if its an existing user.
+        if ($user->getAttribute('passwordUpdate') !== 0 && !Auth::passwordVerify($oldPassword, $user->getAttribute('password'))) { // Double check user password
+            throw new Exception('Invalid credentials', 401, Exception::USER_INVALID_CREDENTIALS);
+        }
+
+        $user = $dbForProject->updateDocument(
+            'users',
+            $user->getId(),
+            $user
+                ->setAttribute('password', Auth::passwordHash($password))
+                ->setAttribute('passwordUpdate', \time())
+        );
+
+        $usage->setParam('users.update', 1);
+        $events->setParam('userId', $user->getId());
+
+        $response->dynamic($user, Response::MODEL_USER);
+    });
+
+App::patch('/v1/account/email')
+    ->desc('Update Account Email')
+    ->groups(['api', 'account'])
+    ->label('event', 'users.[userId].update.email')
+    ->label('scope', 'account')
+    ->label('audits.resource', 'user/{response.$id}')
+    ->label('audits.userId', '{response.$id}')
+    ->label('sdk.auth', [APP_AUTH_TYPE_SESSION, APP_AUTH_TYPE_JWT])
+    ->label('sdk.namespace', 'account')
+    ->label('sdk.method', 'updateEmail')
+    ->label('sdk.description', '/docs/references/account/update-email.md')
+    ->label('sdk.response.code', Response::STATUS_CODE_OK)
+    ->label('sdk.response.type', Response::CONTENT_TYPE_JSON)
+    ->label('sdk.response.model', Response::MODEL_USER)
+    ->param('email', '', new Email(), 'User email.')
+    ->param('password', '', new Password(), 'User password. Must be at least 8 chars.')
+    ->inject('response')
+    ->inject('user')
+    ->inject('dbForProject')
+    ->inject('usage')
+    ->inject('events')
+    ->action(function (string $email, string $password, Response $response, Document $user, Database $dbForProject, Stats $usage, Event $events) {
+
+        $isAnonymousUser = Auth::isAnonymousUser($user); // Check if request is from an anonymous account for converting
+
+        if (
+            !$isAnonymousUser &&
+            !Auth::passwordVerify($password, $user->getAttribute('password'))
+        ) { // Double check user password
+            throw new Exception('Invalid credentials', 401, Exception::USER_INVALID_CREDENTIALS);
+        }
+
+        $email = \strtolower($email);
+
+        $user
+            ->setAttribute('password', $isAnonymousUser ? Auth::passwordHash($password) : $user->getAttribute('password', ''))
+            ->setAttribute('email', $email)
+            ->setAttribute('emailVerification', false) // After this user needs to confirm mail again
+            ->setAttribute('search', implode(' ', [$user->getId(), $user->getAttribute('name', ''), $email, $user->getAttribute('phone', '')]));
+
+        try {
+            $user = $dbForProject->updateDocument('users', $user->getId(), $user);
+        } catch (Duplicate $th) {
+            throw new Exception('Email already exists', 409, Exception::USER_EMAIL_ALREADY_EXISTS);
+        }
+
+        $usage->setParam('users.update', 1);
+        $events->setParam('userId', $user->getId());
+
+        $response->dynamic($user, Response::MODEL_USER);
+    });
+
+App::patch('/v1/account/phone')
+    ->desc('Update Account Phone')
+    ->groups(['api', 'account'])
+    ->label('event', 'users.[userId].update.phone')
+    ->label('scope', 'account')
+    ->label('audits.resource', 'user/{response.$id}')
+    ->label('audits.userId', '{response.$id}')
+    ->label('sdk.auth', [APP_AUTH_TYPE_SESSION, APP_AUTH_TYPE_JWT])
+    ->label('sdk.namespace', 'account')
+    ->label('sdk.method', 'updatePhone')
+    ->label('sdk.description', '/docs/references/account/update-phone.md')
+    ->label('sdk.response.code', Response::STATUS_CODE_OK)
+    ->label('sdk.response.type', Response::CONTENT_TYPE_JSON)
+    ->label('sdk.response.model', Response::MODEL_USER)
+    ->param('number', '', new ValidatorPhone(), 'Phone number. Format this number with a leading \'+\' and a country code, e.g., +16175551212.')
+    ->param('password', '', new Password(), 'User password. Must be at least 8 chars.')
+    ->inject('response')
+    ->inject('user')
+    ->inject('dbForProject')
+    ->inject('usage')
+    ->inject('events')
+    ->action(function (string $phone, string $password, Response $response, Document $user, Database $dbForProject, Stats $usage, Event $events) {
+
+        $isAnonymousUser = Auth::isAnonymousUser($user); // Check if request is from an anonymous account for converting
+
+        if (
+            !$isAnonymousUser &&
+            !Auth::passwordVerify($password, $user->getAttribute('password'))
+        ) { // Double check user password
+            throw new Exception('Invalid credentials', 401, Exception::USER_INVALID_CREDENTIALS);
+        }
+
+        $user
+            ->setAttribute('phone', $phone)
+            ->setAttribute('phoneVerification', false) // After this user needs to confirm phone number again
+            ->setAttribute('search', implode(' ', [$user->getId(), $user->getAttribute('name', ''), $user->getAttribute('email', ''), $phone]));
+
+        try {
+            $user = $dbForProject->updateDocument('users', $user->getId(), $user);
+        } catch (Duplicate $th) {
+            throw new Exception('Phone number already exists', 409, Exception::USER_PHONE_ALREADY_EXISTS);
+        }
+
+        $usage->setParam('users.update', 1);
+        $events->setParam('userId', $user->getId());
+
+        $response->dynamic($user, Response::MODEL_USER);
+    });
+
+App::patch('/v1/account/prefs')
+    ->desc('Update Account Preferences')
+    ->groups(['api', 'account'])
+    ->label('event', 'users.[userId].update.prefs')
+    ->label('scope', 'account')
+    ->label('audits.resource', 'user/{response.$id}')
+    ->label('sdk.auth', [APP_AUTH_TYPE_SESSION, APP_AUTH_TYPE_JWT])
+    ->label('sdk.namespace', 'account')
+    ->label('sdk.method', 'updatePrefs')
+    ->label('sdk.description', '/docs/references/account/update-prefs.md')
+    ->label('sdk.response.code', Response::STATUS_CODE_OK)
+    ->label('sdk.response.type', Response::CONTENT_TYPE_JSON)
+    ->label('sdk.response.model', Response::MODEL_USER)
+    ->param('prefs', [], new Assoc(), 'Prefs key-value JSON object.')
+    ->inject('response')
+    ->inject('user')
+    ->inject('dbForProject')
+    ->inject('usage')
+    ->inject('events')
+    ->action(function (array $prefs, Response $response, Document $user, Database $dbForProject, Stats $usage, Event $events) {
+
+        $user = $dbForProject->updateDocument('users', $user->getId(), $user->setAttribute('prefs', $prefs));
+
+        $usage->setParam('users.update', 1);
+        $events->setParam('userId', $user->getId());
+
+        $response->dynamic($user, Response::MODEL_USER);
+    });
+
+App::patch('/v1/account/status')
+    ->desc('Update Account Status')
+    ->groups(['api', 'account'])
+    ->label('event', 'users.[userId].update.status')
+    ->label('scope', 'account')
+    ->label('audits.resource', 'user/{response.$id}')
+    ->label('sdk.auth', [APP_AUTH_TYPE_SESSION, APP_AUTH_TYPE_JWT])
+    ->label('sdk.namespace', 'account')
+    ->label('sdk.method', 'updateStatus')
+    ->label('sdk.description', '/docs/references/account/update-status.md')
+    ->label('sdk.response.code', Response::STATUS_CODE_OK)
+    ->label('sdk.response.type', Response::CONTENT_TYPE_JSON)
+    ->label('sdk.response.model', Response::MODEL_USER)
+    ->inject('request')
+    ->inject('response')
+    ->inject('user')
+    ->inject('dbForProject')
+    ->inject('events')
+    ->inject('usage')
+    ->action(function (Request $request, Response $response, Document $user, Database $dbForProject, Event $events, Stats $usage) {
+
+        $user = $dbForProject->updateDocument('users', $user->getId(), $user->setAttribute('status', false));
+
+        $events
+            ->setParam('userId', $user->getId())
+            ->setPayload($response->output($user, Response::MODEL_USER));
+
+        if (!Config::getParam('domainVerification')) {
+            $response->addHeader('X-Fallback-Cookies', \json_encode([]));
+        }
+
+        $usage->setParam('users.delete', 1);
+
+        $response->dynamic($user, Response::MODEL_USER);
+    });
+
+App::delete('/v1/account/sessions/:sessionId')
+    ->desc('Delete Account Session')
+    ->groups(['api', 'account'])
+    ->label('scope', 'account')
+    ->label('event', 'users.[userId].sessions.[sessionId].delete')
+    ->label('audits.resource', 'user/{user.$id}')
+    ->label('sdk.auth', [APP_AUTH_TYPE_SESSION, APP_AUTH_TYPE_JWT])
+    ->label('sdk.namespace', 'account')
+    ->label('sdk.method', 'deleteSession')
+    ->label('sdk.description', '/docs/references/account/delete-session.md')
+    ->label('sdk.response.code', Response::STATUS_CODE_NOCONTENT)
+    ->label('sdk.response.model', Response::MODEL_NONE)
+    ->label('abuse-limit', 100)
+    ->param('sessionId', null, new UID(), 'Session ID. Use the string \'current\' to delete the current device session.')
+    ->inject('request')
+    ->inject('response')
+    ->inject('user')
+    ->inject('dbForProject')
+    ->inject('locale')
+    ->inject('events')
+    ->inject('usage')
+    ->action(function (?string $sessionId, Request $request, Response $response, Document $user, Database $dbForProject, Locale $locale, Event $events, Stats $usage) {
+
+        $protocol = $request->getProtocol();
+        $sessionId = ($sessionId === 'current')
+            ? Auth::sessionVerify($user->getAttribute('sessions'), Auth::$secret)
+            : $sessionId;
+
+        $sessions = $user->getAttribute('sessions', []);
+
+        foreach ($sessions as $key => $session) {/** @var Document $session */
+            if ($sessionId == $session->getId()) {
+                unset($sessions[$key]);
+
+                $dbForProject->deleteDocument('sessions', $session->getId());
+
+                $session->setAttribute('current', false);
+
+                if ($session->getAttribute('secret') == Auth::hash(Auth::$secret)) { // If current session delete the cookies too
+                    $session
+                        ->setAttribute('current', true)
+                        ->setAttribute('countryName', $locale->getText('countries.' . strtolower($session->getAttribute('countryCode')), $locale->getText('locale.country.unknown')))
+                    ;
+
+                    if (!Config::getParam('domainVerification')) {
+                        $response
+                            ->addHeader('X-Fallback-Cookies', \json_encode([]))
+                        ;
+                    }
+
+                    $response
+                        ->addCookie(Auth::$cookieName . '_legacy', '', \time() - 3600, '/', Config::getParam('cookieDomain'), ('https' == $protocol), true, null)
+                        ->addCookie(Auth::$cookieName, '', \time() - 3600, '/', Config::getParam('cookieDomain'), ('https' == $protocol), true, Config::getParam('cookieSamesite'))
+                    ;
+                }
+
+                $dbForProject->deleteCachedDocument('users', $user->getId());
+
+                $events
+                    ->setParam('userId', $user->getId())
+                    ->setParam('sessionId', $session->getId())
+                    ->setPayload($response->output($session, Response::MODEL_SESSION))
+                ;
+
+                $usage
+                    ->setParam('users.sessions.delete', 1)
+                    ->setParam('users.update', 1)
+                ;
+                return $response->noContent();
+            }
+        }
+
+        throw new Exception('Session not found', 404, Exception::USER_SESSION_NOT_FOUND);
+    });
+
+App::patch('/v1/account/sessions/:sessionId')
+    ->desc('Update Session (Refresh Tokens)')
+    ->groups(['api', 'account'])
+    ->label('scope', 'account')
+    ->label('event', 'users.[userId].sessions.[sessionId].update')
+    ->label('audits.resource', 'user/{response.userId}')
+    ->label('audits.userId', '{response.userId}')
+    ->label('sdk.auth', [APP_AUTH_TYPE_SESSION, APP_AUTH_TYPE_JWT])
+    ->label('sdk.namespace', 'account')
+    ->label('sdk.method', 'updateSession')
+    ->label('sdk.description', '/docs/references/account/update-session.md')
+    ->label('sdk.response.code', Response::STATUS_CODE_OK)
+    ->label('sdk.response.type', Response::CONTENT_TYPE_JSON)
+    ->label('sdk.response.model', Response::MODEL_SESSION)
+    ->label('abuse-limit', 10)
+    ->param('sessionId', null, new UID(), 'Session ID. Use the string \'current\' to update the current device session.')
+    ->inject('request')
+    ->inject('response')
+    ->inject('user')
+    ->inject('dbForProject')
+    ->inject('project')
+    ->inject('locale')
+    ->inject('events')
+    ->inject('usage')
+    ->action(function (?string $sessionId, Request $request, Response $response, Document $user, Database $dbForProject, Document $project, Locale $locale, Event $events, Stats $usage) {
+
+        $sessionId = ($sessionId === 'current')
+            ? Auth::sessionVerify($user->getAttribute('sessions'), Auth::$secret)
+            : $sessionId;
+
+        $sessions = $user->getAttribute('sessions', []);
+
+        foreach ($sessions as $key => $session) {/** @var Document $session */
+            if ($sessionId == $session->getId()) {
+                // Comment below would skip re-generation if token is still valid
+                // We decided to not include this because developer can get expiration date from the session
+                // I kept code in comment because it might become relevant in the future
+
+                // $expireAt = (int) $session->getAttribute('providerAccessTokenExpiry');
+                // if(\time() < $expireAt - 5) { // 5 seconds time-sync and networking gap, to be safe
+                //     return $response->noContent();
+                // }
+
+                $provider = $session->getAttribute('provider');
+                $refreshToken = $session->getAttribute('providerRefreshToken');
+
+                $appId = $project->getAttribute('authProviders', [])[$provider . 'Appid'] ?? '';
+                $appSecret = $project->getAttribute('authProviders', [])[$provider . 'Secret'] ?? '{}';
+
+                $className = 'Appwrite\\Auth\\OAuth2\\' . \ucfirst($provider);
+
+                if (!\class_exists($className)) {
+                    throw new Exception(Exception::PROJECT_PROVIDER_UNSUPPORTED);
+                }
+
+                $oauth2 = new $className($appId, $appSecret, '', [], []);
+
+                $oauth2->refreshTokens($refreshToken);
+
+                $session
+                    ->setAttribute('providerAccessToken', $oauth2->getAccessToken(''))
+                    ->setAttribute('providerRefreshToken', $oauth2->getRefreshToken(''))
+                    ->setAttribute('providerAccessTokenExpiry', \time() + (int) $oauth2->getAccessTokenExpiry(''));
+
+                $dbForProject->updateDocument('sessions', $sessionId, $session);
+
+                $dbForProject->deleteCachedDocument('users', $user->getId());
+
+                $events
+                    ->setParam('userId', $user->getId())
+                    ->setParam('sessionId', $session->getId())
+                    ->setPayload($response->output($session, Response::MODEL_SESSION))
+                ;
+
+                $usage
+                    ->setParam('users.sessions.update', 1)
+                    ->setParam('users.update', 1)
+                ;
+
+                return $response->dynamic($session, Response::MODEL_SESSION);
+            }
+        }
+
+        throw new Exception(Exception::USER_SESSION_NOT_FOUND);
+    });
+
+App::delete('/v1/account/sessions')
+    ->desc('Delete All Account Sessions')
+    ->groups(['api', 'account'])
+    ->label('scope', 'account')
+    ->label('event', 'users.[userId].sessions.[sessionId].delete')
+    ->label('audits.resource', 'user/{user.$id}')
+    ->label('sdk.auth', [APP_AUTH_TYPE_SESSION, APP_AUTH_TYPE_JWT])
+    ->label('sdk.namespace', 'account')
+    ->label('sdk.method', 'deleteSessions')
+    ->label('sdk.description', '/docs/references/account/delete-sessions.md')
+    ->label('sdk.response.code', Response::STATUS_CODE_NOCONTENT)
+    ->label('sdk.response.model', Response::MODEL_NONE)
+    ->label('abuse-limit', 100)
+    ->inject('request')
+    ->inject('response')
+    ->inject('user')
+    ->inject('dbForProject')
+    ->inject('locale')
+    ->inject('events')
+    ->inject('usage')
+    ->action(function (Request $request, Response $response, Document $user, Database $dbForProject, Locale $locale, Event $events, Stats $usage) {
+
+        $protocol = $request->getProtocol();
+        $sessions = $user->getAttribute('sessions', []);
+
+        foreach ($sessions as $session) {/** @var Document $session */
+            $dbForProject->deleteDocument('sessions', $session->getId());
+
+            if (!Config::getParam('domainVerification')) {
+                $response->addHeader('X-Fallback-Cookies', \json_encode([]));
+            }
+
+            $session
+                ->setAttribute('current', false)
+                ->setAttribute('countryName', $locale->getText('countries.' . strtolower($session->getAttribute('countryCode')), $locale->getText('locale.country.unknown')))
+            ;
+
+            if ($session->getAttribute('secret') == Auth::hash(Auth::$secret)) {
+                $session->setAttribute('current', true);
+
+                 // If current session delete the cookies too
+                $response
+                    ->addCookie(Auth::$cookieName . '_legacy', '', \time() - 3600, '/', Config::getParam('cookieDomain'), ('https' == $protocol), true, null)
+                    ->addCookie(Auth::$cookieName, '', \time() - 3600, '/', Config::getParam('cookieDomain'), ('https' == $protocol), true, Config::getParam('cookieSamesite'));
+
+                // Use current session for events.
+                $events->setPayload($response->output($session, Response::MODEL_SESSION));
+            }
+        }
+
+        $dbForProject->deleteCachedDocument('users', $user->getId());
+
+        $numOfSessions = count($sessions);
+
+        $events
+            ->setParam('userId', $user->getId())
+            ->setParam('sessionId', $session->getId());
+
+        $usage
+            ->setParam('users.sessions.delete', $numOfSessions)
+            ->setParam('users.update', 1)
+        ;
+
+        $response->noContent();
     });
 
 App::post('/v1/account/recovery')
