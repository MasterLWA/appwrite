--- conflicted
+++ resolved
@@ -205,13 +205,6 @@
 
         Authorization::setRole(Role::user($profile->getId())->toString());
 
-<<<<<<< HEAD
-        $session = $dbForProject->createDocument('sessions', $session->setAttribute('$permissions', [
-            Permission::read(Role::user($profile->getId())),
-            Permission::update(Role::user($profile->getId())),
-            Permission::delete(Role::user($profile->getId())),
-        ]));
-=======
         // Re-hash if not using recommended algo
         if ($profile->getAttribute('hash') !== Auth::DEFAULT_ALGO) {
             $profile
@@ -221,12 +214,14 @@
             $dbForProject->updateDocument('users', $profile->getId(), $profile);
         }
 
-        $session = $dbForProject->createDocument('sessions', $session
-            ->setAttribute('$read', ['user:' . $profile->getId()])
-            ->setAttribute('$write', ['user:' . $profile->getId()]));
->>>>>>> 5f990ecb
-
         $dbForProject->deleteCachedDocument('users', $profile->getId());
+
+        $session = $dbForProject->createDocument('sessions', $session->setAttribute('$permissions', [
+            Permission::read(Role::user($profile->getId())),
+            Permission::update(Role::user($profile->getId())),
+            Permission::delete(Role::user($profile->getId())),
+        ]));
+
 
         if (!Config::getParam('domainVerification')) {
             $response
@@ -1510,11 +1505,7 @@
     ->action(function (string $password, string $oldPassword, Response $response, Document $user, Database $dbForProject, Stats $usage, Event $events) {
 
         // Check old password only if its an existing user.
-<<<<<<< HEAD
-        if ($user->getAttribute('passwordUpdate') !== null && !Auth::passwordVerify($oldPassword, $user->getAttribute('password'))) { // Double check user password
-=======
-        if ($user->getAttribute('passwordUpdate') !== 0 && !Auth::passwordVerify($oldPassword, $user->getAttribute('password'), $user->getAttribute('hash'), $user->getAttribute('hashOptions'))) { // Double check user password
->>>>>>> 5f990ecb
+        if ($user->getAttribute('passwordUpdate') !== null && !Auth::passwordVerify($oldPassword, $user->getAttribute('password'), $user->getAttribute('hash'), $user->getAttribute('hashOptions'))) { // Double check user password
             throw new Exception(Exception::USER_INVALID_CREDENTIALS);
         }
 
