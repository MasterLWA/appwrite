<?php

use Ahc\Jwt\JWT;
use Utopia\App;
use Utopia\Exception;
use Utopia\Config\Config;
use Utopia\Validator\Assoc;
use Utopia\Validator\Text;
use Appwrite\Network\Validator\Email;
use Utopia\Validator\WhiteList;
use Appwrite\Network\Validator\Host;
use Appwrite\Network\Validator\URL;
use Utopia\Audit\Audit;
use Utopia\Audit\Adapters\MySQL as AuditAdapter;
use Appwrite\Auth\Auth;
use Appwrite\Auth\Validator\Password;
use Appwrite\Database\Database;
use Appwrite\Database\Document;
use Appwrite\Database\Exception\Duplicate;
use Appwrite\Database\Validator\UID;
use Appwrite\Database\Validator\Authorization;
use Appwrite\Detector\Detector;
use Appwrite\Template\Template;
use Appwrite\OpenSSL\OpenSSL;
use Appwrite\URL\URL as URLParser;
use Appwrite\Utopia\Response;
use Utopia\Validator\ArrayList;

$oauthDefaultSuccess = App::getEnv('_APP_HOME').'/auth/oauth2/success';
$oauthDefaultFailure = App::getEnv('_APP_HOME').'/auth/oauth2/failure';

App::post('/v1/account')
    ->desc('Create Account')
    ->groups(['api', 'account', 'auth'])
    ->label('event', 'account.create')
    ->label('scope', 'public')
<<<<<<< HEAD
    ->label('auth.type', 'emailPassword')
    ->label('sdk.platform', [APP_PLATFORM_CLIENT])
=======
    ->label('sdk.auth', [])
>>>>>>> 65f9c97e
    ->label('sdk.namespace', 'account')
    ->label('sdk.method', 'create')
    ->label('sdk.description', '/docs/references/account/create.md')
    ->label('sdk.response.code', Response::STATUS_CODE_CREATED)
    ->label('sdk.response.type', Response::CONTENT_TYPE_JSON)
    ->label('sdk.response.model', Response::MODEL_USER)
    ->label('abuse-limit', 10)
    ->param('email', '', new Email(), 'User email.')
    ->param('password', '', new Password(), 'User password. Must be between 6 to 32 chars.')
    ->param('name', '', new Text(128), 'User name. Max length: 128 chars.', true)
    ->inject('request')
    ->inject('response')
    ->inject('project')
    ->inject('projectDB')
    ->inject('audits')
    ->action(function ($email, $password, $name, $request, $response, $project, $projectDB, $audits) {
        /** @var Utopia\Swoole\Request $request */
        /** @var Appwrite\Utopia\Response $response */
        /** @var Appwrite\Database\Document $project */
        /** @var Appwrite\Database\Database $projectDB */
        /** @var Appwrite\Event\Event $audits */

        if ('console' === $project->getId()) {
            $whitlistEmails = $project->getAttribute('authWhitelistEmails');
            $whitlistIPs = $project->getAttribute('authWhitelistIPs');
            $whitlistDomains = $project->getAttribute('authWhitelistDomains');

            if (!empty($whitlistEmails) && !\in_array($email, $whitlistEmails)) {
                throw new Exception('Console registration is restricted to specific emails. Contact your administrator for more information.', 401);
            }

            if (!empty($whitlistIPs) && !\in_array($request->getIP(), $whitlistIPs)) {
                throw new Exception('Console registration is restricted to specific IPs. Contact your administrator for more information.', 401);
            }

            if (!empty($whitlistDomains) && !\in_array(\substr(\strrchr($email, '@'), 1), $whitlistDomains)) {
                throw new Exception('Console registration is restricted to specific domains. Contact your administrator for more information.', 401);
            }
        }

        $limit = $project->getAttribute('usersAuthLimit', 0);

        if ($limit !== 0) {
            $projectDB->getCollection([ // Count users
                'filters' => [
                    '$collection='.Database::SYSTEM_COLLECTION_USERS,
                ],
            ]);

            $sum = $projectDB->getSum();

            if($sum >= $limit) {
                throw new Exception('Project registration is restricted. Contact your administrator for more information.', 501);
            }
        }

        $profile = $projectDB->getCollectionFirst([ // Get user by email address
            'limit' => 1,
            'filters' => [
                '$collection='.Database::SYSTEM_COLLECTION_USERS,
                'email='.$email,
            ],
        ]);

        if (!empty($profile)) {
            throw new Exception('Account already exists', 409);
        }

        Authorization::disable();

        try {
            $user = $projectDB->createDocument([
                '$collection' => Database::SYSTEM_COLLECTION_USERS,
                '$permissions' => [
                    'read' => ['*'],
                    'write' => ['user:{self}'],
                ],
                'email' => $email,
                'emailVerification' => false,
                'status' => Auth::USER_STATUS_UNACTIVATED,
                'password' => Auth::passwordHash($password),
                'passwordUpdate' => \time(),
                'registration' => \time(),
                'reset' => false,
                'name' => $name,
            ], ['email' => $email]);
        } catch (Duplicate $th) {
            throw new Exception('Account already exists', 409);
        }

        Authorization::reset();

        Authorization::unsetRole('role:'.Auth::USER_ROLE_GUEST);
        Authorization::setRole('user:'.$user->getId());
        Authorization::setRole('role:'.Auth::USER_ROLE_MEMBER);

        if (false === $user) {
            throw new Exception('Failed saving user to DB', 500);
        }

        $audits
            ->setParam('userId', $user->getId())
            ->setParam('event', 'account.create')
            ->setParam('resource', 'users/'.$user->getId())
        ;

        $response
            ->setStatusCode(Response::STATUS_CODE_CREATED)
            ->dynamic($user, Response::MODEL_USER)
        ;
    });

App::post('/v1/account/sessions')
    ->desc('Create Account Session')
    ->groups(['api', 'account', 'auth'])
    ->label('event', 'account.sessions.create')
    ->label('scope', 'public')
<<<<<<< HEAD
    ->label('auth.type', 'emailPassword')
    ->label('sdk.platform', [APP_PLATFORM_CLIENT])
=======
    ->label('sdk.auth', [])
>>>>>>> 65f9c97e
    ->label('sdk.namespace', 'account')
    ->label('sdk.method', 'createSession')
    ->label('sdk.description', '/docs/references/account/create-session.md')
    ->label('sdk.response.code', Response::STATUS_CODE_CREATED)
    ->label('sdk.response.type', Response::CONTENT_TYPE_JSON)
    ->label('sdk.response.model', Response::MODEL_SESSION)
    ->label('abuse-limit', 10)
    ->label('abuse-key', 'url:{url},email:{param-email}')
    ->param('email', '', new Email(), 'User email.')
    ->param('password', '', new Password(), 'User password. Must be between 6 to 32 chars.')
    ->inject('request')
    ->inject('response')
    ->inject('projectDB')
    ->inject('locale')
    ->inject('geodb')
    ->inject('audits')
    ->action(function ($email, $password, $request, $response, $projectDB, $locale, $geodb, $audits) {
        /** @var Utopia\Swoole\Request $request */
        /** @var Appwrite\Utopia\Response $response */
        /** @var Appwrite\Database\Database $projectDB */
        /** @var Utopia\Locale\Locale $locale */
        /** @var MaxMind\Db\Reader $geodb */
        /** @var Appwrite\Event\Event $audits */

        $protocol = $request->getProtocol();
        $profile = $projectDB->getCollectionFirst([ // Get user by email address
            'limit' => 1,
            'filters' => [
                '$collection='.Database::SYSTEM_COLLECTION_USERS,
                'email='.$email,
            ],
        ]);

        if (false == $profile || !Auth::passwordVerify($password, $profile->getAttribute('password'))) {
            $audits
                //->setParam('userId', $profile->getId())
                ->setParam('event', 'account.sesssions.failed')
                ->setParam('resource', 'users/'.($profile ? $profile->getId() : ''))
            ;

            throw new Exception('Invalid credentials', 401); // Wrong password or username
        }

        if (Auth::USER_STATUS_BLOCKED == $profile->getAttribute('status')) { // Account is blocked
            throw new Exception('Invalid credentials. User is blocked', 401); // User is in status blocked
        }

        $detector = new Detector($request->getUserAgent('UNKNOWN'));
        $record = $geodb->get($request->getIP());
        $expiry = \time() + Auth::TOKEN_EXPIRATION_LOGIN_LONG;
        $secret = Auth::tokenGenerator();
        $session = new Document(array_merge(
            [
                '$collection' => Database::SYSTEM_COLLECTION_SESSIONS,
                '$permissions' => ['read' => ['user:'.$profile->getId()], 'write' => ['user:'.$profile->getId()]],
                'userId' => $profile->getId(),
                'provider' => Auth::SESSION_PROVIDER_EMAIL,
                'providerUid' => $email,
                'secret' => Auth::hash($secret), // One way hash encryption to protect DB leak
                'expire' => $expiry,
                'userAgent' => $request->getUserAgent('UNKNOWN'),
                'ip' => $request->getIP(),
                'countryCode' => ($record) ? \strtolower($record['country']['iso_code']) : '--',
            ], $detector->getOS(), $detector->getClient(), $detector->getDevice()
        ));

        Authorization::setRole('user:'.$profile->getId());

        $session = $projectDB->createDocument($session->getArrayCopy());

        if (false === $session) {
            throw new Exception('Failed saving session to DB', 500);
        }

        $profile->setAttribute('sessions', $session, Document::SET_TYPE_APPEND);

        $profile = $projectDB->updateDocument($profile->getArrayCopy());

        if (false === $profile) {
            throw new Exception('Failed saving user to DB', 500);
        }
        
        $audits
            ->setParam('userId', $profile->getId())
            ->setParam('event', 'account.sessions.create')
            ->setParam('resource', 'users/'.$profile->getId())
        ;

        if (!Config::getParam('domainVerification')) {
            $response
                ->addHeader('X-Fallback-Cookies', \json_encode([Auth::$cookieName => Auth::encodeSession($profile->getId(), $secret)]))
            ;
        }
        
        $response
            ->addCookie(Auth::$cookieName.'_legacy', Auth::encodeSession($profile->getId(), $secret), $expiry, '/', Config::getParam('cookieDomain'), ('https' == $protocol), true, null)
            ->addCookie(Auth::$cookieName, Auth::encodeSession($profile->getId(), $secret), $expiry, '/', Config::getParam('cookieDomain'), ('https' == $protocol), true, Config::getParam('cookieSamesite'))
            ->setStatusCode(Response::STATUS_CODE_CREATED)
        ;

        $countries = $locale->getText('countries');

        $session
            ->setAttribute('current', true)
            ->setAttribute('countryName', (isset($countries[strtoupper($session->getAttribute('countryCode'))])) ? $countries[strtoupper($session->getAttribute('countryCode'))] : $locale->getText('locale.country.unknown'))
        ;
        
        $response->dynamic($session, Response::MODEL_SESSION);
    });

App::get('/v1/account/sessions/oauth2/:provider')
    ->desc('Create Account Session with OAuth2')
    ->groups(['api', 'account'])
    ->label('error', __DIR__.'/../../views/general/error.phtml')
    ->label('scope', 'public')
    ->label('sdk.auth', [])
    ->label('sdk.namespace', 'account')
    ->label('sdk.method', 'createOAuth2Session')
    ->label('sdk.description', '/docs/references/account/create-session-oauth2.md')
    ->label('sdk.response.code', Response::STATUS_CODE_MOVED_PERMANENTLY)
    ->label('sdk.response.type', Response::CONTENT_TYPE_HTML)
    ->label('sdk.methodType', 'webAuth')
    ->label('abuse-limit', 50)
    ->label('abuse-key', 'ip:{ip}')
    ->param('provider', '', new WhiteList(\array_keys(Config::getParam('providers')), true), 'OAuth2 Provider. Currently, supported providers are: ' . \implode(', ', \array_keys(\array_filter(Config::getParam('providers'), function($node) {return (!$node['mock']);}))).'.')
    ->param('success', $oauthDefaultSuccess, function ($clients) { return new Host($clients); }, 'URL to redirect back to your app after a successful login attempt.  Only URLs from hostnames in your project platform list are allowed. This requirement helps to prevent an [open redirect](https://cheatsheetseries.owasp.org/cheatsheets/Unvalidated_Redirects_and_Forwards_Cheat_Sheet.html) attack against your project API.', true, ['clients'])
    ->param('failure', $oauthDefaultFailure, function ($clients) { return new Host($clients); }, 'URL to redirect back to your app after a failed login attempt.  Only URLs from hostnames in your project platform list are allowed. This requirement helps to prevent an [open redirect](https://cheatsheetseries.owasp.org/cheatsheets/Unvalidated_Redirects_and_Forwards_Cheat_Sheet.html) attack against your project API.', true, ['clients'])
    ->param('scopes', [], new ArrayList(new Text(128)), 'A list of custom OAuth2 scopes. Check each provider internal docs for a list of supported scopes.', true)
    ->inject('request')
    ->inject('response')
    ->inject('project')
    ->action(function ($provider, $success, $failure, $scopes, $request, $response, $project) {
        /** @var Utopia\Swoole\Request $request */
        /** @var Appwrite\Utopia\Response $response */
        /** @var Appwrite\Database\Document $project */

        $protocol = $request->getProtocol();
        $callback = $protocol.'://'.$request->getHostname().'/v1/account/sessions/oauth2/callback/'.$provider.'/'.$project->getId();
        $appId = $project->getAttribute('usersOauth2'.\ucfirst($provider).'Appid', '');
        $appSecret = $project->getAttribute('usersOauth2'.\ucfirst($provider).'Secret', '{}');

        if (!empty($appSecret) && isset($appSecret['version'])) {
            $key = App::getEnv('_APP_OPENSSL_KEY_V'.$appSecret['version']);
            $appSecret = OpenSSL::decrypt($appSecret['data'], $appSecret['method'], $key, 0, \hex2bin($appSecret['iv']), \hex2bin($appSecret['tag']));
        }

        if (empty($appId) || empty($appSecret)) {
            throw new Exception('This provider is disabled. Please configure the provider app ID and app secret key from your '.APP_NAME.' console to continue.', 412);
        }

        $classname = 'Appwrite\\Auth\\OAuth2\\'.\ucfirst($provider);

        if (!\class_exists($classname)) {
            throw new Exception('Provider is not supported', 501);
        }

        $oauth2 = new $classname($appId, $appSecret, $callback, ['success' => $success, 'failure' => $failure], $scopes);

        $response
            ->addHeader('Cache-Control', 'no-store, no-cache, must-revalidate, max-age=0')
            ->addHeader('Pragma', 'no-cache')
            ->redirect($oauth2->getLoginURL());
    });

App::get('/v1/account/sessions/oauth2/callback/:provider/:projectId')
    ->desc('OAuth2 Callback')
    ->groups(['api', 'account'])
    ->label('error', __DIR__.'/../../views/general/error.phtml')
    ->label('scope', 'public')
    ->label('docs', false)
    ->param('projectId', '', new Text(1024), 'Project unique ID.')
    ->param('provider', '', new WhiteList(\array_keys(Config::getParam('providers')), true), 'OAuth2 provider.')
    ->param('code', '', new Text(1024), 'OAuth2 code.')
    ->param('state', '', new Text(2048), 'Login state params.', true)
    ->inject('request')
    ->inject('response')
    ->action(function ($projectId, $provider, $code, $state, $request, $response) {
        /** @var Utopia\Swoole\Request $request */
        /** @var Appwrite\Utopia\Response $response */

        $domain = $request->getHostname();
        $protocol = $request->getProtocol();
        
        $response
            ->addHeader('Cache-Control', 'no-store, no-cache, must-revalidate, max-age=0')
            ->addHeader('Pragma', 'no-cache')
            ->redirect($protocol.'://'.$domain.'/v1/account/sessions/oauth2/'.$provider.'/redirect?'
                .\http_build_query(['project' => $projectId, 'code' => $code, 'state' => $state]));
    });

App::post('/v1/account/sessions/oauth2/callback/:provider/:projectId')
    ->desc('OAuth2 Callback')
    ->groups(['api', 'account'])
    ->label('error', __DIR__.'/../../views/general/error.phtml')
    ->label('scope', 'public')
    ->label('origin', '*')
    ->label('docs', false)
    ->param('projectId', '', new Text(1024), 'Project unique ID.')
    ->param('provider', '', new WhiteList(\array_keys(Config::getParam('providers')), true), 'OAuth2 provider.')
    ->param('code', '', new Text(1024), 'OAuth2 code.')
    ->param('state', '', new Text(2048), 'Login state params.', true)
    ->inject('request')
    ->inject('response')
    ->action(function ($projectId, $provider, $code, $state, $request, $response) {
        /** @var Utopia\Swoole\Request $request */
        /** @var Appwrite\Utopia\Response $response */

        $domain = $request->getHostname();
        $protocol = $request->getProtocol();
        
        $response
            ->addHeader('Cache-Control', 'no-store, no-cache, must-revalidate, max-age=0')
            ->addHeader('Pragma', 'no-cache')
            ->redirect($protocol.'://'.$domain.'/v1/account/sessions/oauth2/'.$provider.'/redirect?'
                .\http_build_query(['project' => $projectId, 'code' => $code, 'state' => $state]));
    });

App::get('/v1/account/sessions/oauth2/:provider/redirect')
    ->desc('OAuth2 Redirect')
    ->groups(['api', 'account'])
    ->label('error', __DIR__.'/../../views/general/error.phtml')
    ->label('event', 'account.sessions.create')
    ->label('scope', 'public')
    ->label('abuse-limit', 50)
    ->label('abuse-key', 'ip:{ip}')
    ->label('docs', false)
    ->param('provider', '', new WhiteList(\array_keys(Config::getParam('providers')), true), 'OAuth2 provider.')
    ->param('code', '', new Text(1024), 'OAuth2 code.')
    ->param('state', '', new Text(2048), 'OAuth2 state params.', true)
    ->inject('request')
    ->inject('response')
    ->inject('project')
    ->inject('user')
    ->inject('projectDB')
    ->inject('geodb')
    ->inject('audits')
    ->action(function ($provider, $code, $state, $request, $response, $project, $user, $projectDB, $geodb, $audits) use ($oauthDefaultSuccess) {
        /** @var Utopia\Swoole\Request $request */
        /** @var Appwrite\Utopia\Response $response */
        /** @var Appwrite\Database\Document $project */
        /** @var Appwrite\Database\Document $user */
        /** @var Appwrite\Database\Database $projectDB */
        /** @var MaxMind\Db\Reader $geodb */
        /** @var Appwrite\Event\Event $audits */
        
        $protocol = $request->getProtocol();
        $callback = $protocol.'://'.$request->getHostname().'/v1/account/sessions/oauth2/callback/'.$provider.'/'.$project->getId();
        $defaultState = ['success' => $project->getAttribute('url', ''), 'failure' => ''];
        $validateURL = new URL();

        $appId = $project->getAttribute('usersOauth2'.\ucfirst($provider).'Appid', '');
        $appSecret = $project->getAttribute('usersOauth2'.\ucfirst($provider).'Secret', '{}');

        if (!empty($appSecret) && isset($appSecret['version'])) {
            $key = App::getEnv('_APP_OPENSSL_KEY_V'.$appSecret['version']);
            $appSecret = OpenSSL::decrypt($appSecret['data'], $appSecret['method'], $key, 0, \hex2bin($appSecret['iv']), \hex2bin($appSecret['tag']));
        }

        $classname = 'Appwrite\\Auth\\OAuth2\\'.\ucfirst($provider);

        if (!\class_exists($classname)) {
            throw new Exception('Provider is not supported', 501);
        }

        $oauth2 = new $classname($appId, $appSecret, $callback);

        if (!empty($state)) {
            try {
                $state = \array_merge($defaultState, $oauth2->parseState($state));
            } catch (\Exception $exception) {
                throw new Exception('Failed to parse login state params as passed from OAuth2 provider');
            }
        } else {
            $state = $defaultState;
        }

        if (!$validateURL->isValid($state['success'])) {
            throw new Exception('Invalid redirect URL for success login', 400);
        }

        if (!empty($state['failure']) && !$validateURL->isValid($state['failure'])) {
            throw new Exception('Invalid redirect URL for failure login', 400);
        }
        
        $state['failure'] = null;
        $accessToken = $oauth2->getAccessToken($code);

        if (empty($accessToken)) {
            if (!empty($state['failure'])) {
                $response->redirect($state['failure'], 301, 0);
            }

            throw new Exception('Failed to obtain access token');
        }

        $oauth2ID = $oauth2->getUserID($accessToken);
        
        if (empty($oauth2ID)) {
            if (!empty($state['failure'])) {
                $response->redirect($state['failure'], 301, 0);
            }

            throw new Exception('Missing ID from OAuth2 provider', 400);
        }

        $current = Auth::sessionVerify($user->getAttribute('sessions', []), Auth::$secret);

        if ($current) {
            $projectDB->deleteDocument($current); //throw new Exception('User already logged in', 401);
        }

        $user = (empty($user->getId())) ? $projectDB->getCollectionFirst([ // Get user by provider id
            'limit' => 1,
            'filters' => [
                '$collection='.Database::SYSTEM_COLLECTION_USERS,
                'sessions.provider='.$provider,
                'sessions.providerUid='.$oauth2ID
            ],
        ]) : $user;

        if (empty($user)) { // No user logged in or with OAuth2 provider ID, create new one or connect with account with same email
            $name = $oauth2->getUserName($accessToken);
            $email = $oauth2->getUserEmail($accessToken);

            $user = $projectDB->getCollectionFirst([ // Get user by provider email address
                'limit' => 1,
                'filters' => [
                    '$collection='.Database::SYSTEM_COLLECTION_USERS,
                    'email='.$email,
                ],
            ]);

            if (!$user || empty($user->getId())) { // Last option -> create the user, generate random password
                $limit = $project->getAttribute('usersAuthLimit', 0);
        
                if ($limit !== 0) {
                    $projectDB->getCollection([ // Count users
                        'filters' => [
                            '$collection='.Database::SYSTEM_COLLECTION_USERS,
                        ],
                    ]);
        
                    $sum = $projectDB->getSum();
        
                    if($sum >= $limit) {
                        throw new Exception('Project registration is restricted. Contact your administrator for more information.', 501);
                    }
                }
                
                Authorization::disable();

                try {
                    $user = $projectDB->createDocument([
                        '$collection' => Database::SYSTEM_COLLECTION_USERS,
                        '$permissions' => ['read' => ['*'], 'write' => ['user:{self}']],
                        'email' => $email,
                        'emailVerification' => true,
                        'status' => Auth::USER_STATUS_ACTIVATED, // Email should already be authenticated by OAuth2 provider
                        'password' => Auth::passwordHash(Auth::passwordGenerator()),
                        'passwordUpdate' => \time(),
                        'registration' => \time(),
                        'reset' => false,
                        'name' => $name,
                    ], ['email' => $email]);
                } catch (Duplicate $th) {
                    throw new Exception('Account already exists', 409);
                }

                Authorization::reset();

                if (false === $user) {
                    throw new Exception('Failed saving user to DB', 500);
                }
            }
        }

        if (Auth::USER_STATUS_BLOCKED == $user->getAttribute('status')) { // Account is blocked
            throw new Exception('Invalid credentials. User is blocked', 401); // User is in status blocked
        }

        // Create session token, verify user account and update OAuth2 ID and Access Token

        $detector = new Detector($request->getUserAgent('UNKNOWN'));
        $record = $geodb->get($request->getIP());
        $secret = Auth::tokenGenerator();
        $expiry = \time() + Auth::TOKEN_EXPIRATION_LOGIN_LONG;
        $session = new Document(array_merge([
            '$collection' => Database::SYSTEM_COLLECTION_SESSIONS,
            '$permissions' => ['read' => ['user:'.$user['$id']], 'write' => ['user:'.$user['$id']]],
            'userId' => $user->getId(),
            'provider' => $provider,
            'providerUid' => $oauth2ID,
            'providerToken' => $accessToken,
            'secret' => Auth::hash($secret), // One way hash encryption to protect DB leak
            'expire' => $expiry,
            'userAgent' => $request->getUserAgent('UNKNOWN'),
            'ip' => $request->getIP(),
            'countryCode' => ($record) ? \strtolower($record['country']['iso_code']) : '--',
        ], $detector->getOS(), $detector->getClient(), $detector->getDevice()));

        $isAnonymousUser = is_null($user->getAttribute('email')) && is_null($user->getAttribute('password'));

        if ($isAnonymousUser) {
            $user
                ->setAttribute('name', $oauth2->getUserName($accessToken))
                ->setAttribute('email', $oauth2->getUserEmail($accessToken))
            ;
        }

        $user
            ->setAttribute('status', Auth::USER_STATUS_ACTIVATED)
            ->setAttribute('sessions', $session, Document::SET_TYPE_APPEND)
        ;

        Authorization::setRole('user:'.$user->getId());

        $user = $projectDB->updateDocument($user->getArrayCopy());

        if (false === $user) {
            throw new Exception('Failed saving user to DB', 500);
        }

        $audits
            ->setParam('userId', $user->getId())
            ->setParam('event', 'account.sessions.create')
            ->setParam('resource', 'users/'.$user->getId())
            ->setParam('data', ['provider' => $provider])
        ;

        if (!Config::getParam('domainVerification')) {
            $response
                ->addHeader('X-Fallback-Cookies', \json_encode([Auth::$cookieName => Auth::encodeSession($user->getId(), $secret)]))
            ;
        }
        
        // Add keys for non-web platforms - TODO - add verification phase to aviod session sniffing
        if (parse_url($state['success'], PHP_URL_PATH) === parse_url($oauthDefaultSuccess, PHP_URL_PATH)) {
            $state['success'] = URLParser::parse($state['success']);
            $query = URLParser::parseQuery($state['success']['query']);
            $query['project'] = $project->getId();
            $query['domain'] = Config::getParam('cookieDomain');
            $query['key'] = Auth::$cookieName;
            $query['secret'] = Auth::encodeSession($user->getId(), $secret);
            $state['success']['query'] = URLParser::unparseQuery($query);
            $state['success'] = URLParser::unparse($state['success']);
        }

        $response
            ->addHeader('Cache-Control', 'no-store, no-cache, must-revalidate, max-age=0')
            ->addHeader('Pragma', 'no-cache')
            ->addCookie(Auth::$cookieName.'_legacy', Auth::encodeSession($user->getId(), $secret), $expiry, '/', Config::getParam('cookieDomain'), ('https' == $protocol), true, null)
            ->addCookie(Auth::$cookieName, Auth::encodeSession($user->getId(), $secret), $expiry, '/', Config::getParam('cookieDomain'), ('https' == $protocol), true, Config::getParam('cookieSamesite'))
            ->redirect($state['success'])
        ;
    });

App::post('/v1/account/sessions/anonymous')
    ->desc('Create Anonymous Session')
    ->groups(['api', 'account', 'auth'])
    ->label('event', 'account.sessions.create')
    ->label('scope', 'public')
<<<<<<< HEAD
    ->label('auth.type', 'anonymous')
    ->label('sdk.platform', [APP_PLATFORM_CLIENT])
=======
    ->label('sdk.auth', [])
>>>>>>> 65f9c97e
    ->label('sdk.namespace', 'account')
    ->label('sdk.method', 'createAnonymousSession')
    ->label('sdk.description', '/docs/references/account/create-session-anonymous.md')
    ->label('sdk.response.code', Response::STATUS_CODE_CREATED)
    ->label('sdk.response.type', Response::CONTENT_TYPE_JSON)
    ->label('sdk.response.model', Response::MODEL_SESSION)
    ->label('abuse-limit', 50)
    ->label('abuse-key', 'ip:{ip}')
    ->inject('request')
    ->inject('response')
    ->inject('locale')
    ->inject('user')
    ->inject('project')
    ->inject('projectDB')
    ->inject('geodb')
    ->inject('audits')
    ->action(function ($request, $response, $locale, $user, $project, $projectDB, $geodb, $audits) {
        /** @var Utopia\Swoole\Request $request */
        /** @var Appwrite\Utopia\Response $response */
        /** @var Utopia\Locale\Locale $locale */
        /** @var Appwrite\Database\Document $user */
        /** @var Appwrite\Database\Document $project */
        /** @var Appwrite\Database\Database $projectDB */
        /** @var MaxMind\Db\Reader $geodb */
        /** @var Appwrite\Event\Event $audits */

        $protocol = $request->getProtocol();

        if ($user->getId() || 'console' === $project->getId()) {
            throw new Exception('Failed to create anonymous user.', 401);
        }

        $limit = $project->getAttribute('usersAuthLimit', 0);

        if ($limit !== 0) {
            $projectDB->getCollection([ // Count users
                'filters' => [
                    '$collection='.Database::SYSTEM_COLLECTION_USERS,
                ],
            ]);

            $sum = $projectDB->getSum();

            if($sum >= $limit) {
                throw new Exception('Project registration is restricted. Contact your administrator for more information.', 501);
            }
        }

        Authorization::disable();
        try {
            $user = $projectDB->createDocument([
                '$collection' => Database::SYSTEM_COLLECTION_USERS,
                '$permissions' => [
                    'read' => ['*'], 
                    'write' => ['user:{self}']
                ],
                'email' => null,
                'emailVerification' => false,
                'status' => Auth::USER_STATUS_UNACTIVATED,
                'password' => null,
                'passwordUpdate' => \time(),
                'registration' => \time(),
                'reset' => false,
                'name' => null
            ]);
        } catch (Exception $th) {
            throw new Exception('Failed saving user to DB', 500);
        }
        Authorization::reset();

        if (false === $user) {
            throw new Exception('Failed saving user to DB', 500);
        }

        // Create session token

        $detector = new Detector($request->getUserAgent('UNKNOWN'));
        $record = $geodb->get($request->getIP());
        $secret = Auth::tokenGenerator();
        $expiry = \time() + Auth::TOKEN_EXPIRATION_LOGIN_LONG;
        $session = new Document(array_merge(
            [
                '$collection' => Database::SYSTEM_COLLECTION_SESSIONS,
                '$permissions' => ['read' => ['user:' . $user['$id']], 'write' => ['user:' . $user['$id']]],
                'userId' => $user->getId(),
                'provider' => Auth::SESSION_PROVIDER_ANONYMOUS,
                'secret' => Auth::hash($secret), // One way hash encryption to protect DB leak
                'expire' => $expiry,
                'userAgent' => $request->getUserAgent('UNKNOWN'),
                'ip' => $request->getIP(),
                'countryCode' => ($record) ? \strtolower($record['country']['iso_code']) : '--',
            ],
            $detector->getOS(),
            $detector->getClient(),
            $detector->getDevice()
        ));

        $user->setAttribute('sessions', $session, Document::SET_TYPE_APPEND);

        Authorization::setRole('user:'.$user->getId());

        $user = $projectDB->updateDocument($user->getArrayCopy());

        if (false === $user) {
            throw new Exception('Failed saving user to DB', 500);
        }

        $audits
            ->setParam('userId', $user->getId())
            ->setParam('event', 'account.sessions.create')
            ->setParam('resource', 'users/'.$user->getId())
        ;

        if (!Config::getParam('domainVerification')) {
            $response
                ->addHeader('X-Fallback-Cookies', \json_encode([Auth::$cookieName => Auth::encodeSession($user->getId(), $secret)]))
            ;
        }

        $response
            ->addCookie(Auth::$cookieName.'_legacy', Auth::encodeSession($user->getId(), $secret), $expiry, '/', Config::getParam('cookieDomain'), ('https' == $protocol), true, null)
            ->addCookie(Auth::$cookieName, Auth::encodeSession($user->getId(), $secret), $expiry, '/', Config::getParam('cookieDomain'), ('https' == $protocol), true, Config::getParam('cookieSamesite'))
            ->setStatusCode(Response::STATUS_CODE_CREATED)
        ;

        $session
            ->setAttribute('current', true)
            ->setAttribute('countryName', (isset($countries[$session->getAttribute('countryCode')])) ? $countries[$session->getAttribute('countryCode')] : $locale->getText('locale.country.unknown'))
        ;

        $response->dynamic($session, Response::MODEL_SESSION);
    });

App::post('/v1/account/jwt')
    ->desc('Create Account JWT')
    ->groups(['api', 'account', 'auth'])
    ->label('scope', 'account')
<<<<<<< HEAD
    ->label('auth.type', 'jwt')
    ->label('docs', false) // Hidden for now - private beta
    ->label('sdk.platform', [APP_PLATFORM_CLIENT])
=======
    ->label('sdk.auth', [APP_AUTH_TYPE_SESSION])
>>>>>>> 65f9c97e
    ->label('sdk.namespace', 'account')
    ->label('sdk.method', 'createJWT')
    ->label('sdk.description', '/docs/references/account/create-jwt.md')
    ->label('abuse-limit', 10)
    ->label('abuse-key', 'url:{url},userId:{param-userId}')
    ->inject('response')
    ->inject('user')
    ->action(function ($response, $user) {
        /** @var Appwrite\Utopia\Response $response */
        /** @var Appwrite\Database\Document $user */
            
        $sessions = $user->getAttribute('sessions', []);
        $current = new Document();

        foreach ($sessions as $session) { 
            /** @var Appwrite\Database\Document $session */

            if ($session->getAttribute('secret') == Auth::hash(Auth::$secret)) { // If current session delete the cookies too
                $current = $session;
            }
        }

        if($current->isEmpty()) {
            throw new Exception('No valid session found', 401);
        }
        
        $jwt = new JWT(App::getEnv('_APP_OPENSSL_KEY_V1'), 'HS256', 900, 10); // Instantiate with key, algo, maxAge and leeway.

        $response
            ->setStatusCode(Response::STATUS_CODE_CREATED)
            ->dynamic(new Document(['jwt' => $jwt->encode([
                // 'uid'    => 1,
                // 'aud'    => 'http://site.com',
                // 'scopes' => ['user'],
                // 'iss'    => 'http://api.mysite.com',
                'userId' => $user->getId(),
                'sessionId' => $current->getId(),
            ])]), Response::MODEL_JWT);
    });

App::get('/v1/account')
    ->desc('Get Account')
    ->groups(['api', 'account'])
    ->label('scope', 'account')
    ->label('sdk.auth', [APP_AUTH_TYPE_SESSION, APP_AUTH_TYPE_JWT])
    ->label('sdk.namespace', 'account')
    ->label('sdk.method', 'get')
    ->label('sdk.description', '/docs/references/account/get.md')
    ->label('sdk.response.code', Response::STATUS_CODE_OK)
    ->label('sdk.response.type', Response::CONTENT_TYPE_JSON)
    ->label('sdk.response.model', Response::MODEL_USER)
    ->inject('response')
    ->inject('user')
    ->action(function ($response, $user) {
        /** @var Appwrite\Utopia\Response $response */
        /** @var Appwrite\Database\Document $user */

        $response->dynamic($user, Response::MODEL_USER);
    });

App::get('/v1/account/prefs')
    ->desc('Get Account Preferences')
    ->groups(['api', 'account'])
    ->label('scope', 'account')
    ->label('sdk.auth', [APP_AUTH_TYPE_SESSION, APP_AUTH_TYPE_JWT])
    ->label('sdk.namespace', 'account')
    ->label('sdk.method', 'getPrefs')
    ->label('sdk.description', '/docs/references/account/get-prefs.md')
    ->label('sdk.response.code', Response::STATUS_CODE_OK)
    ->label('sdk.response.type', Response::CONTENT_TYPE_JSON)
    ->label('sdk.response.model', Response::MODEL_ANY)
    ->inject('response')
    ->inject('user')
    ->action(function ($response, $user) {
        /** @var Appwrite\Utopia\Response $response */
        /** @var Appwrite\Database\Document $user */

        $prefs = $user->getAttribute('prefs', new \stdClass());

        $response->dynamic(new Document($prefs), Response::MODEL_ANY);
    });

App::get('/v1/account/sessions')
    ->desc('Get Account Sessions')
    ->groups(['api', 'account'])
    ->label('scope', 'account')
    ->label('sdk.auth', [APP_AUTH_TYPE_SESSION, APP_AUTH_TYPE_JWT])
    ->label('sdk.namespace', 'account')
    ->label('sdk.method', 'getSessions')
    ->label('sdk.description', '/docs/references/account/get-sessions.md')
    ->label('sdk.response.code', Response::STATUS_CODE_OK)
    ->label('sdk.response.type', Response::CONTENT_TYPE_JSON)
    ->label('sdk.response.model', Response::MODEL_SESSION_LIST)
    ->inject('response')
    ->inject('user')
    ->inject('locale')
    ->action(function ($response, $user, $locale) {
        /** @var Appwrite\Utopia\Response $response */
        /** @var Appwrite\Database\Document $user */
        /** @var Utopia\Locale\Locale $locale */

        $sessions = $user->getAttribute('sessions', []);
        $countries = $locale->getText('countries');
        $current = Auth::sessionVerify($sessions, Auth::$secret);

        foreach ($sessions as $key => $session) { 
            /** @var Document $session */

            $session->setAttribute('countryName', (isset($countries[strtoupper($session->getAttribute('countryCode'))]))
                ? $countries[strtoupper($session->getAttribute('countryCode'))]
                : $locale->getText('locale.country.unknown'));
            $session->setAttribute('current', ($current == $session->getId()) ? true : false);

            $sessions[$key] = $session;
        }

        $response->dynamic(new Document([
            'sum' => count($sessions),
            'sessions' => $sessions
        ]), Response::MODEL_SESSION_LIST);
    });

App::get('/v1/account/logs')
    ->desc('Get Account Logs')
    ->groups(['api', 'account'])
    ->label('scope', 'account')
    ->label('sdk.auth', [APP_AUTH_TYPE_SESSION, APP_AUTH_TYPE_JWT])
    ->label('sdk.namespace', 'account')
    ->label('sdk.method', 'getLogs')
    ->label('sdk.description', '/docs/references/account/get-logs.md')
    ->label('sdk.response.code', Response::STATUS_CODE_OK)
    ->label('sdk.response.type', Response::CONTENT_TYPE_JSON)
    ->label('sdk.response.model', Response::MODEL_LOG_LIST)
    ->inject('response')
    ->inject('register')
    ->inject('project')
    ->inject('user')
    ->inject('locale')
    ->inject('geodb')
    ->action(function ($response, $register, $project, $user, $locale, $geodb) {
        /** @var Appwrite\Utopia\Response $response */
        /** @var Appwrite\Database\Document $project */
        /** @var Appwrite\Database\Document $user */
        /** @var Utopia\Locale\Locale $locale */
        /** @var MaxMind\Db\Reader $geodb */

        $adapter = new AuditAdapter($register->get('db'));
        $adapter->setNamespace('app_'.$project->getId());

        $audit = new Audit($adapter);
        $countries = $locale->getText('countries');

        $logs = $audit->getLogsByUserAndActions($user->getId(), [
            'account.create',
            'account.delete',
            'account.update.name',
            'account.update.email',
            'account.update.password',
            'account.update.prefs',
            'account.sessions.create',
            'account.sessions.delete',
            'account.recovery.create',
            'account.recovery.update',
            'account.verification.create',
            'account.verification.update',
            'teams.membership.create',
            'teams.membership.update',
            'teams.membership.delete',
        ]);

        $output = [];

        foreach ($logs as $i => &$log) {
            $log['userAgent'] = (!empty($log['userAgent'])) ? $log['userAgent'] : 'UNKNOWN';

            $detector = new Detector($log['userAgent']);

            $output[$i] = new Document(array_merge([
                'event' => $log['event'],
                'ip' => $log['ip'],
                'time' => \strtotime($log['time']),
            ], $detector->getOS(), $detector->getClient(), $detector->getDevice()));

            $record = $geodb->get($log['ip']);

            if ($record) {
                $output[$i]['countryCode'] = (isset($countries[$record['country']['iso_code']])) ? \strtolower($record['country']['iso_code']) : '--';
                $output[$i]['countryName'] = (isset($countries[$record['country']['iso_code']])) ? $countries[$record['country']['iso_code']] : $locale->getText('locale.country.unknown');
            } else {
                $output[$i]['countryCode'] = '--';
                $output[$i]['countryName'] = $locale->getText('locale.country.unknown');
            }

        }

        $response->dynamic(new Document(['logs' => $output]), Response::MODEL_LOG_LIST);
    });

App::patch('/v1/account/name')
    ->desc('Update Account Name')
    ->groups(['api', 'account'])
    ->label('event', 'account.update.name')
    ->label('scope', 'account')
    ->label('sdk.auth', [APP_AUTH_TYPE_SESSION, APP_AUTH_TYPE_JWT])
    ->label('sdk.namespace', 'account')
    ->label('sdk.method', 'updateName')
    ->label('sdk.description', '/docs/references/account/update-name.md')
    ->label('sdk.response.code', Response::STATUS_CODE_OK)
    ->label('sdk.response.type', Response::CONTENT_TYPE_JSON)
    ->label('sdk.response.model', Response::MODEL_USER)
    ->param('name', '', new Text(128), 'User name. Max length: 128 chars.')
    ->inject('response')
    ->inject('user')
    ->inject('projectDB')
    ->inject('audits')
    ->action(function ($name, $response, $user, $projectDB, $audits) {
        /** @var Appwrite\Utopia\Response $response */
        /** @var Appwrite\Database\Document $user */
        /** @var Appwrite\Database\Database $projectDB */
        /** @var Appwrite\Event\Event $audits */

        $user = $projectDB->updateDocument(\array_merge($user->getArrayCopy(), [
            'name' => $name,
        ]));

        if (false === $user) {
            throw new Exception('Failed saving user to DB', 500);
        }

        $audits
            ->setParam('userId', $user->getId())
            ->setParam('event', 'account.update.name')
            ->setParam('resource', 'users/'.$user->getId())
        ;

        $response->dynamic($user, Response::MODEL_USER);
    });

App::patch('/v1/account/password')
    ->desc('Update Account Password')
    ->groups(['api', 'account'])
    ->label('event', 'account.update.password')
    ->label('scope', 'account')
    ->label('sdk.auth', [APP_AUTH_TYPE_SESSION, APP_AUTH_TYPE_JWT])
    ->label('sdk.namespace', 'account')
    ->label('sdk.method', 'updatePassword')
    ->label('sdk.description', '/docs/references/account/update-password.md')
    ->label('sdk.response.code', Response::STATUS_CODE_OK)
    ->label('sdk.response.type', Response::CONTENT_TYPE_JSON)
    ->label('sdk.response.model', Response::MODEL_USER)
    ->param('password', '', new Password(), 'New user password. Must be between 6 to 32 chars.')
    ->param('oldPassword', '', new Password(), 'Old user password. Must be between 6 to 32 chars.')
    ->inject('response')
    ->inject('user')
    ->inject('projectDB')
    ->inject('audits')
    ->action(function ($password, $oldPassword, $response, $user, $projectDB, $audits) {
        /** @var Appwrite\Utopia\Response $response */
        /** @var Appwrite\Database\Document $user */
        /** @var Appwrite\Database\Database $projectDB */
        /** @var Appwrite\Event\Event $audits */

        if (!Auth::passwordVerify($oldPassword, $user->getAttribute('password'))) { // Double check user password
            throw new Exception('Invalid credentials', 401);
        }

        $user = $projectDB->updateDocument(\array_merge($user->getArrayCopy(), [
            'password' => Auth::passwordHash($password),
        ]));

        if (false === $user) {
            throw new Exception('Failed saving user to DB', 500);
        }

        $audits
            ->setParam('userId', $user->getId())
            ->setParam('event', 'account.update.password')
            ->setParam('resource', 'users/'.$user->getId())
        ;

        $response->dynamic($user, Response::MODEL_USER);
    });

App::patch('/v1/account/email')
    ->desc('Update Account Email')
    ->groups(['api', 'account'])
    ->label('event', 'account.update.email')
    ->label('scope', 'account')
    ->label('sdk.auth', [APP_AUTH_TYPE_SESSION, APP_AUTH_TYPE_JWT])
    ->label('sdk.namespace', 'account')
    ->label('sdk.method', 'updateEmail')
    ->label('sdk.description', '/docs/references/account/update-email.md')
    ->label('sdk.response.code', Response::STATUS_CODE_OK)
    ->label('sdk.response.type', Response::CONTENT_TYPE_JSON)
    ->label('sdk.response.model', Response::MODEL_USER)
    ->param('email', '', new Email(), 'User email.')
    ->param('password', '', new Password(), 'User password. Must be between 6 to 32 chars.')
    ->inject('response')
    ->inject('user')
    ->inject('projectDB')
    ->inject('audits')
    ->action(function ($email, $password, $response, $user, $projectDB, $audits) {
        /** @var Appwrite\Utopia\Response $response */
        /** @var Appwrite\Database\Document $user */
        /** @var Appwrite\Database\Database $projectDB */
        /** @var Appwrite\Event\Event $audits */

        $isAnonymousUser = is_null($user->getAttribute('email')) && is_null($user->getAttribute('password')); // Check if request is from an anonymous account for converting

        if (
            !$isAnonymousUser &&
            !Auth::passwordVerify($password, $user->getAttribute('password'))
        ) { // Double check user password
            throw new Exception('Invalid credentials', 401);
        }

        $profile = $projectDB->getCollectionFirst([ // Get user by email address
            'limit' => 1,
            'filters' => [
                '$collection='.Database::SYSTEM_COLLECTION_USERS,
                'email='.$email,
            ],
        ]);

        if (!empty($profile)) {
            throw new Exception('User already registered', 400);
        }

        // TODO after this user needs to confirm mail again

        $user = $projectDB->updateDocument(\array_merge(
            $user->getArrayCopy(),
            ($isAnonymousUser ? [ 'password' => Auth::passwordHash($password) ] : []),
            [
                'email' => $email,
                'emailVerification' => false,
            ]
        ));

        if (false === $user) {
            throw new Exception('Failed saving user to DB', 500);
        }
        
        $audits
            ->setParam('userId', $user->getId())
            ->setParam('event', 'account.update.email')
            ->setParam('resource', 'users/'.$user->getId())
        ;

        $response->dynamic($user, Response::MODEL_USER);
    });

App::patch('/v1/account/prefs')
    ->desc('Update Account Preferences')
    ->groups(['api', 'account'])
    ->label('event', 'account.update.prefs')
    ->label('scope', 'account')
    ->label('sdk.auth', [APP_AUTH_TYPE_SESSION, APP_AUTH_TYPE_JWT])
    ->label('sdk.namespace', 'account')
    ->label('sdk.method', 'updatePrefs')
    ->label('sdk.description', '/docs/references/account/update-prefs.md')
    ->label('sdk.response.code', Response::STATUS_CODE_OK)
    ->label('sdk.response.type', Response::CONTENT_TYPE_JSON)
    ->label('sdk.response.model', Response::MODEL_ANY)
    ->param('prefs', [], new Assoc(), 'Prefs key-value JSON object.')
    ->inject('response')
    ->inject('user')
    ->inject('projectDB')
    ->inject('audits')
    ->action(function ($prefs, $response, $user, $projectDB, $audits) {
        /** @var Appwrite\Utopia\Response $response */
        /** @var Appwrite\Database\Document $user */
        /** @var Appwrite\Database\Database $projectDB */
        /** @var Appwrite\Event\Event $audits */
        
        $user = $projectDB->updateDocument(\array_merge($user->getArrayCopy(), [
            'prefs' => $prefs,
        ]));

        if (false === $user) {
            throw new Exception('Failed saving user to DB', 500);
        }

        $audits
            ->setParam('event', 'account.update.prefs')
            ->setParam('resource', 'users/'.$user->getId())
        ;

        $response->dynamic($user, Response::MODEL_USER);
    });

App::delete('/v1/account')
    ->desc('Delete Account')
    ->groups(['api', 'account'])
    ->label('event', 'account.delete')
    ->label('scope', 'account')
    ->label('sdk.auth', [APP_AUTH_TYPE_SESSION, APP_AUTH_TYPE_JWT])
    ->label('sdk.namespace', 'account')
    ->label('sdk.method', 'delete')
    ->label('sdk.description', '/docs/references/account/delete.md')
    ->label('sdk.response.code', Response::STATUS_CODE_NOCONTENT)
    ->label('sdk.response.model', Response::MODEL_NONE)
    ->inject('request')
    ->inject('response')
    ->inject('user')
    ->inject('projectDB')
    ->inject('audits')
    ->inject('events')
    ->action(function ($request, $response, $user, $projectDB, $audits, $events) {
        /** @var Utopia\Swoole\Request $request */
        /** @var Appwrite\Utopia\Response $response */
        /** @var Appwrite\Database\Document $user */
        /** @var Appwrite\Database\Database $projectDB */
        /** @var Appwrite\Event\Event $audits */
        /** @var Appwrite\Event\Event $events */

        $protocol = $request->getProtocol();
        $user = $projectDB->updateDocument(\array_merge($user->getArrayCopy(), [
            'status' => Auth::USER_STATUS_BLOCKED,
        ]));

        if (false === $user) {
            throw new Exception('Failed saving user to DB', 500);
        }

        //TODO delete all tokens or only current session?
        //TODO delete all user data according to GDPR. Make sure everything is backed up and backups are deleted later
        /*
         * Data to delete
         * * Tokens
         * * Memberships
         */

        $audits
            ->setParam('userId', $user->getId())
            ->setParam('event', 'account.delete')
            ->setParam('resource', 'users/'.$user->getId())
            ->setParam('data', $user->getArrayCopy())
        ;

        $events
            ->setParam('eventData', $response->output($user, Response::MODEL_USER))
        ;

        if (!Config::getParam('domainVerification')) {
            $response
                ->addHeader('X-Fallback-Cookies', \json_encode([]))
            ;
        }

        $response
            ->addCookie(Auth::$cookieName.'_legacy', '', \time() - 3600, '/', Config::getParam('cookieDomain'), ('https' == $protocol), true, null)
            ->addCookie(Auth::$cookieName, '', \time() - 3600, '/', Config::getParam('cookieDomain'), ('https' == $protocol), true, Config::getParam('cookieSamesite'))
            ->noContent()
        ;
    });

App::delete('/v1/account/sessions/:sessionId')
    ->desc('Delete Account Session')
    ->groups(['api', 'account'])
    ->label('scope', 'account')
    ->label('event', 'account.sessions.delete')
    ->label('sdk.auth', [APP_AUTH_TYPE_SESSION, APP_AUTH_TYPE_JWT])
    ->label('sdk.namespace', 'account')
    ->label('sdk.method', 'deleteSession')
    ->label('sdk.description', '/docs/references/account/delete-session.md')
    ->label('sdk.response.code', Response::STATUS_CODE_NOCONTENT)
    ->label('sdk.response.model', Response::MODEL_NONE)
    ->label('abuse-limit', 100)
    ->param('sessionId', null, new UID(), 'Session unique ID. Use the string \'current\' to delete the current device session.')
    ->inject('request')
    ->inject('response')
    ->inject('user')
    ->inject('projectDB')
    ->inject('audits')
    ->inject('events')
    ->action(function ($sessionId, $request, $response, $user, $projectDB, $audits, $events) {
        /** @var Utopia\Swoole\Request $request */
        /** @var Appwrite\Utopia\Response $response */
        /** @var Appwrite\Database\Document $user */
        /** @var Appwrite\Database\Database $projectDB */
        /** @var Appwrite\Event\Event $audits */
        /** @var Appwrite\Event\Event $events */

        $protocol = $request->getProtocol();
        $sessionId = ($sessionId === 'current')
            ? Auth::sessionVerify($user->getAttribute('sessions'), Auth::$secret)
            : $sessionId;
                
        $sessions = $user->getAttribute('sessions', []);

        foreach ($sessions as $session) { 
            /** @var Document $session */

            if (($sessionId == $session->getId())) {
                if (!$projectDB->deleteDocument($session->getId())) {
                    throw new Exception('Failed to remove token from DB', 500);
                }

                $audits
                    ->setParam('userId', $user->getId())
                    ->setParam('event', 'account.sessions.delete')
                    ->setParam('resource', '/user/'.$user->getId())
                ;

                if (!Config::getParam('domainVerification')) {
                    $response
                        ->addHeader('X-Fallback-Cookies', \json_encode([]))
                    ;
                }
                
                $session->setAttribute('current', false);

                if ($session->getAttribute('secret') == Auth::hash(Auth::$secret)) { // If current session delete the cookies too
                    $session->setAttribute('current', true);

                    $response
                        ->addCookie(Auth::$cookieName.'_legacy', '', \time() - 3600, '/', Config::getParam('cookieDomain'), ('https' == $protocol), true, null)
                        ->addCookie(Auth::$cookieName, '', \time() - 3600, '/', Config::getParam('cookieDomain'), ('https' == $protocol), true, Config::getParam('cookieSamesite'))
                    ;
                }

                $events
                    ->setParam('eventData', $response->output($session, Response::MODEL_SESSION))
                ;

                return $response->noContent();
            }
        }

        throw new Exception('Session not found', 404);
    });

App::delete('/v1/account/sessions')
    ->desc('Delete All Account Sessions')
    ->groups(['api', 'account'])
    ->label('scope', 'account')
    ->label('event', 'account.sessions.delete')
    ->label('sdk.auth', [APP_AUTH_TYPE_SESSION, APP_AUTH_TYPE_JWT])
    ->label('sdk.namespace', 'account')
    ->label('sdk.method', 'deleteSessions')
    ->label('sdk.description', '/docs/references/account/delete-sessions.md')
    ->label('sdk.response.code', Response::STATUS_CODE_NOCONTENT)
    ->label('sdk.response.model', Response::MODEL_NONE)
    ->label('abuse-limit', 100)
    ->inject('request')
    ->inject('response')
    ->inject('user')
    ->inject('projectDB')
    ->inject('audits')
    ->inject('events')
    ->action(function ($request, $response, $user, $projectDB, $audits, $events) {
        /** @var Utopia\Swoole\Request $request */
        /** @var Appwrite\Utopia\Response $response */
        /** @var Appwrite\Database\Document $user */
        /** @var Appwrite\Database\Database $projectDB */
        /** @var Appwrite\Event\Event $audits */
        /** @var Appwrite\Event\Event $events */

        $protocol = $request->getProtocol();
        $sessions = $user->getAttribute('sessions', []);

        foreach ($sessions as $session) { 
            /** @var Document $session */

            if (!$projectDB->deleteDocument($session->getId())) {
                throw new Exception('Failed to remove token from DB', 500);
            }

            $audits
                ->setParam('userId', $user->getId())
                ->setParam('event', 'account.sessions.delete')
                ->setParam('resource', '/user/'.$user->getId())
            ;

            if (!Config::getParam('domainVerification')) {
                $response
                    ->addHeader('X-Fallback-Cookies', \json_encode([]))
                ;
            }

            $session->setAttribute('current', false);

            if ($session->getAttribute('secret') == Auth::hash(Auth::$secret)) { // If current session delete the cookies too
                $session->setAttribute('current', true);
                $response
                    ->addCookie(Auth::$cookieName.'_legacy', '', \time() - 3600, '/', Config::getParam('cookieDomain'), ('https' == $protocol), true, null)
                    ->addCookie(Auth::$cookieName, '', \time() - 3600, '/', Config::getParam('cookieDomain'), ('https' == $protocol), true, Config::getParam('cookieSamesite'))
                ;
            }
        }
                    
        $events
            ->setParam('eventData', $response->output(new Document([
                'sum' => count($sessions),
                'sessions' => $sessions
            ]), Response::MODEL_SESSION_LIST))
        ;

        $response->noContent();
    });

App::post('/v1/account/recovery')
    ->desc('Create Password Recovery')
    ->groups(['api', 'account'])
    ->label('scope', 'public')
    ->label('event', 'account.recovery.create')
    ->label('sdk.auth', [APP_AUTH_TYPE_SESSION, APP_AUTH_TYPE_JWT])
    ->label('sdk.namespace', 'account')
    ->label('sdk.method', 'createRecovery')
    ->label('sdk.description', '/docs/references/account/create-recovery.md')
    ->label('sdk.response.code', Response::STATUS_CODE_CREATED)
    ->label('sdk.response.type', Response::CONTENT_TYPE_JSON)
    ->label('sdk.response.model', Response::MODEL_TOKEN)
    ->label('abuse-limit', 10)
    ->label('abuse-key', 'url:{url},email:{param-email}')
    ->param('email', '', new Email(), 'User email.')
    ->param('url', '', function ($clients) { return new Host($clients); }, 'URL to redirect the user back to your app from the recovery email. Only URLs from hostnames in your project platform list are allowed. This requirement helps to prevent an [open redirect](https://cheatsheetseries.owasp.org/cheatsheets/Unvalidated_Redirects_and_Forwards_Cheat_Sheet.html) attack against your project API.', false, ['clients'])
    ->inject('request')
    ->inject('response')
    ->inject('projectDB')
    ->inject('project')
    ->inject('locale')
    ->inject('mails')
    ->inject('audits')
    ->inject('events')
    ->action(function ($email, $url, $request, $response, $projectDB, $project, $locale, $mails, $audits, $events) {
        /** @var Utopia\Swoole\Request $request */
        /** @var Appwrite\Utopia\Response $response */
        /** @var Appwrite\Database\Database $projectDB */
        /** @var Appwrite\Database\Document $project */
        /** @var Utopia\Locale\Locale $locale */
        /** @var Appwrite\Event\Event $mails */
        /** @var Appwrite\Event\Event $audits */
        /** @var Appwrite\Event\Event $events */

        $isPrivilegedUser = Auth::isPrivilegedUser(Authorization::$roles);
        $isAppUser = Auth::isAppUser(Authorization::$roles);

        $profile = $projectDB->getCollectionFirst([ // Get user by email address
            'limit' => 1,
            'filters' => [
                '$collection='.Database::SYSTEM_COLLECTION_USERS,
                'email='.$email,
            ],
        ]);

        if (empty($profile)) {
            throw new Exception('User not found', 404); // TODO maybe hide this
        }

        if (Auth::USER_STATUS_BLOCKED == $profile->getAttribute('status')) { // Account is blocked
            throw new Exception('Invalid credentials. User is blocked', 401); // User is in status blocked
        }

        $secret = Auth::tokenGenerator();
        $recovery = new Document([
            '$collection' => Database::SYSTEM_COLLECTION_TOKENS,
            '$permissions' => ['read' => ['user:'.$profile->getId()], 'write' => ['user:'.$profile->getId()]],
            'userId' => $profile->getId(),
            'type' => Auth::TOKEN_TYPE_RECOVERY,
            'secret' => Auth::hash($secret), // One way hash encryption to protect DB leak
            'expire' => \time() + Auth::TOKEN_EXPIRATION_RECOVERY,
            'userAgent' => $request->getUserAgent('UNKNOWN'),
            'ip' => $request->getIP(),
        ]);
            
        Authorization::setRole('user:'.$profile->getId());

        $recovery = $projectDB->createDocument($recovery->getArrayCopy());

        if (false === $recovery) {
            throw new Exception('Failed saving recovery to DB', 500);
        }

        $profile->setAttribute('tokens', $recovery, Document::SET_TYPE_APPEND);

        $profile = $projectDB->updateDocument($profile->getArrayCopy());

        if (false === $profile) {
            throw new Exception('Failed to save user to DB', 500);
        }

        $url = Template::parseURL($url);
        $url['query'] = Template::mergeQuery(((isset($url['query'])) ? $url['query'] : ''), ['userId' => $profile->getId(), 'secret' => $secret]);
        $url = Template::unParseURL($url);

        $body = new Template(__DIR__.'/../../config/locale/templates/email-base.tpl');
        $content = new Template(__DIR__.'/../../config/locale/translations/templates/'.$locale->getText('account.emails.recovery.body'));
        $cta = new Template(__DIR__.'/../../config/locale/templates/email-cta.tpl');

        $body
            ->setParam('{{content}}', $content->render())
            ->setParam('{{cta}}', $cta->render())
            ->setParam('{{title}}', $locale->getText('account.emails.recovery.title'))
            ->setParam('{{direction}}', $locale->getText('settings.direction'))
            ->setParam('{{project}}', $project->getAttribute('name', ['[APP-NAME]']))
            ->setParam('{{name}}', $profile->getAttribute('name'))
            ->setParam('{{redirect}}', $url)
            ->setParam('{{bg-body}}', '#f6f6f6')
            ->setParam('{{bg-content}}', '#ffffff')
            ->setParam('{{bg-cta}}', '#3498db')
            ->setParam('{{bg-cta-hover}}', '#34495e')
            ->setParam('{{text-content}}', '#000000')
            ->setParam('{{text-cta}}', '#ffffff')
        ;

        $mails
            ->setParam('event', 'account.recovery.create')
            ->setParam('from', ($project->getId() === 'console') ? '' : \sprintf($locale->getText('account.emails.team'), $project->getAttribute('name')))
            ->setParam('recipient', $profile->getAttribute('email', ''))
            ->setParam('name', $profile->getAttribute('name', ''))
            ->setParam('subject', $locale->getText('account.emails.recovery.title'))
            ->setParam('body', $body->render())
            ->trigger();
        ;

        $events
            ->setParam('eventData',
                $response->output($recovery->setAttribute('secret', $secret),
                Response::MODEL_TOKEN
            ))
        ;

        $recovery  // Hide secret for clients, sp
            ->setAttribute('secret',
                ($isPrivilegedUser || $isAppUser) ? $secret : '');

        $audits
            ->setParam('userId', $profile->getId())
            ->setParam('event', 'account.recovery.create')
            ->setParam('resource', 'users/'.$profile->getId())
        ;

        $response
            ->setStatusCode(Response::STATUS_CODE_CREATED)
            ->dynamic($recovery, Response::MODEL_TOKEN)
        ;
    });

App::put('/v1/account/recovery')
    ->desc('Complete Password Recovery')
    ->groups(['api', 'account'])
    ->label('scope', 'public')
    ->label('event', 'account.recovery.update')
    ->label('sdk.auth', [APP_AUTH_TYPE_SESSION, APP_AUTH_TYPE_JWT])
    ->label('sdk.namespace', 'account')
    ->label('sdk.method', 'updateRecovery')
    ->label('sdk.description', '/docs/references/account/update-recovery.md')
    ->label('sdk.response.code', Response::STATUS_CODE_OK)
    ->label('sdk.response.type', Response::CONTENT_TYPE_JSON)
    ->label('sdk.response.model', Response::MODEL_TOKEN)
    ->label('abuse-limit', 10)
    ->label('abuse-key', 'url:{url},userId:{param-userId}')
    ->param('userId', '', new UID(), 'User account UID address.')
    ->param('secret', '', new Text(256), 'Valid reset token.')
    ->param('password', '', new Password(), 'New password. Must be between 6 to 32 chars.')
    ->param('passwordAgain', '', new Password(), 'New password again. Must be between 6 to 32 chars.')
    ->inject('response')
    ->inject('projectDB')
    ->inject('audits')
    ->action(function ($userId, $secret, $password, $passwordAgain, $response, $projectDB, $audits) {
        /** @var Appwrite\Utopia\Response $response */
        /** @var Appwrite\Database\Database $projectDB */
        /** @var Appwrite\Event\Event $audits */
    
        if ($password !== $passwordAgain) {
            throw new Exception('Passwords must match', 400);
        }

        $profile = $projectDB->getCollectionFirst([ // Get user by email address
            'limit' => 1,
            'filters' => [
                '$collection='.Database::SYSTEM_COLLECTION_USERS,
                '$id='.$userId,
            ],
        ]);

        if (empty($profile)) {
            throw new Exception('User not found', 404); // TODO maybe hide this
        }

        $recovery = Auth::tokenVerify($profile->getAttribute('tokens', []), Auth::TOKEN_TYPE_RECOVERY, $secret);

        if (!$recovery) {
            throw new Exception('Invalid recovery token', 401);
        }

        Authorization::setRole('user:'.$profile->getId());

        $profile = $projectDB->updateDocument(\array_merge($profile->getArrayCopy(), [
            'password' => Auth::passwordHash($password),
            'passwordUpdate' => \time(),
            'emailVerification' => true,
        ]));

        if (false === $profile) {
            throw new Exception('Failed saving user to DB', 500);
        }

        /**
         * We act like we're updating and validating
         *  the recovery token but actually we don't need it anymore.
         */
        if (!$projectDB->deleteDocument($recovery)) {
            throw new Exception('Failed to remove recovery from DB', 500);
        }

        $audits
            ->setParam('userId', $profile->getId())
            ->setParam('event', 'account.recovery.update')
            ->setParam('resource', 'users/'.$profile->getId())
        ;

        $recovery = $profile->search('$id', $recovery, $profile->getAttribute('tokens', []));

        $response->dynamic($recovery, Response::MODEL_TOKEN);
    });

App::post('/v1/account/verification')
    ->desc('Create Email Verification')
    ->groups(['api', 'account'])
    ->label('scope', 'account')
    ->label('event', 'account.verification.create')
    ->label('sdk.auth', [APP_AUTH_TYPE_SESSION, APP_AUTH_TYPE_JWT])
    ->label('sdk.namespace', 'account')
    ->label('sdk.method', 'createVerification')
    ->label('sdk.description', '/docs/references/account/create-verification.md')
    ->label('sdk.response.code', Response::STATUS_CODE_CREATED)
    ->label('sdk.response.type', Response::CONTENT_TYPE_JSON)
    ->label('sdk.response.model', Response::MODEL_TOKEN)
    ->label('abuse-limit', 10)
    ->label('abuse-key', 'url:{url},email:{param-email}')
    ->param('url', '', function ($clients) { return new Host($clients); }, 'URL to redirect the user back to your app from the verification email. Only URLs from hostnames in your project platform list are allowed. This requirement helps to prevent an [open redirect](https://cheatsheetseries.owasp.org/cheatsheets/Unvalidated_Redirects_and_Forwards_Cheat_Sheet.html) attack against your project API.', false, ['clients']) // TODO add built-in confirm page
    ->inject('request')
    ->inject('response')
    ->inject('project')
    ->inject('user')
    ->inject('projectDB')
    ->inject('locale')
    ->inject('audits')
    ->inject('events')
    ->inject('mails')
    ->action(function ($url, $request, $response, $project, $user, $projectDB, $locale, $audits, $events, $mails) {
        /** @var Utopia\Swoole\Request $request */
        /** @var Appwrite\Utopia\Response $response */
        /** @var Appwrite\Database\Document $project */
        /** @var Appwrite\Database\Document $user */
        /** @var Appwrite\Database\Database $projectDB */
        /** @var Utopia\Locale\Locale $locale */
        /** @var Appwrite\Event\Event $audits */
        /** @var Appwrite\Event\Event $events */
        /** @var Appwrite\Event\Event $mails */

        $isPrivilegedUser = Auth::isPrivilegedUser(Authorization::$roles);
        $isAppUser = Auth::isAppUser(Authorization::$roles);

        $verificationSecret = Auth::tokenGenerator();
        
        $verification = new Document([
            '$collection' => Database::SYSTEM_COLLECTION_TOKENS,
            '$permissions' => ['read' => ['user:'.$user->getId()], 'write' => ['user:'.$user->getId()]],
            'userId' => $user->getId(),
            'type' => Auth::TOKEN_TYPE_VERIFICATION,
            'secret' => Auth::hash($verificationSecret), // One way hash encryption to protect DB leak
            'expire' => \time() + Auth::TOKEN_EXPIRATION_CONFIRM,
            'userAgent' => $request->getUserAgent('UNKNOWN'),
            'ip' => $request->getIP(),
        ]);
            
        Authorization::setRole('user:'.$user->getId());

        $verification = $projectDB->createDocument($verification->getArrayCopy());

        if (false === $verification) {
            throw new Exception('Failed saving verification to DB', 500);
        }

        $user->setAttribute('tokens', $verification, Document::SET_TYPE_APPEND);

        $user = $projectDB->updateDocument($user->getArrayCopy());

        if (false === $user) {
            throw new Exception('Failed to save user to DB', 500);
        }
        
        $url = Template::parseURL($url);
        $url['query'] = Template::mergeQuery(((isset($url['query'])) ? $url['query'] : ''), ['userId' => $user->getId(), 'secret' => $verificationSecret]);
        $url = Template::unParseURL($url);

        $body = new Template(__DIR__.'/../../config/locale/templates/email-base.tpl');
        $content = new Template(__DIR__.'/../../config/locale/translations/templates/'.$locale->getText('account.emails.verification.body'));
        $cta = new Template(__DIR__.'/../../config/locale/templates/email-cta.tpl');

        $body
            ->setParam('{{content}}', $content->render())
            ->setParam('{{cta}}', $cta->render())
            ->setParam('{{title}}', $locale->getText('account.emails.verification.title'))
            ->setParam('{{direction}}', $locale->getText('settings.direction'))
            ->setParam('{{project}}', $project->getAttribute('name', ['[APP-NAME]']))
            ->setParam('{{name}}', $user->getAttribute('name'))
            ->setParam('{{redirect}}', $url)
            ->setParam('{{bg-body}}', '#f6f6f6')
            ->setParam('{{bg-content}}', '#ffffff')
            ->setParam('{{bg-cta}}', '#3498db')
            ->setParam('{{bg-cta-hover}}', '#34495e')
            ->setParam('{{text-content}}', '#000000')
            ->setParam('{{text-cta}}', '#ffffff')
        ;

        $mails
            ->setParam('event', 'account.verification.create')
            ->setParam('from', ($project->getId() === 'console') ? '' : \sprintf($locale->getText('account.emails.team'), $project->getAttribute('name')))
            ->setParam('recipient', $user->getAttribute('email'))
            ->setParam('name', $user->getAttribute('name'))
            ->setParam('subject', $locale->getText('account.emails.verification.title'))
            ->setParam('body', $body->render())
            ->trigger()
        ;

        $events
            ->setParam('eventData',
                $response->output($verification->setAttribute('secret', $verificationSecret),
                Response::MODEL_TOKEN
            ))
        ;

        $verification  // Hide secret for clients, sp
            ->setAttribute('secret',
                ($isPrivilegedUser || $isAppUser) ? $verificationSecret : '');

        $audits
            ->setParam('userId', $user->getId())
            ->setParam('event', 'account.verification.create')
            ->setParam('resource', 'users/'.$user->getId())
        ;

        $response
            ->setStatusCode(Response::STATUS_CODE_CREATED)
            ->dynamic($verification, Response::MODEL_TOKEN)
        ;
    });

App::put('/v1/account/verification')
    ->desc('Complete Email Verification')
    ->groups(['api', 'account'])
    ->label('scope', 'public')
    ->label('event', 'account.verification.update')
    ->label('sdk.auth', [APP_AUTH_TYPE_SESSION, APP_AUTH_TYPE_JWT])
    ->label('sdk.namespace', 'account')
    ->label('sdk.method', 'updateVerification')
    ->label('sdk.description', '/docs/references/account/update-verification.md')
    ->label('sdk.response.code', Response::STATUS_CODE_OK)
    ->label('sdk.response.type', Response::CONTENT_TYPE_JSON)
    ->label('sdk.response.model', Response::MODEL_TOKEN)
    ->label('abuse-limit', 10)
    ->label('abuse-key', 'url:{url},userId:{param-userId}')
    ->param('userId', '', new UID(), 'User unique ID.')
    ->param('secret', '', new Text(256), 'Valid verification token.')
    ->inject('response')
    ->inject('user')
    ->inject('projectDB')
    ->inject('audits')
    ->action(function ($userId, $secret, $response, $user, $projectDB, $audits) {
        /** @var Appwrite\Utopia\Response $response */
        /** @var Appwrite\Database\Document $user */
        /** @var Appwrite\Database\Database $projectDB */
        /** @var Appwrite\Event\Event $audits */

        $profile = $projectDB->getCollectionFirst([ // Get user by email address
            'limit' => 1,
            'filters' => [
                '$collection='.Database::SYSTEM_COLLECTION_USERS,
                '$id='.$userId,
            ],
        ]);

        if (empty($profile)) {
            throw new Exception('User not found', 404); // TODO maybe hide this
        }

        $verification = Auth::tokenVerify($profile->getAttribute('tokens', []), Auth::TOKEN_TYPE_VERIFICATION, $secret);

        if (!$verification) {
            throw new Exception('Invalid verification token', 401);
        }

        Authorization::setRole('user:'.$profile->getId());

        $profile = $projectDB->updateDocument(\array_merge($profile->getArrayCopy(), [
            'emailVerification' => true,
        ]));

        if (false === $profile) {
            throw new Exception('Failed saving user to DB', 500);
        }

        /**
         * We act like we're updating and validating
         *  the verification token but actually we don't need it anymore.
         */
        if (!$projectDB->deleteDocument($verification)) {
            throw new Exception('Failed to remove verification from DB', 500);
        }

        $audits
            ->setParam('userId', $profile->getId())
            ->setParam('event', 'account.verification.update')
            ->setParam('resource', 'users/'.$user->getId())
        ;

        $verification = $profile->search('$id', $verification, $profile->getAttribute('tokens', []));

        $response->dynamic($verification, Response::MODEL_TOKEN);
    });<|MERGE_RESOLUTION|>--- conflicted
+++ resolved
@@ -34,12 +34,8 @@
     ->groups(['api', 'account', 'auth'])
     ->label('event', 'account.create')
     ->label('scope', 'public')
-<<<<<<< HEAD
     ->label('auth.type', 'emailPassword')
-    ->label('sdk.platform', [APP_PLATFORM_CLIENT])
-=======
     ->label('sdk.auth', [])
->>>>>>> 65f9c97e
     ->label('sdk.namespace', 'account')
     ->label('sdk.method', 'create')
     ->label('sdk.description', '/docs/references/account/create.md')
@@ -157,12 +153,8 @@
     ->groups(['api', 'account', 'auth'])
     ->label('event', 'account.sessions.create')
     ->label('scope', 'public')
-<<<<<<< HEAD
     ->label('auth.type', 'emailPassword')
-    ->label('sdk.platform', [APP_PLATFORM_CLIENT])
-=======
     ->label('sdk.auth', [])
->>>>>>> 65f9c97e
     ->label('sdk.namespace', 'account')
     ->label('sdk.method', 'createSession')
     ->label('sdk.description', '/docs/references/account/create-session.md')
@@ -624,12 +616,8 @@
     ->groups(['api', 'account', 'auth'])
     ->label('event', 'account.sessions.create')
     ->label('scope', 'public')
-<<<<<<< HEAD
     ->label('auth.type', 'anonymous')
-    ->label('sdk.platform', [APP_PLATFORM_CLIENT])
-=======
     ->label('sdk.auth', [])
->>>>>>> 65f9c97e
     ->label('sdk.namespace', 'account')
     ->label('sdk.method', 'createAnonymousSession')
     ->label('sdk.description', '/docs/references/account/create-session-anonymous.md')
@@ -767,13 +755,8 @@
     ->desc('Create Account JWT')
     ->groups(['api', 'account', 'auth'])
     ->label('scope', 'account')
-<<<<<<< HEAD
     ->label('auth.type', 'jwt')
-    ->label('docs', false) // Hidden for now - private beta
-    ->label('sdk.platform', [APP_PLATFORM_CLIENT])
-=======
     ->label('sdk.auth', [APP_AUTH_TYPE_SESSION])
->>>>>>> 65f9c97e
     ->label('sdk.namespace', 'account')
     ->label('sdk.method', 'createJWT')
     ->label('sdk.description', '/docs/references/account/create-jwt.md')
