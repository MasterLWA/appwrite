--- conflicted
+++ resolved
@@ -1006,18 +1006,8 @@
             throw new Exception('Invalid credentials', 401);
         }
 
-<<<<<<< HEAD
-        $profile = $dbForInternal->findFirst('users', [new Query('email', Query::TYPE_EQUAL, [$email])], 1); // Get user by email address
-=======
         $email = \strtolower($email);
-        $profile = $projectDB->getCollectionFirst([ // Get user by email address
-            'limit' => 1,
-            'filters' => [
-                '$collection='.Database::SYSTEM_COLLECTION_USERS,
-                'email='.$email,
-            ],
-        ]);
->>>>>>> c74a7742
+        $profile = $dbForInternal->findFirst('users', [new Query('email', Query::TYPE_EQUAL, [\strtolower($email)])], 1); // Get user by email address
 
         if ($profile) {
             throw new Exception('User already registered', 400);
@@ -1310,20 +1300,9 @@
 
         $isPrivilegedUser = Auth::isPrivilegedUser(Authorization::$roles);
         $isAppUser = Auth::isAppUser(Authorization::$roles);
-<<<<<<< HEAD
-
+
+        $email = \strtolower($email);
         $profile = $dbForInternal->findFirst('users', [new Query('email', Query::TYPE_EQUAL, [$email])], 1); // Get user by email address
-=======
-        
-        $email = \strtolower($email);
-        $profile = $projectDB->getCollectionFirst([ // Get user by email address
-            'limit' => 1,
-            'filters' => [
-                '$collection='.Database::SYSTEM_COLLECTION_USERS,
-                'email='.$email,
-            ],
-        ]);
->>>>>>> c74a7742
 
         if (!$profile) {
             throw new Exception('User not found', 404); // TODO maybe hide this
