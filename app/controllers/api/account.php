<?php

use Ahc\Jwt\JWT;
use Appwrite\Auth\Auth;
use Appwrite\Auth\Phone;
use Appwrite\Auth\Validator\Password;
use Appwrite\Auth\Validator\Phone as ValidatorPhone;
use Appwrite\Detector\Detector;
use Appwrite\Event\Event;
use Appwrite\Event\Mail;
use Appwrite\Network\Validator\Email;
use Appwrite\Network\Validator\Host;
use Appwrite\Network\Validator\URL;
use Appwrite\OpenSSL\OpenSSL;
use Appwrite\Stats\Stats;
use Appwrite\Template\Template;
use Appwrite\URL\URL as URLParser;
use Appwrite\Utopia\Request;
use Appwrite\Utopia\Response;
use Appwrite\Utopia\Database\Validator\CustomId;
use MaxMind\Db\Reader;
use Utopia\App;
use Appwrite\Event\Audit;
use Appwrite\Event\Phone as EventPhone;
use Utopia\Audit\Audit as EventAudit;
use Utopia\Config\Config;
use Utopia\Database\Database;
use Utopia\Database\Document;
use Utopia\Database\Exception\Duplicate;
use Utopia\Database\Query;
use Utopia\Database\Validator\Authorization;
use Utopia\Database\Validator\UID;
use Utopia\Locale\Locale;
use Appwrite\Extend\Exception;
use Utopia\Validator\ArrayList;
use Utopia\Validator\Assoc;
use Utopia\Validator\Range;
use Utopia\Validator\Text;
use Utopia\Validator\WhiteList;

$oauthDefaultSuccess = '/v1/auth/oauth2/success';
$oauthDefaultFailure = '/v1/auth/oauth2/failure';

App::post('/v1/account')
    ->desc('Create Account')
    ->groups(['api', 'account', 'auth'])
    ->label('event', 'users.[userId].create')
    ->label('scope', 'public')
    ->label('auth.type', 'emailPassword')
    ->label('sdk.auth', [])
    ->label('sdk.namespace', 'account')
    ->label('sdk.method', 'create')
    ->label('sdk.description', '/docs/references/account/create.md')
    ->label('sdk.response.code', Response::STATUS_CODE_CREATED)
    ->label('sdk.response.type', Response::CONTENT_TYPE_JSON)
    ->label('sdk.response.model', Response::MODEL_ACCOUNT)
    ->label('abuse-limit', 10)
    ->param('userId', '', new CustomId(), 'Unique Id. Choose your own unique ID or pass the string "unique()" to auto generate it. Valid chars are a-z, A-Z, 0-9, period, hyphen, and underscore. Can\'t start with a special char. Max length is 36 chars.')
    ->param('email', '', new Email(), 'User email.')
    ->param('password', '', new Password(), 'User password. Must be at least 8 chars.')
    ->param('name', '', new Text(128), 'User name. Max length: 128 chars.', true)
    ->inject('request')
    ->inject('response')
    ->inject('project')
    ->inject('dbForProject')
    ->inject('audits')
    ->inject('usage')
    ->inject('events')
    ->action(function (string $userId, string $email, string $password, string $name, Request $request, Response $response, Document $project, Database $dbForProject, Audit $audits, Stats $usage, Event $events) {
        $email = \strtolower($email);
        if ('console' === $project->getId()) {
            $whitelistEmails = $project->getAttribute('authWhitelistEmails');
            $whitelistIPs = $project->getAttribute('authWhitelistIPs');

            if (!empty($whitelistEmails) && !\in_array($email, $whitelistEmails)) {
                throw new Exception(Exception::USER_EMAIL_NOT_WHITELISTED);
            }

            if (!empty($whitelistIPs) && !\in_array($request->getIP(), $whitelistIPs)) {
                throw new Exception(Exception::USER_IP_NOT_WHITELISTED);
            }
        }

        $limit = $project->getAttribute('auths', [])['limit'] ?? 0;

        if ($limit !== 0) {
            $total = $dbForProject->count('users', max: APP_LIMIT_USERS);

            if ($total >= $limit) {
                throw new Exception(Exception::USER_COUNT_EXCEEDED);
            }
        }

        try {
            $userId = $userId == 'unique()' ? $dbForProject->getId() : $userId;
            $user = Authorization::skip(fn() => $dbForProject->createDocument('users', new Document([
                '$id' => $userId,
                '$read' => ['role:all'],
                '$write' => ['user:' . $userId],
                'email' => $email,
                'emailVerification' => false,
                'status' => true,
                'password' => Auth::passwordHash($password, Auth::DEFAULT_ALGO, Auth::DEFAULT_ALGO_OPTIONS),
                'hash' => Auth::DEFAULT_ALGO,
                'hashOptions' => Auth::DEFAULT_ALGO_OPTIONS,
                'passwordUpdate' => \time(),
                'registration' => \time(),
                'reset' => false,
                'name' => $name,
                'prefs' => new \stdClass(),
                'sessions' => null,
                'tokens' => null,
                'memberships' => null,
                'search' => implode(' ', [$userId, $email, $name])
            ])));
        } catch (Duplicate $th) {
            throw new Exception(Exception::USER_ALREADY_EXISTS);
        }

        Authorization::unsetRole('role:' . Auth::USER_ROLE_GUEST);
        Authorization::setRole('user:' . $user->getId());
        Authorization::setRole('role:' . Auth::USER_ROLE_MEMBER);

        $audits
            ->setResource('user/' . $user->getId())
            ->setUser($user)
        ;

        $usage->setParam('users.create', 1);
        $events->setParam('userId', $user->getId());

        $response->setStatusCode(Response::STATUS_CODE_CREATED);
        $response->dynamic($user, Response::MODEL_ACCOUNT);
    });

App::post('/v1/account/sessions/email')
    ->alias('/v1/account/sessions')
    ->desc('Create Account Session with Email')
    ->groups(['api', 'account', 'auth'])
    ->label('event', 'users.[userId].sessions.[sessionId].create')
    ->label('scope', 'public')
    ->label('auth.type', 'emailPassword')
    ->label('sdk.auth', [])
    ->label('sdk.namespace', 'account')
    ->label('sdk.method', 'createEmailSession')
    ->label('sdk.description', '/docs/references/account/create-session-email.md')
    ->label('sdk.response.code', Response::STATUS_CODE_CREATED)
    ->label('sdk.response.type', Response::CONTENT_TYPE_JSON)
    ->label('sdk.response.model', Response::MODEL_SESSION)
    ->label('abuse-limit', 10)
    ->label('abuse-key', 'url:{url},email:{param-email}')
    ->param('email', '', new Email(), 'User email.')
    ->param('password', '', new Password(), 'User password. Must be at least 8 chars.')
    ->inject('request')
    ->inject('response')
    ->inject('dbForProject')
    ->inject('locale')
    ->inject('geodb')
    ->inject('audits')
    ->inject('usage')
    ->inject('events')
    ->action(function (string $email, string $password, Request $request, Response $response, Database $dbForProject, Locale $locale, Reader $geodb, Audit $audits, Stats $usage, Event $events) {

        $email = \strtolower($email);
        $protocol = $request->getProtocol();

        $profile = $dbForProject->findOne('users', [
            new Query('email', Query::TYPE_EQUAL, [$email])]);

<<<<<<< HEAD
        if (!$profile || !Auth::passwordVerify($password, $profile->getAttribute('password'), $profile->getAttribute('hash'), $profile->getAttribute('hashOptions'))) {
            throw new Exception('Invalid credentials', 401, Exception::USER_INVALID_CREDENTIALS); // Wrong password or username
=======
        if (!$profile || !Auth::passwordVerify($password, $profile->getAttribute('password'))) {
            throw new Exception(Exception::USER_INVALID_CREDENTIALS); // Wrong password or username
>>>>>>> d641fbb6
        }

        if (false === $profile->getAttribute('status')) { // Account is blocked
            throw new Exception(Exception::USER_BLOCKED); // User is in status blocked
        }

        $detector = new Detector($request->getUserAgent('UNKNOWN'));
        $record = $geodb->get($request->getIP());
        $expiry = \time() + Auth::TOKEN_EXPIRATION_LOGIN_LONG;
        $secret = Auth::tokenGenerator();
        $session = new Document(array_merge(
            [
                '$id' => $dbForProject->getId(),
                'userId' => $profile->getId(),
                'userInternalId' => $profile->getInternalId(),
                'provider' => Auth::SESSION_PROVIDER_EMAIL,
                'providerUid' => $email,
                'secret' => Auth::hash($secret), // One way hash encryption to protect DB leak
                'expire' => $expiry,
                'userAgent' => $request->getUserAgent('UNKNOWN'),
                'ip' => $request->getIP(),
                'countryCode' => ($record) ? \strtolower($record['country']['iso_code']) : '--',
            ],
            $detector->getOS(),
            $detector->getClient(),
            $detector->getDevice()
        ));

        Authorization::setRole('user:' . $profile->getId());

        // Re-hash if not using recommended algo
        if ($profile->getAttribute('hash') !== Auth::DEFAULT_ALGO) {
            $profile
                ->setAttribute('password', Auth::passwordHash($password, Auth::DEFAULT_ALGO, Auth::DEFAULT_ALGO_OPTIONS))
                ->setAttribute('hash', Auth::DEFAULT_ALGO)
                ->setAttribute('hashOptions', Auth::DEFAULT_ALGO_OPTIONS);
            $dbForProject->updateDocument('users', $profile->getId(), $profile);
        }

        $session = $dbForProject->createDocument('sessions', $session
            ->setAttribute('$read', ['user:' . $profile->getId()])
            ->setAttribute('$write', ['user:' . $profile->getId()]));

        $dbForProject->deleteCachedDocument('users', $profile->getId());

        $audits
            ->setResource('user/' . $profile->getId())
            ->setUser($profile)
        ;

        if (!Config::getParam('domainVerification')) {
            $response
                ->addHeader('X-Fallback-Cookies', \json_encode([Auth::$cookieName => Auth::encodeSession($profile->getId(), $secret)]))
            ;
        }

        $response
            ->addCookie(Auth::$cookieName . '_legacy', Auth::encodeSession($profile->getId(), $secret), $expiry, '/', Config::getParam('cookieDomain'), ('https' == $protocol), true, null)
            ->addCookie(Auth::$cookieName, Auth::encodeSession($profile->getId(), $secret), $expiry, '/', Config::getParam('cookieDomain'), ('https' == $protocol), true, Config::getParam('cookieSamesite'))
            ->setStatusCode(Response::STATUS_CODE_CREATED)
        ;

        $countryName = $locale->getText('countries.' . strtolower($session->getAttribute('countryCode')), $locale->getText('locale.country.unknown'));

        $session
            ->setAttribute('current', true)
            ->setAttribute('countryName', $countryName)
        ;

        $usage
            ->setParam('users.update', 1)
            ->setParam('users.sessions.create', 1)
            ->setParam('provider', 'email')
        ;

        $events
            ->setParam('userId', $profile->getId())
            ->setParam('sessionId', $session->getId())
        ;

        $response->dynamic($session, Response::MODEL_SESSION);
    });

App::get('/v1/account/sessions/oauth2/:provider')
    ->desc('Create Account Session with OAuth2')
    ->groups(['api', 'account'])
    ->label('error', __DIR__ . '/../../views/general/error.phtml')
    ->label('scope', 'public')
    ->label('sdk.auth', [])
    ->label('sdk.namespace', 'account')
    ->label('sdk.method', 'createOAuth2Session')
    ->label('sdk.description', '/docs/references/account/create-session-oauth2.md')
    ->label('sdk.response.code', Response::STATUS_CODE_MOVED_PERMANENTLY)
    ->label('sdk.response.type', Response::CONTENT_TYPE_HTML)
    ->label('sdk.methodType', 'webAuth')
    ->label('abuse-limit', 50)
    ->label('abuse-key', 'ip:{ip}')
    ->param('provider', '', new WhiteList(\array_keys(Config::getParam('providers')), true), 'OAuth2 Provider. Currently, supported providers are: ' . \implode(', ', \array_keys(\array_filter(Config::getParam('providers'), fn($node) => (!$node['mock'])))) . '.')
    ->param('success', '', fn($clients) => new Host($clients), 'URL to redirect back to your app after a successful login attempt.  Only URLs from hostnames in your project platform list are allowed. This requirement helps to prevent an [open redirect](https://cheatsheetseries.owasp.org/cheatsheets/Unvalidated_Redirects_and_Forwards_Cheat_Sheet.html) attack against your project API.', true, ['clients'])
    ->param('failure', '', fn($clients) => new Host($clients), 'URL to redirect back to your app after a failed login attempt.  Only URLs from hostnames in your project platform list are allowed. This requirement helps to prevent an [open redirect](https://cheatsheetseries.owasp.org/cheatsheets/Unvalidated_Redirects_and_Forwards_Cheat_Sheet.html) attack against your project API.', true, ['clients'])
    ->param('scopes', [], new ArrayList(new Text(APP_LIMIT_ARRAY_ELEMENT_SIZE), APP_LIMIT_ARRAY_PARAMS_SIZE), 'A list of custom OAuth2 scopes. Check each provider internal docs for a list of supported scopes. Maximum of ' . APP_LIMIT_ARRAY_PARAMS_SIZE . ' scopes are allowed, each ' . APP_LIMIT_ARRAY_ELEMENT_SIZE . ' characters long.', true)
    ->inject('request')
    ->inject('response')
    ->inject('project')
    ->action(function (string $provider, string $success, string $failure, array $scopes, Request $request, Response $response, Document $project) use ($oauthDefaultSuccess, $oauthDefaultFailure) {

        $protocol = $request->getProtocol();
        $callback = $protocol . '://' . $request->getHostname() . '/v1/account/sessions/oauth2/callback/' . $provider . '/' . $project->getId();
        $appId = $project->getAttribute('authProviders', [])[$provider . 'Appid'] ?? '';
        $appSecret = $project->getAttribute('authProviders', [])[$provider . 'Secret'] ?? '{}';

        if (!empty($appSecret) && isset($appSecret['version'])) {
            $key = App::getEnv('_APP_OPENSSL_KEY_V' . $appSecret['version']);
            $appSecret = OpenSSL::decrypt($appSecret['data'], $appSecret['method'], $key, 0, \hex2bin($appSecret['iv']), \hex2bin($appSecret['tag']));
        }

        if (empty($appId) || empty($appSecret)) {
            throw new Exception(Exception::PROJECT_PROVIDER_DISABLED, 'This provider is disabled. Please configure the provider app ID and app secret key from your ' . APP_NAME . ' console to continue.');
        }

        $className = 'Appwrite\\Auth\\OAuth2\\' . \ucfirst($provider);

        if (!\class_exists($className)) {
            throw new Exception(Exception::PROJECT_PROVIDER_UNSUPPORTED);
        }

        if (empty($success)) {
            $success = $protocol . '://' . $request->getHostname() . $oauthDefaultSuccess;
        }

        if (empty($failure)) {
            $failure = $protocol . '://' . $request->getHostname() . $oauthDefaultFailure;
        }

        $oauth2 = new $className($appId, $appSecret, $callback, ['success' => $success, 'failure' => $failure], $scopes);

        $response
            ->addHeader('Cache-Control', 'no-store, no-cache, must-revalidate, max-age=0')
            ->addHeader('Pragma', 'no-cache')
            ->redirect($oauth2->getLoginURL());
    });

App::get('/v1/account/sessions/oauth2/callback/:provider/:projectId')
    ->desc('OAuth2 Callback')
    ->groups(['api', 'account'])
    ->label('error', __DIR__ . '/../../views/general/error.phtml')
    ->label('scope', 'public')
    ->label('docs', false)
    ->param('projectId', '', new Text(1024), 'Project ID.')
    ->param('provider', '', new WhiteList(\array_keys(Config::getParam('providers')), true), 'OAuth2 provider.')
    ->param('code', '', new Text(2048), 'OAuth2 code.')
    ->param('state', '', new Text(2048), 'Login state params.', true)
    ->inject('request')
    ->inject('response')
    ->action(function (string $projectId, string $provider, string $code, string $state, Request $request, Response $response) {

        $domain = $request->getHostname();
        $protocol = $request->getProtocol();

        $response
            ->addHeader('Cache-Control', 'no-store, no-cache, must-revalidate, max-age=0')
            ->addHeader('Pragma', 'no-cache')
            ->redirect($protocol . '://' . $domain . '/v1/account/sessions/oauth2/' . $provider . '/redirect?'
                . \http_build_query(['project' => $projectId, 'code' => $code, 'state' => $state]));
    });

App::post('/v1/account/sessions/oauth2/callback/:provider/:projectId')
    ->desc('OAuth2 Callback')
    ->groups(['api', 'account'])
    ->label('error', __DIR__ . '/../../views/general/error.phtml')
    ->label('scope', 'public')
    ->label('origin', '*')
    ->label('docs', false)
    ->param('projectId', '', new Text(1024), 'Project ID.')
    ->param('provider', '', new WhiteList(\array_keys(Config::getParam('providers')), true), 'OAuth2 provider.')
    ->param('code', '', new Text(2048), 'OAuth2 code.')
    ->param('state', '', new Text(2048), 'Login state params.', true)
    ->inject('request')
    ->inject('response')
    ->action(function (string $projectId, string $provider, string $code, string $state, Request $request, Response $response) {

        $domain = $request->getHostname();
        $protocol = $request->getProtocol();

        $response
            ->addHeader('Cache-Control', 'no-store, no-cache, must-revalidate, max-age=0')
            ->addHeader('Pragma', 'no-cache')
            ->redirect($protocol . '://' . $domain . '/v1/account/sessions/oauth2/' . $provider . '/redirect?'
                . \http_build_query(['project' => $projectId, 'code' => $code, 'state' => $state]));
    });

App::get('/v1/account/sessions/oauth2/:provider/redirect')
    ->desc('OAuth2 Redirect')
    ->groups(['api', 'account'])
    ->label('error', __DIR__ . '/../../views/general/error.phtml')
    ->label('event', 'users.[userId].sessions.[sessionId].create')
    ->label('scope', 'public')
    ->label('abuse-limit', 50)
    ->label('abuse-key', 'ip:{ip}')
    ->label('docs', false)
    ->param('provider', '', new WhiteList(\array_keys(Config::getParam('providers')), true), 'OAuth2 provider.')
    ->param('code', '', new Text(2048), 'OAuth2 code.')
    ->param('state', '', new Text(2048), 'OAuth2 state params.', true)
    ->inject('request')
    ->inject('response')
    ->inject('project')
    ->inject('user')
    ->inject('dbForProject')
    ->inject('geodb')
    ->inject('audits')
    ->inject('events')
    ->inject('usage')
    ->action(function (string $provider, string $code, string $state, Request $request, Response $response, Document $project, Document $user, Database $dbForProject, Reader $geodb, Audit $audits, Event $events, Stats $usage) use ($oauthDefaultSuccess) {

        $protocol = $request->getProtocol();
        $callback = $protocol . '://' . $request->getHostname() . '/v1/account/sessions/oauth2/callback/' . $provider . '/' . $project->getId();
        $defaultState = ['success' => $project->getAttribute('url', ''), 'failure' => ''];
        $validateURL = new URL();
        $appId = $project->getAttribute('authProviders', [])[$provider . 'Appid'] ?? '';
        $appSecret = $project->getAttribute('authProviders', [])[$provider . 'Secret'] ?? '{}';

        if (!empty($appSecret) && isset($appSecret['version'])) {
            $key = App::getEnv('_APP_OPENSSL_KEY_V' . $appSecret['version']);
            $appSecret = OpenSSL::decrypt($appSecret['data'], $appSecret['method'], $key, 0, \hex2bin($appSecret['iv']), \hex2bin($appSecret['tag']));
        }

        $className = 'Appwrite\\Auth\\OAuth2\\' . \ucfirst($provider);

        if (!\class_exists($className)) {
            throw new Exception(Exception::PROJECT_PROVIDER_UNSUPPORTED);
        }

        $oauth2 = new $className($appId, $appSecret, $callback);

        if (!empty($state)) {
            try {
                $state = \array_merge($defaultState, $oauth2->parseState($state));
            } catch (\Exception$exception) {
                throw new Exception(Exception::GENERAL_SERVER_ERROR, 'Failed to parse login state params as passed from OAuth2 provider');
            }
        } else {
            $state = $defaultState;
        }

        if (!$validateURL->isValid($state['success'])) {
            throw new Exception(Exception::PROJECT_INVALID_SUCCESS_URL);
        }

        if (!empty($state['failure']) && !$validateURL->isValid($state['failure'])) {
            throw new Exception(Exception::PROJECT_INVALID_FAILURE_URL);
        }

        $state['failure'] = null;

        $accessToken = $oauth2->getAccessToken($code);
        $refreshToken = $oauth2->getRefreshToken($code);
        $accessTokenExpiry = $oauth2->getAccessTokenExpiry($code);

        if (empty($accessToken)) {
            if (!empty($state['failure'])) {
                $response->redirect($state['failure'], 301, 0);
            }

            throw new Exception(Exception::GENERAL_SERVER_ERROR, 'Failed to obtain access token');
        }

        $oauth2ID = $oauth2->getUserID($accessToken);

        if (empty($oauth2ID)) {
            if (!empty($state['failure'])) {
                $response->redirect($state['failure'], 301, 0);
            }

            throw new Exception(Exception::USER_MISSING_ID);
        }

        $sessions = $user->getAttribute('sessions', []);
        $current = Auth::sessionVerify($sessions, Auth::$secret);

        if ($current) { // Delete current session of new one.
            $currentDocument = $dbForProject->getDocument('sessions', $current);
            if (!$currentDocument->isEmpty()) {
                $dbForProject->deleteDocument('sessions', $currentDocument->getId());
                $dbForProject->deleteCachedDocument('users', $user->getId());
            }
        }

        $user = ($user->isEmpty()) ? $dbForProject->findOne('sessions', [ // Get user by provider id
            new Query('provider', QUERY::TYPE_EQUAL, [$provider]),
            new Query('providerUid', QUERY::TYPE_EQUAL, [$oauth2ID]),
        ]) : $user;

        if ($user === false || $user->isEmpty()) { // No user logged in or with OAuth2 provider ID, create new one or connect with account with same email
            $name = $oauth2->getUserName($accessToken);
            $email = $oauth2->getUserEmail($accessToken);

            /**
             * Is verified is not used yet, since we don't know after an accout is created anymore if it was verified or not.
             */
            $isVerified = $oauth2->isEmailVerified($accessToken);

            $user = $dbForProject->findOne('users', [
                new Query('email', Query::TYPE_EQUAL, [$email])]);

            if ($user === false || $user->isEmpty()) { // Last option -> create the user, generate random password
                $limit = $project->getAttribute('auths', [])['limit'] ?? 0;

                if ($limit !== 0) {
                    $total = $dbForProject->count('users', max: APP_LIMIT_USERS);

                    if ($total >= $limit) {
                        throw new Exception(Exception::USER_COUNT_EXCEEDED);
                    }
                }

                try {
                    $userId = $dbForProject->getId();
                    $user = Authorization::skip(fn() => $dbForProject->createDocument('users', new Document([
                        '$id' => $userId,
                        '$read' => ['role:all'],
                        '$write' => ['user:' . $userId],
                        'email' => $email,
                        'emailVerification' => true,
                        'status' => true, // Email should already be authenticated by OAuth2 provider
                        'password' => Auth::passwordHash(Auth::passwordGenerator(), Auth::DEFAULT_ALGO, Auth::DEFAULT_ALGO_OPTIONS),
                        'hash' => Auth::DEFAULT_ALGO,
                        'hashOptions' => Auth::DEFAULT_ALGO_OPTIONS,
                        'passwordUpdate' => 0,
                        'registration' => \time(),
                        'reset' => false,
                        'name' => $name,
                        'prefs' => new \stdClass(),
                        'sessions' => null,
                        'tokens' => null,
                        'memberships' => null,
                        'search' => implode(' ', [$userId, $email, $name])
                    ])));
                } catch (Duplicate $th) {
                    throw new Exception(Exception::USER_ALREADY_EXISTS);
                }
            }
        }

        if (false === $user->getAttribute('status')) { // Account is blocked
            throw new Exception(Exception::USER_BLOCKED); // User is in status blocked
        }

        // Create session token, verify user account and update OAuth2 ID and Access Token
        $detector = new Detector($request->getUserAgent('UNKNOWN'));
        $record = $geodb->get($request->getIP());
        $secret = Auth::tokenGenerator();
        $expiry = \time() + Auth::TOKEN_EXPIRATION_LOGIN_LONG;
        $session = new Document(array_merge([
            '$id' => $dbForProject->getId(),
            'userId' => $user->getId(),
            'userInternalId' => $user->getInternalId(),
            'provider' => $provider,
            'providerUid' => $oauth2ID,
            'providerAccessToken' => $accessToken,
            'providerRefreshToken' => $refreshToken,
            'providerAccessTokenExpiry' => \time() + (int) $accessTokenExpiry,
            'secret' => Auth::hash($secret), // One way hash encryption to protect DB leak
            'expire' => $expiry,
            'userAgent' => $request->getUserAgent('UNKNOWN'),
            'ip' => $request->getIP(),
            'countryCode' => ($record) ? \strtolower($record['country']['iso_code']) : '--',
        ], $detector->getOS(), $detector->getClient(), $detector->getDevice()));

        $isAnonymousUser = Auth::isAnonymousUser($user);

        if ($isAnonymousUser) {
            $user
                ->setAttribute('name', $oauth2->getUserName($accessToken))
                ->setAttribute('email', $oauth2->getUserEmail($accessToken))
            ;
        }

        $user
            ->setAttribute('status', true)
        ;

        Authorization::setRole('user:' . $user->getId());

        $dbForProject->updateDocument('users', $user->getId(), $user);

        $session = $dbForProject->createDocument('sessions', $session
            ->setAttribute('$read', ['user:' . $user->getId()])
            ->setAttribute('$write', ['user:' . $user->getId()]));

        $dbForProject->deleteCachedDocument('users', $user->getId());

        $audits
            ->setResource('user/' . $user->getId())
            ->setUser($user)
        ;

        $usage
            ->setParam('users.sessions.create', 1)
            ->setParam('projectId', $project->getId())
            ->setParam('provider', 'oauth2-' . $provider)
        ;

        $events
            ->setParam('userId', $user->getId())
            ->setParam('sessionId', $session->getId())
            ->setPayload($response->output($session, Response::MODEL_SESSION))
        ;

        if (!Config::getParam('domainVerification')) {
            $response->addHeader('X-Fallback-Cookies', \json_encode([Auth::$cookieName => Auth::encodeSession($user->getId(), $secret)]));
        }

        // Add keys for non-web platforms - TODO - add verification phase to aviod session sniffing
        if (parse_url($state['success'], PHP_URL_PATH) === $oauthDefaultSuccess) {
            $state['success'] = URLParser::parse($state['success']);
            $query = URLParser::parseQuery($state['success']['query']);
            $query['project'] = $project->getId();
            $query['domain'] = Config::getParam('cookieDomain');
            $query['key'] = Auth::$cookieName;
            $query['secret'] = Auth::encodeSession($user->getId(), $secret);
            $state['success']['query'] = URLParser::unparseQuery($query);
            $state['success'] = URLParser::unparse($state['success']);
        }

        $response
            ->addHeader('Cache-Control', 'no-store, no-cache, must-revalidate, max-age=0')
            ->addHeader('Pragma', 'no-cache')
            ->addCookie(Auth::$cookieName . '_legacy', Auth::encodeSession($user->getId(), $secret), $expiry, '/', Config::getParam('cookieDomain'), ('https' == $protocol), true, null)
            ->addCookie(Auth::$cookieName, Auth::encodeSession($user->getId(), $secret), $expiry, '/', Config::getParam('cookieDomain'), ('https' == $protocol), true, Config::getParam('cookieSamesite'))
            ->redirect($state['success'])
        ;
    });


App::post('/v1/account/sessions/magic-url')
    ->desc('Create Magic URL session')
    ->groups(['api', 'account'])
    ->label('scope', 'public')
    ->label('auth.type', 'magic-url')
    ->label('sdk.auth', [])
    ->label('sdk.namespace', 'account')
    ->label('sdk.method', 'createMagicURLSession')
    ->label('sdk.description', '/docs/references/account/create-magic-url-session.md')
    ->label('sdk.response.code', Response::STATUS_CODE_CREATED)
    ->label('sdk.response.type', Response::CONTENT_TYPE_JSON)
    ->label('sdk.response.model', Response::MODEL_TOKEN)
    ->label('abuse-limit', 10)
    ->label('abuse-key', 'url:{url},email:{param-email}')
    ->param('userId', '', new CustomId(), 'Unique Id. Choose your own unique ID or pass the string "unique()" to auto generate it. Valid chars are a-z, A-Z, 0-9, period, hyphen, and underscore. Can\'t start with a special char. Max length is 36 chars.')
    ->param('email', '', new Email(), 'User email.')
    ->param('url', '', fn($clients) => new Host($clients), 'URL to redirect the user back to your app from the magic URL login. Only URLs from hostnames in your project platform list are allowed. This requirement helps to prevent an [open redirect](https://cheatsheetseries.owasp.org/cheatsheets/Unvalidated_Redirects_and_Forwards_Cheat_Sheet.html) attack against your project API.', true, ['clients'])
    ->inject('request')
    ->inject('response')
    ->inject('project')
    ->inject('dbForProject')
    ->inject('locale')
    ->inject('audits')
    ->inject('events')
    ->inject('mails')
    ->action(function (string $userId, string $email, string $url, Request $request, Response $response, Document $project, Database $dbForProject, Locale $locale, Audit $audits, Event $events, Mail $mails) {

        if (empty(App::getEnv('_APP_SMTP_HOST'))) {
            throw new Exception(Exception::GENERAL_SMTP_DISABLED, 'SMTP disabled');
        }

        $roles = Authorization::getRoles();
        $isPrivilegedUser = Auth::isPrivilegedUser($roles);
        $isAppUser = Auth::isAppUser($roles);

        $user = $dbForProject->findOne('users', [new Query('email', Query::TYPE_EQUAL, [$email])]);

        if (!$user) {
            $limit = $project->getAttribute('auths', [])['limit'] ?? 0;

            if ($limit !== 0) {
                $total = $dbForProject->count('users', max: APP_LIMIT_USERS);

                if ($total >= $limit) {
                    throw new Exception(Exception::USER_COUNT_EXCEEDED);
                }
            }

            $userId = $userId == 'unique()' ? $dbForProject->getId() : $userId;

            $user = Authorization::skip(fn () => $dbForProject->createDocument('users', new Document([
                '$id' => $userId,
                '$read' => ['role:all'],
                '$write' => ['user:' . $userId],
                'email' => $email,
                'emailVerification' => false,
                'status' => true,
                'password' => null,
                'hash' => Auth::DEFAULT_ALGO,
                'hashOptions' => Auth::DEFAULT_ALGO_OPTIONS,
                'passwordUpdate' => 0,
                'registration' => \time(),
                'reset' => false,
                'prefs' => new \stdClass(),
                'sessions' => null,
                'tokens' => null,
                'memberships' => null,
                'search' => implode(' ', [$userId, $email])
            ])));
        }

        $loginSecret = Auth::tokenGenerator();

        $expire = \time() + Auth::TOKEN_EXPIRATION_CONFIRM;

        $token = new Document([
            '$id' => $dbForProject->getId(),
            'userId' => $user->getId(),
            'userInternalId' => $user->getInternalId(),
            'type' => Auth::TOKEN_TYPE_MAGIC_URL,
            'secret' => Auth::hash($loginSecret), // One way hash encryption to protect DB leak
            'expire' => $expire,
            'userAgent' => $request->getUserAgent('UNKNOWN'),
            'ip' => $request->getIP(),
        ]);

        Authorization::setRole('user:' . $user->getId());

        $token = $dbForProject->createDocument('tokens', $token
            ->setAttribute('$read', ['user:' . $user->getId()])
            ->setAttribute('$write', ['user:' . $user->getId()]));

        $dbForProject->deleteCachedDocument('users', $user->getId());

        if (empty($url)) {
            $url = $request->getProtocol() . '://' . $request->getHostname() . '/auth/magic-url';
        }

        $url = Template::parseURL($url);
        $url['query'] = Template::mergeQuery(((isset($url['query'])) ? $url['query'] : ''), ['userId' => $user->getId(), 'secret' => $loginSecret, 'expire' => $expire, 'project' => $project->getId()]);
        $url = Template::unParseURL($url);

        $mails
            ->setType(MAIL_TYPE_MAGIC_SESSION)
            ->setRecipient($user->getAttribute('email'))
            ->setUrl($url)
            ->setLocale($locale->default)
            ->trigger()
        ;

        $events->setPayload(
            $response->output(
                $token->setAttribute('secret', $loginSecret),
                Response::MODEL_TOKEN
            )
        );

        // Hide secret for clients
        $token->setAttribute('secret', ($isPrivilegedUser || $isAppUser) ? $loginSecret : '');

        $audits
            ->setResource('user/' . $user->getId())
            ->setUser($user)
        ;

        $response
            ->setStatusCode(Response::STATUS_CODE_CREATED)
            ->dynamic($token, Response::MODEL_TOKEN)
        ;
    });

App::put('/v1/account/sessions/magic-url')
    ->desc('Create Magic URL session (confirmation)')
    ->groups(['api', 'account'])
    ->label('scope', 'public')
    ->label('event', 'users.[userId].sessions.[sessionId].create')
    ->label('sdk.auth', [])
    ->label('sdk.namespace', 'account')
    ->label('sdk.method', 'updateMagicURLSession')
    ->label('sdk.description', '/docs/references/account/update-magic-url-session.md')
    ->label('sdk.response.code', Response::STATUS_CODE_OK)
    ->label('sdk.response.type', Response::CONTENT_TYPE_JSON)
    ->label('sdk.response.model', Response::MODEL_SESSION)
    ->label('abuse-limit', 10)
    ->label('abuse-key', 'url:{url},userId:{param-userId}')
    ->param('userId', '', new CustomId(), 'User ID.')
    ->param('secret', '', new Text(256), 'Valid verification token.')
    ->inject('request')
    ->inject('response')
    ->inject('dbForProject')
    ->inject('locale')
    ->inject('geodb')
    ->inject('audits')
    ->inject('events')
    ->action(function (string $userId, string $secret, Request $request, Response $response, Database $dbForProject, Locale $locale, Reader $geodb, Audit $audits, Event $events) {

        /** @var Utopia\Database\Document $user */

        $user = Authorization::skip(fn() => $dbForProject->getDocument('users', $userId));

        if ($user->isEmpty()) {
            throw new Exception(Exception::USER_NOT_FOUND);
        }

        $token = Auth::tokenVerify($user->getAttribute('tokens', []), Auth::TOKEN_TYPE_MAGIC_URL, $secret);

        if (!$token) {
            throw new Exception(Exception::USER_INVALID_TOKEN);
        }

        $detector = new Detector($request->getUserAgent('UNKNOWN'));
        $record = $geodb->get($request->getIP());
        $secret = Auth::tokenGenerator();
        $expiry = \time() + Auth::TOKEN_EXPIRATION_LOGIN_LONG;
        $session = new Document(array_merge(
            [
                '$id' => $dbForProject->getId(),
                'userId' => $user->getId(),
                'userInternalId' => $user->getInternalId(),
                'provider' => Auth::SESSION_PROVIDER_MAGIC_URL,
                'secret' => Auth::hash($secret), // One way hash encryption to protect DB leak
                'expire' => $expiry,
                'userAgent' => $request->getUserAgent('UNKNOWN'),
                'ip' => $request->getIP(),
                'countryCode' => ($record) ? \strtolower($record['country']['iso_code']) : '--',
            ],
            $detector->getOS(),
            $detector->getClient(),
            $detector->getDevice()
        ));

        Authorization::setRole('user:' . $user->getId());

        $session = $dbForProject->createDocument('sessions', $session
                ->setAttribute('$read', ['user:' . $user->getId()])
                ->setAttribute('$write', ['user:' . $user->getId()]));

        $dbForProject->deleteCachedDocument('users', $user->getId());

        $tokens = $user->getAttribute('tokens', []);

        /**
         * We act like we're updating and validating
         *  the recovery token but actually we don't need it anymore.
         */
        $dbForProject->deleteDocument('tokens', $token);
        $dbForProject->deleteCachedDocument('users', $user->getId());

        $user->setAttribute('emailVerification', true);

        $user = $dbForProject->updateDocument('users', $user->getId(), $user);

        if (false === $user) {
            throw new Exception(Exception::GENERAL_SERVER_ERROR, 'Failed saving user to DB');
        }

        $audits->setResource('user/' . $user->getId());

        $events
            ->setParam('userId', $user->getId())
            ->setParam('sessionId', $session->getId())
        ;

        if (!Config::getParam('domainVerification')) {
            $response->addHeader('X-Fallback-Cookies', \json_encode([Auth::$cookieName => Auth::encodeSession($user->getId(), $secret)]));
        }

        $protocol = $request->getProtocol();

        $response
            ->addCookie(Auth::$cookieName . '_legacy', Auth::encodeSession($user->getId(), $secret), $expiry, '/', Config::getParam('cookieDomain'), ('https' == $protocol), true, null)
            ->addCookie(Auth::$cookieName, Auth::encodeSession($user->getId(), $secret), $expiry, '/', Config::getParam('cookieDomain'), ('https' == $protocol), true, Config::getParam('cookieSamesite'))
            ->setStatusCode(Response::STATUS_CODE_CREATED)
        ;

        $countryName = $locale->getText('countries.' . strtolower($session->getAttribute('countryCode')), $locale->getText('locale.country.unknown'));

        $session
            ->setAttribute('current', true)
            ->setAttribute('countryName', $countryName)
        ;

        $response->dynamic($session, Response::MODEL_SESSION);
    });

App::post('/v1/account/sessions/phone')
    ->desc('Create Phone session')
    ->groups(['api', 'account'])
    ->label('scope', 'public')
    ->label('auth.type', 'phone')
    ->label('sdk.auth', [])
    ->label('sdk.namespace', 'account')
    ->label('sdk.method', 'createPhoneSession')
    ->label('sdk.description', '/docs/references/account/create-phone-session.md')
    ->label('sdk.response.code', Response::STATUS_CODE_CREATED)
    ->label('sdk.response.type', Response::CONTENT_TYPE_JSON)
    ->label('sdk.response.model', Response::MODEL_TOKEN)
    ->label('abuse-limit', 10)
    ->label('abuse-key', 'url:{url},email:{param-email}')
    ->param('userId', '', new CustomId(), 'Unique Id. Choose your own unique ID or pass the string "unique()" to auto generate it. Valid chars are a-z, A-Z, 0-9, period, hyphen, and underscore. Can\'t start with a special char. Max length is 36 chars.')
    ->param('number', '', new ValidatorPhone(), 'Phone number. Format this number with a leading \'+\' and a country code, e.g., +16175551212.')
    ->inject('request')
    ->inject('response')
    ->inject('project')
    ->inject('dbForProject')
    ->inject('audits')
    ->inject('events')
    ->inject('messaging')
    ->inject('phone')
    ->action(function (string $userId, string $number, Request $request, Response $response, Document $project, Database $dbForProject, Audit $audits, Event $events, EventPhone $messaging, Phone $phone) {
        if (empty(App::getEnv('_APP_PHONE_PROVIDER'))) {
            throw new Exception(Exception::GENERAL_PHONE_DISABLED, 'Phone provider not configured');
        }

        $roles = Authorization::getRoles();
        $isPrivilegedUser = Auth::isPrivilegedUser($roles);
        $isAppUser = Auth::isAppUser($roles);

        $user = $dbForProject->findOne('users', [new Query('phone', Query::TYPE_EQUAL, [$number])]);

        if (!$user) {
            $limit = $project->getAttribute('auths', [])['limit'] ?? 0;

            if ($limit !== 0) {
                $total = $dbForProject->count('users', max: APP_LIMIT_USERS);

                if ($total >= $limit) {
                    throw new Exception(Exception::USER_COUNT_EXCEEDED);
                }
            }

            $userId = $userId == 'unique()' ? $dbForProject->getId() : $userId;

            $user = Authorization::skip(fn () => $dbForProject->createDocument('users', new Document([
                '$id' => $userId,
                '$read' => ['role:all'],
                '$write' => ['user:' . $userId],
                'email' => null,
                'phone' => $number,
                'emailVerification' => false,
                'phoneVerification' => false,
                'status' => true,
                'password' => null,
                'passwordUpdate' => 0,
                'registration' => \time(),
                'reset' => false,
                'prefs' => new \stdClass(),
                'sessions' => null,
                'tokens' => null,
                'memberships' => null,
                'search' => implode(' ', [$userId, $number])
            ])));
        }

        $secret = $phone->generateSecretDigits();

        $expire = \time() + Auth::TOKEN_EXPIRATION_PHONE;

        $token = new Document([
            '$id' => $dbForProject->getId(),
            'userId' => $user->getId(),
            'userInternalId' => $user->getInternalId(),
            'type' => Auth::TOKEN_TYPE_PHONE,
            'secret' => $secret,
            'expire' => $expire,
            'userAgent' => $request->getUserAgent('UNKNOWN'),
            'ip' => $request->getIP(),
        ]);

        Authorization::setRole('user:' . $user->getId());

        $token = $dbForProject->createDocument('tokens', $token
            ->setAttribute('$read', ['user:' . $user->getId()])
            ->setAttribute('$write', ['user:' . $user->getId()]));

        $dbForProject->deleteCachedDocument('users', $user->getId());

        $messaging
            ->setRecipient($number)
            ->setMessage($secret)
            ->trigger();

        $events->setPayload(
            $response->output(
                $token->setAttribute('secret', $secret),
                Response::MODEL_TOKEN
            )
        );

        // Hide secret for clients
        $token->setAttribute('secret', ($isPrivilegedUser || $isAppUser) ? $secret : '');

        $audits
            ->setResource('user/' . $user->getId())
            ->setUser($user)
        ;

        $response
            ->setStatusCode(Response::STATUS_CODE_CREATED)
            ->dynamic($token, Response::MODEL_TOKEN)
        ;
    });

App::put('/v1/account/sessions/phone')
    ->desc('Create Phone session (confirmation)')
    ->groups(['api', 'account'])
    ->label('scope', 'public')
    ->label('event', 'users.[userId].sessions.[sessionId].create')
    ->label('sdk.auth', [])
    ->label('sdk.namespace', 'account')
    ->label('sdk.method', 'updatePhoneSession')
    ->label('sdk.description', '/docs/references/account/update-phone-session.md')
    ->label('sdk.response.code', Response::STATUS_CODE_OK)
    ->label('sdk.response.type', Response::CONTENT_TYPE_JSON)
    ->label('sdk.response.model', Response::MODEL_SESSION)
    ->label('abuse-limit', 10)
    ->label('abuse-key', 'url:{url},userId:{param-userId}')
    ->param('userId', '', new CustomId(), 'User ID.')
    ->param('secret', '', new Text(256), 'Valid verification token.')
    ->inject('request')
    ->inject('response')
    ->inject('dbForProject')
    ->inject('locale')
    ->inject('geodb')
    ->inject('audits')
    ->inject('events')
    ->action(function (string $userId, string $secret, Request $request, Response $response, Database $dbForProject, Locale $locale, Reader $geodb, Audit $audits, Event $events) {

        $user = Authorization::skip(fn() => $dbForProject->getDocument('users', $userId));

        if ($user->isEmpty()) {
            throw new Exception(Exception::USER_NOT_FOUND);
        }

        $token = Auth::phoneTokenVerify($user->getAttribute('tokens', []), $secret);

        if (!$token) {
            throw new Exception(Exception::USER_INVALID_TOKEN);
        }

        $detector = new Detector($request->getUserAgent('UNKNOWN'));
        $record = $geodb->get($request->getIP());
        $secret = Auth::tokenGenerator();
        $expiry = \time() + Auth::TOKEN_EXPIRATION_LOGIN_LONG;
        $session = new Document(array_merge(
            [
                '$id' => $dbForProject->getId(),
                'userId' => $user->getId(),
                'userInternalId' => $user->getInternalId(),
                'provider' => Auth::SESSION_PROVIDER_PHONE,
                'secret' => Auth::hash($secret), // One way hash encryption to protect DB leak
                'expire' => $expiry,
                'userAgent' => $request->getUserAgent('UNKNOWN'),
                'ip' => $request->getIP(),
                'countryCode' => ($record) ? \strtolower($record['country']['iso_code']) : '--',
            ],
            $detector->getOS(),
            $detector->getClient(),
            $detector->getDevice()
        ));

        Authorization::setRole('user:' . $user->getId());

        $session = $dbForProject->createDocument('sessions', $session
                ->setAttribute('$read', ['user:' . $user->getId()])
                ->setAttribute('$write', ['user:' . $user->getId()]));

        $dbForProject->deleteCachedDocument('users', $user->getId());

        /**
         * We act like we're updating and validating
         *  the recovery token but actually we don't need it anymore.
         */
        $dbForProject->deleteDocument('tokens', $token);
        $dbForProject->deleteCachedDocument('users', $user->getId());

        $user->setAttribute('phoneVerification', true);

        $user = $dbForProject->updateDocument('users', $user->getId(), $user);

        if (false === $user) {
            throw new Exception(Exception::GENERAL_SERVER_ERROR, 'Failed saving user to DB');
        }

        $audits->setResource('user/' . $user->getId());

        $events
            ->setParam('userId', $user->getId())
            ->setParam('sessionId', $session->getId())
        ;

        if (!Config::getParam('domainVerification')) {
            $response->addHeader('X-Fallback-Cookies', \json_encode([Auth::$cookieName => Auth::encodeSession($user->getId(), $secret)]));
        }

        $protocol = $request->getProtocol();

        $response
            ->addCookie(Auth::$cookieName . '_legacy', Auth::encodeSession($user->getId(), $secret), $expiry, '/', Config::getParam('cookieDomain'), ('https' == $protocol), true, null)
            ->addCookie(Auth::$cookieName, Auth::encodeSession($user->getId(), $secret), $expiry, '/', Config::getParam('cookieDomain'), ('https' == $protocol), true, Config::getParam('cookieSamesite'))
            ->setStatusCode(Response::STATUS_CODE_CREATED)
        ;

        $countryName = $locale->getText('countries.' . strtolower($session->getAttribute('countryCode')), $locale->getText('locale.country.unknown'));

        $session
            ->setAttribute('current', true)
            ->setAttribute('countryName', $countryName)
        ;

        $response->dynamic($session, Response::MODEL_SESSION);
    });

App::post('/v1/account/sessions/anonymous')
    ->desc('Create Anonymous Session')
    ->groups(['api', 'account', 'auth'])
    ->label('event', 'users.[userId].sessions.[sessionId].create')
    ->label('scope', 'public')
    ->label('auth.type', 'anonymous')
    ->label('sdk.auth', [])
    ->label('sdk.namespace', 'account')
    ->label('sdk.method', 'createAnonymousSession')
    ->label('sdk.description', '/docs/references/account/create-session-anonymous.md')
    ->label('sdk.response.code', Response::STATUS_CODE_CREATED)
    ->label('sdk.response.type', Response::CONTENT_TYPE_JSON)
    ->label('sdk.response.model', Response::MODEL_SESSION)
    ->label('abuse-limit', 50)
    ->label('abuse-key', 'ip:{ip}')
    ->inject('request')
    ->inject('response')
    ->inject('locale')
    ->inject('user')
    ->inject('project')
    ->inject('dbForProject')
    ->inject('geodb')
    ->inject('audits')
    ->inject('usage')
    ->inject('events')
    ->action(function (Request $request, Response $response, Locale $locale, Document $user, Document $project, Database $dbForProject, Reader $geodb, Audit $audits, Stats $usage, Event $events) {

        $protocol = $request->getProtocol();

        if ('console' === $project->getId()) {
            throw new Exception(Exception::USER_ANONYMOUS_CONSOLE_PROHIBITED, 'Failed to create anonymous user');
        }

        if (!$user->isEmpty()) {
            throw new Exception(Exception::USER_SESSION_ALREADY_EXISTS, 'Cannot create an anonymous user when logged in');
        }

        $limit = $project->getAttribute('auths', [])['limit'] ?? 0;

        if ($limit !== 0) {
            $total = $dbForProject->count('users', max: APP_LIMIT_USERS);

            if ($total >= $limit) {
                throw new Exception(Exception::USER_COUNT_EXCEEDED);
            }
        }

        $userId = $dbForProject->getId();
        $user = Authorization::skip(fn() => $dbForProject->createDocument('users', new Document([
            '$id' => $userId,
            '$read' => ['role:all'],
            '$write' => ['user:' . $userId],
            'email' => null,
            'emailVerification' => false,
            'status' => true,
            'password' => null,
            'hash' => Auth::DEFAULT_ALGO,
            'hashOptions' => Auth::DEFAULT_ALGO_OPTIONS,
            'passwordUpdate' => 0,
            'registration' => \time(),
            'reset' => false,
            'name' => null,
            'prefs' => new \stdClass(),
            'sessions' => null,
            'tokens' => null,
            'memberships' => null,
            'search' => $userId
        ])));

        // Create session token

        $detector = new Detector($request->getUserAgent('UNKNOWN'));
        $record = $geodb->get($request->getIP());
        $secret = Auth::tokenGenerator();
        $expiry = \time() + Auth::TOKEN_EXPIRATION_LOGIN_LONG;
        $session = new Document(array_merge(
            [
                '$id' => $dbForProject->getId(),
                'userId' => $user->getId(),
                'userInternalId' => $user->getInternalId(),
                'provider' => Auth::SESSION_PROVIDER_ANONYMOUS,
                'secret' => Auth::hash($secret), // One way hash encryption to protect DB leak
                'expire' => $expiry,
                'userAgent' => $request->getUserAgent('UNKNOWN'),
                'ip' => $request->getIP(),
                'countryCode' => ($record) ? \strtolower($record['country']['iso_code']) : '--',
            ],
            $detector->getOS(),
            $detector->getClient(),
            $detector->getDevice()
        ));

        Authorization::setRole('user:' . $user->getId());

        $session = $dbForProject->createDocument('sessions', $session
                ->setAttribute('$read', ['user:' . $user->getId()])
                ->setAttribute('$write', ['user:' . $user->getId()]));

        $dbForProject->deleteCachedDocument('users', $user->getId());

        $audits->setResource('user/' . $user->getId());

        $usage
            ->setParam('users.sessions.create', 1)
            ->setParam('provider', 'anonymous')
        ;

        $events
            ->setParam('userId', $user->getId())
            ->setParam('sessionId', $session->getId())
        ;

        if (!Config::getParam('domainVerification')) {
            $response->addHeader('X-Fallback-Cookies', \json_encode([Auth::$cookieName => Auth::encodeSession($user->getId(), $secret)]));
        }

        $response
            ->addCookie(Auth::$cookieName . '_legacy', Auth::encodeSession($user->getId(), $secret), $expiry, '/', Config::getParam('cookieDomain'), ('https' == $protocol), true, null)
            ->addCookie(Auth::$cookieName, Auth::encodeSession($user->getId(), $secret), $expiry, '/', Config::getParam('cookieDomain'), ('https' == $protocol), true, Config::getParam('cookieSamesite'))
            ->setStatusCode(Response::STATUS_CODE_CREATED)
        ;

        $countryName = $locale->getText('countries.' . strtolower($session->getAttribute('countryCode')), $locale->getText('locale.country.unknown'));

        $session
            ->setAttribute('current', true)
            ->setAttribute('countryName', $countryName)
        ;

        $response->dynamic($session, Response::MODEL_SESSION);
    });

App::post('/v1/account/jwt')
    ->desc('Create Account JWT')
    ->groups(['api', 'account', 'auth'])
    ->label('scope', 'account')
    ->label('auth.type', 'jwt')
    ->label('sdk.auth', [APP_AUTH_TYPE_SESSION])
    ->label('sdk.namespace', 'account')
    ->label('sdk.method', 'createJWT')
    ->label('sdk.description', '/docs/references/account/create-jwt.md')
    ->label('sdk.response.code', Response::STATUS_CODE_CREATED)
    ->label('sdk.response.type', Response::CONTENT_TYPE_JSON)
    ->label('sdk.response.model', Response::MODEL_JWT)
    ->label('abuse-limit', 100)
    ->label('abuse-key', 'url:{url},userId:{userId}')
    ->inject('response')
    ->inject('user')
    ->inject('dbForProject')
    ->action(function (Response $response, Document $user, Database $dbForProject) {


        $sessions = $user->getAttribute('sessions', []);
        $current = new Document();

        foreach ($sessions as $session) { /** @var Utopia\Database\Document $session */
            if ($session->getAttribute('secret') == Auth::hash(Auth::$secret)) { // If current session delete the cookies too
                $current = $session;
            }
        }

        if ($current->isEmpty()) {
            throw new Exception(Exception::USER_SESSION_NOT_FOUND);
        }

        $jwt = new JWT(App::getEnv('_APP_OPENSSL_KEY_V1'), 'HS256', 900, 10); // Instantiate with key, algo, maxAge and leeway.

        $response->setStatusCode(Response::STATUS_CODE_CREATED);
        $response->dynamic(new Document(['jwt' => $jwt->encode([
            // 'uid'    => 1,
            // 'aud'    => 'http://site.com',
            // 'scopes' => ['user'],
            // 'iss'    => 'http://api.mysite.com',
            'userId' => $user->getId(),
            'sessionId' => $current->getId(),
        ])]), Response::MODEL_JWT);
    });

App::get('/v1/account')
    ->desc('Get Account')
    ->groups(['api', 'account'])
    ->label('scope', 'account')
    ->label('sdk.auth', [APP_AUTH_TYPE_SESSION, APP_AUTH_TYPE_JWT])
    ->label('sdk.namespace', 'account')
    ->label('sdk.method', 'get')
    ->label('sdk.description', '/docs/references/account/get.md')
    ->label('sdk.response.code', Response::STATUS_CODE_OK)
    ->label('sdk.response.type', Response::CONTENT_TYPE_JSON)
    ->label('sdk.response.model', Response::MODEL_ACCOUNT)
    ->inject('response')
    ->inject('user')
    ->inject('usage')
    ->action(function (Response $response, Document $user, Stats $usage) {
        $usage->setParam('users.read', 1);
        $response->dynamic($user, Response::MODEL_ACCOUNT);
    });

App::get('/v1/account/prefs')
    ->desc('Get Account Preferences')
    ->groups(['api', 'account'])
    ->label('scope', 'account')
    ->label('sdk.auth', [APP_AUTH_TYPE_SESSION, APP_AUTH_TYPE_JWT])
    ->label('sdk.namespace', 'account')
    ->label('sdk.method', 'getPrefs')
    ->label('sdk.description', '/docs/references/account/get-prefs.md')
    ->label('sdk.response.code', Response::STATUS_CODE_OK)
    ->label('sdk.response.type', Response::CONTENT_TYPE_JSON)
    ->label('sdk.response.model', Response::MODEL_PREFERENCES)
    ->inject('response')
    ->inject('user')
    ->inject('usage')
    ->action(function (Response $response, Document $user, Stats $usage) {

        $prefs = $user->getAttribute('prefs', new \stdClass());

        $usage->setParam('users.read', 1);

        $response->dynamic(new Document($prefs), Response::MODEL_PREFERENCES);
    });

App::get('/v1/account/sessions')
    ->desc('Get Account Sessions')
    ->groups(['api', 'account'])
    ->label('scope', 'account')
    ->label('sdk.auth', [APP_AUTH_TYPE_SESSION, APP_AUTH_TYPE_JWT])
    ->label('sdk.namespace', 'account')
    ->label('sdk.method', 'getSessions')
    ->label('sdk.description', '/docs/references/account/get-sessions.md')
    ->label('sdk.response.code', Response::STATUS_CODE_OK)
    ->label('sdk.response.type', Response::CONTENT_TYPE_JSON)
    ->label('sdk.response.model', Response::MODEL_SESSION_LIST)
    ->inject('response')
    ->inject('user')
    ->inject('locale')
    ->inject('usage')
    ->action(function (Response $response, Document $user, Locale $locale, Stats $usage) {

        $sessions = $user->getAttribute('sessions', []);
        $current = Auth::sessionVerify($sessions, Auth::$secret);

        foreach ($sessions as $key => $session) {/** @var Document $session */
            $countryName = $locale->getText('countries.' . strtolower($session->getAttribute('countryCode')), $locale->getText('locale.country.unknown'));

            $session->setAttribute('countryName', $countryName);
            $session->setAttribute('current', ($current == $session->getId()) ? true : false);

            $sessions[$key] = $session;
        }

        $usage->setParam('users.read', 1);

        $response->dynamic(new Document([
            'sessions' => $sessions,
            'total' => count($sessions),
        ]), Response::MODEL_SESSION_LIST);
    });

App::get('/v1/account/logs')
    ->desc('Get Account Logs')
    ->groups(['api', 'account'])
    ->label('scope', 'account')
    ->label('sdk.auth', [APP_AUTH_TYPE_SESSION, APP_AUTH_TYPE_JWT])
    ->label('sdk.namespace', 'account')
    ->label('sdk.method', 'getLogs')
    ->label('sdk.description', '/docs/references/account/get-logs.md')
    ->label('sdk.response.code', Response::STATUS_CODE_OK)
    ->label('sdk.response.type', Response::CONTENT_TYPE_JSON)
    ->label('sdk.response.model', Response::MODEL_LOG_LIST)
    ->param('limit', 25, new Range(0, 100), 'Maximum number of logs to return in response. By default will return maximum 25 results. Maximum of 100 results allowed per request.', true)
    ->param('offset', 0, new Range(0, APP_LIMIT_COUNT), 'Offset value. The default value is 0. Use this value to manage pagination. [learn more about pagination](https://appwrite.io/docs/pagination)', true)
    ->inject('response')
    ->inject('user')
    ->inject('locale')
    ->inject('geodb')
    ->inject('dbForProject')
    ->inject('usage')
    ->action(function (int $limit, int $offset, Response $response, Document $user, Locale $locale, Reader $geodb, Database $dbForProject, Stats $usage) {

        $audit = new EventAudit($dbForProject);

        $logs = $audit->getLogsByUser($user->getId(), $limit, $offset);

        $output = [];

        foreach ($logs as $i => &$log) {
            $log['userAgent'] = (!empty($log['userAgent'])) ? $log['userAgent'] : 'UNKNOWN';

            $detector = new Detector($log['userAgent']);

            $output[$i] = new Document(array_merge(
                $log->getArrayCopy(),
                $log['data'],
                $detector->getOS(),
                $detector->getClient(),
                $detector->getDevice()
            ));

            $record = $geodb->get($log['ip']);

            if ($record) {
                $output[$i]['countryCode'] = $locale->getText('countries.' . strtolower($record['country']['iso_code']), false) ? \strtolower($record['country']['iso_code']) : '--';
                $output[$i]['countryName'] = $locale->getText('countries.' . strtolower($record['country']['iso_code']), $locale->getText('locale.country.unknown'));
            } else {
                $output[$i]['countryCode'] = '--';
                $output[$i]['countryName'] = $locale->getText('locale.country.unknown');
            }
        }

        $usage->setParam('users.read', 1);

        $response->dynamic(new Document([
            'total' => $audit->countLogsByUser($user->getId()),
            'logs' => $output,
        ]), Response::MODEL_LOG_LIST);
    });

App::get('/v1/account/sessions/:sessionId')
    ->desc('Get Session By ID')
    ->groups(['api', 'account'])
    ->label('scope', 'account')
    ->label('sdk.auth', [APP_AUTH_TYPE_SESSION, APP_AUTH_TYPE_JWT])
    ->label('sdk.namespace', 'account')
    ->label('sdk.method', 'getSession')
    ->label('sdk.description', '/docs/references/account/get-session.md')
    ->label('sdk.response.code', Response::STATUS_CODE_OK)
    ->label('sdk.response.type', Response::CONTENT_TYPE_JSON)
    ->label('sdk.response.model', Response::MODEL_SESSION)
    ->param('sessionId', null, new UID(), 'Session ID. Use the string \'current\' to get the current device session.')
    ->inject('response')
    ->inject('user')
    ->inject('locale')
    ->inject('dbForProject')
    ->inject('usage')
    ->action(function (?string $sessionId, Response $response, Document $user, Locale $locale, Database $dbForProject, Stats $usage) {

        $sessions = $user->getAttribute('sessions', []);
        $sessionId = ($sessionId === 'current')
            ? Auth::sessionVerify($user->getAttribute('sessions'), Auth::$secret)
            : $sessionId;

        foreach ($sessions as $session) {/** @var Document $session */
            if ($sessionId == $session->getId()) {
                $countryName = $locale->getText('countries.' . strtolower($session->getAttribute('countryCode')), $locale->getText('locale.country.unknown'));

                $session
                    ->setAttribute('current', ($session->getAttribute('secret') == Auth::hash(Auth::$secret)))
                    ->setAttribute('countryName', $countryName)
                ;

                $usage->setParam('users.read', 1);

                return $response->dynamic($session, Response::MODEL_SESSION);
            }
        }

        throw new Exception(Exception::USER_SESSION_NOT_FOUND);
    });

App::patch('/v1/account/name')
    ->desc('Update Account Name')
    ->groups(['api', 'account'])
    ->label('event', 'users.[userId].update.name')
    ->label('scope', 'account')
    ->label('sdk.auth', [APP_AUTH_TYPE_SESSION, APP_AUTH_TYPE_JWT])
    ->label('sdk.namespace', 'account')
    ->label('sdk.method', 'updateName')
    ->label('sdk.description', '/docs/references/account/update-name.md')
    ->label('sdk.response.code', Response::STATUS_CODE_OK)
    ->label('sdk.response.type', Response::CONTENT_TYPE_JSON)
    ->label('sdk.response.model', Response::MODEL_ACCOUNT)
    ->param('name', '', new Text(128), 'User name. Max length: 128 chars.')
    ->inject('response')
    ->inject('user')
    ->inject('dbForProject')
    ->inject('audits')
    ->inject('usage')
    ->inject('events')
    ->action(function (string $name, Response $response, Document $user, Database $dbForProject, Audit $audits, Stats $usage, Event $events) {

        $user = $dbForProject->updateDocument('users', $user->getId(), $user
            ->setAttribute('name', $name)
            ->setAttribute('search', implode(' ', [$user->getId(), $name, $user->getAttribute('email', ''), $user->getAttribute('phone', '')])));

        $audits
            ->setResource('user/' . $user->getId())
            ->setUser($user)
        ;

        $usage->setParam('users.update', 1);
        $events->setParam('userId', $user->getId());

        $response->dynamic($user, Response::MODEL_ACCOUNT);
    });

App::patch('/v1/account/password')
    ->desc('Update Account Password')
    ->groups(['api', 'account'])
    ->label('event', 'users.[userId].update.password')
    ->label('scope', 'account')
    ->label('sdk.auth', [APP_AUTH_TYPE_SESSION, APP_AUTH_TYPE_JWT])
    ->label('sdk.namespace', 'account')
    ->label('sdk.method', 'updatePassword')
    ->label('sdk.description', '/docs/references/account/update-password.md')
    ->label('sdk.response.code', Response::STATUS_CODE_OK)
    ->label('sdk.response.type', Response::CONTENT_TYPE_JSON)
    ->label('sdk.response.model', Response::MODEL_ACCOUNT)
    ->param('password', '', new Password(), 'New user password. Must be at least 8 chars.')
    ->param('oldPassword', '', new Password(), 'Current user password. Must be at least 8 chars.', true)
    ->inject('response')
    ->inject('user')
    ->inject('dbForProject')
    ->inject('audits')
    ->inject('usage')
    ->inject('events')
    ->action(function (string $password, string $oldPassword, Response $response, Document $user, Database $dbForProject, Audit $audits, Stats $usage, Event $events) {
        // Check old password only if its an existing user.
<<<<<<< HEAD
        if ($user->getAttribute('passwordUpdate') !== 0 && !Auth::passwordVerify($oldPassword, $user->getAttribute('password'), $user->getAttribute('hash'), $user->getAttribute('hashOptions'))) { // Double check user password
            throw new Exception('Invalid credentials', 401, Exception::USER_INVALID_CREDENTIALS);
=======
        if ($user->getAttribute('passwordUpdate') !== 0 && !Auth::passwordVerify($oldPassword, $user->getAttribute('password'))) { // Double check user password
            throw new Exception(Exception::USER_INVALID_CREDENTIALS);
>>>>>>> d641fbb6
        }

        $user = $dbForProject->updateDocument('users', $user->getId(), $user
                ->setAttribute('password', Auth::passwordHash($password, Auth::DEFAULT_ALGO, Auth::DEFAULT_ALGO_OPTIONS))
                ->setAttribute('hash', Auth::DEFAULT_ALGO)
                ->setAttribute('hashOptions', Auth::DEFAULT_ALGO_OPTIONS)
                ->setAttribute('passwordUpdate', \time()));

        $audits
            ->setResource('user/' . $user->getId())
            ->setUser($user)
        ;

        $usage->setParam('users.update', 1);
        $events->setParam('userId', $user->getId());

        $response->dynamic($user, Response::MODEL_ACCOUNT);
    });

App::patch('/v1/account/email')
    ->desc('Update Account Email')
    ->groups(['api', 'account'])
    ->label('event', 'users.[userId].update.email')
    ->label('scope', 'account')
    ->label('sdk.auth', [APP_AUTH_TYPE_SESSION, APP_AUTH_TYPE_JWT])
    ->label('sdk.namespace', 'account')
    ->label('sdk.method', 'updateEmail')
    ->label('sdk.description', '/docs/references/account/update-email.md')
    ->label('sdk.response.code', Response::STATUS_CODE_OK)
    ->label('sdk.response.type', Response::CONTENT_TYPE_JSON)
    ->label('sdk.response.model', Response::MODEL_ACCOUNT)
    ->param('email', '', new Email(), 'User email.')
    ->param('password', '', new Password(), 'User password. Must be at least 8 chars.')
    ->inject('response')
    ->inject('user')
    ->inject('dbForProject')
    ->inject('audits')
    ->inject('usage')
    ->inject('events')
    ->action(function (string $email, string $password, Response $response, Document $user, Database $dbForProject, Audit $audits, Stats $usage, Event $events) {
        $isAnonymousUser = Auth::isAnonymousUser($user); // Check if request is from an anonymous account for converting

        if (
            !$isAnonymousUser &&
            !Auth::passwordVerify($password, $user->getAttribute('password'), $user->getAttribute('hash'), $user->getAttribute('hashOptions'))
        ) { // Double check user password
            throw new Exception(Exception::USER_INVALID_CREDENTIALS);
        }

        $email = \strtolower($email);

        $user
            ->setAttribute('password', $isAnonymousUser ? Auth::passwordHash($password, Auth::DEFAULT_ALGO, Auth::DEFAULT_ALGO_OPTIONS) : $user->getAttribute('password', ''))
            ->setAttribute('hash', $isAnonymousUser ? Auth::DEFAULT_ALGO : $user->getAttribute('hash', ''))
            ->setAttribute('hashOptions', $isAnonymousUser ? Auth::DEFAULT_ALGO_OPTIONS : $user->getAttribute('hashOptions', ''))
            ->setAttribute('email', $email)
            ->setAttribute('emailVerification', false) // After this user needs to confirm mail again
            ->setAttribute('search', implode(' ', [$user->getId(), $user->getAttribute('name', ''), $email, $user->getAttribute('phone', '')]));

        try {
            $user = $dbForProject->updateDocument('users', $user->getId(), $user);
        } catch (Duplicate $th) {
            throw new Exception(Exception::USER_EMAIL_ALREADY_EXISTS);
        }

        $audits
            ->setResource('user/' . $user->getId())
            ->setUser($user)
        ;

        $usage->setParam('users.update', 1);
        $events->setParam('userId', $user->getId());

        $response->dynamic($user, Response::MODEL_ACCOUNT);
    });

App::patch('/v1/account/phone')
    ->desc('Update Account Phone')
    ->groups(['api', 'account'])
    ->label('event', 'users.[userId].update.phone')
    ->label('scope', 'account')
    ->label('sdk.auth', [APP_AUTH_TYPE_SESSION, APP_AUTH_TYPE_JWT])
    ->label('sdk.namespace', 'account')
    ->label('sdk.method', 'updatePhone')
    ->label('sdk.description', '/docs/references/account/update-phone.md')
    ->label('sdk.response.code', Response::STATUS_CODE_OK)
    ->label('sdk.response.type', Response::CONTENT_TYPE_JSON)
    ->label('sdk.response.model', Response::MODEL_ACCOUNT)
    ->param('number', '', new ValidatorPhone(), 'Phone number. Format this number with a leading \'+\' and a country code, e.g., +16175551212.')
    ->param('password', '', new Password(), 'User password. Must be at least 8 chars.')
    ->inject('response')
    ->inject('user')
    ->inject('dbForProject')
    ->inject('audits')
    ->inject('usage')
    ->inject('events')
    ->action(function (string $phone, string $password, Response $response, Document $user, Database $dbForProject, Audit $audits, Stats $usage, Event $events) {

        $isAnonymousUser = Auth::isAnonymousUser($user); // Check if request is from an anonymous account for converting

        if (
            !$isAnonymousUser &&
            !Auth::passwordVerify($password, $user->getAttribute('password'), $user->getAttribute('hash'), $user->getAttribute('hashOptions'))
        ) { // Double check user password
            throw new Exception(Exception::USER_INVALID_CREDENTIALS);
        }

        $user
            ->setAttribute('phone', $phone)
            ->setAttribute('phoneVerification', false) // After this user needs to confirm phone number again
            ->setAttribute('search', implode(' ', [$user->getId(), $user->getAttribute('name', ''), $user->getAttribute('email', ''), $phone]));

        try {
            $user = $dbForProject->updateDocument('users', $user->getId(), $user);
        } catch (Duplicate $th) {
            throw new Exception(Exception::USER_PHONE_ALREADY_EXISTS);
        }

        $audits
            ->setResource('user/' . $user->getId())
            ->setUser($user)
        ;

        $usage->setParam('users.update', 1);
        $events->setParam('userId', $user->getId());

        $response->dynamic($user, Response::MODEL_ACCOUNT);
    });

App::patch('/v1/account/prefs')
    ->desc('Update Account Preferences')
    ->groups(['api', 'account'])
    ->label('event', 'users.[userId].update.prefs')
    ->label('scope', 'account')
    ->label('sdk.auth', [APP_AUTH_TYPE_SESSION, APP_AUTH_TYPE_JWT])
    ->label('sdk.namespace', 'account')
    ->label('sdk.method', 'updatePrefs')
    ->label('sdk.description', '/docs/references/account/update-prefs.md')
    ->label('sdk.response.code', Response::STATUS_CODE_OK)
    ->label('sdk.response.type', Response::CONTENT_TYPE_JSON)
    ->label('sdk.response.model', Response::MODEL_ACCOUNT)
    ->param('prefs', [], new Assoc(), 'Prefs key-value JSON object.')
    ->inject('response')
    ->inject('user')
    ->inject('dbForProject')
    ->inject('audits')
    ->inject('usage')
    ->inject('events')
    ->action(function (array $prefs, Response $response, Document $user, Database $dbForProject, Audit $audits, Stats $usage, Event $events) {

        $user = $dbForProject->updateDocument('users', $user->getId(), $user->setAttribute('prefs', $prefs));

        $audits->setResource('user/' . $user->getId());
        $usage->setParam('users.update', 1);
        $events->setParam('userId', $user->getId());

        $response->dynamic($user, Response::MODEL_ACCOUNT);
    });

App::patch('/v1/account/status')
    ->desc('Update Account Status')
    ->groups(['api', 'account'])
    ->label('event', 'users.[userId].update.status')
    ->label('scope', 'account')
    ->label('sdk.auth', [APP_AUTH_TYPE_SESSION, APP_AUTH_TYPE_JWT])
    ->label('sdk.namespace', 'account')
    ->label('sdk.method', 'updateStatus')
    ->label('sdk.description', '/docs/references/account/update-status.md')
    ->label('sdk.response.code', Response::STATUS_CODE_OK)
    ->label('sdk.response.type', Response::CONTENT_TYPE_JSON)
    ->label('sdk.response.model', Response::MODEL_ACCOUNT)
    ->inject('request')
    ->inject('response')
    ->inject('user')
    ->inject('dbForProject')
    ->inject('audits')
    ->inject('events')
    ->inject('usage')
    ->action(function (Request $request, Response $response, Document $user, Database $dbForProject, Audit $audits, Event $events, Stats $usage) {

        $user = $dbForProject->updateDocument('users', $user->getId(), $user->setAttribute('status', false));

        $audits
            ->setResource('user/' . $user->getId())
            ->setPayload($response->output($user, Response::MODEL_ACCOUNT));

        $events
            ->setParam('userId', $user->getId())
            ->setPayload($response->output($user, Response::MODEL_ACCOUNT));

        if (!Config::getParam('domainVerification')) {
            $response->addHeader('X-Fallback-Cookies', \json_encode([]));
        }

        $usage->setParam('users.delete', 1);

        $response->dynamic($user, Response::MODEL_ACCOUNT);
    });

App::delete('/v1/account/sessions/:sessionId')
    ->desc('Delete Account Session')
    ->groups(['api', 'account'])
    ->label('scope', 'account')
    ->label('event', 'users.[userId].sessions.[sessionId].delete')
    ->label('sdk.auth', [APP_AUTH_TYPE_SESSION, APP_AUTH_TYPE_JWT])
    ->label('sdk.namespace', 'account')
    ->label('sdk.method', 'deleteSession')
    ->label('sdk.description', '/docs/references/account/delete-session.md')
    ->label('sdk.response.code', Response::STATUS_CODE_NOCONTENT)
    ->label('sdk.response.model', Response::MODEL_NONE)
    ->label('abuse-limit', 100)
    ->param('sessionId', null, new UID(), 'Session ID. Use the string \'current\' to delete the current device session.')
    ->inject('request')
    ->inject('response')
    ->inject('user')
    ->inject('dbForProject')
    ->inject('locale')
    ->inject('audits')
    ->inject('events')
    ->inject('usage')
    ->action(function (?string $sessionId, Request $request, Response $response, Document $user, Database $dbForProject, Locale $locale, Audit $audits, Event $events, Stats $usage) {

        $protocol = $request->getProtocol();
        $sessionId = ($sessionId === 'current')
            ? Auth::sessionVerify($user->getAttribute('sessions'), Auth::$secret)
            : $sessionId;

        $sessions = $user->getAttribute('sessions', []);

        foreach ($sessions as $key => $session) {/** @var Document $session */
            if ($sessionId == $session->getId()) {
                unset($sessions[$key]);

                $dbForProject->deleteDocument('sessions', $session->getId());

                $audits->setResource('user/' . $user->getId());

                $session->setAttribute('current', false);

                if ($session->getAttribute('secret') == Auth::hash(Auth::$secret)) { // If current session delete the cookies too
                    $session
                        ->setAttribute('current', true)
                        ->setAttribute('countryName', $locale->getText('countries.' . strtolower($session->getAttribute('countryCode')), $locale->getText('locale.country.unknown')))
                    ;

                    if (!Config::getParam('domainVerification')) {
                        $response
                            ->addHeader('X-Fallback-Cookies', \json_encode([]))
                        ;
                    }

                    $response
                        ->addCookie(Auth::$cookieName . '_legacy', '', \time() - 3600, '/', Config::getParam('cookieDomain'), ('https' == $protocol), true, null)
                        ->addCookie(Auth::$cookieName, '', \time() - 3600, '/', Config::getParam('cookieDomain'), ('https' == $protocol), true, Config::getParam('cookieSamesite'))
                    ;
                }

                $dbForProject->deleteCachedDocument('users', $user->getId());

                $events
                    ->setParam('userId', $user->getId())
                    ->setParam('sessionId', $session->getId())
                    ->setPayload($response->output($session, Response::MODEL_SESSION))
                ;

                $usage
                    ->setParam('users.sessions.delete', 1)
                    ->setParam('users.update', 1)
                ;
                return $response->noContent();
            }
        }

        throw new Exception(Exception::USER_SESSION_NOT_FOUND);
    });

App::patch('/v1/account/sessions/:sessionId')
    ->desc('Update Session (Refresh Tokens)')
    ->groups(['api', 'account'])
    ->label('scope', 'account')
    ->label('event', 'users.[userId].sessions.[sessionId].update')
    ->label('sdk.auth', [APP_AUTH_TYPE_SESSION, APP_AUTH_TYPE_JWT])
    ->label('sdk.namespace', 'account')
    ->label('sdk.method', 'updateSession')
    ->label('sdk.description', '/docs/references/account/update-session.md')
    ->label('sdk.response.code', Response::STATUS_CODE_OK)
    ->label('sdk.response.type', Response::CONTENT_TYPE_JSON)
    ->label('sdk.response.model', Response::MODEL_SESSION)
    ->label('abuse-limit', 10)
    ->param('sessionId', null, new UID(), 'Session ID. Use the string \'current\' to update the current device session.')
    ->inject('request')
    ->inject('response')
    ->inject('user')
    ->inject('dbForProject')
    ->inject('project')
    ->inject('locale')
    ->inject('audits')
    ->inject('events')
    ->inject('usage')
    ->action(function (?string $sessionId, Request $request, Response $response, Document $user, Database $dbForProject, Document $project, Locale $locale, Audit $audits, Event $events, Stats $usage) {

        $sessionId = ($sessionId === 'current')
            ? Auth::sessionVerify($user->getAttribute('sessions'), Auth::$secret)
            : $sessionId;

        $sessions = $user->getAttribute('sessions', []);

        foreach ($sessions as $key => $session) {/** @var Document $session */
            if ($sessionId == $session->getId()) {
                // Comment below would skip re-generation if token is still valid
                // We decided to not include this because developer can get expiration date from the session
                // I kept code in comment because it might become relevant in the future

                // $expireAt = (int) $session->getAttribute('providerAccessTokenExpiry');
                // if(\time() < $expireAt - 5) { // 5 seconds time-sync and networking gap, to be safe
                //     return $response->noContent();
                // }

                $provider = $session->getAttribute('provider');
                $refreshToken = $session->getAttribute('providerRefreshToken');

                $appId = $project->getAttribute('authProviders', [])[$provider . 'Appid'] ?? '';
                $appSecret = $project->getAttribute('authProviders', [])[$provider . 'Secret'] ?? '{}';

                $className = 'Appwrite\\Auth\\OAuth2\\' . \ucfirst($provider);

                if (!\class_exists($className)) {
                    throw new Exception(Exception::PROJECT_PROVIDER_UNSUPPORTED);
                }

                $oauth2 = new $className($appId, $appSecret, '', [], []);

                $oauth2->refreshTokens($refreshToken);

                $session
                    ->setAttribute('providerAccessToken', $oauth2->getAccessToken(''))
                    ->setAttribute('providerRefreshToken', $oauth2->getRefreshToken(''))
                    ->setAttribute('providerAccessTokenExpiry', \time() + (int) $oauth2->getAccessTokenExpiry(''));

                $dbForProject->updateDocument('sessions', $sessionId, $session);

                $dbForProject->deleteCachedDocument('users', $user->getId());

                $audits->setResource('user/' . $user->getId());

                $events
                    ->setParam('userId', $user->getId())
                    ->setParam('sessionId', $session->getId())
                    ->setPayload($response->output($session, Response::MODEL_SESSION))
                ;

                $usage
                    ->setParam('users.sessions.update', 1)
                    ->setParam('users.update', 1)
                ;

                return $response->dynamic($session, Response::MODEL_SESSION);
            }
        }

        throw new Exception(Exception::USER_SESSION_NOT_FOUND);
    });

App::delete('/v1/account/sessions')
    ->desc('Delete All Account Sessions')
    ->groups(['api', 'account'])
    ->label('scope', 'account')
    ->label('event', 'users.[userId].sessions.[sessionId].delete')
    ->label('sdk.auth', [APP_AUTH_TYPE_SESSION, APP_AUTH_TYPE_JWT])
    ->label('sdk.namespace', 'account')
    ->label('sdk.method', 'deleteSessions')
    ->label('sdk.description', '/docs/references/account/delete-sessions.md')
    ->label('sdk.response.code', Response::STATUS_CODE_NOCONTENT)
    ->label('sdk.response.model', Response::MODEL_NONE)
    ->label('abuse-limit', 100)
    ->inject('request')
    ->inject('response')
    ->inject('user')
    ->inject('dbForProject')
    ->inject('locale')
    ->inject('audits')
    ->inject('events')
    ->inject('usage')
    ->action(function (Request $request, Response $response, Document $user, Database $dbForProject, Locale $locale, Audit $audits, Event $events, Stats $usage) {

        $protocol = $request->getProtocol();
        $sessions = $user->getAttribute('sessions', []);

        foreach ($sessions as $session) {/** @var Document $session */
            $dbForProject->deleteDocument('sessions', $session->getId());

            $audits->setResource('user/' . $user->getId());

            if (!Config::getParam('domainVerification')) {
                $response->addHeader('X-Fallback-Cookies', \json_encode([]));
            }

            $session
                ->setAttribute('current', false)
                ->setAttribute('countryName', $locale->getText('countries.' . strtolower($session->getAttribute('countryCode')), $locale->getText('locale.country.unknown')))
            ;

            if ($session->getAttribute('secret') == Auth::hash(Auth::$secret)) {
                $session->setAttribute('current', true);

                 // If current session delete the cookies too
                $response
                    ->addCookie(Auth::$cookieName . '_legacy', '', \time() - 3600, '/', Config::getParam('cookieDomain'), ('https' == $protocol), true, null)
                    ->addCookie(Auth::$cookieName, '', \time() - 3600, '/', Config::getParam('cookieDomain'), ('https' == $protocol), true, Config::getParam('cookieSamesite'));

                // Use current session for events.
                $events->setPayload($response->output($session, Response::MODEL_SESSION));
            }
        }

        $dbForProject->deleteCachedDocument('users', $user->getId());

        $numOfSessions = count($sessions);

        $events
            ->setParam('userId', $user->getId())
            ->setParam('sessionId', $session->getId());

        $usage
            ->setParam('users.sessions.delete', $numOfSessions)
            ->setParam('users.update', 1)
        ;

        $response->noContent();
    });

App::post('/v1/account/recovery')
    ->desc('Create Password Recovery')
    ->groups(['api', 'account'])
    ->label('scope', 'public')
    ->label('event', 'users.[userId].recovery.[tokenId].create')
    ->label('sdk.auth', [APP_AUTH_TYPE_SESSION, APP_AUTH_TYPE_JWT])
    ->label('sdk.namespace', 'account')
    ->label('sdk.method', 'createRecovery')
    ->label('sdk.description', '/docs/references/account/create-recovery.md')
    ->label('sdk.response.code', Response::STATUS_CODE_CREATED)
    ->label('sdk.response.type', Response::CONTENT_TYPE_JSON)
    ->label('sdk.response.model', Response::MODEL_TOKEN)
    ->label('abuse-limit', 10)
    ->label('abuse-key', ['url:{url},email:{param-email}', 'ip:{ip}'])
    ->param('email', '', new Email(), 'User email.')
    ->param('url', '', fn ($clients) => new Host($clients), 'URL to redirect the user back to your app from the recovery email. Only URLs from hostnames in your project platform list are allowed. This requirement helps to prevent an [open redirect](https://cheatsheetseries.owasp.org/cheatsheets/Unvalidated_Redirects_and_Forwards_Cheat_Sheet.html) attack against your project API.', false, ['clients'])
    ->inject('request')
    ->inject('response')
    ->inject('dbForProject')
    ->inject('project')
    ->inject('locale')
    ->inject('mails')
    ->inject('audits')
    ->inject('events')
    ->inject('usage')
    ->action(function (string $email, string $url, Request $request, Response $response, Database $dbForProject, Document $project, Locale $locale, Mail $mails, Audit $audits, Event $events, Stats $usage) {

        if (empty(App::getEnv('_APP_SMTP_HOST'))) {
            throw new Exception(Exception::GENERAL_SMTP_DISABLED, 'SMTP Disabled');
        }

        $roles = Authorization::getRoles();
        $isPrivilegedUser = Auth::isPrivilegedUser($roles);
        $isAppUser = Auth::isAppUser($roles);

        $email = \strtolower($email);

        $profile = $dbForProject->findOne('users', [
            new Query('email', Query::TYPE_EQUAL, [$email])
        ]);

        if (!$profile) {
            throw new Exception(Exception::USER_NOT_FOUND);
        }

        if (false === $profile->getAttribute('status')) { // Account is blocked
            throw new Exception(Exception::USER_BLOCKED);
        }

        $expire = \time() + Auth::TOKEN_EXPIRATION_RECOVERY;

        $secret = Auth::tokenGenerator();
        $recovery = new Document([
            '$id' => $dbForProject->getId(),
            'userId' => $profile->getId(),
            'userInternalId' => $profile->getInternalId(),
            'type' => Auth::TOKEN_TYPE_RECOVERY,
            'secret' => Auth::hash($secret), // One way hash encryption to protect DB leak
            'expire' => $expire,
            'userAgent' => $request->getUserAgent('UNKNOWN'),
            'ip' => $request->getIP(),
        ]);

        Authorization::setRole('user:' . $profile->getId());

        $recovery = $dbForProject->createDocument('tokens', $recovery
            ->setAttribute('$read', ['user:' . $profile->getId()])
            ->setAttribute('$write', ['user:' . $profile->getId()]));

        $dbForProject->deleteCachedDocument('users', $profile->getId());

        $url = Template::parseURL($url);
        $url['query'] = Template::mergeQuery(((isset($url['query'])) ? $url['query'] : ''), ['userId' => $profile->getId(), 'secret' => $secret, 'expire' => $expire]);
        $url = Template::unParseURL($url);

        $mails
            ->setType(MAIL_TYPE_RECOVERY)
            ->setRecipient($profile->getAttribute('email', ''))
            ->setUrl($url)
            ->setLocale($locale->default)
            ->setName($profile->getAttribute('name'))
            ->trigger();
        ;

        $events
            ->setParam('userId', $profile->getId())
            ->setParam('tokenId', $recovery->getId())
            ->setUser($profile)
            ->setPayload($response->output(
                $recovery->setAttribute('secret', $secret),
                Response::MODEL_TOKEN
            ))
        ;

        // Hide secret for clients
        $recovery->setAttribute('secret', ($isPrivilegedUser || $isAppUser) ? $secret : '');

        $audits->setResource('user/' . $profile->getId());
        $usage->setParam('users.update', 1);

        $response->setStatusCode(Response::STATUS_CODE_CREATED);
        $response->dynamic($recovery, Response::MODEL_TOKEN);
    });

App::put('/v1/account/recovery')
    ->desc('Create Password Recovery (confirmation)')
    ->groups(['api', 'account'])
    ->label('scope', 'public')
    ->label('event', 'users.[userId].recovery.[tokenId].update')
    ->label('sdk.auth', [APP_AUTH_TYPE_SESSION, APP_AUTH_TYPE_JWT])
    ->label('sdk.namespace', 'account')
    ->label('sdk.method', 'updateRecovery')
    ->label('sdk.description', '/docs/references/account/update-recovery.md')
    ->label('sdk.response.code', Response::STATUS_CODE_OK)
    ->label('sdk.response.type', Response::CONTENT_TYPE_JSON)
    ->label('sdk.response.model', Response::MODEL_TOKEN)
    ->label('abuse-limit', 10)
    ->label('abuse-key', 'url:{url},userId:{param-userId}')
    ->param('userId', '', new UID(), 'User ID.')
    ->param('secret', '', new Text(256), 'Valid reset token.')
    ->param('password', '', new Password(), 'New user password. Must be at least 8 chars.')
    ->param('passwordAgain', '', new Password(), 'Repeat new user password. Must be at least 8 chars.')
    ->inject('response')
    ->inject('dbForProject')
    ->inject('audits')
    ->inject('usage')
    ->inject('events')
    ->action(function (string $userId, string $secret, string $password, string $passwordAgain, Response $response, Database $dbForProject, Audit $audits, Stats $usage, Event $events) {
        if ($password !== $passwordAgain) {
            throw new Exception(Exception::USER_PASSWORD_MISMATCH);
        }

        $profile = $dbForProject->getDocument('users', $userId);

        if ($profile->isEmpty()) {
            throw new Exception(Exception::USER_NOT_FOUND);
        }

        $tokens = $profile->getAttribute('tokens', []);
        $recovery = Auth::tokenVerify($tokens, Auth::TOKEN_TYPE_RECOVERY, $secret);

        if (!$recovery) {
            throw new Exception(Exception::USER_INVALID_TOKEN);
        }

        Authorization::setRole('user:' . $profile->getId());

        $profile = $dbForProject->updateDocument('users', $profile->getId(), $profile
                ->setAttribute('password', Auth::passwordHash($password, Auth::DEFAULT_ALGO, Auth::DEFAULT_ALGO_OPTIONS))
                ->setAttribute('hash', Auth::DEFAULT_ALGO)
                ->setAttribute('hashOptions', Auth::DEFAULT_ALGO_OPTIONS)
                ->setAttribute('passwordUpdate', \time())
                ->setAttribute('emailVerification', true));

        $recoveryDocument = $dbForProject->getDocument('tokens', $recovery);

        /**
         * We act like we're updating and validating
         *  the recovery token but actually we don't need it anymore.
         */
        $dbForProject->deleteDocument('tokens', $recovery);
        $dbForProject->deleteCachedDocument('users', $profile->getId());

        $audits->setResource('user/' . $profile->getId());

        $usage->setParam('users.update', 1);

        $events
            ->setParam('userId', $profile->getId())
            ->setParam('tokenId', $recoveryDocument->getId())
        ;

        $response->dynamic($recoveryDocument, Response::MODEL_TOKEN);
    });

App::post('/v1/account/verification')
    ->desc('Create Email Verification')
    ->groups(['api', 'account'])
    ->label('scope', 'account')
    ->label('event', 'users.[userId].verification.[tokenId].create')
    ->label('sdk.auth', [APP_AUTH_TYPE_SESSION, APP_AUTH_TYPE_JWT])
    ->label('sdk.namespace', 'account')
    ->label('sdk.method', 'createVerification')
    ->label('sdk.description', '/docs/references/account/create-email-verification.md')
    ->label('sdk.response.code', Response::STATUS_CODE_CREATED)
    ->label('sdk.response.type', Response::CONTENT_TYPE_JSON)
    ->label('sdk.response.model', Response::MODEL_TOKEN)
    ->label('abuse-limit', 10)
    ->label('abuse-key', 'url:{url},userId:{userId}')
    ->param('url', '', fn($clients) => new Host($clients), 'URL to redirect the user back to your app from the verification email. Only URLs from hostnames in your project platform list are allowed. This requirement helps to prevent an [open redirect](https://cheatsheetseries.owasp.org/cheatsheets/Unvalidated_Redirects_and_Forwards_Cheat_Sheet.html) attack against your project API.', false, ['clients']) // TODO add built-in confirm page
    ->inject('request')
    ->inject('response')
    ->inject('project')
    ->inject('user')
    ->inject('dbForProject')
    ->inject('locale')
    ->inject('audits')
    ->inject('events')
    ->inject('mails')
    ->inject('usage')
    ->action(function (string $url, Request $request, Response $response, Document $project, Document $user, Database $dbForProject, Locale $locale, Audit $audits, Event $events, Mail $mails, Stats $usage) {

        if (empty(App::getEnv('_APP_SMTP_HOST'))) {
            throw new Exception(Exception::GENERAL_SMTP_DISABLED, 'SMTP Disabled');
        }

        $roles = Authorization::getRoles();
        $isPrivilegedUser = Auth::isPrivilegedUser($roles);
        $isAppUser = Auth::isAppUser($roles);

        $verificationSecret = Auth::tokenGenerator();

        $expire = \time() + Auth::TOKEN_EXPIRATION_CONFIRM;

        $verification = new Document([
            '$id' => $dbForProject->getId(),
            'userId' => $user->getId(),
            'userInternalId' => $user->getInternalId(),
            'type' => Auth::TOKEN_TYPE_VERIFICATION,
            'secret' => Auth::hash($verificationSecret), // One way hash encryption to protect DB leak
            'expire' => $expire,
            'userAgent' => $request->getUserAgent('UNKNOWN'),
            'ip' => $request->getIP(),
        ]);

        Authorization::setRole('user:' . $user->getId());

        $verification = $dbForProject->createDocument('tokens', $verification
            ->setAttribute('$read', ['user:' . $user->getId()])
            ->setAttribute('$write', ['user:' . $user->getId()]));

        $dbForProject->deleteCachedDocument('users', $user->getId());

        $url = Template::parseURL($url);
        $url['query'] = Template::mergeQuery(((isset($url['query'])) ? $url['query'] : ''), ['userId' => $user->getId(), 'secret' => $verificationSecret, 'expire' => $expire]);
        $url = Template::unParseURL($url);

        $mails
            ->setType(MAIL_TYPE_VERIFICATION)
            ->setRecipient($user->getAttribute('email'))
            ->setUrl($url)
            ->setLocale($locale->default)
            ->setName($user->getAttribute('name'))
            ->trigger()
        ;

        $events
            ->setParam('userId', $user->getId())
            ->setParam('tokenId', $verification->getId())
            ->setPayload($response->output(
                $verification->setAttribute('secret', $verificationSecret),
                Response::MODEL_TOKEN
            ))
        ;

        // Hide secret for clients
        $verification->setAttribute('secret', ($isPrivilegedUser || $isAppUser) ? $verificationSecret : '');

        $audits->setResource('user/' . $user->getId());
        $usage->setParam('users.update', 1);

        $response->setStatusCode(Response::STATUS_CODE_CREATED);
        $response->dynamic($verification, Response::MODEL_TOKEN);
    });

App::put('/v1/account/verification')
    ->desc('Create Email Verification (confirmation)')
    ->groups(['api', 'account'])
    ->label('scope', 'public')
    ->label('event', 'users.[userId].verification.[tokenId].update')
    ->label('sdk.auth', [APP_AUTH_TYPE_SESSION, APP_AUTH_TYPE_JWT])
    ->label('sdk.namespace', 'account')
    ->label('sdk.method', 'updateVerification')
    ->label('sdk.description', '/docs/references/account/update-email-verification.md')
    ->label('sdk.response.code', Response::STATUS_CODE_OK)
    ->label('sdk.response.type', Response::CONTENT_TYPE_JSON)
    ->label('sdk.response.model', Response::MODEL_TOKEN)
    ->label('abuse-limit', 10)
    ->label('abuse-key', 'url:{url},userId:{param-userId}')
    ->param('userId', '', new UID(), 'User ID.')
    ->param('secret', '', new Text(256), 'Valid verification token.')
    ->inject('response')
    ->inject('user')
    ->inject('dbForProject')
    ->inject('audits')
    ->inject('usage')
    ->inject('events')
    ->action(function (string $userId, string $secret, Response $response, Document $user, Database $dbForProject, Audit $audits, Stats $usage, Event $events) {

        $profile = Authorization::skip(fn() => $dbForProject->getDocument('users', $userId));

        if ($profile->isEmpty()) {
            throw new Exception(Exception::USER_NOT_FOUND);
        }

        $tokens = $profile->getAttribute('tokens', []);
        $verification = Auth::tokenVerify($tokens, Auth::TOKEN_TYPE_VERIFICATION, $secret);

        if (!$verification) {
            throw new Exception(Exception::USER_INVALID_TOKEN);
        }

        Authorization::setRole('user:' . $profile->getId());

        $profile = $dbForProject->updateDocument('users', $profile->getId(), $profile->setAttribute('emailVerification', true));

        $verificationDocument = $dbForProject->getDocument('tokens', $verification);

        /**
         * We act like we're updating and validating
         *  the verification token but actually we don't need it anymore.
         */
        $dbForProject->deleteDocument('tokens', $verification);
        $dbForProject->deleteCachedDocument('users', $profile->getId());

        $audits->setResource('user/' . $user->getId());

        $usage->setParam('users.update', 1);

        $events
            ->setParam('userId', $user->getId())
            ->setParam('tokenId', $verificationDocument->getId())
        ;

        $response->dynamic($verificationDocument, Response::MODEL_TOKEN);
    });

App::post('/v1/account/verification/phone')
    ->desc('Create Phone Verification')
    ->groups(['api', 'account'])
    ->label('scope', 'account')
    ->label('event', 'users.[userId].verification.[tokenId].create')
    ->label('sdk.auth', [APP_AUTH_TYPE_SESSION, APP_AUTH_TYPE_JWT])
    ->label('sdk.namespace', 'account')
    ->label('sdk.method', 'createPhoneVerification')
    ->label('sdk.description', '/docs/references/account/create-phone-verification.md')
    ->label('sdk.response.code', Response::STATUS_CODE_CREATED)
    ->label('sdk.response.type', Response::CONTENT_TYPE_JSON)
    ->label('sdk.response.model', Response::MODEL_TOKEN)
    ->label('abuse-limit', 10)
    ->label('abuse-key', 'userId:{userId}')
    ->inject('request')
    ->inject('response')
    ->inject('phone')
    ->inject('user')
    ->inject('dbForProject')
    ->inject('audits')
    ->inject('events')
    ->inject('usage')
    ->inject('messaging')
    ->action(function (Request $request, Response $response, Phone $phone, Document $user, Database $dbForProject, Audit $audits, Event $events, Stats $usage, EventPhone $messaging) {

        if (empty(App::getEnv('_APP_PHONE_PROVIDER'))) {
            throw new Exception(Exception::GENERAL_PHONE_DISABLED, 'Phone provider not configured');
        }

        if (empty($user->getAttribute('phone'))) {
            throw new Exception(Exception::USER_PHONE_NOT_FOUND);
        }

        $roles = Authorization::getRoles();
        $isPrivilegedUser = Auth::isPrivilegedUser($roles);
        $isAppUser = Auth::isAppUser($roles);

        $verificationSecret = Auth::tokenGenerator();

        $secret = $phone->generateSecretDigits();
        $expire = \time() + Auth::TOKEN_EXPIRATION_CONFIRM;

        $verification = new Document([
            '$id' => $dbForProject->getId(),
            'userId' => $user->getId(),
            'userInternalId' => $user->getInternalId(),
            'type' => Auth::TOKEN_TYPE_PHONE,
            'secret' => $secret,
            'expire' => $expire,
            'userAgent' => $request->getUserAgent('UNKNOWN'),
            'ip' => $request->getIP(),
        ]);

        Authorization::setRole('user:' . $user->getId());

        $verification = $dbForProject->createDocument('tokens', $verification
            ->setAttribute('$read', ['user:' . $user->getId()])
            ->setAttribute('$write', ['user:' . $user->getId()]));

        $dbForProject->deleteCachedDocument('users', $user->getId());

        $messaging
            ->setRecipient($user->getAttribute('phone'))
            ->setMessage($secret)
            ->trigger()
        ;

        $events
            ->setParam('userId', $user->getId())
            ->setParam('tokenId', $verification->getId())
            ->setPayload($response->output(
                $verification->setAttribute('secret', $verificationSecret),
                Response::MODEL_TOKEN
            ))
        ;

        // Hide secret for clients
        $verification->setAttribute('secret', ($isPrivilegedUser || $isAppUser) ? $verificationSecret : '');

        $audits->setResource('user/' . $user->getId());
        $usage->setParam('users.update', 1);

        $response->setStatusCode(Response::STATUS_CODE_CREATED);
        $response->dynamic($verification, Response::MODEL_TOKEN);
    });

App::put('/v1/account/verification/phone')
    ->desc('Create Phone Verification (confirmation)')
    ->groups(['api', 'account'])
    ->label('scope', 'public')
    ->label('event', 'users.[userId].verification.[tokenId].update')
    ->label('sdk.auth', [APP_AUTH_TYPE_SESSION, APP_AUTH_TYPE_JWT])
    ->label('sdk.namespace', 'account')
    ->label('sdk.method', 'updatePhoneVerification')
    ->label('sdk.description', '/docs/references/account/update-phone-verification.md')
    ->label('sdk.response.code', Response::STATUS_CODE_OK)
    ->label('sdk.response.type', Response::CONTENT_TYPE_JSON)
    ->label('sdk.response.model', Response::MODEL_TOKEN)
    ->label('abuse-limit', 10)
    ->label('abuse-key', 'userId:{param-userId}')
    ->param('userId', '', new UID(), 'User ID.')
    ->param('secret', '', new Text(256), 'Valid verification token.')
    ->inject('response')
    ->inject('user')
    ->inject('dbForProject')
    ->inject('audits')
    ->inject('usage')
    ->inject('events')
    ->action(function (string $userId, string $secret, Response $response, Document $user, Database $dbForProject, Audit $audits, Stats $usage, Event $events) {

        $profile = Authorization::skip(fn() => $dbForProject->getDocument('users', $userId));

        if ($profile->isEmpty()) {
            throw new Exception(Exception::USER_NOT_FOUND);
        }

        $verification = Auth::phoneTokenVerify($user->getAttribute('tokens', []), $secret);

        if (!$verification) {
            throw new Exception(Exception::USER_INVALID_TOKEN);
        }

        Authorization::setRole('user:' . $profile->getId());

        $profile = $dbForProject->updateDocument('users', $profile->getId(), $profile->setAttribute('phoneVerification', true));

        $verificationDocument = $dbForProject->getDocument('tokens', $verification);

        /**
         * We act like we're updating and validating the verification token but actually we don't need it anymore.
         */
        $dbForProject->deleteDocument('tokens', $verification);
        $dbForProject->deleteCachedDocument('users', $profile->getId());

        $audits->setResource('user/' . $user->getId());

        $usage->setParam('users.update', 1);

        $events
            ->setParam('userId', $user->getId())
            ->setParam('tokenId', $verificationDocument->getId())
        ;

        $response->dynamic($verificationDocument, Response::MODEL_TOKEN);
    });<|MERGE_RESOLUTION|>--- conflicted
+++ resolved
@@ -167,13 +167,8 @@
         $profile = $dbForProject->findOne('users', [
             new Query('email', Query::TYPE_EQUAL, [$email])]);
 
-<<<<<<< HEAD
         if (!$profile || !Auth::passwordVerify($password, $profile->getAttribute('password'), $profile->getAttribute('hash'), $profile->getAttribute('hashOptions'))) {
-            throw new Exception('Invalid credentials', 401, Exception::USER_INVALID_CREDENTIALS); // Wrong password or username
-=======
-        if (!$profile || !Auth::passwordVerify($password, $profile->getAttribute('password'))) {
-            throw new Exception(Exception::USER_INVALID_CREDENTIALS); // Wrong password or username
->>>>>>> d641fbb6
+            throw new Exception(Exception::USER_INVALID_CREDENTIALS);
         }
 
         if (false === $profile->getAttribute('status')) { // Account is blocked
@@ -1497,13 +1492,8 @@
     ->inject('events')
     ->action(function (string $password, string $oldPassword, Response $response, Document $user, Database $dbForProject, Audit $audits, Stats $usage, Event $events) {
         // Check old password only if its an existing user.
-<<<<<<< HEAD
         if ($user->getAttribute('passwordUpdate') !== 0 && !Auth::passwordVerify($oldPassword, $user->getAttribute('password'), $user->getAttribute('hash'), $user->getAttribute('hashOptions'))) { // Double check user password
-            throw new Exception('Invalid credentials', 401, Exception::USER_INVALID_CREDENTIALS);
-=======
-        if ($user->getAttribute('passwordUpdate') !== 0 && !Auth::passwordVerify($oldPassword, $user->getAttribute('password'))) { // Double check user password
             throw new Exception(Exception::USER_INVALID_CREDENTIALS);
->>>>>>> d641fbb6
         }
 
         $user = $dbForProject->updateDocument('users', $user->getId(), $user
