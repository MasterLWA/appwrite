<?php

use Ahc\Jwt\JWT;
use Utopia\App;
use Utopia\Exception;
use Utopia\Config\Config;
use Utopia\Validator\Assoc;
use Utopia\Validator\Text;
use Utopia\Validator\Email;
use Utopia\Validator\WhiteList;
use Utopia\Validator\Host;
use Utopia\Validator\URL;
use Utopia\Audit\Audit;
use Utopia\Audit\Adapters\MySQL as AuditAdapter;
use Appwrite\Auth\Auth;
use Appwrite\Auth\Validator\Password;
use Appwrite\Database\Database;
use Appwrite\Database\Document;
use Appwrite\Database\Exception\Duplicate;
use Appwrite\Database\Validator\UID;
use Appwrite\Database\Validator\Authorization;
use Appwrite\Detector\Detector;
use Appwrite\Template\Template;
use Appwrite\OpenSSL\OpenSSL;
use Appwrite\URL\URL as URLParser;
use Appwrite\Utopia\Response;
use Utopia\Validator\ArrayList;

$oauthDefaultSuccess = App::getEnv('_APP_HOME').'/auth/oauth2/success';
$oauthDefaultFailure = App::getEnv('_APP_HOME').'/auth/oauth2/failure';

App::post('/v1/account')
    ->desc('Create Account')
    ->groups(['api', 'account'])
    ->label('event', 'account.create')
    ->label('scope', 'public')
    ->label('sdk.platform', [APP_PLATFORM_CLIENT])
    ->label('sdk.namespace', 'account')
    ->label('sdk.method', 'create')
    ->label('sdk.description', '/docs/references/account/create.md')
    ->label('sdk.response.code', Response::STATUS_CODE_CREATED)
    ->label('sdk.response.type', Response::CONTENT_TYPE_JSON)
    ->label('sdk.response.model', Response::MODEL_USER)
    ->label('abuse-limit', 10)
    ->param('email', '', new Email(), 'User email.')
    ->param('password', '', new Password(), 'User password. Must be between 6 to 32 chars.')
    ->param('name', '', new Text(128), 'User name. Max length: 128 chars.', true)
    ->inject('request')
    ->inject('response')
    ->inject('project')
    ->inject('projectDB')
    ->inject('audits')
    ->action(function ($email, $password, $name, $request, $response, $project, $projectDB, $audits) {
        /** @var Utopia\Swoole\Request $request */
        /** @var Appwrite\Utopia\Response $response */
        /** @var Appwrite\Database\Document $project */
        /** @var Appwrite\Database\Database $projectDB */
        /** @var Appwrite\Event\Event $audits */

        if ('console' === $project->getId()) {
            $whitlistEmails = $project->getAttribute('authWhitelistEmails');
            $whitlistIPs = $project->getAttribute('authWhitelistIPs');
            $whitlistDomains = $project->getAttribute('authWhitelistDomains');

            if (!empty($whitlistEmails) && !\in_array($email, $whitlistEmails)) {
                throw new Exception('Console registration is restricted to specific emails. Contact your administrator for more information.', 401);
            }

            if (!empty($whitlistIPs) && !\in_array($request->getIP(), $whitlistIPs)) {
                throw new Exception('Console registration is restricted to specific IPs. Contact your administrator for more information.', 401);
            }

            if (!empty($whitlistDomains) && !\in_array(\substr(\strrchr($email, '@'), 1), $whitlistDomains)) {
                throw new Exception('Console registration is restricted to specific domains. Contact your administrator for more information.', 401);
            }
        }

        $profile = $projectDB->getCollectionFirst([ // Get user by email address
            'limit' => 1,
            'filters' => [
                '$collection='.Database::SYSTEM_COLLECTION_USERS,
                'email='.$email,
            ],
        ]);

        if (!empty($profile)) {
            throw new Exception('Account already exists', 409);
        }

        Authorization::disable();

        try {
            $user = $projectDB->createDocument([
                '$collection' => Database::SYSTEM_COLLECTION_USERS,
                '$permissions' => [
                    'read' => ['*'],
                    'write' => ['user:{self}'],
                ],
                'email' => $email,
                'emailVerification' => false,
                'status' => Auth::USER_STATUS_UNACTIVATED,
                'password' => Auth::passwordHash($password),
                'passwordUpdate' => \time(),
                'registration' => \time(),
                'reset' => false,
                'name' => $name,
            ], ['email' => $email]);
        } catch (Duplicate $th) {
            throw new Exception('Account already exists', 409);
        }

        Authorization::reset();

        Authorization::unsetRole('role:'.Auth::USER_ROLE_GUEST);
        Authorization::setRole('user:'.$user->getId());
        Authorization::setRole('role:'.Auth::USER_ROLE_MEMBER);

        if (false === $user) {
            throw new Exception('Failed saving user to DB', 500);
        }

        $audits
            ->setParam('userId', $user->getId())
            ->setParam('event', 'account.create')
            ->setParam('resource', 'users/'.$user->getId())
        ;

        $response
            ->setStatusCode(Response::STATUS_CODE_CREATED)
            ->dynamic($user, Response::MODEL_USER)
        ;
    });

App::post('/v1/account/sessions')
    ->desc('Create Account Session')
    ->groups(['api', 'account'])
    ->label('event', 'account.sessions.create')
    ->label('scope', 'public')
    ->label('sdk.platform', [APP_PLATFORM_CLIENT])
    ->label('sdk.namespace', 'account')
    ->label('sdk.method', 'createSession')
    ->label('sdk.description', '/docs/references/account/create-session.md')
    ->label('sdk.response.code', Response::STATUS_CODE_CREATED)
    ->label('sdk.response.type', Response::CONTENT_TYPE_JSON)
    ->label('sdk.response.model', Response::MODEL_SESSION)
    ->label('abuse-limit', 10)
    ->label('abuse-key', 'url:{url},email:{param-email}')
    ->param('email', '', new Email(), 'User email.')
    ->param('password', '', new Password(), 'User password. Must be between 6 to 32 chars.')
    ->inject('request')
    ->inject('response')
    ->inject('projectDB')
    ->inject('locale')
    ->inject('geodb')
    ->inject('audits')
    ->action(function ($email, $password, $request, $response, $projectDB, $locale, $geodb, $audits) {
        /** @var Utopia\Swoole\Request $request */
        /** @var Appwrite\Utopia\Response $response */
        /** @var Appwrite\Database\Database $projectDB */
        /** @var Utopia\Locale\Locale $locale */
        /** @var MaxMind\Db\Reader $geodb */
        /** @var Appwrite\Event\Event $audits */

        $protocol = $request->getProtocol();
        $profile = $projectDB->getCollectionFirst([ // Get user by email address
            'limit' => 1,
            'filters' => [
                '$collection='.Database::SYSTEM_COLLECTION_USERS,
                'email='.$email,
            ],
        ]);

        if (false == $profile || !Auth::passwordVerify($password, $profile->getAttribute('password'))) {
            $audits
                //->setParam('userId', $profile->getId())
                ->setParam('event', 'account.sesssions.failed')
                ->setParam('resource', 'users/'.($profile ? $profile->getId() : ''))
            ;

            throw new Exception('Invalid credentials', 401); // Wrong password or username
        }

        if (Auth::USER_STATUS_BLOCKED == $profile->getAttribute('status')) { // Account is blocked
            throw new Exception('Invalid credentials. User is blocked', 401); // User is in status blocked
        }

        $detector = new Detector($request->getUserAgent('UNKNOWN'));
        $record = $geodb->get($request->getIP());
        $expiry = \time() + Auth::TOKEN_EXPIRATION_LOGIN_LONG;
        $secret = Auth::tokenGenerator();
        $session = new Document(array_merge(
            [
                '$collection' => Database::SYSTEM_COLLECTION_SESSIONS,
                '$permissions' => ['read' => ['user:'.$profile->getId()], 'write' => ['user:'.$profile->getId()]],
                'userId' => $profile->getId(),
                'provider' => Auth::SESSION_PROVIDER_EMAIL,
                'providerUid' => $email,
                'secret' => Auth::hash($secret), // One way hash encryption to protect DB leak
                'expire' => $expiry,
                'userAgent' => $request->getUserAgent('UNKNOWN'),
                'ip' => $request->getIP(),
                'countryCode' => ($record) ? \strtolower($record['country']['iso_code']) : '--',
            ], $detector->getOS(), $detector->getClient(), $detector->getDevice()
        ));

        Authorization::setRole('user:'.$profile->getId());

        $session = $projectDB->createDocument($session->getArrayCopy());

        if (false === $session) {
            throw new Exception('Failed saving session to DB', 500);
        }

        $profile->setAttribute('sessions', $session, Document::SET_TYPE_APPEND);

        $profile = $projectDB->updateDocument($profile->getArrayCopy());

        if (false === $profile) {
            throw new Exception('Failed saving user to DB', 500);
        }
        
        $audits
            ->setParam('userId', $profile->getId())
            ->setParam('event', 'account.sessions.create')
            ->setParam('resource', 'users/'.$profile->getId())
        ;

        if (!Config::getParam('domainVerification')) {
            $response
                ->addHeader('X-Fallback-Cookies', \json_encode([Auth::$cookieName => Auth::encodeSession($profile->getId(), $secret)]))
            ;
        }
        
        $response
            ->addCookie(Auth::$cookieName.'_legacy', Auth::encodeSession($profile->getId(), $secret), $expiry, '/', Config::getParam('cookieDomain'), ('https' == $protocol), true, null)
            ->addCookie(Auth::$cookieName, Auth::encodeSession($profile->getId(), $secret), $expiry, '/', Config::getParam('cookieDomain'), ('https' == $protocol), true, Config::getParam('cookieSamesite'))
            ->setStatusCode(Response::STATUS_CODE_CREATED)
        ;

        $countries = $locale->getText('countries');

        $session
            ->setAttribute('current', true)
            ->setAttribute('countryName', (isset($countries[strtoupper($session->getAttribute('countryCode'))])) ? $countries[strtoupper($session->getAttribute('countryCode'))] : $locale->getText('locale.country.unknown'))
        ;
        
        $response->dynamic($session, Response::MODEL_SESSION);
    });

App::get('/v1/account/sessions/oauth2/:provider')
    ->desc('Create Account Session with OAuth2')
    ->groups(['api', 'account'])
    ->label('error', __DIR__.'/../../views/general/error.phtml')
    ->label('scope', 'public')
    ->label('sdk.platform', [APP_PLATFORM_CLIENT])
    ->label('sdk.namespace', 'account')
    ->label('sdk.method', 'createOAuth2Session')
    ->label('sdk.description', '/docs/references/account/create-session-oauth2.md')
    ->label('sdk.response.code', Response::STATUS_CODE_MOVED_PERMANENTLY)
    ->label('sdk.response.type', Response::CONTENT_TYPE_HTML)
    ->label('sdk.methodType', 'webAuth')
    ->label('abuse-limit', 50)
    ->label('abuse-key', 'ip:{ip}')
    ->param('provider', '', new WhiteList(\array_keys(Config::getParam('providers')), true), 'OAuth2 Provider. Currently, supported providers are: ' . \implode(', ', \array_keys(\array_filter(Config::getParam('providers'), function($node) {return (!$node['mock']);}))).'.')
    ->param('success', $oauthDefaultSuccess, function ($clients) { return new Host($clients); }, 'URL to redirect back to your app after a successful login attempt.  Only URLs from hostnames in your project platform list are allowed. This requirement helps to prevent an [open redirect](https://cheatsheetseries.owasp.org/cheatsheets/Unvalidated_Redirects_and_Forwards_Cheat_Sheet.html) attack against your project API.', true, ['clients'])
    ->param('failure', $oauthDefaultFailure, function ($clients) { return new Host($clients); }, 'URL to redirect back to your app after a failed login attempt.  Only URLs from hostnames in your project platform list are allowed. This requirement helps to prevent an [open redirect](https://cheatsheetseries.owasp.org/cheatsheets/Unvalidated_Redirects_and_Forwards_Cheat_Sheet.html) attack against your project API.', true, ['clients'])
    ->param('scopes', [], new ArrayList(new Text(128)), 'A list of custom OAuth2 scopes. Check each provider internal docs for a list of supported scopes.', true)
    ->inject('request')
    ->inject('response')
    ->inject('project')
    ->action(function ($provider, $success, $failure, $scopes, $request, $response, $project) {
        /** @var Utopia\Swoole\Request $request */
        /** @var Appwrite\Utopia\Response $response */
        /** @var Appwrite\Database\Document $project */

        $protocol = $request->getProtocol();
        $callback = $protocol.'://'.$request->getHostname().'/v1/account/sessions/oauth2/callback/'.$provider.'/'.$project->getId();
        $appId = $project->getAttribute('usersOauth2'.\ucfirst($provider).'Appid', '');
        $appSecret = $project->getAttribute('usersOauth2'.\ucfirst($provider).'Secret', '{}');

        if (!empty($appSecret) && isset($appSecret['version'])) {
            $key = App::getEnv('_APP_OPENSSL_KEY_V'.$appSecret['version']);
            $appSecret = OpenSSL::decrypt($appSecret['data'], $appSecret['method'], $key, 0, \hex2bin($appSecret['iv']), \hex2bin($appSecret['tag']));
        }

        if (empty($appId) || empty($appSecret)) {
            throw new Exception('This provider is disabled. Please configure the provider app ID and app secret key from your '.APP_NAME.' console to continue.', 412);
        }

        $classname = 'Appwrite\\Auth\\OAuth2\\'.\ucfirst($provider);

        if (!\class_exists($classname)) {
            throw new Exception('Provider is not supported', 501);
        }

        $oauth2 = new $classname($appId, $appSecret, $callback, ['success' => $success, 'failure' => $failure], $scopes);

        $response
            ->addHeader('Cache-Control', 'no-store, no-cache, must-revalidate, max-age=0')
            ->addHeader('Pragma', 'no-cache')
            ->redirect($oauth2->getLoginURL());
    });

App::get('/v1/account/sessions/oauth2/callback/:provider/:projectId')
    ->desc('OAuth2 Callback')
    ->groups(['api', 'account'])
    ->label('error', __DIR__.'/../../views/general/error.phtml')
    ->label('scope', 'public')
    ->label('docs', false)
    ->param('projectId', '', new Text(1024), 'Project unique ID.')
    ->param('provider', '', new WhiteList(\array_keys(Config::getParam('providers')), true), 'OAuth2 provider.')
    ->param('code', '', new Text(1024), 'OAuth2 code.')
    ->param('state', '', new Text(2048), 'Login state params.', true)
    ->inject('request')
    ->inject('response')
    ->action(function ($projectId, $provider, $code, $state, $request, $response) {
        /** @var Utopia\Swoole\Request $request */
        /** @var Appwrite\Utopia\Response $response */

        $domain = $request->getHostname();
        $protocol = $request->getProtocol();
        
        $response
            ->addHeader('Cache-Control', 'no-store, no-cache, must-revalidate, max-age=0')
            ->addHeader('Pragma', 'no-cache')
            ->redirect($protocol.'://'.$domain.'/v1/account/sessions/oauth2/'.$provider.'/redirect?'
                .\http_build_query(['project' => $projectId, 'code' => $code, 'state' => $state]));
    });

App::post('/v1/account/sessions/oauth2/callback/:provider/:projectId')
    ->desc('OAuth2 Callback')
    ->groups(['api', 'account'])
    ->label('error', __DIR__.'/../../views/general/error.phtml')
    ->label('scope', 'public')
    ->label('origin', '*')
    ->label('docs', false)
    ->param('projectId', '', new Text(1024), 'Project unique ID.')
    ->param('provider', '', new WhiteList(\array_keys(Config::getParam('providers')), true), 'OAuth2 provider.')
    ->param('code', '', new Text(1024), 'OAuth2 code.')
    ->param('state', '', new Text(2048), 'Login state params.', true)
    ->inject('request')
    ->inject('response')
    ->action(function ($projectId, $provider, $code, $state, $request, $response) {
        /** @var Utopia\Swoole\Request $request */
        /** @var Appwrite\Utopia\Response $response */

        $domain = $request->getHostname();
        $protocol = $request->getProtocol();
        
        $response
            ->addHeader('Cache-Control', 'no-store, no-cache, must-revalidate, max-age=0')
            ->addHeader('Pragma', 'no-cache')
            ->redirect($protocol.'://'.$domain.'/v1/account/sessions/oauth2/'.$provider.'/redirect?'
                .\http_build_query(['project' => $projectId, 'code' => $code, 'state' => $state]));
    });

App::get('/v1/account/sessions/oauth2/:provider/redirect')
    ->desc('OAuth2 Redirect')
    ->groups(['api', 'account'])
    ->label('error', __DIR__.'/../../views/general/error.phtml')
    ->label('event', 'account.sessions.create')
    ->label('scope', 'public')
    ->label('abuse-limit', 50)
    ->label('abuse-key', 'ip:{ip}')
    ->label('docs', false)
    ->param('provider', '', new WhiteList(\array_keys(Config::getParam('providers')), true), 'OAuth2 provider.')
    ->param('code', '', new Text(1024), 'OAuth2 code.')
    ->param('state', '', new Text(2048), 'OAuth2 state params.', true)
    ->inject('request')
    ->inject('response')
    ->inject('project')
    ->inject('user')
    ->inject('projectDB')
    ->inject('geodb')
    ->inject('audits')
    ->action(function ($provider, $code, $state, $request, $response, $project, $user, $projectDB, $geodb, $audits) use ($oauthDefaultSuccess) {
        /** @var Utopia\Swoole\Request $request */
        /** @var Appwrite\Utopia\Response $response */
        /** @var Appwrite\Database\Document $project */
        /** @var Appwrite\Database\Document $user */
        /** @var Appwrite\Database\Database $projectDB */
        /** @var MaxMind\Db\Reader $geodb */
        /** @var Appwrite\Event\Event $audits */
        
        $protocol = $request->getProtocol();
        $callback = $protocol.'://'.$request->getHostname().'/v1/account/sessions/oauth2/callback/'.$provider.'/'.$project->getId();
        $defaultState = ['success' => $project->getAttribute('url', ''), 'failure' => ''];
        $validateURL = new URL();

        $appId = $project->getAttribute('usersOauth2'.\ucfirst($provider).'Appid', '');
        $appSecret = $project->getAttribute('usersOauth2'.\ucfirst($provider).'Secret', '{}');

        if (!empty($appSecret) && isset($appSecret['version'])) {
            $key = App::getEnv('_APP_OPENSSL_KEY_V'.$appSecret['version']);
            $appSecret = OpenSSL::decrypt($appSecret['data'], $appSecret['method'], $key, 0, \hex2bin($appSecret['iv']), \hex2bin($appSecret['tag']));
        }

        $classname = 'Appwrite\\Auth\\OAuth2\\'.\ucfirst($provider);

        if (!\class_exists($classname)) {
            throw new Exception('Provider is not supported', 501);
        }

        $oauth2 = new $classname($appId, $appSecret, $callback);

        if (!empty($state)) {
            try {
                $state = \array_merge($defaultState, $oauth2->parseState($state));
            } catch (\Exception $exception) {
                throw new Exception('Failed to parse login state params as passed from OAuth2 provider');
            }
        } else {
            $state = $defaultState;
        }

        if (!$validateURL->isValid($state['success'])) {
            throw new Exception('Invalid redirect URL for success login', 400);
        }

        if (!empty($state['failure']) && !$validateURL->isValid($state['failure'])) {
            throw new Exception('Invalid redirect URL for failure login', 400);
        }
        
        $state['failure'] = null;
        $accessToken = $oauth2->getAccessToken($code);

        if (empty($accessToken)) {
            if (!empty($state['failure'])) {
                $response->redirect($state['failure'], 301, 0);
            }

            throw new Exception('Failed to obtain access token');
        }

        $oauth2ID = $oauth2->getUserID($accessToken);
        
        if (empty($oauth2ID)) {
            if (!empty($state['failure'])) {
                $response->redirect($state['failure'], 301, 0);
            }

            throw new Exception('Missing ID from OAuth2 provider', 400);
        }

        $current = Auth::sessionVerify($user->getAttribute('sessions', []), Auth::$secret);

        if ($current) {
            $projectDB->deleteDocument($current); //throw new Exception('User already logged in', 401);
        }

        $user = (empty($user->getId())) ? $projectDB->getCollectionFirst([ // Get user by provider id
            'limit' => 1,
            'filters' => [
                '$collection='.Database::SYSTEM_COLLECTION_USERS,
                'sessions.provider='.$provider,
                'sessions.providerUid='.$oauth2ID
            ],
        ]) : $user;

        if (empty($user)) { // No user logged in or with OAuth2 provider ID, create new one or connect with account with same email
            $name = $oauth2->getUserName($accessToken);
            $email = $oauth2->getUserEmail($accessToken);

            $user = $projectDB->getCollectionFirst([ // Get user by provider email address
                'limit' => 1,
                'filters' => [
                    '$collection='.Database::SYSTEM_COLLECTION_USERS,
                    'email='.$email,
                ],
            ]);

            if (!$user || empty($user->getId())) { // Last option -> create user alone, generate random password
                Authorization::disable();

                try {
                    $user = $projectDB->createDocument([
                        '$collection' => Database::SYSTEM_COLLECTION_USERS,
                        '$permissions' => ['read' => ['*'], 'write' => ['user:{self}']],
                        'email' => $email,
                        'emailVerification' => true,
                        'status' => Auth::USER_STATUS_ACTIVATED, // Email should already be authenticated by OAuth2 provider
                        'password' => Auth::passwordHash(Auth::passwordGenerator()),
                        'passwordUpdate' => \time(),
                        'registration' => \time(),
                        'reset' => false,
                        'name' => $name,
                    ], ['email' => $email]);
                } catch (Duplicate $th) {
                    throw new Exception('Account already exists', 409);
                }

                Authorization::reset();

                if (false === $user) {
                    throw new Exception('Failed saving user to DB', 500);
                }
            }
        }

        if (Auth::USER_STATUS_BLOCKED == $user->getAttribute('status')) { // Account is blocked
            throw new Exception('Invalid credentials. User is blocked', 401); // User is in status blocked
        }

        // Create session token, verify user account and update OAuth2 ID and Access Token

        $detector = new Detector($request->getUserAgent('UNKNOWN'));
        $record = $geodb->get($request->getIP());
        $secret = Auth::tokenGenerator();
        $expiry = \time() + Auth::TOKEN_EXPIRATION_LOGIN_LONG;
        $session = new Document(array_merge([
            '$collection' => Database::SYSTEM_COLLECTION_SESSIONS,
            '$permissions' => ['read' => ['user:'.$user['$id']], 'write' => ['user:'.$user['$id']]],
            'userId' => $user->getId(),
            'provider' => $provider,
            'providerUid' => $oauth2ID,
            'providerToken' => $accessToken,
            'secret' => Auth::hash($secret), // One way hash encryption to protect DB leak
            'expire' => $expiry,
            'userAgent' => $request->getUserAgent('UNKNOWN'),
            'ip' => $request->getIP(),
            'countryCode' => ($record) ? \strtolower($record['country']['iso_code']) : '--',
        ], $detector->getOS(), $detector->getClient(), $detector->getDevice()));

        $isAnonymousUser = is_null($user->getAttribute('email')) && is_null($user->getAttribute('password'));

        if ($isAnonymousUser) {
            $user
                ->setAttribute('name', $oauth2->getUserName($accessToken))
                ->setAttribute('email', $oauth2->getUserEmail($accessToken))
            ;
        }

        $user
            ->setAttribute('status', Auth::USER_STATUS_ACTIVATED)
            ->setAttribute('sessions', $session, Document::SET_TYPE_APPEND)
        ;

        Authorization::setRole('user:'.$user->getId());

        $user = $projectDB->updateDocument($user->getArrayCopy());

        if (false === $user) {
            throw new Exception('Failed saving user to DB', 500);
        }

        $audits
            ->setParam('userId', $user->getId())
            ->setParam('event', 'account.sessions.create')
            ->setParam('resource', 'users/'.$user->getId())
            ->setParam('data', ['provider' => $provider])
        ;

        if (!Config::getParam('domainVerification')) {
            $response
                ->addHeader('X-Fallback-Cookies', \json_encode([Auth::$cookieName => Auth::encodeSession($user->getId(), $secret)]))
            ;
        }
        
        // Add keys for non-web platforms - TODO - add verification phase to aviod session sniffing
        if (parse_url($state['success'], PHP_URL_PATH) === parse_url($oauthDefaultSuccess, PHP_URL_PATH)) {
            $state['success'] = URLParser::parse($state['success']);
            $query = URLParser::parseQuery($state['success']['query']);
            $query['project'] = $project->getId();
            $query['domain'] = Config::getParam('cookieDomain');
            $query['key'] = Auth::$cookieName;
            $query['secret'] = Auth::encodeSession($user->getId(), $secret);
            $state['success']['query'] = URLParser::unparseQuery($query);
            $state['success'] = URLParser::unparse($state['success']);
        }

        $response
            ->addHeader('Cache-Control', 'no-store, no-cache, must-revalidate, max-age=0')
            ->addHeader('Pragma', 'no-cache')
            ->addCookie(Auth::$cookieName.'_legacy', Auth::encodeSession($user->getId(), $secret), $expiry, '/', Config::getParam('cookieDomain'), ('https' == $protocol), true, null)
            ->addCookie(Auth::$cookieName, Auth::encodeSession($user->getId(), $secret), $expiry, '/', Config::getParam('cookieDomain'), ('https' == $protocol), true, Config::getParam('cookieSamesite'))
            ->redirect($state['success'])
        ;
    });

App::post('/v1/account/sessions/anonymous')
    ->desc('Create Anonymous Session')
    ->groups(['api', 'account'])
    ->label('event', 'account.sessions.create')
    ->label('scope', 'public')
    ->label('sdk.platform', [APP_PLATFORM_CLIENT])
    ->label('sdk.namespace', 'account')
    ->label('sdk.method', 'createAnonymousSession')
    ->label('sdk.description', '/docs/references/account/create-session-anonymous.md')
    ->label('sdk.response.code', Response::STATUS_CODE_CREATED)
    ->label('sdk.response.type', Response::CONTENT_TYPE_JSON)
    ->label('sdk.response.model', Response::MODEL_SESSION)
    ->label('abuse-limit', 50)
    ->label('abuse-key', 'ip:{ip}')
    ->inject('request')
    ->inject('response')
    ->inject('locale')
    ->inject('user')
    ->inject('project')
    ->inject('projectDB')
    ->inject('geodb')
    ->inject('audits')
    ->action(function ($request, $response, $locale, $user, $project, $projectDB, $geodb, $audits) {
        /** @var Utopia\Swoole\Request $request */
        /** @var Appwrite\Utopia\Response $response */
        /** @var Utopia\Locale\Locale $locale */
        /** @var Appwrite\Database\Document $user */
        /** @var Appwrite\Database\Document $project */
        /** @var Appwrite\Database\Database $projectDB */
        /** @var MaxMind\Db\Reader $geodb */
        /** @var Appwrite\Event\Event $audits */

        $protocol = $request->getProtocol();

        if ($user->getId() || 'console' === $project->getId()) {
            throw new Exception('Failed to create anonymous user.', 401);
        }

        Authorization::disable();
        try {
            $user = $projectDB->createDocument([
                '$collection' => Database::SYSTEM_COLLECTION_USERS,
                '$permissions' => [
                    'read' => ['*'], 
                    'write' => ['user:{self}']
                ],
                'email' => null,
                'emailVerification' => false,
                'status' => Auth::USER_STATUS_UNACTIVATED,
                'password' => null,
                'passwordUpdate' => \time(),
                'registration' => \time(),
                'reset' => false,
                'name' => null
            ]);
        } catch (Exception $th) {
            throw new Exception('Failed saving user to DB', 500);
        }

        Authorization::reset();

        if (false === $user) {
            throw new Exception('Failed saving user to DB', 500);
        }

        // Create session token

        $detector = new Detector($request->getUserAgent('UNKNOWN'));
        $record = $geodb->get($request->getIP());
        $secret = Auth::tokenGenerator();
        $expiry = \time() + Auth::TOKEN_EXPIRATION_LOGIN_LONG;
        $session = new Document(array_merge(
            [
                '$collection' => Database::SYSTEM_COLLECTION_SESSIONS,
                '$permissions' => ['read' => ['user:' . $user['$id']], 'write' => ['user:' . $user['$id']]],
                'userId' => $user->getId(),
                'provider' => Auth::SESSION_PROVIDER_ANONYMOUS,
                'secret' => Auth::hash($secret), // One way hash encryption to protect DB leak
                'expire' => $expiry,
                'userAgent' => $request->getUserAgent('UNKNOWN'),
                'ip' => $request->getIP(),
                'countryCode' => ($record) ? \strtolower($record['country']['iso_code']) : '--',
            ],
            $detector->getOS(),
            $detector->getClient(),
            $detector->getDevice()
        ));

        $user->setAttribute('sessions', $session, Document::SET_TYPE_APPEND);

        Authorization::setRole('user:'.$user->getId());

        $user = $projectDB->updateDocument($user->getArrayCopy());

        if (false === $user) {
            throw new Exception('Failed saving user to DB', 500);
        }

        $audits
            ->setParam('userId', $user->getId())
            ->setParam('event', 'account.sessions.create')
            ->setParam('resource', 'users/'.$user->getId())
        ;

        if (!Config::getParam('domainVerification')) {
            $response
                ->addHeader('X-Fallback-Cookies', \json_encode([Auth::$cookieName => Auth::encodeSession($user->getId(), $secret)]))
            ;
        }

        $response
            ->addCookie(Auth::$cookieName.'_legacy', Auth::encodeSession($user->getId(), $secret), $expiry, '/', Config::getParam('cookieDomain'), ('https' == $protocol), true, null)
            ->addCookie(Auth::$cookieName, Auth::encodeSession($user->getId(), $secret), $expiry, '/', Config::getParam('cookieDomain'), ('https' == $protocol), true, Config::getParam('cookieSamesite'))
            ->setStatusCode(Response::STATUS_CODE_CREATED)
        ;

        $session
            ->setAttribute('current', true)
            ->setAttribute('countryName', (isset($countries[$session->getAttribute('countryCode')])) ? $countries[$session->getAttribute('countryCode')] : $locale->getText('locale.country.unknown'))
        ;

        $response->dynamic($session, Response::MODEL_SESSION);
    });

App::post('/v1/account/jwt')
    ->desc('Create Account JWT')
    ->groups(['api', 'account'])
    ->label('scope', 'account')
    ->label('docs', false) // Hidden for now - private beta
    ->label('sdk.platform', [APP_PLATFORM_CLIENT])
    ->label('sdk.namespace', 'account')
    ->label('sdk.method', 'createJWT')
    ->label('sdk.description', '/docs/references/account/create-jwt.md')
    ->label('abuse-limit', 10)
    ->label('abuse-key', 'url:{url},userId:{param-userId}')
    ->inject('response')
    ->inject('user')
    ->action(function ($response, $user) {
        /** @var Appwrite\Utopia\Response $response */
        /** @var Appwrite\Database\Document $user */
            
        $sessions = $user->getAttribute('sessions', []);
        $current = new Document();

        foreach ($sessions as $session) { 
            /** @var Appwrite\Database\Document $session */

            if ($session->getAttribute('secret') == Auth::hash(Auth::$secret)) { // If current session delete the cookies too
                $current = $session;
            }
        }

        if($current->isEmpty()) {
            throw new Exception('No valid session found', 401);
        }
        
        $jwt = new JWT(App::getEnv('_APP_OPENSSL_KEY_V1'), 'HS256', 900, 10); // Instantiate with key, algo, maxAge and leeway.

        $response
            ->setStatusCode(Response::STATUS_CODE_CREATED)
            ->dynamic(new Document(['jwt' => $jwt->encode([
                // 'uid'    => 1,
                // 'aud'    => 'http://site.com',
                // 'scopes' => ['user'],
                // 'iss'    => 'http://api.mysite.com',
                'userId' => $user->getId(),
                'sessionId' => $current->getId(),
            ])]), Response::MODEL_JWT);
    });

App::get('/v1/account')
    ->desc('Get Account')
    ->groups(['api', 'account'])
    ->label('scope', 'account')
    ->label('sdk.platform', [APP_PLATFORM_CLIENT])
    ->label('sdk.namespace', 'account')
    ->label('sdk.method', 'get')
    ->label('sdk.description', '/docs/references/account/get.md')
    ->label('sdk.response.code', Response::STATUS_CODE_OK)
    ->label('sdk.response.type', Response::CONTENT_TYPE_JSON)
    ->label('sdk.response.model', Response::MODEL_USER)
    ->inject('response')
    ->inject('user')
    ->action(function ($response, $user) {
        /** @var Appwrite\Utopia\Response $response */
        /** @var Appwrite\Database\Document $user */

        $response->dynamic($user, Response::MODEL_USER);
    });

App::get('/v1/account/prefs')
    ->desc('Get Account Preferences')
    ->groups(['api', 'account'])
    ->label('scope', 'account')
    ->label('sdk.platform', [APP_PLATFORM_CLIENT])
    ->label('sdk.namespace', 'account')
    ->label('sdk.method', 'getPrefs')
    ->label('sdk.description', '/docs/references/account/get-prefs.md')
    ->label('sdk.response.code', Response::STATUS_CODE_OK)
    ->label('sdk.response.type', Response::CONTENT_TYPE_JSON)
    ->label('sdk.response.model', Response::MODEL_ANY)
    ->inject('response')
    ->inject('user')
    ->action(function ($response, $user) {
        /** @var Appwrite\Utopia\Response $response */
        /** @var Appwrite\Database\Document $user */

        $prefs = $user->getAttribute('prefs', new \stdClass());

        $response->dynamic(new Document($prefs), Response::MODEL_ANY);
    });

App::get('/v1/account/sessions')
    ->desc('Get Account Sessions')
    ->groups(['api', 'account'])
    ->label('scope', 'account')
    ->label('sdk.platform', [APP_PLATFORM_CLIENT])
    ->label('sdk.namespace', 'account')
    ->label('sdk.method', 'getSessions')
    ->label('sdk.description', '/docs/references/account/get-sessions.md')
    ->label('sdk.response.code', Response::STATUS_CODE_OK)
    ->label('sdk.response.type', Response::CONTENT_TYPE_JSON)
    ->label('sdk.response.model', Response::MODEL_SESSION_LIST)
    ->inject('response')
    ->inject('user')
    ->inject('locale')
    ->action(function ($response, $user, $locale) {
        /** @var Appwrite\Utopia\Response $response */
        /** @var Appwrite\Database\Document $user */
        /** @var Utopia\Locale\Locale $locale */

        $sessions = $user->getAttribute('sessions', []);
        $countries = $locale->getText('countries');
        $current = Auth::sessionVerify($sessions, Auth::$secret);

        foreach ($sessions as $key => $session) { 
            /** @var Document $session */

            $session->setAttribute('countryName', (isset($countries[strtoupper($session->getAttribute('countryCode'))]))
                ? $countries[strtoupper($session->getAttribute('countryCode'))]
                : $locale->getText('locale.country.unknown'));
            $session->setAttribute('current', ($current == $session->getId()) ? true : false);

            $sessions[$key] = $session;
        }

        $response->dynamic(new Document([
            'sum' => count($sessions),
            'sessions' => $sessions
        ]), Response::MODEL_SESSION_LIST);
    });

App::get('/v1/account/logs')
    ->desc('Get Account Logs')
    ->groups(['api', 'account'])
    ->label('scope', 'account')
    ->label('sdk.platform', [APP_PLATFORM_CLIENT])
    ->label('sdk.namespace', 'account')
    ->label('sdk.method', 'getLogs')
    ->label('sdk.description', '/docs/references/account/get-logs.md')
    ->label('sdk.response.code', Response::STATUS_CODE_OK)
    ->label('sdk.response.type', Response::CONTENT_TYPE_JSON)
    ->label('sdk.response.model', Response::MODEL_LOG_LIST)
    ->inject('response')
    ->inject('register')
    ->inject('project')
    ->inject('user')
    ->inject('locale')
    ->inject('geodb')
    ->action(function ($response, $register, $project, $user, $locale, $geodb) {
        /** @var Appwrite\Utopia\Response $response */
        /** @var Appwrite\Database\Document $project */
        /** @var Appwrite\Database\Document $user */
        /** @var Utopia\Locale\Locale $locale */
        /** @var MaxMind\Db\Reader $geodb */

        $adapter = new AuditAdapter($register->get('db'));
        $adapter->setNamespace('app_'.$project->getId());

        $audit = new Audit($adapter);
        $countries = $locale->getText('countries');

        $logs = $audit->getLogsByUserAndActions($user->getId(), [
            'account.create',
            'account.delete',
            'account.update.name',
            'account.update.email',
            'account.update.password',
            'account.update.prefs',
            'account.sessions.create',
            'account.sessions.delete',
            'account.recovery.create',
            'account.recovery.update',
            'account.verification.create',
            'account.verification.update',
            'teams.membership.create',
            'teams.membership.update',
            'teams.membership.delete',
        ]);

        $output = [];

        foreach ($logs as $i => &$log) {
            $log['userAgent'] = (!empty($log['userAgent'])) ? $log['userAgent'] : 'UNKNOWN';

            $detector = new Detector($log['userAgent']);

            $output[$i] = new Document(array_merge([
                'event' => $log['event'],
                'ip' => $log['ip'],
                'time' => \strtotime($log['time']),
            ], $detector->getOS(), $detector->getClient(), $detector->getDevice()));

            $record = $geodb->get($log['ip']);

            if ($record) {
                $output[$i]['countryCode'] = (isset($countries[$record['country']['iso_code']])) ? \strtolower($record['country']['iso_code']) : '--';
                $output[$i]['countryName'] = (isset($countries[$record['country']['iso_code']])) ? $countries[$record['country']['iso_code']] : $locale->getText('locale.country.unknown');
            } else {
                $output[$i]['countryCode'] = '--';
                $output[$i]['countryName'] = $locale->getText('locale.country.unknown');
            }

        }

        $response->dynamic(new Document(['logs' => $output]), Response::MODEL_LOG_LIST);
    });

App::patch('/v1/account/name')
    ->desc('Update Account Name')
    ->groups(['api', 'account'])
    ->label('event', 'account.update.name')
    ->label('scope', 'account')
    ->label('sdk.platform', [APP_PLATFORM_CLIENT])
    ->label('sdk.namespace', 'account')
    ->label('sdk.method', 'updateName')
    ->label('sdk.description', '/docs/references/account/update-name.md')
    ->label('sdk.response.code', Response::STATUS_CODE_OK)
    ->label('sdk.response.type', Response::CONTENT_TYPE_JSON)
    ->label('sdk.response.model', Response::MODEL_USER)
    ->param('name', '', new Text(128), 'User name. Max length: 128 chars.')
    ->inject('response')
    ->inject('user')
    ->inject('projectDB')
    ->inject('audits')
    ->action(function ($name, $response, $user, $projectDB, $audits) {
        /** @var Appwrite\Utopia\Response $response */
        /** @var Appwrite\Database\Document $user */
        /** @var Appwrite\Database\Database $projectDB */
        /** @var Appwrite\Event\Event $audits */

        $user = $projectDB->updateDocument(\array_merge($user->getArrayCopy(), [
            'name' => $name,
        ]));

        if (false === $user) {
            throw new Exception('Failed saving user to DB', 500);
        }

        $audits
            ->setParam('userId', $user->getId())
            ->setParam('event', 'account.update.name')
            ->setParam('resource', 'users/'.$user->getId())
        ;

        $response->dynamic($user, Response::MODEL_USER);
    });

App::patch('/v1/account/password')
    ->desc('Update Account Password')
    ->groups(['api', 'account'])
    ->label('event', 'account.update.password')
    ->label('scope', 'account')
    ->label('sdk.platform', [APP_PLATFORM_CLIENT])
    ->label('sdk.namespace', 'account')
    ->label('sdk.method', 'updatePassword')
    ->label('sdk.description', '/docs/references/account/update-password.md')
    ->label('sdk.response.code', Response::STATUS_CODE_OK)
    ->label('sdk.response.type', Response::CONTENT_TYPE_JSON)
    ->label('sdk.response.model', Response::MODEL_USER)
    ->param('password', '', new Password(), 'New user password. Must be between 6 to 32 chars.')
    ->param('oldPassword', '', new Password(), 'Old user password. Must be between 6 to 32 chars.')
    ->inject('response')
    ->inject('user')
    ->inject('projectDB')
    ->inject('audits')
    ->action(function ($password, $oldPassword, $response, $user, $projectDB, $audits) {
        /** @var Appwrite\Utopia\Response $response */
        /** @var Appwrite\Database\Document $user */
        /** @var Appwrite\Database\Database $projectDB */
        /** @var Appwrite\Event\Event $audits */

        if (!Auth::passwordVerify($oldPassword, $user->getAttribute('password'))) { // Double check user password
            throw new Exception('Invalid credentials', 401);
        }

        $user = $projectDB->updateDocument(\array_merge($user->getArrayCopy(), [
            'password' => Auth::passwordHash($password),
        ]));

        if (false === $user) {
            throw new Exception('Failed saving user to DB', 500);
        }

        $audits
            ->setParam('userId', $user->getId())
            ->setParam('event', 'account.update.password')
            ->setParam('resource', 'users/'.$user->getId())
        ;

        $response->dynamic($user, Response::MODEL_USER);
    });

App::patch('/v1/account/email')
    ->desc('Update Account Email')
    ->groups(['api', 'account'])
    ->label('event', 'account.update.email')
    ->label('scope', 'account')
    ->label('sdk.platform', [APP_PLATFORM_CLIENT])
    ->label('sdk.namespace', 'account')
    ->label('sdk.method', 'updateEmail')
    ->label('sdk.description', '/docs/references/account/update-email.md')
    ->label('sdk.response.code', Response::STATUS_CODE_OK)
    ->label('sdk.response.type', Response::CONTENT_TYPE_JSON)
    ->label('sdk.response.model', Response::MODEL_USER)
    ->param('email', '', new Email(), 'User email.')
    ->param('password', '', new Password(), 'User password. Must be between 6 to 32 chars.')
    ->inject('response')
    ->inject('user')
    ->inject('projectDB')
    ->inject('audits')
    ->action(function ($email, $password, $response, $user, $projectDB, $audits) {
        /** @var Appwrite\Utopia\Response $response */
        /** @var Appwrite\Database\Document $user */
        /** @var Appwrite\Database\Database $projectDB */
        /** @var Appwrite\Event\Event $audits */

        $isAnonymousUser = is_null($user->getAttribute('email')) && is_null($user->getAttribute('password')); // Check if request is from an anonymous account for converting

        if (
            !$isAnonymousUser &&
            !Auth::passwordVerify($password, $user->getAttribute('password'))
        ) { // Double check user password
            throw new Exception('Invalid credentials', 401);
        }

        $profile = $projectDB->getCollectionFirst([ // Get user by email address
            'limit' => 1,
            'filters' => [
                '$collection='.Database::SYSTEM_COLLECTION_USERS,
                'email='.$email,
            ],
        ]);

        if (!empty($profile)) {
            throw new Exception('User already registered', 400);
        }

        // TODO after this user needs to confirm mail again

        $user = $projectDB->updateDocument(\array_merge(
            $user->getArrayCopy(),
            ($isAnonymousUser ? [ 'password' => Auth::passwordHash($password) ] : []),
            [
                'email' => $email,
                'emailVerification' => false,
            ]
        ));

        if (false === $user) {
            throw new Exception('Failed saving user to DB', 500);
        }
        
        $audits
            ->setParam('userId', $user->getId())
            ->setParam('event', 'account.update.email')
            ->setParam('resource', 'users/'.$user->getId())
        ;

        $response->dynamic($user, Response::MODEL_USER);
    });

App::patch('/v1/account/prefs')
    ->desc('Update Account Preferences')
    ->groups(['api', 'account'])
    ->label('event', 'account.update.prefs')
    ->label('scope', 'account')
    ->label('sdk.platform', [APP_PLATFORM_CLIENT])
    ->label('sdk.namespace', 'account')
    ->label('sdk.method', 'updatePrefs')
    ->label('sdk.description', '/docs/references/account/update-prefs.md')
    ->label('sdk.response.code', Response::STATUS_CODE_OK)
    ->label('sdk.response.type', Response::CONTENT_TYPE_JSON)
    ->label('sdk.response.model', Response::MODEL_ANY)
    ->param('prefs', [], new Assoc(), 'Prefs key-value JSON object.')
    ->inject('response')
    ->inject('user')
    ->inject('projectDB')
    ->inject('audits')
    ->action(function ($prefs, $response, $user, $projectDB, $audits) {
        /** @var Appwrite\Utopia\Response $response */
        /** @var Appwrite\Database\Document $user */
        /** @var Appwrite\Database\Database $projectDB */
        /** @var Appwrite\Event\Event $audits */
        
        $user = $projectDB->updateDocument(\array_merge($user->getArrayCopy(), [
            'prefs' => $prefs,
        ]));

        if (false === $user) {
            throw new Exception('Failed saving user to DB', 500);
        }

        $audits
            ->setParam('event', 'account.update.prefs')
            ->setParam('resource', 'users/'.$user->getId())
        ;

        $response->dynamic($user, Response::MODEL_USER);
    });

App::delete('/v1/account')
    ->desc('Delete Account')
    ->groups(['api', 'account'])
    ->label('event', 'account.delete')
    ->label('scope', 'account')
    ->label('sdk.platform', [APP_PLATFORM_CLIENT])
    ->label('sdk.namespace', 'account')
    ->label('sdk.method', 'delete')
    ->label('sdk.description', '/docs/references/account/delete.md')
    ->label('sdk.response.code', Response::STATUS_CODE_NOCONTENT)
    ->label('sdk.response.model', Response::MODEL_NONE)
    ->inject('request')
    ->inject('response')
    ->inject('user')
    ->inject('projectDB')
    ->inject('audits')
    ->inject('events')
    ->action(function ($request, $response, $user, $projectDB, $audits, $events) {
        /** @var Utopia\Swoole\Request $request */
        /** @var Appwrite\Utopia\Response $response */
        /** @var Appwrite\Database\Document $user */
        /** @var Appwrite\Database\Database $projectDB */
        /** @var Appwrite\Event\Event $audits */
        /** @var Appwrite\Event\Event $events */

        $protocol = $request->getProtocol();
        $user = $projectDB->updateDocument(\array_merge($user->getArrayCopy(), [
            'status' => Auth::USER_STATUS_BLOCKED,
        ]));

        if (false === $user) {
            throw new Exception('Failed saving user to DB', 500);
        }

        //TODO delete all tokens or only current session?
        //TODO delete all user data according to GDPR. Make sure everything is backed up and backups are deleted later
        /*
         * Data to delete
         * * Tokens
         * * Memberships
         */

        $audits
            ->setParam('userId', $user->getId())
            ->setParam('event', 'account.delete')
            ->setParam('resource', 'users/'.$user->getId())
            ->setParam('data', $user->getArrayCopy())
        ;

        $events
            ->setParam('eventData', $response->output($user, Response::MODEL_USER))
        ;

        if (!Config::getParam('domainVerification')) {
            $response
                ->addHeader('X-Fallback-Cookies', \json_encode([]))
            ;
        }

        $response
            ->addCookie(Auth::$cookieName.'_legacy', '', \time() - 3600, '/', Config::getParam('cookieDomain'), ('https' == $protocol), true, null)
            ->addCookie(Auth::$cookieName, '', \time() - 3600, '/', Config::getParam('cookieDomain'), ('https' == $protocol), true, Config::getParam('cookieSamesite'))
            ->noContent()
        ;
    });

App::delete('/v1/account/sessions/:sessionId')
    ->desc('Delete Account Session')
    ->groups(['api', 'account'])
    ->label('scope', 'account')
    ->label('event', 'account.sessions.delete')
    ->label('sdk.platform', [APP_PLATFORM_CLIENT])
    ->label('sdk.namespace', 'account')
    ->label('sdk.method', 'deleteSession')
    ->label('sdk.description', '/docs/references/account/delete-session.md')
    ->label('sdk.response.code', Response::STATUS_CODE_NOCONTENT)
    ->label('sdk.response.model', Response::MODEL_NONE)
    ->label('abuse-limit', 100)
    ->param('sessionId', null, new UID(), 'Session unique ID. Use the string \'current\' to delete the current device session.')
    ->inject('request')
    ->inject('response')
    ->inject('user')
    ->inject('projectDB')
    ->inject('audits')
    ->inject('events')
    ->action(function ($sessionId, $request, $response, $user, $projectDB, $audits, $events) {
        /** @var Utopia\Swoole\Request $request */
        /** @var Appwrite\Utopia\Response $response */
        /** @var Appwrite\Database\Document $user */
        /** @var Appwrite\Database\Database $projectDB */
        /** @var Appwrite\Event\Event $audits */
        /** @var Appwrite\Event\Event $events */

        $protocol = $request->getProtocol();
        $sessionId = ($sessionId === 'current')
            ? Auth::sessionVerify($user->getAttribute('sessions'), Auth::$secret)
            : $sessionId;
                
        $sessions = $user->getAttribute('sessions', []);

        foreach ($sessions as $session) { 
            /** @var Document $session */

            if (($sessionId == $session->getId())) {
                if (!$projectDB->deleteDocument($session->getId())) {
                    throw new Exception('Failed to remove token from DB', 500);
                }

                $audits
                    ->setParam('userId', $user->getId())
                    ->setParam('event', 'account.sessions.delete')
                    ->setParam('resource', '/user/'.$user->getId())
                ;

                if (!Config::getParam('domainVerification')) {
                    $response
                        ->addHeader('X-Fallback-Cookies', \json_encode([]))
                    ;
                }
                
                $session->setAttribute('current', false);

                if ($session->getAttribute('secret') == Auth::hash(Auth::$secret)) { // If current session delete the cookies too
                    $session->setAttribute('current', true);

                    $response
                        ->addCookie(Auth::$cookieName.'_legacy', '', \time() - 3600, '/', Config::getParam('cookieDomain'), ('https' == $protocol), true, null)
                        ->addCookie(Auth::$cookieName, '', \time() - 3600, '/', Config::getParam('cookieDomain'), ('https' == $protocol), true, Config::getParam('cookieSamesite'))
                    ;
                }

                $events
<<<<<<< HEAD
                    ->setParam('eventData', $response->output($token, Response::MODEL_SESSION))
=======
                    ->setParam('payload', $response->output($session, Response::MODEL_SESSION))
>>>>>>> cd6263e8
                ;

                return $response->noContent();
            }
        }

        throw new Exception('Session not found', 404);
    });

App::delete('/v1/account/sessions')
    ->desc('Delete All Account Sessions')
    ->groups(['api', 'account'])
    ->label('scope', 'account')
    ->label('event', 'account.sessions.delete')
    ->label('sdk.platform', [APP_PLATFORM_CLIENT])
    ->label('sdk.namespace', 'account')
    ->label('sdk.method', 'deleteSessions')
    ->label('sdk.description', '/docs/references/account/delete-sessions.md')
    ->label('sdk.response.code', Response::STATUS_CODE_NOCONTENT)
    ->label('sdk.response.model', Response::MODEL_NONE)
    ->label('abuse-limit', 100)
    ->inject('request')
    ->inject('response')
    ->inject('user')
    ->inject('projectDB')
    ->inject('audits')
    ->inject('events')
    ->action(function ($request, $response, $user, $projectDB, $audits, $events) {
        /** @var Utopia\Swoole\Request $request */
        /** @var Appwrite\Utopia\Response $response */
        /** @var Appwrite\Database\Document $user */
        /** @var Appwrite\Database\Database $projectDB */
        /** @var Appwrite\Event\Event $audits */
        /** @var Appwrite\Event\Event $events */

        $protocol = $request->getProtocol();
        $sessions = $user->getAttribute('sessions', []);

        foreach ($sessions as $session) { 
            /** @var Document $session */

            if (!$projectDB->deleteDocument($session->getId())) {
                throw new Exception('Failed to remove token from DB', 500);
            }

            $audits
                ->setParam('userId', $user->getId())
                ->setParam('event', 'account.sessions.delete')
                ->setParam('resource', '/user/'.$user->getId())
            ;

            if (!Config::getParam('domainVerification')) {
                $response
                    ->addHeader('X-Fallback-Cookies', \json_encode([]))
                ;
            }

            $session->setAttribute('current', false);

            if ($session->getAttribute('secret') == Auth::hash(Auth::$secret)) { // If current session delete the cookies too
                $session->setAttribute('current', true);
                $response
                    ->addCookie(Auth::$cookieName.'_legacy', '', \time() - 3600, '/', Config::getParam('cookieDomain'), ('https' == $protocol), true, null)
                    ->addCookie(Auth::$cookieName, '', \time() - 3600, '/', Config::getParam('cookieDomain'), ('https' == $protocol), true, Config::getParam('cookieSamesite'))
                ;
            }
        }
                    
        $events
<<<<<<< HEAD
            ->setParam('eventData', $response->output(new Document([
                'sum' => count($tokens),
                'sessions' => $tokens
=======
            ->setParam('payload', $response->output(new Document([
                'sum' => count($sessions),
                'sessions' => $sessions
>>>>>>> cd6263e8
            ]), Response::MODEL_SESSION_LIST))
        ;

        $response->noContent();
    });

App::post('/v1/account/recovery')
    ->desc('Create Password Recovery')
    ->groups(['api', 'account'])
    ->label('scope', 'public')
    ->label('event', 'account.recovery.create')
    ->label('sdk.platform', [APP_PLATFORM_CLIENT])
    ->label('sdk.namespace', 'account')
    ->label('sdk.method', 'createRecovery')
    ->label('sdk.description', '/docs/references/account/create-recovery.md')
    ->label('sdk.response.code', Response::STATUS_CODE_CREATED)
    ->label('sdk.response.type', Response::CONTENT_TYPE_JSON)
    ->label('sdk.response.model', Response::MODEL_TOKEN)
    ->label('abuse-limit', 10)
    ->label('abuse-key', 'url:{url},email:{param-email}')
    ->param('email', '', new Email(), 'User email.')
    ->param('url', '', function ($clients) { return new Host($clients); }, 'URL to redirect the user back to your app from the recovery email. Only URLs from hostnames in your project platform list are allowed. This requirement helps to prevent an [open redirect](https://cheatsheetseries.owasp.org/cheatsheets/Unvalidated_Redirects_and_Forwards_Cheat_Sheet.html) attack against your project API.', false, ['clients'])
    ->inject('request')
    ->inject('response')
    ->inject('projectDB')
    ->inject('project')
    ->inject('locale')
    ->inject('mails')
    ->inject('audits')
    ->inject('events')
    ->action(function ($email, $url, $request, $response, $projectDB, $project, $locale, $mails, $audits, $events) {
        /** @var Utopia\Swoole\Request $request */
        /** @var Appwrite\Utopia\Response $response */
        /** @var Appwrite\Database\Database $projectDB */
        /** @var Appwrite\Database\Document $project */
        /** @var Utopia\Locale\Locale $locale */
        /** @var Appwrite\Event\Event $mails */
        /** @var Appwrite\Event\Event $audits */
        /** @var Appwrite\Event\Event $events */

        $isPreviliggedUser = Auth::isPreviliggedUser(Authorization::$roles);
        $isAppUser = Auth::isAppUser(Authorization::$roles);

        $profile = $projectDB->getCollectionFirst([ // Get user by email address
            'limit' => 1,
            'filters' => [
                '$collection='.Database::SYSTEM_COLLECTION_USERS,
                'email='.$email,
            ],
        ]);

        if (empty($profile)) {
            throw new Exception('User not found', 404); // TODO maybe hide this
        }

        if (Auth::USER_STATUS_BLOCKED == $profile->getAttribute('status')) { // Account is blocked
            throw new Exception('Invalid credentials. User is blocked', 401); // User is in status blocked
        }

        $secret = Auth::tokenGenerator();
        $recovery = new Document([
            '$collection' => Database::SYSTEM_COLLECTION_TOKENS,
            '$permissions' => ['read' => ['user:'.$profile->getId()], 'write' => ['user:'.$profile->getId()]],
            'userId' => $profile->getId(),
            'type' => Auth::TOKEN_TYPE_RECOVERY,
            'secret' => Auth::hash($secret), // One way hash encryption to protect DB leak
            'expire' => \time() + Auth::TOKEN_EXPIRATION_RECOVERY,
            'userAgent' => $request->getUserAgent('UNKNOWN'),
            'ip' => $request->getIP(),
        ]);
            
        Authorization::setRole('user:'.$profile->getId());

        $recovery = $projectDB->createDocument($recovery->getArrayCopy());

        if (false === $recovery) {
            throw new Exception('Failed saving recovery to DB', 500);
        }

        $profile->setAttribute('tokens', $recovery, Document::SET_TYPE_APPEND);

        $profile = $projectDB->updateDocument($profile->getArrayCopy());

        if (false === $profile) {
            throw new Exception('Failed to save user to DB', 500);
        }

        $url = Template::parseURL($url);
        $url['query'] = Template::mergeQuery(((isset($url['query'])) ? $url['query'] : ''), ['userId' => $profile->getId(), 'secret' => $secret]);
        $url = Template::unParseURL($url);

        $body = new Template(__DIR__.'/../../config/locale/templates/email-base.tpl');
        $content = new Template(__DIR__.'/../../config/locale/translations/templates/'.$locale->getText('account.emails.recovery.body'));
        $cta = new Template(__DIR__.'/../../config/locale/templates/email-cta.tpl');

        $body
            ->setParam('{{content}}', $content->render())
            ->setParam('{{cta}}', $cta->render())
            ->setParam('{{title}}', $locale->getText('account.emails.recovery.title'))
            ->setParam('{{direction}}', $locale->getText('settings.direction'))
            ->setParam('{{project}}', $project->getAttribute('name', ['[APP-NAME]']))
            ->setParam('{{name}}', $profile->getAttribute('name'))
            ->setParam('{{redirect}}', $url)
            ->setParam('{{bg-body}}', '#f6f6f6')
            ->setParam('{{bg-content}}', '#ffffff')
            ->setParam('{{bg-cta}}', '#3498db')
            ->setParam('{{bg-cta-hover}}', '#34495e')
            ->setParam('{{text-content}}', '#000000')
            ->setParam('{{text-cta}}', '#ffffff')
        ;

        $mails
            ->setParam('event', 'account.recovery.create')
            ->setParam('from', ($project->getId() === 'console') ? '' : \sprintf($locale->getText('account.emails.team'), $project->getAttribute('name')))
            ->setParam('recipient', $profile->getAttribute('email', ''))
            ->setParam('name', $profile->getAttribute('name', ''))
            ->setParam('subject', $locale->getText('account.emails.recovery.title'))
            ->setParam('body', $body->render())
            ->trigger();
        ;

        $events
            ->setParam('eventData',
                $response->output($recovery->setAttribute('secret', $secret),
                Response::MODEL_TOKEN
            ))
        ;

        $recovery  // Hide secret for clients, sp
            ->setAttribute('secret',
                ($isPreviliggedUser || $isAppUser) ? $secret : '');

        $audits
            ->setParam('userId', $profile->getId())
            ->setParam('event', 'account.recovery.create')
            ->setParam('resource', 'users/'.$profile->getId())
        ;

        $response
            ->setStatusCode(Response::STATUS_CODE_CREATED)
            ->dynamic($recovery, Response::MODEL_TOKEN)
        ;
    });

App::put('/v1/account/recovery')
    ->desc('Complete Password Recovery')
    ->groups(['api', 'account'])
    ->label('scope', 'public')
    ->label('event', 'account.recovery.update')
    ->label('sdk.platform', [APP_PLATFORM_CLIENT])
    ->label('sdk.namespace', 'account')
    ->label('sdk.method', 'updateRecovery')
    ->label('sdk.description', '/docs/references/account/update-recovery.md')
    ->label('sdk.response.code', Response::STATUS_CODE_OK)
    ->label('sdk.response.type', Response::CONTENT_TYPE_JSON)
    ->label('sdk.response.model', Response::MODEL_TOKEN)
    ->label('abuse-limit', 10)
    ->label('abuse-key', 'url:{url},userId:{param-userId}')
    ->param('userId', '', new UID(), 'User account UID address.')
    ->param('secret', '', new Text(256), 'Valid reset token.')
    ->param('password', '', new Password(), 'New password. Must be between 6 to 32 chars.')
    ->param('passwordAgain', '', new Password(), 'New password again. Must be between 6 to 32 chars.')
    ->inject('response')
    ->inject('projectDB')
    ->inject('audits')
    ->action(function ($userId, $secret, $password, $passwordAgain, $response, $projectDB, $audits) {
        /** @var Appwrite\Utopia\Response $response */
        /** @var Appwrite\Database\Database $projectDB */
        /** @var Appwrite\Event\Event $audits */
    
        if ($password !== $passwordAgain) {
            throw new Exception('Passwords must match', 400);
        }

        $profile = $projectDB->getCollectionFirst([ // Get user by email address
            'limit' => 1,
            'filters' => [
                '$collection='.Database::SYSTEM_COLLECTION_USERS,
                '$id='.$userId,
            ],
        ]);

        if (empty($profile)) {
            throw new Exception('User not found', 404); // TODO maybe hide this
        }

        $recovery = Auth::tokenVerify($profile->getAttribute('tokens', []), Auth::TOKEN_TYPE_RECOVERY, $secret);

        if (!$recovery) {
            throw new Exception('Invalid recovery token', 401);
        }

        Authorization::setRole('user:'.$profile->getId());

        $profile = $projectDB->updateDocument(\array_merge($profile->getArrayCopy(), [
            'password' => Auth::passwordHash($password),
            'passwordUpdate' => \time(),
            'emailVerification' => true,
        ]));

        if (false === $profile) {
            throw new Exception('Failed saving user to DB', 500);
        }

        /**
         * We act like we're updating and validating
         *  the recovery token but actually we don't need it anymore.
         */
        if (!$projectDB->deleteDocument($recovery)) {
            throw new Exception('Failed to remove recovery from DB', 500);
        }

        $audits
            ->setParam('userId', $profile->getId())
            ->setParam('event', 'account.recovery.update')
            ->setParam('resource', 'users/'.$profile->getId())
        ;

        $recovery = $profile->search('$id', $recovery, $profile->getAttribute('tokens', []));

        $response->dynamic($recovery, Response::MODEL_TOKEN);
    });

App::post('/v1/account/verification')
    ->desc('Create Email Verification')
    ->groups(['api', 'account'])
    ->label('scope', 'account')
    ->label('event', 'account.verification.create')
    ->label('sdk.platform', [APP_PLATFORM_CLIENT])
    ->label('sdk.namespace', 'account')
    ->label('sdk.method', 'createVerification')
    ->label('sdk.description', '/docs/references/account/create-verification.md')
    ->label('sdk.response.code', Response::STATUS_CODE_CREATED)
    ->label('sdk.response.type', Response::CONTENT_TYPE_JSON)
    ->label('sdk.response.model', Response::MODEL_TOKEN)
    ->label('abuse-limit', 10)
    ->label('abuse-key', 'url:{url},email:{param-email}')
    ->param('url', '', function ($clients) { return new Host($clients); }, 'URL to redirect the user back to your app from the verification email. Only URLs from hostnames in your project platform list are allowed. This requirement helps to prevent an [open redirect](https://cheatsheetseries.owasp.org/cheatsheets/Unvalidated_Redirects_and_Forwards_Cheat_Sheet.html) attack against your project API.', false, ['clients']) // TODO add built-in confirm page
    ->inject('request')
    ->inject('response')
    ->inject('project')
    ->inject('user')
    ->inject('projectDB')
    ->inject('locale')
    ->inject('audits')
    ->inject('events')
    ->inject('mails')
    ->action(function ($url, $request, $response, $project, $user, $projectDB, $locale, $audits, $events, $mails) {
        /** @var Utopia\Swoole\Request $request */
        /** @var Appwrite\Utopia\Response $response */
        /** @var Appwrite\Database\Document $project */
        /** @var Appwrite\Database\Document $user */
        /** @var Appwrite\Database\Database $projectDB */
        /** @var Utopia\Locale\Locale $locale */
        /** @var Appwrite\Event\Event $audits */
        /** @var Appwrite\Event\Event $events */
        /** @var Appwrite\Event\Event $mails */

        $isPreviliggedUser = Auth::isPreviliggedUser(Authorization::$roles);
        $isAppUser = Auth::isAppUser(Authorization::$roles);

        $verificationSecret = Auth::tokenGenerator();
        
        $verification = new Document([
            '$collection' => Database::SYSTEM_COLLECTION_TOKENS,
            '$permissions' => ['read' => ['user:'.$user->getId()], 'write' => ['user:'.$user->getId()]],
            'userId' => $user->getId(),
            'type' => Auth::TOKEN_TYPE_VERIFICATION,
            'secret' => Auth::hash($verificationSecret), // One way hash encryption to protect DB leak
            'expire' => \time() + Auth::TOKEN_EXPIRATION_CONFIRM,
            'userAgent' => $request->getUserAgent('UNKNOWN'),
            'ip' => $request->getIP(),
        ]);
            
        Authorization::setRole('user:'.$user->getId());

        $verification = $projectDB->createDocument($verification->getArrayCopy());

        if (false === $verification) {
            throw new Exception('Failed saving verification to DB', 500);
        }

        $user->setAttribute('tokens', $verification, Document::SET_TYPE_APPEND);

        $user = $projectDB->updateDocument($user->getArrayCopy());

        if (false === $user) {
            throw new Exception('Failed to save user to DB', 500);
        }
        
        $url = Template::parseURL($url);
        $url['query'] = Template::mergeQuery(((isset($url['query'])) ? $url['query'] : ''), ['userId' => $user->getId(), 'secret' => $verificationSecret]);
        $url = Template::unParseURL($url);

        $body = new Template(__DIR__.'/../../config/locale/templates/email-base.tpl');
        $content = new Template(__DIR__.'/../../config/locale/translations/templates/'.$locale->getText('account.emails.verification.body'));
        $cta = new Template(__DIR__.'/../../config/locale/templates/email-cta.tpl');

        $body
            ->setParam('{{content}}', $content->render())
            ->setParam('{{cta}}', $cta->render())
            ->setParam('{{title}}', $locale->getText('account.emails.verification.title'))
            ->setParam('{{direction}}', $locale->getText('settings.direction'))
            ->setParam('{{project}}', $project->getAttribute('name', ['[APP-NAME]']))
            ->setParam('{{name}}', $user->getAttribute('name'))
            ->setParam('{{redirect}}', $url)
            ->setParam('{{bg-body}}', '#f6f6f6')
            ->setParam('{{bg-content}}', '#ffffff')
            ->setParam('{{bg-cta}}', '#3498db')
            ->setParam('{{bg-cta-hover}}', '#34495e')
            ->setParam('{{text-content}}', '#000000')
            ->setParam('{{text-cta}}', '#ffffff')
        ;

        $mails
            ->setParam('event', 'account.verification.create')
            ->setParam('from', ($project->getId() === 'console') ? '' : \sprintf($locale->getText('account.emails.team'), $project->getAttribute('name')))
            ->setParam('recipient', $user->getAttribute('email'))
            ->setParam('name', $user->getAttribute('name'))
            ->setParam('subject', $locale->getText('account.emails.verification.title'))
            ->setParam('body', $body->render())
            ->trigger()
        ;

        $events
            ->setParam('eventData',
                $response->output($verification->setAttribute('secret', $verificationSecret),
                Response::MODEL_TOKEN
            ))
        ;

        $verification  // Hide secret for clients, sp
            ->setAttribute('secret',
                ($isPreviliggedUser || $isAppUser) ? $verificationSecret : '');

        $audits
            ->setParam('userId', $user->getId())
            ->setParam('event', 'account.verification.create')
            ->setParam('resource', 'users/'.$user->getId())
        ;

        $response
            ->setStatusCode(Response::STATUS_CODE_CREATED)
            ->dynamic($verification, Response::MODEL_TOKEN)
        ;
    });

App::put('/v1/account/verification')
    ->desc('Complete Email Verification')
    ->groups(['api', 'account'])
    ->label('scope', 'public')
    ->label('event', 'account.verification.update')
    ->label('sdk.platform', [APP_PLATFORM_CLIENT])
    ->label('sdk.namespace', 'account')
    ->label('sdk.method', 'updateVerification')
    ->label('sdk.description', '/docs/references/account/update-verification.md')
    ->label('sdk.response.code', Response::STATUS_CODE_OK)
    ->label('sdk.response.type', Response::CONTENT_TYPE_JSON)
    ->label('sdk.response.model', Response::MODEL_TOKEN)
    ->label('abuse-limit', 10)
    ->label('abuse-key', 'url:{url},userId:{param-userId}')
    ->param('userId', '', new UID(), 'User unique ID.')
    ->param('secret', '', new Text(256), 'Valid verification token.')
    ->inject('response')
    ->inject('user')
    ->inject('projectDB')
    ->inject('audits')
    ->action(function ($userId, $secret, $response, $user, $projectDB, $audits) {
        /** @var Appwrite\Utopia\Response $response */
        /** @var Appwrite\Database\Document $user */
        /** @var Appwrite\Database\Database $projectDB */
        /** @var Appwrite\Event\Event $audits */

        $profile = $projectDB->getCollectionFirst([ // Get user by email address
            'limit' => 1,
            'filters' => [
                '$collection='.Database::SYSTEM_COLLECTION_USERS,
                '$id='.$userId,
            ],
        ]);

        if (empty($profile)) {
            throw new Exception('User not found', 404); // TODO maybe hide this
        }

        $verification = Auth::tokenVerify($profile->getAttribute('tokens', []), Auth::TOKEN_TYPE_VERIFICATION, $secret);

        if (!$verification) {
            throw new Exception('Invalid verification token', 401);
        }

        Authorization::setRole('user:'.$profile->getId());

        $profile = $projectDB->updateDocument(\array_merge($profile->getArrayCopy(), [
            'emailVerification' => true,
        ]));

        if (false === $profile) {
            throw new Exception('Failed saving user to DB', 500);
        }

        /**
         * We act like we're updating and validating
         *  the verification token but actually we don't need it anymore.
         */
        if (!$projectDB->deleteDocument($verification)) {
            throw new Exception('Failed to remove verification from DB', 500);
        }

        $audits
            ->setParam('userId', $profile->getId())
            ->setParam('event', 'account.verification.update')
            ->setParam('resource', 'users/'.$user->getId())
        ;

        $verification = $profile->search('$id', $verification, $profile->getAttribute('tokens', []));

        $response->dynamic($verification, Response::MODEL_TOKEN);
    });<|MERGE_RESOLUTION|>--- conflicted
+++ resolved
@@ -1230,11 +1230,7 @@
                 }
 
                 $events
-<<<<<<< HEAD
-                    ->setParam('eventData', $response->output($token, Response::MODEL_SESSION))
-=======
-                    ->setParam('payload', $response->output($session, Response::MODEL_SESSION))
->>>>>>> cd6263e8
+                    ->setParam('eventData', $response->output($session, Response::MODEL_SESSION))
                 ;
 
                 return $response->noContent();
@@ -1304,15 +1300,9 @@
         }
                     
         $events
-<<<<<<< HEAD
             ->setParam('eventData', $response->output(new Document([
-                'sum' => count($tokens),
-                'sessions' => $tokens
-=======
-            ->setParam('payload', $response->output(new Document([
                 'sum' => count($sessions),
                 'sessions' => $sessions
->>>>>>> cd6263e8
             ]), Response::MODEL_SESSION_LIST))
         ;
 
