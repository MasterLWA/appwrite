<?php

use Ahc\Jwt\JWT;
use Appwrite\Auth\Auth;
use Appwrite\Auth\Validator\Password;
use Appwrite\Auth\Validator\Phone;
use Appwrite\Detector\Detector;
use Appwrite\Event\Event;
use Appwrite\Event\Mail;
use Appwrite\Event\Phone as EventPhone;
use Appwrite\Extend\Exception;
use Appwrite\Network\Validator\Email;
use Utopia\Validator\Host;
use Utopia\Validator\URL;
use Appwrite\OpenSSL\OpenSSL;
use Appwrite\Template\Template;
use Appwrite\URL\URL as URLParser;
use Appwrite\Utopia\Database\Validator\CustomId;
use Appwrite\Utopia\Database\Validator\Queries;
use Appwrite\Utopia\Database\Validator\Query\Limit;
use Appwrite\Utopia\Database\Validator\Query\Offset;
use Appwrite\Utopia\Request;
use Appwrite\Utopia\Response;
use MaxMind\Db\Reader;
use Utopia\App;
use Utopia\Audit\Audit as EventAudit;
use Utopia\Config\Config;
use Utopia\Database\Database;
use Utopia\Database\Document;
use Utopia\Database\DateTime;
use Utopia\Database\Exception\Duplicate;
use Utopia\Database\Helpers\ID;
use Utopia\Database\Helpers\Permission;
use Utopia\Database\Query;
use Utopia\Database\Helpers\Role;
use Utopia\Database\Validator\Authorization;
use Utopia\Database\Validator\UID;
use Utopia\Locale\Locale;
use Utopia\Validator\ArrayList;
use Utopia\Validator\Assoc;
use Utopia\Validator\Text;
use Utopia\Validator\WhiteList;
use Appwrite\Auth\Validator\PasswordHistory;
use Appwrite\Auth\Validator\PasswordDictionary;

$oauthDefaultSuccess = '/auth/oauth2/success';
$oauthDefaultFailure = '/auth/oauth2/failure';

App::post('/v1/account')
    ->desc('Create Account')
    ->groups(['api', 'account', 'auth'])
    ->label('event', 'users.[userId].create')
    ->label('scope', 'public')
    ->label('auth.type', 'emailPassword')
    ->label('audits.event', 'user.create')
    ->label('audits.resource', 'user/{response.$id}')
    ->label('audits.userId', '{response.$id}')
    ->label('usage.metric', 'users.{scope}.requests.create')
    ->label('sdk.auth', [])
    ->label('sdk.namespace', 'account')
    ->label('sdk.method', 'create')
    ->label('sdk.description', '/docs/references/account/create.md')
    ->label('sdk.response.code', Response::STATUS_CODE_CREATED)
    ->label('sdk.response.type', Response::CONTENT_TYPE_JSON)
    ->label('sdk.response.model', Response::MODEL_USER)
    ->label('abuse-limit', 10)
    ->param('userId', '', new CustomId(), 'Unique Id. Choose a custom ID or generate a random ID with `ID.unique()`. Valid chars are a-z, A-Z, 0-9, period, hyphen, and underscore. Can\'t start with a special char. Max length is 36 chars.')
    ->param('email', '', new Email(), 'User email.')
    ->param('password', '', fn ($project, $passwordsDictionary) => new PasswordDictionary($passwordsDictionary, $project->getAttribute('auths', [])['passwordDictionary'] ?? false), 'New user password. Must be at least 8 chars.', false, ['project', 'passwordsDictionary'])
    ->param('name', '', new Text(128), 'User name. Max length: 128 chars.', true)
    ->inject('request')
    ->inject('response')
    ->inject('project')
    ->inject('dbForProject')
    ->inject('events')
    ->action(function (string $userId, string $email, string $password, string $name, Request $request, Response $response, Document $project, Database $dbForProject, Event $events) {
        $email = \strtolower($email);
        if ('console' === $project->getId()) {
            $whitelistEmails = $project->getAttribute('authWhitelistEmails');
            $whitelistIPs = $project->getAttribute('authWhitelistIPs');

            if (!empty($whitelistEmails) && !\in_array($email, $whitelistEmails)) {
                throw new Exception(Exception::USER_EMAIL_NOT_WHITELISTED);
            }

            if (!empty($whitelistIPs) && !\in_array($request->getIP(), $whitelistIPs)) {
                throw new Exception(Exception::USER_IP_NOT_WHITELISTED);
            }
        }

        $limit = $project->getAttribute('auths', [])['limit'] ?? 0;

        if ($limit !== 0) {
            $total = $dbForProject->count('users', max: APP_LIMIT_USERS);

            if ($total >= $limit) {
                throw new Exception(Exception::USER_COUNT_EXCEEDED);
            }
        }

        $passwordHistory = $project->getAttribute('auths', [])['passwordHistory'] ?? 0;
        $password = Auth::passwordHash($password, Auth::DEFAULT_ALGO, Auth::DEFAULT_ALGO_OPTIONS);
        try {
            $userId = $userId == 'unique()' ? ID::unique() : $userId;
            $user = Authorization::skip(fn() => $dbForProject->createDocument('users', new Document([
                '$id' => $userId,
                '$permissions' => [
                    Permission::read(Role::any()),
                    Permission::update(Role::user($userId)),
                    Permission::delete(Role::user($userId)),
                ],
                'email' => $email,
                'emailVerification' => false,
                'status' => true,
                'password' => $password,
                'passwordHistory' => $passwordHistory > 0 ? [$password] : [],
                'passwordUpdate' => DateTime::now(),
                'hash' => Auth::DEFAULT_ALGO,
                'hashOptions' => Auth::DEFAULT_ALGO_OPTIONS,
                'registration' => DateTime::now(),
                'reset' => false,
                'name' => $name,
                'prefs' => new \stdClass(),
                'sessions' => null,
                'tokens' => null,
                'memberships' => null,
                'search' => implode(' ', [$userId, $email, $name])
            ])));
        } catch (Duplicate $th) {
            throw new Exception(Exception::USER_ALREADY_EXISTS);
        }

        Authorization::unsetRole(Role::guests()->toString());
        Authorization::setRole(Role::user($user->getId())->toString());
        Authorization::setRole(Role::users()->toString());

        $events->setParam('userId', $user->getId());

        $response
            ->setStatusCode(Response::STATUS_CODE_CREATED)
            ->dynamic($user, Response::MODEL_ACCOUNT);
    });

App::post('/v1/account/sessions/email')
    ->alias('/v1/account/sessions')
    ->desc('Create Email Session')
    ->groups(['api', 'account', 'auth', 'session'])
    ->label('event', 'users.[userId].sessions.[sessionId].create')
    ->label('scope', 'public')
    ->label('auth.type', 'emailPassword')
    ->label('audits.event', 'session.create')
    ->label('audits.resource', 'user/{response.userId}')
    ->label('audits.userId', '{response.userId}')
    ->label('usage.metric', 'sessions.{scope}.requests.create')
    ->label('usage.params', ['provider:email'])
    ->label('sdk.auth', [])
    ->label('sdk.namespace', 'account')
    ->label('sdk.method', 'createEmailSession')
    ->label('sdk.description', '/docs/references/account/create-session-email.md')
    ->label('sdk.response.code', Response::STATUS_CODE_CREATED)
    ->label('sdk.response.type', Response::CONTENT_TYPE_JSON)
    ->label('sdk.response.model', Response::MODEL_SESSION)
    ->label('abuse-limit', 10)
    ->label('abuse-key', 'url:{url},email:{param-email}')
    ->param('email', '', new Email(), 'User email.')
    ->param('password', '', new Password(), 'User password. Must be at least 8 chars.')
    ->inject('request')
    ->inject('response')
    ->inject('dbForProject')
    ->inject('project')
    ->inject('locale')
    ->inject('geodb')
    ->inject('events')
    ->action(function (string $email, string $password, Request $request, Response $response, Database $dbForProject, Document $project, Locale $locale, Reader $geodb, Event $events) {

        $email = \strtolower($email);
        $protocol = $request->getProtocol();

        $profile = $dbForProject->findOne('users', [
            Query::equal('email', [$email]),
        ]);

        if (!$profile || !Auth::passwordVerify($password, $profile->getAttribute('password'), $profile->getAttribute('hash'), $profile->getAttribute('hashOptions'))) {
            throw new Exception(Exception::USER_INVALID_CREDENTIALS);
        }

        if (false === $profile->getAttribute('status')) { // Account is blocked
            throw new Exception(Exception::USER_BLOCKED); // User is in status blocked
        }

        $duration = $project->getAttribute('auths', [])['duration'] ?? Auth::TOKEN_EXPIRATION_LOGIN_LONG;

        $detector = new Detector($request->getUserAgent('UNKNOWN'));
        $record = $geodb->get($request->getIP());
        $expire = DateTime::formatTz(DateTime::addSeconds(new \DateTime(), $duration));
        $secret = Auth::tokenGenerator();
        $session = new Document(array_merge(
            [
                '$id' => ID::unique(),
                'userId' => $profile->getId(),
                'userInternalId' => $profile->getInternalId(),
                'provider' => Auth::SESSION_PROVIDER_EMAIL,
                'providerUid' => $email,
                'secret' => Auth::hash($secret), // One way hash encryption to protect DB leak
                'userAgent' => $request->getUserAgent('UNKNOWN'),
                'ip' => $request->getIP(),
                'countryCode' => ($record) ? \strtolower($record['country']['iso_code']) : '--',
            ],
            $detector->getOS(),
            $detector->getClient(),
            $detector->getDevice()
        ));

        Authorization::setRole(Role::user($profile->getId())->toString());

        // Re-hash if not using recommended algo
        if ($profile->getAttribute('hash') !== Auth::DEFAULT_ALGO) {
            $profile
                ->setAttribute('password', Auth::passwordHash($password, Auth::DEFAULT_ALGO, Auth::DEFAULT_ALGO_OPTIONS))
                ->setAttribute('hash', Auth::DEFAULT_ALGO)
                ->setAttribute('hashOptions', Auth::DEFAULT_ALGO_OPTIONS);
            $dbForProject->updateDocument('users', $profile->getId(), $profile);
        }

        $dbForProject->deleteCachedDocument('users', $profile->getId());

        $session = $dbForProject->createDocument('sessions', $session->setAttribute('$permissions', [
            Permission::read(Role::user($profile->getId())),
            Permission::update(Role::user($profile->getId())),
            Permission::delete(Role::user($profile->getId())),
        ]));


        if (!Config::getParam('domainVerification')) {
            $response
                ->addHeader('X-Fallback-Cookies', \json_encode([Auth::$cookieName => Auth::encodeSession($profile->getId(), $secret)]))
            ;
        }

        $response
            ->addCookie(Auth::$cookieName . '_legacy', Auth::encodeSession($profile->getId(), $secret), (new \DateTime($expire))->getTimestamp(), '/', Config::getParam('cookieDomain'), ('https' == $protocol), true, null)
            ->addCookie(Auth::$cookieName, Auth::encodeSession($profile->getId(), $secret), (new \DateTime($expire))->getTimestamp(), '/', Config::getParam('cookieDomain'), ('https' == $protocol), true, Config::getParam('cookieSamesite'))
            ->setStatusCode(Response::STATUS_CODE_CREATED)
        ;

        $countryName = $locale->getText('countries.' . strtolower($session->getAttribute('countryCode')), $locale->getText('locale.country.unknown'));

        $session
            ->setAttribute('current', true)
            ->setAttribute('countryName', $countryName)
            ->setAttribute('expire', $expire)
        ;

        $events
            ->setParam('userId', $profile->getId())
            ->setParam('sessionId', $session->getId())
        ;

        $response->dynamic($session, Response::MODEL_SESSION);
    });

App::get('/v1/account/sessions/oauth2/:provider')
    ->desc('Create OAuth2 Session')
    ->groups(['api', 'account'])
    ->label('error', __DIR__ . '/../../views/general/error.phtml')
    ->label('scope', 'public')
    ->label('sdk.auth', [])
    ->label('sdk.namespace', 'account')
    ->label('sdk.method', 'createOAuth2Session')
    ->label('sdk.description', '/docs/references/account/create-session-oauth2.md')
    ->label('sdk.response.code', Response::STATUS_CODE_MOVED_PERMANENTLY)
    ->label('sdk.response.type', Response::CONTENT_TYPE_HTML)
    ->label('sdk.methodType', 'webAuth')
    ->label('abuse-limit', 50)
    ->label('abuse-key', 'ip:{ip}')
    ->param('provider', '', new WhiteList(\array_keys(Config::getParam('providers')), true), 'OAuth2 Provider. Currently, supported providers are: ' . \implode(', ', \array_keys(\array_filter(Config::getParam('providers'), fn($node) => (!$node['mock'])))) . '.')
    ->param('success', '', fn($clients) => new Host($clients), 'URL to redirect back to your app after a successful login attempt.  Only URLs from hostnames in your project platform list are allowed. This requirement helps to prevent an [open redirect](https://cheatsheetseries.owasp.org/cheatsheets/Unvalidated_Redirects_and_Forwards_Cheat_Sheet.html) attack against your project API.', true, ['clients'])
    ->param('failure', '', fn($clients) => new Host($clients), 'URL to redirect back to your app after a failed login attempt.  Only URLs from hostnames in your project platform list are allowed. This requirement helps to prevent an [open redirect](https://cheatsheetseries.owasp.org/cheatsheets/Unvalidated_Redirects_and_Forwards_Cheat_Sheet.html) attack against your project API.', true, ['clients'])
    ->param('scopes', [], new ArrayList(new Text(APP_LIMIT_ARRAY_ELEMENT_SIZE), APP_LIMIT_ARRAY_PARAMS_SIZE), 'A list of custom OAuth2 scopes. Check each provider internal docs for a list of supported scopes. Maximum of ' . APP_LIMIT_ARRAY_PARAMS_SIZE . ' scopes are allowed, each ' . APP_LIMIT_ARRAY_ELEMENT_SIZE . ' characters long.', true)
    ->inject('request')
    ->inject('response')
    ->inject('project')
    ->action(function (string $provider, string $success, string $failure, array $scopes, Request $request, Response $response, Document $project) use ($oauthDefaultSuccess, $oauthDefaultFailure) {

        $protocol = $request->getProtocol();
        $callback = $protocol . '://' . $request->getHostname() . '/v1/account/sessions/oauth2/callback/' . $provider . '/' . $project->getId();
        $providerEnabled = $project->getAttribute('authProviders', [])[$provider . 'Enabled'] ?? false;

        if (!$providerEnabled) {
            throw new Exception(Exception::PROJECT_PROVIDER_DISABLED, 'This provider is disabled. Please enable the provider from your ' . APP_NAME . ' console to continue.');
        }

        $appId = $project->getAttribute('authProviders', [])[$provider . 'Appid'] ?? '';
        $appSecret = $project->getAttribute('authProviders', [])[$provider . 'Secret'] ?? '{}';

        if (!empty($appSecret) && isset($appSecret['version'])) {
            $key = App::getEnv('_APP_OPENSSL_KEY_V' . $appSecret['version']);
            $appSecret = OpenSSL::decrypt($appSecret['data'], $appSecret['method'], $key, 0, \hex2bin($appSecret['iv']), \hex2bin($appSecret['tag']));
        }

        if (empty($appId) || empty($appSecret)) {
            throw new Exception(Exception::PROJECT_PROVIDER_DISABLED, 'This provider is disabled. Please configure the provider app ID and app secret key from your ' . APP_NAME . ' console to continue.');
        }

        $className = 'Appwrite\\Auth\\OAuth2\\' . \ucfirst($provider);

        if (!\class_exists($className)) {
            throw new Exception(Exception::PROJECT_PROVIDER_UNSUPPORTED);
        }

        if (empty($success)) {
            $success = $protocol . '://' . $request->getHostname() . $oauthDefaultSuccess;
        }

        if (empty($failure)) {
            $failure = $protocol . '://' . $request->getHostname() . $oauthDefaultFailure;
        }

        $oauth2 = new $className($appId, $appSecret, $callback, ['success' => $success, 'failure' => $failure], $scopes);

        $response
            ->addHeader('Cache-Control', 'no-store, no-cache, must-revalidate, max-age=0')
            ->addHeader('Pragma', 'no-cache')
            ->redirect($oauth2->getLoginURL());
    });

App::get('/v1/account/sessions/oauth2/callback/:provider/:projectId')
    ->desc('OAuth2 Callback')
    ->groups(['api', 'account'])
    ->label('error', __DIR__ . '/../../views/general/error.phtml')
    ->label('scope', 'public')
    ->label('docs', false)
    ->param('projectId', '', new Text(1024), 'Project ID.')
    ->param('provider', '', new WhiteList(\array_keys(Config::getParam('providers')), true), 'OAuth2 provider.')
    ->param('code', '', new Text(2048), 'OAuth2 code.')
    ->param('state', '', new Text(2048), 'Login state params.', true)
    ->inject('request')
    ->inject('response')
    ->action(function (string $projectId, string $provider, string $code, string $state, Request $request, Response $response) {

        $domain = $request->getHostname();
        $protocol = $request->getProtocol();

        $response
            ->addHeader('Cache-Control', 'no-store, no-cache, must-revalidate, max-age=0')
            ->addHeader('Pragma', 'no-cache')
            ->redirect($protocol . '://' . $domain . '/v1/account/sessions/oauth2/' . $provider . '/redirect?'
                . \http_build_query(['project' => $projectId, 'code' => $code, 'state' => $state]));
    });

App::post('/v1/account/sessions/oauth2/callback/:provider/:projectId')
    ->desc('OAuth2 Callback')
    ->groups(['api', 'account'])
    ->label('error', __DIR__ . '/../../views/general/error.phtml')
    ->label('scope', 'public')
    ->label('origin', '*')
    ->label('docs', false)
    ->param('projectId', '', new Text(1024), 'Project ID.')
    ->param('provider', '', new WhiteList(\array_keys(Config::getParam('providers')), true), 'OAuth2 provider.')
    ->param('code', '', new Text(2048), 'OAuth2 code.')
    ->param('state', '', new Text(2048), 'Login state params.', true)
    ->inject('request')
    ->inject('response')
    ->action(function (string $projectId, string $provider, string $code, string $state, Request $request, Response $response) {

        $domain = $request->getHostname();
        $protocol = $request->getProtocol();

        $response
            ->addHeader('Cache-Control', 'no-store, no-cache, must-revalidate, max-age=0')
            ->addHeader('Pragma', 'no-cache')
            ->redirect($protocol . '://' . $domain . '/v1/account/sessions/oauth2/' . $provider . '/redirect?'
                . \http_build_query(['project' => $projectId, 'code' => $code, 'state' => $state]));
    });

App::get('/v1/account/sessions/oauth2/:provider/redirect')
    ->desc('OAuth2 Redirect')
    ->groups(['api', 'account', 'session'])
    ->label('error', __DIR__ . '/../../views/general/error.phtml')
    ->label('event', 'users.[userId].sessions.[sessionId].create')
    ->label('scope', 'public')
    ->label('audits.event', 'session.create')
    ->label('audits.resource', 'user/{user.$id}')
    ->label('audits.userId', '{user.$id}')
    ->label('abuse-limit', 50)
    ->label('abuse-key', 'ip:{ip}')
    ->label('docs', false)
    ->label('usage.metric', 'sessions.{scope}.requests.create')
    ->label('usage.params', ['provider:{request.provider}'])
    ->param('provider', '', new WhiteList(\array_keys(Config::getParam('providers')), true), 'OAuth2 provider.')
    ->param('code', '', new Text(2048), 'OAuth2 code.')
    ->param('state', '', new Text(2048), 'OAuth2 state params.', true)
    ->inject('request')
    ->inject('response')
    ->inject('project')
    ->inject('user')
    ->inject('dbForProject')
    ->inject('geodb')
    ->inject('events')
    ->action(function (string $provider, string $code, string $state, Request $request, Response $response, Document $project, Document $user, Database $dbForProject, Reader $geodb, Event $events) use ($oauthDefaultSuccess) {

        $protocol = $request->getProtocol();
        $callback = $protocol . '://' . $request->getHostname() . '/v1/account/sessions/oauth2/callback/' . $provider . '/' . $project->getId();
        $defaultState = ['success' => $project->getAttribute('url', ''), 'failure' => ''];
        $validateURL = new URL();
        $appId = $project->getAttribute('authProviders', [])[$provider . 'Appid'] ?? '';
        $appSecret = $project->getAttribute('authProviders', [])[$provider . 'Secret'] ?? '{}';
        $providerEnabled = $project->getAttribute('authProviders', [])[$provider . 'Enabled'] ?? false;

        if (!$providerEnabled) {
            throw new Exception(Exception::PROJECT_PROVIDER_DISABLED, 'This provider is disabled. Please enable the provider from your ' . APP_NAME . ' console to continue.');
        }

        if (!empty($appSecret) && isset($appSecret['version'])) {
            $key = App::getEnv('_APP_OPENSSL_KEY_V' . $appSecret['version']);
            $appSecret = OpenSSL::decrypt($appSecret['data'], $appSecret['method'], $key, 0, \hex2bin($appSecret['iv']), \hex2bin($appSecret['tag']));
        }

        $className = 'Appwrite\\Auth\\OAuth2\\' . \ucfirst($provider);

        if (!\class_exists($className)) {
            throw new Exception(Exception::PROJECT_PROVIDER_UNSUPPORTED);
        }

        $oauth2 = new $className($appId, $appSecret, $callback);

        if (!empty($state)) {
            try {
                $state = \array_merge($defaultState, $oauth2->parseState($state));
            } catch (\Exception$exception) {
                throw new Exception(Exception::GENERAL_SERVER_ERROR, 'Failed to parse login state params as passed from OAuth2 provider');
            }
        } else {
            $state = $defaultState;
        }

        if (!$validateURL->isValid($state['success'])) {
            throw new Exception(Exception::PROJECT_INVALID_SUCCESS_URL);
        }

        if (!empty($state['failure']) && !$validateURL->isValid($state['failure'])) {
            throw new Exception(Exception::PROJECT_INVALID_FAILURE_URL);
        }

        $accessToken = $oauth2->getAccessToken($code);
        $refreshToken = $oauth2->getRefreshToken($code);
        $accessTokenExpiry = $oauth2->getAccessTokenExpiry($code);

        if (empty($accessToken)) {
            if (!empty($state['failure'])) {
                $response->redirect($state['failure'], 301, 0);
            }

            throw new Exception(Exception::GENERAL_SERVER_ERROR, 'Failed to obtain access token');
        }

        $oauth2ID = $oauth2->getUserID($accessToken);

        if (empty($oauth2ID)) {
            if (!empty($state['failure'])) {
                $response->redirect($state['failure'], 301, 0);
            }

            throw new Exception(Exception::USER_MISSING_ID);
        }

        $sessions = $user->getAttribute('sessions', []);
        $authDuration = $project->getAttribute('auths', [])['duration'] ?? Auth::TOKEN_EXPIRATION_LOGIN_LONG;
        $current = Auth::sessionVerify($sessions, Auth::$secret, $authDuration);

        if ($current) { // Delete current session of new one.
            $currentDocument = $dbForProject->getDocument('sessions', $current);
            if (!$currentDocument->isEmpty()) {
                $dbForProject->deleteDocument('sessions', $currentDocument->getId());
                $dbForProject->deleteCachedDocument('users', $user->getId());
            }
        }

        $user = ($user->isEmpty()) ? $dbForProject->findOne('sessions', [ // Get user by provider id
            Query::equal('provider', [$provider]),
            Query::equal('providerUid', [$oauth2ID]),
        ]) : $user;

        if ($user === false || $user->isEmpty()) { // No user logged in or with OAuth2 provider ID, create new one or connect with account with same email
            $name = $oauth2->getUserName($accessToken);
            $email = $oauth2->getUserEmail($accessToken);

            /**
             * Is verified is not used yet, since we don't know after an accout is created anymore if it was verified or not.
             */
            $isVerified = $oauth2->isEmailVerified($accessToken);

            $user = $dbForProject->findOne('users', [
                Query::equal('email', [$email]),
            ]);

            if ($user === false || $user->isEmpty()) { // Last option -> create the user, generate random password
                $limit = $project->getAttribute('auths', [])['limit'] ?? 0;

                if ($limit !== 0) {
                    $total = $dbForProject->count('users', max: APP_LIMIT_USERS);

                    if ($total >= $limit) {
                        throw new Exception(Exception::USER_COUNT_EXCEEDED);
                    }
                }

                $passwordHistory = $project->getAttribute('auths', [])['passwordHistory'] ?? 0;

                try {
                    $userId = ID::unique();
                    $password = Auth::passwordHash(Auth::passwordGenerator(), Auth::DEFAULT_ALGO, Auth::DEFAULT_ALGO_OPTIONS);
                    $user = Authorization::skip(fn() => $dbForProject->createDocument('users', new Document([
                        '$id' => $userId,
                        '$permissions' => [
                            Permission::read(Role::any()),
                            Permission::update(Role::user($userId)),
                            Permission::delete(Role::user($userId)),
                        ],
                        'email' => $email,
                        'emailVerification' => true,
                        'status' => true, // Email should already be authenticated by OAuth2 provider
                        'passwordHistory' => $passwordHistory > 0 ? [$password] : null,
                        'password' => $password,
                        'hash' => Auth::DEFAULT_ALGO,
                        'hashOptions' => Auth::DEFAULT_ALGO_OPTIONS,
                        'passwordUpdate' => null,
                        'registration' => DateTime::now(),
                        'reset' => false,
                        'name' => $name,
                        'prefs' => new \stdClass(),
                        'sessions' => null,
                        'tokens' => null,
                        'memberships' => null,
                        'search' => implode(' ', [$userId, $email, $name])
                    ])));
                } catch (Duplicate $th) {
                    throw new Exception(Exception::USER_ALREADY_EXISTS);
                }
            }
        }

        if (false === $user->getAttribute('status')) { // Account is blocked
            throw new Exception(Exception::USER_BLOCKED); // User is in status blocked
        }

        // Create session token, verify user account and update OAuth2 ID and Access Token
        $duration = $project->getAttribute('auths', [])['duration'] ?? Auth::TOKEN_EXPIRATION_LOGIN_LONG;
        $detector = new Detector($request->getUserAgent('UNKNOWN'));
        $record = $geodb->get($request->getIP());
        $secret = Auth::tokenGenerator();
        $expire = DateTime::addSeconds(new \DateTime(), $duration);

        $session = new Document(array_merge([
            '$id' => ID::unique(),
            'userId' => $user->getId(),
            'userInternalId' => $user->getInternalId(),
            'provider' => $provider,
            'providerUid' => $oauth2ID,
            'providerAccessToken' => $accessToken,
            'providerRefreshToken' => $refreshToken,
            'providerAccessTokenExpiry' => DateTime::addSeconds(new \DateTime(), (int)$accessTokenExpiry),
            'secret' => Auth::hash($secret), // One way hash encryption to protect DB leak
            'userAgent' => $request->getUserAgent('UNKNOWN'),
            'ip' => $request->getIP(),
            'countryCode' => ($record) ? \strtolower($record['country']['iso_code']) : '--',
        ], $detector->getOS(), $detector->getClient(), $detector->getDevice()));

        $isAnonymousUser = Auth::isAnonymousUser($user);

        if ($isAnonymousUser) {
            $user
                ->setAttribute('name', $oauth2->getUserName($accessToken))
                ->setAttribute('email', $oauth2->getUserEmail($accessToken))
            ;
        }

        $user
            ->setAttribute('status', true)
        ;

        Authorization::setRole(Role::user($user->getId())->toString());

        $dbForProject->updateDocument('users', $user->getId(), $user);

        $session = $dbForProject->createDocument('sessions', $session->setAttribute('$permissions', [
            Permission::read(Role::user($user->getId())),
            Permission::update(Role::user($user->getId())),
            Permission::delete(Role::user($user->getId())),
        ]));

        $dbForProject->deleteCachedDocument('users', $user->getId());

        $session->setAttribute('expire', $expire);

        $events
            ->setParam('userId', $user->getId())
            ->setParam('sessionId', $session->getId())
            ->setPayload($response->output($session, Response::MODEL_SESSION))
        ;

        if (!Config::getParam('domainVerification')) {
            $response->addHeader('X-Fallback-Cookies', \json_encode([Auth::$cookieName => Auth::encodeSession($user->getId(), $secret)]));
        }

        // Add keys for non-web platforms - TODO - add verification phase to aviod session sniffing
        if (parse_url($state['success'], PHP_URL_PATH) === $oauthDefaultSuccess) {
            $state['success'] = URLParser::parse($state['success']);
            $query = URLParser::parseQuery($state['success']['query']);
            $query['project'] = $project->getId();
            $query['domain'] = Config::getParam('cookieDomain');
            $query['key'] = Auth::$cookieName;
            $query['secret'] = Auth::encodeSession($user->getId(), $secret);
            $state['success']['query'] = URLParser::unparseQuery($query);
            $state['success'] = URLParser::unparse($state['success']);
        }

        $response
            ->addHeader('Cache-Control', 'no-store, no-cache, must-revalidate, max-age=0')
            ->addHeader('Pragma', 'no-cache')
            ->addCookie(Auth::$cookieName . '_legacy', Auth::encodeSession($user->getId(), $secret), (new \DateTime($expire))->getTimestamp(), '/', Config::getParam('cookieDomain'), ('https' == $protocol), true, null)
            ->addCookie(Auth::$cookieName, Auth::encodeSession($user->getId(), $secret), (new \DateTime($expire))->getTimestamp(), '/', Config::getParam('cookieDomain'), ('https' == $protocol), true, Config::getParam('cookieSamesite'))
            ->redirect($state['success'])
        ;
    });

App::post('/v1/account/sessions/magic-url')
    ->desc('Create Magic URL session')
    ->groups(['api', 'account'])
    ->label('scope', 'public')
    ->label('auth.type', 'magic-url')
    ->label('audits.event', 'session.create')
    ->label('audits.resource', 'user/{response.userId}')
    ->label('audits.userId', '{response.userId}')
    ->label('sdk.auth', [])
    ->label('sdk.namespace', 'account')
    ->label('sdk.method', 'createMagicURLSession')
    ->label('sdk.description', '/docs/references/account/create-magic-url-session.md')
    ->label('sdk.response.code', Response::STATUS_CODE_CREATED)
    ->label('sdk.response.type', Response::CONTENT_TYPE_JSON)
    ->label('sdk.response.model', Response::MODEL_TOKEN)
    ->label('abuse-limit', 10)
    ->label('abuse-key', 'url:{url},email:{param-email}')
    ->param('userId', '', new CustomId(), 'Unique Id. Choose a custom ID or generate a random ID with `ID.unique()`. Valid chars are a-z, A-Z, 0-9, period, hyphen, and underscore. Can\'t start with a special char. Max length is 36 chars.')
    ->param('email', '', new Email(), 'User email.')
    ->param('url', '', fn($clients) => new Host($clients), 'URL to redirect the user back to your app from the magic URL login. Only URLs from hostnames in your project platform list are allowed. This requirement helps to prevent an [open redirect](https://cheatsheetseries.owasp.org/cheatsheets/Unvalidated_Redirects_and_Forwards_Cheat_Sheet.html) attack against your project API.', true, ['clients'])
    ->inject('request')
    ->inject('response')
    ->inject('project')
    ->inject('dbForProject')
    ->inject('locale')
    ->inject('events')
    ->inject('mails')
    ->action(function (string $userId, string $email, string $url, Request $request, Response $response, Document $project, Database $dbForProject, Locale $locale, Event $events, Mail $mails) {

        if (empty(App::getEnv('_APP_SMTP_HOST'))) {
            throw new Exception(Exception::GENERAL_SMTP_DISABLED, 'SMTP disabled');
        }

        $roles = Authorization::getRoles();
        $isPrivilegedUser = Auth::isPrivilegedUser($roles);
        $isAppUser = Auth::isAppUser($roles);

        $user = $dbForProject->findOne('users', [Query::equal('email', [$email])]);

        if (!$user) {
            $limit = $project->getAttribute('auths', [])['limit'] ?? 0;

            if ($limit !== 0) {
                $total = $dbForProject->count('users', max: APP_LIMIT_USERS);

                if ($total >= $limit) {
                    throw new Exception(Exception::USER_COUNT_EXCEEDED);
                }
            }

            $userId = $userId == 'unique()' ? ID::unique() : $userId;

            $user = Authorization::skip(fn () => $dbForProject->createDocument('users', new Document([
                '$id' => $userId,
                '$permissions' => [
                    Permission::read(Role::any()),
                    Permission::update(Role::user($userId)),
                    Permission::delete(Role::user($userId)),
                ],
                'email' => $email,
                'emailVerification' => false,
                'status' => true,
                'password' => null,
                'hash' => Auth::DEFAULT_ALGO,
                'hashOptions' => Auth::DEFAULT_ALGO_OPTIONS,
                'passwordUpdate' => null,
                'registration' => DateTime::now(),
                'reset' => false,
                'prefs' => new \stdClass(),
                'sessions' => null,
                'tokens' => null,
                'memberships' => null,
                'search' => implode(' ', [$userId, $email])
            ])));
        }

        $loginSecret = Auth::tokenGenerator();
        $expire = DateTime::addSeconds(new \DateTime(), Auth::TOKEN_EXPIRATION_CONFIRM);

        $token = new Document([
            '$id' => ID::unique(),
            'userId' => $user->getId(),
            'userInternalId' => $user->getInternalId(),
            'type' => Auth::TOKEN_TYPE_MAGIC_URL,
            'secret' => Auth::hash($loginSecret), // One way hash encryption to protect DB leak
            'expire' => $expire,
            'userAgent' => $request->getUserAgent('UNKNOWN'),
            'ip' => $request->getIP(),
        ]);

        Authorization::setRole(Role::user($user->getId())->toString());

        $token = $dbForProject->createDocument('tokens', $token
            ->setAttribute('$permissions', [
                Permission::read(Role::user($user->getId())),
                Permission::update(Role::user($user->getId())),
                Permission::delete(Role::user($user->getId())),
            ]));

        $dbForProject->deleteCachedDocument('users', $user->getId());

        if (empty($url)) {
            $url = $request->getProtocol() . '://' . $request->getHostname() . '/auth/magic-url';
        }

        $url = Template::parseURL($url);
        $url['query'] = Template::mergeQuery(((isset($url['query'])) ? $url['query'] : ''), ['userId' => $user->getId(), 'secret' => $loginSecret, 'expire' => $expire, 'project' => $project->getId()]);
        $url = Template::unParseURL($url);

        $from = $project->isEmpty() || $project->getId() === 'console' ? '' : \sprintf($locale->getText('emails.sender'), $project->getAttribute('name'));

        $body = Template::fromFile(__DIR__ . '/../../config/locale/templates/email-base.tpl');
        $subject = $locale->getText("emails.magicSession.subject");

        $body
            ->setParam('{{subject}}', $subject)
            ->setParam('{{hello}}', $locale->getText("emails.magicSession.hello"))
            ->setParam('{{name}}', '')
            ->setParam('{{body}}', $locale->getText("emails.magicSession.body"))
            ->setParam('{{redirect}}', $url)
            ->setParam('{{footer}}', $locale->getText("emails.magicSession.footer"))
            ->setParam('{{thanks}}', $locale->getText("emails.magicSession.thanks"))
            ->setParam('{{signature}}', $locale->getText("emails.magicSession.signature"))
            ->setParam('{{project}}', $project->getAttribute('name'))
            ->setParam('{{direction}}', $locale->getText('settings.direction'))
            ->setParam('{{bg-body}}', '#f7f7f7')
            ->setParam('{{bg-content}}', '#ffffff')
            ->setParam('{{text-content}}', '#000000');

        $body = $body->render();

        $mails
            ->setSubject($subject)
            ->setBody($body)
            ->setFrom($from)
            ->setRecipient($user->getAttribute('email'))
            ->trigger()
        ;

        $events->setPayload(
            $response->output(
                $token->setAttribute('secret', $loginSecret),
                Response::MODEL_TOKEN
            )
        );

        // Hide secret for clients
        $token->setAttribute('secret', ($isPrivilegedUser || $isAppUser) ? $loginSecret : '');

        $response
            ->setStatusCode(Response::STATUS_CODE_CREATED)
            ->dynamic($token, Response::MODEL_TOKEN)
        ;
    });

App::put('/v1/account/sessions/magic-url')
    ->desc('Create Magic URL session (confirmation)')
    ->groups(['api', 'account', 'session'])
    ->label('scope', 'public')
    ->label('event', 'users.[userId].sessions.[sessionId].create')
    ->label('audits.event', 'session.update')
    ->label('audits.resource', 'user/{response.userId}')
    ->label('audits.userId', '{response.userId}')
    ->label('usage.metric', 'sessions.{scope}.requests.create')
    ->label('usage.params', ['provider:magic-url'])
    ->label('sdk.auth', [])
    ->label('sdk.namespace', 'account')
    ->label('sdk.method', 'updateMagicURLSession')
    ->label('sdk.description', '/docs/references/account/update-magic-url-session.md')
    ->label('sdk.response.code', Response::STATUS_CODE_OK)
    ->label('sdk.response.type', Response::CONTENT_TYPE_JSON)
    ->label('sdk.response.model', Response::MODEL_SESSION)
    ->label('abuse-limit', 10)
    ->label('abuse-key', 'url:{url},userId:{param-userId}')
    ->param('userId', '', new CustomId(), 'User ID.')
    ->param('secret', '', new Text(256), 'Valid verification token.')
    ->inject('request')
    ->inject('response')
    ->inject('dbForProject')
    ->inject('project')
    ->inject('locale')
    ->inject('geodb')
    ->inject('events')
    ->action(function (string $userId, string $secret, Request $request, Response $response, Database $dbForProject, Document $project, Locale $locale, Reader $geodb, Event $events) {

        /** @var Utopia\Database\Document $user */

        $user = Authorization::skip(fn() => $dbForProject->getDocument('users', $userId));

        if ($user->isEmpty()) {
            throw new Exception(Exception::USER_NOT_FOUND);
        }

        $token = Auth::tokenVerify($user->getAttribute('tokens', []), Auth::TOKEN_TYPE_MAGIC_URL, $secret);

        if (!$token) {
            throw new Exception(Exception::USER_INVALID_TOKEN);
        }

        $duration = $project->getAttribute('auths', [])['duration'] ?? Auth::TOKEN_EXPIRATION_LOGIN_LONG;
        $detector = new Detector($request->getUserAgent('UNKNOWN'));
        $record = $geodb->get($request->getIP());
        $secret = Auth::tokenGenerator();
        $expire = DateTime::addSeconds(new \DateTime(), $duration);

        $session = new Document(array_merge(
            [
                '$id' => ID::unique(),
                'userId' => $user->getId(),
                'userInternalId' => $user->getInternalId(),
                'provider' => Auth::SESSION_PROVIDER_MAGIC_URL,
                'secret' => Auth::hash($secret), // One way hash encryption to protect DB leak
                'userAgent' => $request->getUserAgent('UNKNOWN'),
                'ip' => $request->getIP(),
                'countryCode' => ($record) ? \strtolower($record['country']['iso_code']) : '--',
            ],
            $detector->getOS(),
            $detector->getClient(),
            $detector->getDevice()
        ));

        Authorization::setRole(Role::user($user->getId())->toString());

        $session = $dbForProject->createDocument('sessions', $session
            ->setAttribute('$permissions', [
                Permission::read(Role::user($user->getId())),
                Permission::update(Role::user($user->getId())),
                Permission::delete(Role::user($user->getId())),
            ]));

        $dbForProject->deleteCachedDocument('users', $user->getId());

        $tokens = $user->getAttribute('tokens', []);

        /**
         * We act like we're updating and validating
         *  the recovery token but actually we don't need it anymore.
         */
        $dbForProject->deleteDocument('tokens', $token);
        $dbForProject->deleteCachedDocument('users', $user->getId());

        $user->setAttribute('emailVerification', true);

        $user = $dbForProject->updateDocument('users', $user->getId(), $user);

        if (false === $user) {
            throw new Exception(Exception::GENERAL_SERVER_ERROR, 'Failed saving user to DB');
        }

        $events
            ->setParam('userId', $user->getId())
            ->setParam('sessionId', $session->getId())
        ;

        if (!Config::getParam('domainVerification')) {
            $response->addHeader('X-Fallback-Cookies', \json_encode([Auth::$cookieName => Auth::encodeSession($user->getId(), $secret)]));
        }

        $protocol = $request->getProtocol();

        $response
            ->addCookie(Auth::$cookieName . '_legacy', Auth::encodeSession($user->getId(), $secret), (new \DateTime($expire))->getTimestamp(), '/', Config::getParam('cookieDomain'), ('https' == $protocol), true, null)
            ->addCookie(Auth::$cookieName, Auth::encodeSession($user->getId(), $secret), (new \DateTime($expire))->getTimestamp(), '/', Config::getParam('cookieDomain'), ('https' == $protocol), true, Config::getParam('cookieSamesite'))
            ->setStatusCode(Response::STATUS_CODE_CREATED)
        ;

        $countryName = $locale->getText('countries.' . strtolower($session->getAttribute('countryCode')), $locale->getText('locale.country.unknown'));

        $session
            ->setAttribute('current', true)
            ->setAttribute('countryName', $countryName)
            ->setAttribute('expire', $expire)
        ;

        $response->dynamic($session, Response::MODEL_SESSION);
    });

App::post('/v1/account/sessions/phone')
    ->desc('Create Phone session')
    ->groups(['api', 'account'])
    ->label('scope', 'public')
    ->label('auth.type', 'phone')
    ->label('audits.event', 'session.create')
    ->label('audits.resource', 'user/{response.userId}')
    ->label('audits.userId', '{response.userId}')
    ->label('sdk.auth', [])
    ->label('sdk.namespace', 'account')
    ->label('sdk.method', 'createPhoneSession')
    ->label('sdk.description', '/docs/references/account/create-phone-session.md')
    ->label('sdk.response.code', Response::STATUS_CODE_CREATED)
    ->label('sdk.response.type', Response::CONTENT_TYPE_JSON)
    ->label('sdk.response.model', Response::MODEL_TOKEN)
    ->label('abuse-limit', 10)
    ->label('abuse-key', 'url:{url},email:{param-email}')
    ->param('userId', '', new CustomId(), 'Unique Id. Choose a custom ID or generate a random ID with `ID.unique()`. Valid chars are a-z, A-Z, 0-9, period, hyphen, and underscore. Can\'t start with a special char. Max length is 36 chars.')
    ->param('phone', '', new Phone(), 'Phone number. Format this number with a leading \'+\' and a country code, e.g., +16175551212.')
    ->inject('request')
    ->inject('response')
    ->inject('project')
    ->inject('dbForProject')
    ->inject('events')
    ->inject('messaging')
    ->action(function (string $userId, string $phone, Request $request, Response $response, Document $project, Database $dbForProject, Event $events, EventPhone $messaging) {

        if (empty(App::getEnv('_APP_SMS_PROVIDER'))) {
            throw new Exception(Exception::GENERAL_PHONE_DISABLED, 'Phone provider not configured');
        }

        $roles = Authorization::getRoles();
        $isPrivilegedUser = Auth::isPrivilegedUser($roles);
        $isAppUser = Auth::isAppUser($roles);

        $user = $dbForProject->findOne('users', [Query::equal('phone', [$phone])]);

        if (!$user) {
            $limit = $project->getAttribute('auths', [])['limit'] ?? 0;

            if ($limit !== 0) {
                $total = $dbForProject->count('users', max: APP_LIMIT_USERS);

                if ($total >= $limit) {
                    throw new Exception(Exception::USER_COUNT_EXCEEDED);
                }
            }

            $userId = $userId == 'unique()' ? ID::unique() : $userId;

            $user = Authorization::skip(fn () => $dbForProject->createDocument('users', new Document([
                '$id' => $userId,
                '$permissions' => [
                    Permission::read(Role::any()),
                    Permission::update(Role::user($userId)),
                    Permission::delete(Role::user($userId)),
                ],
                'email' => null,
                'phone' => $phone,
                'emailVerification' => false,
                'phoneVerification' => false,
                'status' => true,
                'password' => null,
                'passwordUpdate' => null,
                'registration' => DateTime::now(),
                'reset' => false,
                'prefs' => new \stdClass(),
                'sessions' => null,
                'tokens' => null,
                'memberships' => null,
                'search' => implode(' ', [$userId, $phone])
            ])));
        }

        $secret = Auth::codeGenerator();
        $expire = DateTime::addSeconds(new \DateTime(), Auth::TOKEN_EXPIRATION_PHONE);

        $token = new Document([
            '$id' => ID::unique(),
            'userId' => $user->getId(),
            'userInternalId' => $user->getInternalId(),
            'type' => Auth::TOKEN_TYPE_PHONE,
            'secret' => Auth::hash($secret),
            'expire' => $expire,
            'userAgent' => $request->getUserAgent('UNKNOWN'),
            'ip' => $request->getIP(),
        ]);

        Authorization::setRole(Role::user($user->getId())->toString());

        $token = $dbForProject->createDocument('tokens', $token
            ->setAttribute('$permissions', [
                Permission::read(Role::user($user->getId())),
                Permission::update(Role::user($user->getId())),
                Permission::delete(Role::user($user->getId())),
            ]));

        $dbForProject->deleteCachedDocument('users', $user->getId());

        $messaging
            ->setRecipient($phone)
            ->setMessage($secret)
            ->trigger();

        $events->setPayload(
            $response->output(
                $token->setAttribute('secret', $secret),
                Response::MODEL_TOKEN
            )
        );

        // Hide secret for clients
        $token->setAttribute('secret', ($isPrivilegedUser || $isAppUser) ? $secret : '');

        $response
            ->setStatusCode(Response::STATUS_CODE_CREATED)
            ->dynamic($token, Response::MODEL_TOKEN)
        ;
    });

App::put('/v1/account/sessions/phone')
    ->desc('Create Phone Session (confirmation)')
    ->groups(['api', 'account', 'session'])
    ->label('scope', 'public')
    ->label('event', 'users.[userId].sessions.[sessionId].create')
    ->label('usage.metric', 'sessions.{scope}.requests.create')
    ->label('usage.params', ['provider:phone'])
    ->label('sdk.auth', [])
    ->label('sdk.namespace', 'account')
    ->label('sdk.method', 'updatePhoneSession')
    ->label('sdk.description', '/docs/references/account/update-phone-session.md')
    ->label('sdk.response.code', Response::STATUS_CODE_OK)
    ->label('sdk.response.type', Response::CONTENT_TYPE_JSON)
    ->label('sdk.response.model', Response::MODEL_SESSION)
    ->label('abuse-limit', 10)
    ->label('abuse-key', 'url:{url},userId:{param-userId}')
    ->param('userId', '', new CustomId(), 'User ID.')
    ->param('secret', '', new Text(256), 'Valid verification token.')
    ->inject('request')
    ->inject('response')
    ->inject('dbForProject')
    ->inject('project')
    ->inject('locale')
    ->inject('geodb')
    ->inject('events')
    ->action(function (string $userId, string $secret, Request $request, Response $response, Database $dbForProject, Document $project, Locale $locale, Reader $geodb, Event $events) {

        $user = Authorization::skip(fn() => $dbForProject->getDocument('users', $userId));

        if ($user->isEmpty()) {
            throw new Exception(Exception::USER_NOT_FOUND);
        }

        $token = Auth::phoneTokenVerify($user->getAttribute('tokens', []), $secret);

        if (!$token) {
            throw new Exception(Exception::USER_INVALID_TOKEN);
        }

        $duration = $project->getAttribute('auths', [])['duration'] ?? Auth::TOKEN_EXPIRATION_LOGIN_LONG;
        $detector = new Detector($request->getUserAgent('UNKNOWN'));
        $record = $geodb->get($request->getIP());
        $secret = Auth::tokenGenerator();
        $expire = DateTime::addSeconds(new \DateTime(), $duration);

        $session = new Document(array_merge(
            [
                '$id' => ID::unique(),
                'userId' => $user->getId(),
                'userInternalId' => $user->getInternalId(),
                'provider' => Auth::SESSION_PROVIDER_PHONE,
                'secret' => Auth::hash($secret), // One way hash encryption to protect DB leak
                'userAgent' => $request->getUserAgent('UNKNOWN'),
                'ip' => $request->getIP(),
                'countryCode' => ($record) ? \strtolower($record['country']['iso_code']) : '--',
            ],
            $detector->getOS(),
            $detector->getClient(),
            $detector->getDevice()
        ));

        Authorization::setRole(Role::user($user->getId())->toString());

        $session = $dbForProject->createDocument('sessions', $session
            ->setAttribute('$permissions', [
                Permission::read(Role::user($user->getId())),
                Permission::update(Role::user($user->getId())),
                Permission::delete(Role::user($user->getId())),
            ]));

        $dbForProject->deleteCachedDocument('users', $user->getId());

        /**
         * We act like we're updating and validating
         *  the recovery token but actually we don't need it anymore.
         */
        $dbForProject->deleteDocument('tokens', $token);
        $dbForProject->deleteCachedDocument('users', $user->getId());

        $user->setAttribute('phoneVerification', true);

        $user = $dbForProject->updateDocument('users', $user->getId(), $user);

        if (false === $user) {
            throw new Exception(Exception::GENERAL_SERVER_ERROR, 'Failed saving user to DB');
        }

        $events
            ->setParam('userId', $user->getId())
            ->setParam('sessionId', $session->getId())
        ;

        if (!Config::getParam('domainVerification')) {
            $response->addHeader('X-Fallback-Cookies', \json_encode([Auth::$cookieName => Auth::encodeSession($user->getId(), $secret)]));
        }

        $protocol = $request->getProtocol();

        $response
            ->addCookie(Auth::$cookieName . '_legacy', Auth::encodeSession($user->getId(), $secret), (new \DateTime($expire))->getTimestamp(), '/', Config::getParam('cookieDomain'), ('https' == $protocol), true, null)
            ->addCookie(Auth::$cookieName, Auth::encodeSession($user->getId(), $secret), (new \DateTime($expire))->getTimestamp(), '/', Config::getParam('cookieDomain'), ('https' == $protocol), true, Config::getParam('cookieSamesite'))
            ->setStatusCode(Response::STATUS_CODE_CREATED)
        ;

        $countryName = $locale->getText('countries.' . strtolower($session->getAttribute('countryCode')), $locale->getText('locale.country.unknown'));

        $session
            ->setAttribute('current', true)
            ->setAttribute('countryName', $countryName)
            ->setAttribute('expire', $expire)
        ;

        $response->dynamic($session, Response::MODEL_SESSION);
    });

App::post('/v1/account/sessions/anonymous')
    ->desc('Create Anonymous Session')
    ->groups(['api', 'account', 'auth', 'session'])
    ->label('event', 'users.[userId].sessions.[sessionId].create')
    ->label('scope', 'public')
    ->label('auth.type', 'anonymous')
    ->label('audits.event', 'session.create')
    ->label('audits.resource', 'user/{response.userId}')
    ->label('audits.userId', '{response.userId}')
    ->label('usage.metric', 'sessions.{scope}.requests.create')
    ->label('usage.params', ['provider:anonymous'])
    ->label('sdk.auth', [])
    ->label('sdk.namespace', 'account')
    ->label('sdk.method', 'createAnonymousSession')
    ->label('sdk.description', '/docs/references/account/create-session-anonymous.md')
    ->label('sdk.response.code', Response::STATUS_CODE_CREATED)
    ->label('sdk.response.type', Response::CONTENT_TYPE_JSON)
    ->label('sdk.response.model', Response::MODEL_SESSION)
    ->label('abuse-limit', 50)
    ->label('abuse-key', 'ip:{ip}')
    ->inject('request')
    ->inject('response')
    ->inject('locale')
    ->inject('user')
    ->inject('project')
    ->inject('dbForProject')
    ->inject('geodb')
    ->inject('events')
    ->action(function (Request $request, Response $response, Locale $locale, Document $user, Document $project, Database $dbForProject, Reader $geodb, Event $events) {

        $protocol = $request->getProtocol();

        if ('console' === $project->getId()) {
            throw new Exception(Exception::USER_ANONYMOUS_CONSOLE_PROHIBITED, 'Failed to create anonymous user');
        }

        if (!$user->isEmpty()) {
            throw new Exception(Exception::USER_SESSION_ALREADY_EXISTS, 'Cannot create an anonymous user when logged in');
        }

        $limit = $project->getAttribute('auths', [])['limit'] ?? 0;

        if ($limit !== 0) {
            $total = $dbForProject->count('users', max: APP_LIMIT_USERS);

            if ($total >= $limit) {
                throw new Exception(Exception::USER_COUNT_EXCEEDED);
            }
        }

        $userId = ID::unique();
        $user = Authorization::skip(fn() => $dbForProject->createDocument('users', new Document([
            '$id' => $userId,
            '$permissions' => [
                Permission::read(Role::any()),
                Permission::update(Role::user($userId)),
                Permission::delete(Role::user($userId)),
            ],
            'email' => null,
            'emailVerification' => false,
            'status' => true,
            'password' => null,
            'hash' => Auth::DEFAULT_ALGO,
            'hashOptions' => Auth::DEFAULT_ALGO_OPTIONS,
            'passwordUpdate' => null,
            'registration' => DateTime::now(),
            'reset' => false,
            'name' => null,
            'prefs' => new \stdClass(),
            'sessions' => null,
            'tokens' => null,
            'memberships' => null,
            'search' => $userId
        ])));

        // Create session token
        $duration = $project->getAttribute('auths', [])['duration'] ?? Auth::TOKEN_EXPIRATION_LOGIN_LONG;
        $detector = new Detector($request->getUserAgent('UNKNOWN'));
        $record = $geodb->get($request->getIP());
        $secret = Auth::tokenGenerator();
        $expire = DateTime::addSeconds(new \DateTime(), $duration);

        $session = new Document(array_merge(
            [
                '$id' => ID::unique(),
                'userId' => $user->getId(),
                'userInternalId' => $user->getInternalId(),
                'provider' => Auth::SESSION_PROVIDER_ANONYMOUS,
                'secret' => Auth::hash($secret), // One way hash encryption to protect DB leak
                'userAgent' => $request->getUserAgent('UNKNOWN'),
                'ip' => $request->getIP(),
                'countryCode' => ($record) ? \strtolower($record['country']['iso_code']) : '--',
            ],
            $detector->getOS(),
            $detector->getClient(),
            $detector->getDevice()
        ));

        Authorization::setRole(Role::user($user->getId())->toString());

        $session = $dbForProject->createDocument('sessions', $session-> setAttribute('$permissions', [
                Permission::read(Role::user($user->getId())),
                Permission::update(Role::user($user->getId())),
                Permission::delete(Role::user($user->getId())),
            ]));

        $dbForProject->deleteCachedDocument('users', $user->getId());

        $events
            ->setParam('userId', $user->getId())
            ->setParam('sessionId', $session->getId())
        ;

        if (!Config::getParam('domainVerification')) {
            $response->addHeader('X-Fallback-Cookies', \json_encode([Auth::$cookieName => Auth::encodeSession($user->getId(), $secret)]));
        }

        $response
            ->addCookie(Auth::$cookieName . '_legacy', Auth::encodeSession($user->getId(), $secret), (new \DateTime($expire))->getTimestamp(), '/', Config::getParam('cookieDomain'), ('https' == $protocol), true, null)
            ->addCookie(Auth::$cookieName, Auth::encodeSession($user->getId(), $secret), (new \DateTime($expire))->getTimestamp(), '/', Config::getParam('cookieDomain'), ('https' == $protocol), true, Config::getParam('cookieSamesite'))
            ->setStatusCode(Response::STATUS_CODE_CREATED)
        ;

        $countryName = $locale->getText('countries.' . strtolower($session->getAttribute('countryCode')), $locale->getText('locale.country.unknown'));

        $session
            ->setAttribute('current', true)
            ->setAttribute('countryName', $countryName)
            ->setAttribute('expire', $expire)
        ;

        $response->dynamic($session, Response::MODEL_SESSION);
    });

App::post('/v1/account/jwt')
    ->desc('Create JWT')
    ->groups(['api', 'account', 'auth'])
    ->label('scope', 'account')
    ->label('auth.type', 'jwt')
    ->label('sdk.auth', [APP_AUTH_TYPE_SESSION])
    ->label('sdk.namespace', 'account')
    ->label('sdk.method', 'createJWT')
    ->label('sdk.description', '/docs/references/account/create-jwt.md')
    ->label('sdk.response.code', Response::STATUS_CODE_CREATED)
    ->label('sdk.response.type', Response::CONTENT_TYPE_JSON)
    ->label('sdk.response.model', Response::MODEL_JWT)
    ->label('abuse-limit', 100)
    ->label('abuse-key', 'url:{url},userId:{userId}')
    ->inject('response')
    ->inject('user')
    ->inject('dbForProject')
    ->action(function (Response $response, Document $user, Database $dbForProject) {


        $sessions = $user->getAttribute('sessions', []);
        $current = new Document();

        foreach ($sessions as $session) { /** @var Utopia\Database\Document $session */
            if ($session->getAttribute('secret') == Auth::hash(Auth::$secret)) { // If current session delete the cookies too
                $current = $session;
            }
        }

        if ($current->isEmpty()) {
            throw new Exception(Exception::USER_SESSION_NOT_FOUND);
        }

        $jwt = new JWT(App::getEnv('_APP_OPENSSL_KEY_V1'), 'HS256', 900, 10); // Instantiate with key, algo, maxAge and leeway.

        $response
            ->setStatusCode(Response::STATUS_CODE_CREATED)
            ->dynamic(new Document(['jwt' => $jwt->encode([
            // 'uid'    => 1,
            // 'aud'    => 'http://site.com',
            // 'scopes' => ['user'],
            // 'iss'    => 'http://api.mysite.com',
            'userId' => $user->getId(),
            'sessionId' => $current->getId(),
        ])]), Response::MODEL_JWT);
    });

App::get('/v1/account')
    ->desc('Get Account')
    ->groups(['api', 'account'])
    ->label('scope', 'account')
    ->label('usage.metric', 'users.{scope}.requests.read')
    ->label('sdk.auth', [APP_AUTH_TYPE_SESSION, APP_AUTH_TYPE_JWT])
    ->label('sdk.namespace', 'account')
    ->label('sdk.method', 'get')
    ->label('sdk.description', '/docs/references/account/get.md')
    ->label('sdk.response.code', Response::STATUS_CODE_OK)
    ->label('sdk.response.type', Response::CONTENT_TYPE_JSON)
    ->label('sdk.response.model', Response::MODEL_USER)
    ->label('sdk.offline.model', '/account')
    ->label('sdk.offline.key', 'current')
    ->inject('response')
    ->inject('user')
    ->action(function (Response $response, Document $user) {

        $response->dynamic($user, Response::MODEL_ACCOUNT);
    });

App::get('/v1/account/prefs')
    ->desc('Get Account Preferences')
    ->groups(['api', 'account'])
    ->label('scope', 'account')
    ->label('usage.metric', 'users.{scope}.requests.read')
    ->label('sdk.auth', [APP_AUTH_TYPE_SESSION, APP_AUTH_TYPE_JWT])
    ->label('sdk.namespace', 'account')
    ->label('sdk.method', 'getPrefs')
    ->label('sdk.description', '/docs/references/account/get-prefs.md')
    ->label('sdk.response.code', Response::STATUS_CODE_OK)
    ->label('sdk.response.type', Response::CONTENT_TYPE_JSON)
    ->label('sdk.response.model', Response::MODEL_PREFERENCES)
    ->label('sdk.offline.model', '/account/prefs')
    ->label('sdk.offline.key', 'current')
    ->inject('response')
    ->inject('user')
    ->action(function (Response $response, Document $user) {

        $prefs = $user->getAttribute('prefs', new \stdClass());

        $response->dynamic(new Document($prefs), Response::MODEL_PREFERENCES);
    });

App::get('/v1/account/sessions')
    ->desc('List Sessions')
    ->groups(['api', 'account'])
    ->label('scope', 'account')
    ->label('usage.metric', 'users.{scope}.requests.read')
    ->label('sdk.auth', [APP_AUTH_TYPE_SESSION, APP_AUTH_TYPE_JWT])
    ->label('sdk.namespace', 'account')
    ->label('sdk.method', 'listSessions')
    ->label('sdk.description', '/docs/references/account/list-sessions.md')
    ->label('sdk.response.code', Response::STATUS_CODE_OK)
    ->label('sdk.response.type', Response::CONTENT_TYPE_JSON)
    ->label('sdk.response.model', Response::MODEL_SESSION_LIST)
    ->label('sdk.offline.model', '/account/sessions')
    ->inject('response')
    ->inject('user')
    ->inject('locale')
    ->inject('project')
    ->action(function (Response $response, Document $user, Locale $locale, Document $project) {

        $sessions = $user->getAttribute('sessions', []);
        $authDuration = $project->getAttribute('auths', [])['duration'] ?? Auth::TOKEN_EXPIRATION_LOGIN_LONG;
        $current = Auth::sessionVerify($sessions, Auth::$secret, $authDuration);

        foreach ($sessions as $key => $session) {/** @var Document $session */
            $countryName = $locale->getText('countries.' . strtolower($session->getAttribute('countryCode')), $locale->getText('locale.country.unknown'));

            $session->setAttribute('countryName', $countryName);
            $session->setAttribute('current', ($current == $session->getId()) ? true : false);

            $sessions[$key] = $session;
        }

        $response->dynamic(new Document([
            'sessions' => $sessions,
            'total' => count($sessions),
        ]), Response::MODEL_SESSION_LIST);
    });

App::get('/v1/account/logs')
    ->desc('List Logs')
    ->groups(['api', 'account'])
    ->label('scope', 'account')
    ->label('usage.metric', 'users.{scope}.requests.read')
    ->label('sdk.auth', [APP_AUTH_TYPE_SESSION, APP_AUTH_TYPE_JWT])
    ->label('sdk.namespace', 'account')
    ->label('sdk.method', 'listLogs')
    ->label('sdk.description', '/docs/references/account/list-logs.md')
    ->label('sdk.response.code', Response::STATUS_CODE_OK)
    ->label('sdk.response.type', Response::CONTENT_TYPE_JSON)
    ->label('sdk.response.model', Response::MODEL_LOG_LIST)
    ->param('queries', [], new Queries(new Limit(), new Offset()), 'Array of query strings generated using the Query class provided by the SDK. [Learn more about queries](https://appwrite.io/docs/databases#querying-documents). Only supported methods are limit and offset', true)
    ->inject('response')
    ->inject('user')
    ->inject('locale')
    ->inject('geodb')
    ->inject('dbForProject')
    ->action(function (array $queries, Response $response, Document $user, Locale $locale, Reader $geodb, Database $dbForProject) {

        $queries = Query::parseQueries($queries);
        $grouped = Query::groupByType($queries);
        $limit = $grouped['limit'] ?? APP_LIMIT_COUNT;
        $offset = $grouped['offset'] ?? 0;

        $audit = new EventAudit($dbForProject);

        $logs = $audit->getLogsByUser($user->getId(), $limit, $offset);

        $output = [];

        foreach ($logs as $i => &$log) {
            $log['userAgent'] = (!empty($log['userAgent'])) ? $log['userAgent'] : 'UNKNOWN';

            $detector = new Detector($log['userAgent']);

            $output[$i] = new Document(array_merge(
                $log->getArrayCopy(),
                $log['data'],
                $detector->getOS(),
                $detector->getClient(),
                $detector->getDevice()
            ));

            $record = $geodb->get($log['ip']);

            if ($record) {
                $output[$i]['countryCode'] = $locale->getText('countries.' . strtolower($record['country']['iso_code']), false) ? \strtolower($record['country']['iso_code']) : '--';
                $output[$i]['countryName'] = $locale->getText('countries.' . strtolower($record['country']['iso_code']), $locale->getText('locale.country.unknown'));
            } else {
                $output[$i]['countryCode'] = '--';
                $output[$i]['countryName'] = $locale->getText('locale.country.unknown');
            }
        }

        $response->dynamic(new Document([
            'total' => $audit->countLogsByUser($user->getId()),
            'logs' => $output,
        ]), Response::MODEL_LOG_LIST);
    });

App::get('/v1/account/sessions/:sessionId')
    ->desc('Get Session')
    ->groups(['api', 'account'])
    ->label('scope', 'account')
    ->label('usage.metric', 'users.{scope}.requests.read')
    ->label('sdk.auth', [APP_AUTH_TYPE_SESSION, APP_AUTH_TYPE_JWT])
    ->label('sdk.namespace', 'account')
    ->label('sdk.method', 'getSession')
    ->label('sdk.description', '/docs/references/account/get-session.md')
    ->label('sdk.response.code', Response::STATUS_CODE_OK)
    ->label('sdk.response.type', Response::CONTENT_TYPE_JSON)
    ->label('sdk.response.model', Response::MODEL_SESSION)
    ->label('sdk.offline.model', '/account/sessions')
    ->label('sdk.offline.key', '{sessionId}')
    ->param('sessionId', '', new UID(), 'Session ID. Use the string \'current\' to get the current device session.')
    ->inject('response')
    ->inject('user')
    ->inject('locale')
    ->inject('dbForProject')
    ->inject('project')
    ->action(function (?string $sessionId, Response $response, Document $user, Locale $locale, Database $dbForProject, Document $project) {

        $sessions = $user->getAttribute('sessions', []);
        $authDuration = $project->getAttribute('auths', [])['duration'] ?? Auth::TOKEN_EXPIRATION_LOGIN_LONG;
        $sessionId = ($sessionId === 'current')
            ? Auth::sessionVerify($user->getAttribute('sessions'), Auth::$secret, $authDuration)
            : $sessionId;

        foreach ($sessions as $session) {/** @var Document $session */
            if ($sessionId == $session->getId()) {
                $countryName = $locale->getText('countries.' . strtolower($session->getAttribute('countryCode')), $locale->getText('locale.country.unknown'));

                $session
                    ->setAttribute('current', ($session->getAttribute('secret') == Auth::hash(Auth::$secret)))
                    ->setAttribute('countryName', $countryName)
                    ->setAttribute('expire', DateTime::addSeconds(new \DateTime($session->getCreatedAt()), $authDuration))
                ;

                return $response->dynamic($session, Response::MODEL_SESSION);
            }
        }

        throw new Exception(Exception::USER_SESSION_NOT_FOUND);
    });

App::patch('/v1/account/name')
    ->desc('Update Name')
    ->groups(['api', 'account'])
    ->label('event', 'users.[userId].update.name')
    ->label('scope', 'account')
    ->label('audits.event', 'user.update')
    ->label('audits.resource', 'user/{response.$id}')
    ->label('audits.userId', '{response.$id}')
    ->label('usage.metric', 'users.{scope}.requests.update')
    ->label('sdk.auth', [APP_AUTH_TYPE_SESSION, APP_AUTH_TYPE_JWT])
    ->label('sdk.namespace', 'account')
    ->label('sdk.method', 'updateName')
    ->label('sdk.description', '/docs/references/account/update-name.md')
    ->label('sdk.response.code', Response::STATUS_CODE_OK)
    ->label('sdk.response.type', Response::CONTENT_TYPE_JSON)
    ->label('sdk.response.model', Response::MODEL_USER)
    ->label('sdk.offline.model', '/account')
    ->label('sdk.offline.key', 'current')
    ->param('name', '', new Text(128), 'User name. Max length: 128 chars.')
    ->inject('requestTimestamp')
    ->inject('response')
    ->inject('user')
    ->inject('dbForProject')
    ->inject('events')
    ->action(function (string $name, ?\DateTime $requestTimestamp, Response $response, Document $user, Database $dbForProject, Event $events) {

        $user
            ->setAttribute('name', $name)
            ->setAttribute('search', implode(' ', [$user->getId(), $name, $user->getAttribute('email', ''), $user->getAttribute('phone', '')]));

        $user = $dbForProject->withRequestTimestamp($requestTimestamp, fn () => $dbForProject->updateDocument('users', $user->getId(), $user));

        $events->setParam('userId', $user->getId());

        $response->dynamic($user, Response::MODEL_ACCOUNT);
    });

App::patch('/v1/account/password')
    ->desc('Update Password')
    ->groups(['api', 'account'])
    ->label('event', 'users.[userId].update.password')
    ->label('scope', 'account')
    ->label('audits.event', 'user.update')
    ->label('audits.resource', 'user/{response.$id}')
    ->label('audits.userId', '{response.$id}')
    ->label('usage.metric', 'users.{scope}.requests.update')
    ->label('sdk.auth', [APP_AUTH_TYPE_SESSION, APP_AUTH_TYPE_JWT])
    ->label('sdk.namespace', 'account')
    ->label('sdk.method', 'updatePassword')
    ->label('sdk.description', '/docs/references/account/update-password.md')
    ->label('sdk.response.code', Response::STATUS_CODE_OK)
    ->label('sdk.response.type', Response::CONTENT_TYPE_JSON)
<<<<<<< HEAD
    ->label('sdk.response.model', Response::MODEL_USER)
=======
    ->label('sdk.response.model', Response::MODEL_ACCOUNT)
    ->param('password', '', fn ($project, $passwordsDictionary) => new PasswordDictionary($passwordsDictionary, $project->getAttribute('auths', [])['passwordDictionary'] ?? false), 'New user password. Must be at least 8 chars.', false, ['project', 'passwordsDictionary'])
>>>>>>> 9ea3f031
    ->label('sdk.offline.model', '/account')
    ->label('sdk.offline.key', 'current')
    ->param('oldPassword', '', new Password(), 'Current user password. Must be at least 8 chars.', true)
    ->inject('requestTimestamp')
    ->inject('response')
    ->inject('user')
    ->inject('project')
    ->inject('dbForProject')
    ->inject('events')
    ->action(function (string $password, string $oldPassword, ?\DateTime $requestTimestamp, Response $response, Document $user, Document $project, Database $dbForProject, Event $events) {

        // Check old password only if its an existing user.
        if (!empty($user->getAttribute('passwordUpdate')) && !Auth::passwordVerify($oldPassword, $user->getAttribute('password'), $user->getAttribute('hash'), $user->getAttribute('hashOptions'))) { // Double check user password
            throw new Exception(Exception::USER_INVALID_CREDENTIALS);
        }

        $newPassword = Auth::passwordHash($password, Auth::DEFAULT_ALGO, Auth::DEFAULT_ALGO_OPTIONS);
        $historyLimit = $project->getAttribute('auths', [])['passwordHistory'] ?? 0;
        $history = [];
        if ($historyLimit > 0) {
            $history = $user->getAttribute('passwordHistory', []);
            $validator = new PasswordHistory($history, $user->getAttribute('hash'), $user->getAttribute('hashOptions'));
            if (!$validator->isValid($password)) {
                throw new Exception(Exception::USER_PASSWORD_RECENTLY_USED, 'The password was recently used', 409);
            }

            $history[] = $newPassword;
            array_slice($history, (count($history) - $historyLimit), $historyLimit);
        }

        $user
            ->setAttribute('password', $newPassword)
            ->setAttribute('passwordHistory', $history)
            ->setAttribute('passwordUpdate', DateTime::now())
            ->setAttribute('hash', Auth::DEFAULT_ALGO)
            ->setAttribute('hashOptions', Auth::DEFAULT_ALGO_OPTIONS);

        $user = $dbForProject->withRequestTimestamp($requestTimestamp, fn () => $dbForProject->updateDocument('users', $user->getId(), $user));

        $events->setParam('userId', $user->getId());

        $response->dynamic($user, Response::MODEL_ACCOUNT);
    });

App::patch('/v1/account/email')
    ->desc('Update Email')
    ->groups(['api', 'account'])
    ->label('event', 'users.[userId].update.email')
    ->label('scope', 'account')
    ->label('audits.event', 'user.update')
    ->label('audits.resource', 'user/{response.$id}')
    ->label('audits.userId', '{response.$id}')
    ->label('usage.metric', 'users.{scope}.requests.update')
    ->label('sdk.auth', [APP_AUTH_TYPE_SESSION, APP_AUTH_TYPE_JWT])
    ->label('sdk.namespace', 'account')
    ->label('sdk.method', 'updateEmail')
    ->label('sdk.description', '/docs/references/account/update-email.md')
    ->label('sdk.response.code', Response::STATUS_CODE_OK)
    ->label('sdk.response.type', Response::CONTENT_TYPE_JSON)
    ->label('sdk.response.model', Response::MODEL_USER)
    ->label('sdk.offline.model', '/account')
    ->label('sdk.offline.key', 'current')
    ->param('email', '', new Email(), 'User email.')
    ->param('password', '', new Password(), 'User password. Must be at least 8 chars.')
    ->inject('requestTimestamp')
    ->inject('response')
    ->inject('user')
    ->inject('dbForProject')
    ->inject('events')
    ->action(function (string $email, string $password, ?\DateTime $requestTimestamp, Response $response, Document $user, Database $dbForProject, Event $events) {
        $isAnonymousUser = Auth::isAnonymousUser($user); // Check if request is from an anonymous account for converting

        if (
            !$isAnonymousUser &&
            !Auth::passwordVerify($password, $user->getAttribute('password'), $user->getAttribute('hash'), $user->getAttribute('hashOptions'))
        ) { // Double check user password
            throw new Exception(Exception::USER_INVALID_CREDENTIALS);
        }

        $email = \strtolower($email);

        $user
            ->setAttribute('password', $isAnonymousUser ? Auth::passwordHash($password, Auth::DEFAULT_ALGO, Auth::DEFAULT_ALGO_OPTIONS) : $user->getAttribute('password', ''))
            ->setAttribute('hash', $isAnonymousUser ? Auth::DEFAULT_ALGO : $user->getAttribute('hash', ''))
            ->setAttribute('hashOptions', $isAnonymousUser ? Auth::DEFAULT_ALGO_OPTIONS : $user->getAttribute('hashOptions', ''))
            ->setAttribute('email', $email)
            ->setAttribute('emailVerification', false) // After this user needs to confirm mail again
            ->setAttribute('search', implode(' ', [$user->getId(), $user->getAttribute('name', ''), $email, $user->getAttribute('phone', '')]));

        try {
            $user = $dbForProject->withRequestTimestamp($requestTimestamp, fn () => $dbForProject->updateDocument('users', $user->getId(), $user));
        } catch (Duplicate $th) {
            throw new Exception(Exception::USER_EMAIL_ALREADY_EXISTS);
        }

        $events->setParam('userId', $user->getId());

        $response->dynamic($user, Response::MODEL_ACCOUNT);
    });

App::patch('/v1/account/phone')
    ->desc('Update Phone')
    ->groups(['api', 'account'])
    ->label('event', 'users.[userId].update.phone')
    ->label('scope', 'account')
    ->label('audits.event', 'user.update')
    ->label('audits.resource', 'user/{response.$id}')
    ->label('audits.userId', '{response.$id}')
    ->label('usage.metric', 'users.{scope}.requests.update')
    ->label('sdk.auth', [APP_AUTH_TYPE_SESSION, APP_AUTH_TYPE_JWT])
    ->label('sdk.namespace', 'account')
    ->label('sdk.method', 'updatePhone')
    ->label('sdk.description', '/docs/references/account/update-phone.md')
    ->label('sdk.response.code', Response::STATUS_CODE_OK)
    ->label('sdk.response.type', Response::CONTENT_TYPE_JSON)
    ->label('sdk.response.model', Response::MODEL_USER)
    ->label('sdk.offline.model', '/account')
    ->label('sdk.offline.key', 'current')
    ->param('phone', '', new Phone(), 'Phone number. Format this number with a leading \'+\' and a country code, e.g., +16175551212.')
    ->param('password', '', new Password(), 'User password. Must be at least 8 chars.')
    ->inject('requestTimestamp')
    ->inject('response')
    ->inject('user')
    ->inject('dbForProject')
    ->inject('events')
    ->action(function (string $phone, string $password, ?\DateTime $requestTimestamp, Response $response, Document $user, Database $dbForProject, Event $events) {

        $isAnonymousUser = Auth::isAnonymousUser($user); // Check if request is from an anonymous account for converting

        if (
            !$isAnonymousUser &&
            !Auth::passwordVerify($password, $user->getAttribute('password'), $user->getAttribute('hash'), $user->getAttribute('hashOptions'))
        ) { // Double check user password
            throw new Exception(Exception::USER_INVALID_CREDENTIALS);
        }

        $user
            ->setAttribute('phone', $phone)
            ->setAttribute('phoneVerification', false) // After this user needs to confirm phone number again
            ->setAttribute('search', implode(' ', [$user->getId(), $user->getAttribute('name', ''), $user->getAttribute('email', ''), $phone]));

        try {
            $user = $dbForProject->withRequestTimestamp($requestTimestamp, fn () => $dbForProject->updateDocument('users', $user->getId(), $user));
        } catch (Duplicate $th) {
            throw new Exception(Exception::USER_PHONE_ALREADY_EXISTS);
        }

        $events->setParam('userId', $user->getId());

        $response->dynamic($user, Response::MODEL_ACCOUNT);
    });

App::patch('/v1/account/prefs')
    ->desc('Update Preferences')
    ->groups(['api', 'account'])
    ->label('event', 'users.[userId].update.prefs')
    ->label('scope', 'account')
    ->label('audits.event', 'user.update')
    ->label('audits.resource', 'user/{response.$id}')
    ->label('audits.userId', '{response.$id}')
    ->label('usage.metric', 'users.{scope}.requests.update')
    ->label('sdk.auth', [APP_AUTH_TYPE_SESSION, APP_AUTH_TYPE_JWT])
    ->label('sdk.namespace', 'account')
    ->label('sdk.method', 'updatePrefs')
    ->label('sdk.description', '/docs/references/account/update-prefs.md')
    ->label('sdk.response.code', Response::STATUS_CODE_OK)
    ->label('sdk.response.type', Response::CONTENT_TYPE_JSON)
    ->label('sdk.response.model', Response::MODEL_USER)
    ->label('sdk.offline.model', '/account/prefs')
    ->label('sdk.offline.key', 'current')
    ->param('prefs', [], new Assoc(), 'Prefs key-value JSON object.')
    ->inject('requestTimestamp')
    ->inject('response')
    ->inject('user')
    ->inject('dbForProject')
    ->inject('events')
    ->action(function (array $prefs, ?\DateTime $requestTimestamp, Response $response, Document $user, Database $dbForProject, Event $events) {

        $user->setAttribute('prefs', $prefs);

        $user = $dbForProject->withRequestTimestamp($requestTimestamp, fn () => $dbForProject->updateDocument('users', $user->getId(), $user));

        $events->setParam('userId', $user->getId());

        $response->dynamic($user, Response::MODEL_ACCOUNT);
    });

App::patch('/v1/account/status')
    ->desc('Update Status')
    ->groups(['api', 'account'])
    ->label('event', 'users.[userId].update.status')
    ->label('scope', 'account')
    ->label('audits.event', 'user.update')
    ->label('audits.resource', 'user/{response.$id}')
    ->label('audits.userId', '{response.$id}')
    ->label('usage.metric', 'users.{scope}.requests.delete')
    ->label('sdk.auth', [APP_AUTH_TYPE_SESSION, APP_AUTH_TYPE_JWT])
    ->label('sdk.namespace', 'account')
    ->label('sdk.method', 'updateStatus')
    ->label('sdk.description', '/docs/references/account/update-status.md')
    ->label('sdk.response.code', Response::STATUS_CODE_OK)
    ->label('sdk.response.type', Response::CONTENT_TYPE_JSON)
<<<<<<< HEAD
    ->label('sdk.response.model', Response::MODEL_USER)
    ->inject('request')
=======
    ->label('sdk.response.model', Response::MODEL_ACCOUNT)
    ->inject('requestTimestamp')
>>>>>>> 9ea3f031
    ->inject('response')
    ->inject('user')
    ->inject('dbForProject')
    ->inject('events')
    ->action(function (?\DateTime $requestTimestamp, Response $response, Document $user, Database $dbForProject, Event $events) {

        $user->setAttribute('status', false);

        $user = $dbForProject->withRequestTimestamp($requestTimestamp, fn () => $dbForProject->updateDocument('users', $user->getId(), $user));

        $events
            ->setParam('userId', $user->getId())
            ->setPayload($response->output($user, Response::MODEL_ACCOUNT));

        if (!Config::getParam('domainVerification')) {
            $response->addHeader('X-Fallback-Cookies', \json_encode([]));
        }

        $response->dynamic($user, Response::MODEL_ACCOUNT);
    });

App::delete('/v1/account/sessions/:sessionId')
    ->desc('Delete Session')
    ->groups(['api', 'account'])
    ->label('scope', 'account')
    ->label('event', 'users.[userId].sessions.[sessionId].delete')
    ->label('audits.event', 'session.delete')
    ->label('audits.resource', 'user/{user.$id}')
    ->label('audits.userId', '{user.$id}')
    ->label('usage.metric', 'sessions.{scope}.requests.delete')
    ->label('sdk.auth', [APP_AUTH_TYPE_SESSION, APP_AUTH_TYPE_JWT])
    ->label('sdk.namespace', 'account')
    ->label('sdk.method', 'deleteSession')
    ->label('sdk.description', '/docs/references/account/delete-session.md')
    ->label('sdk.response.code', Response::STATUS_CODE_NOCONTENT)
    ->label('sdk.response.model', Response::MODEL_NONE)
    ->label('abuse-limit', 100)
    ->param('sessionId', '', new UID(), 'Session ID. Use the string \'current\' to delete the current device session.')
    ->inject('requestTimestamp')
    ->inject('request')
    ->inject('response')
    ->inject('user')
    ->inject('dbForProject')
    ->inject('locale')
    ->inject('events')
    ->inject('project')
    ->action(function (?string $sessionId, ?\DateTime $requestTimestamp, Request $request, Response $response, Document $user, Database $dbForProject, Locale $locale, Event $events, Document $project) {

        $protocol = $request->getProtocol();
        $authDuration = $project->getAttribute('auths', [])['duration'] ?? Auth::TOKEN_EXPIRATION_LOGIN_LONG;
        $sessionId = ($sessionId === 'current')
            ? Auth::sessionVerify($user->getAttribute('sessions'), Auth::$secret, $authDuration)
            : $sessionId;

        $sessions = $user->getAttribute('sessions', []);

        foreach ($sessions as $key => $session) {/** @var Document $session */
            if ($sessionId == $session->getId()) {
                $dbForProject->withRequestTimestamp($requestTimestamp, function () use ($dbForProject, $session) {
                    return $dbForProject->deleteDocument('sessions', $session->getId());
                });

                unset($sessions[$key]);

                $session->setAttribute('current', false);

                if ($session->getAttribute('secret') == Auth::hash(Auth::$secret)) { // If current session delete the cookies too
                    $session
                        ->setAttribute('current', true)
                        ->setAttribute('countryName', $locale->getText('countries.' . strtolower($session->getAttribute('countryCode')), $locale->getText('locale.country.unknown')))
                    ;

                    if (!Config::getParam('domainVerification')) {
                        $response
                            ->addHeader('X-Fallback-Cookies', \json_encode([]))
                        ;
                    }

                    $response
                        ->addCookie(Auth::$cookieName . '_legacy', '', \time() - 3600, '/', Config::getParam('cookieDomain'), ('https' == $protocol), true, null)
                        ->addCookie(Auth::$cookieName, '', \time() - 3600, '/', Config::getParam('cookieDomain'), ('https' == $protocol), true, Config::getParam('cookieSamesite'))
                    ;
                }

                $dbForProject->deleteCachedDocument('users', $user->getId());

                $events
                    ->setParam('userId', $user->getId())
                    ->setParam('sessionId', $session->getId())
                    ->setPayload($response->output($session, Response::MODEL_SESSION))
                ;
                return $response->noContent();
            }
        }

        throw new Exception(Exception::USER_SESSION_NOT_FOUND);
    });

App::patch('/v1/account/sessions/:sessionId')
    ->desc('Update OAuth Session (Refresh Tokens)')
    ->groups(['api', 'account'])
    ->label('scope', 'account')
    ->label('event', 'users.[userId].sessions.[sessionId].update')
    ->label('audits.event', 'session.update')
    ->label('audits.resource', 'user/{response.userId}')
    ->label('audits.userId', '{response.userId}')
    ->label('usage.metric', 'sessions.{scope}.requests.update')
    ->label('sdk.auth', [APP_AUTH_TYPE_SESSION, APP_AUTH_TYPE_JWT])
    ->label('sdk.namespace', 'account')
    ->label('sdk.method', 'updateSession')
    ->label('sdk.description', '/docs/references/account/update-session.md')
    ->label('sdk.response.code', Response::STATUS_CODE_OK)
    ->label('sdk.response.type', Response::CONTENT_TYPE_JSON)
    ->label('sdk.response.model', Response::MODEL_SESSION)
    ->label('abuse-limit', 10)
    ->param('sessionId', '', new UID(), 'Session ID. Use the string \'current\' to update the current device session.')
    ->inject('request')
    ->inject('response')
    ->inject('user')
    ->inject('dbForProject')
    ->inject('project')
    ->inject('locale')
    ->inject('events')
    ->action(function (?string $sessionId, Request $request, Response $response, Document $user, Database $dbForProject, Document $project, Locale $locale, Event $events) {
        $authDuration = $project->getAttribute('auths', [])['duration'] ?? Auth::TOKEN_EXPIRATION_LOGIN_LONG;
        $sessionId = ($sessionId === 'current')
            ? Auth::sessionVerify($user->getAttribute('sessions'), Auth::$secret, $authDuration)
            : $sessionId;

        $sessions = $user->getAttribute('sessions', []);

        foreach ($sessions as $key => $session) {/** @var Document $session */
            if ($sessionId == $session->getId()) {
                // Comment below would skip re-generation if token is still valid
                // We decided to not include this because developer can get expiration date from the session
                // I kept code in comment because it might become relevant in the future

                // $expireAt = (int) $session->getAttribute('providerAccessTokenExpiry');
                // if(\time() < $expireAt - 5) { // 5 seconds time-sync and networking gap, to be safe
                //     return $response->noContent();
                // }

                $provider = $session->getAttribute('provider');
                $refreshToken = $session->getAttribute('providerRefreshToken');

                $appId = $project->getAttribute('authProviders', [])[$provider . 'Appid'] ?? '';
                $appSecret = $project->getAttribute('authProviders', [])[$provider . 'Secret'] ?? '{}';

                $className = 'Appwrite\\Auth\\OAuth2\\' . \ucfirst($provider);

                if (!\class_exists($className)) {
                    throw new Exception(Exception::PROJECT_PROVIDER_UNSUPPORTED);
                }

                $oauth2 = new $className($appId, $appSecret, '', [], []);

                $oauth2->refreshTokens($refreshToken);

                $session
                    ->setAttribute('providerAccessToken', $oauth2->getAccessToken(''))
                    ->setAttribute('providerRefreshToken', $oauth2->getRefreshToken(''))
                    ->setAttribute('providerAccessTokenExpiry', DateTime::addSeconds(new \DateTime(), (int)$oauth2->getAccessTokenExpiry('')));

                $dbForProject->updateDocument('sessions', $sessionId, $session);

                $dbForProject->deleteCachedDocument('users', $user->getId());

                $authDuration = $project->getAttribute('auths', [])['duration'] ?? Auth::TOKEN_EXPIRATION_LOGIN_LONG;

                $session->setAttribute('expire', DateTime::addSeconds(new \DateTime($session->getCreatedAt()), $authDuration));

                $events
                    ->setParam('userId', $user->getId())
                    ->setParam('sessionId', $session->getId())
                    ->setPayload($response->output($session, Response::MODEL_SESSION))
                ;

                return $response->dynamic($session, Response::MODEL_SESSION);
            }
        }

        throw new Exception(Exception::USER_SESSION_NOT_FOUND);
    });

App::delete('/v1/account/sessions')
    ->desc('Delete Sessions')
    ->groups(['api', 'account'])
    ->label('scope', 'account')
    ->label('event', 'users.[userId].sessions.[sessionId].delete')
    ->label('audits.event', 'session.delete')
    ->label('audits.resource', 'user/{user.$id}')
    ->label('audits.userId', '{user.$id}')
    ->label('usage.metric', 'sessions.{scope}.requests.delete')
    ->label('sdk.auth', [APP_AUTH_TYPE_SESSION, APP_AUTH_TYPE_JWT])
    ->label('sdk.namespace', 'account')
    ->label('sdk.method', 'deleteSessions')
    ->label('sdk.description', '/docs/references/account/delete-sessions.md')
    ->label('sdk.response.code', Response::STATUS_CODE_NOCONTENT)
    ->label('sdk.response.model', Response::MODEL_NONE)
    ->label('abuse-limit', 100)
    ->inject('request')
    ->inject('response')
    ->inject('user')
    ->inject('dbForProject')
    ->inject('locale')
    ->inject('events')
    ->action(function (Request $request, Response $response, Document $user, Database $dbForProject, Locale $locale, Event $events) {

        $protocol = $request->getProtocol();
        $sessions = $user->getAttribute('sessions', []);

        foreach ($sessions as $session) {/** @var Document $session */
            $dbForProject->deleteDocument('sessions', $session->getId());

            if (!Config::getParam('domainVerification')) {
                $response->addHeader('X-Fallback-Cookies', \json_encode([]));
            }

            $session
                ->setAttribute('current', false)
                ->setAttribute('countryName', $locale->getText('countries.' . strtolower($session->getAttribute('countryCode')), $locale->getText('locale.country.unknown')))
            ;

            if ($session->getAttribute('secret') == Auth::hash(Auth::$secret)) {
                $session->setAttribute('current', true);
                $session->setAttribute('expire', DateTime::addSeconds(new \DateTime($session->getCreatedAt()), Auth::TOKEN_EXPIRATION_LOGIN_LONG));

                 // If current session delete the cookies too
                $response
                    ->addCookie(Auth::$cookieName . '_legacy', '', \time() - 3600, '/', Config::getParam('cookieDomain'), ('https' == $protocol), true, null)
                    ->addCookie(Auth::$cookieName, '', \time() - 3600, '/', Config::getParam('cookieDomain'), ('https' == $protocol), true, Config::getParam('cookieSamesite'));

                // Use current session for events.
                $events->setPayload($response->output($session, Response::MODEL_SESSION));
            }
        }

        $dbForProject->deleteCachedDocument('users', $user->getId());

        $events
            ->setParam('userId', $user->getId())
            ->setParam('sessionId', $session->getId());

        $response->noContent();
    });

App::post('/v1/account/recovery')
    ->desc('Create Password Recovery')
    ->groups(['api', 'account'])
    ->label('scope', 'public')
    ->label('event', 'users.[userId].recovery.[tokenId].create')
    ->label('audits.event', 'recovery.create')
    ->label('audits.resource', 'user/{response.userId}')
    ->label('audits.userId', '{response.userId}')
    ->label('usage.metric', 'users.{scope}.requests.update')
    ->label('sdk.auth', [APP_AUTH_TYPE_SESSION, APP_AUTH_TYPE_JWT])
    ->label('sdk.namespace', 'account')
    ->label('sdk.method', 'createRecovery')
    ->label('sdk.description', '/docs/references/account/create-recovery.md')
    ->label('sdk.response.code', Response::STATUS_CODE_CREATED)
    ->label('sdk.response.type', Response::CONTENT_TYPE_JSON)
    ->label('sdk.response.model', Response::MODEL_TOKEN)
    ->label('abuse-limit', 10)
    ->label('abuse-key', ['url:{url},email:{param-email}', 'ip:{ip}'])
    ->param('email', '', new Email(), 'User email.')
    ->param('url', '', fn ($clients) => new Host($clients), 'URL to redirect the user back to your app from the recovery email. Only URLs from hostnames in your project platform list are allowed. This requirement helps to prevent an [open redirect](https://cheatsheetseries.owasp.org/cheatsheets/Unvalidated_Redirects_and_Forwards_Cheat_Sheet.html) attack against your project API.', false, ['clients'])
    ->inject('request')
    ->inject('response')
    ->inject('dbForProject')
    ->inject('project')
    ->inject('locale')
    ->inject('mails')
    ->inject('events')
    ->action(function (string $email, string $url, Request $request, Response $response, Database $dbForProject, Document $project, Locale $locale, Mail $mails, Event $events) {

        if (empty(App::getEnv('_APP_SMTP_HOST'))) {
            throw new Exception(Exception::GENERAL_SMTP_DISABLED, 'SMTP Disabled');
        }

        $roles = Authorization::getRoles();
        $isPrivilegedUser = Auth::isPrivilegedUser($roles);
        $isAppUser = Auth::isAppUser($roles);

        $email = \strtolower($email);

        $profile = $dbForProject->findOne('users', [
            Query::equal('email', [$email]),
        ]);

        if (!$profile) {
            throw new Exception(Exception::USER_NOT_FOUND);
        }

        if (false === $profile->getAttribute('status')) { // Account is blocked
            throw new Exception(Exception::USER_BLOCKED);
        }

        $expire = DateTime::addSeconds(new \DateTime(), Auth::TOKEN_EXPIRATION_RECOVERY);

        $secret = Auth::tokenGenerator();
        $recovery = new Document([
            '$id' => ID::unique(),
            'userId' => $profile->getId(),
            'userInternalId' => $profile->getInternalId(),
            'type' => Auth::TOKEN_TYPE_RECOVERY,
            'secret' => Auth::hash($secret), // One way hash encryption to protect DB leak
            'expire' => $expire,
            'userAgent' => $request->getUserAgent('UNKNOWN'),
            'ip' => $request->getIP(),
        ]);

        Authorization::setRole(Role::user($profile->getId())->toString());

        $recovery = $dbForProject->createDocument('tokens', $recovery
            ->setAttribute('$permissions', [
                Permission::read(Role::user($profile->getId())),
                Permission::update(Role::user($profile->getId())),
                Permission::delete(Role::user($profile->getId())),
            ]));

        $dbForProject->deleteCachedDocument('users', $profile->getId());

        $url = Template::parseURL($url);
        $url['query'] = Template::mergeQuery(((isset($url['query'])) ? $url['query'] : ''), ['userId' => $profile->getId(), 'secret' => $secret, 'expire' => $expire]);
        $url = Template::unParseURL($url);

        $projectName = $project->isEmpty() ? 'Console' : $project->getAttribute('name', '[APP-NAME]');
        $from = $project->isEmpty() || $project->getId() === 'console' ? '' : \sprintf($locale->getText('emails.sender'), $projectName);
        $body = Template::fromFile(__DIR__ . '/../../config/locale/templates/email-base.tpl');
        $subject = $locale->getText("emails.recovery.subject");

        $body
            ->setParam('{{subject}}', $subject)
            ->setParam('{{hello}}', $locale->getText("emails.recovery.hello"))
            ->setParam('{{name}}', $profile->getAttribute('name'))
            ->setParam('{{body}}', $locale->getText("emails.recovery.body"))
            ->setParam('{{redirect}}', $url)
            ->setParam('{{footer}}', $locale->getText("emails.recovery.footer"))
            ->setParam('{{thanks}}', $locale->getText("emails.recovery.thanks"))
            ->setParam('{{signature}}', $locale->getText("emails.recovery.signature"))
            ->setParam('{{project}}', $projectName)
            ->setParam('{{direction}}', $locale->getText('settings.direction'))
            ->setParam('{{bg-body}}', '#f7f7f7')
            ->setParam('{{bg-content}}', '#ffffff')
            ->setParam('{{text-content}}', '#000000');

        $body = $body->render();


        $mails
            ->setRecipient($profile->getAttribute('email', ''))
            ->setName($profile->getAttribute('name'))
            ->setBody($body)
            ->setFrom($from)
            ->setSubject($subject)
            ->trigger();
        ;

        $events
            ->setParam('userId', $profile->getId())
            ->setParam('tokenId', $recovery->getId())
            ->setUser($profile)
            ->setPayload($response->output(
                $recovery->setAttribute('secret', $secret),
                Response::MODEL_TOKEN
            ))
        ;

        // Hide secret for clients
        $recovery->setAttribute('secret', ($isPrivilegedUser || $isAppUser) ? $secret : '');

        $response
            ->setStatusCode(Response::STATUS_CODE_CREATED)
            ->dynamic($recovery, Response::MODEL_TOKEN);
    });

App::put('/v1/account/recovery')
    ->desc('Create Password Recovery (confirmation)')
    ->groups(['api', 'account'])
    ->label('scope', 'public')
    ->label('event', 'users.[userId].recovery.[tokenId].update')
    ->label('audits.event', 'recovery.update')
    ->label('audits.resource', 'user/{response.userId}')
    ->label('audits.userId', '{response.userId}')
    ->label('usage.metric', 'users.{scope}.requests.update')
    ->label('sdk.auth', [APP_AUTH_TYPE_SESSION, APP_AUTH_TYPE_JWT])
    ->label('sdk.namespace', 'account')
    ->label('sdk.method', 'updateRecovery')
    ->label('sdk.description', '/docs/references/account/update-recovery.md')
    ->label('sdk.response.code', Response::STATUS_CODE_OK)
    ->label('sdk.response.type', Response::CONTENT_TYPE_JSON)
    ->label('sdk.response.model', Response::MODEL_TOKEN)
    ->label('abuse-limit', 10)
    ->label('abuse-key', 'url:{url},userId:{param-userId}')
    ->param('userId', '', new UID(), 'User ID.')
    ->param('secret', '', new Text(256), 'Valid reset token.')
    ->param('password', '', new Password(), 'New user password. Must be at least 8 chars.')
    ->param('passwordAgain', '', new Password(), 'Repeat new user password. Must be at least 8 chars.')
    ->inject('response')
    ->inject('dbForProject')
    ->inject('events')
    ->action(function (string $userId, string $secret, string $password, string $passwordAgain, Response $response, Database $dbForProject, Event $events) {
        if ($password !== $passwordAgain) {
            throw new Exception(Exception::USER_PASSWORD_MISMATCH);
        }

        $profile = $dbForProject->getDocument('users', $userId);

        if ($profile->isEmpty()) {
            throw new Exception(Exception::USER_NOT_FOUND);
        }

        $tokens = $profile->getAttribute('tokens', []);
        $recovery = Auth::tokenVerify($tokens, Auth::TOKEN_TYPE_RECOVERY, $secret);

        if (!$recovery) {
            throw new Exception(Exception::USER_INVALID_TOKEN);
        }

        Authorization::setRole(Role::user($profile->getId())->toString());

        $profile = $dbForProject->updateDocument('users', $profile->getId(), $profile
                ->setAttribute('password', Auth::passwordHash($password, Auth::DEFAULT_ALGO, Auth::DEFAULT_ALGO_OPTIONS))
                ->setAttribute('passwordUpdate', DateTime::now())
                ->setAttribute('hash', Auth::DEFAULT_ALGO)
                ->setAttribute('hashOptions', Auth::DEFAULT_ALGO_OPTIONS)
                ->setAttribute('emailVerification', true));

        $recoveryDocument = $dbForProject->getDocument('tokens', $recovery);

        /**
         * We act like we're updating and validating
         *  the recovery token but actually we don't need it anymore.
         */
        $dbForProject->deleteDocument('tokens', $recovery);
        $dbForProject->deleteCachedDocument('users', $profile->getId());

        $events
            ->setParam('userId', $profile->getId())
            ->setParam('tokenId', $recoveryDocument->getId())
        ;

        $response->dynamic($recoveryDocument, Response::MODEL_TOKEN);
    });

App::post('/v1/account/verification')
    ->desc('Create Email Verification')
    ->groups(['api', 'account'])
    ->label('scope', 'account')
    ->label('event', 'users.[userId].verification.[tokenId].create')
    ->label('audits.event', 'verification.create')
    ->label('audits.resource', 'user/{response.userId}')
    ->label('audits.userId', '{response.userId}')
    ->label('usage.metric', 'users.{scope}.requests.update')
    ->label('sdk.auth', [APP_AUTH_TYPE_SESSION, APP_AUTH_TYPE_JWT])
    ->label('sdk.namespace', 'account')
    ->label('sdk.method', 'createVerification')
    ->label('sdk.description', '/docs/references/account/create-email-verification.md')
    ->label('sdk.response.code', Response::STATUS_CODE_CREATED)
    ->label('sdk.response.type', Response::CONTENT_TYPE_JSON)
    ->label('sdk.response.model', Response::MODEL_TOKEN)
    ->label('abuse-limit', 10)
    ->label('abuse-key', 'url:{url},userId:{userId}')
    ->param('url', '', fn($clients) => new Host($clients), 'URL to redirect the user back to your app from the verification email. Only URLs from hostnames in your project platform list are allowed. This requirement helps to prevent an [open redirect](https://cheatsheetseries.owasp.org/cheatsheets/Unvalidated_Redirects_and_Forwards_Cheat_Sheet.html) attack against your project API.', false, ['clients']) // TODO add built-in confirm page
    ->inject('request')
    ->inject('response')
    ->inject('project')
    ->inject('user')
    ->inject('dbForProject')
    ->inject('locale')
    ->inject('events')
    ->inject('mails')
    ->action(function (string $url, Request $request, Response $response, Document $project, Document $user, Database $dbForProject, Locale $locale, Event $events, Mail $mails) {

        if (empty(App::getEnv('_APP_SMTP_HOST'))) {
            throw new Exception(Exception::GENERAL_SMTP_DISABLED, 'SMTP Disabled');
        }

        $roles = Authorization::getRoles();
        $isPrivilegedUser = Auth::isPrivilegedUser($roles);
        $isAppUser = Auth::isAppUser($roles);
        $verificationSecret = Auth::tokenGenerator();
        $expire = DateTime::addSeconds(new \DateTime(), Auth::TOKEN_EXPIRATION_CONFIRM);

        $verification = new Document([
            '$id' => ID::unique(),
            'userId' => $user->getId(),
            'userInternalId' => $user->getInternalId(),
            'type' => Auth::TOKEN_TYPE_VERIFICATION,
            'secret' => Auth::hash($verificationSecret), // One way hash encryption to protect DB leak
            'expire' => $expire,
            'userAgent' => $request->getUserAgent('UNKNOWN'),
            'ip' => $request->getIP(),
        ]);

        Authorization::setRole(Role::user($user->getId())->toString());

        $verification = $dbForProject->createDocument('tokens', $verification
            ->setAttribute('$permissions', [
                Permission::read(Role::user($user->getId())),
                Permission::update(Role::user($user->getId())),
                Permission::delete(Role::user($user->getId())),
            ]));

        $dbForProject->deleteCachedDocument('users', $user->getId());

        $url = Template::parseURL($url);
        $url['query'] = Template::mergeQuery(((isset($url['query'])) ? $url['query'] : ''), ['userId' => $user->getId(), 'secret' => $verificationSecret, 'expire' => $expire]);
        $url = Template::unParseURL($url);

        $projectName = $project->isEmpty() ? 'Console' : $project->getAttribute('name', '[APP-NAME]');
        $from = $project->isEmpty() || $project->getId() === 'console' ? '' : \sprintf($locale->getText('emails.sender'), $projectName);
        $body = Template::fromFile(__DIR__ . '/../../config/locale/templates/email-base.tpl');
        $subject = $locale->getText("emails.verification.subject");
        $body
            ->setParam('{{subject}}', $subject)
            ->setParam('{{hello}}', $locale->getText("emails.verification.hello"))
            ->setParam('{{name}}', $user->getAttribute('name'))
            ->setParam('{{body}}', $locale->getText("emails.verification.body"))
            ->setParam('{{redirect}}', $url)
            ->setParam('{{footer}}', $locale->getText("emails.verification.footer"))
            ->setParam('{{thanks}}', $locale->getText("emails.verification.thanks"))
            ->setParam('{{signature}}', $locale->getText("emails.verification.signature"))
            ->setParam('{{project}}', $projectName)
            ->setParam('{{direction}}', $locale->getText('settings.direction'))
            ->setParam('{{bg-body}}', '#f7f7f7')
            ->setParam('{{bg-content}}', '#ffffff')
            ->setParam('{{text-content}}', '#000000');

        $body = $body->render();

        $mails
            ->setSubject($subject)
            ->setBody($body)
            ->setFrom($from)
            ->setRecipient($user->getAttribute('email'))
            ->setName($user->getAttribute('name'))
            ->trigger()
        ;

        $events
            ->setParam('userId', $user->getId())
            ->setParam('tokenId', $verification->getId())
            ->setPayload($response->output(
                $verification->setAttribute('secret', $verificationSecret),
                Response::MODEL_TOKEN
            ))
        ;

        // Hide secret for clients
        $verification->setAttribute('secret', ($isPrivilegedUser || $isAppUser) ? $verificationSecret : '');

        $response
            ->setStatusCode(Response::STATUS_CODE_CREATED)
            ->dynamic($verification, Response::MODEL_TOKEN);
    });

App::put('/v1/account/verification')
    ->desc('Create Email Verification (confirmation)')
    ->groups(['api', 'account'])
    ->label('scope', 'public')
    ->label('event', 'users.[userId].verification.[tokenId].update')
    ->label('audits.event', 'verification.update')
    ->label('audits.resource', 'user/{response.userId}')
    ->label('audits.userId', '{response.userId}')
    ->label('usage.metric', 'users.{scope}.requests.update')
    ->label('sdk.auth', [APP_AUTH_TYPE_SESSION, APP_AUTH_TYPE_JWT])
    ->label('sdk.namespace', 'account')
    ->label('sdk.method', 'updateVerification')
    ->label('sdk.description', '/docs/references/account/update-email-verification.md')
    ->label('sdk.response.code', Response::STATUS_CODE_OK)
    ->label('sdk.response.type', Response::CONTENT_TYPE_JSON)
    ->label('sdk.response.model', Response::MODEL_TOKEN)
    ->label('abuse-limit', 10)
    ->label('abuse-key', 'url:{url},userId:{param-userId}')
    ->param('userId', '', new UID(), 'User ID.')
    ->param('secret', '', new Text(256), 'Valid verification token.')
    ->inject('response')
    ->inject('user')
    ->inject('dbForProject')
    ->inject('events')
    ->action(function (string $userId, string $secret, Response $response, Document $user, Database $dbForProject, Event $events) {

        $profile = Authorization::skip(fn() => $dbForProject->getDocument('users', $userId));

        if ($profile->isEmpty()) {
            throw new Exception(Exception::USER_NOT_FOUND);
        }

        $tokens = $profile->getAttribute('tokens', []);
        $verification = Auth::tokenVerify($tokens, Auth::TOKEN_TYPE_VERIFICATION, $secret);

        if (!$verification) {
            throw new Exception(Exception::USER_INVALID_TOKEN);
        }

        Authorization::setRole(Role::user($profile->getId())->toString());

        $profile = $dbForProject->updateDocument('users', $profile->getId(), $profile->setAttribute('emailVerification', true));

        $verificationDocument = $dbForProject->getDocument('tokens', $verification);

        /**
         * We act like we're updating and validating
         *  the verification token but actually we don't need it anymore.
         */
        $dbForProject->deleteDocument('tokens', $verification);
        $dbForProject->deleteCachedDocument('users', $profile->getId());

        $events
            ->setParam('userId', $user->getId())
            ->setParam('tokenId', $verificationDocument->getId())
        ;

        $response->dynamic($verificationDocument, Response::MODEL_TOKEN);
    });

App::post('/v1/account/verification/phone')
    ->desc('Create Phone Verification')
    ->groups(['api', 'account'])
    ->label('scope', 'account')
    ->label('event', 'users.[userId].verification.[tokenId].create')
    ->label('audits.event', 'verification.create')
    ->label('audits.resource', 'user/{response.userId}')
    ->label('audits.userId', '{response.userId}')
    ->label('usage.metric', 'users.{scope}.requests.update')
    ->label('sdk.auth', [APP_AUTH_TYPE_SESSION, APP_AUTH_TYPE_JWT])
    ->label('sdk.namespace', 'account')
    ->label('sdk.method', 'createPhoneVerification')
    ->label('sdk.description', '/docs/references/account/create-phone-verification.md')
    ->label('sdk.response.code', Response::STATUS_CODE_CREATED)
    ->label('sdk.response.type', Response::CONTENT_TYPE_JSON)
    ->label('sdk.response.model', Response::MODEL_TOKEN)
    ->label('abuse-limit', 10)
    ->label('abuse-key', 'userId:{userId}')
    ->inject('request')
    ->inject('response')
    ->inject('user')
    ->inject('dbForProject')
    ->inject('events')
    ->inject('messaging')
    ->action(function (Request $request, Response $response, Document $user, Database $dbForProject, Event $events, EventPhone $messaging) {

        if (empty(App::getEnv('_APP_SMS_PROVIDER'))) {
            throw new Exception(Exception::GENERAL_PHONE_DISABLED);
        }

        if (empty($user->getAttribute('phone'))) {
            throw new Exception(Exception::USER_PHONE_NOT_FOUND);
        }

        $roles = Authorization::getRoles();
        $isPrivilegedUser = Auth::isPrivilegedUser($roles);
        $isAppUser = Auth::isAppUser($roles);
        $verificationSecret = Auth::tokenGenerator();
        $secret = Auth::codeGenerator();
        $expire = DateTime::addSeconds(new \DateTime(), Auth::TOKEN_EXPIRATION_CONFIRM);

        $verification = new Document([
            '$id' => ID::unique(),
            'userId' => $user->getId(),
            'userInternalId' => $user->getInternalId(),
            'type' => Auth::TOKEN_TYPE_PHONE,
            'secret' => Auth::hash($secret),
            'expire' => $expire,
            'userAgent' => $request->getUserAgent('UNKNOWN'),
            'ip' => $request->getIP(),
        ]);

        Authorization::setRole(Role::user($user->getId())->toString());

        $verification = $dbForProject->createDocument('tokens', $verification
            ->setAttribute('$permissions', [
                Permission::read(Role::user($user->getId())),
                Permission::update(Role::user($user->getId())),
                Permission::delete(Role::user($user->getId())),
            ]));

        $dbForProject->deleteCachedDocument('users', $user->getId());

        $messaging
            ->setRecipient($user->getAttribute('phone'))
            ->setMessage($secret)
            ->trigger()
        ;

        $events
            ->setParam('userId', $user->getId())
            ->setParam('tokenId', $verification->getId())
            ->setPayload($response->output(
                $verification->setAttribute('secret', $verificationSecret),
                Response::MODEL_TOKEN
            ))
        ;

        // Hide secret for clients
        $verification->setAttribute('secret', ($isPrivilegedUser || $isAppUser) ? $verificationSecret : '');

        $response
            ->setStatusCode(Response::STATUS_CODE_CREATED)
            ->dynamic($verification, Response::MODEL_TOKEN);
    });

App::put('/v1/account/verification/phone')
    ->desc('Create Phone Verification (confirmation)')
    ->groups(['api', 'account'])
    ->label('scope', 'public')
    ->label('event', 'users.[userId].verification.[tokenId].update')
    ->label('audits.event', 'verification.update')
    ->label('audits.resource', 'user/{response.userId}')
    ->label('audits.userId', '{response.userId}')
    ->label('usage.metric', 'users.{scope}.requests.update')
    ->label('sdk.auth', [APP_AUTH_TYPE_SESSION, APP_AUTH_TYPE_JWT])
    ->label('sdk.namespace', 'account')
    ->label('sdk.method', 'updatePhoneVerification')
    ->label('sdk.description', '/docs/references/account/update-phone-verification.md')
    ->label('sdk.response.code', Response::STATUS_CODE_OK)
    ->label('sdk.response.type', Response::CONTENT_TYPE_JSON)
    ->label('sdk.response.model', Response::MODEL_TOKEN)
    ->label('abuse-limit', 10)
    ->label('abuse-key', 'userId:{param-userId}')
    ->param('userId', '', new UID(), 'User ID.')
    ->param('secret', '', new Text(256), 'Valid verification token.')
    ->inject('response')
    ->inject('user')
    ->inject('dbForProject')
    ->inject('events')
    ->action(function (string $userId, string $secret, Response $response, Document $user, Database $dbForProject, Event $events) {

        $profile = Authorization::skip(fn() => $dbForProject->getDocument('users', $userId));

        if ($profile->isEmpty()) {
            throw new Exception(Exception::USER_NOT_FOUND);
        }

        $verification = Auth::phoneTokenVerify($user->getAttribute('tokens', []), $secret);

        if (!$verification) {
            throw new Exception(Exception::USER_INVALID_TOKEN);
        }

        Authorization::setRole(Role::user($profile->getId())->toString());

        $profile = $dbForProject->updateDocument('users', $profile->getId(), $profile->setAttribute('phoneVerification', true));

        $verificationDocument = $dbForProject->getDocument('tokens', $verification);

        /**
         * We act like we're updating and validating the verification token but actually we don't need it anymore.
         */
        $dbForProject->deleteDocument('tokens', $verification);
        $dbForProject->deleteCachedDocument('users', $profile->getId());

        $events
            ->setParam('userId', $user->getId())
            ->setParam('tokenId', $verificationDocument->getId())
        ;

        $response->dynamic($verificationDocument, Response::MODEL_TOKEN);
    });<|MERGE_RESOLUTION|>--- conflicted
+++ resolved
@@ -1557,14 +1557,10 @@
     ->label('sdk.description', '/docs/references/account/update-password.md')
     ->label('sdk.response.code', Response::STATUS_CODE_OK)
     ->label('sdk.response.type', Response::CONTENT_TYPE_JSON)
-<<<<<<< HEAD
-    ->label('sdk.response.model', Response::MODEL_USER)
-=======
     ->label('sdk.response.model', Response::MODEL_ACCOUNT)
-    ->param('password', '', fn ($project, $passwordsDictionary) => new PasswordDictionary($passwordsDictionary, $project->getAttribute('auths', [])['passwordDictionary'] ?? false), 'New user password. Must be at least 8 chars.', false, ['project', 'passwordsDictionary'])
->>>>>>> 9ea3f031
     ->label('sdk.offline.model', '/account')
     ->label('sdk.offline.key', 'current')
+    ->param('password', '', fn ($project, $passwordsDictionary) => new PasswordDictionary($passwordsDictionary, $project->getAttribute('auths', [])['passwordDictionary'] ?? false), 'New user password. Must be at least 8 chars.', false, ['project', 'passwordsDictionary'])
     ->param('oldPassword', '', new Password(), 'Current user password. Must be at least 8 chars.', true)
     ->inject('requestTimestamp')
     ->inject('response')
@@ -1765,13 +1761,8 @@
     ->label('sdk.description', '/docs/references/account/update-status.md')
     ->label('sdk.response.code', Response::STATUS_CODE_OK)
     ->label('sdk.response.type', Response::CONTENT_TYPE_JSON)
-<<<<<<< HEAD
-    ->label('sdk.response.model', Response::MODEL_USER)
-    ->inject('request')
-=======
     ->label('sdk.response.model', Response::MODEL_ACCOUNT)
     ->inject('requestTimestamp')
->>>>>>> 9ea3f031
     ->inject('response')
     ->inject('user')
     ->inject('dbForProject')
