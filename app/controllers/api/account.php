<?php

use Ahc\Jwt\JWT;
use Appwrite\Auth\Auth;
use Appwrite\Auth\Phone;
use Appwrite\Auth\Validator\Password;
use Appwrite\Auth\Validator\Phone as ValidatorPhone;
use Appwrite\Detector\Detector;
use Appwrite\Event\Event;
use Appwrite\Event\Mail;
use Appwrite\Network\Validator\Email;
use Appwrite\Network\Validator\Host;
use Appwrite\Network\Validator\URL;
use Appwrite\OpenSSL\OpenSSL;
use Appwrite\Stats\Stats;
use Appwrite\Template\Template;
use Appwrite\URL\URL as URLParser;
use Appwrite\Utopia\Request;
use Appwrite\Utopia\Response;
use Appwrite\Utopia\Database\Validator\CustomId;
use MaxMind\Db\Reader;
use Utopia\App;
use Appwrite\Event\Phone as EventPhone;
use Utopia\Audit\Audit as EventAudit;
use Utopia\Config\Config;
use Utopia\Database\Database;
use Utopia\Database\Document;
use Utopia\Database\Exception\Duplicate;
use Utopia\Database\Query;
use Utopia\Database\Validator\Authorization;
use Utopia\Database\Validator\UID;
use Utopia\Locale\Locale;
use Appwrite\Extend\Exception;
use Utopia\Validator\ArrayList;
use Utopia\Validator\Assoc;
use Utopia\Validator\Range;
use Utopia\Validator\Text;
use Utopia\Validator\WhiteList;

$oauthDefaultSuccess = '/v1/auth/oauth2/success';
$oauthDefaultFailure = '/v1/auth/oauth2/failure';

App::post('/v1/account')
    ->desc('Create Account')
    ->groups(['api', 'account', 'auth'])
    ->label('event', 'users.[userId].create')
    ->label('scope', 'public')
    ->label('auth.type', 'emailPassword')
    ->label('audits.resource', 'user/{response.$id}')
    ->label('audits.userId', '{response.$id}')
    ->label('sdk.auth', [])
    ->label('sdk.namespace', 'account')
    ->label('sdk.method', 'create')
    ->label('sdk.description', '/docs/references/account/create.md')
    ->label('sdk.response.code', Response::STATUS_CODE_CREATED)
    ->label('sdk.response.type', Response::CONTENT_TYPE_JSON)
    ->label('sdk.response.model', Response::MODEL_USER)
    ->label('abuse-limit', 10)
    ->param('userId', '', new CustomId(), 'Unique Id. Choose your own unique ID or pass the string "unique()" to auto generate it. Valid chars are a-z, A-Z, 0-9, period, hyphen, and underscore. Can\'t start with a special char. Max length is 36 chars.')
    ->param('email', '', new Email(), 'User email.')
    ->param('password', '', new Password(), 'User password. Must be at least 8 chars.')
    ->param('name', '', new Text(128), 'User name. Max length: 128 chars.', true)
    ->inject('request')
    ->inject('response')
    ->inject('project')
    ->inject('dbForProject')
    ->inject('usage')
    ->inject('events')
    ->action(function (string $userId, string $email, string $password, string $name, Request $request, Response $response, Document $project, Database $dbForProject, Stats $usage, Event $events) {

        $email = \strtolower($email);
        if ('console' === $project->getId()) {
            $whitelistEmails = $project->getAttribute('authWhitelistEmails');
            $whitelistIPs = $project->getAttribute('authWhitelistIPs');

            if (!empty($whitelistEmails) && !\in_array($email, $whitelistEmails)) {
                throw new Exception(Exception::USER_EMAIL_NOT_WHITELISTED);
            }

            if (!empty($whitelistIPs) && !\in_array($request->getIP(), $whitelistIPs)) {
                throw new Exception(Exception::USER_IP_NOT_WHITELISTED);
            }
        }

        $limit = $project->getAttribute('auths', [])['limit'] ?? 0;

        if ($limit !== 0) {
            $total = $dbForProject->count('users', max: APP_LIMIT_USERS);

            if ($total >= $limit) {
                throw new Exception(Exception::USER_COUNT_EXCEEDED);
            }
        }

        try {
            $userId = $userId == 'unique()' ? $dbForProject->getId() : $userId;
            $user = Authorization::skip(fn() => $dbForProject->createDocument('users', new Document([
                '$id' => $userId,
                '$read' => ['role:all'],
                '$write' => ['user:' . $userId],
                'email' => $email,
                'emailVerification' => false,
                'status' => true,
                'password' => Auth::passwordHash($password),
                'passwordUpdate' => \time(),
                'registration' => \time(),
                'reset' => false,
                'name' => $name,
                'prefs' => new \stdClass(),
                'sessions' => null,
                'tokens' => null,
                'memberships' => null,
                'search' => implode(' ', [$userId, $email, $name])
            ])));
        } catch (Duplicate $th) {
            throw new Exception(Exception::USER_ALREADY_EXISTS);
        }

        Authorization::unsetRole('role:' . Auth::USER_ROLE_GUEST);
        Authorization::setRole('user:' . $user->getId());
        Authorization::setRole('role:' . Auth::USER_ROLE_MEMBER);

        $usage->setParam('users.create', 1);
        $events->setParam('userId', $user->getId());

        $response->setStatusCode(Response::STATUS_CODE_CREATED);
        $response->dynamic($user, Response::MODEL_USER);
    });

<<<<<<< HEAD
App::get('/v1/account')
    ->desc('Get Account')
    ->groups(['api', 'account'])
    ->label('scope', 'account')
    ->label('sdk.auth', [APP_AUTH_TYPE_SESSION, APP_AUTH_TYPE_JWT])
    ->label('sdk.namespace', 'account')
    ->label('sdk.method', 'get')
    ->label('sdk.description', '/docs/references/account/get.md')
    ->label('sdk.response.code', Response::STATUS_CODE_OK)
    ->label('sdk.response.type', Response::CONTENT_TYPE_JSON)
    ->label('sdk.response.model', Response::MODEL_USER)
    ->inject('response')
    ->inject('user')
    ->inject('usage')
    ->action(function (Response $response, Document $user, Stats $usage) {

        $usage->setParam('users.read', 1);

        $response->dynamic($user, Response::MODEL_USER);
    });

App::get('/v1/account/prefs')
    ->desc('Get Account Preferences')
    ->groups(['api', 'account'])
    ->label('scope', 'account')
    ->label('sdk.auth', [APP_AUTH_TYPE_SESSION, APP_AUTH_TYPE_JWT])
    ->label('sdk.namespace', 'account')
    ->label('sdk.method', 'getPrefs')
    ->label('sdk.description', '/docs/references/account/get-prefs.md')
    ->label('sdk.response.code', Response::STATUS_CODE_OK)
    ->label('sdk.response.type', Response::CONTENT_TYPE_JSON)
    ->label('sdk.response.model', Response::MODEL_PREFERENCES)
    ->inject('response')
    ->inject('user')
    ->inject('usage')
    ->action(function (Response $response, Document $user, Stats $usage) {

        $prefs = $user->getAttribute('prefs', new \stdClass());

        $usage->setParam('users.read', 1);

        $response->dynamic(new Document($prefs), Response::MODEL_PREFERENCES);
    });

App::get('/v1/account/logs')
    ->desc('Get Account Logs')
    ->groups(['api', 'account'])
    ->label('scope', 'account')
    ->label('sdk.auth', [APP_AUTH_TYPE_SESSION, APP_AUTH_TYPE_JWT])
    ->label('sdk.namespace', 'account')
    ->label('sdk.method', 'getLogs')
    ->label('sdk.description', '/docs/references/account/get-logs.md')
    ->label('sdk.response.code', Response::STATUS_CODE_OK)
    ->label('sdk.response.type', Response::CONTENT_TYPE_JSON)
    ->label('sdk.response.model', Response::MODEL_LOG_LIST)
    ->param('limit', 25, new Range(0, 100), 'Maximum number of logs to return in response. By default will return maximum 25 results. Maximum of 100 results allowed per request.', true)
    ->param('offset', 0, new Range(0, APP_LIMIT_COUNT), 'Offset value. The default value is 0. Use this value to manage pagination. [learn more about pagination](https://appwrite.io/docs/pagination)', true)
    ->inject('response')
    ->inject('user')
    ->inject('locale')
    ->inject('geodb')
    ->inject('dbForProject')
    ->inject('usage')
    ->action(function (int $limit, int $offset, Response $response, Document $user, Locale $locale, Reader $geodb, Database $dbForProject, Stats $usage) {

        $audit = new EventAudit($dbForProject);

        $logs = $audit->getLogsByUser($user->getId(), $limit, $offset);

        $output = [];

        foreach ($logs as $i => &$log) {
            $log['userAgent'] = (!empty($log['userAgent'])) ? $log['userAgent'] : 'UNKNOWN';

            $detector = new Detector($log['userAgent']);

            $output[$i] = new Document(array_merge(
                $log->getArrayCopy(),
                $log['data'],
                $detector->getOS(),
                $detector->getClient(),
                $detector->getDevice()
            ));

            $record = $geodb->get($log['ip']);

            if ($record) {
                $output[$i]['countryCode'] = $locale->getText('countries.' . strtolower($record['country']['iso_code']), false) ? \strtolower($record['country']['iso_code']) : '--';
                $output[$i]['countryName'] = $locale->getText('countries.' . strtolower($record['country']['iso_code']), $locale->getText('locale.country.unknown'));
            } else {
                $output[$i]['countryCode'] = '--';
                $output[$i]['countryName'] = $locale->getText('locale.country.unknown');
            }
        }

        $usage->setParam('users.read', 1);

        $response->dynamic(new Document([
            'total' => $audit->countLogsByUser($user->getId()),
            'logs' => $output,
        ]), Response::MODEL_LOG_LIST);
    });

App::patch('/v1/account/name')
    ->desc('Update Account Name')
    ->groups(['api', 'account'])
    ->label('event', 'users.[userId].update.name')
    ->label('scope', 'account')
    ->label('audits.resource', 'user/{response.$id}')
    ->label('sdk.auth', [APP_AUTH_TYPE_SESSION, APP_AUTH_TYPE_JWT])
    ->label('sdk.namespace', 'account')
    ->label('sdk.method', 'updateName')
    ->label('sdk.description', '/docs/references/account/update-name.md')
    ->label('sdk.response.code', Response::STATUS_CODE_OK)
    ->label('sdk.response.type', Response::CONTENT_TYPE_JSON)
    ->label('sdk.response.model', Response::MODEL_USER)
    ->param('name', '', new Text(128), 'User name. Max length: 128 chars.')
    ->inject('response')
    ->inject('user')
    ->inject('dbForProject')
    ->inject('usage')
    ->inject('events')
    ->action(function (string $name, Response $response, Document $user, Database $dbForProject, Stats $usage, Event $events) {

        $user = $dbForProject->updateDocument('users', $user->getId(), $user
            ->setAttribute('name', $name)
            ->setAttribute('search', implode(' ', [$user->getId(), $name, $user->getAttribute('email')])));

        $usage->setParam('users.update', 1);
        $events->setParam('userId', $user->getId());

        $response->dynamic($user, Response::MODEL_USER);
    });

App::patch('/v1/account/password')
    ->desc('Update Account Password')
    ->groups(['api', 'account'])
    ->label('event', 'users.[userId].update.password')
    ->label('scope', 'account')
    ->label('audits.resource', 'user/{response.$id}')
    ->label('sdk.auth', [APP_AUTH_TYPE_SESSION, APP_AUTH_TYPE_JWT])
    ->label('sdk.namespace', 'account')
    ->label('sdk.method', 'updatePassword')
    ->label('sdk.description', '/docs/references/account/update-password.md')
    ->label('sdk.response.code', Response::STATUS_CODE_OK)
    ->label('sdk.response.type', Response::CONTENT_TYPE_JSON)
    ->label('sdk.response.model', Response::MODEL_USER)
    ->param('password', '', new Password(), 'New user password. Must be at least 8 chars.')
    ->param('oldPassword', '', new Password(), 'Current user password. Must be at least 8 chars.', true)
    ->inject('response')
    ->inject('user')
    ->inject('dbForProject')
    ->inject('usage')
    ->inject('events')
    ->action(function (string $password, string $oldPassword, Response $response, Document $user, Database $dbForProject, Stats $usage, Event $events) {

        // Check old password only if its an existing user.
        if ($user->getAttribute('passwordUpdate') !== 0 && !Auth::passwordVerify($oldPassword, $user->getAttribute('password'))) { // Double check user password
            throw new Exception(Exception::USER_INVALID_CREDENTIALS);
        }

        $user = $dbForProject->updateDocument(
            'users',
            $user->getId(),
            $user
                ->setAttribute('password', Auth::passwordHash($password))
                ->setAttribute('passwordUpdate', \time())
        );

        $usage->setParam('users.update', 1);
        $events->setParam('userId', $user->getId());

        $response->dynamic($user, Response::MODEL_USER);
    });

App::patch('/v1/account/email')
    ->desc('Update Account Email')
    ->groups(['api', 'account'])
    ->label('event', 'users.[userId].update.email')
    ->label('scope', 'account')
    ->label('audits.resource', 'user/{response.$id}')
    ->label('sdk.auth', [APP_AUTH_TYPE_SESSION, APP_AUTH_TYPE_JWT])
    ->label('sdk.namespace', 'account')
    ->label('sdk.method', 'updateEmail')
    ->label('sdk.description', '/docs/references/account/update-email.md')
    ->label('sdk.response.code', Response::STATUS_CODE_OK)
    ->label('sdk.response.type', Response::CONTENT_TYPE_JSON)
    ->label('sdk.response.model', Response::MODEL_USER)
    ->param('email', '', new Email(), 'User email.')
    ->param('password', '', new Password(), 'User password. Must be at least 8 chars.')
    ->inject('response')
    ->inject('user')
    ->inject('dbForProject')
    ->inject('usage')
    ->inject('events')
    ->action(function (string $email, string $password, Response $response, Document $user, Database $dbForProject, Stats $usage, Event $events) {

        $isAnonymousUser = Auth::isAnonymousUser($user); // Check if request is from an anonymous account for converting

        if (
            !$isAnonymousUser &&
            !Auth::passwordVerify($password, $user->getAttribute('password'))
        ) { // Double check user password
            throw new Exception(Exception::USER_INVALID_CREDENTIALS);
        }

        $email = \strtolower($email);

        $user
            ->setAttribute('password', $isAnonymousUser ? Auth::passwordHash($password) : $user->getAttribute('password', ''))
            ->setAttribute('email', $email)
            ->setAttribute('emailVerification', false) // After this user needs to confirm mail again
            ->setAttribute('search', implode(' ', [$user->getId(), $user->getAttribute('name'), $user->getAttribute('email')]));

        try {
            $user = $dbForProject->updateDocument('users', $user->getId(), $user);
        } catch (Duplicate $th) {
            throw new Exception(Exception::USER_EMAIL_ALREADY_EXISTS);
        }

        $usage->setParam('users.update', 1);
        $events->setParam('userId', $user->getId());

        $response->dynamic($user, Response::MODEL_USER);
    });

App::patch('/v1/account/prefs')
    ->desc('Update Account Preferences')
    ->groups(['api', 'account'])
    ->label('event', 'users.[userId].update.prefs')
    ->label('scope', 'account')
    ->label('audits.resource', 'user/{response.$id}')
    ->label('sdk.auth', [APP_AUTH_TYPE_SESSION, APP_AUTH_TYPE_JWT])
    ->label('sdk.namespace', 'account')
    ->label('sdk.method', 'updatePrefs')
    ->label('sdk.description', '/docs/references/account/update-prefs.md')
    ->label('sdk.response.code', Response::STATUS_CODE_OK)
    ->label('sdk.response.type', Response::CONTENT_TYPE_JSON)
    ->label('sdk.response.model', Response::MODEL_USER)
    ->param('prefs', [], new Assoc(), 'Prefs key-value JSON object.')
    ->inject('response')
    ->inject('user')
    ->inject('dbForProject')
    ->inject('usage')
    ->inject('events')
    ->action(function (array $prefs, Response $response, Document $user, Database $dbForProject, Stats $usage, Event $events) {

        $user = $dbForProject->updateDocument('users', $user->getId(), $user->setAttribute('prefs', $prefs));

        $usage->setParam('users.update', 1);
        $events->setParam('userId', $user->getId());

        $response->dynamic($user, Response::MODEL_USER);
    });

App::patch('/v1/account/status')
    ->desc('Update Account Status')
    ->groups(['api', 'account'])
    ->label('event', 'users.[userId].update.status')
    ->label('scope', 'account')
    ->label('audits.resource', 'user/{response.$id}')
    ->label('sdk.auth', [APP_AUTH_TYPE_SESSION, APP_AUTH_TYPE_JWT])
    ->label('sdk.namespace', 'account')
    ->label('sdk.method', 'updateStatus')
    ->label('sdk.description', '/docs/references/account/update-status.md')
    ->label('sdk.response.code', Response::STATUS_CODE_OK)
    ->label('sdk.response.type', Response::CONTENT_TYPE_JSON)
    ->label('sdk.response.model', Response::MODEL_USER)
    ->inject('request')
    ->inject('response')
    ->inject('user')
    ->inject('dbForProject')
    ->inject('events')
    ->inject('usage')
    ->action(function (Request $request, Response $response, Document $user, Database $dbForProject, Event $events, Stats $usage) {

        $user = $dbForProject->updateDocument('users', $user->getId(), $user->setAttribute('status', false));

        $events
            ->setParam('userId', $user->getId())
            ->setPayload($response->output($user, Response::MODEL_USER));

        if (!Config::getParam('domainVerification')) {
            $response->addHeader('X-Fallback-Cookies', \json_encode([]));
        }

        $usage->setParam('users.delete', 1);

        $response->dynamic($user, Response::MODEL_USER);
    });

App::patch('/v1/account/phone')
    ->desc('Update Account Phone')
    ->groups(['api', 'account'])
    ->label('event', 'users.[userId].update.phone')
    ->label('scope', 'account')
    ->label('audits.resource', 'user/{response.$id}')
    ->label('sdk.auth', [APP_AUTH_TYPE_SESSION, APP_AUTH_TYPE_JWT])
    ->label('sdk.namespace', 'account')
    ->label('sdk.method', 'updatePhone')
    ->label('sdk.description', '/docs/references/account/update-phone.md')
    ->label('sdk.response.code', Response::STATUS_CODE_OK)
    ->label('sdk.response.type', Response::CONTENT_TYPE_JSON)
    ->label('sdk.response.model', Response::MODEL_USER)
    ->param('number', '', new ValidatorPhone(), 'Phone number. Format this number with a leading \'+\' and a country code, e.g., +16175551212.')
    ->param('password', '', new Password(), 'User password. Must be at least 8 chars.')
    ->inject('response')
    ->inject('user')
    ->inject('dbForProject')
    ->inject('usage')
    ->inject('events')
    ->action(function (string $phone, string $password, Response $response, Document $user, Database $dbForProject, Stats $usage, Event $events) {

        $isAnonymousUser = Auth::isAnonymousUser($user); // Check if request is from an anonymous account for converting

        if (
            !$isAnonymousUser &&
            !Auth::passwordVerify($password, $user->getAttribute('password'))
        ) { // Double check user password
            throw new Exception(Exception::USER_INVALID_CREDENTIALS);
        }

        $user
            ->setAttribute('phone', $phone)
            ->setAttribute('phoneVerification', false) // After this user needs to confirm phone number again
            ->setAttribute('search', implode(' ', [$user->getId(), $user->getAttribute('name'), $user->getAttribute('email')]));

        try {
            $user = $dbForProject->updateDocument('users', $user->getId(), $user);
        } catch (Duplicate $th) {
            throw new Exception(Exception::USER_PHONE_ALREADY_EXISTS);
        }

        $usage->setParam('users.update', 1);
        $events->setParam('userId', $user->getId());

        $response->dynamic($user, Response::MODEL_USER);
    });

=======
>>>>>>> 6dd64362
App::post('/v1/account/sessions/email')
    ->alias('/v1/account/sessions')
    ->desc('Create Account Session with Email')
    ->groups(['api', 'account', 'auth'])
    ->label('event', 'users.[userId].sessions.[sessionId].create')
    ->label('scope', 'public')
    ->label('auth.type', 'emailPassword')
    ->label('audits.resource', 'user/{response.userId}')
    ->label('audits.userId', '{response.userId}')
    ->label('sdk.auth', [])
    ->label('sdk.namespace', 'account')
    ->label('sdk.method', 'createEmailSession')
    ->label('sdk.description', '/docs/references/account/create-session-email.md')
    ->label('sdk.response.code', Response::STATUS_CODE_CREATED)
    ->label('sdk.response.type', Response::CONTENT_TYPE_JSON)
    ->label('sdk.response.model', Response::MODEL_SESSION)
    ->label('abuse-limit', 10)
    ->label('abuse-key', 'url:{url},email:{param-email}')
    ->param('email', '', new Email(), 'User email.')
    ->param('password', '', new Password(), 'User password. Must be at least 8 chars.')
    ->inject('request')
    ->inject('response')
    ->inject('dbForProject')
    ->inject('locale')
    ->inject('geodb')
    ->inject('usage')
    ->inject('events')
    ->action(function (string $email, string $password, Request $request, Response $response, Database $dbForProject, Locale $locale, Reader $geodb, Stats $usage, Event $events) {

        $email = \strtolower($email);
        $protocol = $request->getProtocol();

        $profile = $dbForProject->findOne('users', [
            new Query('email', Query::TYPE_EQUAL, [$email])]);

        if (!$profile || !Auth::passwordVerify($password, $profile->getAttribute('password'))) {
            throw new Exception(Exception::USER_INVALID_CREDENTIALS); // Wrong password or username
        }

        if (false === $profile->getAttribute('status')) { // Account is blocked
            throw new Exception(Exception::USER_BLOCKED); // User is in status blocked
        }

        $detector = new Detector($request->getUserAgent('UNKNOWN'));
        $record = $geodb->get($request->getIP());
        $expiry = \time() + Auth::TOKEN_EXPIRATION_LOGIN_LONG;
        $secret = Auth::tokenGenerator();
        $session = new Document(array_merge(
            [
                '$id' => $dbForProject->getId(),
                'userId' => $profile->getId(),
                'userInternalId' => $profile->getInternalId(),
                'provider' => Auth::SESSION_PROVIDER_EMAIL,
                'providerUid' => $email,
                'secret' => Auth::hash($secret), // One way hash encryption to protect DB leak
                'expire' => $expiry,
                'userAgent' => $request->getUserAgent('UNKNOWN'),
                'ip' => $request->getIP(),
                'countryCode' => ($record) ? \strtolower($record['country']['iso_code']) : '--',
            ],
            $detector->getOS(),
            $detector->getClient(),
            $detector->getDevice()
        ));

        Authorization::setRole('user:' . $profile->getId());

        $session = $dbForProject->createDocument('sessions', $session
            ->setAttribute('$read', ['user:' . $profile->getId()])
            ->setAttribute('$write', ['user:' . $profile->getId()]));

        $dbForProject->deleteCachedDocument('users', $profile->getId());

        if (!Config::getParam('domainVerification')) {
            $response
                ->addHeader('X-Fallback-Cookies', \json_encode([Auth::$cookieName => Auth::encodeSession($profile->getId(), $secret)]))
            ;
        }

        $response
            ->addCookie(Auth::$cookieName . '_legacy', Auth::encodeSession($profile->getId(), $secret), $expiry, '/', Config::getParam('cookieDomain'), ('https' == $protocol), true, null)
            ->addCookie(Auth::$cookieName, Auth::encodeSession($profile->getId(), $secret), $expiry, '/', Config::getParam('cookieDomain'), ('https' == $protocol), true, Config::getParam('cookieSamesite'))
            ->setStatusCode(Response::STATUS_CODE_CREATED)
        ;

        $countryName = $locale->getText('countries.' . strtolower($session->getAttribute('countryCode')), $locale->getText('locale.country.unknown'));

        $session
            ->setAttribute('current', true)
            ->setAttribute('countryName', $countryName)
        ;

        $usage
            ->setParam('users.update', 1)
            ->setParam('users.sessions.create', 1)
            ->setParam('provider', 'email')
        ;

        $events
            ->setParam('userId', $profile->getId())
            ->setParam('sessionId', $session->getId())
        ;

        $response->dynamic($session, Response::MODEL_SESSION);
    });

App::get('/v1/account/sessions/oauth2/:provider')
    ->desc('Create Account Session with OAuth2')
    ->groups(['api', 'account'])
    ->label('error', __DIR__ . '/../../views/general/error.phtml')
    ->label('scope', 'public')
    ->label('sdk.auth', [])
    ->label('sdk.namespace', 'account')
    ->label('sdk.method', 'createOAuth2Session')
    ->label('sdk.description', '/docs/references/account/create-session-oauth2.md')
    ->label('sdk.response.code', Response::STATUS_CODE_MOVED_PERMANENTLY)
    ->label('sdk.response.type', Response::CONTENT_TYPE_HTML)
    ->label('sdk.methodType', 'webAuth')
    ->label('abuse-limit', 50)
    ->label('abuse-key', 'ip:{ip}')
    ->param('provider', '', new WhiteList(\array_keys(Config::getParam('providers')), true), 'OAuth2 Provider. Currently, supported providers are: ' . \implode(', ', \array_keys(\array_filter(Config::getParam('providers'), fn($node) => (!$node['mock'])))) . '.')
    ->param('success', '', fn($clients) => new Host($clients), 'URL to redirect back to your app after a successful login attempt.  Only URLs from hostnames in your project platform list are allowed. This requirement helps to prevent an [open redirect](https://cheatsheetseries.owasp.org/cheatsheets/Unvalidated_Redirects_and_Forwards_Cheat_Sheet.html) attack against your project API.', true, ['clients'])
    ->param('failure', '', fn($clients) => new Host($clients), 'URL to redirect back to your app after a failed login attempt.  Only URLs from hostnames in your project platform list are allowed. This requirement helps to prevent an [open redirect](https://cheatsheetseries.owasp.org/cheatsheets/Unvalidated_Redirects_and_Forwards_Cheat_Sheet.html) attack against your project API.', true, ['clients'])
    ->param('scopes', [], new ArrayList(new Text(APP_LIMIT_ARRAY_ELEMENT_SIZE), APP_LIMIT_ARRAY_PARAMS_SIZE), 'A list of custom OAuth2 scopes. Check each provider internal docs for a list of supported scopes. Maximum of ' . APP_LIMIT_ARRAY_PARAMS_SIZE . ' scopes are allowed, each ' . APP_LIMIT_ARRAY_ELEMENT_SIZE . ' characters long.', true)
    ->inject('request')
    ->inject('response')
    ->inject('project')
    ->action(function (string $provider, string $success, string $failure, array $scopes, Request $request, Response $response, Document $project) use ($oauthDefaultSuccess, $oauthDefaultFailure) {

        $protocol = $request->getProtocol();
        $callback = $protocol . '://' . $request->getHostname() . '/v1/account/sessions/oauth2/callback/' . $provider . '/' . $project->getId();
        $appId = $project->getAttribute('authProviders', [])[$provider . 'Appid'] ?? '';
        $appSecret = $project->getAttribute('authProviders', [])[$provider . 'Secret'] ?? '{}';

        if (!empty($appSecret) && isset($appSecret['version'])) {
            $key = App::getEnv('_APP_OPENSSL_KEY_V' . $appSecret['version']);
            $appSecret = OpenSSL::decrypt($appSecret['data'], $appSecret['method'], $key, 0, \hex2bin($appSecret['iv']), \hex2bin($appSecret['tag']));
        }

        if (empty($appId) || empty($appSecret)) {
            throw new Exception(Exception::PROJECT_PROVIDER_DISABLED, 'This provider is disabled. Please configure the provider app ID and app secret key from your ' . APP_NAME . ' console to continue.');
        }

        $className = 'Appwrite\\Auth\\OAuth2\\' . \ucfirst($provider);

        if (!\class_exists($className)) {
            throw new Exception(Exception::PROJECT_PROVIDER_UNSUPPORTED);
        }

        if (empty($success)) {
            $success = $protocol . '://' . $request->getHostname() . $oauthDefaultSuccess;
        }

        if (empty($failure)) {
            $failure = $protocol . '://' . $request->getHostname() . $oauthDefaultFailure;
        }

        $oauth2 = new $className($appId, $appSecret, $callback, ['success' => $success, 'failure' => $failure], $scopes);

        $response
            ->addHeader('Cache-Control', 'no-store, no-cache, must-revalidate, max-age=0')
            ->addHeader('Pragma', 'no-cache')
            ->redirect($oauth2->getLoginURL());
    });

App::get('/v1/account/sessions/oauth2/callback/:provider/:projectId')
    ->desc('OAuth2 Callback')
    ->groups(['api', 'account'])
    ->label('error', __DIR__ . '/../../views/general/error.phtml')
    ->label('scope', 'public')
    ->label('docs', false)
    ->param('projectId', '', new Text(1024), 'Project ID.')
    ->param('provider', '', new WhiteList(\array_keys(Config::getParam('providers')), true), 'OAuth2 provider.')
    ->param('code', '', new Text(2048), 'OAuth2 code.')
    ->param('state', '', new Text(2048), 'Login state params.', true)
    ->inject('request')
    ->inject('response')
    ->action(function (string $projectId, string $provider, string $code, string $state, Request $request, Response $response) {

        $domain = $request->getHostname();
        $protocol = $request->getProtocol();

        $response
            ->addHeader('Cache-Control', 'no-store, no-cache, must-revalidate, max-age=0')
            ->addHeader('Pragma', 'no-cache')
            ->redirect($protocol . '://' . $domain . '/v1/account/sessions/oauth2/' . $provider . '/redirect?'
                . \http_build_query(['project' => $projectId, 'code' => $code, 'state' => $state]));
    });

App::post('/v1/account/sessions/oauth2/callback/:provider/:projectId')
    ->desc('OAuth2 Callback')
    ->groups(['api', 'account'])
    ->label('error', __DIR__ . '/../../views/general/error.phtml')
    ->label('scope', 'public')
    ->label('origin', '*')
    ->label('docs', false)
    ->param('projectId', '', new Text(1024), 'Project ID.')
    ->param('provider', '', new WhiteList(\array_keys(Config::getParam('providers')), true), 'OAuth2 provider.')
    ->param('code', '', new Text(2048), 'OAuth2 code.')
    ->param('state', '', new Text(2048), 'Login state params.', true)
    ->inject('request')
    ->inject('response')
    ->action(function (string $projectId, string $provider, string $code, string $state, Request $request, Response $response) {

        $domain = $request->getHostname();
        $protocol = $request->getProtocol();

        $response
            ->addHeader('Cache-Control', 'no-store, no-cache, must-revalidate, max-age=0')
            ->addHeader('Pragma', 'no-cache')
            ->redirect($protocol . '://' . $domain . '/v1/account/sessions/oauth2/' . $provider . '/redirect?'
                . \http_build_query(['project' => $projectId, 'code' => $code, 'state' => $state]));
    });

App::get('/v1/account/sessions/oauth2/:provider/redirect')
    ->desc('OAuth2 Redirect')
    ->groups(['api', 'account'])
    ->label('error', __DIR__ . '/../../views/general/error.phtml')
    ->label('event', 'users.[userId].sessions.[sessionId].create')
    ->label('scope', 'public')
    ->label('audits.resource', 'user/{user.$id}')
    ->label('abuse-limit', 50)
    ->label('abuse-key', 'ip:{ip}')
    ->label('docs', false)
    ->param('provider', '', new WhiteList(\array_keys(Config::getParam('providers')), true), 'OAuth2 provider.')
    ->param('code', '', new Text(2048), 'OAuth2 code.')
    ->param('state', '', new Text(2048), 'OAuth2 state params.', true)
    ->inject('request')
    ->inject('response')
    ->inject('project')
    ->inject('user')
    ->inject('dbForProject')
    ->inject('geodb')
    ->inject('events')
    ->inject('usage')
    ->action(function (string $provider, string $code, string $state, Request $request, Response $response, Document $project, Document $user, Database $dbForProject, Reader $geodb, Event $events, Stats $usage) use ($oauthDefaultSuccess) {

        $protocol = $request->getProtocol();
        $callback = $protocol . '://' . $request->getHostname() . '/v1/account/sessions/oauth2/callback/' . $provider . '/' . $project->getId();
        $defaultState = ['success' => $project->getAttribute('url', ''), 'failure' => ''];
        $validateURL = new URL();
        $appId = $project->getAttribute('authProviders', [])[$provider . 'Appid'] ?? '';
        $appSecret = $project->getAttribute('authProviders', [])[$provider . 'Secret'] ?? '{}';

        if (!empty($appSecret) && isset($appSecret['version'])) {
            $key = App::getEnv('_APP_OPENSSL_KEY_V' . $appSecret['version']);
            $appSecret = OpenSSL::decrypt($appSecret['data'], $appSecret['method'], $key, 0, \hex2bin($appSecret['iv']), \hex2bin($appSecret['tag']));
        }

        $className = 'Appwrite\\Auth\\OAuth2\\' . \ucfirst($provider);

        if (!\class_exists($className)) {
            throw new Exception(Exception::PROJECT_PROVIDER_UNSUPPORTED);
        }

        $oauth2 = new $className($appId, $appSecret, $callback);

        if (!empty($state)) {
            try {
                $state = \array_merge($defaultState, $oauth2->parseState($state));
            } catch (\Exception$exception) {
                throw new Exception(Exception::GENERAL_SERVER_ERROR, 'Failed to parse login state params as passed from OAuth2 provider');
            }
        } else {
            $state = $defaultState;
        }

        if (!$validateURL->isValid($state['success'])) {
            throw new Exception(Exception::PROJECT_INVALID_SUCCESS_URL);
        }

        if (!empty($state['failure']) && !$validateURL->isValid($state['failure'])) {
            throw new Exception(Exception::PROJECT_INVALID_FAILURE_URL);
        }

        $state['failure'] = null;

        $accessToken = $oauth2->getAccessToken($code);
        $refreshToken = $oauth2->getRefreshToken($code);
        $accessTokenExpiry = $oauth2->getAccessTokenExpiry($code);

        if (empty($accessToken)) {
            if (!empty($state['failure'])) {
                $response->redirect($state['failure'], 301, 0);
            }

            throw new Exception(Exception::GENERAL_SERVER_ERROR, 'Failed to obtain access token');
        }

        $oauth2ID = $oauth2->getUserID($accessToken);

        if (empty($oauth2ID)) {
            if (!empty($state['failure'])) {
                $response->redirect($state['failure'], 301, 0);
            }

            throw new Exception(Exception::USER_MISSING_ID);
        }

        $sessions = $user->getAttribute('sessions', []);
        $current = Auth::sessionVerify($sessions, Auth::$secret);

        if ($current) { // Delete current session of new one.
            $currentDocument = $dbForProject->getDocument('sessions', $current);
            if (!$currentDocument->isEmpty()) {
                $dbForProject->deleteDocument('sessions', $currentDocument->getId());
                $dbForProject->deleteCachedDocument('users', $user->getId());
            }
        }

        $user = ($user->isEmpty()) ? $dbForProject->findOne('sessions', [ // Get user by provider id
            new Query('provider', QUERY::TYPE_EQUAL, [$provider]),
            new Query('providerUid', QUERY::TYPE_EQUAL, [$oauth2ID]),
        ]) : $user;

        if ($user === false || $user->isEmpty()) { // No user logged in or with OAuth2 provider ID, create new one or connect with account with same email
            $name = $oauth2->getUserName($accessToken);
            $email = $oauth2->getUserEmail($accessToken);

            /**
             * Is verified is not used yet, since we don't know after an accout is created anymore if it was verified or not.
             */
            $isVerified = $oauth2->isEmailVerified($accessToken);

            $user = $dbForProject->findOne('users', [
                new Query('email', Query::TYPE_EQUAL, [$email])]);

            if ($user === false || $user->isEmpty()) { // Last option -> create the user, generate random password
                $limit = $project->getAttribute('auths', [])['limit'] ?? 0;

                if ($limit !== 0) {
                    $total = $dbForProject->count('users', max: APP_LIMIT_USERS);

                    if ($total >= $limit) {
                        throw new Exception(Exception::USER_COUNT_EXCEEDED);
                    }
                }

                try {
                    $userId = $dbForProject->getId();
                    $user = Authorization::skip(fn() => $dbForProject->createDocument('users', new Document([
                        '$id' => $userId,
                        '$read' => ['role:all'],
                        '$write' => ['user:' . $userId],
                        'email' => $email,
                        'emailVerification' => true,
                        'status' => true, // Email should already be authenticated by OAuth2 provider
                        'password' => Auth::passwordHash(Auth::passwordGenerator()),
                        'passwordUpdate' => 0,
                        'registration' => \time(),
                        'reset' => false,
                        'name' => $name,
                        'prefs' => new \stdClass(),
                        'sessions' => null,
                        'tokens' => null,
                        'memberships' => null,
                        'search' => implode(' ', [$userId, $email, $name])
                    ])));
                } catch (Duplicate $th) {
                    throw new Exception(Exception::USER_ALREADY_EXISTS);
                }
            }
        }

        if (false === $user->getAttribute('status')) { // Account is blocked
            throw new Exception(Exception::USER_BLOCKED); // User is in status blocked
        }

        // Create session token, verify user account and update OAuth2 ID and Access Token
        $detector = new Detector($request->getUserAgent('UNKNOWN'));
        $record = $geodb->get($request->getIP());
        $secret = Auth::tokenGenerator();
        $expiry = \time() + Auth::TOKEN_EXPIRATION_LOGIN_LONG;
        $session = new Document(array_merge([
            '$id' => $dbForProject->getId(),
            'userId' => $user->getId(),
            'userInternalId' => $user->getInternalId(),
            'provider' => $provider,
            'providerUid' => $oauth2ID,
            'providerAccessToken' => $accessToken,
            'providerRefreshToken' => $refreshToken,
            'providerAccessTokenExpiry' => \time() + (int) $accessTokenExpiry,
            'secret' => Auth::hash($secret), // One way hash encryption to protect DB leak
            'expire' => $expiry,
            'userAgent' => $request->getUserAgent('UNKNOWN'),
            'ip' => $request->getIP(),
            'countryCode' => ($record) ? \strtolower($record['country']['iso_code']) : '--',
        ], $detector->getOS(), $detector->getClient(), $detector->getDevice()));

        $isAnonymousUser = Auth::isAnonymousUser($user);

        if ($isAnonymousUser) {
            $user
                ->setAttribute('name', $oauth2->getUserName($accessToken))
                ->setAttribute('email', $oauth2->getUserEmail($accessToken))
            ;
        }

        $user
            ->setAttribute('status', true)
        ;

        Authorization::setRole('user:' . $user->getId());

        $dbForProject->updateDocument('users', $user->getId(), $user);

        $session = $dbForProject->createDocument('sessions', $session
            ->setAttribute('$read', ['user:' . $user->getId()])
            ->setAttribute('$write', ['user:' . $user->getId()]));

        $dbForProject->deleteCachedDocument('users', $user->getId());

        $usage
            ->setParam('users.sessions.create', 1)
            ->setParam('projectId', $project->getId())
            ->setParam('provider', 'oauth2-' . $provider)
        ;

        $events
            ->setParam('userId', $user->getId())
            ->setParam('sessionId', $session->getId())
            ->setPayload($response->output($session, Response::MODEL_SESSION))
        ;

        if (!Config::getParam('domainVerification')) {
            $response->addHeader('X-Fallback-Cookies', \json_encode([Auth::$cookieName => Auth::encodeSession($user->getId(), $secret)]));
        }

        // Add keys for non-web platforms - TODO - add verification phase to aviod session sniffing
        if (parse_url($state['success'], PHP_URL_PATH) === $oauthDefaultSuccess) {
            $state['success'] = URLParser::parse($state['success']);
            $query = URLParser::parseQuery($state['success']['query']);
            $query['project'] = $project->getId();
            $query['domain'] = Config::getParam('cookieDomain');
            $query['key'] = Auth::$cookieName;
            $query['secret'] = Auth::encodeSession($user->getId(), $secret);
            $state['success']['query'] = URLParser::unparseQuery($query);
            $state['success'] = URLParser::unparse($state['success']);
        }

        $response
            ->addHeader('Cache-Control', 'no-store, no-cache, must-revalidate, max-age=0')
            ->addHeader('Pragma', 'no-cache')
            ->addCookie(Auth::$cookieName . '_legacy', Auth::encodeSession($user->getId(), $secret), $expiry, '/', Config::getParam('cookieDomain'), ('https' == $protocol), true, null)
            ->addCookie(Auth::$cookieName, Auth::encodeSession($user->getId(), $secret), $expiry, '/', Config::getParam('cookieDomain'), ('https' == $protocol), true, Config::getParam('cookieSamesite'))
            ->redirect($state['success'])
        ;
    });

App::post('/v1/account/sessions/magic-url')
    ->desc('Create Magic URL session')
    ->groups(['api', 'account'])
    ->label('scope', 'public')
    ->label('auth.type', 'magic-url')
    ->label('audits.resource', 'user/{response.userId}')
    ->label('audits.userId', '{response.userId}')
    ->label('sdk.auth', [])
    ->label('sdk.namespace', 'account')
    ->label('sdk.method', 'createMagicURLSession')
    ->label('sdk.description', '/docs/references/account/create-magic-url-session.md')
    ->label('sdk.response.code', Response::STATUS_CODE_CREATED)
    ->label('sdk.response.type', Response::CONTENT_TYPE_JSON)
    ->label('sdk.response.model', Response::MODEL_TOKEN)
    ->label('abuse-limit', 10)
    ->label('abuse-key', 'url:{url},email:{param-email}')
    ->param('userId', '', new CustomId(), 'Unique Id. Choose your own unique ID or pass the string "unique()" to auto generate it. Valid chars are a-z, A-Z, 0-9, period, hyphen, and underscore. Can\'t start with a special char. Max length is 36 chars.')
    ->param('email', '', new Email(), 'User email.')
    ->param('url', '', fn($clients) => new Host($clients), 'URL to redirect the user back to your app from the magic URL login. Only URLs from hostnames in your project platform list are allowed. This requirement helps to prevent an [open redirect](https://cheatsheetseries.owasp.org/cheatsheets/Unvalidated_Redirects_and_Forwards_Cheat_Sheet.html) attack against your project API.', true, ['clients'])
    ->inject('request')
    ->inject('response')
    ->inject('project')
    ->inject('dbForProject')
    ->inject('locale')
    ->inject('events')
    ->inject('mails')
<<<<<<< HEAD
    ->action(function (string $userId, string $email, string $url, Request $request, Response $response, Document $project, Database $dbForProject, Locale $locale, Event $events, Mail $mails) {

        if (empty(App::getEnv('_APP_SMTP_HOST'))) {
            throw new Exception(Exception::GENERAL_SMTP_DISABLED);
=======
    ->action(function (string $userId, string $email, string $url, Request $request, Response $response, Document $project, Database $dbForProject, Locale $locale, Audit $audits, Event $events, Mail $mails) {

        if (empty(App::getEnv('_APP_SMTP_HOST'))) {
            throw new Exception(Exception::GENERAL_SMTP_DISABLED, 'SMTP disabled');
        }

        $roles = Authorization::getRoles();
        $isPrivilegedUser = Auth::isPrivilegedUser($roles);
        $isAppUser = Auth::isAppUser($roles);

        $user = $dbForProject->findOne('users', [new Query('email', Query::TYPE_EQUAL, [$email])]);

        if (!$user) {
            $limit = $project->getAttribute('auths', [])['limit'] ?? 0;

            if ($limit !== 0) {
                $total = $dbForProject->count('users', max: APP_LIMIT_USERS);

                if ($total >= $limit) {
                    throw new Exception(Exception::USER_COUNT_EXCEEDED);
                }
            }

            $userId = $userId == 'unique()' ? $dbForProject->getId() : $userId;

            $user = Authorization::skip(fn () => $dbForProject->createDocument('users', new Document([
                '$id' => $userId,
                '$read' => ['role:all'],
                '$write' => ['user:' . $userId],
                'email' => $email,
                'emailVerification' => false,
                'status' => true,
                'password' => null,
                'passwordUpdate' => 0,
                'registration' => \time(),
                'reset' => false,
                'prefs' => new \stdClass(),
                'sessions' => null,
                'tokens' => null,
                'memberships' => null,
                'search' => implode(' ', [$userId, $email])
            ])));
        }

        $loginSecret = Auth::tokenGenerator();

        $expire = \time() + Auth::TOKEN_EXPIRATION_CONFIRM;

        $token = new Document([
            '$id' => $dbForProject->getId(),
            'userId' => $user->getId(),
            'userInternalId' => $user->getInternalId(),
            'type' => Auth::TOKEN_TYPE_MAGIC_URL,
            'secret' => Auth::hash($loginSecret), // One way hash encryption to protect DB leak
            'expire' => $expire,
            'userAgent' => $request->getUserAgent('UNKNOWN'),
            'ip' => $request->getIP(),
        ]);

        Authorization::setRole('user:' . $user->getId());

        $token = $dbForProject->createDocument('tokens', $token
            ->setAttribute('$read', ['user:' . $user->getId()])
            ->setAttribute('$write', ['user:' . $user->getId()]));

        $dbForProject->deleteCachedDocument('users', $user->getId());

        if (empty($url)) {
            $url = $request->getProtocol() . '://' . $request->getHostname() . '/auth/magic-url';
        }

        $url = Template::parseURL($url);
        $url['query'] = Template::mergeQuery(((isset($url['query'])) ? $url['query'] : ''), ['userId' => $user->getId(), 'secret' => $loginSecret, 'expire' => $expire, 'project' => $project->getId()]);
        $url = Template::unParseURL($url);

        $mails
            ->setType(MAIL_TYPE_MAGIC_SESSION)
            ->setRecipient($user->getAttribute('email'))
            ->setUrl($url)
            ->setLocale($locale->default)
            ->trigger()
        ;

        $events->setPayload(
            $response->output(
                $token->setAttribute('secret', $loginSecret),
                Response::MODEL_TOKEN
            )
        );

        // Hide secret for clients
        $token->setAttribute('secret', ($isPrivilegedUser || $isAppUser) ? $loginSecret : '');

        $audits
            ->setResource('user/' . $user->getId())
            ->setUser($user)
        ;

        $response
            ->setStatusCode(Response::STATUS_CODE_CREATED)
            ->dynamic($token, Response::MODEL_TOKEN)
        ;
    });

App::put('/v1/account/sessions/magic-url')
    ->desc('Create Magic URL session (confirmation)')
    ->groups(['api', 'account'])
    ->label('scope', 'public')
    ->label('event', 'users.[userId].sessions.[sessionId].create')
    ->label('sdk.auth', [])
    ->label('sdk.namespace', 'account')
    ->label('sdk.method', 'updateMagicURLSession')
    ->label('sdk.description', '/docs/references/account/update-magic-url-session.md')
    ->label('sdk.response.code', Response::STATUS_CODE_OK)
    ->label('sdk.response.type', Response::CONTENT_TYPE_JSON)
    ->label('sdk.response.model', Response::MODEL_SESSION)
    ->label('abuse-limit', 10)
    ->label('abuse-key', 'url:{url},userId:{param-userId}')
    ->param('userId', '', new CustomId(), 'User ID.')
    ->param('secret', '', new Text(256), 'Valid verification token.')
    ->inject('request')
    ->inject('response')
    ->inject('dbForProject')
    ->inject('locale')
    ->inject('geodb')
    ->inject('audits')
    ->inject('events')
    ->action(function (string $userId, string $secret, Request $request, Response $response, Database $dbForProject, Locale $locale, Reader $geodb, Audit $audits, Event $events) {

        /** @var Utopia\Database\Document $user */

        $user = Authorization::skip(fn() => $dbForProject->getDocument('users', $userId));

        if ($user->isEmpty()) {
            throw new Exception(Exception::USER_NOT_FOUND);
        }

        $token = Auth::tokenVerify($user->getAttribute('tokens', []), Auth::TOKEN_TYPE_MAGIC_URL, $secret);

        if (!$token) {
            throw new Exception(Exception::USER_INVALID_TOKEN);
        }

        $detector = new Detector($request->getUserAgent('UNKNOWN'));
        $record = $geodb->get($request->getIP());
        $secret = Auth::tokenGenerator();
        $expiry = \time() + Auth::TOKEN_EXPIRATION_LOGIN_LONG;
        $session = new Document(array_merge(
            [
                '$id' => $dbForProject->getId(),
                'userId' => $user->getId(),
                'userInternalId' => $user->getInternalId(),
                'provider' => Auth::SESSION_PROVIDER_MAGIC_URL,
                'secret' => Auth::hash($secret), // One way hash encryption to protect DB leak
                'expire' => $expiry,
                'userAgent' => $request->getUserAgent('UNKNOWN'),
                'ip' => $request->getIP(),
                'countryCode' => ($record) ? \strtolower($record['country']['iso_code']) : '--',
            ],
            $detector->getOS(),
            $detector->getClient(),
            $detector->getDevice()
        ));

        Authorization::setRole('user:' . $user->getId());

        $session = $dbForProject->createDocument('sessions', $session
                ->setAttribute('$read', ['user:' . $user->getId()])
                ->setAttribute('$write', ['user:' . $user->getId()]));

        $dbForProject->deleteCachedDocument('users', $user->getId());

        $tokens = $user->getAttribute('tokens', []);

        /**
         * We act like we're updating and validating
         *  the recovery token but actually we don't need it anymore.
         */
        $dbForProject->deleteDocument('tokens', $token);
        $dbForProject->deleteCachedDocument('users', $user->getId());

        $user->setAttribute('emailVerification', true);

        $user = $dbForProject->updateDocument('users', $user->getId(), $user);

        if (false === $user) {
            throw new Exception(Exception::GENERAL_SERVER_ERROR, 'Failed saving user to DB');
        }

        $audits->setResource('user/' . $user->getId());

        $events
            ->setParam('userId', $user->getId())
            ->setParam('sessionId', $session->getId())
        ;

        if (!Config::getParam('domainVerification')) {
            $response->addHeader('X-Fallback-Cookies', \json_encode([Auth::$cookieName => Auth::encodeSession($user->getId(), $secret)]));
        }

        $protocol = $request->getProtocol();

        $response
            ->addCookie(Auth::$cookieName . '_legacy', Auth::encodeSession($user->getId(), $secret), $expiry, '/', Config::getParam('cookieDomain'), ('https' == $protocol), true, null)
            ->addCookie(Auth::$cookieName, Auth::encodeSession($user->getId(), $secret), $expiry, '/', Config::getParam('cookieDomain'), ('https' == $protocol), true, Config::getParam('cookieSamesite'))
            ->setStatusCode(Response::STATUS_CODE_CREATED)
        ;

        $countryName = $locale->getText('countries.' . strtolower($session->getAttribute('countryCode')), $locale->getText('locale.country.unknown'));

        $session
            ->setAttribute('current', true)
            ->setAttribute('countryName', $countryName)
        ;

        $response->dynamic($session, Response::MODEL_SESSION);
    });

App::post('/v1/account/sessions/phone')
    ->desc('Create Phone session')
    ->groups(['api', 'account'])
    ->label('scope', 'public')
    ->label('auth.type', 'phone')
    ->label('sdk.auth', [])
    ->label('sdk.namespace', 'account')
    ->label('sdk.method', 'createPhoneSession')
    ->label('sdk.description', '/docs/references/account/create-phone-session.md')
    ->label('sdk.response.code', Response::STATUS_CODE_CREATED)
    ->label('sdk.response.type', Response::CONTENT_TYPE_JSON)
    ->label('sdk.response.model', Response::MODEL_TOKEN)
    ->label('abuse-limit', 10)
    ->label('abuse-key', 'url:{url},email:{param-email}')
    ->param('userId', '', new CustomId(), 'Unique Id. Choose your own unique ID or pass the string "unique()" to auto generate it. Valid chars are a-z, A-Z, 0-9, period, hyphen, and underscore. Can\'t start with a special char. Max length is 36 chars.')
    ->param('number', '', new ValidatorPhone(), 'Phone number. Format this number with a leading \'+\' and a country code, e.g., +16175551212.')
    ->inject('request')
    ->inject('response')
    ->inject('project')
    ->inject('dbForProject')
    ->inject('audits')
    ->inject('events')
    ->inject('messaging')
    ->inject('phone')
    ->action(function (string $userId, string $number, Request $request, Response $response, Document $project, Database $dbForProject, Audit $audits, Event $events, EventPhone $messaging, Phone $phone) {
        if (empty(App::getEnv('_APP_PHONE_PROVIDER'))) {
            throw new Exception(Exception::GENERAL_PHONE_DISABLED, 'Phone provider not configured');
>>>>>>> 6dd64362
        }

        $roles = Authorization::getRoles();
        $isPrivilegedUser = Auth::isPrivilegedUser($roles);
        $isAppUser = Auth::isAppUser($roles);

        $user = $dbForProject->findOne('users', [new Query('phone', Query::TYPE_EQUAL, [$number])]);

        if (!$user) {
            $limit = $project->getAttribute('auths', [])['limit'] ?? 0;

            if ($limit !== 0) {
                $total = $dbForProject->count('users', max: APP_LIMIT_USERS);

                if ($total >= $limit) {
                    throw new Exception(Exception::USER_COUNT_EXCEEDED);
                }
            }

            $userId = $userId == 'unique()' ? $dbForProject->getId() : $userId;

            $user = Authorization::skip(fn () => $dbForProject->createDocument('users', new Document([
                '$id' => $userId,
                '$read' => ['role:all'],
                '$write' => ['user:' . $userId],
                'email' => null,
                'phone' => $number,
                'emailVerification' => false,
                'phoneVerification' => false,
                'status' => true,
                'password' => null,
                'passwordUpdate' => 0,
                'registration' => \time(),
                'reset' => false,
                'prefs' => new \stdClass(),
                'sessions' => null,
                'tokens' => null,
                'memberships' => null,
                'search' => implode(' ', [$userId, $number])
            ])));
        }

        $secret = $phone->generateSecretDigits();

        $expire = \time() + Auth::TOKEN_EXPIRATION_PHONE;

        $token = new Document([
            '$id' => $dbForProject->getId(),
            'userId' => $user->getId(),
            'userInternalId' => $user->getInternalId(),
            'type' => Auth::TOKEN_TYPE_PHONE,
            'secret' => $secret,
            'expire' => $expire,
            'userAgent' => $request->getUserAgent('UNKNOWN'),
            'ip' => $request->getIP(),
        ]);

        Authorization::setRole('user:' . $user->getId());

        $token = $dbForProject->createDocument('tokens', $token
            ->setAttribute('$read', ['user:' . $user->getId()])
            ->setAttribute('$write', ['user:' . $user->getId()]));

        $dbForProject->deleteCachedDocument('users', $user->getId());

        $messaging
            ->setRecipient($number)
            ->setMessage($secret)
            ->trigger();

        $events->setPayload(
            $response->output(
                $token->setAttribute('secret', $secret),
                Response::MODEL_TOKEN
            )
        );

        // Hide secret for clients
        $token->setAttribute('secret', ($isPrivilegedUser || $isAppUser) ? $secret : '');

        $response
            ->setStatusCode(Response::STATUS_CODE_CREATED)
            ->dynamic($token, Response::MODEL_TOKEN)
        ;
    });

App::put('/v1/account/sessions/phone')
    ->desc('Create Phone session (confirmation)')
    ->groups(['api', 'account'])
    ->label('scope', 'public')
    ->label('event', 'users.[userId].sessions.[sessionId].create')
    ->label('audits.resource', 'user/{response.userId}')
    ->label('audits.userId', '{response.userId}')
    ->label('sdk.auth', [])
    ->label('sdk.namespace', 'account')
    ->label('sdk.method', 'updatePhoneSession')
    ->label('sdk.description', '/docs/references/account/update-phone-session.md')
    ->label('sdk.response.code', Response::STATUS_CODE_OK)
    ->label('sdk.response.type', Response::CONTENT_TYPE_JSON)
    ->label('sdk.response.model', Response::MODEL_SESSION)
    ->label('abuse-limit', 10)
    ->label('abuse-key', 'url:{url},userId:{param-userId}')
    ->param('userId', '', new CustomId(), 'User ID.')
    ->param('secret', '', new Text(256), 'Valid verification token.')
    ->inject('request')
    ->inject('response')
    ->inject('dbForProject')
    ->inject('locale')
    ->inject('geodb')
    ->inject('events')
    ->action(function (string $userId, string $secret, Request $request, Response $response, Database $dbForProject, Locale $locale, Reader $geodb, Event $events) {

        $user = Authorization::skip(fn() => $dbForProject->getDocument('users', $userId));

        if ($user->isEmpty()) {
            throw new Exception(Exception::USER_NOT_FOUND);
        }

        $token = Auth::phoneTokenVerify($user->getAttribute('tokens', []), $secret);

        if (!$token) {
            throw new Exception(Exception::USER_INVALID_TOKEN);
        }

        $detector = new Detector($request->getUserAgent('UNKNOWN'));
        $record = $geodb->get($request->getIP());
        $secret = Auth::tokenGenerator();
        $expiry = \time() + Auth::TOKEN_EXPIRATION_LOGIN_LONG;
        $session = new Document(array_merge(
            [
                '$id' => $dbForProject->getId(),
                'userId' => $user->getId(),
                'userInternalId' => $user->getInternalId(),
                'provider' => Auth::SESSION_PROVIDER_PHONE,
                'secret' => Auth::hash($secret), // One way hash encryption to protect DB leak
                'expire' => $expiry,
                'userAgent' => $request->getUserAgent('UNKNOWN'),
                'ip' => $request->getIP(),
                'countryCode' => ($record) ? \strtolower($record['country']['iso_code']) : '--',
            ],
            $detector->getOS(),
            $detector->getClient(),
            $detector->getDevice()
        ));

        Authorization::setRole('user:' . $user->getId());

        $session = $dbForProject->createDocument('sessions', $session
                ->setAttribute('$read', ['user:' . $user->getId()])
                ->setAttribute('$write', ['user:' . $user->getId()]));

        $dbForProject->deleteCachedDocument('users', $user->getId());

        /**
         * We act like we're updating and validating
         *  the recovery token but actually we don't need it anymore.
         */
        $dbForProject->deleteDocument('tokens', $token);
        $dbForProject->deleteCachedDocument('users', $user->getId());

        $user->setAttribute('phoneVerification', true);

        $user = $dbForProject->updateDocument('users', $user->getId(), $user);

        if (false === $user) {
            throw new Exception(Exception::GENERAL_SERVER_ERROR, 'Failed saving user to DB');
        }

        $events
            ->setParam('userId', $user->getId())
            ->setParam('sessionId', $session->getId())
        ;

        if (!Config::getParam('domainVerification')) {
            $response->addHeader('X-Fallback-Cookies', \json_encode([Auth::$cookieName => Auth::encodeSession($user->getId(), $secret)]));
        }

        $protocol = $request->getProtocol();

        $response
            ->addCookie(Auth::$cookieName . '_legacy', Auth::encodeSession($user->getId(), $secret), $expiry, '/', Config::getParam('cookieDomain'), ('https' == $protocol), true, null)
            ->addCookie(Auth::$cookieName, Auth::encodeSession($user->getId(), $secret), $expiry, '/', Config::getParam('cookieDomain'), ('https' == $protocol), true, Config::getParam('cookieSamesite'))
            ->setStatusCode(Response::STATUS_CODE_CREATED)
        ;

        $countryName = $locale->getText('countries.' . strtolower($session->getAttribute('countryCode')), $locale->getText('locale.country.unknown'));

        $session
            ->setAttribute('current', true)
            ->setAttribute('countryName', $countryName)
        ;

        $response->dynamic($session, Response::MODEL_SESSION);
    });

<<<<<<< HEAD
App::post('/v1/account/sessions/phone')
    ->desc('Create Phone Session')
    ->groups(['api', 'account'])
    ->label('scope', 'public')
    ->label('auth.type', 'phone')
    ->label('audits.resource', 'user/{response.userId}')
    ->label('audits.userId', '{response.userId}')
    ->label('sdk.auth', [])
=======
App::post('/v1/account/sessions/anonymous')
    ->desc('Create Anonymous Session')
    ->groups(['api', 'account', 'auth'])
    ->label('event', 'users.[userId].sessions.[sessionId].create')
    ->label('scope', 'public')
    ->label('auth.type', 'anonymous')
    ->label('sdk.auth', [])
    ->label('sdk.namespace', 'account')
    ->label('sdk.method', 'createAnonymousSession')
    ->label('sdk.description', '/docs/references/account/create-session-anonymous.md')
    ->label('sdk.response.code', Response::STATUS_CODE_CREATED)
    ->label('sdk.response.type', Response::CONTENT_TYPE_JSON)
    ->label('sdk.response.model', Response::MODEL_SESSION)
    ->label('abuse-limit', 50)
    ->label('abuse-key', 'ip:{ip}')
    ->inject('request')
    ->inject('response')
    ->inject('locale')
    ->inject('user')
    ->inject('project')
    ->inject('dbForProject')
    ->inject('geodb')
    ->inject('audits')
    ->inject('usage')
    ->inject('events')
    ->action(function (Request $request, Response $response, Locale $locale, Document $user, Document $project, Database $dbForProject, Reader $geodb, Audit $audits, Stats $usage, Event $events) {

        $protocol = $request->getProtocol();

        if ('console' === $project->getId()) {
            throw new Exception(Exception::USER_ANONYMOUS_CONSOLE_PROHIBITED, 'Failed to create anonymous user');
        }

        if (!$user->isEmpty()) {
            throw new Exception(Exception::USER_SESSION_ALREADY_EXISTS, 'Cannot create an anonymous user when logged in');
        }

        $limit = $project->getAttribute('auths', [])['limit'] ?? 0;

        if ($limit !== 0) {
            $total = $dbForProject->count('users', max: APP_LIMIT_USERS);

            if ($total >= $limit) {
                throw new Exception(Exception::USER_COUNT_EXCEEDED);
            }
        }

        $userId = $dbForProject->getId();
        $user = Authorization::skip(fn() => $dbForProject->createDocument('users', new Document([
            '$id' => $userId,
            '$read' => ['role:all'],
            '$write' => ['user:' . $userId],
            'email' => null,
            'emailVerification' => false,
            'status' => true,
            'password' => null,
            'passwordUpdate' => 0,
            'registration' => \time(),
            'reset' => false,
            'name' => null,
            'prefs' => new \stdClass(),
            'sessions' => null,
            'tokens' => null,
            'memberships' => null,
            'search' => $userId
        ])));

        // Create session token

        $detector = new Detector($request->getUserAgent('UNKNOWN'));
        $record = $geodb->get($request->getIP());
        $secret = Auth::tokenGenerator();
        $expiry = \time() + Auth::TOKEN_EXPIRATION_LOGIN_LONG;
        $session = new Document(array_merge(
            [
                '$id' => $dbForProject->getId(),
                'userId' => $user->getId(),
                'userInternalId' => $user->getInternalId(),
                'provider' => Auth::SESSION_PROVIDER_ANONYMOUS,
                'secret' => Auth::hash($secret), // One way hash encryption to protect DB leak
                'expire' => $expiry,
                'userAgent' => $request->getUserAgent('UNKNOWN'),
                'ip' => $request->getIP(),
                'countryCode' => ($record) ? \strtolower($record['country']['iso_code']) : '--',
            ],
            $detector->getOS(),
            $detector->getClient(),
            $detector->getDevice()
        ));

        Authorization::setRole('user:' . $user->getId());

        $session = $dbForProject->createDocument('sessions', $session
                ->setAttribute('$read', ['user:' . $user->getId()])
                ->setAttribute('$write', ['user:' . $user->getId()]));

        $dbForProject->deleteCachedDocument('users', $user->getId());

        $audits->setResource('user/' . $user->getId());

        $usage
            ->setParam('users.sessions.create', 1)
            ->setParam('provider', 'anonymous')
        ;

        $events
            ->setParam('userId', $user->getId())
            ->setParam('sessionId', $session->getId())
        ;

        if (!Config::getParam('domainVerification')) {
            $response->addHeader('X-Fallback-Cookies', \json_encode([Auth::$cookieName => Auth::encodeSession($user->getId(), $secret)]));
        }

        $response
            ->addCookie(Auth::$cookieName . '_legacy', Auth::encodeSession($user->getId(), $secret), $expiry, '/', Config::getParam('cookieDomain'), ('https' == $protocol), true, null)
            ->addCookie(Auth::$cookieName, Auth::encodeSession($user->getId(), $secret), $expiry, '/', Config::getParam('cookieDomain'), ('https' == $protocol), true, Config::getParam('cookieSamesite'))
            ->setStatusCode(Response::STATUS_CODE_CREATED)
        ;

        $countryName = $locale->getText('countries.' . strtolower($session->getAttribute('countryCode')), $locale->getText('locale.country.unknown'));

        $session
            ->setAttribute('current', true)
            ->setAttribute('countryName', $countryName)
        ;

        $response->dynamic($session, Response::MODEL_SESSION);
    });

App::post('/v1/account/jwt')
    ->desc('Create Account JWT')
    ->groups(['api', 'account', 'auth'])
    ->label('scope', 'account')
    ->label('auth.type', 'jwt')
    ->label('sdk.auth', [APP_AUTH_TYPE_SESSION])
    ->label('sdk.namespace', 'account')
    ->label('sdk.method', 'createJWT')
    ->label('sdk.description', '/docs/references/account/create-jwt.md')
    ->label('sdk.response.code', Response::STATUS_CODE_CREATED)
    ->label('sdk.response.type', Response::CONTENT_TYPE_JSON)
    ->label('sdk.response.model', Response::MODEL_JWT)
    ->label('abuse-limit', 100)
    ->label('abuse-key', 'url:{url},userId:{userId}')
    ->inject('response')
    ->inject('user')
    ->inject('dbForProject')
    ->action(function (Response $response, Document $user, Database $dbForProject) {


        $sessions = $user->getAttribute('sessions', []);
        $current = new Document();

        foreach ($sessions as $session) { /** @var Utopia\Database\Document $session */
            if ($session->getAttribute('secret') == Auth::hash(Auth::$secret)) { // If current session delete the cookies too
                $current = $session;
            }
        }

        if ($current->isEmpty()) {
            throw new Exception(Exception::USER_SESSION_NOT_FOUND);
        }

        $jwt = new JWT(App::getEnv('_APP_OPENSSL_KEY_V1'), 'HS256', 900, 10); // Instantiate with key, algo, maxAge and leeway.

        $response->setStatusCode(Response::STATUS_CODE_CREATED);
        $response->dynamic(new Document(['jwt' => $jwt->encode([
            // 'uid'    => 1,
            // 'aud'    => 'http://site.com',
            // 'scopes' => ['user'],
            // 'iss'    => 'http://api.mysite.com',
            'userId' => $user->getId(),
            'sessionId' => $current->getId(),
        ])]), Response::MODEL_JWT);
    });

App::get('/v1/account')
    ->desc('Get Account')
    ->groups(['api', 'account'])
    ->label('scope', 'account')
    ->label('sdk.auth', [APP_AUTH_TYPE_SESSION, APP_AUTH_TYPE_JWT])
    ->label('sdk.namespace', 'account')
    ->label('sdk.method', 'get')
    ->label('sdk.description', '/docs/references/account/get.md')
    ->label('sdk.response.code', Response::STATUS_CODE_OK)
    ->label('sdk.response.type', Response::CONTENT_TYPE_JSON)
    ->label('sdk.response.model', Response::MODEL_USER)
    ->inject('response')
    ->inject('user')
    ->inject('usage')
    ->action(function (Response $response, Document $user, Stats $usage) {

        $usage->setParam('users.read', 1);

        $response->dynamic($user, Response::MODEL_USER);
    });

App::get('/v1/account/prefs')
    ->desc('Get Account Preferences')
    ->groups(['api', 'account'])
    ->label('scope', 'account')
    ->label('sdk.auth', [APP_AUTH_TYPE_SESSION, APP_AUTH_TYPE_JWT])
    ->label('sdk.namespace', 'account')
    ->label('sdk.method', 'getPrefs')
    ->label('sdk.description', '/docs/references/account/get-prefs.md')
    ->label('sdk.response.code', Response::STATUS_CODE_OK)
    ->label('sdk.response.type', Response::CONTENT_TYPE_JSON)
    ->label('sdk.response.model', Response::MODEL_PREFERENCES)
    ->inject('response')
    ->inject('user')
    ->inject('usage')
    ->action(function (Response $response, Document $user, Stats $usage) {

        $prefs = $user->getAttribute('prefs', new \stdClass());

        $usage->setParam('users.read', 1);

        $response->dynamic(new Document($prefs), Response::MODEL_PREFERENCES);
    });

App::get('/v1/account/sessions')
    ->desc('Get Account Sessions')
    ->groups(['api', 'account'])
    ->label('scope', 'account')
    ->label('sdk.auth', [APP_AUTH_TYPE_SESSION, APP_AUTH_TYPE_JWT])
    ->label('sdk.namespace', 'account')
    ->label('sdk.method', 'getSessions')
    ->label('sdk.description', '/docs/references/account/get-sessions.md')
    ->label('sdk.response.code', Response::STATUS_CODE_OK)
    ->label('sdk.response.type', Response::CONTENT_TYPE_JSON)
    ->label('sdk.response.model', Response::MODEL_SESSION_LIST)
    ->inject('response')
    ->inject('user')
    ->inject('locale')
    ->inject('usage')
    ->action(function (Response $response, Document $user, Locale $locale, Stats $usage) {

        $sessions = $user->getAttribute('sessions', []);
        $current = Auth::sessionVerify($sessions, Auth::$secret);

        foreach ($sessions as $key => $session) {/** @var Document $session */
            $countryName = $locale->getText('countries.' . strtolower($session->getAttribute('countryCode')), $locale->getText('locale.country.unknown'));

            $session->setAttribute('countryName', $countryName);
            $session->setAttribute('current', ($current == $session->getId()) ? true : false);

            $sessions[$key] = $session;
        }

        $usage->setParam('users.read', 1);

        $response->dynamic(new Document([
            'sessions' => $sessions,
            'total' => count($sessions),
        ]), Response::MODEL_SESSION_LIST);
    });

App::get('/v1/account/logs')
    ->desc('Get Account Logs')
    ->groups(['api', 'account'])
    ->label('scope', 'account')
    ->label('sdk.auth', [APP_AUTH_TYPE_SESSION, APP_AUTH_TYPE_JWT])
    ->label('sdk.namespace', 'account')
    ->label('sdk.method', 'getLogs')
    ->label('sdk.description', '/docs/references/account/get-logs.md')
    ->label('sdk.response.code', Response::STATUS_CODE_OK)
    ->label('sdk.response.type', Response::CONTENT_TYPE_JSON)
    ->label('sdk.response.model', Response::MODEL_LOG_LIST)
    ->param('limit', 25, new Range(0, 100), 'Maximum number of logs to return in response. By default will return maximum 25 results. Maximum of 100 results allowed per request.', true)
    ->param('offset', 0, new Range(0, APP_LIMIT_COUNT), 'Offset value. The default value is 0. Use this value to manage pagination. [learn more about pagination](https://appwrite.io/docs/pagination)', true)
    ->inject('response')
    ->inject('user')
    ->inject('locale')
    ->inject('geodb')
    ->inject('dbForProject')
    ->inject('usage')
    ->action(function (int $limit, int $offset, Response $response, Document $user, Locale $locale, Reader $geodb, Database $dbForProject, Stats $usage) {

        $audit = new EventAudit($dbForProject);

        $logs = $audit->getLogsByUser($user->getId(), $limit, $offset);

        $output = [];

        foreach ($logs as $i => &$log) {
            $log['userAgent'] = (!empty($log['userAgent'])) ? $log['userAgent'] : 'UNKNOWN';

            $detector = new Detector($log['userAgent']);

            $output[$i] = new Document(array_merge(
                $log->getArrayCopy(),
                $log['data'],
                $detector->getOS(),
                $detector->getClient(),
                $detector->getDevice()
            ));

            $record = $geodb->get($log['ip']);

            if ($record) {
                $output[$i]['countryCode'] = $locale->getText('countries.' . strtolower($record['country']['iso_code']), false) ? \strtolower($record['country']['iso_code']) : '--';
                $output[$i]['countryName'] = $locale->getText('countries.' . strtolower($record['country']['iso_code']), $locale->getText('locale.country.unknown'));
            } else {
                $output[$i]['countryCode'] = '--';
                $output[$i]['countryName'] = $locale->getText('locale.country.unknown');
            }
        }

        $usage->setParam('users.read', 1);

        $response->dynamic(new Document([
            'total' => $audit->countLogsByUser($user->getId()),
            'logs' => $output,
        ]), Response::MODEL_LOG_LIST);
    });

App::get('/v1/account/sessions/:sessionId')
    ->desc('Get Session By ID')
    ->groups(['api', 'account'])
    ->label('scope', 'account')
    ->label('sdk.auth', [APP_AUTH_TYPE_SESSION, APP_AUTH_TYPE_JWT])
>>>>>>> 6dd64362
    ->label('sdk.namespace', 'account')
    ->label('sdk.method', 'getSession')
    ->label('sdk.description', '/docs/references/account/get-session.md')
    ->label('sdk.response.code', Response::STATUS_CODE_OK)
    ->label('sdk.response.type', Response::CONTENT_TYPE_JSON)
    ->label('sdk.response.model', Response::MODEL_SESSION)
    ->param('sessionId', null, new UID(), 'Session ID. Use the string \'current\' to get the current device session.')
    ->inject('response')
    ->inject('user')
    ->inject('locale')
    ->inject('dbForProject')
<<<<<<< HEAD
    ->inject('events')
    ->inject('messaging')
    ->inject('phone')
    ->action(function (string $userId, string $number, Request $request, Response $response, Document $project, Database $dbForProject, Event $events, EventPhone $messaging, Phone $phone) {
        if (empty(App::getEnv('_APP_PHONE_PROVIDER'))) {
            throw new Exception(Exception::GENERAL_PHONE_DISABLED);
        }
=======
    ->inject('usage')
    ->action(function (?string $sessionId, Response $response, Document $user, Locale $locale, Database $dbForProject, Stats $usage) {
>>>>>>> 6dd64362

        $sessions = $user->getAttribute('sessions', []);
        $sessionId = ($sessionId === 'current')
            ? Auth::sessionVerify($user->getAttribute('sessions'), Auth::$secret)
            : $sessionId;

        foreach ($sessions as $session) {/** @var Document $session */
            if ($sessionId == $session->getId()) {
                $countryName = $locale->getText('countries.' . strtolower($session->getAttribute('countryCode')), $locale->getText('locale.country.unknown'));

                $session
                    ->setAttribute('current', ($session->getAttribute('secret') == Auth::hash(Auth::$secret)))
                    ->setAttribute('countryName', $countryName)
                ;

                $usage->setParam('users.read', 1);

                return $response->dynamic($session, Response::MODEL_SESSION);
            }
        }

        throw new Exception(Exception::USER_SESSION_NOT_FOUND);
    });

App::patch('/v1/account/name')
    ->desc('Update Account Name')
    ->groups(['api', 'account'])
    ->label('event', 'users.[userId].update.name')
    ->label('scope', 'account')
    ->label('sdk.auth', [APP_AUTH_TYPE_SESSION, APP_AUTH_TYPE_JWT])
    ->label('sdk.namespace', 'account')
    ->label('sdk.method', 'updateName')
    ->label('sdk.description', '/docs/references/account/update-name.md')
    ->label('sdk.response.code', Response::STATUS_CODE_OK)
    ->label('sdk.response.type', Response::CONTENT_TYPE_JSON)
    ->label('sdk.response.model', Response::MODEL_USER)
    ->param('name', '', new Text(128), 'User name. Max length: 128 chars.')
    ->inject('response')
    ->inject('user')
    ->inject('dbForProject')
    ->inject('audits')
    ->inject('usage')
    ->inject('events')
    ->action(function (string $name, Response $response, Document $user, Database $dbForProject, Audit $audits, Stats $usage, Event $events) {

        $user = $dbForProject->updateDocument('users', $user->getId(), $user
            ->setAttribute('name', $name)
            ->setAttribute('search', implode(' ', [$user->getId(), $name, $user->getAttribute('email', ''), $user->getAttribute('phone', '')])));

        $audits
            ->setResource('user/' . $user->getId())
            ->setUser($user)
        ;

        $usage->setParam('users.update', 1);
        $events->setParam('userId', $user->getId());

        $response->dynamic($user, Response::MODEL_USER);
    });

App::patch('/v1/account/password')
    ->desc('Update Account Password')
    ->groups(['api', 'account'])
    ->label('event', 'users.[userId].update.password')
    ->label('scope', 'account')
    ->label('sdk.auth', [APP_AUTH_TYPE_SESSION, APP_AUTH_TYPE_JWT])
    ->label('sdk.namespace', 'account')
    ->label('sdk.method', 'updatePassword')
    ->label('sdk.description', '/docs/references/account/update-password.md')
    ->label('sdk.response.code', Response::STATUS_CODE_OK)
    ->label('sdk.response.type', Response::CONTENT_TYPE_JSON)
    ->label('sdk.response.model', Response::MODEL_USER)
    ->param('password', '', new Password(), 'New user password. Must be at least 8 chars.')
    ->param('oldPassword', '', new Password(), 'Current user password. Must be at least 8 chars.', true)
    ->inject('response')
    ->inject('user')
    ->inject('dbForProject')
    ->inject('audits')
    ->inject('usage')
    ->inject('events')
    ->action(function (string $password, string $oldPassword, Response $response, Document $user, Database $dbForProject, Audit $audits, Stats $usage, Event $events) {

        // Check old password only if its an existing user.
        if ($user->getAttribute('passwordUpdate') !== 0 && !Auth::passwordVerify($oldPassword, $user->getAttribute('password'))) { // Double check user password
            throw new Exception(Exception::USER_INVALID_CREDENTIALS);
        }

        $user = $dbForProject->updateDocument(
            'users',
            $user->getId(),
            $user
                ->setAttribute('password', Auth::passwordHash($password))
                ->setAttribute('passwordUpdate', \time())
        );

<<<<<<< HEAD
        // Hide secret for clients
        $token->setAttribute('secret', ($isPrivilegedUser || $isAppUser) ? $secret : '');

        $response
            ->setStatusCode(Response::STATUS_CODE_CREATED)
            ->dynamic($token, Response::MODEL_TOKEN)
        ;
=======
        $audits
            ->setResource('user/' . $user->getId())
            ->setUser($user)
        ;

        $usage->setParam('users.update', 1);
        $events->setParam('userId', $user->getId());

        $response->dynamic($user, Response::MODEL_USER);
>>>>>>> 6dd64362
    });

App::patch('/v1/account/email')
    ->desc('Update Account Email')
    ->groups(['api', 'account'])
<<<<<<< HEAD
    ->label('scope', 'public')
    ->label('event', 'users.[userId].sessions.[sessionId].create')
    ->label('audits.resource', 'user/{response.userId}')
    ->label('audits.userId', '{response.userId}')
    ->label('sdk.auth', [])
=======
    ->label('event', 'users.[userId].update.email')
    ->label('scope', 'account')
    ->label('sdk.auth', [APP_AUTH_TYPE_SESSION, APP_AUTH_TYPE_JWT])
>>>>>>> 6dd64362
    ->label('sdk.namespace', 'account')
    ->label('sdk.method', 'updateEmail')
    ->label('sdk.description', '/docs/references/account/update-email.md')
    ->label('sdk.response.code', Response::STATUS_CODE_OK)
    ->label('sdk.response.type', Response::CONTENT_TYPE_JSON)
    ->label('sdk.response.model', Response::MODEL_USER)
    ->param('email', '', new Email(), 'User email.')
    ->param('password', '', new Password(), 'User password. Must be at least 8 chars.')
    ->inject('response')
    ->inject('user')
    ->inject('dbForProject')
<<<<<<< HEAD
    ->inject('locale')
    ->inject('geodb')
    ->inject('events')
    ->action(function (string $userId, string $secret, Request $request, Response $response, Database $dbForProject, Locale $locale, Reader $geodb, Event $events) {
=======
    ->inject('audits')
    ->inject('usage')
    ->inject('events')
    ->action(function (string $email, string $password, Response $response, Document $user, Database $dbForProject, Audit $audits, Stats $usage, Event $events) {
>>>>>>> 6dd64362

        $isAnonymousUser = Auth::isAnonymousUser($user); // Check if request is from an anonymous account for converting

        if (
            !$isAnonymousUser &&
            !Auth::passwordVerify($password, $user->getAttribute('password'))
        ) { // Double check user password
            throw new Exception(Exception::USER_INVALID_CREDENTIALS);
        }

        $email = \strtolower($email);

        $user
            ->setAttribute('password', $isAnonymousUser ? Auth::passwordHash($password) : $user->getAttribute('password', ''))
            ->setAttribute('email', $email)
            ->setAttribute('emailVerification', false) // After this user needs to confirm mail again
            ->setAttribute('search', implode(' ', [$user->getId(), $user->getAttribute('name', ''), $email, $user->getAttribute('phone', '')]));

        try {
            $user = $dbForProject->updateDocument('users', $user->getId(), $user);
        } catch (Duplicate $th) {
            throw new Exception(Exception::USER_EMAIL_ALREADY_EXISTS);
        }

        $audits
            ->setResource('user/' . $user->getId())
            ->setUser($user)
        ;

        $usage->setParam('users.update', 1);
        $events->setParam('userId', $user->getId());

        $response->dynamic($user, Response::MODEL_USER);
    });

App::patch('/v1/account/phone')
    ->desc('Update Account Phone')
    ->groups(['api', 'account'])
    ->label('event', 'users.[userId].update.phone')
    ->label('scope', 'account')
    ->label('sdk.auth', [APP_AUTH_TYPE_SESSION, APP_AUTH_TYPE_JWT])
    ->label('sdk.namespace', 'account')
    ->label('sdk.method', 'updatePhone')
    ->label('sdk.description', '/docs/references/account/update-phone.md')
    ->label('sdk.response.code', Response::STATUS_CODE_OK)
    ->label('sdk.response.type', Response::CONTENT_TYPE_JSON)
    ->label('sdk.response.model', Response::MODEL_USER)
    ->param('number', '', new ValidatorPhone(), 'Phone number. Format this number with a leading \'+\' and a country code, e.g., +16175551212.')
    ->param('password', '', new Password(), 'User password. Must be at least 8 chars.')
    ->inject('response')
    ->inject('user')
    ->inject('dbForProject')
    ->inject('audits')
    ->inject('usage')
    ->inject('events')
    ->action(function (string $phone, string $password, Response $response, Document $user, Database $dbForProject, Audit $audits, Stats $usage, Event $events) {

        $isAnonymousUser = Auth::isAnonymousUser($user); // Check if request is from an anonymous account for converting

        if (
            !$isAnonymousUser &&
            !Auth::passwordVerify($password, $user->getAttribute('password'))
        ) { // Double check user password
            throw new Exception(Exception::USER_INVALID_CREDENTIALS);
        }

        $user
            ->setAttribute('phone', $phone)
            ->setAttribute('phoneVerification', false) // After this user needs to confirm phone number again
            ->setAttribute('search', implode(' ', [$user->getId(), $user->getAttribute('name', ''), $user->getAttribute('email', ''), $phone]));

        try {
            $user = $dbForProject->updateDocument('users', $user->getId(), $user);
        } catch (Duplicate $th) {
            throw new Exception(Exception::USER_PHONE_ALREADY_EXISTS);
        }

<<<<<<< HEAD
        $events
            ->setParam('userId', $user->getId())
            ->setParam('sessionId', $session->getId())
=======
        $audits
            ->setResource('user/' . $user->getId())
            ->setUser($user)
>>>>>>> 6dd64362
        ;

        $usage->setParam('users.update', 1);
        $events->setParam('userId', $user->getId());

        $response->dynamic($user, Response::MODEL_USER);
    });

App::patch('/v1/account/prefs')
    ->desc('Update Account Preferences')
    ->groups(['api', 'account'])
    ->label('event', 'users.[userId].update.prefs')
    ->label('scope', 'account')
    ->label('sdk.auth', [APP_AUTH_TYPE_SESSION, APP_AUTH_TYPE_JWT])
    ->label('sdk.namespace', 'account')
    ->label('sdk.method', 'updatePrefs')
    ->label('sdk.description', '/docs/references/account/update-prefs.md')
    ->label('sdk.response.code', Response::STATUS_CODE_OK)
    ->label('sdk.response.type', Response::CONTENT_TYPE_JSON)
    ->label('sdk.response.model', Response::MODEL_USER)
    ->param('prefs', [], new Assoc(), 'Prefs key-value JSON object.')
    ->inject('response')
    ->inject('user')
    ->inject('dbForProject')
    ->inject('audits')
    ->inject('usage')
    ->inject('events')
    ->action(function (array $prefs, Response $response, Document $user, Database $dbForProject, Audit $audits, Stats $usage, Event $events) {

        $user = $dbForProject->updateDocument('users', $user->getId(), $user->setAttribute('prefs', $prefs));

        $audits->setResource('user/' . $user->getId());
        $usage->setParam('users.update', 1);
        $events->setParam('userId', $user->getId());

        $response->dynamic($user, Response::MODEL_USER);
    });

<<<<<<< HEAD
App::post('/v1/account/sessions/anonymous')
    ->desc('Create Anonymous Session')
    ->groups(['api', 'account', 'auth'])
    ->label('event', 'users.[userId].sessions.[sessionId].create')
    ->label('scope', 'public')
    ->label('auth.type', 'anonymous')
    ->label('audits.resource', 'user/{response.userId}')
    ->label('audits.userId', '{response.userId}')
    ->label('sdk.auth', [])
    ->label('sdk.namespace', 'account')
    ->label('sdk.method', 'createAnonymousSession')
    ->label('sdk.description', '/docs/references/account/create-session-anonymous.md')
    ->label('sdk.response.code', Response::STATUS_CODE_CREATED)
    ->label('sdk.response.type', Response::CONTENT_TYPE_JSON)
    ->label('sdk.response.model', Response::MODEL_SESSION)
    ->label('abuse-limit', 50)
    ->label('abuse-key', 'ip:{ip}')
    ->inject('request')
    ->inject('response')
    ->inject('locale')
    ->inject('user')
    ->inject('project')
    ->inject('dbForProject')
    ->inject('geodb')
    ->inject('usage')
    ->inject('events')
    ->action(function (Request $request, Response $response, Locale $locale, Document $user, Document $project, Database $dbForProject, Reader $geodb, Stats $usage, Event $events) {

        $protocol = $request->getProtocol();

        if ('console' === $project->getId()) {
            throw new Exception(Exception::USER_ANONYMOUS_CONSOLE_PROHIBITED, 'Failed to create anonymous user.');
        }

        if (!$user->isEmpty()) {
            throw new Exception(Exception::USER_SESSION_ALREADY_EXISTS, 'Cannot create an anonymous user when logged in.');
        }

        $limit = $project->getAttribute('auths', [])['limit'] ?? 0;

        if ($limit !== 0) {
            $total = $dbForProject->count('users', max: APP_LIMIT_USERS);

            if ($total >= $limit) {
                throw new Exception(Exception::USER_COUNT_EXCEEDED, 'Project registration is restricted. Contact your administrator for more information.');
=======
App::patch('/v1/account/status')
    ->desc('Update Account Status')
    ->groups(['api', 'account'])
    ->label('event', 'users.[userId].update.status')
    ->label('scope', 'account')
    ->label('sdk.auth', [APP_AUTH_TYPE_SESSION, APP_AUTH_TYPE_JWT])
    ->label('sdk.namespace', 'account')
    ->label('sdk.method', 'updateStatus')
    ->label('sdk.description', '/docs/references/account/update-status.md')
    ->label('sdk.response.code', Response::STATUS_CODE_OK)
    ->label('sdk.response.type', Response::CONTENT_TYPE_JSON)
    ->label('sdk.response.model', Response::MODEL_USER)
    ->inject('request')
    ->inject('response')
    ->inject('user')
    ->inject('dbForProject')
    ->inject('audits')
    ->inject('events')
    ->inject('usage')
    ->action(function (Request $request, Response $response, Document $user, Database $dbForProject, Audit $audits, Event $events, Stats $usage) {

        $user = $dbForProject->updateDocument('users', $user->getId(), $user->setAttribute('status', false));

        $audits
            ->setResource('user/' . $user->getId())
            ->setPayload($response->output($user, Response::MODEL_USER));

        $events
            ->setParam('userId', $user->getId())
            ->setPayload($response->output($user, Response::MODEL_USER));

        if (!Config::getParam('domainVerification')) {
            $response->addHeader('X-Fallback-Cookies', \json_encode([]));
        }

        $usage->setParam('users.delete', 1);

        $response->dynamic($user, Response::MODEL_USER);
    });

App::delete('/v1/account/sessions/:sessionId')
    ->desc('Delete Account Session')
    ->groups(['api', 'account'])
    ->label('scope', 'account')
    ->label('event', 'users.[userId].sessions.[sessionId].delete')
    ->label('sdk.auth', [APP_AUTH_TYPE_SESSION, APP_AUTH_TYPE_JWT])
    ->label('sdk.namespace', 'account')
    ->label('sdk.method', 'deleteSession')
    ->label('sdk.description', '/docs/references/account/delete-session.md')
    ->label('sdk.response.code', Response::STATUS_CODE_NOCONTENT)
    ->label('sdk.response.model', Response::MODEL_NONE)
    ->label('abuse-limit', 100)
    ->param('sessionId', null, new UID(), 'Session ID. Use the string \'current\' to delete the current device session.')
    ->inject('request')
    ->inject('response')
    ->inject('user')
    ->inject('dbForProject')
    ->inject('locale')
    ->inject('audits')
    ->inject('events')
    ->inject('usage')
    ->action(function (?string $sessionId, Request $request, Response $response, Document $user, Database $dbForProject, Locale $locale, Audit $audits, Event $events, Stats $usage) {

        $protocol = $request->getProtocol();
        $sessionId = ($sessionId === 'current')
            ? Auth::sessionVerify($user->getAttribute('sessions'), Auth::$secret)
            : $sessionId;

        $sessions = $user->getAttribute('sessions', []);

        foreach ($sessions as $key => $session) {/** @var Document $session */
            if ($sessionId == $session->getId()) {
                unset($sessions[$key]);

                $dbForProject->deleteDocument('sessions', $session->getId());

                $audits->setResource('user/' . $user->getId());

                $session->setAttribute('current', false);

                if ($session->getAttribute('secret') == Auth::hash(Auth::$secret)) { // If current session delete the cookies too
                    $session
                        ->setAttribute('current', true)
                        ->setAttribute('countryName', $locale->getText('countries.' . strtolower($session->getAttribute('countryCode')), $locale->getText('locale.country.unknown')))
                    ;

                    if (!Config::getParam('domainVerification')) {
                        $response
                            ->addHeader('X-Fallback-Cookies', \json_encode([]))
                        ;
                    }

                    $response
                        ->addCookie(Auth::$cookieName . '_legacy', '', \time() - 3600, '/', Config::getParam('cookieDomain'), ('https' == $protocol), true, null)
                        ->addCookie(Auth::$cookieName, '', \time() - 3600, '/', Config::getParam('cookieDomain'), ('https' == $protocol), true, Config::getParam('cookieSamesite'))
                    ;
                }

                $dbForProject->deleteCachedDocument('users', $user->getId());

                $events
                    ->setParam('userId', $user->getId())
                    ->setParam('sessionId', $session->getId())
                    ->setPayload($response->output($session, Response::MODEL_SESSION))
                ;

                $usage
                    ->setParam('users.sessions.delete', 1)
                    ->setParam('users.update', 1)
                ;
                return $response->noContent();
>>>>>>> 6dd64362
            }
        }

        $userId = $dbForProject->getId();
        $user = Authorization::skip(fn() => $dbForProject->createDocument('users', new Document([
            '$id' => $userId,
            '$read' => ['role:all'],
            '$write' => ['user:' . $userId],
            'email' => null,
            'emailVerification' => false,
            'status' => true,
            'password' => null,
            'passwordUpdate' => 0,
            'registration' => \time(),
            'reset' => false,
            'name' => null,
            'prefs' => new \stdClass(),
            'sessions' => null,
            'tokens' => null,
            'memberships' => null,
            'search' => $userId
        ])));

        // Create session token

        $detector = new Detector($request->getUserAgent('UNKNOWN'));
        $record = $geodb->get($request->getIP());
        $secret = Auth::tokenGenerator();
        $expiry = \time() + Auth::TOKEN_EXPIRATION_LOGIN_LONG;
        $session = new Document(array_merge(
            [
                '$id' => $dbForProject->getId(),
                'userId' => $user->getId(),
                'userInternalId' => $user->getInternalId(),
                'provider' => Auth::SESSION_PROVIDER_ANONYMOUS,
                'secret' => Auth::hash($secret), // One way hash encryption to protect DB leak
                'expire' => $expiry,
                'userAgent' => $request->getUserAgent('UNKNOWN'),
                'ip' => $request->getIP(),
                'countryCode' => ($record) ? \strtolower($record['country']['iso_code']) : '--',
            ],
            $detector->getOS(),
            $detector->getClient(),
            $detector->getDevice()
        ));

        Authorization::setRole('user:' . $user->getId());

        $session = $dbForProject->createDocument('sessions', $session
                ->setAttribute('$read', ['user:' . $user->getId()])
                ->setAttribute('$write', ['user:' . $user->getId()]));

        $dbForProject->deleteCachedDocument('users', $user->getId());

        $usage
            ->setParam('users.sessions.create', 1)
            ->setParam('provider', 'anonymous')
        ;

        $events
            ->setParam('userId', $user->getId())
            ->setParam('sessionId', $session->getId())
        ;

        if (!Config::getParam('domainVerification')) {
            $response->addHeader('X-Fallback-Cookies', \json_encode([Auth::$cookieName => Auth::encodeSession($user->getId(), $secret)]));
        }

        $response
            ->addCookie(Auth::$cookieName . '_legacy', Auth::encodeSession($user->getId(), $secret), $expiry, '/', Config::getParam('cookieDomain'), ('https' == $protocol), true, null)
            ->addCookie(Auth::$cookieName, Auth::encodeSession($user->getId(), $secret), $expiry, '/', Config::getParam('cookieDomain'), ('https' == $protocol), true, Config::getParam('cookieSamesite'))
            ->setStatusCode(Response::STATUS_CODE_CREATED)
        ;

        $countryName = $locale->getText('countries.' . strtolower($session->getAttribute('countryCode')), $locale->getText('locale.country.unknown'));

        $session
            ->setAttribute('current', true)
            ->setAttribute('countryName', $countryName)
        ;

        $response->dynamic($session, Response::MODEL_SESSION);
    });

App::post('/v1/account/jwt')
    ->desc('Create Account JWT')
    ->groups(['api', 'account', 'auth'])
    ->label('scope', 'account')
    ->label('auth.type', 'jwt')
    ->label('sdk.auth', [APP_AUTH_TYPE_SESSION])
    ->label('sdk.namespace', 'account')
    ->label('sdk.method', 'createJWT')
    ->label('sdk.description', '/docs/references/account/create-jwt.md')
    ->label('sdk.response.code', Response::STATUS_CODE_CREATED)
    ->label('sdk.response.type', Response::CONTENT_TYPE_JSON)
    ->label('sdk.response.model', Response::MODEL_JWT)
    ->label('abuse-limit', 100)
    ->label('abuse-key', 'url:{url},userId:{userId}')
    ->inject('response')
    ->inject('user')
    ->inject('dbForProject')
    ->action(function (Response $response, Document $user, Database $dbForProject) {


        $sessions = $user->getAttribute('sessions', []);
        $current = new Document();

        foreach ($sessions as $session) { /** @var Utopia\Database\Document $session */
            if ($session->getAttribute('secret') == Auth::hash(Auth::$secret)) { // If current session delete the cookies too
                $current = $session;
            }
        }

        if ($current->isEmpty()) {
            throw new Exception(Exception::USER_SESSION_NOT_FOUND, 'No valid session found');
        }

        $jwt = new JWT(App::getEnv('_APP_OPENSSL_KEY_V1'), 'HS256', 900, 10); // Instantiate with key, algo, maxAge and leeway.

        $response->setStatusCode(Response::STATUS_CODE_CREATED);
        $response->dynamic(new Document(['jwt' => $jwt->encode([
            // 'uid'    => 1,
            // 'aud'    => 'http://site.com',
            // 'scopes' => ['user'],
            // 'iss'    => 'http://api.mysite.com',
            'userId' => $user->getId(),
            'sessionId' => $current->getId(),
        ])]), Response::MODEL_JWT);
    });

App::get('/v1/account')
    ->desc('Get Account')
    ->groups(['api', 'account'])
    ->label('scope', 'account')
    ->label('sdk.auth', [APP_AUTH_TYPE_SESSION, APP_AUTH_TYPE_JWT])
    ->label('sdk.namespace', 'account')
    ->label('sdk.method', 'get')
    ->label('sdk.description', '/docs/references/account/get.md')
    ->label('sdk.response.code', Response::STATUS_CODE_OK)
    ->label('sdk.response.type', Response::CONTENT_TYPE_JSON)
    ->label('sdk.response.model', Response::MODEL_USER)
    ->inject('response')
    ->inject('user')
    ->inject('usage')
    ->action(function (Response $response, Document $user, Stats $usage) {

        $usage->setParam('users.read', 1);

        $response->dynamic($user, Response::MODEL_USER);
    });

App::get('/v1/account/prefs')
    ->desc('Get Account Preferences')
    ->groups(['api', 'account'])
    ->label('scope', 'account')
    ->label('sdk.auth', [APP_AUTH_TYPE_SESSION, APP_AUTH_TYPE_JWT])
    ->label('sdk.namespace', 'account')
    ->label('sdk.method', 'getPrefs')
    ->label('sdk.description', '/docs/references/account/get-prefs.md')
    ->label('sdk.response.code', Response::STATUS_CODE_OK)
    ->label('sdk.response.type', Response::CONTENT_TYPE_JSON)
    ->label('sdk.response.model', Response::MODEL_PREFERENCES)
    ->inject('response')
    ->inject('user')
    ->inject('usage')
    ->action(function (Response $response, Document $user, Stats $usage) {

        $prefs = $user->getAttribute('prefs', new \stdClass());

        $usage->setParam('users.read', 1);

        $response->dynamic(new Document($prefs), Response::MODEL_PREFERENCES);
    });

App::get('/v1/account/sessions')
    ->desc('Get Account Sessions')
    ->groups(['api', 'account'])
    ->label('scope', 'account')
    ->label('sdk.auth', [APP_AUTH_TYPE_SESSION, APP_AUTH_TYPE_JWT])
    ->label('sdk.namespace', 'account')
    ->label('sdk.method', 'getSessions')
    ->label('sdk.description', '/docs/references/account/get-sessions.md')
    ->label('sdk.response.code', Response::STATUS_CODE_OK)
    ->label('sdk.response.type', Response::CONTENT_TYPE_JSON)
    ->label('sdk.response.model', Response::MODEL_SESSION_LIST)
    ->inject('response')
    ->inject('user')
    ->inject('locale')
    ->inject('usage')
    ->action(function (Response $response, Document $user, Locale $locale, Stats $usage) {

        $sessions = $user->getAttribute('sessions', []);
        $current = Auth::sessionVerify($sessions, Auth::$secret);

        foreach ($sessions as $key => $session) {/** @var Document $session */
            $countryName = $locale->getText('countries.' . strtolower($session->getAttribute('countryCode')), $locale->getText('locale.country.unknown'));

            $session->setAttribute('countryName', $countryName);
            $session->setAttribute('current', ($current == $session->getId()) ? true : false);

            $sessions[$key] = $session;
        }

        $usage->setParam('users.read', 1);

        $response->dynamic(new Document([
            'sessions' => $sessions,
            'total' => count($sessions),
        ]), Response::MODEL_SESSION_LIST);
    });

App::get('/v1/account/sessions/:sessionId')
    ->desc('Get Session')
    ->groups(['api', 'account'])
    ->label('scope', 'account')
    ->label('sdk.auth', [APP_AUTH_TYPE_SESSION, APP_AUTH_TYPE_JWT])
    ->label('sdk.namespace', 'account')
    ->label('sdk.method', 'getSession')
    ->label('sdk.description', '/docs/references/account/get-session.md')
    ->label('sdk.response.code', Response::STATUS_CODE_OK)
    ->label('sdk.response.type', Response::CONTENT_TYPE_JSON)
    ->label('sdk.response.model', Response::MODEL_SESSION)
    ->param('sessionId', null, new UID(), 'Session ID. Use the string \'current\' to get the current device session.')
    ->inject('response')
    ->inject('user')
    ->inject('locale')
    ->inject('dbForProject')
    ->inject('usage')
    ->action(function (?string $sessionId, Response $response, Document $user, Locale $locale, Database $dbForProject, Stats $usage) {

        $sessions = $user->getAttribute('sessions', []);
        $sessionId = ($sessionId === 'current')
            ? Auth::sessionVerify($user->getAttribute('sessions'), Auth::$secret)
            : $sessionId;

        foreach ($sessions as $session) {/** @var Document $session */
            if ($sessionId == $session->getId()) {
                $countryName = $locale->getText('countries.' . strtolower($session->getAttribute('countryCode')), $locale->getText('locale.country.unknown'));

                $session
                    ->setAttribute('current', ($session->getAttribute('secret') == Auth::hash(Auth::$secret)))
                    ->setAttribute('countryName', $countryName)
                ;

                $usage->setParam('users.read', 1);

                return $response->dynamic($session, Response::MODEL_SESSION);
            }
        }

        throw new Exception(Exception::USER_SESSION_NOT_FOUND);
    });

App::patch('/v1/account/password')
    ->desc('Update Account Password')
    ->groups(['api', 'account'])
    ->label('event', 'users.[userId].update.password')
    ->label('scope', 'account')
    ->label('audits.resource', 'user/{response.$id}')
    ->label('audits.userId', '{response.$id}')
    ->label('sdk.auth', [APP_AUTH_TYPE_SESSION, APP_AUTH_TYPE_JWT])
    ->label('sdk.namespace', 'account')
    ->label('sdk.method', 'updatePassword')
    ->label('sdk.description', '/docs/references/account/update-password.md')
    ->label('sdk.response.code', Response::STATUS_CODE_OK)
    ->label('sdk.response.type', Response::CONTENT_TYPE_JSON)
    ->label('sdk.response.model', Response::MODEL_USER)
    ->param('password', '', new Password(), 'New user password. Must be at least 8 chars.')
    ->param('oldPassword', '', new Password(), 'Current user password. Must be at least 8 chars.', true)
    ->inject('response')
    ->inject('user')
    ->inject('dbForProject')
    ->inject('usage')
    ->inject('events')
    ->action(function (string $password, string $oldPassword, Response $response, Document $user, Database $dbForProject, Stats $usage, Event $events) {

        // Check old password only if its an existing user.
        if ($user->getAttribute('passwordUpdate') !== 0 && !Auth::passwordVerify($oldPassword, $user->getAttribute('password'))) { // Double check user password
            throw new Exception(Exception::USER_INVALID_CREDENTIALS, 'Invalid credentials');
        }

        $user = $dbForProject->updateDocument(
            'users',
            $user->getId(),
            $user
                ->setAttribute('password', Auth::passwordHash($password))
                ->setAttribute('passwordUpdate', \time())
        );

        $usage->setParam('users.update', 1);
        $events->setParam('userId', $user->getId());

        $response->dynamic($user, Response::MODEL_USER);
    });

App::patch('/v1/account/email')
    ->desc('Update Account Email')
    ->groups(['api', 'account'])
    ->label('event', 'users.[userId].update.email')
    ->label('scope', 'account')
    ->label('audits.resource', 'user/{response.$id}')
    ->label('audits.userId', '{response.$id}')
    ->label('sdk.auth', [APP_AUTH_TYPE_SESSION, APP_AUTH_TYPE_JWT])
    ->label('sdk.namespace', 'account')
    ->label('sdk.method', 'updateEmail')
    ->label('sdk.description', '/docs/references/account/update-email.md')
    ->label('sdk.response.code', Response::STATUS_CODE_OK)
    ->label('sdk.response.type', Response::CONTENT_TYPE_JSON)
    ->label('sdk.response.model', Response::MODEL_USER)
    ->param('email', '', new Email(), 'User email.')
    ->param('password', '', new Password(), 'User password. Must be at least 8 chars.')
    ->inject('response')
    ->inject('user')
    ->inject('dbForProject')
    ->inject('usage')
    ->inject('events')
    ->action(function (string $email, string $password, Response $response, Document $user, Database $dbForProject, Stats $usage, Event $events) {

        $isAnonymousUser = Auth::isAnonymousUser($user); // Check if request is from an anonymous account for converting

        if (
            !$isAnonymousUser &&
            !Auth::passwordVerify($password, $user->getAttribute('password'))
        ) { // Double check user password
            throw new Exception('Invalid credentials', 401, Exception::USER_INVALID_CREDENTIALS);
        }

        $email = \strtolower($email);

        $user
            ->setAttribute('password', $isAnonymousUser ? Auth::passwordHash($password) : $user->getAttribute('password', ''))
            ->setAttribute('email', $email)
            ->setAttribute('emailVerification', false) // After this user needs to confirm mail again
            ->setAttribute('search', implode(' ', [$user->getId(), $user->getAttribute('name', ''), $email, $user->getAttribute('phone', '')]));

        try {
            $user = $dbForProject->updateDocument('users', $user->getId(), $user);
        } catch (Duplicate $th) {
            throw new Exception(Exception::USER_EMAIL_ALREADY_EXISTS, 'Email already exists');
        }

        $usage->setParam('users.update', 1);
        $events->setParam('userId', $user->getId());

        $response->dynamic($user, Response::MODEL_USER);
    });

App::patch('/v1/account/phone')
    ->desc('Update Account Phone')
    ->groups(['api', 'account'])
    ->label('event', 'users.[userId].update.phone')
    ->label('scope', 'account')
    ->label('audits.resource', 'user/{response.$id}')
    ->label('audits.userId', '{response.$id}')
    ->label('sdk.auth', [APP_AUTH_TYPE_SESSION, APP_AUTH_TYPE_JWT])
    ->label('sdk.namespace', 'account')
    ->label('sdk.method', 'updatePhone')
    ->label('sdk.description', '/docs/references/account/update-phone.md')
    ->label('sdk.response.code', Response::STATUS_CODE_OK)
    ->label('sdk.response.type', Response::CONTENT_TYPE_JSON)
    ->label('sdk.response.model', Response::MODEL_USER)
    ->param('number', '', new ValidatorPhone(), 'Phone number. Format this number with a leading \'+\' and a country code, e.g., +16175551212.')
    ->param('password', '', new Password(), 'User password. Must be at least 8 chars.')
    ->inject('response')
    ->inject('user')
    ->inject('dbForProject')
    ->inject('usage')
    ->inject('events')
    ->action(function (string $phone, string $password, Response $response, Document $user, Database $dbForProject, Stats $usage, Event $events) {

        $isAnonymousUser = Auth::isAnonymousUser($user); // Check if request is from an anonymous account for converting

        if (
            !$isAnonymousUser &&
            !Auth::passwordVerify($password, $user->getAttribute('password'))
        ) { // Double check user password
            throw new Exception('Invalid credentials', 401, Exception::USER_INVALID_CREDENTIALS);
        }

        $user
            ->setAttribute('phone', $phone)
            ->setAttribute('phoneVerification', false) // After this user needs to confirm phone number again
            ->setAttribute('search', implode(' ', [$user->getId(), $user->getAttribute('name', ''), $user->getAttribute('email', ''), $phone]));

        try {
            $user = $dbForProject->updateDocument('users', $user->getId(), $user);
        } catch (Duplicate $th) {
            throw new Exception('Phone number already exists', 409, Exception::USER_PHONE_ALREADY_EXISTS);
        }

        $usage->setParam('users.update', 1);
        $events->setParam('userId', $user->getId());

        $response->dynamic($user, Response::MODEL_USER);
    });

App::patch('/v1/account/prefs')
    ->desc('Update Account Preferences')
    ->groups(['api', 'account'])
    ->label('event', 'users.[userId].update.prefs')
    ->label('scope', 'account')
    ->label('audits.resource', 'user/{response.$id}')
    ->label('sdk.auth', [APP_AUTH_TYPE_SESSION, APP_AUTH_TYPE_JWT])
    ->label('sdk.namespace', 'account')
    ->label('sdk.method', 'updatePrefs')
    ->label('sdk.description', '/docs/references/account/update-prefs.md')
    ->label('sdk.response.code', Response::STATUS_CODE_OK)
    ->label('sdk.response.type', Response::CONTENT_TYPE_JSON)
    ->label('sdk.response.model', Response::MODEL_USER)
    ->param('prefs', [], new Assoc(), 'Prefs key-value JSON object.')
    ->inject('response')
    ->inject('user')
    ->inject('dbForProject')
    ->inject('usage')
    ->inject('events')
    ->action(function (array $prefs, Response $response, Document $user, Database $dbForProject, Stats $usage, Event $events) {

        $user = $dbForProject->updateDocument('users', $user->getId(), $user->setAttribute('prefs', $prefs));

        $usage->setParam('users.update', 1);
        $events->setParam('userId', $user->getId());

        $response->dynamic($user, Response::MODEL_USER);
    });

App::patch('/v1/account/status')
    ->desc('Update Account Status')
    ->groups(['api', 'account'])
    ->label('event', 'users.[userId].update.status')
    ->label('scope', 'account')
    ->label('audits.resource', 'user/{response.$id}')
    ->label('sdk.auth', [APP_AUTH_TYPE_SESSION, APP_AUTH_TYPE_JWT])
    ->label('sdk.namespace', 'account')
    ->label('sdk.method', 'updateStatus')
    ->label('sdk.description', '/docs/references/account/update-status.md')
    ->label('sdk.response.code', Response::STATUS_CODE_OK)
    ->label('sdk.response.type', Response::CONTENT_TYPE_JSON)
    ->label('sdk.response.model', Response::MODEL_USER)
    ->inject('request')
    ->inject('response')
    ->inject('user')
    ->inject('dbForProject')
    ->inject('events')
    ->inject('usage')
    ->action(function (Request $request, Response $response, Document $user, Database $dbForProject, Event $events, Stats $usage) {

        $user = $dbForProject->updateDocument('users', $user->getId(), $user->setAttribute('status', false));

        $events
            ->setParam('userId', $user->getId())
            ->setPayload($response->output($user, Response::MODEL_USER));

        if (!Config::getParam('domainVerification')) {
            $response->addHeader('X-Fallback-Cookies', \json_encode([]));
        }

        $usage->setParam('users.delete', 1);

        $response->dynamic($user, Response::MODEL_USER);
    });

App::delete('/v1/account/sessions/:sessionId')
    ->desc('Delete Account Session')
    ->groups(['api', 'account'])
    ->label('scope', 'account')
    ->label('event', 'users.[userId].sessions.[sessionId].delete')
    ->label('audits.resource', 'user/{user.$id}')
    ->label('sdk.auth', [APP_AUTH_TYPE_SESSION, APP_AUTH_TYPE_JWT])
    ->label('sdk.namespace', 'account')
    ->label('sdk.method', 'deleteSession')
    ->label('sdk.description', '/docs/references/account/delete-session.md')
    ->label('sdk.response.code', Response::STATUS_CODE_NOCONTENT)
    ->label('sdk.response.model', Response::MODEL_NONE)
    ->label('abuse-limit', 100)
    ->param('sessionId', null, new UID(), 'Session ID. Use the string \'current\' to delete the current device session.')
    ->inject('request')
    ->inject('response')
    ->inject('user')
    ->inject('dbForProject')
    ->inject('locale')
    ->inject('events')
    ->inject('usage')
    ->action(function (?string $sessionId, Request $request, Response $response, Document $user, Database $dbForProject, Locale $locale, Event $events, Stats $usage) {

        $protocol = $request->getProtocol();
        $sessionId = ($sessionId === 'current')
            ? Auth::sessionVerify($user->getAttribute('sessions'), Auth::$secret)
            : $sessionId;

        $sessions = $user->getAttribute('sessions', []);

        foreach ($sessions as $key => $session) {/** @var Document $session */
            if ($sessionId == $session->getId()) {
                unset($sessions[$key]);

                $dbForProject->deleteDocument('sessions', $session->getId());

                $session->setAttribute('current', false);

                if ($session->getAttribute('secret') == Auth::hash(Auth::$secret)) { // If current session delete the cookies too
                    $session
                        ->setAttribute('current', true)
                        ->setAttribute('countryName', $locale->getText('countries.' . strtolower($session->getAttribute('countryCode')), $locale->getText('locale.country.unknown')))
                    ;

                    if (!Config::getParam('domainVerification')) {
                        $response
                            ->addHeader('X-Fallback-Cookies', \json_encode([]))
                        ;
                    }

                    $response
                        ->addCookie(Auth::$cookieName . '_legacy', '', \time() - 3600, '/', Config::getParam('cookieDomain'), ('https' == $protocol), true, null)
                        ->addCookie(Auth::$cookieName, '', \time() - 3600, '/', Config::getParam('cookieDomain'), ('https' == $protocol), true, Config::getParam('cookieSamesite'))
                    ;
                }

                $dbForProject->deleteCachedDocument('users', $user->getId());

                $events
                    ->setParam('userId', $user->getId())
                    ->setParam('sessionId', $session->getId())
                    ->setPayload($response->output($session, Response::MODEL_SESSION))
                ;

                $usage
                    ->setParam('users.sessions.delete', 1)
                    ->setParam('users.update', 1)
                ;
                return $response->noContent();
            }
        }

        throw new Exception('Session not found', 404, Exception::USER_SESSION_NOT_FOUND);
    });

App::patch('/v1/account/sessions/:sessionId')
    ->desc('Update Session (Refresh Tokens)')
    ->groups(['api', 'account'])
    ->label('scope', 'account')
    ->label('event', 'users.[userId].sessions.[sessionId].update')
    ->label('audits.resource', 'user/{response.userId}')
    ->label('audits.userId', '{response.userId}')
    ->label('sdk.auth', [APP_AUTH_TYPE_SESSION, APP_AUTH_TYPE_JWT])
    ->label('sdk.namespace', 'account')
    ->label('sdk.method', 'updateSession')
    ->label('sdk.description', '/docs/references/account/update-session.md')
    ->label('sdk.response.code', Response::STATUS_CODE_OK)
    ->label('sdk.response.type', Response::CONTENT_TYPE_JSON)
    ->label('sdk.response.model', Response::MODEL_SESSION)
    ->label('abuse-limit', 10)
    ->param('sessionId', null, new UID(), 'Session ID. Use the string \'current\' to update the current device session.')
    ->inject('request')
    ->inject('response')
    ->inject('user')
    ->inject('dbForProject')
    ->inject('project')
    ->inject('locale')
    ->inject('events')
    ->inject('usage')
    ->action(function (?string $sessionId, Request $request, Response $response, Document $user, Database $dbForProject, Document $project, Locale $locale, Event $events, Stats $usage) {

        $sessionId = ($sessionId === 'current')
            ? Auth::sessionVerify($user->getAttribute('sessions'), Auth::$secret)
            : $sessionId;

        $sessions = $user->getAttribute('sessions', []);

        foreach ($sessions as $key => $session) {/** @var Document $session */
            if ($sessionId == $session->getId()) {
                // Comment below would skip re-generation if token is still valid
                // We decided to not include this because developer can get expiration date from the session
                // I kept code in comment because it might become relevant in the future

                // $expireAt = (int) $session->getAttribute('providerAccessTokenExpiry');
                // if(\time() < $expireAt - 5) { // 5 seconds time-sync and networking gap, to be safe
                //     return $response->noContent();
                // }

                $provider = $session->getAttribute('provider');
                $refreshToken = $session->getAttribute('providerRefreshToken');

                $appId = $project->getAttribute('authProviders', [])[$provider . 'Appid'] ?? '';
                $appSecret = $project->getAttribute('authProviders', [])[$provider . 'Secret'] ?? '{}';

                $className = 'Appwrite\\Auth\\OAuth2\\' . \ucfirst($provider);

                if (!\class_exists($className)) {
                    throw new Exception(Exception::PROJECT_PROVIDER_UNSUPPORTED);
                }

                $oauth2 = new $className($appId, $appSecret, '', [], []);

                $oauth2->refreshTokens($refreshToken);

                $session
                    ->setAttribute('providerAccessToken', $oauth2->getAccessToken(''))
                    ->setAttribute('providerRefreshToken', $oauth2->getRefreshToken(''))
                    ->setAttribute('providerAccessTokenExpiry', \time() + (int) $oauth2->getAccessTokenExpiry(''));

                $dbForProject->updateDocument('sessions', $sessionId, $session);

                $dbForProject->deleteCachedDocument('users', $user->getId());

                $events
                    ->setParam('userId', $user->getId())
                    ->setParam('sessionId', $session->getId())
                    ->setPayload($response->output($session, Response::MODEL_SESSION))
                ;

                $usage
                    ->setParam('users.sessions.update', 1)
                    ->setParam('users.update', 1)
                ;

                return $response->dynamic($session, Response::MODEL_SESSION);
            }
        }

        throw new Exception(Exception::USER_SESSION_NOT_FOUND);
    });

App::delete('/v1/account/sessions')
    ->desc('Delete All Account Sessions')
    ->groups(['api', 'account'])
    ->label('scope', 'account')
    ->label('event', 'users.[userId].sessions.[sessionId].delete')
    ->label('audits.resource', 'user/{user.$id}')
    ->label('sdk.auth', [APP_AUTH_TYPE_SESSION, APP_AUTH_TYPE_JWT])
    ->label('sdk.namespace', 'account')
    ->label('sdk.method', 'deleteSessions')
    ->label('sdk.description', '/docs/references/account/delete-sessions.md')
    ->label('sdk.response.code', Response::STATUS_CODE_NOCONTENT)
    ->label('sdk.response.model', Response::MODEL_NONE)
    ->label('abuse-limit', 100)
    ->inject('request')
    ->inject('response')
    ->inject('user')
    ->inject('dbForProject')
    ->inject('locale')
    ->inject('events')
    ->inject('usage')
    ->action(function (Request $request, Response $response, Document $user, Database $dbForProject, Locale $locale, Event $events, Stats $usage) {

        $protocol = $request->getProtocol();
        $sessions = $user->getAttribute('sessions', []);

        foreach ($sessions as $session) {/** @var Document $session */
            $dbForProject->deleteDocument('sessions', $session->getId());

            if (!Config::getParam('domainVerification')) {
                $response->addHeader('X-Fallback-Cookies', \json_encode([]));
            }

            $session
                ->setAttribute('current', false)
                ->setAttribute('countryName', $locale->getText('countries.' . strtolower($session->getAttribute('countryCode')), $locale->getText('locale.country.unknown')))
            ;

            if ($session->getAttribute('secret') == Auth::hash(Auth::$secret)) {
                $session->setAttribute('current', true);

                 // If current session delete the cookies too
                $response
                    ->addCookie(Auth::$cookieName . '_legacy', '', \time() - 3600, '/', Config::getParam('cookieDomain'), ('https' == $protocol), true, null)
                    ->addCookie(Auth::$cookieName, '', \time() - 3600, '/', Config::getParam('cookieDomain'), ('https' == $protocol), true, Config::getParam('cookieSamesite'));

                // Use current session for events.
                $events->setPayload($response->output($session, Response::MODEL_SESSION));
            }
        }

        $dbForProject->deleteCachedDocument('users', $user->getId());

        $numOfSessions = count($sessions);

        $events
            ->setParam('userId', $user->getId())
            ->setParam('sessionId', $session->getId());

        $usage
            ->setParam('users.sessions.delete', $numOfSessions)
            ->setParam('users.update', 1)
        ;

        $response->noContent();
    });

App::post('/v1/account/recovery')
    ->desc('Create Password Recovery')
    ->groups(['api', 'account'])
    ->label('scope', 'public')
    ->label('event', 'users.[userId].recovery.[tokenId].create')
    ->label('audits.resource', 'user/{response.userId}')
    ->label('audits.userId', '{response.userId}')
    ->label('sdk.auth', [APP_AUTH_TYPE_SESSION, APP_AUTH_TYPE_JWT])
    ->label('sdk.namespace', 'account')
    ->label('sdk.method', 'createRecovery')
    ->label('sdk.description', '/docs/references/account/create-recovery.md')
    ->label('sdk.response.code', Response::STATUS_CODE_CREATED)
    ->label('sdk.response.type', Response::CONTENT_TYPE_JSON)
    ->label('sdk.response.model', Response::MODEL_TOKEN)
    ->label('abuse-limit', 10)
    ->label('abuse-key', ['url:{url},email:{param-email}', 'ip:{ip}'])
    ->param('email', '', new Email(), 'User email.')
    ->param('url', '', fn ($clients) => new Host($clients), 'URL to redirect the user back to your app from the recovery email. Only URLs from hostnames in your project platform list are allowed. This requirement helps to prevent an [open redirect](https://cheatsheetseries.owasp.org/cheatsheets/Unvalidated_Redirects_and_Forwards_Cheat_Sheet.html) attack against your project API.', false, ['clients'])
    ->inject('request')
    ->inject('response')
    ->inject('dbForProject')
    ->inject('project')
    ->inject('locale')
    ->inject('mails')
    ->inject('events')
    ->inject('usage')
    ->action(function (string $email, string $url, Request $request, Response $response, Database $dbForProject, Document $project, Locale $locale, Mail $mails, Event $events, Stats $usage) {

        if (empty(App::getEnv('_APP_SMTP_HOST'))) {
            throw new Exception(Exception::GENERAL_SMTP_DISABLED, 'SMTP Disabled');
        }

        $roles = Authorization::getRoles();
        $isPrivilegedUser = Auth::isPrivilegedUser($roles);
        $isAppUser = Auth::isAppUser($roles);

        $email = \strtolower($email);

        $profile = $dbForProject->findOne('users', [
            new Query('email', Query::TYPE_EQUAL, [$email])
        ]);

        if (!$profile) {
            throw new Exception(Exception::USER_NOT_FOUND);
        }

        if (false === $profile->getAttribute('status')) { // Account is blocked
            throw new Exception(Exception::USER_BLOCKED);
        }

        $expire = \time() + Auth::TOKEN_EXPIRATION_RECOVERY;

        $secret = Auth::tokenGenerator();
        $recovery = new Document([
            '$id' => $dbForProject->getId(),
            'userId' => $profile->getId(),
            'userInternalId' => $profile->getInternalId(),
            'type' => Auth::TOKEN_TYPE_RECOVERY,
            'secret' => Auth::hash($secret), // One way hash encryption to protect DB leak
            'expire' => $expire,
            'userAgent' => $request->getUserAgent('UNKNOWN'),
            'ip' => $request->getIP(),
        ]);

        Authorization::setRole('user:' . $profile->getId());

        $recovery = $dbForProject->createDocument('tokens', $recovery
            ->setAttribute('$read', ['user:' . $profile->getId()])
            ->setAttribute('$write', ['user:' . $profile->getId()]));

        $dbForProject->deleteCachedDocument('users', $profile->getId());

        $url = Template::parseURL($url);
        $url['query'] = Template::mergeQuery(((isset($url['query'])) ? $url['query'] : ''), ['userId' => $profile->getId(), 'secret' => $secret, 'expire' => $expire]);
        $url = Template::unParseURL($url);

        $mails
            ->setType(MAIL_TYPE_RECOVERY)
            ->setRecipient($profile->getAttribute('email', ''))
            ->setUrl($url)
            ->setLocale($locale->default)
            ->setName($profile->getAttribute('name'))
            ->trigger();
        ;

        $events
            ->setParam('userId', $profile->getId())
            ->setParam('tokenId', $recovery->getId())
            ->setUser($profile)
            ->setPayload($response->output(
                $recovery->setAttribute('secret', $secret),
                Response::MODEL_TOKEN
            ))
        ;

        // Hide secret for clients
        $recovery->setAttribute('secret', ($isPrivilegedUser || $isAppUser) ? $secret : '');

        $usage->setParam('users.update', 1);

        $response->setStatusCode(Response::STATUS_CODE_CREATED);
        $response->dynamic($recovery, Response::MODEL_TOKEN);
    });

App::put('/v1/account/recovery')
    ->desc('Create Password Recovery (confirmation)')
    ->groups(['api', 'account'])
    ->label('scope', 'public')
    ->label('event', 'users.[userId].recovery.[tokenId].update')
    ->label('audits.resource', 'user/{response.userId}')
    ->label('audits.userId', '{response.userId}')
    ->label('sdk.auth', [APP_AUTH_TYPE_SESSION, APP_AUTH_TYPE_JWT])
    ->label('sdk.namespace', 'account')
    ->label('sdk.method', 'updateRecovery')
    ->label('sdk.description', '/docs/references/account/update-recovery.md')
    ->label('sdk.response.code', Response::STATUS_CODE_OK)
    ->label('sdk.response.type', Response::CONTENT_TYPE_JSON)
    ->label('sdk.response.model', Response::MODEL_TOKEN)
    ->label('abuse-limit', 10)
    ->label('abuse-key', 'url:{url},userId:{param-userId}')
    ->param('userId', '', new UID(), 'User ID.')
    ->param('secret', '', new Text(256), 'Valid reset token.')
    ->param('password', '', new Password(), 'New user password. Must be at least 8 chars.')
    ->param('passwordAgain', '', new Password(), 'Repeat new user password. Must be at least 8 chars.')
    ->inject('response')
    ->inject('dbForProject')
    ->inject('usage')
    ->inject('events')
    ->action(function (string $userId, string $secret, string $password, string $passwordAgain, Response $response, Database $dbForProject, Stats $usage, Event $events) {

        if ($password !== $passwordAgain) {
            throw new Exception(Exception::USER_PASSWORD_MISMATCH);
        }

        $profile = $dbForProject->getDocument('users', $userId);

        if ($profile->isEmpty()) {
            throw new Exception(Exception::USER_NOT_FOUND);
        }

        $tokens = $profile->getAttribute('tokens', []);
        $recovery = Auth::tokenVerify($tokens, Auth::TOKEN_TYPE_RECOVERY, $secret);

        if (!$recovery) {
            throw new Exception(Exception::USER_INVALID_TOKEN);
        }

        Authorization::setRole('user:' . $profile->getId());

        $profile = $dbForProject->updateDocument('users', $profile->getId(), $profile
                ->setAttribute('password', Auth::passwordHash($password))
                ->setAttribute('passwordUpdate', \time())
                ->setAttribute('emailVerification', true));

        $recoveryDocument = $dbForProject->getDocument('tokens', $recovery);

        /**
         * We act like we're updating and validating
         *  the recovery token but actually we don't need it anymore.
         */
        $dbForProject->deleteDocument('tokens', $recovery);
        $dbForProject->deleteCachedDocument('users', $profile->getId());

        $usage->setParam('users.update', 1);

        $events
            ->setParam('userId', $profile->getId())
            ->setParam('tokenId', $recoveryDocument->getId())
        ;

        $response->dynamic($recoveryDocument, Response::MODEL_TOKEN);
    });

App::post('/v1/account/verification')
    ->desc('Create Email Verification')
    ->groups(['api', 'account'])
    ->label('scope', 'account')
    ->label('event', 'users.[userId].verification.[tokenId].create')
    ->label('audits.resource', 'user/{response.userId}')
    ->label('sdk.auth', [APP_AUTH_TYPE_SESSION, APP_AUTH_TYPE_JWT])
    ->label('sdk.namespace', 'account')
    ->label('sdk.method', 'createVerification')
    ->label('sdk.description', '/docs/references/account/create-email-verification.md')
    ->label('sdk.response.code', Response::STATUS_CODE_CREATED)
    ->label('sdk.response.type', Response::CONTENT_TYPE_JSON)
    ->label('sdk.response.model', Response::MODEL_TOKEN)
    ->label('abuse-limit', 10)
    ->label('abuse-key', 'url:{url},userId:{userId}')
    ->param('url', '', fn($clients) => new Host($clients), 'URL to redirect the user back to your app from the verification email. Only URLs from hostnames in your project platform list are allowed. This requirement helps to prevent an [open redirect](https://cheatsheetseries.owasp.org/cheatsheets/Unvalidated_Redirects_and_Forwards_Cheat_Sheet.html) attack against your project API.', false, ['clients']) // TODO add built-in confirm page
    ->inject('request')
    ->inject('response')
    ->inject('project')
    ->inject('user')
    ->inject('dbForProject')
    ->inject('locale')
    ->inject('events')
    ->inject('mails')
    ->inject('usage')
    ->action(function (string $url, Request $request, Response $response, Document $project, Document $user, Database $dbForProject, Locale $locale, Event $events, Mail $mails, Stats $usage) {

        if (empty(App::getEnv('_APP_SMTP_HOST'))) {
            throw new Exception(Exception::GENERAL_SMTP_DISABLED, 'SMTP Disabled');
        }

        $roles = Authorization::getRoles();
        $isPrivilegedUser = Auth::isPrivilegedUser($roles);
        $isAppUser = Auth::isAppUser($roles);

        $verificationSecret = Auth::tokenGenerator();

        $expire = \time() + Auth::TOKEN_EXPIRATION_CONFIRM;

        $verification = new Document([
            '$id' => $dbForProject->getId(),
            'userId' => $user->getId(),
            'userInternalId' => $user->getInternalId(),
            'type' => Auth::TOKEN_TYPE_VERIFICATION,
            'secret' => Auth::hash($verificationSecret), // One way hash encryption to protect DB leak
            'expire' => $expire,
            'userAgent' => $request->getUserAgent('UNKNOWN'),
            'ip' => $request->getIP(),
        ]);

        Authorization::setRole('user:' . $user->getId());

        $verification = $dbForProject->createDocument('tokens', $verification
            ->setAttribute('$read', ['user:' . $user->getId()])
            ->setAttribute('$write', ['user:' . $user->getId()]));

        $dbForProject->deleteCachedDocument('users', $user->getId());

        $url = Template::parseURL($url);
        $url['query'] = Template::mergeQuery(((isset($url['query'])) ? $url['query'] : ''), ['userId' => $user->getId(), 'secret' => $verificationSecret, 'expire' => $expire]);
        $url = Template::unParseURL($url);

        $mails
            ->setType(MAIL_TYPE_VERIFICATION)
            ->setRecipient($user->getAttribute('email'))
            ->setUrl($url)
            ->setLocale($locale->default)
            ->setName($user->getAttribute('name'))
            ->trigger()
        ;

        $events
            ->setParam('userId', $user->getId())
            ->setParam('tokenId', $verification->getId())
            ->setPayload($response->output(
                $verification->setAttribute('secret', $verificationSecret),
                Response::MODEL_TOKEN
            ))
        ;

        // Hide secret for clients
        $verification->setAttribute('secret', ($isPrivilegedUser || $isAppUser) ? $verificationSecret : '');

        $usage->setParam('users.update', 1);

        $response->setStatusCode(Response::STATUS_CODE_CREATED);
        $response->dynamic($verification, Response::MODEL_TOKEN);
    });

App::put('/v1/account/verification')
    ->desc('Create Email Verification (confirmation)')
    ->groups(['api', 'account'])
    ->label('scope', 'public')
    ->label('event', 'users.[userId].verification.[tokenId].update')
    ->label('audits.resource', 'user/{response.userId}')
    ->label('sdk.auth', [APP_AUTH_TYPE_SESSION, APP_AUTH_TYPE_JWT])
    ->label('sdk.namespace', 'account')
    ->label('sdk.method', 'updateVerification')
    ->label('sdk.description', '/docs/references/account/update-email-verification.md')
    ->label('sdk.response.code', Response::STATUS_CODE_OK)
    ->label('sdk.response.type', Response::CONTENT_TYPE_JSON)
    ->label('sdk.response.model', Response::MODEL_TOKEN)
    ->label('abuse-limit', 10)
    ->label('abuse-key', 'url:{url},userId:{param-userId}')
    ->param('userId', '', new UID(), 'User ID.')
    ->param('secret', '', new Text(256), 'Valid verification token.')
    ->inject('response')
    ->inject('user')
    ->inject('dbForProject')
    ->inject('usage')
    ->inject('events')
    ->action(function (string $userId, string $secret, Response $response, Document $user, Database $dbForProject, Stats $usage, Event $events) {

        $profile = Authorization::skip(fn() => $dbForProject->getDocument('users', $userId));

        if ($profile->isEmpty()) {
            throw new Exception(Exception::USER_NOT_FOUND);
        }

        $tokens = $profile->getAttribute('tokens', []);
        $verification = Auth::tokenVerify($tokens, Auth::TOKEN_TYPE_VERIFICATION, $secret);

        if (!$verification) {
            throw new Exception(Exception::USER_INVALID_TOKEN);
        }

        Authorization::setRole('user:' . $profile->getId());

        $profile = $dbForProject->updateDocument('users', $profile->getId(), $profile->setAttribute('emailVerification', true));

        $verificationDocument = $dbForProject->getDocument('tokens', $verification);

        /**
         * We act like we're updating and validating
         *  the verification token but actually we don't need it anymore.
         */
        $dbForProject->deleteDocument('tokens', $verification);
        $dbForProject->deleteCachedDocument('users', $profile->getId());

        $usage->setParam('users.update', 1);

        $events
            ->setParam('userId', $user->getId())
            ->setParam('tokenId', $verificationDocument->getId())
        ;

        $response->dynamic($verificationDocument, Response::MODEL_TOKEN);
    });

App::post('/v1/account/verification/phone')
    ->desc('Create Phone Verification')
    ->groups(['api', 'account'])
    ->label('scope', 'account')
    ->label('event', 'users.[userId].verification.[tokenId].create')
    ->label('audits.resource', 'user/{response.userId}')
    ->label('sdk.auth', [APP_AUTH_TYPE_SESSION, APP_AUTH_TYPE_JWT])
    ->label('sdk.namespace', 'account')
    ->label('sdk.method', 'createPhoneVerification')
    ->label('sdk.description', '/docs/references/account/create-phone-verification.md')
    ->label('sdk.response.code', Response::STATUS_CODE_CREATED)
    ->label('sdk.response.type', Response::CONTENT_TYPE_JSON)
    ->label('sdk.response.model', Response::MODEL_TOKEN)
    ->label('abuse-limit', 10)
    ->label('abuse-key', 'userId:{userId}')
    ->inject('request')
    ->inject('response')
    ->inject('phone')
    ->inject('user')
    ->inject('dbForProject')
    ->inject('events')
    ->inject('usage')
    ->inject('messaging')
    ->action(function (Request $request, Response $response, Phone $phone, Document $user, Database $dbForProject, Event $events, Stats $usage, EventPhone $messaging) {

        if (empty(App::getEnv('_APP_PHONE_PROVIDER'))) {
            throw new Exception(Exception::GENERAL_PHONE_DISABLED, 'Phone provider not configured');
        }

        if (empty($user->getAttribute('phone'))) {
            throw new Exception(Exception::USER_PHONE_NOT_FOUND);
        }

        $roles = Authorization::getRoles();
        $isPrivilegedUser = Auth::isPrivilegedUser($roles);
        $isAppUser = Auth::isAppUser($roles);

        $verificationSecret = Auth::tokenGenerator();

        $secret = $phone->generateSecretDigits();
        $expire = \time() + Auth::TOKEN_EXPIRATION_CONFIRM;

        $verification = new Document([
            '$id' => $dbForProject->getId(),
            'userId' => $user->getId(),
            'userInternalId' => $user->getInternalId(),
            'type' => Auth::TOKEN_TYPE_PHONE,
            'secret' => $secret,
            'expire' => $expire,
            'userAgent' => $request->getUserAgent('UNKNOWN'),
            'ip' => $request->getIP(),
        ]);

        Authorization::setRole('user:' . $user->getId());

        $verification = $dbForProject->createDocument('tokens', $verification
            ->setAttribute('$read', ['user:' . $user->getId()])
            ->setAttribute('$write', ['user:' . $user->getId()]));

        $dbForProject->deleteCachedDocument('users', $user->getId());

        $messaging
            ->setRecipient($user->getAttribute('phone'))
            ->setMessage($secret)
            ->trigger()
        ;

        $events
            ->setParam('userId', $user->getId())
            ->setParam('tokenId', $verification->getId())
            ->setPayload($response->output(
                $verification->setAttribute('secret', $verificationSecret),
                Response::MODEL_TOKEN
            ))
        ;

        // Hide secret for clients
        $verification->setAttribute('secret', ($isPrivilegedUser || $isAppUser) ? $verificationSecret : '');

        $usage->setParam('users.update', 1);

        $response->setStatusCode(Response::STATUS_CODE_CREATED);
        $response->dynamic($verification, Response::MODEL_TOKEN);
    });

App::put('/v1/account/verification/phone')
    ->desc('Create Phone Verification (confirmation)')
    ->groups(['api', 'account'])
    ->label('scope', 'public')
    ->label('event', 'users.[userId].verification.[tokenId].update')
    ->label('audits.resource', 'user/{response.userId}')
    ->label('sdk.auth', [APP_AUTH_TYPE_SESSION, APP_AUTH_TYPE_JWT])
    ->label('sdk.namespace', 'account')
    ->label('sdk.method', 'updatePhoneVerification')
    ->label('sdk.description', '/docs/references/account/update-phone-verification.md')
    ->label('sdk.response.code', Response::STATUS_CODE_OK)
    ->label('sdk.response.type', Response::CONTENT_TYPE_JSON)
    ->label('sdk.response.model', Response::MODEL_TOKEN)
    ->label('abuse-limit', 10)
    ->label('abuse-key', 'userId:{param-userId}')
    ->param('userId', '', new UID(), 'User ID.')
    ->param('secret', '', new Text(256), 'Valid verification token.')
    ->inject('response')
    ->inject('user')
    ->inject('dbForProject')
    ->inject('usage')
    ->inject('events')
    ->action(function (string $userId, string $secret, Response $response, Document $user, Database $dbForProject, Stats $usage, Event $events) {

        $profile = Authorization::skip(fn() => $dbForProject->getDocument('users', $userId));

        if ($profile->isEmpty()) {
            throw new Exception(Exception::USER_NOT_FOUND);
        }

        $verification = Auth::phoneTokenVerify($user->getAttribute('tokens', []), $secret);

        if (!$verification) {
            throw new Exception(Exception::USER_INVALID_TOKEN);
        }

        Authorization::setRole('user:' . $profile->getId());

        $profile = $dbForProject->updateDocument('users', $profile->getId(), $profile->setAttribute('phoneVerification', true));

        $verificationDocument = $dbForProject->getDocument('tokens', $verification);

        /**
         * We act like we're updating and validating the verification token but actually we don't need it anymore.
         */
        $dbForProject->deleteDocument('tokens', $verification);
        $dbForProject->deleteCachedDocument('users', $profile->getId());

        $usage->setParam('users.update', 1);

        $events
            ->setParam('userId', $user->getId())
            ->setParam('tokenId', $verificationDocument->getId())
        ;

        $response->dynamic($verificationDocument, Response::MODEL_TOKEN);
    });<|MERGE_RESOLUTION|>--- conflicted
+++ resolved
@@ -127,7 +127,6 @@
         $response->dynamic($user, Response::MODEL_USER);
     });
 
-<<<<<<< HEAD
 App::get('/v1/account')
     ->desc('Get Account')
     ->groups(['api', 'account'])
@@ -467,8 +466,6 @@
         $response->dynamic($user, Response::MODEL_USER);
     });
 
-=======
->>>>>>> 6dd64362
 App::post('/v1/account/sessions/email')
     ->alias('/v1/account/sessions')
     ->desc('Create Account Session with Email')
@@ -944,13 +941,7 @@
     ->inject('locale')
     ->inject('events')
     ->inject('mails')
-<<<<<<< HEAD
     ->action(function (string $userId, string $email, string $url, Request $request, Response $response, Document $project, Database $dbForProject, Locale $locale, Event $events, Mail $mails) {
-
-        if (empty(App::getEnv('_APP_SMTP_HOST'))) {
-            throw new Exception(Exception::GENERAL_SMTP_DISABLED);
-=======
-    ->action(function (string $userId, string $email, string $url, Request $request, Response $response, Document $project, Database $dbForProject, Locale $locale, Audit $audits, Event $events, Mail $mails) {
 
         if (empty(App::getEnv('_APP_SMTP_HOST'))) {
             throw new Exception(Exception::GENERAL_SMTP_DISABLED, 'SMTP disabled');
@@ -1043,11 +1034,6 @@
         // Hide secret for clients
         $token->setAttribute('secret', ($isPrivilegedUser || $isAppUser) ? $loginSecret : '');
 
-        $audits
-            ->setResource('user/' . $user->getId())
-            ->setUser($user)
-        ;
-
         $response
             ->setStatusCode(Response::STATUS_CODE_CREATED)
             ->dynamic($token, Response::MODEL_TOKEN)
@@ -1059,6 +1045,8 @@
     ->groups(['api', 'account'])
     ->label('scope', 'public')
     ->label('event', 'users.[userId].sessions.[sessionId].create')
+    ->label('audits.resource', 'user/{response.userId}')
+    ->label('audits.userId', '{response.userId}')
     ->label('sdk.auth', [])
     ->label('sdk.namespace', 'account')
     ->label('sdk.method', 'updateMagicURLSession')
@@ -1075,9 +1063,8 @@
     ->inject('dbForProject')
     ->inject('locale')
     ->inject('geodb')
-    ->inject('audits')
-    ->inject('events')
-    ->action(function (string $userId, string $secret, Request $request, Response $response, Database $dbForProject, Locale $locale, Reader $geodb, Audit $audits, Event $events) {
+    ->inject('events')
+    ->action(function (string $userId, string $secret, Request $request, Response $response, Database $dbForProject, Locale $locale, Reader $geodb, Event $events) {
 
         /** @var Utopia\Database\Document $user */
 
@@ -1139,8 +1126,6 @@
             throw new Exception(Exception::GENERAL_SERVER_ERROR, 'Failed saving user to DB');
         }
 
-        $audits->setResource('user/' . $user->getId());
-
         $events
             ->setParam('userId', $user->getId())
             ->setParam('sessionId', $session->getId())
@@ -1173,6 +1158,8 @@
     ->groups(['api', 'account'])
     ->label('scope', 'public')
     ->label('auth.type', 'phone')
+    ->label('audits.resource', 'user/{response.userId}')
+    ->label('audits.userId', '{response.userId}')
     ->label('sdk.auth', [])
     ->label('sdk.namespace', 'account')
     ->label('sdk.method', 'createPhoneSession')
@@ -1188,14 +1175,12 @@
     ->inject('response')
     ->inject('project')
     ->inject('dbForProject')
-    ->inject('audits')
     ->inject('events')
     ->inject('messaging')
     ->inject('phone')
-    ->action(function (string $userId, string $number, Request $request, Response $response, Document $project, Database $dbForProject, Audit $audits, Event $events, EventPhone $messaging, Phone $phone) {
+    ->action(function (string $userId, string $number, Request $request, Response $response, Document $project, Database $dbForProject, Event $events, EventPhone $messaging, Phone $phone) {
         if (empty(App::getEnv('_APP_PHONE_PROVIDER'))) {
             throw new Exception(Exception::GENERAL_PHONE_DISABLED, 'Phone provider not configured');
->>>>>>> 6dd64362
         }
 
         $roles = Authorization::getRoles();
@@ -1391,22 +1376,14 @@
         $response->dynamic($session, Response::MODEL_SESSION);
     });
 
-<<<<<<< HEAD
-App::post('/v1/account/sessions/phone')
-    ->desc('Create Phone Session')
-    ->groups(['api', 'account'])
-    ->label('scope', 'public')
-    ->label('auth.type', 'phone')
-    ->label('audits.resource', 'user/{response.userId}')
-    ->label('audits.userId', '{response.userId}')
-    ->label('sdk.auth', [])
-=======
 App::post('/v1/account/sessions/anonymous')
     ->desc('Create Anonymous Session')
     ->groups(['api', 'account', 'auth'])
     ->label('event', 'users.[userId].sessions.[sessionId].create')
     ->label('scope', 'public')
     ->label('auth.type', 'anonymous')
+    ->label('audits.resource', 'user/{response.userId}')
+    ->label('audits.userId', '{response.userId}')
     ->label('sdk.auth', [])
     ->label('sdk.namespace', 'account')
     ->label('sdk.method', 'createAnonymousSession')
@@ -1423,19 +1400,18 @@
     ->inject('project')
     ->inject('dbForProject')
     ->inject('geodb')
-    ->inject('audits')
-    ->inject('usage')
-    ->inject('events')
-    ->action(function (Request $request, Response $response, Locale $locale, Document $user, Document $project, Database $dbForProject, Reader $geodb, Audit $audits, Stats $usage, Event $events) {
+    ->inject('usage')
+    ->inject('events')
+    ->action(function (Request $request, Response $response, Locale $locale, Document $user, Document $project, Database $dbForProject, Reader $geodb, Stats $usage, Event $events) {
 
         $protocol = $request->getProtocol();
 
         if ('console' === $project->getId()) {
-            throw new Exception(Exception::USER_ANONYMOUS_CONSOLE_PROHIBITED, 'Failed to create anonymous user');
+            throw new Exception(Exception::USER_ANONYMOUS_CONSOLE_PROHIBITED, 'Failed to create anonymous user.');
         }
 
         if (!$user->isEmpty()) {
-            throw new Exception(Exception::USER_SESSION_ALREADY_EXISTS, 'Cannot create an anonymous user when logged in');
+            throw new Exception(Exception::USER_SESSION_ALREADY_EXISTS, 'Cannot create an anonymous user when logged in.');
         }
 
         $limit = $project->getAttribute('auths', [])['limit'] ?? 0;
@@ -1444,7 +1420,7 @@
             $total = $dbForProject->count('users', max: APP_LIMIT_USERS);
 
             if ($total >= $limit) {
-                throw new Exception(Exception::USER_COUNT_EXCEEDED);
+                throw new Exception(Exception::USER_COUNT_EXCEEDED, 'Project registration is restricted. Contact your administrator for more information.');
             }
         }
 
@@ -1499,8 +1475,6 @@
 
         $dbForProject->deleteCachedDocument('users', $user->getId());
 
-        $audits->setResource('user/' . $user->getId());
-
         $usage
             ->setParam('users.sessions.create', 1)
             ->setParam('provider', 'anonymous')
@@ -1561,7 +1535,7 @@
         }
 
         if ($current->isEmpty()) {
-            throw new Exception(Exception::USER_SESSION_NOT_FOUND);
+            throw new Exception(Exception::USER_SESSION_NOT_FOUND, 'No valid session found');
         }
 
         $jwt = new JWT(App::getEnv('_APP_OPENSSL_KEY_V1'), 'HS256', 900, 10); // Instantiate with key, algo, maxAge and leeway.
@@ -1719,681 +1693,6 @@
 
 App::get('/v1/account/sessions/:sessionId')
     ->desc('Get Session By ID')
-    ->groups(['api', 'account'])
-    ->label('scope', 'account')
-    ->label('sdk.auth', [APP_AUTH_TYPE_SESSION, APP_AUTH_TYPE_JWT])
->>>>>>> 6dd64362
-    ->label('sdk.namespace', 'account')
-    ->label('sdk.method', 'getSession')
-    ->label('sdk.description', '/docs/references/account/get-session.md')
-    ->label('sdk.response.code', Response::STATUS_CODE_OK)
-    ->label('sdk.response.type', Response::CONTENT_TYPE_JSON)
-    ->label('sdk.response.model', Response::MODEL_SESSION)
-    ->param('sessionId', null, new UID(), 'Session ID. Use the string \'current\' to get the current device session.')
-    ->inject('response')
-    ->inject('user')
-    ->inject('locale')
-    ->inject('dbForProject')
-<<<<<<< HEAD
-    ->inject('events')
-    ->inject('messaging')
-    ->inject('phone')
-    ->action(function (string $userId, string $number, Request $request, Response $response, Document $project, Database $dbForProject, Event $events, EventPhone $messaging, Phone $phone) {
-        if (empty(App::getEnv('_APP_PHONE_PROVIDER'))) {
-            throw new Exception(Exception::GENERAL_PHONE_DISABLED);
-        }
-=======
-    ->inject('usage')
-    ->action(function (?string $sessionId, Response $response, Document $user, Locale $locale, Database $dbForProject, Stats $usage) {
->>>>>>> 6dd64362
-
-        $sessions = $user->getAttribute('sessions', []);
-        $sessionId = ($sessionId === 'current')
-            ? Auth::sessionVerify($user->getAttribute('sessions'), Auth::$secret)
-            : $sessionId;
-
-        foreach ($sessions as $session) {/** @var Document $session */
-            if ($sessionId == $session->getId()) {
-                $countryName = $locale->getText('countries.' . strtolower($session->getAttribute('countryCode')), $locale->getText('locale.country.unknown'));
-
-                $session
-                    ->setAttribute('current', ($session->getAttribute('secret') == Auth::hash(Auth::$secret)))
-                    ->setAttribute('countryName', $countryName)
-                ;
-
-                $usage->setParam('users.read', 1);
-
-                return $response->dynamic($session, Response::MODEL_SESSION);
-            }
-        }
-
-        throw new Exception(Exception::USER_SESSION_NOT_FOUND);
-    });
-
-App::patch('/v1/account/name')
-    ->desc('Update Account Name')
-    ->groups(['api', 'account'])
-    ->label('event', 'users.[userId].update.name')
-    ->label('scope', 'account')
-    ->label('sdk.auth', [APP_AUTH_TYPE_SESSION, APP_AUTH_TYPE_JWT])
-    ->label('sdk.namespace', 'account')
-    ->label('sdk.method', 'updateName')
-    ->label('sdk.description', '/docs/references/account/update-name.md')
-    ->label('sdk.response.code', Response::STATUS_CODE_OK)
-    ->label('sdk.response.type', Response::CONTENT_TYPE_JSON)
-    ->label('sdk.response.model', Response::MODEL_USER)
-    ->param('name', '', new Text(128), 'User name. Max length: 128 chars.')
-    ->inject('response')
-    ->inject('user')
-    ->inject('dbForProject')
-    ->inject('audits')
-    ->inject('usage')
-    ->inject('events')
-    ->action(function (string $name, Response $response, Document $user, Database $dbForProject, Audit $audits, Stats $usage, Event $events) {
-
-        $user = $dbForProject->updateDocument('users', $user->getId(), $user
-            ->setAttribute('name', $name)
-            ->setAttribute('search', implode(' ', [$user->getId(), $name, $user->getAttribute('email', ''), $user->getAttribute('phone', '')])));
-
-        $audits
-            ->setResource('user/' . $user->getId())
-            ->setUser($user)
-        ;
-
-        $usage->setParam('users.update', 1);
-        $events->setParam('userId', $user->getId());
-
-        $response->dynamic($user, Response::MODEL_USER);
-    });
-
-App::patch('/v1/account/password')
-    ->desc('Update Account Password')
-    ->groups(['api', 'account'])
-    ->label('event', 'users.[userId].update.password')
-    ->label('scope', 'account')
-    ->label('sdk.auth', [APP_AUTH_TYPE_SESSION, APP_AUTH_TYPE_JWT])
-    ->label('sdk.namespace', 'account')
-    ->label('sdk.method', 'updatePassword')
-    ->label('sdk.description', '/docs/references/account/update-password.md')
-    ->label('sdk.response.code', Response::STATUS_CODE_OK)
-    ->label('sdk.response.type', Response::CONTENT_TYPE_JSON)
-    ->label('sdk.response.model', Response::MODEL_USER)
-    ->param('password', '', new Password(), 'New user password. Must be at least 8 chars.')
-    ->param('oldPassword', '', new Password(), 'Current user password. Must be at least 8 chars.', true)
-    ->inject('response')
-    ->inject('user')
-    ->inject('dbForProject')
-    ->inject('audits')
-    ->inject('usage')
-    ->inject('events')
-    ->action(function (string $password, string $oldPassword, Response $response, Document $user, Database $dbForProject, Audit $audits, Stats $usage, Event $events) {
-
-        // Check old password only if its an existing user.
-        if ($user->getAttribute('passwordUpdate') !== 0 && !Auth::passwordVerify($oldPassword, $user->getAttribute('password'))) { // Double check user password
-            throw new Exception(Exception::USER_INVALID_CREDENTIALS);
-        }
-
-        $user = $dbForProject->updateDocument(
-            'users',
-            $user->getId(),
-            $user
-                ->setAttribute('password', Auth::passwordHash($password))
-                ->setAttribute('passwordUpdate', \time())
-        );
-
-<<<<<<< HEAD
-        // Hide secret for clients
-        $token->setAttribute('secret', ($isPrivilegedUser || $isAppUser) ? $secret : '');
-
-        $response
-            ->setStatusCode(Response::STATUS_CODE_CREATED)
-            ->dynamic($token, Response::MODEL_TOKEN)
-        ;
-=======
-        $audits
-            ->setResource('user/' . $user->getId())
-            ->setUser($user)
-        ;
-
-        $usage->setParam('users.update', 1);
-        $events->setParam('userId', $user->getId());
-
-        $response->dynamic($user, Response::MODEL_USER);
->>>>>>> 6dd64362
-    });
-
-App::patch('/v1/account/email')
-    ->desc('Update Account Email')
-    ->groups(['api', 'account'])
-<<<<<<< HEAD
-    ->label('scope', 'public')
-    ->label('event', 'users.[userId].sessions.[sessionId].create')
-    ->label('audits.resource', 'user/{response.userId}')
-    ->label('audits.userId', '{response.userId}')
-    ->label('sdk.auth', [])
-=======
-    ->label('event', 'users.[userId].update.email')
-    ->label('scope', 'account')
-    ->label('sdk.auth', [APP_AUTH_TYPE_SESSION, APP_AUTH_TYPE_JWT])
->>>>>>> 6dd64362
-    ->label('sdk.namespace', 'account')
-    ->label('sdk.method', 'updateEmail')
-    ->label('sdk.description', '/docs/references/account/update-email.md')
-    ->label('sdk.response.code', Response::STATUS_CODE_OK)
-    ->label('sdk.response.type', Response::CONTENT_TYPE_JSON)
-    ->label('sdk.response.model', Response::MODEL_USER)
-    ->param('email', '', new Email(), 'User email.')
-    ->param('password', '', new Password(), 'User password. Must be at least 8 chars.')
-    ->inject('response')
-    ->inject('user')
-    ->inject('dbForProject')
-<<<<<<< HEAD
-    ->inject('locale')
-    ->inject('geodb')
-    ->inject('events')
-    ->action(function (string $userId, string $secret, Request $request, Response $response, Database $dbForProject, Locale $locale, Reader $geodb, Event $events) {
-=======
-    ->inject('audits')
-    ->inject('usage')
-    ->inject('events')
-    ->action(function (string $email, string $password, Response $response, Document $user, Database $dbForProject, Audit $audits, Stats $usage, Event $events) {
->>>>>>> 6dd64362
-
-        $isAnonymousUser = Auth::isAnonymousUser($user); // Check if request is from an anonymous account for converting
-
-        if (
-            !$isAnonymousUser &&
-            !Auth::passwordVerify($password, $user->getAttribute('password'))
-        ) { // Double check user password
-            throw new Exception(Exception::USER_INVALID_CREDENTIALS);
-        }
-
-        $email = \strtolower($email);
-
-        $user
-            ->setAttribute('password', $isAnonymousUser ? Auth::passwordHash($password) : $user->getAttribute('password', ''))
-            ->setAttribute('email', $email)
-            ->setAttribute('emailVerification', false) // After this user needs to confirm mail again
-            ->setAttribute('search', implode(' ', [$user->getId(), $user->getAttribute('name', ''), $email, $user->getAttribute('phone', '')]));
-
-        try {
-            $user = $dbForProject->updateDocument('users', $user->getId(), $user);
-        } catch (Duplicate $th) {
-            throw new Exception(Exception::USER_EMAIL_ALREADY_EXISTS);
-        }
-
-        $audits
-            ->setResource('user/' . $user->getId())
-            ->setUser($user)
-        ;
-
-        $usage->setParam('users.update', 1);
-        $events->setParam('userId', $user->getId());
-
-        $response->dynamic($user, Response::MODEL_USER);
-    });
-
-App::patch('/v1/account/phone')
-    ->desc('Update Account Phone')
-    ->groups(['api', 'account'])
-    ->label('event', 'users.[userId].update.phone')
-    ->label('scope', 'account')
-    ->label('sdk.auth', [APP_AUTH_TYPE_SESSION, APP_AUTH_TYPE_JWT])
-    ->label('sdk.namespace', 'account')
-    ->label('sdk.method', 'updatePhone')
-    ->label('sdk.description', '/docs/references/account/update-phone.md')
-    ->label('sdk.response.code', Response::STATUS_CODE_OK)
-    ->label('sdk.response.type', Response::CONTENT_TYPE_JSON)
-    ->label('sdk.response.model', Response::MODEL_USER)
-    ->param('number', '', new ValidatorPhone(), 'Phone number. Format this number with a leading \'+\' and a country code, e.g., +16175551212.')
-    ->param('password', '', new Password(), 'User password. Must be at least 8 chars.')
-    ->inject('response')
-    ->inject('user')
-    ->inject('dbForProject')
-    ->inject('audits')
-    ->inject('usage')
-    ->inject('events')
-    ->action(function (string $phone, string $password, Response $response, Document $user, Database $dbForProject, Audit $audits, Stats $usage, Event $events) {
-
-        $isAnonymousUser = Auth::isAnonymousUser($user); // Check if request is from an anonymous account for converting
-
-        if (
-            !$isAnonymousUser &&
-            !Auth::passwordVerify($password, $user->getAttribute('password'))
-        ) { // Double check user password
-            throw new Exception(Exception::USER_INVALID_CREDENTIALS);
-        }
-
-        $user
-            ->setAttribute('phone', $phone)
-            ->setAttribute('phoneVerification', false) // After this user needs to confirm phone number again
-            ->setAttribute('search', implode(' ', [$user->getId(), $user->getAttribute('name', ''), $user->getAttribute('email', ''), $phone]));
-
-        try {
-            $user = $dbForProject->updateDocument('users', $user->getId(), $user);
-        } catch (Duplicate $th) {
-            throw new Exception(Exception::USER_PHONE_ALREADY_EXISTS);
-        }
-
-<<<<<<< HEAD
-        $events
-            ->setParam('userId', $user->getId())
-            ->setParam('sessionId', $session->getId())
-=======
-        $audits
-            ->setResource('user/' . $user->getId())
-            ->setUser($user)
->>>>>>> 6dd64362
-        ;
-
-        $usage->setParam('users.update', 1);
-        $events->setParam('userId', $user->getId());
-
-        $response->dynamic($user, Response::MODEL_USER);
-    });
-
-App::patch('/v1/account/prefs')
-    ->desc('Update Account Preferences')
-    ->groups(['api', 'account'])
-    ->label('event', 'users.[userId].update.prefs')
-    ->label('scope', 'account')
-    ->label('sdk.auth', [APP_AUTH_TYPE_SESSION, APP_AUTH_TYPE_JWT])
-    ->label('sdk.namespace', 'account')
-    ->label('sdk.method', 'updatePrefs')
-    ->label('sdk.description', '/docs/references/account/update-prefs.md')
-    ->label('sdk.response.code', Response::STATUS_CODE_OK)
-    ->label('sdk.response.type', Response::CONTENT_TYPE_JSON)
-    ->label('sdk.response.model', Response::MODEL_USER)
-    ->param('prefs', [], new Assoc(), 'Prefs key-value JSON object.')
-    ->inject('response')
-    ->inject('user')
-    ->inject('dbForProject')
-    ->inject('audits')
-    ->inject('usage')
-    ->inject('events')
-    ->action(function (array $prefs, Response $response, Document $user, Database $dbForProject, Audit $audits, Stats $usage, Event $events) {
-
-        $user = $dbForProject->updateDocument('users', $user->getId(), $user->setAttribute('prefs', $prefs));
-
-        $audits->setResource('user/' . $user->getId());
-        $usage->setParam('users.update', 1);
-        $events->setParam('userId', $user->getId());
-
-        $response->dynamic($user, Response::MODEL_USER);
-    });
-
-<<<<<<< HEAD
-App::post('/v1/account/sessions/anonymous')
-    ->desc('Create Anonymous Session')
-    ->groups(['api', 'account', 'auth'])
-    ->label('event', 'users.[userId].sessions.[sessionId].create')
-    ->label('scope', 'public')
-    ->label('auth.type', 'anonymous')
-    ->label('audits.resource', 'user/{response.userId}')
-    ->label('audits.userId', '{response.userId}')
-    ->label('sdk.auth', [])
-    ->label('sdk.namespace', 'account')
-    ->label('sdk.method', 'createAnonymousSession')
-    ->label('sdk.description', '/docs/references/account/create-session-anonymous.md')
-    ->label('sdk.response.code', Response::STATUS_CODE_CREATED)
-    ->label('sdk.response.type', Response::CONTENT_TYPE_JSON)
-    ->label('sdk.response.model', Response::MODEL_SESSION)
-    ->label('abuse-limit', 50)
-    ->label('abuse-key', 'ip:{ip}')
-    ->inject('request')
-    ->inject('response')
-    ->inject('locale')
-    ->inject('user')
-    ->inject('project')
-    ->inject('dbForProject')
-    ->inject('geodb')
-    ->inject('usage')
-    ->inject('events')
-    ->action(function (Request $request, Response $response, Locale $locale, Document $user, Document $project, Database $dbForProject, Reader $geodb, Stats $usage, Event $events) {
-
-        $protocol = $request->getProtocol();
-
-        if ('console' === $project->getId()) {
-            throw new Exception(Exception::USER_ANONYMOUS_CONSOLE_PROHIBITED, 'Failed to create anonymous user.');
-        }
-
-        if (!$user->isEmpty()) {
-            throw new Exception(Exception::USER_SESSION_ALREADY_EXISTS, 'Cannot create an anonymous user when logged in.');
-        }
-
-        $limit = $project->getAttribute('auths', [])['limit'] ?? 0;
-
-        if ($limit !== 0) {
-            $total = $dbForProject->count('users', max: APP_LIMIT_USERS);
-
-            if ($total >= $limit) {
-                throw new Exception(Exception::USER_COUNT_EXCEEDED, 'Project registration is restricted. Contact your administrator for more information.');
-=======
-App::patch('/v1/account/status')
-    ->desc('Update Account Status')
-    ->groups(['api', 'account'])
-    ->label('event', 'users.[userId].update.status')
-    ->label('scope', 'account')
-    ->label('sdk.auth', [APP_AUTH_TYPE_SESSION, APP_AUTH_TYPE_JWT])
-    ->label('sdk.namespace', 'account')
-    ->label('sdk.method', 'updateStatus')
-    ->label('sdk.description', '/docs/references/account/update-status.md')
-    ->label('sdk.response.code', Response::STATUS_CODE_OK)
-    ->label('sdk.response.type', Response::CONTENT_TYPE_JSON)
-    ->label('sdk.response.model', Response::MODEL_USER)
-    ->inject('request')
-    ->inject('response')
-    ->inject('user')
-    ->inject('dbForProject')
-    ->inject('audits')
-    ->inject('events')
-    ->inject('usage')
-    ->action(function (Request $request, Response $response, Document $user, Database $dbForProject, Audit $audits, Event $events, Stats $usage) {
-
-        $user = $dbForProject->updateDocument('users', $user->getId(), $user->setAttribute('status', false));
-
-        $audits
-            ->setResource('user/' . $user->getId())
-            ->setPayload($response->output($user, Response::MODEL_USER));
-
-        $events
-            ->setParam('userId', $user->getId())
-            ->setPayload($response->output($user, Response::MODEL_USER));
-
-        if (!Config::getParam('domainVerification')) {
-            $response->addHeader('X-Fallback-Cookies', \json_encode([]));
-        }
-
-        $usage->setParam('users.delete', 1);
-
-        $response->dynamic($user, Response::MODEL_USER);
-    });
-
-App::delete('/v1/account/sessions/:sessionId')
-    ->desc('Delete Account Session')
-    ->groups(['api', 'account'])
-    ->label('scope', 'account')
-    ->label('event', 'users.[userId].sessions.[sessionId].delete')
-    ->label('sdk.auth', [APP_AUTH_TYPE_SESSION, APP_AUTH_TYPE_JWT])
-    ->label('sdk.namespace', 'account')
-    ->label('sdk.method', 'deleteSession')
-    ->label('sdk.description', '/docs/references/account/delete-session.md')
-    ->label('sdk.response.code', Response::STATUS_CODE_NOCONTENT)
-    ->label('sdk.response.model', Response::MODEL_NONE)
-    ->label('abuse-limit', 100)
-    ->param('sessionId', null, new UID(), 'Session ID. Use the string \'current\' to delete the current device session.')
-    ->inject('request')
-    ->inject('response')
-    ->inject('user')
-    ->inject('dbForProject')
-    ->inject('locale')
-    ->inject('audits')
-    ->inject('events')
-    ->inject('usage')
-    ->action(function (?string $sessionId, Request $request, Response $response, Document $user, Database $dbForProject, Locale $locale, Audit $audits, Event $events, Stats $usage) {
-
-        $protocol = $request->getProtocol();
-        $sessionId = ($sessionId === 'current')
-            ? Auth::sessionVerify($user->getAttribute('sessions'), Auth::$secret)
-            : $sessionId;
-
-        $sessions = $user->getAttribute('sessions', []);
-
-        foreach ($sessions as $key => $session) {/** @var Document $session */
-            if ($sessionId == $session->getId()) {
-                unset($sessions[$key]);
-
-                $dbForProject->deleteDocument('sessions', $session->getId());
-
-                $audits->setResource('user/' . $user->getId());
-
-                $session->setAttribute('current', false);
-
-                if ($session->getAttribute('secret') == Auth::hash(Auth::$secret)) { // If current session delete the cookies too
-                    $session
-                        ->setAttribute('current', true)
-                        ->setAttribute('countryName', $locale->getText('countries.' . strtolower($session->getAttribute('countryCode')), $locale->getText('locale.country.unknown')))
-                    ;
-
-                    if (!Config::getParam('domainVerification')) {
-                        $response
-                            ->addHeader('X-Fallback-Cookies', \json_encode([]))
-                        ;
-                    }
-
-                    $response
-                        ->addCookie(Auth::$cookieName . '_legacy', '', \time() - 3600, '/', Config::getParam('cookieDomain'), ('https' == $protocol), true, null)
-                        ->addCookie(Auth::$cookieName, '', \time() - 3600, '/', Config::getParam('cookieDomain'), ('https' == $protocol), true, Config::getParam('cookieSamesite'))
-                    ;
-                }
-
-                $dbForProject->deleteCachedDocument('users', $user->getId());
-
-                $events
-                    ->setParam('userId', $user->getId())
-                    ->setParam('sessionId', $session->getId())
-                    ->setPayload($response->output($session, Response::MODEL_SESSION))
-                ;
-
-                $usage
-                    ->setParam('users.sessions.delete', 1)
-                    ->setParam('users.update', 1)
-                ;
-                return $response->noContent();
->>>>>>> 6dd64362
-            }
-        }
-
-        $userId = $dbForProject->getId();
-        $user = Authorization::skip(fn() => $dbForProject->createDocument('users', new Document([
-            '$id' => $userId,
-            '$read' => ['role:all'],
-            '$write' => ['user:' . $userId],
-            'email' => null,
-            'emailVerification' => false,
-            'status' => true,
-            'password' => null,
-            'passwordUpdate' => 0,
-            'registration' => \time(),
-            'reset' => false,
-            'name' => null,
-            'prefs' => new \stdClass(),
-            'sessions' => null,
-            'tokens' => null,
-            'memberships' => null,
-            'search' => $userId
-        ])));
-
-        // Create session token
-
-        $detector = new Detector($request->getUserAgent('UNKNOWN'));
-        $record = $geodb->get($request->getIP());
-        $secret = Auth::tokenGenerator();
-        $expiry = \time() + Auth::TOKEN_EXPIRATION_LOGIN_LONG;
-        $session = new Document(array_merge(
-            [
-                '$id' => $dbForProject->getId(),
-                'userId' => $user->getId(),
-                'userInternalId' => $user->getInternalId(),
-                'provider' => Auth::SESSION_PROVIDER_ANONYMOUS,
-                'secret' => Auth::hash($secret), // One way hash encryption to protect DB leak
-                'expire' => $expiry,
-                'userAgent' => $request->getUserAgent('UNKNOWN'),
-                'ip' => $request->getIP(),
-                'countryCode' => ($record) ? \strtolower($record['country']['iso_code']) : '--',
-            ],
-            $detector->getOS(),
-            $detector->getClient(),
-            $detector->getDevice()
-        ));
-
-        Authorization::setRole('user:' . $user->getId());
-
-        $session = $dbForProject->createDocument('sessions', $session
-                ->setAttribute('$read', ['user:' . $user->getId()])
-                ->setAttribute('$write', ['user:' . $user->getId()]));
-
-        $dbForProject->deleteCachedDocument('users', $user->getId());
-
-        $usage
-            ->setParam('users.sessions.create', 1)
-            ->setParam('provider', 'anonymous')
-        ;
-
-        $events
-            ->setParam('userId', $user->getId())
-            ->setParam('sessionId', $session->getId())
-        ;
-
-        if (!Config::getParam('domainVerification')) {
-            $response->addHeader('X-Fallback-Cookies', \json_encode([Auth::$cookieName => Auth::encodeSession($user->getId(), $secret)]));
-        }
-
-        $response
-            ->addCookie(Auth::$cookieName . '_legacy', Auth::encodeSession($user->getId(), $secret), $expiry, '/', Config::getParam('cookieDomain'), ('https' == $protocol), true, null)
-            ->addCookie(Auth::$cookieName, Auth::encodeSession($user->getId(), $secret), $expiry, '/', Config::getParam('cookieDomain'), ('https' == $protocol), true, Config::getParam('cookieSamesite'))
-            ->setStatusCode(Response::STATUS_CODE_CREATED)
-        ;
-
-        $countryName = $locale->getText('countries.' . strtolower($session->getAttribute('countryCode')), $locale->getText('locale.country.unknown'));
-
-        $session
-            ->setAttribute('current', true)
-            ->setAttribute('countryName', $countryName)
-        ;
-
-        $response->dynamic($session, Response::MODEL_SESSION);
-    });
-
-App::post('/v1/account/jwt')
-    ->desc('Create Account JWT')
-    ->groups(['api', 'account', 'auth'])
-    ->label('scope', 'account')
-    ->label('auth.type', 'jwt')
-    ->label('sdk.auth', [APP_AUTH_TYPE_SESSION])
-    ->label('sdk.namespace', 'account')
-    ->label('sdk.method', 'createJWT')
-    ->label('sdk.description', '/docs/references/account/create-jwt.md')
-    ->label('sdk.response.code', Response::STATUS_CODE_CREATED)
-    ->label('sdk.response.type', Response::CONTENT_TYPE_JSON)
-    ->label('sdk.response.model', Response::MODEL_JWT)
-    ->label('abuse-limit', 100)
-    ->label('abuse-key', 'url:{url},userId:{userId}')
-    ->inject('response')
-    ->inject('user')
-    ->inject('dbForProject')
-    ->action(function (Response $response, Document $user, Database $dbForProject) {
-
-
-        $sessions = $user->getAttribute('sessions', []);
-        $current = new Document();
-
-        foreach ($sessions as $session) { /** @var Utopia\Database\Document $session */
-            if ($session->getAttribute('secret') == Auth::hash(Auth::$secret)) { // If current session delete the cookies too
-                $current = $session;
-            }
-        }
-
-        if ($current->isEmpty()) {
-            throw new Exception(Exception::USER_SESSION_NOT_FOUND, 'No valid session found');
-        }
-
-        $jwt = new JWT(App::getEnv('_APP_OPENSSL_KEY_V1'), 'HS256', 900, 10); // Instantiate with key, algo, maxAge and leeway.
-
-        $response->setStatusCode(Response::STATUS_CODE_CREATED);
-        $response->dynamic(new Document(['jwt' => $jwt->encode([
-            // 'uid'    => 1,
-            // 'aud'    => 'http://site.com',
-            // 'scopes' => ['user'],
-            // 'iss'    => 'http://api.mysite.com',
-            'userId' => $user->getId(),
-            'sessionId' => $current->getId(),
-        ])]), Response::MODEL_JWT);
-    });
-
-App::get('/v1/account')
-    ->desc('Get Account')
-    ->groups(['api', 'account'])
-    ->label('scope', 'account')
-    ->label('sdk.auth', [APP_AUTH_TYPE_SESSION, APP_AUTH_TYPE_JWT])
-    ->label('sdk.namespace', 'account')
-    ->label('sdk.method', 'get')
-    ->label('sdk.description', '/docs/references/account/get.md')
-    ->label('sdk.response.code', Response::STATUS_CODE_OK)
-    ->label('sdk.response.type', Response::CONTENT_TYPE_JSON)
-    ->label('sdk.response.model', Response::MODEL_USER)
-    ->inject('response')
-    ->inject('user')
-    ->inject('usage')
-    ->action(function (Response $response, Document $user, Stats $usage) {
-
-        $usage->setParam('users.read', 1);
-
-        $response->dynamic($user, Response::MODEL_USER);
-    });
-
-App::get('/v1/account/prefs')
-    ->desc('Get Account Preferences')
-    ->groups(['api', 'account'])
-    ->label('scope', 'account')
-    ->label('sdk.auth', [APP_AUTH_TYPE_SESSION, APP_AUTH_TYPE_JWT])
-    ->label('sdk.namespace', 'account')
-    ->label('sdk.method', 'getPrefs')
-    ->label('sdk.description', '/docs/references/account/get-prefs.md')
-    ->label('sdk.response.code', Response::STATUS_CODE_OK)
-    ->label('sdk.response.type', Response::CONTENT_TYPE_JSON)
-    ->label('sdk.response.model', Response::MODEL_PREFERENCES)
-    ->inject('response')
-    ->inject('user')
-    ->inject('usage')
-    ->action(function (Response $response, Document $user, Stats $usage) {
-
-        $prefs = $user->getAttribute('prefs', new \stdClass());
-
-        $usage->setParam('users.read', 1);
-
-        $response->dynamic(new Document($prefs), Response::MODEL_PREFERENCES);
-    });
-
-App::get('/v1/account/sessions')
-    ->desc('Get Account Sessions')
-    ->groups(['api', 'account'])
-    ->label('scope', 'account')
-    ->label('sdk.auth', [APP_AUTH_TYPE_SESSION, APP_AUTH_TYPE_JWT])
-    ->label('sdk.namespace', 'account')
-    ->label('sdk.method', 'getSessions')
-    ->label('sdk.description', '/docs/references/account/get-sessions.md')
-    ->label('sdk.response.code', Response::STATUS_CODE_OK)
-    ->label('sdk.response.type', Response::CONTENT_TYPE_JSON)
-    ->label('sdk.response.model', Response::MODEL_SESSION_LIST)
-    ->inject('response')
-    ->inject('user')
-    ->inject('locale')
-    ->inject('usage')
-    ->action(function (Response $response, Document $user, Locale $locale, Stats $usage) {
-
-        $sessions = $user->getAttribute('sessions', []);
-        $current = Auth::sessionVerify($sessions, Auth::$secret);
-
-        foreach ($sessions as $key => $session) {/** @var Document $session */
-            $countryName = $locale->getText('countries.' . strtolower($session->getAttribute('countryCode')), $locale->getText('locale.country.unknown'));
-
-            $session->setAttribute('countryName', $countryName);
-            $session->setAttribute('current', ($current == $session->getId()) ? true : false);
-
-            $sessions[$key] = $session;
-        }
-
-        $usage->setParam('users.read', 1);
-
-        $response->dynamic(new Document([
-            'sessions' => $sessions,
-            'total' => count($sessions),
-        ]), Response::MODEL_SESSION_LIST);
-    });
-
-App::get('/v1/account/sessions/:sessionId')
-    ->desc('Get Session')
     ->groups(['api', 'account'])
     ->label('scope', 'account')
     ->label('sdk.auth', [APP_AUTH_TYPE_SESSION, APP_AUTH_TYPE_JWT])
