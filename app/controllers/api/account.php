<?php

global $utopia, $register, $request, $response, $user, $audit,
    $webhook, $mail, $project, $projectDB, $clients;

use Utopia\Exception;
use Utopia\Response;
use Utopia\Config\Config;
use Utopia\Validator\Assoc;
use Utopia\Validator\Text;
use Utopia\Validator\Email;
use Utopia\Validator\WhiteList;
use Utopia\Validator\Host;
use Utopia\Validator\URL;
use Utopia\Audit\Audit;
use Utopia\Audit\Adapters\MySQL as AuditAdapter;
use Utopia\Locale\Locale;
use Appwrite\Auth\Auth;
use Appwrite\Auth\Validator\Password;
use Appwrite\Database\Database;
use Appwrite\Database\Document;
use Appwrite\Database\Exception\Duplicate;
use Appwrite\Database\Validator\UID;
use Appwrite\Database\Validator\Authorization;
use Appwrite\Template\Template;
use Appwrite\OpenSSL\OpenSSL;
use Appwrite\URL\URL as URLParser;
use DeviceDetector\DeviceDetector;
use GeoIp2\Database\Reader;
use Utopia\Validator\ArrayList;

include_once __DIR__ . '/../shared/api.php';

$oauthDefaultSuccess = $request->getServer('_APP_HOME').'/auth/oauth2/success';
$oauthDefaultFailure = $request->getServer('_APP_HOME').'/auth/oauth2/failure';

$oauth2Keys = [];

$utopia->init(function() use (&$oauth2Keys) {
    foreach (Config::getParam('providers') as $key => $provider) {
        if (!$provider['enabled']) {
            continue;
        }

        $oauth2Keys[] = 'oauth2'.\ucfirst($key);
        $oauth2Keys[] = 'oauth2'.\ucfirst($key).'AccessToken';
    }
});

$utopia->post('/v1/account')
    ->desc('Create Account')
    ->label('webhook', 'account.create')
    ->label('scope', 'public')
    ->label('sdk.platform', [APP_PLATFORM_CLIENT])
    ->label('sdk.namespace', 'account')
    ->label('sdk.method', 'create')
    ->label('sdk.description', '/docs/references/account/create.md')
    ->label('abuse-limit', 10)
    ->param('email', '', function () { return new Email(); }, 'User email.')
    ->param('password', '', function () { return new Password(); }, 'User password. Must be between 6 to 32 chars.')
    ->param('name', '', function () { return new Text(100); }, 'User name.', true)
    ->action(
        function ($email, $password, $name) use ($request, $response, $audit, $projectDB, $project, $webhook, $oauth2Keys) {
            if ('console' === $project->getId()) {
                $whitlistEmails = $project->getAttribute('authWhitelistEmails');
                $whitlistIPs = $project->getAttribute('authWhitelistIPs');
                $whitlistDomains = $project->getAttribute('authWhitelistDomains');

                if (!empty($whitlistEmails) && !\in_array($email, $whitlistEmails)) {
                    throw new Exception('Console registration is restricted to specific emails. Contact your administrator for more information.', 401);
                }

                if (!empty($whitlistIPs) && !\in_array($request->getIP(), $whitlistIPs)) {
                    throw new Exception('Console registration is restricted to specific IPs. Contact your administrator for more information.', 401);
                }

                if (!empty($whitlistDomains) && !\in_array(\substr(\strrchr($email, '@'), 1), $whitlistDomains)) {
                    throw new Exception('Console registration is restricted to specific domains. Contact your administrator for more information.', 401);
                }
            }

            $profile = $projectDB->getCollection([ // Get user by email address
                'limit' => 1,
                'first' => true,
                'filters' => [
                    '$collection='.Database::SYSTEM_COLLECTION_USERS,
                    'email='.$email,
                ],
            ]);

            if (!empty($profile)) {
                throw new Exception('Account already exists', 409);
            }

            Authorization::disable();

            try {
                $user = $projectDB->createDocument([
                    '$collection' => Database::SYSTEM_COLLECTION_USERS,
                    '$permissions' => [
                        'read' => ['*'],
                        'write' => ['user:{self}'],
                    ],
                    'email' => $email,
                    'emailVerification' => false,
                    'status' => Auth::USER_STATUS_UNACTIVATED,
                    'password' => Auth::passwordHash($password),
                    'password-update' => \time(),
                    'registration' => \time(),
                    'reset' => false,
                    'name' => $name,
                ], ['email' => $email]);
            } catch (Duplicate $th) {
                throw new Exception('Account already exists', 409);
            }

            Authorization::enable();

            if (false === $user) {
                throw new Exception('Failed saving user to DB', 500);
            }

            $webhook
                ->setParam('payload', [
                    'name' => $name,
                    'email' => $email,
                ])
            ;

            $audit
                ->setParam('userId', $user->getId())
                ->setParam('event', 'account.create')
                ->setParam('resource', 'users/'.$user->getId())
            ;

<<<<<<< HEAD
            $response->dynamic($user);
=======
            $response
                ->setStatusCode(Response::STATUS_CODE_CREATED)
                ->json(\array_merge($user->getArrayCopy(\array_merge(
                    [
                        '$id',
                        'email',
                        'registration',
                        'name',
                    ],
                    $oauth2Keys
                )), ['roles' => Authorization::getRoles()]));
>>>>>>> 0abfa5e5
        }
    );

$utopia->post('/v1/account/sessions')
    ->desc('Create Account Session')
    ->label('webhook', 'account.sessions.create')
    ->label('scope', 'public')
    ->label('sdk.platform', [APP_PLATFORM_CLIENT])
    ->label('sdk.namespace', 'account')
    ->label('sdk.method', 'createSession')
    ->label('sdk.description', '/docs/references/account/create-session.md')
    ->label('abuse-limit', 10)
    ->label('abuse-key', 'url:{url},email:{param-email}')
    ->param('email', '', function () { return new Email(); }, 'User email.')
    ->param('password', '', function () { return new Password(); }, 'User password. Must be between 6 to 32 chars.')
    ->action(
        function ($email, $password) use ($response, $request, $projectDB, $audit, $webhook) {
            $protocol = Config::getParam('protocol');
            $profile = $projectDB->getCollection([ // Get user by email address
                'limit' => 1,
                'first' => true,
                'filters' => [
                    '$collection='.Database::SYSTEM_COLLECTION_USERS,
                    'email='.$email,
                ],
            ]);

            if (false == $profile || !Auth::passwordVerify($password, $profile->getAttribute('password'))) {
                $audit
                    //->setParam('userId', $profile->getId())
                    ->setParam('event', 'account.sesssions.failed')
                    ->setParam('resource', 'users/'.($profile ? $profile->getId() : ''))
                ;

                throw new Exception('Invalid credentials', 401); // Wrong password or username
            }

            $expiry = \time() + Auth::TOKEN_EXPIRATION_LOGIN_LONG;
            $secret = Auth::tokenGenerator();
            $session = new Document([
                '$collection' => Database::SYSTEM_COLLECTION_TOKENS,
                '$permissions' => ['read' => ['user:'.$profile->getId()], 'write' => ['user:'.$profile->getId()]],
                'type' => Auth::TOKEN_TYPE_LOGIN,
                'secret' => Auth::hash($secret), // On way hash encryption to protect DB leak
                'expire' => $expiry,
                'userAgent' => $request->getServer('HTTP_USER_AGENT', 'UNKNOWN'),
                'ip' => $request->getIP(),
            ]);

            Authorization::setRole('user:'.$profile->getId());

            $session = $projectDB->createDocument($session->getArrayCopy());

            if (false === $session) {
                throw new Exception('Failed saving session to DB', 500);
            }

            $profile->setAttribute('tokens', $session, Document::SET_TYPE_APPEND);

            $profile = $projectDB->updateDocument($profile->getArrayCopy());

            if (false === $profile) {
                throw new Exception('Failed saving user to DB', 500);
            }

            $webhook
                ->setParam('payload', [
                    'name' => $profile->getAttribute('name', ''),
                    'email' => $profile->getAttribute('email', ''),
                ])
            ;

            $audit
                ->setParam('userId', $profile->getId())
                ->setParam('event', 'account.sessions.create')
                ->setParam('resource', 'users/'.$profile->getId())
            ;

            if(!Config::getParam('domainVerification')) {
                $response
                    ->addHeader('X-Fallback-Cookies', \json_encode([Auth::$cookieName => Auth::encodeSession($profile->getId(), $secret)]))
                ;
            }
            
            $response
                ->addCookie(Auth::$cookieName.'_legacy', Auth::encodeSession($profile->getId(), $secret), $expiry, '/', COOKIE_DOMAIN, ('https' == $protocol), true, null)
                ->addCookie(Auth::$cookieName, Auth::encodeSession($profile->getId(), $secret), $expiry, '/', COOKIE_DOMAIN, ('https' == $protocol), true, COOKIE_SAMESITE)
                ->setStatusCode(Response::STATUS_CODE_CREATED)
            ;

            $response->dynamic($session);
        }
    );

$utopia->get('/v1/account/sessions/oauth2/:provider')
    ->desc('Create Account Session with OAuth2')
    ->label('error', __DIR__.'/../../views/general/error.phtml')
    ->label('scope', 'public')
    ->label('sdk.platform', [APP_PLATFORM_CLIENT])
    ->label('sdk.namespace', 'account')
    ->label('sdk.method', 'createOAuth2Session')
    ->label('sdk.description', '/docs/references/account/create-session-oauth2.md')
    ->label('sdk.response.code', 301)
    ->label('sdk.response.type', 'text/html')
    ->label('sdk.methodType', 'webAuth')
    ->label('abuse-limit', 50)
    ->label('abuse-key', 'ip:{ip}')
    ->param('provider', '', function () { return new WhiteList(\array_keys(Config::getParam('providers'))); }, 'OAuth2 Provider. Currently, supported providers are: ' . \implode(', ', \array_keys(\array_filter(Config::getParam('providers'), function($node) {return (!$node['mock']);}))).'.')
    ->param('success', $oauthDefaultSuccess, function () use ($clients) { return new Host($clients); }, 'URL to redirect back to your app after a successful login attempt.  Only URLs from hostnames in your project platform list are allowed. This requirement helps to prevent an [open redirect](https://cheatsheetseries.owasp.org/cheatsheets/Unvalidated_Redirects_and_Forwards_Cheat_Sheet.html) attack against your project API.', true)
    ->param('failure', $oauthDefaultFailure, function () use ($clients) { return new Host($clients); }, 'URL to redirect back to your app after a failed login attempt.  Only URLs from hostnames in your project platform list are allowed. This requirement helps to prevent an [open redirect](https://cheatsheetseries.owasp.org/cheatsheets/Unvalidated_Redirects_and_Forwards_Cheat_Sheet.html) attack against your project API.', true)
    ->param('scopes', [], function () { return new ArrayList(new Text(128)); }, 'A list of custom OAuth2 scopes. Check each provider internal docs for a list of supported scopes.', true)
    ->action(
        function ($provider, $success, $failure, $scopes) use ($response, $request, $project) {
            $protocol = Config::getParam('protocol');
            $callback = $protocol.'://'.$request->getServer('HTTP_HOST').'/v1/account/sessions/oauth2/callback/'.$provider.'/'.$project->getId();
            $appId = $project->getAttribute('usersOauth2'.\ucfirst($provider).'Appid', '');
            $appSecret = $project->getAttribute('usersOauth2'.\ucfirst($provider).'Secret', '{}');

            $appSecret = \json_decode($appSecret, true);

            if (!empty($appSecret) && isset($appSecret['version'])) {
                $key = $request->getServer('_APP_OPENSSL_KEY_V'.$appSecret['version']);
                $appSecret = OpenSSL::decrypt($appSecret['data'], $appSecret['method'], $key, 0, \hex2bin($appSecret['iv']), \hex2bin($appSecret['tag']));
            }

            if (empty($appId) || empty($appSecret)) {
                throw new Exception('This provider is disabled. Please configure the provider app ID and app secret key from your '.APP_NAME.' console to continue.', 412);
            }

            $classname = 'Appwrite\\Auth\\OAuth2\\'.\ucfirst($provider);

            if (!\class_exists($classname)) {
                throw new Exception('Provider is not supported', 501);
            }

            $oauth2 = new $classname($appId, $appSecret, $callback, ['success' => $success, 'failure' => $failure], $scopes);

            $response
                ->addHeader('Cache-Control', 'no-store, no-cache, must-revalidate, max-age=0')
                ->addHeader('Pragma', 'no-cache')
                ->redirect($oauth2->getLoginURL());
        }
    );

$utopia->get('/v1/account/sessions/oauth2/callback/:provider/:projectId')
    ->desc('OAuth2 Callback')
    ->label('error', __DIR__.'/../../views/general/error.phtml')
    ->label('scope', 'public')
    ->label('docs', false)
    ->param('projectId', '', function () { return new Text(1024); }, 'Project unique ID.')
    ->param('provider', '', function () { return new WhiteList(\array_keys(Config::getParam('providers'))); }, 'OAuth2 provider.')
    ->param('code', '', function () { return new Text(1024); }, 'OAuth2 code.')
    ->param('state', '', function () { return new Text(2048); }, 'Login state params.', true)
    ->action(
        function ($projectId, $provider, $code, $state) use ($response) {
            $domain = Config::getParam('domain');
            $protocol = Config::getParam('protocol');
            
            $response
                ->addHeader('Cache-Control', 'no-store, no-cache, must-revalidate, max-age=0')
                ->addHeader('Pragma', 'no-cache')
                ->redirect($protocol.'://'.$domain.'/v1/account/sessions/oauth2/'.$provider.'/redirect?'
                    .\http_build_query(['project' => $projectId, 'code' => $code, 'state' => $state]));
        }
    );

$utopia->post('/v1/account/sessions/oauth2/callback/:provider/:projectId')
    ->desc('OAuth2 Callback')
    ->label('error', __DIR__.'/../../views/general/error.phtml')
    ->label('scope', 'public')
    ->label('origin', '*')
    ->label('docs', false)
    ->param('projectId', '', function () { return new Text(1024); }, 'Project unique ID.')
    ->param('provider', '', function () { return new WhiteList(\array_keys(Config::getParam('providers'))); }, 'OAuth2 provider.')
    ->param('code', '', function () { return new Text(1024); }, 'OAuth2 code.')
    ->param('state', '', function () { return new Text(2048); }, 'Login state params.', true)
    ->action(
        function ($projectId, $provider, $code, $state) use ($response) {
            $domain = Config::getParam('domain');
            $protocol = Config::getParam('protocol');
            
            $response
                ->addHeader('Cache-Control', 'no-store, no-cache, must-revalidate, max-age=0')
                ->addHeader('Pragma', 'no-cache')
                ->redirect($protocol.'://'.$domain.'/v1/account/sessions/oauth2/'.$provider.'/redirect?'
                    .\http_build_query(['project' => $projectId, 'code' => $code, 'state' => $state]));
        }
    );

$utopia->get('/v1/account/sessions/oauth2/:provider/redirect')
    ->desc('OAuth2 Redirect')
    ->label('error', __DIR__.'/../../views/general/error.phtml')
    ->label('webhook', 'account.sessions.create')
    ->label('scope', 'public')
    ->label('abuse-limit', 50)
    ->label('abuse-key', 'ip:{ip}')
    ->label('docs', false)
    ->param('provider', '', function () { return new WhiteList(\array_keys(Config::getParam('providers'))); }, 'OAuth2 provider.')
    ->param('code', '', function () { return new Text(1024); }, 'OAuth2 code.')
    ->param('state', '', function () { return new Text(2048); }, 'OAuth2 state params.', true)
    ->action(
        function ($provider, $code, $state) use ($response, $request, $user, $projectDB, $project, $audit, $oauthDefaultSuccess) {
            $protocol = Config::getParam('protocol');
            $callback = $protocol.'://'.$request->getServer('HTTP_HOST').'/v1/account/sessions/oauth2/callback/'.$provider.'/'.$project->getId();
            $defaultState = ['success' => $project->getAttribute('url', ''), 'failure' => ''];
            $validateURL = new URL();

            $appId = $project->getAttribute('usersOauth2'.\ucfirst($provider).'Appid', '');
            $appSecret = $project->getAttribute('usersOauth2'.\ucfirst($provider).'Secret', '{}');

            $appSecret = \json_decode($appSecret, true);

            if (!empty($appSecret) && isset($appSecret['version'])) {
                $key = $request->getServer('_APP_OPENSSL_KEY_V'.$appSecret['version']);
                $appSecret = OpenSSL::decrypt($appSecret['data'], $appSecret['method'], $key, 0, \hex2bin($appSecret['iv']), \hex2bin($appSecret['tag']));
            }

            $classname = 'Appwrite\\Auth\\OAuth2\\'.\ucfirst($provider);

            if (!\class_exists($classname)) {
                throw new Exception('Provider is not supported', 501);
            }

            $oauth2 = new $classname($appId, $appSecret, $callback);

            if (!empty($state)) {
                try {
                    $state = \array_merge($defaultState, $oauth2->parseState($state));
                } catch (\Exception $exception) {
                    throw new Exception('Failed to parse login state params as passed from OAuth2 provider');
                }
            } else {
                $state = $defaultState;
            }

            if (!$validateURL->isValid($state['success'])) {
                throw new Exception('Invalid redirect URL for success login', 400);
            }

            if (!empty($state['failure']) && !$validateURL->isValid($state['failure'])) {
                throw new Exception('Invalid redirect URL for failure login', 400);
            }
            
            $state['failure'] = null;
            $accessToken = $oauth2->getAccessToken($code);

            if (empty($accessToken)) {
                if (!empty($state['failure'])) {
                    $response->redirect($state['failure'], 301, 0);
                }

                throw new Exception('Failed to obtain access token');
            }

            $oauth2ID = $oauth2->getUserID($accessToken);
            
            if (empty($oauth2ID)) {
                if (!empty($state['failure'])) {
                    $response->redirect($state['failure'], 301, 0);
                }

                throw new Exception('Missing ID from OAuth2 provider', 400);
            }

            $current = Auth::tokenVerify($user->getAttribute('tokens', []), Auth::TOKEN_TYPE_LOGIN, Auth::$secret);

            if ($current) {
                $projectDB->deleteDocument($current); //throw new Exception('User already logged in', 401);
            }

            $user = (empty($user->getId())) ? $projectDB->getCollection([ // Get user by provider id
                'limit' => 1,
                'first' => true,
                'filters' => [
                    '$collection='.Database::SYSTEM_COLLECTION_USERS,
                    'oauth2'.\ucfirst($provider).'='.$oauth2ID,
                ],
            ]) : $user;

            if (empty($user)) { // No user logged in or with OAuth2 provider ID, create new one or connect with account with same email
                $name = $oauth2->getUserName($accessToken);
                $email = $oauth2->getUserEmail($accessToken);

                $user = $projectDB->getCollection([ // Get user by provider email address
                    'limit' => 1,
                    'first' => true,
                    'filters' => [
                        '$collection='.Database::SYSTEM_COLLECTION_USERS,
                        'email='.$email,
                    ],
                ]);

                if (!$user || empty($user->getId())) { // Last option -> create user alone, generate random password
                    Authorization::disable();

                    try {
                        $user = $projectDB->createDocument([
                            '$collection' => Database::SYSTEM_COLLECTION_USERS,
                            '$permissions' => ['read' => ['*'], 'write' => ['user:{self}']],
                            'email' => $email,
                            'emailVerification' => true,
                            'status' => Auth::USER_STATUS_ACTIVATED, // Email should already be authenticated by OAuth2 provider
                            'password' => Auth::passwordHash(Auth::passwordGenerator()),
                            'password-update' => \time(),
                            'registration' => \time(),
                            'reset' => false,
                            'name' => $name,
                        ], ['email' => $email]);
                    } catch (Duplicate $th) {
                        throw new Exception('Account already exists', 409);
                    }

                    Authorization::enable();

                    if (false === $user) {
                        throw new Exception('Failed saving user to DB', 500);
                    }
                }
            }

            // Create session token, verify user account and update OAuth2 ID and Access Token

            $secret = Auth::tokenGenerator();
            $expiry = \time() + Auth::TOKEN_EXPIRATION_LOGIN_LONG;
            $session = new Document([
                '$collection' => Database::SYSTEM_COLLECTION_TOKENS,
                '$permissions' => ['read' => ['user:'.$user['$id']], 'write' => ['user:'.$user['$id']]],
                'type' => Auth::TOKEN_TYPE_LOGIN,
                'secret' => Auth::hash($secret), // On way hash encryption to protect DB leak
                'expire' => $expiry,
                'userAgent' => $request->getServer('HTTP_USER_AGENT', 'UNKNOWN'),
                'ip' => $request->getIP(),
            ]);

            $user
                ->setAttribute('oauth2'.\ucfirst($provider), $oauth2ID)
                ->setAttribute('oauth2'.\ucfirst($provider).'AccessToken', $accessToken)
                ->setAttribute('status', Auth::USER_STATUS_ACTIVATED)
                ->setAttribute('tokens', $session, Document::SET_TYPE_APPEND)
            ;

            Authorization::setRole('user:'.$user->getId());

            $user = $projectDB->updateDocument($user->getArrayCopy());

            if (false === $user) {
                throw new Exception('Failed saving user to DB', 500);
            }

            $audit
                ->setParam('userId', $user->getId())
                ->setParam('event', 'account.sessions.create')
                ->setParam('resource', 'users/'.$user->getId())
                ->setParam('data', ['provider' => $provider])
            ;

            if(!Config::getParam('domainVerification')) {
                $response
                    ->addHeader('X-Fallback-Cookies', \json_encode([Auth::$cookieName => Auth::encodeSession($user->getId(), $secret)]))
                ;
            }

            if($state['success'] === $oauthDefaultSuccess) { // Add keys for non-web platforms
                $state['success'] = URLParser::parse($state['success']);
                $query = URLParser::parseQuery($state['success']['query']);
                $query['project'] = $project->getId();
                $query['domain'] = COOKIE_DOMAIN;
                $query['key'] = Auth::$cookieName;
                $query['secret'] = Auth::encodeSession($user->getId(), $secret);
                $state['success']['query'] = URLParser::unparseQuery($query);
                $state['success'] = URLParser::unparse($state['success']);
            }

            $response
                ->addHeader('Cache-Control', 'no-store, no-cache, must-revalidate, max-age=0')
                ->addHeader('Pragma', 'no-cache')
                ->addCookie(Auth::$cookieName.'_legacy', Auth::encodeSession($user->getId(), $secret), $expiry, '/', COOKIE_DOMAIN, ('https' == $protocol), true, null)
                ->addCookie(Auth::$cookieName, Auth::encodeSession($user->getId(), $secret), $expiry, '/', COOKIE_DOMAIN, ('https' == $protocol), true, COOKIE_SAMESITE)
                ->redirect($state['success'])
            ;
        }
    );

$utopia->get('/v1/account')
    ->desc('Get Account')
    ->label('scope', 'account')
    ->label('sdk.platform', [APP_PLATFORM_CLIENT])
    ->label('sdk.namespace', 'account')
    ->label('sdk.method', 'get')
    ->label('sdk.description', '/docs/references/account/get.md')
    ->label('sdk.response', ['200' => 'user'])
    ->action(
        function () use ($response, &$user, $oauth2Keys) {
<<<<<<< HEAD
            $response->dynamic($user);
=======
            $response->json(\array_merge($user->getArrayCopy(\array_merge(
                [
                    '$id',
                    'email',
                    'emailVerification',
                    'registration',
                    'name',
                ],
                $oauth2Keys
            )), ['roles' => Authorization::getRoles()]));
>>>>>>> 0abfa5e5
        }
    );

$utopia->get('/v1/account/prefs')
    ->desc('Get Account Preferences')
    ->label('scope', 'account')
    ->label('sdk.platform', [APP_PLATFORM_CLIENT])
    ->label('sdk.namespace', 'account')
    ->label('sdk.method', 'getPrefs')
    ->label('sdk.description', '/docs/references/account/get-prefs.md')
    ->action(
        function () use ($response, $user) {
            $prefs = $user->getAttribute('prefs', '{}');

            try {
                $prefs = \json_decode($prefs, true);
                $prefs = ($prefs) ? $prefs : [];
            } catch (\Exception $error) {
                throw new Exception('Failed to parse prefs', 500);
            }

            $response->json($prefs);
        }
    );

$utopia->get('/v1/account/sessions')
    ->desc('Get Account Sessions')
    ->label('scope', 'account')
    ->label('sdk.platform', [APP_PLATFORM_CLIENT])
    ->label('sdk.namespace', 'account')
    ->label('sdk.method', 'getSessions')
    ->label('sdk.description', '/docs/references/account/get-sessions.md')
    ->action(
        function () use ($response, $user) {
            $tokens = $user->getAttribute('tokens', []);
            $reader = new Reader(__DIR__.'/../../db/DBIP/dbip-country-lite-2020-01.mmdb');
            $sessions = [];
            $current = Auth::tokenVerify($tokens, Auth::TOKEN_TYPE_LOGIN, Auth::$secret);
            $index = 0;
            $countries = Locale::getText('countries');

            foreach ($tokens as $token) { /* @var $token Document */
                if (Auth::TOKEN_TYPE_LOGIN != $token->getAttribute('type')) {
                    continue;
                }

                $userAgent = (!empty($token->getAttribute('userAgent'))) ? $token->getAttribute('userAgent') : 'UNKNOWN';

                $dd = new DeviceDetector($userAgent);

                // OPTIONAL: If called, bot detection will completely be skipped (bots will be detected as regular devices then)
                // $dd->skipBotDetection();

                $dd->parse();

                $sessions[$index] = [
                    '$id' => $token->getId(),
                    'OS' => $dd->getOs(),
                    'client' => $dd->getClient(),
                    'device' => $dd->getDevice(),
                    'brand' => $dd->getBrand(),
                    'model' => $dd->getModel(),
                    'ip' => $token->getAttribute('ip', ''),
                    'geo' => [],
                    'current' => ($current == $token->getId()) ? true : false,
                ];

                try {
                    $record = $reader->country($token->getAttribute('ip', ''));
                    $sessions[$index]['geo']['isoCode'] = \strtolower($record->country->isoCode);
                    $sessions[$index]['geo']['country'] = (isset($countries[$record->country->isoCode])) ? $countries[$record->country->isoCode] : Locale::getText('locale.country.unknown');
                } catch (\Exception $e) {
                    $sessions[$index]['geo']['isoCode'] = '--';
                    $sessions[$index]['geo']['country'] = Locale::getText('locale.country.unknown');
                }

                ++$index;
            }

            $response->json($sessions);
        }
    );

$utopia->get('/v1/account/logs')
    ->desc('Get Account Logs')
    ->label('scope', 'account')
    ->label('sdk.platform', [APP_PLATFORM_CLIENT])
    ->label('sdk.namespace', 'account')
    ->label('sdk.method', 'getLogs')
    ->label('sdk.description', '/docs/references/account/get-logs.md')
    ->action(
        function () use ($response, $register, $project, $user) {
            $adapter = new AuditAdapter($register->get('db'));
            $adapter->setNamespace('app_'.$project->getId());

            $audit = new Audit($adapter);
            $countries = Locale::getText('countries');

            $logs = $audit->getLogsByUserAndActions($user->getId(), [
                'account.create',
                'account.delete',
                'account.update.name',
                'account.update.email',
                'account.update.password',
                'account.update.prefs',
                'account.sessions.create',
                'account.sessions.delete',
                'account.recovery.create',
                'account.recovery.update',
                'account.verification.create',
                'account.verification.update',
                'teams.membership.create',
                'teams.membership.update',
                'teams.membership.delete',
            ]);

            $reader = new Reader(__DIR__.'/../../db/DBIP/dbip-country-lite-2020-01.mmdb');
            $output = [];

            foreach ($logs as $i => &$log) {
                $log['userAgent'] = (!empty($log['userAgent'])) ? $log['userAgent'] : 'UNKNOWN';

                $dd = new DeviceDetector($log['userAgent']);

                $dd->skipBotDetection(); // OPTIONAL: If called, bot detection will completely be skipped (bots will be detected as regular devices then)

                $dd->parse();

                $output[$i] = [
                    'event' => $log['event'],
                    'ip' => $log['ip'],
                    'time' => \strtotime($log['time']),
                    'OS' => $dd->getOs(),
                    'client' => $dd->getClient(),
                    'device' => $dd->getDevice(),
                    'brand' => $dd->getBrand(),
                    'model' => $dd->getModel(),
                    'geo' => [],
                ];

                try {
                    $record = $reader->country($log['ip']);
                    $output[$i]['geo']['isoCode'] = \strtolower($record->country->isoCode);
                    $output[$i]['geo']['country'] = $record->country->name;
                    $output[$i]['geo']['country'] = (isset($countries[$record->country->isoCode])) ? $countries[$record->country->isoCode] : Locale::getText('locale.country.unknown');
                } catch (\Exception $e) {
                    $output[$i]['geo']['isoCode'] = '--';
                    $output[$i]['geo']['country'] = Locale::getText('locale.country.unknown');
                }
            }

            $response->json($output);
        }
    );

$utopia->patch('/v1/account/name')
    ->desc('Update Account Name')
    ->label('webhook', 'account.update.name')
    ->label('scope', 'account')
    ->label('sdk.platform', [APP_PLATFORM_CLIENT])
    ->label('sdk.namespace', 'account')
    ->label('sdk.method', 'updateName')
    ->label('sdk.description', '/docs/references/account/update-name.md')
    ->param('name', '', function () { return new Text(100); }, 'User name.')
    ->action(
        function ($name) use ($response, $user, $projectDB, $audit, $oauth2Keys) {
            $user = $projectDB->updateDocument(\array_merge($user->getArrayCopy(), [
                'name' => $name,
            ]));

            if (false === $user) {
                throw new Exception('Failed saving user to DB', 500);
            }

            $audit
                ->setParam('userId', $user->getId())
                ->setParam('event', 'account.update.name')
                ->setParam('resource', 'users/'.$user->getId())
            ;

            $response->json(\array_merge($user->getArrayCopy(\array_merge(
                [
                    '$id',
                    'email',
                    'registration',
                    'name',
                ],
                $oauth2Keys
            )), ['roles' => Authorization::getRoles()]));
        }
    );

$utopia->patch('/v1/account/password')
    ->desc('Update Account Password')
    ->label('webhook', 'account.update.password')
    ->label('scope', 'account')
    ->label('sdk.platform', [APP_PLATFORM_CLIENT])
    ->label('sdk.namespace', 'account')
    ->label('sdk.method', 'updatePassword')
    ->label('sdk.description', '/docs/references/account/update-password.md')
    ->param('password', '', function () { return new Password(); }, 'New user password. Must be between 6 to 32 chars.')
    ->param('oldPassword', '', function () { return new Password(); }, 'Old user password. Must be between 6 to 32 chars.')
    ->action(
        function ($password, $oldPassword) use ($response, $user, $projectDB, $audit, $oauth2Keys) {
            if (!Auth::passwordVerify($oldPassword, $user->getAttribute('password'))) { // Double check user password
                throw new Exception('Invalid credentials', 401);
            }

            $user = $projectDB->updateDocument(\array_merge($user->getArrayCopy(), [
                'password' => Auth::passwordHash($password),
            ]));

            if (false === $user) {
                throw new Exception('Failed saving user to DB', 500);
            }

            $audit
                ->setParam('userId', $user->getId())
                ->setParam('event', 'account.update.password')
                ->setParam('resource', 'users/'.$user->getId())
            ;

            $response->json(\array_merge($user->getArrayCopy(\array_merge(
                [
                    '$id',
                    'email',
                    'registration',
                    'name',
                ],
                $oauth2Keys
            )), ['roles' => Authorization::getRoles()]));
        }
    );

$utopia->patch('/v1/account/email')
    ->desc('Update Account Email')
    ->label('webhook', 'account.update.email')
    ->label('scope', 'account')
    ->label('sdk.platform', [APP_PLATFORM_CLIENT])
    ->label('sdk.namespace', 'account')
    ->label('sdk.method', 'updateEmail')
    ->label('sdk.description', '/docs/references/account/update-email.md')
    ->param('email', '', function () { return new Email(); }, 'User email.')
    ->param('password', '', function () { return new Password(); }, 'User password. Must be between 6 to 32 chars.')
    ->action(
        function ($email, $password) use ($response, $user, $projectDB, $audit, $oauth2Keys) {
            if (!Auth::passwordVerify($password, $user->getAttribute('password'))) { // Double check user password
                throw new Exception('Invalid credentials', 401);
            }

            $profile = $projectDB->getCollection([ // Get user by email address
                'limit' => 1,
                'first' => true,
                'filters' => [
                    '$collection='.Database::SYSTEM_COLLECTION_USERS,
                    'email='.$email,
                ],
            ]);

            if (!empty($profile)) {
                throw new Exception('User already registered', 400);
            }

            // TODO after this user needs to confirm mail again

            $user = $projectDB->updateDocument(\array_merge($user->getArrayCopy(), [
                'email' => $email,
                'emailVerification' => false,
            ]));

            if (false === $user) {
                throw new Exception('Failed saving user to DB', 500);
            }

            $audit
                ->setParam('userId', $user->getId())
                ->setParam('event', 'account.update.email')
                ->setParam('resource', 'users/'.$user->getId())
            ;

            $response->json(\array_merge($user->getArrayCopy(\array_merge(
                [
                    '$id',
                    'email',
                    'registration',
                    'name',
                ],
                $oauth2Keys
            )), ['roles' => Authorization::getRoles()]));
        }
    );

$utopia->patch('/v1/account/prefs')
    ->desc('Update Account Preferences')
    ->label('webhook', 'account.update.prefs')
    ->label('scope', 'account')
    ->label('sdk.platform', [APP_PLATFORM_CLIENT])
    ->label('sdk.namespace', 'account')
    ->label('sdk.method', 'updatePrefs')
    ->param('prefs', '', function () { return new Assoc();}, 'Prefs key-value JSON object.')
    ->label('sdk.description', '/docs/references/account/update-prefs.md')
    ->action(
        function ($prefs) use ($response, $user, $projectDB, $audit) {
            $old = \json_decode($user->getAttribute('prefs', '{}'), true);
            $old = ($old) ? $old : [];

            $user = $projectDB->updateDocument(\array_merge($user->getArrayCopy(), [
                'prefs' => \json_encode(\array_merge($old, $prefs)),
            ]));

            if (false === $user) {
                throw new Exception('Failed saving user to DB', 500);
            }

            $audit
                ->setParam('event', 'account.update.prefs')
                ->setParam('resource', 'users/'.$user->getId())
            ;

            $prefs = $user->getAttribute('prefs', '{}');

            try {
                $prefs = \json_decode($prefs, true);
                $prefs = ($prefs) ? $prefs : [];
            } catch (\Exception $error) {
                throw new Exception('Failed to parse prefs', 500);
            }

            $response->json($prefs);
        }
    );

$utopia->delete('/v1/account')
    ->desc('Delete Account')
    ->label('webhook', 'account.delete')
    ->label('scope', 'account')
    ->label('sdk.platform', [APP_PLATFORM_CLIENT])
    ->label('sdk.namespace', 'account')
    ->label('sdk.method', 'delete')
    ->label('sdk.description', '/docs/references/account/delete.md')
    ->action(
        function () use ($response, $user, $projectDB, $audit, $webhook) {
            $protocol = Config::getParam('protocol');
            $user = $projectDB->updateDocument(\array_merge($user->getArrayCopy(), [
                'status' => Auth::USER_STATUS_BLOCKED,
            ]));

            if (false === $user) {
                throw new Exception('Failed saving user to DB', 500);
            }

            //TODO delete all tokens or only current session?
            //TODO delete all user data according to GDPR. Make sure everything is backed up and backups are deleted later
            /*
             * Data to delete
             * * Tokens
             * * Memberships
             */

            $audit
                ->setParam('userId', $user->getId())
                ->setParam('event', 'account.delete')
                ->setParam('resource', 'users/'.$user->getId())
                ->setParam('data', $user->getArrayCopy())
            ;

            $webhook
                ->setParam('payload', [
                    'name' => $user->getAttribute('name', ''),
                    'email' => $user->getAttribute('email', ''),
                ])
            ;

            if(!Config::getParam('domainVerification')) {
                $response
                    ->addHeader('X-Fallback-Cookies', \json_encode([]))
                ;
            }

            $response
                ->addCookie(Auth::$cookieName.'_legacy', '', \time() - 3600, '/', COOKIE_DOMAIN, ('https' == $protocol), true, null)
                ->addCookie(Auth::$cookieName, '', \time() - 3600, '/', COOKIE_DOMAIN, ('https' == $protocol), true, COOKIE_SAMESITE)
                ->noContent()
            ;
        }
    );

$utopia->delete('/v1/account/sessions/:sessionId')
    ->desc('Delete Account Session')
    ->label('scope', 'account')
    ->label('webhook', 'account.sessions.delete')
    ->label('sdk.platform', [APP_PLATFORM_CLIENT])
    ->label('sdk.namespace', 'account')
    ->label('sdk.method', 'deleteSession')
    ->label('sdk.description', '/docs/references/account/delete-session.md')
    ->label('abuse-limit', 100)
    ->param('sessionId', null, function () { return new UID(); }, 'Session unique ID. Use the string \'current\' to delete the current device session.')
    ->action(
        function ($sessionId) use ($response, $user, $projectDB, $webhook, $audit) {
            $protocol = Config::getParam('protocol');
            $sessionId = ($sessionId === 'current')
                    ? Auth::tokenVerify($user->getAttribute('tokens'), Auth::TOKEN_TYPE_LOGIN, Auth::$secret)
                    : $sessionId;
                    
            $tokens = $user->getAttribute('tokens', []);

            foreach ($tokens as $token) { /* @var $token Document */
                if (($sessionId == $token->getId()) && Auth::TOKEN_TYPE_LOGIN == $token->getAttribute('type')) {
                    if (!$projectDB->deleteDocument($token->getId())) {
                        throw new Exception('Failed to remove token from DB', 500);
                    }

                    $audit
                        ->setParam('userId', $user->getId())
                        ->setParam('event', 'account.sessions.delete')
                        ->setParam('resource', '/user/'.$user->getId())
                    ;

                    $webhook
                        ->setParam('payload', [
                            'name' => $user->getAttribute('name', ''),
                            'email' => $user->getAttribute('email', ''),
                        ])
                    ;

                    if(!Config::getParam('domainVerification')) {
                        $response
                            ->addHeader('X-Fallback-Cookies', \json_encode([]))
                        ;
                    }

                    if ($token->getAttribute('secret') == Auth::hash(Auth::$secret)) { // If current session delete the cookies too
                        $response
                            ->addCookie(Auth::$cookieName.'_legacy', '', \time() - 3600, '/', COOKIE_DOMAIN, ('https' == $protocol), true, null)
                            ->addCookie(Auth::$cookieName, '', \time() - 3600, '/', COOKIE_DOMAIN, ('https' == $protocol), true, COOKIE_SAMESITE)
                        ;
                    }

                    return $response->noContent();
                }
            }

            throw new Exception('Session not found', 404);
        }
    );

$utopia->delete('/v1/account/sessions')
    ->desc('Delete All Account Sessions')
    ->label('scope', 'account')
    ->label('webhook', 'account.sessions.delete')
    ->label('sdk.platform', [APP_PLATFORM_CLIENT])
    ->label('sdk.namespace', 'account')
    ->label('sdk.method', 'deleteSessions')
    ->label('sdk.description', '/docs/references/account/delete-sessions.md')
    ->label('abuse-limit', 100)
    ->action(
        function () use ($response, $user, $projectDB, $audit, $webhook) {
            $protocol = Config::getParam('protocol');
            $tokens = $user->getAttribute('tokens', []);

            foreach ($tokens as $token) { /* @var $token Document */
                if (!$projectDB->deleteDocument($token->getId())) {
                    throw new Exception('Failed to remove token from DB', 500);
                }

                $audit
                    ->setParam('userId', $user->getId())
                    ->setParam('event', 'account.sessions.delete')
                    ->setParam('resource', '/user/'.$user->getId())
                ;

                $webhook
                    ->setParam('payload', [
                        'name' => $user->getAttribute('name', ''),
                        'email' => $user->getAttribute('email', ''),
                    ])
                ;

                if(!Config::getParam('domainVerification')) {
                    $response
                        ->addHeader('X-Fallback-Cookies', \json_encode([]))
                    ;
                }

                if ($token->getAttribute('secret') == Auth::hash(Auth::$secret)) { // If current session delete the cookies too
                    $response
                        ->addCookie(Auth::$cookieName.'_legacy', '', \time() - 3600, '/', COOKIE_DOMAIN, ('https' == $protocol), true, null)
                        ->addCookie(Auth::$cookieName, '', \time() - 3600, '/', COOKIE_DOMAIN, ('https' == $protocol), true, COOKIE_SAMESITE)
                    ;
                }
            }

            $response->noContent();
        }
    );

$utopia->post('/v1/account/recovery')
    ->desc('Create Password Recovery')
    ->label('scope', 'public')
    ->label('sdk.platform', [APP_PLATFORM_CLIENT])
    ->label('sdk.namespace', 'account')
    ->label('sdk.method', 'createRecovery')
    ->label('sdk.description', '/docs/references/account/create-recovery.md')
    ->label('abuse-limit', 10)
    ->label('abuse-key', 'url:{url},email:{param-email}')
    ->param('email', '', function () { return new Email(); }, 'User email.')
    ->param('url', '', function () use ($clients) { return new Host($clients); }, 'URL to redirect the user back to your app from the recovery email. Only URLs from hostnames in your project platform list are allowed. This requirement helps to prevent an [open redirect](https://cheatsheetseries.owasp.org/cheatsheets/Unvalidated_Redirects_and_Forwards_Cheat_Sheet.html) attack against your project API.')
    ->action(
        function ($email, $url) use ($request, $response, $projectDB, $mail, $audit, $project) {
            $profile = $projectDB->getCollection([ // Get user by email address
                'limit' => 1,
                'first' => true,
                'filters' => [
                    '$collection='.Database::SYSTEM_COLLECTION_USERS,
                    'email='.$email,
                ],
            ]);

            if (empty($profile)) {
                throw new Exception('User not found', 404); // TODO maybe hide this
            }

            $secret = Auth::tokenGenerator();
            $recovery = new Document([
                '$collection' => Database::SYSTEM_COLLECTION_TOKENS,
                '$permissions' => ['read' => ['user:'.$profile->getId()], 'write' => ['user:'.$profile->getId()]],
                'type' => Auth::TOKEN_TYPE_RECOVERY,
                'secret' => Auth::hash($secret), // On way hash encryption to protect DB leak
                'expire' => \time() + Auth::TOKEN_EXPIRATION_RECOVERY,
                'userAgent' => $request->getServer('HTTP_USER_AGENT', 'UNKNOWN'),
                'ip' => $request->getIP(),
            ]);
                
            Authorization::setRole('user:'.$profile->getId());

            $recovery = $projectDB->createDocument($recovery->getArrayCopy());

            if (false === $recovery) {
                throw new Exception('Failed saving recovery to DB', 500);
            }

            $profile->setAttribute('tokens', $recovery, Document::SET_TYPE_APPEND);

            $profile = $projectDB->updateDocument($profile->getArrayCopy());

            if (false === $profile) {
                throw new Exception('Failed to save user to DB', 500);
            }

            $url = Template::parseURL($url);
            $url['query'] = Template::mergeQuery(((isset($url['query'])) ? $url['query'] : ''), ['userId' => $profile->getId(), 'secret' => $secret]);
            $url = Template::unParseURL($url);

            $body = new Template(__DIR__.'/../../config/locales/templates/_base.tpl');
            $content = new Template(__DIR__.'/../../config/locales/templates/'.Locale::getText('account.emails.recovery.body'));
            $cta = new Template(__DIR__.'/../../config/locales/templates/_cta.tpl');

            $body
                ->setParam('{{content}}', $content->render())
                ->setParam('{{cta}}', $cta->render())
                ->setParam('{{title}}', Locale::getText('account.emails.recovery.title'))
                ->setParam('{{direction}}', Locale::getText('settings.direction'))
                ->setParam('{{project}}', $project->getAttribute('name', ['[APP-NAME]']))
                ->setParam('{{name}}', $profile->getAttribute('name'))
                ->setParam('{{redirect}}', $url)
                ->setParam('{{bg-body}}', '#f6f6f6')
                ->setParam('{{bg-content}}', '#ffffff')
                ->setParam('{{bg-cta}}', '#3498db')
                ->setParam('{{bg-cta-hover}}', '#34495e')
                ->setParam('{{text-content}}', '#000000')
                ->setParam('{{text-cta}}', '#ffffff')
            ;

            $mail
                ->setParam('event', 'account.recovery.create')
                ->setParam('recipient', $profile->getAttribute('email', ''))
                ->setParam('name', $profile->getAttribute('name', ''))
                ->setParam('subject', Locale::getText('account.emails.recovery.title'))
                ->setParam('body', $body->render())
                ->trigger();
            ;

            $audit
                ->setParam('userId', $profile->getId())
                ->setParam('event', 'account.recovery.create')
                ->setParam('resource', 'users/'.$profile->getId())
            ;

            $response
                ->setStatusCode(Response::STATUS_CODE_CREATED)
                ->json($recovery->getArrayCopy(['$id', 'type', 'expire']))
            ;
        }
    );

$utopia->put('/v1/account/recovery')
    ->desc('Complete Password Recovery')
    ->label('scope', 'public')
    ->label('sdk.platform', [APP_PLATFORM_CLIENT])
    ->label('sdk.namespace', 'account')
    ->label('sdk.method', 'updateRecovery')
    ->label('sdk.description', '/docs/references/account/update-recovery.md')
    ->label('abuse-limit', 10)
    ->label('abuse-key', 'url:{url},userId:{param-userId}')
    ->param('userId', '', function () { return new UID(); }, 'User account UID address.')
    ->param('secret', '', function () { return new Text(256); }, 'Valid reset token.')
    ->param('password', '', function () { return new Password(); }, 'New password. Must be between 6 to 32 chars.')
    ->param('passwordAgain', '', function () {return new Password(); }, 'New password again. Must be between 6 to 32 chars.')
    ->action(
        function ($userId, $secret, $password, $passwordAgain) use ($response, $projectDB, $audit) {
            if ($password !== $passwordAgain) {
                throw new Exception('Passwords must match', 400);
            }

            $profile = $projectDB->getCollection([ // Get user by email address
                'limit' => 1,
                'first' => true,
                'filters' => [
                    '$collection='.Database::SYSTEM_COLLECTION_USERS,
                    '$id='.$userId,
                ],
            ]);

            if (empty($profile)) {
                throw new Exception('User not found', 404); // TODO maybe hide this
            }

            $recovery = Auth::tokenVerify($profile->getAttribute('tokens', []), Auth::TOKEN_TYPE_RECOVERY, $secret);

            if (!$recovery) {
                throw new Exception('Invalid recovery token', 401);
            }

            Authorization::setRole('user:'.$profile->getId());

            $profile = $projectDB->updateDocument(\array_merge($profile->getArrayCopy(), [
                'password' => Auth::passwordHash($password),
                'password-update' => \time(),
                'emailVerification' => true,
            ]));

            if (false === $profile) {
                throw new Exception('Failed saving user to DB', 500);
            }

            /**
             * We act like we're updating and validating
             *  the recovery token but actually we don't need it anymore.
             */
            if (!$projectDB->deleteDocument($recovery)) {
                throw new Exception('Failed to remove recovery from DB', 500);
            }

            $audit
                ->setParam('userId', $profile->getId())
                ->setParam('event', 'account.recovery.update')
                ->setParam('resource', 'users/'.$profile->getId())
            ;

            $recovery = $profile->search('$id', $recovery, $profile->getAttribute('tokens', []));

            $response->json($recovery->getArrayCopy(['$id', 'type', 'expire']));
        }
    );

$utopia->post('/v1/account/verification')
    ->desc('Create Email Verification')
    ->label('scope', 'account')
    ->label('sdk.platform', [APP_PLATFORM_CLIENT])
    ->label('sdk.namespace', 'account')
    ->label('sdk.method', 'createVerification')
    ->label('sdk.description', '/docs/references/account/create-verification.md')
    ->label('abuse-limit', 10)
    ->label('abuse-key', 'url:{url},email:{param-email}')
    ->param('url', '', function () use ($clients) { return new Host($clients); }, 'URL to redirect the user back to your app from the verification email. Only URLs from hostnames in your project platform list are allowed. This requirement helps to prevent an [open redirect](https://cheatsheetseries.owasp.org/cheatsheets/Unvalidated_Redirects_and_Forwards_Cheat_Sheet.html) attack against your project API.') // TODO add built-in confirm page
    ->action(
        function ($url) use ($request, $response, $mail, $user, $project, $projectDB, $audit) {
            $verificationSecret = Auth::tokenGenerator();
            
            $verification = new Document([
                '$collection' => Database::SYSTEM_COLLECTION_TOKENS,
                '$permissions' => ['read' => ['user:'.$user->getId()], 'write' => ['user:'.$user->getId()]],
                'type' => Auth::TOKEN_TYPE_VERIFICATION,
                'secret' => Auth::hash($verificationSecret), // On way hash encryption to protect DB leak
                'expire' => \time() + Auth::TOKEN_EXPIRATION_CONFIRM,
                'userAgent' => $request->getServer('HTTP_USER_AGENT', 'UNKNOWN'),
                'ip' => $request->getIP(),
            ]);
                
            Authorization::setRole('user:'.$user->getId());

            $verification = $projectDB->createDocument($verification->getArrayCopy());

            if (false === $verification) {
                throw new Exception('Failed saving verification to DB', 500);
            }

            $user->setAttribute('tokens', $verification, Document::SET_TYPE_APPEND);

            $user = $projectDB->updateDocument($user->getArrayCopy());

            if (false === $user) {
                throw new Exception('Failed to save user to DB', 500);
            }
            
            $url = Template::parseURL($url);
            $url['query'] = Template::mergeQuery(((isset($url['query'])) ? $url['query'] : ''), ['userId' => $user->getId(), 'secret' => $verificationSecret]);
            $url = Template::unParseURL($url);

            $body = new Template(__DIR__.'/../../config/locales/templates/_base.tpl');
            $content = new Template(__DIR__.'/../../config/locales/templates/'.Locale::getText('account.emails.verification.body'));
            $cta = new Template(__DIR__.'/../../config/locales/templates/_cta.tpl');

            $body
                ->setParam('{{content}}', $content->render())
                ->setParam('{{cta}}', $cta->render())
                ->setParam('{{title}}', Locale::getText('account.emails.verification.title'))
                ->setParam('{{direction}}', Locale::getText('settings.direction'))
                ->setParam('{{project}}', $project->getAttribute('name', ['[APP-NAME]']))
                ->setParam('{{name}}', $user->getAttribute('name'))
                ->setParam('{{redirect}}', $url)
                ->setParam('{{bg-body}}', '#f6f6f6')
                ->setParam('{{bg-content}}', '#ffffff')
                ->setParam('{{bg-cta}}', '#3498db')
                ->setParam('{{bg-cta-hover}}', '#34495e')
                ->setParam('{{text-content}}', '#000000')
                ->setParam('{{text-cta}}', '#ffffff')
            ;

            $mail
                ->setParam('event', 'account.verification.create')
                ->setParam('recipient', $user->getAttribute('email'))
                ->setParam('name', $user->getAttribute('name'))
                ->setParam('subject', Locale::getText('account.emails.verification.title'))
                ->setParam('body', $body->render())
                ->trigger()
            ;

            $audit
                ->setParam('userId', $user->getId())
                ->setParam('event', 'account.verification.create')
                ->setParam('resource', 'users/'.$user->getId())
            ;

            $response
                ->setStatusCode(Response::STATUS_CODE_CREATED)
                ->json($verification->getArrayCopy(['$id', 'type', 'expire']))
            ;
        }
    );

$utopia->put('/v1/account/verification')
    ->desc('Complete Email Verification')
    ->label('scope', 'public')
    ->label('sdk.platform', [APP_PLATFORM_CLIENT])
    ->label('sdk.namespace', 'account')
    ->label('sdk.method', 'updateVerification')
    ->label('sdk.description', '/docs/references/account/update-verification.md')
    ->label('abuse-limit', 10)
    ->label('abuse-key', 'url:{url},userId:{param-userId}')
    ->param('userId', '', function () { return new UID(); }, 'User unique ID.')
    ->param('secret', '', function () { return new Text(256); }, 'Valid verification token.')
    ->action(
        function ($userId, $secret) use ($response, $user, $projectDB, $audit) {
            $profile = $projectDB->getCollection([ // Get user by email address
                'limit' => 1,
                'first' => true,
                'filters' => [
                    '$collection='.Database::SYSTEM_COLLECTION_USERS,
                    '$id='.$userId,
                ],
            ]);

            if (empty($profile)) {
                throw new Exception('User not found', 404); // TODO maybe hide this
            }

            $verification = Auth::tokenVerify($profile->getAttribute('tokens', []), Auth::TOKEN_TYPE_VERIFICATION, $secret);

            if (!$verification) {
                throw new Exception('Invalid verification token', 401);
            }

            Authorization::setRole('user:'.$profile->getId());

            $profile = $projectDB->updateDocument(\array_merge($profile->getArrayCopy(), [
                'emailVerification' => true,
            ]));

            if (false === $profile) {
                throw new Exception('Failed saving user to DB', 500);
            }

            /**
             * We act like we're updating and validating
             *  the verification token but actually we don't need it anymore.
             */
            if (!$projectDB->deleteDocument($verification)) {
                throw new Exception('Failed to remove verification from DB', 500);
            }

            $audit
                ->setParam('userId', $profile->getId())
                ->setParam('event', 'account.verification.update')
                ->setParam('resource', 'users/'.$user->getId())
            ;

            $verification = $profile->search('$id', $verification, $profile->getAttribute('tokens', []));

            $response->json($verification->getArrayCopy(['$id', 'type', 'expire']));
        }
    );<|MERGE_RESOLUTION|>--- conflicted
+++ resolved
@@ -133,21 +133,7 @@
                 ->setParam('resource', 'users/'.$user->getId())
             ;
 
-<<<<<<< HEAD
             $response->dynamic($user);
-=======
-            $response
-                ->setStatusCode(Response::STATUS_CODE_CREATED)
-                ->json(\array_merge($user->getArrayCopy(\array_merge(
-                    [
-                        '$id',
-                        'email',
-                        'registration',
-                        'name',
-                    ],
-                    $oauth2Keys
-                )), ['roles' => Authorization::getRoles()]));
->>>>>>> 0abfa5e5
         }
     );
 
@@ -541,20 +527,7 @@
     ->label('sdk.response', ['200' => 'user'])
     ->action(
         function () use ($response, &$user, $oauth2Keys) {
-<<<<<<< HEAD
             $response->dynamic($user);
-=======
-            $response->json(\array_merge($user->getArrayCopy(\array_merge(
-                [
-                    '$id',
-                    'email',
-                    'emailVerification',
-                    'registration',
-                    'name',
-                ],
-                $oauth2Keys
-            )), ['roles' => Authorization::getRoles()]));
->>>>>>> 0abfa5e5
         }
     );
 
