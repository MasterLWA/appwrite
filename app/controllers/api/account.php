--- conflicted
+++ resolved
@@ -1584,11 +1584,6 @@
     ->label('scope', 'account')
     ->label('audits.event', 'user.update')
     ->label('audits.resource', 'user/{response.$id}')
-<<<<<<< HEAD
-=======
-    ->label('audits.userId', '{response.$id}')
-    ->label('usage.metric', 'users.{scope}.requests.update')
->>>>>>> ca186543
     ->label('sdk.auth', [APP_AUTH_TYPE_SESSION, APP_AUTH_TYPE_JWT])
     ->label('sdk.namespace', 'account')
     ->label('sdk.method', 'updateName')
@@ -1662,11 +1657,6 @@
     ->label('scope', 'account')
     ->label('audits.event', 'user.update')
     ->label('audits.resource', 'user/{response.$id}')
-<<<<<<< HEAD
-=======
-    ->label('audits.userId', '{response.$id}')
-    ->label('usage.metric', 'users.{scope}.requests.update')
->>>>>>> ca186543
     ->label('sdk.auth', [APP_AUTH_TYPE_SESSION, APP_AUTH_TYPE_JWT])
     ->label('sdk.namespace', 'account')
     ->label('sdk.method', 'updateEmail')
@@ -1720,11 +1710,6 @@
     ->label('scope', 'account')
     ->label('audits.event', 'user.update')
     ->label('audits.resource', 'user/{response.$id}')
-<<<<<<< HEAD
-=======
-    ->label('audits.userId', '{response.$id}')
-    ->label('usage.metric', 'users.{scope}.requests.update')
->>>>>>> ca186543
     ->label('sdk.auth', [APP_AUTH_TYPE_SESSION, APP_AUTH_TYPE_JWT])
     ->label('sdk.namespace', 'account')
     ->label('sdk.method', 'updatePhone')
@@ -1774,11 +1759,6 @@
     ->label('scope', 'account')
     ->label('audits.event', 'user.update')
     ->label('audits.resource', 'user/{response.$id}')
-<<<<<<< HEAD
-=======
-    ->label('audits.userId', '{response.$id}')
-    ->label('usage.metric', 'users.{scope}.requests.update')
->>>>>>> ca186543
     ->label('sdk.auth', [APP_AUTH_TYPE_SESSION, APP_AUTH_TYPE_JWT])
     ->label('sdk.namespace', 'account')
     ->label('sdk.method', 'updatePrefs')
@@ -1809,11 +1789,6 @@
     ->label('scope', 'account')
     ->label('audits.event', 'user.update')
     ->label('audits.resource', 'user/{response.$id}')
-<<<<<<< HEAD
-=======
-    ->label('audits.userId', '{response.$id}')
-    ->label('usage.metric', 'users.{scope}.requests.delete')
->>>>>>> ca186543
     ->label('sdk.auth', [APP_AUTH_TYPE_SESSION, APP_AUTH_TYPE_JWT])
     ->label('sdk.namespace', 'account')
     ->label('sdk.method', 'updateStatus')
@@ -1848,11 +1823,6 @@
     ->label('event', 'users.[userId].sessions.[sessionId].delete')
     ->label('audits.event', 'session.delete')
     ->label('audits.resource', 'user/{user.$id}')
-<<<<<<< HEAD
-=======
-    ->label('audits.userId', '{user.$id}')
-    ->label('usage.metric', 'sessions.{scope}.requests.delete')
->>>>>>> ca186543
     ->label('sdk.auth', [APP_AUTH_TYPE_SESSION, APP_AUTH_TYPE_JWT])
     ->label('sdk.namespace', 'account')
     ->label('sdk.method', 'deleteSession')
@@ -2010,11 +1980,6 @@
     ->label('event', 'users.[userId].sessions.[sessionId].delete')
     ->label('audits.event', 'session.delete')
     ->label('audits.resource', 'user/{user.$id}')
-<<<<<<< HEAD
-=======
-    ->label('audits.userId', '{user.$id}')
-    ->label('usage.metric', 'sessions.{scope}.requests.delete')
->>>>>>> ca186543
     ->label('sdk.auth', [APP_AUTH_TYPE_SESSION, APP_AUTH_TYPE_JWT])
     ->label('sdk.namespace', 'account')
     ->label('sdk.method', 'deleteSessions')
@@ -2272,11 +2237,6 @@
     ->label('event', 'users.[userId].verification.[tokenId].create')
     ->label('audits.event', 'verification.create')
     ->label('audits.resource', 'user/{response.userId}')
-<<<<<<< HEAD
-=======
-    ->label('audits.userId', '{response.userId}')
-    ->label('usage.metric', 'users.{scope}.requests.update')
->>>>>>> ca186543
     ->label('sdk.auth', [APP_AUTH_TYPE_SESSION, APP_AUTH_TYPE_JWT])
     ->label('sdk.namespace', 'account')
     ->label('sdk.method', 'createVerification')
@@ -2387,11 +2347,6 @@
     ->label('event', 'users.[userId].verification.[tokenId].update')
     ->label('audits.event', 'verification.update')
     ->label('audits.resource', 'user/{response.userId}')
-<<<<<<< HEAD
-=======
-    ->label('audits.userId', '{response.userId}')
-    ->label('usage.metric', 'users.{scope}.requests.update')
->>>>>>> ca186543
     ->label('sdk.auth', [APP_AUTH_TYPE_SESSION, APP_AUTH_TYPE_JWT])
     ->label('sdk.namespace', 'account')
     ->label('sdk.method', 'updateVerification')
@@ -2450,11 +2405,6 @@
     ->label('event', 'users.[userId].verification.[tokenId].create')
     ->label('audits.event', 'verification.create')
     ->label('audits.resource', 'user/{response.userId}')
-<<<<<<< HEAD
-=======
-    ->label('audits.userId', '{response.userId}')
-    ->label('usage.metric', 'users.{scope}.requests.update')
->>>>>>> ca186543
     ->label('sdk.auth', [APP_AUTH_TYPE_SESSION, APP_AUTH_TYPE_JWT])
     ->label('sdk.namespace', 'account')
     ->label('sdk.method', 'createPhoneVerification')
@@ -2539,11 +2489,6 @@
     ->label('event', 'users.[userId].verification.[tokenId].update')
     ->label('audits.event', 'verification.update')
     ->label('audits.resource', 'user/{response.userId}')
-<<<<<<< HEAD
-=======
-    ->label('audits.userId', '{response.userId}')
-    ->label('usage.metric', 'users.{scope}.requests.update')
->>>>>>> ca186543
     ->label('sdk.auth', [APP_AUTH_TYPE_SESSION, APP_AUTH_TYPE_JWT])
     ->label('sdk.namespace', 'account')
     ->label('sdk.method', 'updatePhoneVerification')
