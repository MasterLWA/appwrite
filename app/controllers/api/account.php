--- conflicted
+++ resolved
@@ -1484,13 +1484,8 @@
     ->action(function (string $password, string $oldPassword, Response $response, Document $user, Database $dbForProject, Audit $audits, Stats $usage, Event $events) {
 
         // Check old password only if its an existing user.
-<<<<<<< HEAD
-        if ($user->getAttribute('passwordUpdate') !== null && !Auth::passwordVerify($oldPassword, $user->getAttribute('password'))) { // Double check user password
-            throw new Exception('Invalid credentials', 401, Exception::USER_INVALID_CREDENTIALS);
-=======
         if ($user->getAttribute('passwordUpdate') !== 0 && !Auth::passwordVerify($oldPassword, $user->getAttribute('password'))) { // Double check user password
             throw new Exception(Exception::USER_INVALID_CREDENTIALS);
->>>>>>> 6dd64362
         }
 
         $user = $dbForProject->updateDocument(
