<?php

use Ahc\Jwt\JWT;
use Appwrite\Auth\Auth;
use Appwrite\Auth\Phone;
use Appwrite\Auth\Validator\Password;
use Appwrite\Auth\Validator\Phone as ValidatorPhone;
use Appwrite\Detector\Detector;
use Appwrite\Event\Event;
use Appwrite\Event\Mail;
use Appwrite\Network\Validator\Email;
use Appwrite\Network\Validator\Host;
use Appwrite\Network\Validator\URL;
use Appwrite\OpenSSL\OpenSSL;
use Appwrite\Stats\Stats;
use Appwrite\Template\Template;
use Appwrite\URL\URL as URLParser;
use Appwrite\Utopia\Request;
use Appwrite\Utopia\Response;
use Appwrite\Utopia\Database\Validator\CustomId;
use MaxMind\Db\Reader;
use Utopia\App;
use Appwrite\Event\Audit;
use Appwrite\Event\Phone as EventPhone;
use Utopia\Audit\Audit as EventAudit;
use Utopia\Config\Config;
use Utopia\Database\Database;
use Utopia\Database\Document;
use Utopia\Database\Exception\Duplicate;
use Utopia\Database\Query;
use Utopia\Database\Validator\Authorization;
use Utopia\Database\Validator\UID;
use Utopia\Locale\Locale;
use Appwrite\Extend\Exception;
use Utopia\Validator\ArrayList;
use Utopia\Validator\Assoc;
use Utopia\Validator\Range;
use Utopia\Validator\Text;
use Utopia\Validator\WhiteList;

$oauthDefaultSuccess = '/v1/auth/oauth2/success';
$oauthDefaultFailure = '/v1/auth/oauth2/failure';

App::post('/v1/account')
    ->desc('Create Account')
    ->groups(['api', 'account', 'auth'])
    ->label('event', 'users.[userId].create')
    ->label('scope', 'public')
    ->label('auth.type', 'emailPassword')
    ->label('sdk.auth', [])
    ->label('sdk.namespace', 'account')
    ->label('sdk.method', 'create')
    ->label('sdk.description', '/docs/references/account/create.md')
    ->label('sdk.response.code', Response::STATUS_CODE_CREATED)
    ->label('sdk.response.type', Response::CONTENT_TYPE_JSON)
    ->label('sdk.response.model', Response::MODEL_USER)
    ->label('abuse-limit', 10)
    ->param('userId', '', new CustomId(), 'Unique Id. Choose your own unique ID or pass the string "unique()" to auto generate it. Valid chars are a-z, A-Z, 0-9, period, hyphen, and underscore. Can\'t start with a special char. Max length is 36 chars.')
    ->param('email', '', new Email(), 'User email.')
    ->param('password', '', new Password(), 'User password. Must be at least 8 chars.')
    ->param('name', '', new Text(128), 'User name. Max length: 128 chars.', true)
    ->inject('request')
    ->inject('response')
    ->inject('project')
    ->inject('dbForProject')
    ->inject('audits')
    ->inject('usage')
    ->inject('events')
    ->action(function (string $userId, string $email, string $password, string $name, Request $request, Response $response, Document $project, Database $dbForProject, Audit $audits, Stats $usage, Event $events) {

        $email = \strtolower($email);
        if ('console' === $project->getId()) {
            $whitelistEmails = $project->getAttribute('authWhitelistEmails');
            $whitelistIPs = $project->getAttribute('authWhitelistIPs');

            if (!empty($whitelistEmails) && !\in_array($email, $whitelistEmails)) {
                throw new Exception(Exception::USER_EMAIL_NOT_WHITELISTED);
            }

            if (!empty($whitelistIPs) && !\in_array($request->getIP(), $whitelistIPs)) {
                throw new Exception(Exception::USER_IP_NOT_WHITELISTED);
            }
        }

        $limit = $project->getAttribute('auths', [])['limit'] ?? 0;

        if ($limit !== 0) {
            $total = $dbForProject->count('users', max: APP_LIMIT_USERS);

            if ($total >= $limit) {
                throw new Exception(Exception::USER_COUNT_EXCEEDED);
            }
        }

        try {
            $userId = $userId == 'unique()' ? $dbForProject->getId() : $userId;
            $user = Authorization::skip(fn() => $dbForProject->createDocument('users', new Document([
                '$id' => $userId,
                '$read' => ['role:all'],
                '$write' => ['user:' . $userId],
                'email' => $email,
                'emailVerification' => false,
                'status' => true,
                'password' => Auth::passwordHash($password),
                'passwordUpdate' => \time(),
                'registration' => \time(),
                'reset' => false,
                'name' => $name,
                'prefs' => new \stdClass(),
                'sessions' => null,
                'tokens' => null,
                'memberships' => null,
                'search' => implode(' ', [$userId, $email, $name])
            ])));
        } catch (Duplicate $th) {
            throw new Exception(Exception::USER_ALREADY_EXISTS);
        }

        Authorization::unsetRole('role:' . Auth::USER_ROLE_GUEST);
        Authorization::setRole('user:' . $user->getId());
        Authorization::setRole('role:' . Auth::USER_ROLE_MEMBER);

        $audits
            ->setResource('user/' . $user->getId())
            ->setUser($user)
        ;

        $usage->setParam('users.create', 1);
        $events->setParam('userId', $user->getId());

        $response->setStatusCode(Response::STATUS_CODE_CREATED);
        $response->dynamic($user, Response::MODEL_USER);
    });

App::get('/v1/account')
    ->desc('Get Account')
    ->groups(['api', 'account'])
    ->label('scope', 'account')
    ->label('sdk.auth', [APP_AUTH_TYPE_SESSION, APP_AUTH_TYPE_JWT])
    ->label('sdk.namespace', 'account')
    ->label('sdk.method', 'get')
    ->label('sdk.description', '/docs/references/account/get.md')
    ->label('sdk.response.code', Response::STATUS_CODE_OK)
    ->label('sdk.response.type', Response::CONTENT_TYPE_JSON)
    ->label('sdk.response.model', Response::MODEL_USER)
    ->inject('response')
    ->inject('user')
    ->inject('usage')
    ->action(function (Response $response, Document $user, Stats $usage) {

        $usage->setParam('users.read', 1);

        $response->dynamic($user, Response::MODEL_USER);
    });

App::get('/v1/account/prefs')
    ->desc('Get Account Preferences')
    ->groups(['api', 'account'])
    ->label('scope', 'account')
    ->label('sdk.auth', [APP_AUTH_TYPE_SESSION, APP_AUTH_TYPE_JWT])
    ->label('sdk.namespace', 'account')
    ->label('sdk.method', 'getPrefs')
    ->label('sdk.description', '/docs/references/account/get-prefs.md')
    ->label('sdk.response.code', Response::STATUS_CODE_OK)
    ->label('sdk.response.type', Response::CONTENT_TYPE_JSON)
    ->label('sdk.response.model', Response::MODEL_PREFERENCES)
    ->inject('response')
    ->inject('user')
    ->inject('usage')
    ->action(function (Response $response, Document $user, Stats $usage) {

        $prefs = $user->getAttribute('prefs', new \stdClass());

        $usage->setParam('users.read', 1);

        $response->dynamic(new Document($prefs), Response::MODEL_PREFERENCES);
    });

App::get('/v1/account/logs')
    ->desc('Get Account Logs')
    ->groups(['api', 'account'])
    ->label('scope', 'account')
    ->label('sdk.auth', [APP_AUTH_TYPE_SESSION, APP_AUTH_TYPE_JWT])
    ->label('sdk.namespace', 'account')
    ->label('sdk.method', 'getLogs')
    ->label('sdk.description', '/docs/references/account/get-logs.md')
    ->label('sdk.response.code', Response::STATUS_CODE_OK)
    ->label('sdk.response.type', Response::CONTENT_TYPE_JSON)
    ->label('sdk.response.model', Response::MODEL_LOG_LIST)
    ->param('limit', 25, new Range(0, 100), 'Maximum number of logs to return in response. By default will return maximum 25 results. Maximum of 100 results allowed per request.', true)
    ->param('offset', 0, new Range(0, APP_LIMIT_COUNT), 'Offset value. The default value is 0. Use this value to manage pagination. [learn more about pagination](https://appwrite.io/docs/pagination)', true)
    ->inject('response')
    ->inject('user')
    ->inject('locale')
    ->inject('geodb')
    ->inject('dbForProject')
    ->inject('usage')
    ->action(function (int $limit, int $offset, Response $response, Document $user, Locale $locale, Reader $geodb, Database $dbForProject, Stats $usage) {

        $audit = new EventAudit($dbForProject);

        $logs = $audit->getLogsByUser($user->getId(), $limit, $offset);

        $output = [];

        foreach ($logs as $i => &$log) {
            $log['userAgent'] = (!empty($log['userAgent'])) ? $log['userAgent'] : 'UNKNOWN';

            $detector = new Detector($log['userAgent']);

            $output[$i] = new Document(array_merge(
                $log->getArrayCopy(),
                $log['data'],
                $detector->getOS(),
                $detector->getClient(),
                $detector->getDevice()
            ));

            $record = $geodb->get($log['ip']);

            if ($record) {
                $output[$i]['countryCode'] = $locale->getText('countries.' . strtolower($record['country']['iso_code']), false) ? \strtolower($record['country']['iso_code']) : '--';
                $output[$i]['countryName'] = $locale->getText('countries.' . strtolower($record['country']['iso_code']), $locale->getText('locale.country.unknown'));
            } else {
                $output[$i]['countryCode'] = '--';
                $output[$i]['countryName'] = $locale->getText('locale.country.unknown');
            }
        }

        $usage->setParam('users.read', 1);

        $response->dynamic(new Document([
            'total' => $audit->countLogsByUser($user->getId()),
            'logs' => $output,
        ]), Response::MODEL_LOG_LIST);
    });

App::patch('/v1/account/name')
    ->desc('Update Account Name')
    ->groups(['api', 'account'])
    ->label('event', 'users.[userId].update.name')
    ->label('scope', 'account')
    ->label('sdk.auth', [APP_AUTH_TYPE_SESSION, APP_AUTH_TYPE_JWT])
    ->label('sdk.namespace', 'account')
    ->label('sdk.method', 'updateName')
    ->label('sdk.description', '/docs/references/account/update-name.md')
    ->label('sdk.response.code', Response::STATUS_CODE_OK)
    ->label('sdk.response.type', Response::CONTENT_TYPE_JSON)
    ->label('sdk.response.model', Response::MODEL_USER)
    ->param('name', '', new Text(128), 'User name. Max length: 128 chars.')
    ->inject('response')
    ->inject('user')
    ->inject('dbForProject')
    ->inject('audits')
    ->inject('usage')
    ->inject('events')
    ->action(function (string $name, Response $response, Document $user, Database $dbForProject, Audit $audits, Stats $usage, Event $events) {

        $user = $dbForProject->updateDocument('users', $user->getId(), $user
            ->setAttribute('name', $name)
            ->setAttribute('search', implode(' ', [$user->getId(), $name, $user->getAttribute('email')])));

        $audits
            ->setResource('user/' . $user->getId())
            ->setUser($user)
        ;

        $usage->setParam('users.update', 1);
        $events->setParam('userId', $user->getId());

        $response->dynamic($user, Response::MODEL_USER);
    });

App::patch('/v1/account/password')
    ->desc('Update Account Password')
    ->groups(['api', 'account'])
    ->label('event', 'users.[userId].update.password')
    ->label('scope', 'account')
    ->label('sdk.auth', [APP_AUTH_TYPE_SESSION, APP_AUTH_TYPE_JWT])
    ->label('sdk.namespace', 'account')
    ->label('sdk.method', 'updatePassword')
    ->label('sdk.description', '/docs/references/account/update-password.md')
    ->label('sdk.response.code', Response::STATUS_CODE_OK)
    ->label('sdk.response.type', Response::CONTENT_TYPE_JSON)
    ->label('sdk.response.model', Response::MODEL_USER)
    ->param('password', '', new Password(), 'New user password. Must be at least 8 chars.')
    ->param('oldPassword', '', new Password(), 'Current user password. Must be at least 8 chars.', true)
    ->inject('response')
    ->inject('user')
    ->inject('dbForProject')
    ->inject('audits')
    ->inject('usage')
    ->inject('events')
    ->action(function (string $password, string $oldPassword, Response $response, Document $user, Database $dbForProject, Audit $audits, Stats $usage, Event $events) {

        // Check old password only if its an existing user.
        if ($user->getAttribute('passwordUpdate') !== 0 && !Auth::passwordVerify($oldPassword, $user->getAttribute('password'))) { // Double check user password
            throw new Exception('Invalid credentials', 401, Exception::USER_INVALID_CREDENTIALS);
        }

        $user = $dbForProject->updateDocument(
            'users',
            $user->getId(),
            $user
                ->setAttribute('password', Auth::passwordHash($password))
                ->setAttribute('passwordUpdate', \time())
        );

        $audits
            ->setResource('user/' . $user->getId())
            ->setUser($user)
        ;

        $usage->setParam('users.update', 1);
        $events->setParam('userId', $user->getId());

        $response->dynamic($user, Response::MODEL_USER);
    });

App::patch('/v1/account/email')
    ->desc('Update Account Email')
    ->groups(['api', 'account'])
    ->label('event', 'users.[userId].update.email')
    ->label('scope', 'account')
    ->label('sdk.auth', [APP_AUTH_TYPE_SESSION, APP_AUTH_TYPE_JWT])
    ->label('sdk.namespace', 'account')
    ->label('sdk.method', 'updateEmail')
    ->label('sdk.description', '/docs/references/account/update-email.md')
    ->label('sdk.response.code', Response::STATUS_CODE_OK)
    ->label('sdk.response.type', Response::CONTENT_TYPE_JSON)
    ->label('sdk.response.model', Response::MODEL_USER)
    ->param('email', '', new Email(), 'User email.')
    ->param('password', '', new Password(), 'User password. Must be at least 8 chars.')
    ->inject('response')
    ->inject('user')
    ->inject('dbForProject')
    ->inject('audits')
    ->inject('usage')
    ->inject('events')
    ->action(function (string $email, string $password, Response $response, Document $user, Database $dbForProject, Audit $audits, Stats $usage, Event $events) {

        $isAnonymousUser = Auth::isAnonymousUser($user); // Check if request is from an anonymous account for converting

        if (
            !$isAnonymousUser &&
            !Auth::passwordVerify($password, $user->getAttribute('password'))
        ) { // Double check user password
            throw new Exception('Invalid credentials', 401, Exception::USER_INVALID_CREDENTIALS);
        }

        $email = \strtolower($email);

        $user
            ->setAttribute('password', $isAnonymousUser ? Auth::passwordHash($password) : $user->getAttribute('password', ''))
            ->setAttribute('email', $email)
            ->setAttribute('emailVerification', false) // After this user needs to confirm mail again
            ->setAttribute('search', implode(' ', [$user->getId(), $user->getAttribute('name'), $user->getAttribute('email')]));

        try {
            $user = $dbForProject->updateDocument('users', $user->getId(), $user);
        } catch (Duplicate $th) {
            throw new Exception('Email already exists', 409, Exception::USER_EMAIL_ALREADY_EXISTS);
        }

        $audits
            ->setResource('user/' . $user->getId())
            ->setUser($user)
        ;

        $usage->setParam('users.update', 1);
        $events->setParam('userId', $user->getId());

        $response->dynamic($user, Response::MODEL_USER);
    });

App::patch('/v1/account/prefs')
    ->desc('Update Account Preferences')
    ->groups(['api', 'account'])
    ->label('event', 'users.[userId].update.prefs')
    ->label('scope', 'account')
    ->label('sdk.auth', [APP_AUTH_TYPE_SESSION, APP_AUTH_TYPE_JWT])
    ->label('sdk.namespace', 'account')
    ->label('sdk.method', 'updatePrefs')
    ->label('sdk.description', '/docs/references/account/update-prefs.md')
    ->label('sdk.response.code', Response::STATUS_CODE_OK)
    ->label('sdk.response.type', Response::CONTENT_TYPE_JSON)
    ->label('sdk.response.model', Response::MODEL_USER)
    ->param('prefs', [], new Assoc(), 'Prefs key-value JSON object.')
    ->inject('response')
    ->inject('user')
    ->inject('dbForProject')
    ->inject('audits')
    ->inject('usage')
    ->inject('events')
    ->action(function (array $prefs, Response $response, Document $user, Database $dbForProject, Audit $audits, Stats $usage, Event $events) {

        $user = $dbForProject->updateDocument('users', $user->getId(), $user->setAttribute('prefs', $prefs));

        $audits->setResource('user/' . $user->getId());
        $usage->setParam('users.update', 1);
        $events->setParam('userId', $user->getId());

        $response->dynamic($user, Response::MODEL_USER);
    });

App::patch('/v1/account/status')
    ->desc('Update Account Status')
    ->groups(['api', 'account'])
    ->label('event', 'users.[userId].update.status')
    ->label('scope', 'account')
    ->label('sdk.auth', [APP_AUTH_TYPE_SESSION, APP_AUTH_TYPE_JWT])
    ->label('sdk.namespace', 'account')
    ->label('sdk.method', 'updateStatus')
    ->label('sdk.description', '/docs/references/account/update-status.md')
    ->label('sdk.response.code', Response::STATUS_CODE_OK)
    ->label('sdk.response.type', Response::CONTENT_TYPE_JSON)
    ->label('sdk.response.model', Response::MODEL_USER)
    ->inject('request')
    ->inject('response')
    ->inject('user')
    ->inject('dbForProject')
    ->inject('audits')
    ->inject('events')
    ->inject('usage')
    ->action(function (Request $request, Response $response, Document $user, Database $dbForProject, Audit $audits, Event $events, Stats $usage) {

        $user = $dbForProject->updateDocument('users', $user->getId(), $user->setAttribute('status', false));

        $audits
            ->setResource('user/' . $user->getId())
            ->setPayload($response->output($user, Response::MODEL_USER));

        $events
            ->setParam('userId', $user->getId())
            ->setPayload($response->output($user, Response::MODEL_USER));

        if (!Config::getParam('domainVerification')) {
            $response->addHeader('X-Fallback-Cookies', \json_encode([]));
        }

        $usage->setParam('users.delete', 1);

        $response->dynamic($user, Response::MODEL_USER);
    });

App::patch('/v1/account/phone')
    ->desc('Update Account Phone')
    ->groups(['api', 'account'])
    ->label('event', 'users.[userId].update.phone')
    ->label('scope', 'account')
    ->label('sdk.auth', [APP_AUTH_TYPE_SESSION, APP_AUTH_TYPE_JWT])
    ->label('sdk.namespace', 'account')
    ->label('sdk.method', 'updatePhone')
    ->label('sdk.description', '/docs/references/account/update-phone.md')
    ->label('sdk.response.code', Response::STATUS_CODE_OK)
    ->label('sdk.response.type', Response::CONTENT_TYPE_JSON)
    ->label('sdk.response.model', Response::MODEL_USER)
    ->param('number', '', new ValidatorPhone(), 'Phone number. Format this number with a leading \'+\' and a country code, e.g., +16175551212.')
    ->param('password', '', new Password(), 'User password. Must be at least 8 chars.')
    ->inject('response')
    ->inject('user')
    ->inject('dbForProject')
    ->inject('audits')
    ->inject('usage')
    ->inject('events')
    ->action(function (string $phone, string $password, Response $response, Document $user, Database $dbForProject, Audit $audits, Stats $usage, Event $events) {

        $isAnonymousUser = Auth::isAnonymousUser($user); // Check if request is from an anonymous account for converting

        if (
            !$isAnonymousUser &&
            !Auth::passwordVerify($password, $user->getAttribute('password'))
        ) { // Double check user password
            throw new Exception('Invalid credentials', 401, Exception::USER_INVALID_CREDENTIALS);
        }

        $user
            ->setAttribute('phone', $phone)
            ->setAttribute('phoneVerification', false) // After this user needs to confirm phone number again
            ->setAttribute('search', implode(' ', [$user->getId(), $user->getAttribute('name'), $user->getAttribute('email')]));

        try {
            $user = $dbForProject->updateDocument('users', $user->getId(), $user);
        } catch (Duplicate $th) {
            throw new Exception('Phone number already exists', 409, Exception::USER_PHONE_ALREADY_EXISTS);
        }

        $audits
            ->setResource('user/' . $user->getId())
            ->setUser($user)
        ;

        $usage->setParam('users.update', 1);
        $events->setParam('userId', $user->getId());

        $response->dynamic($user, Response::MODEL_USER);
    });

App::post('/v1/account/sessions/email')
    ->alias('/v1/account/sessions/')
    ->desc('Create Email Session')
    ->groups(['api', 'account', 'auth'])
    ->label('event', 'users.[userId].sessions.[sessionId].create')
    ->label('scope', 'public')
    ->label('auth.type', 'emailPassword')
    ->label('sdk.auth', [])
    ->label('sdk.namespace', 'account')
    ->label('sdk.method', 'createEmailSession')
    ->label('sdk.description', '/docs/references/account/create-session.md')
    ->label('sdk.response.code', Response::STATUS_CODE_CREATED)
    ->label('sdk.response.type', Response::CONTENT_TYPE_JSON)
    ->label('sdk.response.model', Response::MODEL_SESSION)
    ->label('abuse-limit', 10)
    ->label('abuse-key', 'url:{url},email:{param-email}')
    ->param('email', '', new Email(), 'User email.')
    ->param('password', '', new Password(), 'User password. Must be at least 8 chars.')
    ->inject('request')
    ->inject('response')
    ->inject('dbForProject')
    ->inject('locale')
    ->inject('geodb')
    ->inject('audits')
    ->inject('usage')
    ->inject('events')
    ->action(function (string $email, string $password, Request $request, Response $response, Database $dbForProject, Locale $locale, Reader $geodb, Audit $audits, Stats $usage, Event $events) {

        $email = \strtolower($email);
        $protocol = $request->getProtocol();

        $profile = $dbForProject->findOne('users', [
            new Query('email', Query::TYPE_EQUAL, [$email])]);

        if (!$profile || !Auth::passwordVerify($password, $profile->getAttribute('password'))) {
            throw new Exception(Exception::USER_INVALID_CREDENTIALS); // Wrong password or username
        }

        if (false === $profile->getAttribute('status')) { // Account is blocked
            throw new Exception(Exception::USER_BLOCKED); // User is in status blocked
        }

        $detector = new Detector($request->getUserAgent('UNKNOWN'));
        $record = $geodb->get($request->getIP());
        $expiry = \time() + Auth::TOKEN_EXPIRATION_LOGIN_LONG;
        $secret = Auth::tokenGenerator();
        $session = new Document(array_merge(
            [
                '$id' => $dbForProject->getId(),
                'userId' => $profile->getId(),
                'userInternalId' => $profile->getInternalId(),
                'provider' => Auth::SESSION_PROVIDER_EMAIL,
                'providerUid' => $email,
                'secret' => Auth::hash($secret), // One way hash encryption to protect DB leak
                'expire' => $expiry,
                'userAgent' => $request->getUserAgent('UNKNOWN'),
                'ip' => $request->getIP(),
                'countryCode' => ($record) ? \strtolower($record['country']['iso_code']) : '--',
            ],
            $detector->getOS(),
            $detector->getClient(),
            $detector->getDevice()
        ));

        Authorization::setRole('user:' . $profile->getId());

        $session = $dbForProject->createDocument('sessions', $session
            ->setAttribute('$read', ['user:' . $profile->getId()])
            ->setAttribute('$write', ['user:' . $profile->getId()]));

        $dbForProject->deleteCachedDocument('users', $profile->getId());

        $audits
            ->setResource('user/' . $profile->getId())
            ->setUser($profile)
        ;

        if (!Config::getParam('domainVerification')) {
            $response
                ->addHeader('X-Fallback-Cookies', \json_encode([Auth::$cookieName => Auth::encodeSession($profile->getId(), $secret)]))
            ;
        }

        $response
            ->addCookie(Auth::$cookieName . '_legacy', Auth::encodeSession($profile->getId(), $secret), $expiry, '/', Config::getParam('cookieDomain'), ('https' == $protocol), true, null)
            ->addCookie(Auth::$cookieName, Auth::encodeSession($profile->getId(), $secret), $expiry, '/', Config::getParam('cookieDomain'), ('https' == $protocol), true, Config::getParam('cookieSamesite'))
            ->setStatusCode(Response::STATUS_CODE_CREATED)
        ;

        $countryName = $locale->getText('countries.' . strtolower($session->getAttribute('countryCode')), $locale->getText('locale.country.unknown'));

        $session
            ->setAttribute('current', true)
            ->setAttribute('countryName', $countryName)
        ;

        $usage
            ->setParam('users.update', 1)
            ->setParam('users.sessions.create', 1)
            ->setParam('provider', 'email')
        ;

        $events
            ->setParam('userId', $profile->getId())
            ->setParam('sessionId', $session->getId())
        ;

        $response->dynamic($session, Response::MODEL_SESSION);
    });

App::get('/v1/account/sessions/oauth2/:provider')
    ->desc('Create Account Session with OAuth2')
    ->groups(['api', 'account'])
    ->label('error', __DIR__ . '/../../views/general/error.phtml')
    ->label('scope', 'public')
    ->label('sdk.auth', [])
    ->label('sdk.namespace', 'account')
    ->label('sdk.method', 'createOAuth2Session')
    ->label('sdk.description', '/docs/references/account/create-session-oauth2.md')
    ->label('sdk.response.code', Response::STATUS_CODE_MOVED_PERMANENTLY)
    ->label('sdk.response.type', Response::CONTENT_TYPE_HTML)
    ->label('sdk.methodType', 'webAuth')
    ->label('abuse-limit', 50)
    ->label('abuse-key', 'ip:{ip}')
    ->param('provider', '', new WhiteList(\array_keys(Config::getParam('providers')), true), 'OAuth2 Provider. Currently, supported providers are: ' . \implode(', ', \array_keys(\array_filter(Config::getParam('providers'), fn($node) => (!$node['mock'])))) . '.')
    ->param('success', '', fn($clients) => new Host($clients), 'URL to redirect back to your app after a successful login attempt.  Only URLs from hostnames in your project platform list are allowed. This requirement helps to prevent an [open redirect](https://cheatsheetseries.owasp.org/cheatsheets/Unvalidated_Redirects_and_Forwards_Cheat_Sheet.html) attack against your project API.', true, ['clients'])
    ->param('failure', '', fn($clients) => new Host($clients), 'URL to redirect back to your app after a failed login attempt.  Only URLs from hostnames in your project platform list are allowed. This requirement helps to prevent an [open redirect](https://cheatsheetseries.owasp.org/cheatsheets/Unvalidated_Redirects_and_Forwards_Cheat_Sheet.html) attack against your project API.', true, ['clients'])
    ->param('scopes', [], new ArrayList(new Text(APP_LIMIT_ARRAY_ELEMENT_SIZE), APP_LIMIT_ARRAY_PARAMS_SIZE), 'A list of custom OAuth2 scopes. Check each provider internal docs for a list of supported scopes. Maximum of ' . APP_LIMIT_ARRAY_PARAMS_SIZE . ' scopes are allowed, each ' . APP_LIMIT_ARRAY_ELEMENT_SIZE . ' characters long.', true)
    ->inject('request')
    ->inject('response')
    ->inject('project')
    ->action(function (string $provider, string $success, string $failure, array $scopes, Request $request, Response $response, Document $project) use ($oauthDefaultSuccess, $oauthDefaultFailure) {

        $protocol = $request->getProtocol();
        $callback = $protocol . '://' . $request->getHostname() . '/v1/account/sessions/oauth2/callback/' . $provider . '/' . $project->getId();
        $appId = $project->getAttribute('authProviders', [])[$provider . 'Appid'] ?? '';
        $appSecret = $project->getAttribute('authProviders', [])[$provider . 'Secret'] ?? '{}';

        if (!empty($appSecret) && isset($appSecret['version'])) {
            $key = App::getEnv('_APP_OPENSSL_KEY_V' . $appSecret['version']);
            $appSecret = OpenSSL::decrypt($appSecret['data'], $appSecret['method'], $key, 0, \hex2bin($appSecret['iv']), \hex2bin($appSecret['tag']));
        }

        if (empty($appId) || empty($appSecret)) {
            throw new Exception(Exception::PROJECT_PROVIDER_DISABLED, 'This provider is disabled. Please configure the provider app ID and app secret key from your ' . APP_NAME . ' console to continue.');
        }

        $className = 'Appwrite\\Auth\\OAuth2\\' . \ucfirst($provider);

        if (!\class_exists($className)) {
            throw new Exception(Exception::PROJECT_PROVIDER_UNSUPPORTED);
        }

        if (empty($success)) {
            $success = $protocol . '://' . $request->getHostname() . $oauthDefaultSuccess;
        }

        if (empty($failure)) {
            $failure = $protocol . '://' . $request->getHostname() . $oauthDefaultFailure;
        }

        $oauth2 = new $className($appId, $appSecret, $callback, ['success' => $success, 'failure' => $failure], $scopes);

        $response
            ->addHeader('Cache-Control', 'no-store, no-cache, must-revalidate, max-age=0')
            ->addHeader('Pragma', 'no-cache')
            ->redirect($oauth2->getLoginURL());
    });

App::get('/v1/account/sessions/oauth2/callback/:provider/:projectId')
    ->desc('OAuth2 Callback')
    ->groups(['api', 'account'])
    ->label('error', __DIR__ . '/../../views/general/error.phtml')
    ->label('scope', 'public')
    ->label('docs', false)
    ->param('projectId', '', new Text(1024), 'Project ID.')
    ->param('provider', '', new WhiteList(\array_keys(Config::getParam('providers')), true), 'OAuth2 provider.')
    ->param('code', '', new Text(2048), 'OAuth2 code.')
    ->param('state', '', new Text(2048), 'Login state params.', true)
    ->inject('request')
    ->inject('response')
    ->action(function (string $projectId, string $provider, string $code, string $state, Request $request, Response $response) {

        $domain = $request->getHostname();
        $protocol = $request->getProtocol();

        $response
            ->addHeader('Cache-Control', 'no-store, no-cache, must-revalidate, max-age=0')
            ->addHeader('Pragma', 'no-cache')
            ->redirect($protocol . '://' . $domain . '/v1/account/sessions/oauth2/' . $provider . '/redirect?'
                . \http_build_query(['project' => $projectId, 'code' => $code, 'state' => $state]));
    });

App::post('/v1/account/sessions/oauth2/callback/:provider/:projectId')
    ->desc('OAuth2 Callback')
    ->groups(['api', 'account'])
    ->label('error', __DIR__ . '/../../views/general/error.phtml')
    ->label('scope', 'public')
    ->label('origin', '*')
    ->label('docs', false)
    ->param('projectId', '', new Text(1024), 'Project ID.')
    ->param('provider', '', new WhiteList(\array_keys(Config::getParam('providers')), true), 'OAuth2 provider.')
    ->param('code', '', new Text(2048), 'OAuth2 code.')
    ->param('state', '', new Text(2048), 'Login state params.', true)
    ->inject('request')
    ->inject('response')
    ->action(function (string $projectId, string $provider, string $code, string $state, Request $request, Response $response) {

        $domain = $request->getHostname();
        $protocol = $request->getProtocol();

        $response
            ->addHeader('Cache-Control', 'no-store, no-cache, must-revalidate, max-age=0')
            ->addHeader('Pragma', 'no-cache')
            ->redirect($protocol . '://' . $domain . '/v1/account/sessions/oauth2/' . $provider . '/redirect?'
                . \http_build_query(['project' => $projectId, 'code' => $code, 'state' => $state]));
    });

App::get('/v1/account/sessions/oauth2/:provider/redirect')
    ->desc('OAuth2 Redirect')
    ->groups(['api', 'account'])
    ->label('error', __DIR__ . '/../../views/general/error.phtml')
    ->label('event', 'users.[userId].sessions.[sessionId].create')
    ->label('scope', 'public')
    ->label('abuse-limit', 50)
    ->label('abuse-key', 'ip:{ip}')
    ->label('docs', false)
    ->param('provider', '', new WhiteList(\array_keys(Config::getParam('providers')), true), 'OAuth2 provider.')
    ->param('code', '', new Text(2048), 'OAuth2 code.')
    ->param('state', '', new Text(2048), 'OAuth2 state params.', true)
    ->inject('request')
    ->inject('response')
    ->inject('project')
    ->inject('user')
    ->inject('dbForProject')
    ->inject('geodb')
    ->inject('audits')
    ->inject('events')
    ->inject('usage')
    ->action(function (string $provider, string $code, string $state, Request $request, Response $response, Document $project, Document $user, Database $dbForProject, Reader $geodb, Audit $audits, Event $events, Stats $usage) use ($oauthDefaultSuccess) {

        $protocol = $request->getProtocol();
        $callback = $protocol . '://' . $request->getHostname() . '/v1/account/sessions/oauth2/callback/' . $provider . '/' . $project->getId();
        $defaultState = ['success' => $project->getAttribute('url', ''), 'failure' => ''];
        $validateURL = new URL();
        $appId = $project->getAttribute('authProviders', [])[$provider . 'Appid'] ?? '';
        $appSecret = $project->getAttribute('authProviders', [])[$provider . 'Secret'] ?? '{}';

        if (!empty($appSecret) && isset($appSecret['version'])) {
            $key = App::getEnv('_APP_OPENSSL_KEY_V' . $appSecret['version']);
            $appSecret = OpenSSL::decrypt($appSecret['data'], $appSecret['method'], $key, 0, \hex2bin($appSecret['iv']), \hex2bin($appSecret['tag']));
        }

        $className = 'Appwrite\\Auth\\OAuth2\\' . \ucfirst($provider);

        if (!\class_exists($className)) {
            throw new Exception(Exception::PROJECT_PROVIDER_UNSUPPORTED);
        }

        $oauth2 = new $className($appId, $appSecret, $callback);

        if (!empty($state)) {
            try {
                $state = \array_merge($defaultState, $oauth2->parseState($state));
            } catch (\Exception$exception) {
                throw new Exception(Exception::GENERAL_SERVER_ERROR, 'Failed to parse login state params as passed from OAuth2 provider');
            }
        } else {
            $state = $defaultState;
        }

        if (!$validateURL->isValid($state['success'])) {
            throw new Exception(Exception::PROJECT_INVALID_SUCCESS_URL);
        }

        if (!empty($state['failure']) && !$validateURL->isValid($state['failure'])) {
            throw new Exception(Exception::PROJECT_INVALID_FAILURE_URL);
        }

        $state['failure'] = null;

        $accessToken = $oauth2->getAccessToken($code);
        $refreshToken = $oauth2->getRefreshToken($code);
        $accessTokenExpiry = $oauth2->getAccessTokenExpiry($code);

        if (empty($accessToken)) {
            if (!empty($state['failure'])) {
                $response->redirect($state['failure'], 301, 0);
            }

            throw new Exception(Exception::GENERAL_SERVER_ERROR, 'Failed to obtain access token');
        }

        $oauth2ID = $oauth2->getUserID($accessToken);

        if (empty($oauth2ID)) {
            if (!empty($state['failure'])) {
                $response->redirect($state['failure'], 301, 0);
            }

            throw new Exception(Exception::USER_MISSING_ID);
        }

        $sessions = $user->getAttribute('sessions', []);
        $current = Auth::sessionVerify($sessions, Auth::$secret);

        if ($current) { // Delete current session of new one.
            $currentDocument = $dbForProject->getDocument('sessions', $current);
            if (!$currentDocument->isEmpty()) {
                $dbForProject->deleteDocument('sessions', $currentDocument->getId());
                $dbForProject->deleteCachedDocument('users', $user->getId());
            }
        }

        $user = ($user->isEmpty()) ? $dbForProject->findOne('sessions', [ // Get user by provider id
            new Query('provider', QUERY::TYPE_EQUAL, [$provider]),
            new Query('providerUid', QUERY::TYPE_EQUAL, [$oauth2ID]),
        ]) : $user;

        if ($user === false || $user->isEmpty()) { // No user logged in or with OAuth2 provider ID, create new one or connect with account with same email
            $name = $oauth2->getUserName($accessToken);
            $email = $oauth2->getUserEmail($accessToken);

            /**
             * Is verified is not used yet, since we don't know after an accout is created anymore if it was verified or not.
             */
            $isVerified = $oauth2->isEmailVerified($accessToken);

            $user = $dbForProject->findOne('users', [
                new Query('email', Query::TYPE_EQUAL, [$email])]);

            if ($user === false || $user->isEmpty()) { // Last option -> create the user, generate random password
                $limit = $project->getAttribute('auths', [])['limit'] ?? 0;

                if ($limit !== 0) {
                    $total = $dbForProject->count('users', max: APP_LIMIT_USERS);

                    if ($total >= $limit) {
                        throw new Exception(Exception::USER_COUNT_EXCEEDED);
                    }
                }

                try {
                    $userId = $dbForProject->getId();
                    $user = Authorization::skip(fn() => $dbForProject->createDocument('users', new Document([
                        '$id' => $userId,
                        '$read' => ['role:all'],
                        '$write' => ['user:' . $userId],
                        'email' => $email,
                        'emailVerification' => true,
                        'status' => true, // Email should already be authenticated by OAuth2 provider
                        'password' => Auth::passwordHash(Auth::passwordGenerator()),
                        'passwordUpdate' => 0,
                        'registration' => \time(),
                        'reset' => false,
                        'name' => $name,
                        'prefs' => new \stdClass(),
                        'sessions' => null,
                        'tokens' => null,
                        'memberships' => null,
                        'search' => implode(' ', [$userId, $email, $name])
                    ])));
                } catch (Duplicate $th) {
                    throw new Exception(Exception::USER_ALREADY_EXISTS);
                }
            }
        }

        if (false === $user->getAttribute('status')) { // Account is blocked
            throw new Exception(Exception::USER_BLOCKED); // User is in status blocked
        }

        // Create session token, verify user account and update OAuth2 ID and Access Token
<<<<<<< HEAD
=======
        $detector = new Detector($request->getUserAgent('UNKNOWN'));
        $record = $geodb->get($request->getIP());
        $secret = Auth::tokenGenerator();
        $expiry = \time() + Auth::TOKEN_EXPIRATION_LOGIN_LONG;
        $session = new Document(array_merge([
            '$id' => $dbForProject->getId(),
            'userId' => $user->getId(),
            'userInternalId' => $user->getInternalId(),
            'provider' => $provider,
            'providerUid' => $oauth2ID,
            'providerAccessToken' => $accessToken,
            'providerRefreshToken' => $refreshToken,
            'providerAccessTokenExpiry' => \time() + (int) $accessTokenExpiry,
            'secret' => Auth::hash($secret), // One way hash encryption to protect DB leak
            'expire' => $expiry,
            'userAgent' => $request->getUserAgent('UNKNOWN'),
            'ip' => $request->getIP(),
            'countryCode' => ($record) ? \strtolower($record['country']['iso_code']) : '--',
        ], $detector->getOS(), $detector->getClient(), $detector->getDevice()));

        $isAnonymousUser = Auth::isAnonymousUser($user);

        if ($isAnonymousUser) {
            $user
                ->setAttribute('name', $oauth2->getUserName($accessToken))
                ->setAttribute('email', $oauth2->getUserEmail($accessToken))
            ;
        }

        $user
            ->setAttribute('status', true)
        ;

        Authorization::setRole('user:' . $user->getId());

        $dbForProject->updateDocument('users', $user->getId(), $user);

        $session = $dbForProject->createDocument('sessions', $session
            ->setAttribute('$read', ['user:' . $user->getId()])
            ->setAttribute('$write', ['user:' . $user->getId()]));

        $dbForProject->deleteCachedDocument('users', $user->getId());

        $audits
            ->setResource('user/' . $user->getId())
            ->setUser($user)
        ;

        $usage
            ->setParam('users.sessions.create', 1)
            ->setParam('projectId', $project->getId())
            ->setParam('provider', 'oauth2-' . $provider)
        ;

        $events
            ->setParam('userId', $user->getId())
            ->setParam('sessionId', $session->getId())
            ->setPayload($response->output($session, Response::MODEL_SESSION))
        ;

        if (!Config::getParam('domainVerification')) {
            $response->addHeader('X-Fallback-Cookies', \json_encode([Auth::$cookieName => Auth::encodeSession($user->getId(), $secret)]));
        }

        // Add keys for non-web platforms - TODO - add verification phase to aviod session sniffing
        if (parse_url($state['success'], PHP_URL_PATH) === $oauthDefaultSuccess) {
            $state['success'] = URLParser::parse($state['success']);
            $query = URLParser::parseQuery($state['success']['query']);
            $query['project'] = $project->getId();
            $query['domain'] = Config::getParam('cookieDomain');
            $query['key'] = Auth::$cookieName;
            $query['secret'] = Auth::encodeSession($user->getId(), $secret);
            $state['success']['query'] = URLParser::unparseQuery($query);
            $state['success'] = URLParser::unparse($state['success']);
        }

        $response
            ->addHeader('Cache-Control', 'no-store, no-cache, must-revalidate, max-age=0')
            ->addHeader('Pragma', 'no-cache')
            ->addCookie(Auth::$cookieName . '_legacy', Auth::encodeSession($user->getId(), $secret), $expiry, '/', Config::getParam('cookieDomain'), ('https' == $protocol), true, null)
            ->addCookie(Auth::$cookieName, Auth::encodeSession($user->getId(), $secret), $expiry, '/', Config::getParam('cookieDomain'), ('https' == $protocol), true, Config::getParam('cookieSamesite'))
            ->redirect($state['success'])
        ;
    });


App::post('/v1/account/sessions/magic-url')
    ->desc('Create Magic URL session')
    ->groups(['api', 'account'])
    ->label('scope', 'public')
    ->label('auth.type', 'magic-url')
    ->label('sdk.auth', [])
    ->label('sdk.namespace', 'account')
    ->label('sdk.method', 'createMagicURLSession')
    ->label('sdk.description', '/docs/references/account/create-magic-url-session.md')
    ->label('sdk.response.code', Response::STATUS_CODE_CREATED)
    ->label('sdk.response.type', Response::CONTENT_TYPE_JSON)
    ->label('sdk.response.model', Response::MODEL_TOKEN)
    ->label('abuse-limit', 10)
    ->label('abuse-key', 'url:{url},email:{param-email}')
    ->param('userId', '', new CustomId(), 'Unique Id. Choose your own unique ID or pass the string "unique()" to auto generate it. Valid chars are a-z, A-Z, 0-9, period, hyphen, and underscore. Can\'t start with a special char. Max length is 36 chars.')
    ->param('email', '', new Email(), 'User email.')
    ->param('url', '', fn($clients) => new Host($clients), 'URL to redirect the user back to your app from the magic URL login. Only URLs from hostnames in your project platform list are allowed. This requirement helps to prevent an [open redirect](https://cheatsheetseries.owasp.org/cheatsheets/Unvalidated_Redirects_and_Forwards_Cheat_Sheet.html) attack against your project API.', true, ['clients'])
    ->inject('request')
    ->inject('response')
    ->inject('project')
    ->inject('dbForProject')
    ->inject('locale')
    ->inject('audits')
    ->inject('events')
    ->inject('mails')
    ->action(function (string $userId, string $email, string $url, Request $request, Response $response, Document $project, Database $dbForProject, Locale $locale, Audit $audits, Event $events, Mail $mails) {

        if (empty(App::getEnv('_APP_SMTP_HOST'))) {
            throw new Exception(Exception::GENERAL_SMTP_DISABLED, 'SMTP disabled');
        }

        $roles = Authorization::getRoles();
        $isPrivilegedUser = Auth::isPrivilegedUser($roles);
        $isAppUser = Auth::isAppUser($roles);

        $user = $dbForProject->findOne('users', [new Query('email', Query::TYPE_EQUAL, [$email])]);

        if (!$user) {
            $limit = $project->getAttribute('auths', [])['limit'] ?? 0;

            if ($limit !== 0) {
                $total = $dbForProject->count('users', max: APP_LIMIT_USERS);

                if ($total >= $limit) {
                    throw new Exception(Exception::USER_COUNT_EXCEEDED);
                }
            }

            $userId = $userId == 'unique()' ? $dbForProject->getId() : $userId;

            $user = Authorization::skip(fn () => $dbForProject->createDocument('users', new Document([
                '$id' => $userId,
                '$read' => ['role:all'],
                '$write' => ['user:' . $userId],
                'email' => $email,
                'emailVerification' => false,
                'status' => true,
                'password' => null,
                'passwordUpdate' => 0,
                'registration' => \time(),
                'reset' => false,
                'prefs' => new \stdClass(),
                'sessions' => null,
                'tokens' => null,
                'memberships' => null,
                'search' => implode(' ', [$userId, $email])
            ])));
        }

        $loginSecret = Auth::tokenGenerator();

        $expire = \time() + Auth::TOKEN_EXPIRATION_CONFIRM;

        $token = new Document([
            '$id' => $dbForProject->getId(),
            'userId' => $user->getId(),
            'userInternalId' => $user->getInternalId(),
            'type' => Auth::TOKEN_TYPE_MAGIC_URL,
            'secret' => Auth::hash($loginSecret), // One way hash encryption to protect DB leak
            'expire' => $expire,
            'userAgent' => $request->getUserAgent('UNKNOWN'),
            'ip' => $request->getIP(),
        ]);

        Authorization::setRole('user:' . $user->getId());

        $token = $dbForProject->createDocument('tokens', $token
            ->setAttribute('$read', ['user:' . $user->getId()])
            ->setAttribute('$write', ['user:' . $user->getId()]));

        $dbForProject->deleteCachedDocument('users', $user->getId());

        if (empty($url)) {
            $url = $request->getProtocol() . '://' . $request->getHostname() . '/auth/magic-url';
        }

        $url = Template::parseURL($url);
        $url['query'] = Template::mergeQuery(((isset($url['query'])) ? $url['query'] : ''), ['userId' => $user->getId(), 'secret' => $loginSecret, 'expire' => $expire, 'project' => $project->getId()]);
        $url = Template::unParseURL($url);

        $mails
            ->setType(MAIL_TYPE_MAGIC_SESSION)
            ->setRecipient($user->getAttribute('email'))
            ->setUrl($url)
            ->setLocale($locale->default)
            ->trigger()
        ;

        $events->setPayload(
            $response->output(
                $token->setAttribute('secret', $loginSecret),
                Response::MODEL_TOKEN
            )
        );

        // Hide secret for clients
        $token->setAttribute('secret', ($isPrivilegedUser || $isAppUser) ? $loginSecret : '');

        $audits
            ->setResource('user/' . $user->getId())
            ->setUser($user)
        ;

        $response
            ->setStatusCode(Response::STATUS_CODE_CREATED)
            ->dynamic($token, Response::MODEL_TOKEN)
        ;
    });

App::put('/v1/account/sessions/magic-url')
    ->desc('Create Magic URL session (confirmation)')
    ->groups(['api', 'account'])
    ->label('scope', 'public')
    ->label('event', 'users.[userId].sessions.[sessionId].create')
    ->label('sdk.auth', [])
    ->label('sdk.namespace', 'account')
    ->label('sdk.method', 'updateMagicURLSession')
    ->label('sdk.description', '/docs/references/account/update-magic-url-session.md')
    ->label('sdk.response.code', Response::STATUS_CODE_OK)
    ->label('sdk.response.type', Response::CONTENT_TYPE_JSON)
    ->label('sdk.response.model', Response::MODEL_SESSION)
    ->label('abuse-limit', 10)
    ->label('abuse-key', 'url:{url},userId:{param-userId}')
    ->param('userId', '', new CustomId(), 'User ID.')
    ->param('secret', '', new Text(256), 'Valid verification token.')
    ->inject('request')
    ->inject('response')
    ->inject('dbForProject')
    ->inject('locale')
    ->inject('geodb')
    ->inject('audits')
    ->inject('events')
    ->action(function (string $userId, string $secret, Request $request, Response $response, Database $dbForProject, Locale $locale, Reader $geodb, Audit $audits, Event $events) {

        /** @var Utopia\Database\Document $user */

        $user = Authorization::skip(fn() => $dbForProject->getDocument('users', $userId));

        if ($user->isEmpty()) {
            throw new Exception(Exception::USER_NOT_FOUND);
        }

        $token = Auth::tokenVerify($user->getAttribute('tokens', []), Auth::TOKEN_TYPE_MAGIC_URL, $secret);

        if (!$token) {
            throw new Exception(Exception::USER_INVALID_TOKEN);
        }

>>>>>>> d641fbb6
        $detector = new Detector($request->getUserAgent('UNKNOWN'));
        $record = $geodb->get($request->getIP());
        $secret = Auth::tokenGenerator();
        $expiry = \time() + Auth::TOKEN_EXPIRATION_LOGIN_LONG;
        $session = new Document(array_merge([
            '$id' => $dbForProject->getId(),
            'userId' => $user->getId(),
            'userInternalId' => $user->getInternalId(),
            'provider' => $provider,
            'providerUid' => $oauth2ID,
            'providerAccessToken' => $accessToken,
            'providerRefreshToken' => $refreshToken,
            'providerAccessTokenExpiry' => \time() + (int) $accessTokenExpiry,
            'secret' => Auth::hash($secret), // One way hash encryption to protect DB leak
            'expire' => $expiry,
            'userAgent' => $request->getUserAgent('UNKNOWN'),
            'ip' => $request->getIP(),
            'countryCode' => ($record) ? \strtolower($record['country']['iso_code']) : '--',
        ], $detector->getOS(), $detector->getClient(), $detector->getDevice()));

        $isAnonymousUser = Auth::isAnonymousUser($user);

        if ($isAnonymousUser) {
            $user
                ->setAttribute('name', $oauth2->getUserName($accessToken))
                ->setAttribute('email', $oauth2->getUserEmail($accessToken))
            ;
        }

        $user
            ->setAttribute('status', true)
        ;

        Authorization::setRole('user:' . $user->getId());

        $dbForProject->updateDocument('users', $user->getId(), $user);

        $session = $dbForProject->createDocument('sessions', $session
            ->setAttribute('$read', ['user:' . $user->getId()])
            ->setAttribute('$write', ['user:' . $user->getId()]));

        $dbForProject->deleteCachedDocument('users', $user->getId());

<<<<<<< HEAD
        $audits
            ->setResource('user/' . $user->getId())
            ->setUser($user)
        ;
=======
        if (false === $user) {
            throw new Exception(Exception::GENERAL_SERVER_ERROR, 'Failed saving user to DB');
        }
>>>>>>> d641fbb6

        $usage
            ->setParam('users.sessions.create', 1)
            ->setParam('projectId', $project->getId())
            ->setParam('provider', 'oauth2-' . $provider)
        ;

        $events
            ->setParam('userId', $user->getId())
            ->setParam('sessionId', $session->getId())
            ->setPayload($response->output($session, Response::MODEL_SESSION))
        ;

        if (!Config::getParam('domainVerification')) {
            $response->addHeader('X-Fallback-Cookies', \json_encode([Auth::$cookieName => Auth::encodeSession($user->getId(), $secret)]));
        }

        // Add keys for non-web platforms - TODO - add verification phase to aviod session sniffing
        if (parse_url($state['success'], PHP_URL_PATH) === $oauthDefaultSuccess) {
            $state['success'] = URLParser::parse($state['success']);
            $query = URLParser::parseQuery($state['success']['query']);
            $query['project'] = $project->getId();
            $query['domain'] = Config::getParam('cookieDomain');
            $query['key'] = Auth::$cookieName;
            $query['secret'] = Auth::encodeSession($user->getId(), $secret);
            $state['success']['query'] = URLParser::unparseQuery($query);
            $state['success'] = URLParser::unparse($state['success']);
        }

        $response
            ->addHeader('Cache-Control', 'no-store, no-cache, must-revalidate, max-age=0')
            ->addHeader('Pragma', 'no-cache')
            ->addCookie(Auth::$cookieName . '_legacy', Auth::encodeSession($user->getId(), $secret), $expiry, '/', Config::getParam('cookieDomain'), ('https' == $protocol), true, null)
            ->addCookie(Auth::$cookieName, Auth::encodeSession($user->getId(), $secret), $expiry, '/', Config::getParam('cookieDomain'), ('https' == $protocol), true, Config::getParam('cookieSamesite'))
            ->redirect($state['success'])
        ;
    });


App::post('/v1/account/sessions/magic-url')
    ->desc('Create Magic URL Session')
    ->groups(['api', 'account'])
    ->label('scope', 'public')
    ->label('auth.type', 'magic-url')
    ->label('sdk.auth', [])
    ->label('sdk.namespace', 'account')
    ->label('sdk.method', 'createMagicURLSession')
    ->label('sdk.description', '/docs/references/account/create-magic-url-session.md')
    ->label('sdk.response.code', Response::STATUS_CODE_CREATED)
    ->label('sdk.response.type', Response::CONTENT_TYPE_JSON)
    ->label('sdk.response.model', Response::MODEL_TOKEN)
    ->label('abuse-limit', 10)
    ->label('abuse-key', 'url:{url},email:{param-email}')
    ->param('userId', '', new CustomId(), 'Unique Id. Choose your own unique ID or pass the string "unique()" to auto generate it. Valid chars are a-z, A-Z, 0-9, period, hyphen, and underscore. Can\'t start with a special char. Max length is 36 chars.')
    ->param('email', '', new Email(), 'User email.')
    ->param('url', '', fn($clients) => new Host($clients), 'URL to redirect the user back to your app from the magic URL login. Only URLs from hostnames in your project platform list are allowed. This requirement helps to prevent an [open redirect](https://cheatsheetseries.owasp.org/cheatsheets/Unvalidated_Redirects_and_Forwards_Cheat_Sheet.html) attack against your project API.', true, ['clients'])
    ->inject('request')
    ->inject('response')
    ->inject('project')
    ->inject('dbForProject')
    ->inject('locale')
    ->inject('audits')
    ->inject('events')
<<<<<<< HEAD
    ->inject('mails')
    ->action(function (string $userId, string $email, string $url, Request $request, Response $response, Document $project, Database $dbForProject, Locale $locale, Audit $audits, Event $events, Mail $mails) {

        if (empty(App::getEnv('_APP_SMTP_HOST'))) {
            throw new Exception('SMTP Disabled', 503, Exception::GENERAL_SMTP_DISABLED);
=======
    ->inject('messaging')
    ->inject('phone')
    ->action(function (string $userId, string $number, Request $request, Response $response, Document $project, Database $dbForProject, Audit $audits, Event $events, EventPhone $messaging, Phone $phone) {
        if (empty(App::getEnv('_APP_PHONE_PROVIDER'))) {
            throw new Exception(Exception::GENERAL_PHONE_DISABLED, 'Phone provider not configured');
>>>>>>> d641fbb6
        }

        $roles = Authorization::getRoles();
        $isPrivilegedUser = Auth::isPrivilegedUser($roles);
        $isAppUser = Auth::isAppUser($roles);

        $user = $dbForProject->findOne('users', [new Query('email', Query::TYPE_EQUAL, [$email])]);

        if (!$user) {
            $limit = $project->getAttribute('auths', [])['limit'] ?? 0;

            if ($limit !== 0) {
                $total = $dbForProject->count('users', max: APP_LIMIT_USERS);

                if ($total >= $limit) {
                    throw new Exception(Exception::USER_COUNT_EXCEEDED);
                }
            }

            $userId = $userId == 'unique()' ? $dbForProject->getId() : $userId;

            $user = Authorization::skip(fn () => $dbForProject->createDocument('users', new Document([
                '$id' => $userId,
                '$read' => ['role:all'],
                '$write' => ['user:' . $userId],
                'email' => $email,
                'emailVerification' => false,
                'status' => true,
                'password' => null,
                'passwordUpdate' => 0,
                'registration' => \time(),
                'reset' => false,
                'prefs' => new \stdClass(),
                'sessions' => null,
                'tokens' => null,
                'memberships' => null,
                'search' => implode(' ', [$userId, $email])
            ])));
        }

        $loginSecret = Auth::tokenGenerator();

        $expire = \time() + Auth::TOKEN_EXPIRATION_CONFIRM;

        $token = new Document([
            '$id' => $dbForProject->getId(),
            'userId' => $user->getId(),
            'userInternalId' => $user->getInternalId(),
            'type' => Auth::TOKEN_TYPE_MAGIC_URL,
            'secret' => Auth::hash($loginSecret), // One way hash encryption to protect DB leak
            'expire' => $expire,
            'userAgent' => $request->getUserAgent('UNKNOWN'),
            'ip' => $request->getIP(),
        ]);

        Authorization::setRole('user:' . $user->getId());

        $token = $dbForProject->createDocument('tokens', $token
            ->setAttribute('$read', ['user:' . $user->getId()])
            ->setAttribute('$write', ['user:' . $user->getId()]));

        $dbForProject->deleteCachedDocument('users', $user->getId());

<<<<<<< HEAD
        if (empty($url)) {
            $url = $request->getProtocol() . '://' . $request->getHostname() . '/auth/magic-url';
=======
        $messaging
            ->setRecipient($number)
            ->setMessage($secret)
            ->trigger();

        $events->setPayload(
            $response->output(
                $token->setAttribute('secret', $secret),
                Response::MODEL_TOKEN
            )
        );

        // Hide secret for clients
        $token->setAttribute('secret', ($isPrivilegedUser || $isAppUser) ? $secret : '');

        $audits
            ->setResource('user/' . $user->getId())
            ->setUser($user)
        ;

        $response
            ->setStatusCode(Response::STATUS_CODE_CREATED)
            ->dynamic($token, Response::MODEL_TOKEN)
        ;
    });

App::put('/v1/account/sessions/phone')
    ->desc('Create Phone session (confirmation)')
    ->groups(['api', 'account'])
    ->label('scope', 'public')
    ->label('event', 'users.[userId].sessions.[sessionId].create')
    ->label('sdk.auth', [])
    ->label('sdk.namespace', 'account')
    ->label('sdk.method', 'updatePhoneSession')
    ->label('sdk.description', '/docs/references/account/update-phone-session.md')
    ->label('sdk.response.code', Response::STATUS_CODE_OK)
    ->label('sdk.response.type', Response::CONTENT_TYPE_JSON)
    ->label('sdk.response.model', Response::MODEL_SESSION)
    ->label('abuse-limit', 10)
    ->label('abuse-key', 'url:{url},userId:{param-userId}')
    ->param('userId', '', new CustomId(), 'User ID.')
    ->param('secret', '', new Text(256), 'Valid verification token.')
    ->inject('request')
    ->inject('response')
    ->inject('dbForProject')
    ->inject('locale')
    ->inject('geodb')
    ->inject('audits')
    ->inject('events')
    ->action(function (string $userId, string $secret, Request $request, Response $response, Database $dbForProject, Locale $locale, Reader $geodb, Audit $audits, Event $events) {

        $user = Authorization::skip(fn() => $dbForProject->getDocument('users', $userId));

        if ($user->isEmpty()) {
            throw new Exception(Exception::USER_NOT_FOUND);
        }

        $token = Auth::phoneTokenVerify($user->getAttribute('tokens', []), $secret);

        if (!$token) {
            throw new Exception(Exception::USER_INVALID_TOKEN);
        }

        $detector = new Detector($request->getUserAgent('UNKNOWN'));
        $record = $geodb->get($request->getIP());
        $secret = Auth::tokenGenerator();
        $expiry = \time() + Auth::TOKEN_EXPIRATION_LOGIN_LONG;
        $session = new Document(array_merge(
            [
                '$id' => $dbForProject->getId(),
                'userId' => $user->getId(),
                'userInternalId' => $user->getInternalId(),
                'provider' => Auth::SESSION_PROVIDER_PHONE,
                'secret' => Auth::hash($secret), // One way hash encryption to protect DB leak
                'expire' => $expiry,
                'userAgent' => $request->getUserAgent('UNKNOWN'),
                'ip' => $request->getIP(),
                'countryCode' => ($record) ? \strtolower($record['country']['iso_code']) : '--',
            ],
            $detector->getOS(),
            $detector->getClient(),
            $detector->getDevice()
        ));

        Authorization::setRole('user:' . $user->getId());

        $session = $dbForProject->createDocument('sessions', $session
                ->setAttribute('$read', ['user:' . $user->getId()])
                ->setAttribute('$write', ['user:' . $user->getId()]));

        $dbForProject->deleteCachedDocument('users', $user->getId());

        /**
         * We act like we're updating and validating
         *  the recovery token but actually we don't need it anymore.
         */
        $dbForProject->deleteDocument('tokens', $token);
        $dbForProject->deleteCachedDocument('users', $user->getId());

        $user->setAttribute('phoneVerification', true);

        $user = $dbForProject->updateDocument('users', $user->getId(), $user);

        if (false === $user) {
            throw new Exception(Exception::GENERAL_SERVER_ERROR, 'Failed saving user to DB');
>>>>>>> d641fbb6
        }

        $url = Template::parseURL($url);
        $url['query'] = Template::mergeQuery(((isset($url['query'])) ? $url['query'] : ''), ['userId' => $user->getId(), 'secret' => $loginSecret, 'expire' => $expire, 'project' => $project->getId()]);
        $url = Template::unParseURL($url);

        $mails
            ->setType(MAIL_TYPE_MAGIC_SESSION)
            ->setRecipient($user->getAttribute('email'))
            ->setUrl($url)
            ->setLocale($locale->default)
            ->trigger()
        ;

        $events->setPayload(
            $response->output(
                $token->setAttribute('secret', $loginSecret),
                Response::MODEL_TOKEN
            )
        );

        // Hide secret for clients
        $token->setAttribute('secret', ($isPrivilegedUser || $isAppUser) ? $loginSecret : '');

        $audits
            ->setResource('user/' . $user->getId())
            ->setUser($user)
        ;

        $response
            ->setStatusCode(Response::STATUS_CODE_CREATED)
            ->dynamic($token, Response::MODEL_TOKEN)
        ;
    });

App::put('/v1/account/sessions/magic-url')
    ->desc('Create Magic URL Session (confirmation)')
    ->groups(['api', 'account'])
    ->label('scope', 'public')
    ->label('event', 'users.[userId].sessions.[sessionId].create')
    ->label('sdk.auth', [])
    ->label('sdk.namespace', 'account')
    ->label('sdk.method', 'updateMagicURLSession')
    ->label('sdk.description', '/docs/references/account/update-magic-url-session.md')
    ->label('sdk.response.code', Response::STATUS_CODE_OK)
    ->label('sdk.response.type', Response::CONTENT_TYPE_JSON)
    ->label('sdk.response.model', Response::MODEL_SESSION)
    ->label('abuse-limit', 10)
    ->label('abuse-key', 'url:{url},userId:{param-userId}')
    ->param('userId', '', new CustomId(), 'User ID.')
    ->param('secret', '', new Text(256), 'Valid verification token.')
    ->inject('request')
    ->inject('response')
    ->inject('dbForProject')
    ->inject('locale')
    ->inject('geodb')
    ->inject('audits')
    ->inject('events')
    ->action(function (string $userId, string $secret, Request $request, Response $response, Database $dbForProject, Locale $locale, Reader $geodb, Audit $audits, Event $events) {

        /** @var Utopia\Database\Document $user */

<<<<<<< HEAD
        $user = Authorization::skip(fn() => $dbForProject->getDocument('users', $userId));

        if ($user->isEmpty()) {
            throw new Exception('User not found', 404, Exception::USER_NOT_FOUND);
=======
        if ('console' === $project->getId()) {
            throw new Exception(Exception::USER_ANONYMOUS_CONSOLE_PROHIBITED, 'Failed to create anonymous user');
        }

        if (!$user->isEmpty()) {
            throw new Exception(Exception::USER_SESSION_ALREADY_EXISTS, 'Cannot create an anonymous user when logged in');
>>>>>>> d641fbb6
        }

        $token = Auth::tokenVerify($user->getAttribute('tokens', []), Auth::TOKEN_TYPE_MAGIC_URL, $secret);

<<<<<<< HEAD
        if (!$token) {
            throw new Exception('Invalid login token', 401, Exception::USER_INVALID_TOKEN);
=======
            if ($total >= $limit) {
                throw new Exception(Exception::USER_COUNT_EXCEEDED);
            }
>>>>>>> d641fbb6
        }

        $detector = new Detector($request->getUserAgent('UNKNOWN'));
        $record = $geodb->get($request->getIP());
        $secret = Auth::tokenGenerator();
        $expiry = \time() + Auth::TOKEN_EXPIRATION_LOGIN_LONG;
        $session = new Document(array_merge(
            [
                '$id' => $dbForProject->getId(),
                'userId' => $user->getId(),
                'userInternalId' => $user->getInternalId(),
                'provider' => Auth::SESSION_PROVIDER_MAGIC_URL,
                'secret' => Auth::hash($secret), // One way hash encryption to protect DB leak
                'expire' => $expiry,
                'userAgent' => $request->getUserAgent('UNKNOWN'),
                'ip' => $request->getIP(),
                'countryCode' => ($record) ? \strtolower($record['country']['iso_code']) : '--',
            ],
            $detector->getOS(),
            $detector->getClient(),
            $detector->getDevice()
        ));

        Authorization::setRole('user:' . $user->getId());

        $session = $dbForProject->createDocument('sessions', $session
                ->setAttribute('$read', ['user:' . $user->getId()])
                ->setAttribute('$write', ['user:' . $user->getId()]));

        $dbForProject->deleteCachedDocument('users', $user->getId());

        $tokens = $user->getAttribute('tokens', []);

        /**
         * We act like we're updating and validating
         *  the recovery token but actually we don't need it anymore.
         */
        $dbForProject->deleteDocument('tokens', $token);
        $dbForProject->deleteCachedDocument('users', $user->getId());

        $user->setAttribute('emailVerification', true);

        $user = $dbForProject->updateDocument('users', $user->getId(), $user);

        if (false === $user) {
            throw new Exception('Failed saving user to DB', 500, Exception::GENERAL_SERVER_ERROR);
        }

        $audits->setResource('user/' . $user->getId());

        $events
            ->setParam('userId', $user->getId())
            ->setParam('sessionId', $session->getId())
        ;

        if (!Config::getParam('domainVerification')) {
            $response->addHeader('X-Fallback-Cookies', \json_encode([Auth::$cookieName => Auth::encodeSession($user->getId(), $secret)]));
        }

<<<<<<< HEAD
        $protocol = $request->getProtocol();
=======
        $response
            ->addCookie(Auth::$cookieName . '_legacy', Auth::encodeSession($user->getId(), $secret), $expiry, '/', Config::getParam('cookieDomain'), ('https' == $protocol), true, null)
            ->addCookie(Auth::$cookieName, Auth::encodeSession($user->getId(), $secret), $expiry, '/', Config::getParam('cookieDomain'), ('https' == $protocol), true, Config::getParam('cookieSamesite'))
            ->setStatusCode(Response::STATUS_CODE_CREATED)
        ;

        $countryName = $locale->getText('countries.' . strtolower($session->getAttribute('countryCode')), $locale->getText('locale.country.unknown'));

        $session
            ->setAttribute('current', true)
            ->setAttribute('countryName', $countryName)
        ;

        $response->dynamic($session, Response::MODEL_SESSION);
    });

App::post('/v1/account/jwt')
    ->desc('Create Account JWT')
    ->groups(['api', 'account', 'auth'])
    ->label('scope', 'account')
    ->label('auth.type', 'jwt')
    ->label('sdk.auth', [APP_AUTH_TYPE_SESSION])
    ->label('sdk.namespace', 'account')
    ->label('sdk.method', 'createJWT')
    ->label('sdk.description', '/docs/references/account/create-jwt.md')
    ->label('sdk.response.code', Response::STATUS_CODE_CREATED)
    ->label('sdk.response.type', Response::CONTENT_TYPE_JSON)
    ->label('sdk.response.model', Response::MODEL_JWT)
    ->label('abuse-limit', 100)
    ->label('abuse-key', 'url:{url},userId:{userId}')
    ->inject('response')
    ->inject('user')
    ->inject('dbForProject')
    ->action(function (Response $response, Document $user, Database $dbForProject) {


        $sessions = $user->getAttribute('sessions', []);
        $current = new Document();

        foreach ($sessions as $session) { /** @var Utopia\Database\Document $session */
            if ($session->getAttribute('secret') == Auth::hash(Auth::$secret)) { // If current session delete the cookies too
                $current = $session;
            }
        }

        if ($current->isEmpty()) {
            throw new Exception(Exception::USER_SESSION_NOT_FOUND);
        }

        $jwt = new JWT(App::getEnv('_APP_OPENSSL_KEY_V1'), 'HS256', 900, 10); // Instantiate with key, algo, maxAge and leeway.

        $response->setStatusCode(Response::STATUS_CODE_CREATED);
        $response->dynamic(new Document(['jwt' => $jwt->encode([
            // 'uid'    => 1,
            // 'aud'    => 'http://site.com',
            // 'scopes' => ['user'],
            // 'iss'    => 'http://api.mysite.com',
            'userId' => $user->getId(),
            'sessionId' => $current->getId(),
        ])]), Response::MODEL_JWT);
    });

App::get('/v1/account')
    ->desc('Get Account')
    ->groups(['api', 'account'])
    ->label('scope', 'account')
    ->label('sdk.auth', [APP_AUTH_TYPE_SESSION, APP_AUTH_TYPE_JWT])
    ->label('sdk.namespace', 'account')
    ->label('sdk.method', 'get')
    ->label('sdk.description', '/docs/references/account/get.md')
    ->label('sdk.response.code', Response::STATUS_CODE_OK)
    ->label('sdk.response.type', Response::CONTENT_TYPE_JSON)
    ->label('sdk.response.model', Response::MODEL_USER)
    ->inject('response')
    ->inject('user')
    ->inject('usage')
    ->action(function (Response $response, Document $user, Stats $usage) {

        $usage->setParam('users.read', 1);

        $response->dynamic($user, Response::MODEL_USER);
    });

App::get('/v1/account/prefs')
    ->desc('Get Account Preferences')
    ->groups(['api', 'account'])
    ->label('scope', 'account')
    ->label('sdk.auth', [APP_AUTH_TYPE_SESSION, APP_AUTH_TYPE_JWT])
    ->label('sdk.namespace', 'account')
    ->label('sdk.method', 'getPrefs')
    ->label('sdk.description', '/docs/references/account/get-prefs.md')
    ->label('sdk.response.code', Response::STATUS_CODE_OK)
    ->label('sdk.response.type', Response::CONTENT_TYPE_JSON)
    ->label('sdk.response.model', Response::MODEL_PREFERENCES)
    ->inject('response')
    ->inject('user')
    ->inject('usage')
    ->action(function (Response $response, Document $user, Stats $usage) {

        $prefs = $user->getAttribute('prefs', new \stdClass());

        $usage->setParam('users.read', 1);

        $response->dynamic(new Document($prefs), Response::MODEL_PREFERENCES);
    });

App::get('/v1/account/sessions')
    ->desc('Get Account Sessions')
    ->groups(['api', 'account'])
    ->label('scope', 'account')
    ->label('sdk.auth', [APP_AUTH_TYPE_SESSION, APP_AUTH_TYPE_JWT])
    ->label('sdk.namespace', 'account')
    ->label('sdk.method', 'getSessions')
    ->label('sdk.description', '/docs/references/account/get-sessions.md')
    ->label('sdk.response.code', Response::STATUS_CODE_OK)
    ->label('sdk.response.type', Response::CONTENT_TYPE_JSON)
    ->label('sdk.response.model', Response::MODEL_SESSION_LIST)
    ->inject('response')
    ->inject('user')
    ->inject('locale')
    ->inject('usage')
    ->action(function (Response $response, Document $user, Locale $locale, Stats $usage) {

        $sessions = $user->getAttribute('sessions', []);
        $current = Auth::sessionVerify($sessions, Auth::$secret);

        foreach ($sessions as $key => $session) {/** @var Document $session */
            $countryName = $locale->getText('countries.' . strtolower($session->getAttribute('countryCode')), $locale->getText('locale.country.unknown'));
>>>>>>> d641fbb6

        $response
            ->addCookie(Auth::$cookieName . '_legacy', Auth::encodeSession($user->getId(), $secret), $expiry, '/', Config::getParam('cookieDomain'), ('https' == $protocol), true, null)
            ->addCookie(Auth::$cookieName, Auth::encodeSession($user->getId(), $secret), $expiry, '/', Config::getParam('cookieDomain'), ('https' == $protocol), true, Config::getParam('cookieSamesite'))
            ->setStatusCode(Response::STATUS_CODE_CREATED)
        ;

        $countryName = $locale->getText('countries.' . strtolower($session->getAttribute('countryCode')), $locale->getText('locale.country.unknown'));

        $session
            ->setAttribute('current', true)
            ->setAttribute('countryName', $countryName)
        ;

        $response->dynamic($session, Response::MODEL_SESSION);
    });

App::post('/v1/account/sessions/anonymous')
    ->desc('Create Anonymous Session')
    ->groups(['api', 'account', 'auth'])
    ->label('event', 'users.[userId].sessions.[sessionId].create')
    ->label('scope', 'public')
    ->label('auth.type', 'anonymous')
    ->label('sdk.auth', [])
    ->label('sdk.namespace', 'account')
    ->label('sdk.method', 'createAnonymousSession')
    ->label('sdk.description', '/docs/references/account/create-session-anonymous.md')
    ->label('sdk.response.code', Response::STATUS_CODE_CREATED)
    ->label('sdk.response.type', Response::CONTENT_TYPE_JSON)
    ->label('sdk.response.model', Response::MODEL_SESSION)
    ->label('abuse-limit', 50)
    ->label('abuse-key', 'ip:{ip}')
    ->inject('request')
    ->inject('response')
    ->inject('locale')
    ->inject('user')
    ->inject('project')
    ->inject('dbForProject')
    ->inject('geodb')
    ->inject('audits')
    ->inject('usage')
    ->inject('events')
    ->action(function (Request $request, Response $response, Locale $locale, Document $user, Document $project, Database $dbForProject, Reader $geodb, Audit $audits, Stats $usage, Event $events) {

        $protocol = $request->getProtocol();

        if ('console' === $project->getId()) {
            throw new Exception('Failed to create anonymous user.', 401, Exception::USER_ANONYMOUS_CONSOLE_PROHIBITED);
        }

        if (!$user->isEmpty()) {
            throw new Exception('Cannot create an anonymous user when logged in.', 401, Exception::USER_SESSION_ALREADY_EXISTS);
        }

        $limit = $project->getAttribute('auths', [])['limit'] ?? 0;

        if ($limit !== 0) {
            $total = $dbForProject->count('users', max: APP_LIMIT_USERS);

            if ($total >= $limit) {
                throw new Exception('Project registration is restricted. Contact your administrator for more information.', 501, Exception::USER_COUNT_EXCEEDED);
            }
        }

        $userId = $dbForProject->getId();
        $user = Authorization::skip(fn() => $dbForProject->createDocument('users', new Document([
            '$id' => $userId,
            '$read' => ['role:all'],
            '$write' => ['user:' . $userId],
            'email' => null,
            'emailVerification' => false,
            'status' => true,
            'password' => null,
            'passwordUpdate' => 0,
            'registration' => \time(),
            'reset' => false,
            'name' => null,
            'prefs' => new \stdClass(),
            'sessions' => null,
            'tokens' => null,
            'memberships' => null,
            'search' => $userId
        ])));

        // Create session token

        $detector = new Detector($request->getUserAgent('UNKNOWN'));
        $record = $geodb->get($request->getIP());
        $secret = Auth::tokenGenerator();
        $expiry = \time() + Auth::TOKEN_EXPIRATION_LOGIN_LONG;
        $session = new Document(array_merge(
            [
                '$id' => $dbForProject->getId(),
                'userId' => $user->getId(),
                'userInternalId' => $user->getInternalId(),
                'provider' => Auth::SESSION_PROVIDER_ANONYMOUS,
                'secret' => Auth::hash($secret), // One way hash encryption to protect DB leak
                'expire' => $expiry,
                'userAgent' => $request->getUserAgent('UNKNOWN'),
                'ip' => $request->getIP(),
                'countryCode' => ($record) ? \strtolower($record['country']['iso_code']) : '--',
            ],
            $detector->getOS(),
            $detector->getClient(),
            $detector->getDevice()
        ));

        Authorization::setRole('user:' . $user->getId());

        $session = $dbForProject->createDocument('sessions', $session
                ->setAttribute('$read', ['user:' . $user->getId()])
                ->setAttribute('$write', ['user:' . $user->getId()]));

        $dbForProject->deleteCachedDocument('users', $user->getId());

        $audits->setResource('user/' . $user->getId());

        $usage
            ->setParam('users.sessions.create', 1)
            ->setParam('provider', 'anonymous')
        ;

        $events
            ->setParam('userId', $user->getId())
            ->setParam('sessionId', $session->getId())
        ;

        if (!Config::getParam('domainVerification')) {
            $response->addHeader('X-Fallback-Cookies', \json_encode([Auth::$cookieName => Auth::encodeSession($user->getId(), $secret)]));
        }

<<<<<<< HEAD
        $response
            ->addCookie(Auth::$cookieName . '_legacy', Auth::encodeSession($user->getId(), $secret), $expiry, '/', Config::getParam('cookieDomain'), ('https' == $protocol), true, null)
            ->addCookie(Auth::$cookieName, Auth::encodeSession($user->getId(), $secret), $expiry, '/', Config::getParam('cookieDomain'), ('https' == $protocol), true, Config::getParam('cookieSamesite'))
            ->setStatusCode(Response::STATUS_CODE_CREATED)
        ;

        $countryName = $locale->getText('countries.' . strtolower($session->getAttribute('countryCode')), $locale->getText('locale.country.unknown'));

        $session
            ->setAttribute('current', true)
            ->setAttribute('countryName', $countryName)
        ;

        $response->dynamic($session, Response::MODEL_SESSION);
=======
        throw new Exception(Exception::USER_SESSION_NOT_FOUND);
>>>>>>> d641fbb6
    });

App::post('/v1/account/sessions/phone')
    ->desc('Create Phone Session')
    ->groups(['api', 'account'])
    ->label('scope', 'public')
    ->label('auth.type', 'phone')
    ->label('sdk.auth', [])
    ->label('sdk.namespace', 'account')
    ->label('sdk.method', 'createPhoneSession')
    ->label('sdk.description', '/docs/references/account/create-phone-session.md')
    ->label('sdk.response.code', Response::STATUS_CODE_CREATED)
    ->label('sdk.response.type', Response::CONTENT_TYPE_JSON)
    ->label('sdk.response.model', Response::MODEL_TOKEN)
    ->label('abuse-limit', 10)
    ->label('abuse-key', 'url:{url},email:{param-email}')
    ->param('userId', '', new CustomId(), 'Unique Id. Choose your own unique ID or pass the string "unique()" to auto generate it. Valid chars are a-z, A-Z, 0-9, period, hyphen, and underscore. Can\'t start with a special char. Max length is 36 chars.')
    ->param('number', '', new ValidatorPhone(), 'Phone number. Format this number with a leading \'+\' and a country code, e.g., +16175551212.')
    ->inject('request')
    ->inject('response')
    ->inject('project')
    ->inject('dbForProject')
    ->inject('audits')
    ->inject('events')
    ->inject('messaging')
    ->inject('phone')
    ->action(function (string $userId, string $number, Request $request, Response $response, Document $project, Database $dbForProject, Audit $audits, Event $events, EventPhone $messaging, Phone $phone) {
        if (empty(App::getEnv('_APP_PHONE_PROVIDER'))) {
            throw new Exception('Phone provider not configured', 503, Exception::GENERAL_PHONE_DISABLED);
        }

        $roles = Authorization::getRoles();
        $isPrivilegedUser = Auth::isPrivilegedUser($roles);
        $isAppUser = Auth::isAppUser($roles);

        $user = $dbForProject->findOne('users', [new Query('phone', Query::TYPE_EQUAL, [$number])]);

        if (!$user) {
            $limit = $project->getAttribute('auths', [])['limit'] ?? 0;

            if ($limit !== 0) {
                $total = $dbForProject->count('users', max: APP_LIMIT_USERS);

                if ($total >= $limit) {
                    throw new Exception('Project registration is restricted. Contact your administrator for more information.', 501, Exception::USER_COUNT_EXCEEDED);
                }
            }

            $userId = $userId == 'unique()' ? $dbForProject->getId() : $userId;

            $user = Authorization::skip(fn () => $dbForProject->createDocument('users', new Document([
                '$id' => $userId,
                '$read' => ['role:all'],
                '$write' => ['user:' . $userId],
                'email' => null,
                'phone' => $number,
                'emailVerification' => false,
                'phoneVerification' => false,
                'status' => true,
                'password' => null,
                'passwordUpdate' => 0,
                'registration' => \time(),
                'reset' => false,
                'prefs' => new \stdClass(),
                'sessions' => null,
                'tokens' => null,
                'memberships' => null,
                'search' => implode(' ', [$userId, $number])
            ])));
        }

        $secret = $phone->generateSecretDigits();

        $expire = \time() + Auth::TOKEN_EXPIRATION_PHONE;

        $token = new Document([
            '$id' => $dbForProject->getId(),
            'userId' => $user->getId(),
            'userInternalId' => $user->getInternalId(),
            'type' => Auth::TOKEN_TYPE_PHONE,
            'secret' => $secret,
            'expire' => $expire,
            'userAgent' => $request->getUserAgent('UNKNOWN'),
            'ip' => $request->getIP(),
        ]);

        Authorization::setRole('user:' . $user->getId());

        $token = $dbForProject->createDocument('tokens', $token
            ->setAttribute('$read', ['user:' . $user->getId()])
            ->setAttribute('$write', ['user:' . $user->getId()]));

<<<<<<< HEAD
        $dbForProject->deleteCachedDocument('users', $user->getId());
=======
        // Check old password only if its an existing user.
        if ($user->getAttribute('passwordUpdate') !== 0 && !Auth::passwordVerify($oldPassword, $user->getAttribute('password'))) { // Double check user password
            throw new Exception(Exception::USER_INVALID_CREDENTIALS);
        }
>>>>>>> d641fbb6

        $messaging
            ->setRecipient($number)
            ->setMessage($secret)
            ->trigger();

        $events->setPayload(
            $response->output(
                $token->setAttribute('secret', $secret),
                Response::MODEL_TOKEN
            )
        );

        // Hide secret for clients
        $token->setAttribute('secret', ($isPrivilegedUser || $isAppUser) ? $secret : '');

        $audits
            ->setResource('user/' . $user->getId())
            ->setUser($user)
        ;

        $response
            ->setStatusCode(Response::STATUS_CODE_CREATED)
            ->dynamic($token, Response::MODEL_TOKEN)
        ;
    });

App::put('/v1/account/sessions/phone')
    ->desc('Create Phone Session (confirmation)')
    ->groups(['api', 'account'])
    ->label('scope', 'public')
    ->label('event', 'users.[userId].sessions.[sessionId].create')
    ->label('sdk.auth', [])
    ->label('sdk.namespace', 'account')
    ->label('sdk.method', 'updatePhoneSession')
    ->label('sdk.description', '/docs/references/account/update-phone-session.md')
    ->label('sdk.response.code', Response::STATUS_CODE_OK)
    ->label('sdk.response.type', Response::CONTENT_TYPE_JSON)
    ->label('sdk.response.model', Response::MODEL_SESSION)
    ->label('abuse-limit', 10)
    ->label('abuse-key', 'url:{url},userId:{param-userId}')
    ->param('userId', '', new CustomId(), 'User ID.')
    ->param('secret', '', new Text(256), 'Valid verification token.')
    ->inject('request')
    ->inject('response')
    ->inject('dbForProject')
    ->inject('locale')
    ->inject('geodb')
    ->inject('audits')
    ->inject('events')
    ->action(function (string $userId, string $secret, Request $request, Response $response, Database $dbForProject, Locale $locale, Reader $geodb, Audit $audits, Event $events) {

        $user = Authorization::skip(fn() => $dbForProject->getDocument('users', $userId));

<<<<<<< HEAD
        if ($user->isEmpty()) {
            throw new Exception('User not found', 404, Exception::USER_NOT_FOUND);
=======
        if (
            !$isAnonymousUser &&
            !Auth::passwordVerify($password, $user->getAttribute('password'))
        ) { // Double check user password
            throw new Exception(Exception::USER_INVALID_CREDENTIALS);
>>>>>>> d641fbb6
        }

        $token = Auth::phoneTokenVerify($user->getAttribute('tokens', []), $secret);

<<<<<<< HEAD
        if (!$token) {
            throw new Exception('Invalid login token', 401, Exception::USER_INVALID_TOKEN);
=======
        try {
            $user = $dbForProject->updateDocument('users', $user->getId(), $user);
        } catch (Duplicate $th) {
            throw new Exception(Exception::USER_EMAIL_ALREADY_EXISTS);
>>>>>>> d641fbb6
        }

        $detector = new Detector($request->getUserAgent('UNKNOWN'));
        $record = $geodb->get($request->getIP());
        $secret = Auth::tokenGenerator();
        $expiry = \time() + Auth::TOKEN_EXPIRATION_LOGIN_LONG;
        $session = new Document(array_merge(
            [
                '$id' => $dbForProject->getId(),
                'userId' => $user->getId(),
                'userInternalId' => $user->getInternalId(),
                'provider' => Auth::SESSION_PROVIDER_PHONE,
                'secret' => Auth::hash($secret), // One way hash encryption to protect DB leak
                'expire' => $expiry,
                'userAgent' => $request->getUserAgent('UNKNOWN'),
                'ip' => $request->getIP(),
                'countryCode' => ($record) ? \strtolower($record['country']['iso_code']) : '--',
            ],
            $detector->getOS(),
            $detector->getClient(),
            $detector->getDevice()
        ));

        Authorization::setRole('user:' . $user->getId());

        $session = $dbForProject->createDocument('sessions', $session
                ->setAttribute('$read', ['user:' . $user->getId()])
                ->setAttribute('$write', ['user:' . $user->getId()]));

        $dbForProject->deleteCachedDocument('users', $user->getId());

        /**
         * We act like we're updating and validating
         *  the recovery token but actually we don't need it anymore.
         */
        $dbForProject->deleteDocument('tokens', $token);
        $dbForProject->deleteCachedDocument('users', $user->getId());

<<<<<<< HEAD
        $user->setAttribute('phoneVerification', true);
=======
        if (
            !$isAnonymousUser &&
            !Auth::passwordVerify($password, $user->getAttribute('password'))
        ) { // Double check user password
            throw new Exception(Exception::USER_INVALID_CREDENTIALS);
        }
>>>>>>> d641fbb6

        $user = $dbForProject->updateDocument('users', $user->getId(), $user);

<<<<<<< HEAD
        if (false === $user) {
            throw new Exception('Failed saving user to DB', 500, Exception::GENERAL_SERVER_ERROR);
=======
        try {
            $user = $dbForProject->updateDocument('users', $user->getId(), $user);
        } catch (Duplicate $th) {
            throw new Exception(Exception::USER_PHONE_ALREADY_EXISTS);
>>>>>>> d641fbb6
        }

        $audits->setResource('user/' . $user->getId());

        $events
            ->setParam('userId', $user->getId())
            ->setParam('sessionId', $session->getId())
        ;

        if (!Config::getParam('domainVerification')) {
            $response->addHeader('X-Fallback-Cookies', \json_encode([Auth::$cookieName => Auth::encodeSession($user->getId(), $secret)]));
        }

        $protocol = $request->getProtocol();

        $response
            ->addCookie(Auth::$cookieName . '_legacy', Auth::encodeSession($user->getId(), $secret), $expiry, '/', Config::getParam('cookieDomain'), ('https' == $protocol), true, null)
            ->addCookie(Auth::$cookieName, Auth::encodeSession($user->getId(), $secret), $expiry, '/', Config::getParam('cookieDomain'), ('https' == $protocol), true, Config::getParam('cookieSamesite'))
            ->setStatusCode(Response::STATUS_CODE_CREATED)
        ;

        $countryName = $locale->getText('countries.' . strtolower($session->getAttribute('countryCode')), $locale->getText('locale.country.unknown'));

        $session
            ->setAttribute('current', true)
            ->setAttribute('countryName', $countryName)
        ;

        $response->dynamic($session, Response::MODEL_SESSION);
    });

App::get('/v1/account/sessions')
    ->desc('Get Account Sessions')
    ->groups(['api', 'account'])
    ->label('scope', 'account')
    ->label('sdk.auth', [APP_AUTH_TYPE_SESSION, APP_AUTH_TYPE_JWT])
    ->label('sdk.namespace', 'account')
    ->label('sdk.method', 'getSessions')
    ->label('sdk.description', '/docs/references/account/get-sessions.md')
    ->label('sdk.response.code', Response::STATUS_CODE_OK)
    ->label('sdk.response.type', Response::CONTENT_TYPE_JSON)
    ->label('sdk.response.model', Response::MODEL_SESSION_LIST)
    ->inject('response')
    ->inject('user')
    ->inject('locale')
    ->inject('usage')
    ->action(function (Response $response, Document $user, Locale $locale, Stats $usage) {

        $sessions = $user->getAttribute('sessions', []);
        $current = Auth::sessionVerify($sessions, Auth::$secret);

        foreach ($sessions as $key => $session) {/** @var Document $session */
            $countryName = $locale->getText('countries.' . strtolower($session->getAttribute('countryCode')), $locale->getText('locale.country.unknown'));

            $session->setAttribute('countryName', $countryName);
            $session->setAttribute('current', ($current == $session->getId()) ? true : false);

            $sessions[$key] = $session;
        }

        $usage->setParam('users.read', 1);

        $response->dynamic(new Document([
            'sessions' => $sessions,
            'total' => count($sessions),
        ]), Response::MODEL_SESSION_LIST);
    });

App::get('/v1/account/sessions/:sessionId')
    ->desc('Get Session')
    ->groups(['api', 'account'])
    ->label('scope', 'account')
    ->label('sdk.auth', [APP_AUTH_TYPE_SESSION, APP_AUTH_TYPE_JWT])
    ->label('sdk.namespace', 'account')
    ->label('sdk.method', 'getSession')
    ->label('sdk.description', '/docs/references/account/get-session.md')
    ->label('sdk.response.code', Response::STATUS_CODE_OK)
    ->label('sdk.response.type', Response::CONTENT_TYPE_JSON)
    ->label('sdk.response.model', Response::MODEL_SESSION)
    ->param('sessionId', null, new UID(), 'Session ID. Use the string \'current\' to get the current device session.')
    ->inject('response')
    ->inject('user')
    ->inject('locale')
    ->inject('dbForProject')
    ->inject('usage')
    ->action(function (?string $sessionId, Response $response, Document $user, Locale $locale, Database $dbForProject, Stats $usage) {

        $sessions = $user->getAttribute('sessions', []);
        $sessionId = ($sessionId === 'current')
            ? Auth::sessionVerify($user->getAttribute('sessions'), Auth::$secret)
            : $sessionId;

        foreach ($sessions as $session) {/** @var Document $session */
            if ($sessionId == $session->getId()) {
                $countryName = $locale->getText('countries.' . strtolower($session->getAttribute('countryCode')), $locale->getText('locale.country.unknown'));

                $session
                    ->setAttribute('current', ($session->getAttribute('secret') == Auth::hash(Auth::$secret)))
                    ->setAttribute('countryName', $countryName)
                ;

                $usage->setParam('users.read', 1);

                return $response->dynamic($session, Response::MODEL_SESSION);
            }
        }

        throw new Exception(Exception::USER_SESSION_NOT_FOUND);
    });

App::patch('/v1/account/sessions/:sessionId')
    ->desc('Update Session (Refresh Tokens)')
    ->groups(['api', 'account'])
    ->label('scope', 'account')
    ->label('event', 'users.[userId].sessions.[sessionId].update')
    ->label('sdk.auth', [APP_AUTH_TYPE_SESSION, APP_AUTH_TYPE_JWT])
    ->label('sdk.namespace', 'account')
    ->label('sdk.method', 'updateSession')
    ->label('sdk.description', '/docs/references/account/update-session.md')
    ->label('sdk.response.code', Response::STATUS_CODE_OK)
    ->label('sdk.response.type', Response::CONTENT_TYPE_JSON)
    ->label('sdk.response.model', Response::MODEL_SESSION)
    ->label('abuse-limit', 10)
    ->param('sessionId', null, new UID(), 'Session ID. Use the string \'current\' to update the current device session.')
    ->inject('request')
    ->inject('response')
    ->inject('user')
    ->inject('dbForProject')
    ->inject('project')
    ->inject('locale')
    ->inject('audits')
    ->inject('events')
    ->inject('usage')
    ->action(function (?string $sessionId, Request $request, Response $response, Document $user, Database $dbForProject, Document $project, Locale $locale, Audit $audits, Event $events, Stats $usage) {

        $sessionId = ($sessionId === 'current')
            ? Auth::sessionVerify($user->getAttribute('sessions'), Auth::$secret)
            : $sessionId;

        $sessions = $user->getAttribute('sessions', []);

        foreach ($sessions as $key => $session) {/** @var Document $session */
            if ($sessionId == $session->getId()) {
                // Comment below would skip re-generation if token is still valid
                // We decided to not include this because developer can get expiration date from the session
                // I kept code in comment because it might become relevant in the future

                // $expireAt = (int) $session->getAttribute('providerAccessTokenExpiry');
                // if(\time() < $expireAt - 5) { // 5 seconds time-sync and networking gap, to be safe
                //     return $response->noContent();
                // }

                $provider = $session->getAttribute('provider');
                $refreshToken = $session->getAttribute('providerRefreshToken');

                $appId = $project->getAttribute('authProviders', [])[$provider . 'Appid'] ?? '';
                $appSecret = $project->getAttribute('authProviders', [])[$provider . 'Secret'] ?? '{}';

                $className = 'Appwrite\\Auth\\OAuth2\\' . \ucfirst($provider);

                if (!\class_exists($className)) {
                    throw new Exception(Exception::PROJECT_PROVIDER_UNSUPPORTED);
                }

                $oauth2 = new $className($appId, $appSecret, '', [], []);

                $oauth2->refreshTokens($refreshToken);

                $session
                    ->setAttribute('providerAccessToken', $oauth2->getAccessToken(''))
                    ->setAttribute('providerRefreshToken', $oauth2->getRefreshToken(''))
                    ->setAttribute('providerAccessTokenExpiry', \time() + (int) $oauth2->getAccessTokenExpiry(''));

                $dbForProject->updateDocument('sessions', $sessionId, $session);

                $dbForProject->deleteCachedDocument('users', $user->getId());

                $audits->setResource('user/' . $user->getId());

                $events
                    ->setParam('userId', $user->getId())
                    ->setParam('sessionId', $session->getId())
                    ->setPayload($response->output($session, Response::MODEL_SESSION))
                ;

                $usage
                    ->setParam('users.sessions.update', 1)
                    ->setParam('users.update', 1)
                ;

                return $response->dynamic($session, Response::MODEL_SESSION);
            }
        }

        throw new Exception(Exception::USER_SESSION_NOT_FOUND);
    });

App::delete('/v1/account/sessions')
    ->desc('Delete All Account Sessions')
    ->groups(['api', 'account'])
    ->label('scope', 'account')
    ->label('event', 'users.[userId].sessions.[sessionId].delete')
    ->label('sdk.auth', [APP_AUTH_TYPE_SESSION, APP_AUTH_TYPE_JWT])
    ->label('sdk.namespace', 'account')
    ->label('sdk.method', 'deleteSessions')
    ->label('sdk.description', '/docs/references/account/delete-sessions.md')
    ->label('sdk.response.code', Response::STATUS_CODE_NOCONTENT)
    ->label('sdk.response.model', Response::MODEL_NONE)
    ->label('abuse-limit', 100)
    ->inject('request')
    ->inject('response')
    ->inject('user')
    ->inject('dbForProject')
    ->inject('locale')
    ->inject('audits')
    ->inject('events')
    ->inject('usage')
    ->action(function (Request $request, Response $response, Document $user, Database $dbForProject, Locale $locale, Audit $audits, Event $events, Stats $usage) {

        $protocol = $request->getProtocol();
        $sessions = $user->getAttribute('sessions', []);

        foreach ($sessions as $session) {/** @var Document $session */
            $dbForProject->deleteDocument('sessions', $session->getId());

            $audits->setResource('user/' . $user->getId());

            if (!Config::getParam('domainVerification')) {
                $response->addHeader('X-Fallback-Cookies', \json_encode([]));
            }

            $session
                ->setAttribute('current', false)
                ->setAttribute('countryName', $locale->getText('countries.' . strtolower($session->getAttribute('countryCode')), $locale->getText('locale.country.unknown')))
            ;

            if ($session->getAttribute('secret') == Auth::hash(Auth::$secret)) {
                $session->setAttribute('current', true);

                 // If current session delete the cookies too
                $response
                    ->addCookie(Auth::$cookieName . '_legacy', '', \time() - 3600, '/', Config::getParam('cookieDomain'), ('https' == $protocol), true, null)
                    ->addCookie(Auth::$cookieName, '', \time() - 3600, '/', Config::getParam('cookieDomain'), ('https' == $protocol), true, Config::getParam('cookieSamesite'));

                // Use current session for events.
                $events->setPayload($response->output($session, Response::MODEL_SESSION));
            }
        }

        $dbForProject->deleteCachedDocument('users', $user->getId());

        $numOfSessions = count($sessions);

        $events
            ->setParam('userId', $user->getId())
            ->setParam('sessionId', $session->getId());

        $usage
            ->setParam('users.sessions.delete', $numOfSessions)
            ->setParam('users.update', 1)
        ;

        $response->noContent();
    });

App::delete('/v1/account/sessions/:sessionId')
    ->desc('Delete Account Session')
    ->groups(['api', 'account'])
    ->label('scope', 'account')
    ->label('event', 'users.[userId].sessions.[sessionId].delete')
    ->label('sdk.auth', [APP_AUTH_TYPE_SESSION, APP_AUTH_TYPE_JWT])
    ->label('sdk.namespace', 'account')
    ->label('sdk.method', 'deleteSession')
    ->label('sdk.description', '/docs/references/account/delete-session.md')
    ->label('sdk.response.code', Response::STATUS_CODE_NOCONTENT)
    ->label('sdk.response.model', Response::MODEL_NONE)
    ->label('abuse-limit', 100)
    ->param('sessionId', null, new UID(), 'Session ID. Use the string \'current\' to delete the current device session.')
    ->inject('request')
    ->inject('response')
    ->inject('user')
    ->inject('dbForProject')
    ->inject('locale')
    ->inject('audits')
    ->inject('events')
    ->inject('usage')
    ->action(function (?string $sessionId, Request $request, Response $response, Document $user, Database $dbForProject, Locale $locale, Audit $audits, Event $events, Stats $usage) {

        $protocol = $request->getProtocol();
        $sessionId = ($sessionId === 'current')
            ? Auth::sessionVerify($user->getAttribute('sessions'), Auth::$secret)
            : $sessionId;

        $sessions = $user->getAttribute('sessions', []);

        foreach ($sessions as $key => $session) {/** @var Document $session */
            if ($sessionId == $session->getId()) {
                unset($sessions[$key]);

                $dbForProject->deleteDocument('sessions', $session->getId());

                $audits->setResource('user/' . $user->getId());

                $session->setAttribute('current', false);

                if ($session->getAttribute('secret') == Auth::hash(Auth::$secret)) { // If current session delete the cookies too
                    $session
                        ->setAttribute('current', true)
                        ->setAttribute('countryName', $locale->getText('countries.' . strtolower($session->getAttribute('countryCode')), $locale->getText('locale.country.unknown')))
                    ;

                    if (!Config::getParam('domainVerification')) {
                        $response
                            ->addHeader('X-Fallback-Cookies', \json_encode([]))
                        ;
                    }

                    $response
                        ->addCookie(Auth::$cookieName . '_legacy', '', \time() - 3600, '/', Config::getParam('cookieDomain'), ('https' == $protocol), true, null)
                        ->addCookie(Auth::$cookieName, '', \time() - 3600, '/', Config::getParam('cookieDomain'), ('https' == $protocol), true, Config::getParam('cookieSamesite'))
                    ;
                }

                $dbForProject->deleteCachedDocument('users', $user->getId());

                $events
                    ->setParam('userId', $user->getId())
                    ->setParam('sessionId', $session->getId())
                    ->setPayload($response->output($session, Response::MODEL_SESSION))
                ;

                $usage
                    ->setParam('users.sessions.delete', 1)
                    ->setParam('users.update', 1)
                ;
                return $response->noContent();
            }
        }

        throw new Exception('Session not found', 404, Exception::USER_SESSION_NOT_FOUND);
    });

App::post('/v1/account/jwt')
    ->desc('Create Account JWT')
    ->groups(['api', 'account', 'auth'])
    ->label('scope', 'account')
    ->label('auth.type', 'jwt')
    ->label('sdk.auth', [APP_AUTH_TYPE_SESSION])
    ->label('sdk.namespace', 'account')
    ->label('sdk.method', 'createJWT')
    ->label('sdk.description', '/docs/references/account/create-jwt.md')
    ->label('sdk.response.code', Response::STATUS_CODE_CREATED)
    ->label('sdk.response.type', Response::CONTENT_TYPE_JSON)
    ->label('sdk.response.model', Response::MODEL_JWT)
    ->label('abuse-limit', 100)
    ->label('abuse-key', 'url:{url},userId:{userId}')
    ->inject('response')
    ->inject('user')
    ->inject('dbForProject')
    ->action(function (Response $response, Document $user, Database $dbForProject) {


        $sessions = $user->getAttribute('sessions', []);
        $current = new Document();

        foreach ($sessions as $session) { /** @var Utopia\Database\Document $session */
            if ($session->getAttribute('secret') == Auth::hash(Auth::$secret)) { // If current session delete the cookies too
                $current = $session;
            }
        }

        if ($current->isEmpty()) {
            throw new Exception('No valid session found', 404, Exception::USER_SESSION_NOT_FOUND);
        }

        $jwt = new JWT(App::getEnv('_APP_OPENSSL_KEY_V1'), 'HS256', 900, 10); // Instantiate with key, algo, maxAge and leeway.

        $response->setStatusCode(Response::STATUS_CODE_CREATED);
        $response->dynamic(new Document(['jwt' => $jwt->encode([
            // 'uid'    => 1,
            // 'aud'    => 'http://site.com',
            // 'scopes' => ['user'],
            // 'iss'    => 'http://api.mysite.com',
            'userId' => $user->getId(),
            'sessionId' => $current->getId(),
        ])]), Response::MODEL_JWT);
    });

App::post('/v1/account/recovery')
    ->desc('Create Password Recovery')
    ->groups(['api', 'account'])
    ->label('scope', 'public')
    ->label('event', 'users.[userId].recovery.[tokenId].create')
    ->label('sdk.auth', [APP_AUTH_TYPE_SESSION, APP_AUTH_TYPE_JWT])
    ->label('sdk.namespace', 'account')
    ->label('sdk.method', 'createRecovery')
    ->label('sdk.description', '/docs/references/account/create-recovery.md')
    ->label('sdk.response.code', Response::STATUS_CODE_CREATED)
    ->label('sdk.response.type', Response::CONTENT_TYPE_JSON)
    ->label('sdk.response.model', Response::MODEL_TOKEN)
    ->label('abuse-limit', 10)
    ->label('abuse-key', ['url:{url},email:{param-email}', 'ip:{ip}'])
    ->param('email', '', new Email(), 'User email.')
    ->param('url', '', fn ($clients) => new Host($clients), 'URL to redirect the user back to your app from the recovery email. Only URLs from hostnames in your project platform list are allowed. This requirement helps to prevent an [open redirect](https://cheatsheetseries.owasp.org/cheatsheets/Unvalidated_Redirects_and_Forwards_Cheat_Sheet.html) attack against your project API.', false, ['clients'])
    ->inject('request')
    ->inject('response')
    ->inject('dbForProject')
    ->inject('project')
    ->inject('locale')
    ->inject('mails')
    ->inject('audits')
    ->inject('events')
    ->inject('usage')
    ->action(function (string $email, string $url, Request $request, Response $response, Database $dbForProject, Document $project, Locale $locale, Mail $mails, Audit $audits, Event $events, Stats $usage) {

        if (empty(App::getEnv('_APP_SMTP_HOST'))) {
            throw new Exception(Exception::GENERAL_SMTP_DISABLED, 'SMTP Disabled');
        }

        $roles = Authorization::getRoles();
        $isPrivilegedUser = Auth::isPrivilegedUser($roles);
        $isAppUser = Auth::isAppUser($roles);

        $email = \strtolower($email);

        $profile = $dbForProject->findOne('users', [
            new Query('email', Query::TYPE_EQUAL, [$email])
        ]);

        if (!$profile) {
            throw new Exception(Exception::USER_NOT_FOUND);
        }

        if (false === $profile->getAttribute('status')) { // Account is blocked
            throw new Exception(Exception::USER_BLOCKED);
        }

        $expire = \time() + Auth::TOKEN_EXPIRATION_RECOVERY;

        $secret = Auth::tokenGenerator();
        $recovery = new Document([
            '$id' => $dbForProject->getId(),
            'userId' => $profile->getId(),
            'userInternalId' => $profile->getInternalId(),
            'type' => Auth::TOKEN_TYPE_RECOVERY,
            'secret' => Auth::hash($secret), // One way hash encryption to protect DB leak
            'expire' => $expire,
            'userAgent' => $request->getUserAgent('UNKNOWN'),
            'ip' => $request->getIP(),
        ]);

        Authorization::setRole('user:' . $profile->getId());

        $recovery = $dbForProject->createDocument('tokens', $recovery
            ->setAttribute('$read', ['user:' . $profile->getId()])
            ->setAttribute('$write', ['user:' . $profile->getId()]));

        $dbForProject->deleteCachedDocument('users', $profile->getId());

        $url = Template::parseURL($url);
        $url['query'] = Template::mergeQuery(((isset($url['query'])) ? $url['query'] : ''), ['userId' => $profile->getId(), 'secret' => $secret, 'expire' => $expire]);
        $url = Template::unParseURL($url);

        $mails
            ->setType(MAIL_TYPE_RECOVERY)
            ->setRecipient($profile->getAttribute('email', ''))
            ->setUrl($url)
            ->setLocale($locale->default)
            ->setName($profile->getAttribute('name'))
            ->trigger();
        ;

        $events
            ->setParam('userId', $profile->getId())
            ->setParam('tokenId', $recovery->getId())
            ->setUser($profile)
            ->setPayload($response->output(
                $recovery->setAttribute('secret', $secret),
                Response::MODEL_TOKEN
            ))
        ;

        // Hide secret for clients
        $recovery->setAttribute('secret', ($isPrivilegedUser || $isAppUser) ? $secret : '');

        $audits->setResource('user/' . $profile->getId());
        $usage->setParam('users.update', 1);

        $response->setStatusCode(Response::STATUS_CODE_CREATED);
        $response->dynamic($recovery, Response::MODEL_TOKEN);
    });

App::put('/v1/account/recovery')
    ->desc('Create Password Recovery (confirmation)')
    ->groups(['api', 'account'])
    ->label('scope', 'public')
    ->label('event', 'users.[userId].recovery.[tokenId].update')
    ->label('sdk.auth', [APP_AUTH_TYPE_SESSION, APP_AUTH_TYPE_JWT])
    ->label('sdk.namespace', 'account')
    ->label('sdk.method', 'updateRecovery')
    ->label('sdk.description', '/docs/references/account/update-recovery.md')
    ->label('sdk.response.code', Response::STATUS_CODE_OK)
    ->label('sdk.response.type', Response::CONTENT_TYPE_JSON)
    ->label('sdk.response.model', Response::MODEL_TOKEN)
    ->label('abuse-limit', 10)
    ->label('abuse-key', 'url:{url},userId:{param-userId}')
    ->param('userId', '', new UID(), 'User ID.')
    ->param('secret', '', new Text(256), 'Valid reset token.')
    ->param('password', '', new Password(), 'New user password. Must be at least 8 chars.')
    ->param('passwordAgain', '', new Password(), 'Repeat new user password. Must be at least 8 chars.')
    ->inject('response')
    ->inject('dbForProject')
    ->inject('audits')
    ->inject('usage')
    ->inject('events')
    ->action(function (string $userId, string $secret, string $password, string $passwordAgain, Response $response, Database $dbForProject, Audit $audits, Stats $usage, Event $events) {

        if ($password !== $passwordAgain) {
            throw new Exception(Exception::USER_PASSWORD_MISMATCH);
        }

        $profile = $dbForProject->getDocument('users', $userId);

        if ($profile->isEmpty()) {
            throw new Exception(Exception::USER_NOT_FOUND);
        }

        $tokens = $profile->getAttribute('tokens', []);
        $recovery = Auth::tokenVerify($tokens, Auth::TOKEN_TYPE_RECOVERY, $secret);

        if (!$recovery) {
            throw new Exception(Exception::USER_INVALID_TOKEN);
        }

        Authorization::setRole('user:' . $profile->getId());

        $profile = $dbForProject->updateDocument('users', $profile->getId(), $profile
                ->setAttribute('password', Auth::passwordHash($password))
                ->setAttribute('passwordUpdate', \time())
                ->setAttribute('emailVerification', true));

        $recoveryDocument = $dbForProject->getDocument('tokens', $recovery);

        /**
         * We act like we're updating and validating
         *  the recovery token but actually we don't need it anymore.
         */
        $dbForProject->deleteDocument('tokens', $recovery);
        $dbForProject->deleteCachedDocument('users', $profile->getId());

        $audits->setResource('user/' . $profile->getId());

        $usage->setParam('users.update', 1);

        $events
            ->setParam('userId', $profile->getId())
            ->setParam('tokenId', $recoveryDocument->getId())
        ;

        $response->dynamic($recoveryDocument, Response::MODEL_TOKEN);
    });

App::post('/v1/account/verification')
    ->desc('Create Email Verification')
    ->groups(['api', 'account'])
    ->label('scope', 'account')
    ->label('event', 'users.[userId].verification.[tokenId].create')
    ->label('sdk.auth', [APP_AUTH_TYPE_SESSION, APP_AUTH_TYPE_JWT])
    ->label('sdk.namespace', 'account')
    ->label('sdk.method', 'createVerification')
    ->label('sdk.description', '/docs/references/account/create-email-verification.md')
    ->label('sdk.response.code', Response::STATUS_CODE_CREATED)
    ->label('sdk.response.type', Response::CONTENT_TYPE_JSON)
    ->label('sdk.response.model', Response::MODEL_TOKEN)
    ->label('abuse-limit', 10)
    ->label('abuse-key', 'url:{url},userId:{userId}')
    ->param('url', '', fn($clients) => new Host($clients), 'URL to redirect the user back to your app from the verification email. Only URLs from hostnames in your project platform list are allowed. This requirement helps to prevent an [open redirect](https://cheatsheetseries.owasp.org/cheatsheets/Unvalidated_Redirects_and_Forwards_Cheat_Sheet.html) attack against your project API.', false, ['clients']) // TODO add built-in confirm page
    ->inject('request')
    ->inject('response')
    ->inject('project')
    ->inject('user')
    ->inject('dbForProject')
    ->inject('locale')
    ->inject('audits')
    ->inject('events')
    ->inject('mails')
    ->inject('usage')
    ->action(function (string $url, Request $request, Response $response, Document $project, Document $user, Database $dbForProject, Locale $locale, Audit $audits, Event $events, Mail $mails, Stats $usage) {

        if (empty(App::getEnv('_APP_SMTP_HOST'))) {
            throw new Exception(Exception::GENERAL_SMTP_DISABLED, 'SMTP Disabled');
        }

        $roles = Authorization::getRoles();
        $isPrivilegedUser = Auth::isPrivilegedUser($roles);
        $isAppUser = Auth::isAppUser($roles);

        $verificationSecret = Auth::tokenGenerator();

        $expire = \time() + Auth::TOKEN_EXPIRATION_CONFIRM;

        $verification = new Document([
            '$id' => $dbForProject->getId(),
            'userId' => $user->getId(),
            'userInternalId' => $user->getInternalId(),
            'type' => Auth::TOKEN_TYPE_VERIFICATION,
            'secret' => Auth::hash($verificationSecret), // One way hash encryption to protect DB leak
            'expire' => $expire,
            'userAgent' => $request->getUserAgent('UNKNOWN'),
            'ip' => $request->getIP(),
        ]);

        Authorization::setRole('user:' . $user->getId());

        $verification = $dbForProject->createDocument('tokens', $verification
            ->setAttribute('$read', ['user:' . $user->getId()])
            ->setAttribute('$write', ['user:' . $user->getId()]));

        $dbForProject->deleteCachedDocument('users', $user->getId());

        $url = Template::parseURL($url);
        $url['query'] = Template::mergeQuery(((isset($url['query'])) ? $url['query'] : ''), ['userId' => $user->getId(), 'secret' => $verificationSecret, 'expire' => $expire]);
        $url = Template::unParseURL($url);

        $mails
            ->setType(MAIL_TYPE_VERIFICATION)
            ->setRecipient($user->getAttribute('email'))
            ->setUrl($url)
            ->setLocale($locale->default)
            ->setName($user->getAttribute('name'))
            ->trigger()
        ;

        $events
            ->setParam('userId', $user->getId())
            ->setParam('tokenId', $verification->getId())
            ->setPayload($response->output(
                $verification->setAttribute('secret', $verificationSecret),
                Response::MODEL_TOKEN
            ))
        ;

        // Hide secret for clients
        $verification->setAttribute('secret', ($isPrivilegedUser || $isAppUser) ? $verificationSecret : '');

        $audits->setResource('user/' . $user->getId());
        $usage->setParam('users.update', 1);

        $response->setStatusCode(Response::STATUS_CODE_CREATED);
        $response->dynamic($verification, Response::MODEL_TOKEN);
    });

App::put('/v1/account/verification')
    ->desc('Create Email Verification (confirmation)')
    ->groups(['api', 'account'])
    ->label('scope', 'public')
    ->label('event', 'users.[userId].verification.[tokenId].update')
    ->label('sdk.auth', [APP_AUTH_TYPE_SESSION, APP_AUTH_TYPE_JWT])
    ->label('sdk.namespace', 'account')
    ->label('sdk.method', 'updateVerification')
    ->label('sdk.description', '/docs/references/account/update-email-verification.md')
    ->label('sdk.response.code', Response::STATUS_CODE_OK)
    ->label('sdk.response.type', Response::CONTENT_TYPE_JSON)
    ->label('sdk.response.model', Response::MODEL_TOKEN)
    ->label('abuse-limit', 10)
    ->label('abuse-key', 'url:{url},userId:{param-userId}')
    ->param('userId', '', new UID(), 'User ID.')
    ->param('secret', '', new Text(256), 'Valid verification token.')
    ->inject('response')
    ->inject('user')
    ->inject('dbForProject')
    ->inject('audits')
    ->inject('usage')
    ->inject('events')
    ->action(function (string $userId, string $secret, Response $response, Document $user, Database $dbForProject, Audit $audits, Stats $usage, Event $events) {

        $profile = Authorization::skip(fn() => $dbForProject->getDocument('users', $userId));

        if ($profile->isEmpty()) {
            throw new Exception(Exception::USER_NOT_FOUND);
        }

        $tokens = $profile->getAttribute('tokens', []);
        $verification = Auth::tokenVerify($tokens, Auth::TOKEN_TYPE_VERIFICATION, $secret);

        if (!$verification) {
            throw new Exception(Exception::USER_INVALID_TOKEN);
        }

        Authorization::setRole('user:' . $profile->getId());

        $profile = $dbForProject->updateDocument('users', $profile->getId(), $profile->setAttribute('emailVerification', true));

        $verificationDocument = $dbForProject->getDocument('tokens', $verification);

        /**
         * We act like we're updating and validating
         *  the verification token but actually we don't need it anymore.
         */
        $dbForProject->deleteDocument('tokens', $verification);
        $dbForProject->deleteCachedDocument('users', $profile->getId());

        $audits->setResource('user/' . $user->getId());

        $usage->setParam('users.update', 1);

        $events
            ->setParam('userId', $user->getId())
            ->setParam('tokenId', $verificationDocument->getId())
        ;

        $response->dynamic($verificationDocument, Response::MODEL_TOKEN);
    });

App::post('/v1/account/verification/phone')
    ->desc('Create Phone Verification')
    ->groups(['api', 'account'])
    ->label('scope', 'account')
    ->label('event', 'users.[userId].verification.[tokenId].create')
    ->label('sdk.auth', [APP_AUTH_TYPE_SESSION, APP_AUTH_TYPE_JWT])
    ->label('sdk.namespace', 'account')
    ->label('sdk.method', 'createPhoneVerification')
    ->label('sdk.description', '/docs/references/account/create-phone-verification.md')
    ->label('sdk.response.code', Response::STATUS_CODE_CREATED)
    ->label('sdk.response.type', Response::CONTENT_TYPE_JSON)
    ->label('sdk.response.model', Response::MODEL_TOKEN)
    ->label('abuse-limit', 10)
    ->label('abuse-key', 'userId:{userId}')
    ->inject('request')
    ->inject('response')
    ->inject('phone')
    ->inject('user')
    ->inject('dbForProject')
    ->inject('audits')
    ->inject('events')
    ->inject('usage')
    ->inject('messaging')
    ->action(function (Request $request, Response $response, Phone $phone, Document $user, Database $dbForProject, Audit $audits, Event $events, Stats $usage, EventPhone $messaging) {

        if (empty(App::getEnv('_APP_PHONE_PROVIDER'))) {
            throw new Exception(Exception::GENERAL_PHONE_DISABLED, 'Phone provider not configured');
        }

        if (empty($user->getAttribute('phone'))) {
            throw new Exception(Exception::USER_PHONE_NOT_FOUND);
        }

        $roles = Authorization::getRoles();
        $isPrivilegedUser = Auth::isPrivilegedUser($roles);
        $isAppUser = Auth::isAppUser($roles);

        $verificationSecret = Auth::tokenGenerator();

        $secret = $phone->generateSecretDigits();
        $expire = \time() + Auth::TOKEN_EXPIRATION_CONFIRM;

        $verification = new Document([
            '$id' => $dbForProject->getId(),
            'userId' => $user->getId(),
            'userInternalId' => $user->getInternalId(),
            'type' => Auth::TOKEN_TYPE_PHONE,
            'secret' => $secret,
            'expire' => $expire,
            'userAgent' => $request->getUserAgent('UNKNOWN'),
            'ip' => $request->getIP(),
        ]);

        Authorization::setRole('user:' . $user->getId());

        $verification = $dbForProject->createDocument('tokens', $verification
            ->setAttribute('$read', ['user:' . $user->getId()])
            ->setAttribute('$write', ['user:' . $user->getId()]));

        $dbForProject->deleteCachedDocument('users', $user->getId());

        $messaging
            ->setRecipient($user->getAttribute('phone'))
            ->setMessage($secret)
            ->trigger()
        ;

        $events
            ->setParam('userId', $user->getId())
            ->setParam('tokenId', $verification->getId())
            ->setPayload($response->output(
                $verification->setAttribute('secret', $verificationSecret),
                Response::MODEL_TOKEN
            ))
        ;

        // Hide secret for clients
        $verification->setAttribute('secret', ($isPrivilegedUser || $isAppUser) ? $verificationSecret : '');

        $audits->setResource('user/' . $user->getId());
        $usage->setParam('users.update', 1);

        $response->setStatusCode(Response::STATUS_CODE_CREATED);
        $response->dynamic($verification, Response::MODEL_TOKEN);
    });

App::put('/v1/account/verification/phone')
    ->desc('Create Phone Verification (confirmation)')
    ->groups(['api', 'account'])
    ->label('scope', 'public')
    ->label('event', 'users.[userId].verification.[tokenId].update')
    ->label('sdk.auth', [APP_AUTH_TYPE_SESSION, APP_AUTH_TYPE_JWT])
    ->label('sdk.namespace', 'account')
    ->label('sdk.method', 'updatePhoneVerification')
    ->label('sdk.description', '/docs/references/account/update-phone-verification.md')
    ->label('sdk.response.code', Response::STATUS_CODE_OK)
    ->label('sdk.response.type', Response::CONTENT_TYPE_JSON)
    ->label('sdk.response.model', Response::MODEL_TOKEN)
    ->label('abuse-limit', 10)
    ->label('abuse-key', 'userId:{param-userId}')
    ->param('userId', '', new UID(), 'User ID.')
    ->param('secret', '', new Text(256), 'Valid verification token.')
    ->inject('response')
    ->inject('user')
    ->inject('dbForProject')
    ->inject('audits')
    ->inject('usage')
    ->inject('events')
    ->action(function (string $userId, string $secret, Response $response, Document $user, Database $dbForProject, Audit $audits, Stats $usage, Event $events) {

        $profile = Authorization::skip(fn() => $dbForProject->getDocument('users', $userId));

        if ($profile->isEmpty()) {
            throw new Exception(Exception::USER_NOT_FOUND);
        }

        $verification = Auth::phoneTokenVerify($user->getAttribute('tokens', []), $secret);

        if (!$verification) {
            throw new Exception(Exception::USER_INVALID_TOKEN);
        }

        Authorization::setRole('user:' . $profile->getId());

        $profile = $dbForProject->updateDocument('users', $profile->getId(), $profile->setAttribute('phoneVerification', true));

        $verificationDocument = $dbForProject->getDocument('tokens', $verification);

        /**
         * We act like we're updating and validating the verification token but actually we don't need it anymore.
         */
        $dbForProject->deleteDocument('tokens', $verification);
        $dbForProject->deleteCachedDocument('users', $profile->getId());

        $audits->setResource('user/' . $user->getId());

        $usage->setParam('users.update', 1);

        $events
            ->setParam('userId', $user->getId())
            ->setParam('tokenId', $verificationDocument->getId())
        ;

        $response->dynamic($verificationDocument, Response::MODEL_TOKEN);
    });<|MERGE_RESOLUTION|>--- conflicted
+++ resolved
@@ -869,8 +869,6 @@
         }
 
         // Create session token, verify user account and update OAuth2 ID and Access Token
-<<<<<<< HEAD
-=======
         $detector = new Detector($request->getUserAgent('UNKNOWN'));
         $record = $geodb->get($request->getIP());
         $secret = Auth::tokenGenerator();
@@ -958,7 +956,7 @@
 
 
 App::post('/v1/account/sessions/magic-url')
-    ->desc('Create Magic URL session')
+    ->desc('Create Magic URL Session')
     ->groups(['api', 'account'])
     ->label('scope', 'public')
     ->label('auth.type', 'magic-url')
@@ -985,7 +983,7 @@
     ->action(function (string $userId, string $email, string $url, Request $request, Response $response, Document $project, Database $dbForProject, Locale $locale, Audit $audits, Event $events, Mail $mails) {
 
         if (empty(App::getEnv('_APP_SMTP_HOST'))) {
-            throw new Exception(Exception::GENERAL_SMTP_DISABLED, 'SMTP disabled');
+            throw new Exception('SMTP Disabled', 503, Exception::GENERAL_SMTP_DISABLED);
         }
 
         $roles = Authorization::getRoles();
@@ -1087,7 +1085,7 @@
     });
 
 App::put('/v1/account/sessions/magic-url')
-    ->desc('Create Magic URL session (confirmation)')
+    ->desc('Create Magic URL Session (confirmation)')
     ->groups(['api', 'account'])
     ->label('scope', 'public')
     ->label('event', 'users.[userId].sessions.[sessionId].create')
@@ -1116,152 +1114,254 @@
         $user = Authorization::skip(fn() => $dbForProject->getDocument('users', $userId));
 
         if ($user->isEmpty()) {
-            throw new Exception(Exception::USER_NOT_FOUND);
+            throw new Exception('User not found', 404, Exception::USER_NOT_FOUND);
         }
 
         $token = Auth::tokenVerify($user->getAttribute('tokens', []), Auth::TOKEN_TYPE_MAGIC_URL, $secret);
 
         if (!$token) {
-            throw new Exception(Exception::USER_INVALID_TOKEN);
-        }
-
->>>>>>> d641fbb6
+            throw new Exception('Invalid login token', 401, Exception::USER_INVALID_TOKEN);
+        }
+
         $detector = new Detector($request->getUserAgent('UNKNOWN'));
         $record = $geodb->get($request->getIP());
         $secret = Auth::tokenGenerator();
         $expiry = \time() + Auth::TOKEN_EXPIRATION_LOGIN_LONG;
-        $session = new Document(array_merge([
-            '$id' => $dbForProject->getId(),
-            'userId' => $user->getId(),
-            'userInternalId' => $user->getInternalId(),
-            'provider' => $provider,
-            'providerUid' => $oauth2ID,
-            'providerAccessToken' => $accessToken,
-            'providerRefreshToken' => $refreshToken,
-            'providerAccessTokenExpiry' => \time() + (int) $accessTokenExpiry,
-            'secret' => Auth::hash($secret), // One way hash encryption to protect DB leak
-            'expire' => $expiry,
-            'userAgent' => $request->getUserAgent('UNKNOWN'),
-            'ip' => $request->getIP(),
-            'countryCode' => ($record) ? \strtolower($record['country']['iso_code']) : '--',
-        ], $detector->getOS(), $detector->getClient(), $detector->getDevice()));
-
-        $isAnonymousUser = Auth::isAnonymousUser($user);
-
-        if ($isAnonymousUser) {
-            $user
-                ->setAttribute('name', $oauth2->getUserName($accessToken))
-                ->setAttribute('email', $oauth2->getUserEmail($accessToken))
-            ;
-        }
-
-        $user
-            ->setAttribute('status', true)
-        ;
+        $session = new Document(array_merge(
+            [
+                '$id' => $dbForProject->getId(),
+                'userId' => $user->getId(),
+                'userInternalId' => $user->getInternalId(),
+                'provider' => Auth::SESSION_PROVIDER_MAGIC_URL,
+                'secret' => Auth::hash($secret), // One way hash encryption to protect DB leak
+                'expire' => $expiry,
+                'userAgent' => $request->getUserAgent('UNKNOWN'),
+                'ip' => $request->getIP(),
+                'countryCode' => ($record) ? \strtolower($record['country']['iso_code']) : '--',
+            ],
+            $detector->getOS(),
+            $detector->getClient(),
+            $detector->getDevice()
+        ));
 
         Authorization::setRole('user:' . $user->getId());
 
-        $dbForProject->updateDocument('users', $user->getId(), $user);
-
         $session = $dbForProject->createDocument('sessions', $session
-            ->setAttribute('$read', ['user:' . $user->getId()])
-            ->setAttribute('$write', ['user:' . $user->getId()]));
+                ->setAttribute('$read', ['user:' . $user->getId()])
+                ->setAttribute('$write', ['user:' . $user->getId()]));
 
         $dbForProject->deleteCachedDocument('users', $user->getId());
 
-<<<<<<< HEAD
-        $audits
-            ->setResource('user/' . $user->getId())
-            ->setUser($user)
-        ;
-=======
+        $tokens = $user->getAttribute('tokens', []);
+
+        /**
+         * We act like we're updating and validating
+         *  the recovery token but actually we don't need it anymore.
+         */
+        $dbForProject->deleteDocument('tokens', $token);
+        $dbForProject->deleteCachedDocument('users', $user->getId());
+
+        $user->setAttribute('emailVerification', true);
+
+        $user = $dbForProject->updateDocument('users', $user->getId(), $user);
+
         if (false === $user) {
-            throw new Exception(Exception::GENERAL_SERVER_ERROR, 'Failed saving user to DB');
-        }
->>>>>>> d641fbb6
-
-        $usage
-            ->setParam('users.sessions.create', 1)
-            ->setParam('projectId', $project->getId())
-            ->setParam('provider', 'oauth2-' . $provider)
-        ;
+            throw new Exception('Failed saving user to DB', 500, Exception::GENERAL_SERVER_ERROR);
+        }
+
+        $audits->setResource('user/' . $user->getId());
 
         $events
             ->setParam('userId', $user->getId())
             ->setParam('sessionId', $session->getId())
-            ->setPayload($response->output($session, Response::MODEL_SESSION))
         ;
 
         if (!Config::getParam('domainVerification')) {
             $response->addHeader('X-Fallback-Cookies', \json_encode([Auth::$cookieName => Auth::encodeSession($user->getId(), $secret)]));
         }
 
-        // Add keys for non-web platforms - TODO - add verification phase to aviod session sniffing
-        if (parse_url($state['success'], PHP_URL_PATH) === $oauthDefaultSuccess) {
-            $state['success'] = URLParser::parse($state['success']);
-            $query = URLParser::parseQuery($state['success']['query']);
-            $query['project'] = $project->getId();
-            $query['domain'] = Config::getParam('cookieDomain');
-            $query['key'] = Auth::$cookieName;
-            $query['secret'] = Auth::encodeSession($user->getId(), $secret);
-            $state['success']['query'] = URLParser::unparseQuery($query);
-            $state['success'] = URLParser::unparse($state['success']);
-        }
+        $protocol = $request->getProtocol();
 
         $response
-            ->addHeader('Cache-Control', 'no-store, no-cache, must-revalidate, max-age=0')
-            ->addHeader('Pragma', 'no-cache')
             ->addCookie(Auth::$cookieName . '_legacy', Auth::encodeSession($user->getId(), $secret), $expiry, '/', Config::getParam('cookieDomain'), ('https' == $protocol), true, null)
             ->addCookie(Auth::$cookieName, Auth::encodeSession($user->getId(), $secret), $expiry, '/', Config::getParam('cookieDomain'), ('https' == $protocol), true, Config::getParam('cookieSamesite'))
-            ->redirect($state['success'])
-        ;
-    });
-
-
-App::post('/v1/account/sessions/magic-url')
-    ->desc('Create Magic URL Session')
-    ->groups(['api', 'account'])
+            ->setStatusCode(Response::STATUS_CODE_CREATED)
+        ;
+
+        $countryName = $locale->getText('countries.' . strtolower($session->getAttribute('countryCode')), $locale->getText('locale.country.unknown'));
+
+        $session
+            ->setAttribute('current', true)
+            ->setAttribute('countryName', $countryName)
+        ;
+
+        $response->dynamic($session, Response::MODEL_SESSION);
+    });
+
+App::post('/v1/account/sessions/anonymous')
+    ->desc('Create Anonymous Session')
+    ->groups(['api', 'account', 'auth'])
+    ->label('event', 'users.[userId].sessions.[sessionId].create')
     ->label('scope', 'public')
-    ->label('auth.type', 'magic-url')
+    ->label('auth.type', 'anonymous')
     ->label('sdk.auth', [])
     ->label('sdk.namespace', 'account')
-    ->label('sdk.method', 'createMagicURLSession')
-    ->label('sdk.description', '/docs/references/account/create-magic-url-session.md')
+    ->label('sdk.method', 'createAnonymousSession')
+    ->label('sdk.description', '/docs/references/account/create-session-anonymous.md')
+    ->label('sdk.response.code', Response::STATUS_CODE_CREATED)
+    ->label('sdk.response.type', Response::CONTENT_TYPE_JSON)
+    ->label('sdk.response.model', Response::MODEL_SESSION)
+    ->label('abuse-limit', 50)
+    ->label('abuse-key', 'ip:{ip}')
+    ->inject('request')
+    ->inject('response')
+    ->inject('locale')
+    ->inject('user')
+    ->inject('project')
+    ->inject('dbForProject')
+    ->inject('geodb')
+    ->inject('audits')
+    ->inject('usage')
+    ->inject('events')
+    ->action(function (Request $request, Response $response, Locale $locale, Document $user, Document $project, Database $dbForProject, Reader $geodb, Audit $audits, Stats $usage, Event $events) {
+
+        $protocol = $request->getProtocol();
+
+        if ('console' === $project->getId()) {
+            throw new Exception('Failed to create anonymous user.', 401, Exception::USER_ANONYMOUS_CONSOLE_PROHIBITED);
+        }
+
+        if (!$user->isEmpty()) {
+            throw new Exception('Cannot create an anonymous user when logged in.', 401, Exception::USER_SESSION_ALREADY_EXISTS);
+        }
+
+        $limit = $project->getAttribute('auths', [])['limit'] ?? 0;
+
+        if ($limit !== 0) {
+            $total = $dbForProject->count('users', max: APP_LIMIT_USERS);
+
+            if ($total >= $limit) {
+                throw new Exception('Project registration is restricted. Contact your administrator for more information.', 501, Exception::USER_COUNT_EXCEEDED);
+            }
+        }
+
+        $userId = $dbForProject->getId();
+        $user = Authorization::skip(fn() => $dbForProject->createDocument('users', new Document([
+            '$id' => $userId,
+            '$read' => ['role:all'],
+            '$write' => ['user:' . $userId],
+            'email' => null,
+            'emailVerification' => false,
+            'status' => true,
+            'password' => null,
+            'passwordUpdate' => 0,
+            'registration' => \time(),
+            'reset' => false,
+            'name' => null,
+            'prefs' => new \stdClass(),
+            'sessions' => null,
+            'tokens' => null,
+            'memberships' => null,
+            'search' => $userId
+        ])));
+
+        // Create session token
+
+        $detector = new Detector($request->getUserAgent('UNKNOWN'));
+        $record = $geodb->get($request->getIP());
+        $secret = Auth::tokenGenerator();
+        $expiry = \time() + Auth::TOKEN_EXPIRATION_LOGIN_LONG;
+        $session = new Document(array_merge(
+            [
+                '$id' => $dbForProject->getId(),
+                'userId' => $user->getId(),
+                'userInternalId' => $user->getInternalId(),
+                'provider' => Auth::SESSION_PROVIDER_ANONYMOUS,
+                'secret' => Auth::hash($secret), // One way hash encryption to protect DB leak
+                'expire' => $expiry,
+                'userAgent' => $request->getUserAgent('UNKNOWN'),
+                'ip' => $request->getIP(),
+                'countryCode' => ($record) ? \strtolower($record['country']['iso_code']) : '--',
+            ],
+            $detector->getOS(),
+            $detector->getClient(),
+            $detector->getDevice()
+        ));
+
+        Authorization::setRole('user:' . $user->getId());
+
+        $session = $dbForProject->createDocument('sessions', $session
+                ->setAttribute('$read', ['user:' . $user->getId()])
+                ->setAttribute('$write', ['user:' . $user->getId()]));
+
+        $dbForProject->deleteCachedDocument('users', $user->getId());
+
+        $audits->setResource('user/' . $user->getId());
+
+        $usage
+            ->setParam('users.sessions.create', 1)
+            ->setParam('provider', 'anonymous')
+        ;
+
+        $events
+            ->setParam('userId', $user->getId())
+            ->setParam('sessionId', $session->getId())
+        ;
+
+        if (!Config::getParam('domainVerification')) {
+            $response->addHeader('X-Fallback-Cookies', \json_encode([Auth::$cookieName => Auth::encodeSession($user->getId(), $secret)]));
+        }
+
+        $response
+            ->addCookie(Auth::$cookieName . '_legacy', Auth::encodeSession($user->getId(), $secret), $expiry, '/', Config::getParam('cookieDomain'), ('https' == $protocol), true, null)
+            ->addCookie(Auth::$cookieName, Auth::encodeSession($user->getId(), $secret), $expiry, '/', Config::getParam('cookieDomain'), ('https' == $protocol), true, Config::getParam('cookieSamesite'))
+            ->setStatusCode(Response::STATUS_CODE_CREATED)
+        ;
+
+        $countryName = $locale->getText('countries.' . strtolower($session->getAttribute('countryCode')), $locale->getText('locale.country.unknown'));
+
+        $session
+            ->setAttribute('current', true)
+            ->setAttribute('countryName', $countryName)
+        ;
+
+        $response->dynamic($session, Response::MODEL_SESSION);
+    });
+
+App::post('/v1/account/sessions/phone')
+    ->desc('Create Phone Session')
+    ->groups(['api', 'account'])
+    ->label('scope', 'public')
+    ->label('auth.type', 'phone')
+    ->label('sdk.auth', [])
+    ->label('sdk.namespace', 'account')
+    ->label('sdk.method', 'createPhoneSession')
+    ->label('sdk.description', '/docs/references/account/create-phone-session.md')
     ->label('sdk.response.code', Response::STATUS_CODE_CREATED)
     ->label('sdk.response.type', Response::CONTENT_TYPE_JSON)
     ->label('sdk.response.model', Response::MODEL_TOKEN)
     ->label('abuse-limit', 10)
     ->label('abuse-key', 'url:{url},email:{param-email}')
     ->param('userId', '', new CustomId(), 'Unique Id. Choose your own unique ID or pass the string "unique()" to auto generate it. Valid chars are a-z, A-Z, 0-9, period, hyphen, and underscore. Can\'t start with a special char. Max length is 36 chars.')
-    ->param('email', '', new Email(), 'User email.')
-    ->param('url', '', fn($clients) => new Host($clients), 'URL to redirect the user back to your app from the magic URL login. Only URLs from hostnames in your project platform list are allowed. This requirement helps to prevent an [open redirect](https://cheatsheetseries.owasp.org/cheatsheets/Unvalidated_Redirects_and_Forwards_Cheat_Sheet.html) attack against your project API.', true, ['clients'])
+    ->param('number', '', new ValidatorPhone(), 'Phone number. Format this number with a leading \'+\' and a country code, e.g., +16175551212.')
     ->inject('request')
     ->inject('response')
     ->inject('project')
     ->inject('dbForProject')
-    ->inject('locale')
     ->inject('audits')
     ->inject('events')
-<<<<<<< HEAD
-    ->inject('mails')
-    ->action(function (string $userId, string $email, string $url, Request $request, Response $response, Document $project, Database $dbForProject, Locale $locale, Audit $audits, Event $events, Mail $mails) {
-
-        if (empty(App::getEnv('_APP_SMTP_HOST'))) {
-            throw new Exception('SMTP Disabled', 503, Exception::GENERAL_SMTP_DISABLED);
-=======
     ->inject('messaging')
     ->inject('phone')
     ->action(function (string $userId, string $number, Request $request, Response $response, Document $project, Database $dbForProject, Audit $audits, Event $events, EventPhone $messaging, Phone $phone) {
         if (empty(App::getEnv('_APP_PHONE_PROVIDER'))) {
-            throw new Exception(Exception::GENERAL_PHONE_DISABLED, 'Phone provider not configured');
->>>>>>> d641fbb6
+            throw new Exception('Phone provider not configured', 503, Exception::GENERAL_PHONE_DISABLED);
         }
 
         $roles = Authorization::getRoles();
         $isPrivilegedUser = Auth::isPrivilegedUser($roles);
         $isAppUser = Auth::isAppUser($roles);
 
-        $user = $dbForProject->findOne('users', [new Query('email', Query::TYPE_EQUAL, [$email])]);
+        $user = $dbForProject->findOne('users', [new Query('phone', Query::TYPE_EQUAL, [$number])]);
 
         if (!$user) {
             $limit = $project->getAttribute('auths', [])['limit'] ?? 0;
@@ -1270,7 +1370,7 @@
                 $total = $dbForProject->count('users', max: APP_LIMIT_USERS);
 
                 if ($total >= $limit) {
-                    throw new Exception(Exception::USER_COUNT_EXCEEDED);
+                    throw new Exception('Project registration is restricted. Contact your administrator for more information.', 501, Exception::USER_COUNT_EXCEEDED);
                 }
             }
 
@@ -1280,8 +1380,10 @@
                 '$id' => $userId,
                 '$read' => ['role:all'],
                 '$write' => ['user:' . $userId],
-                'email' => $email,
+                'email' => null,
+                'phone' => $number,
                 'emailVerification' => false,
+                'phoneVerification' => false,
                 'status' => true,
                 'password' => null,
                 'passwordUpdate' => 0,
@@ -1291,20 +1393,20 @@
                 'sessions' => null,
                 'tokens' => null,
                 'memberships' => null,
-                'search' => implode(' ', [$userId, $email])
+                'search' => implode(' ', [$userId, $number])
             ])));
         }
 
-        $loginSecret = Auth::tokenGenerator();
-
-        $expire = \time() + Auth::TOKEN_EXPIRATION_CONFIRM;
+        $secret = $phone->generateSecretDigits();
+
+        $expire = \time() + Auth::TOKEN_EXPIRATION_PHONE;
 
         $token = new Document([
             '$id' => $dbForProject->getId(),
             'userId' => $user->getId(),
             'userInternalId' => $user->getInternalId(),
-            'type' => Auth::TOKEN_TYPE_MAGIC_URL,
-            'secret' => Auth::hash($loginSecret), // One way hash encryption to protect DB leak
+            'type' => Auth::TOKEN_TYPE_PHONE,
+            'secret' => $secret,
             'expire' => $expire,
             'userAgent' => $request->getUserAgent('UNKNOWN'),
             'ip' => $request->getIP(),
@@ -1318,10 +1420,6 @@
 
         $dbForProject->deleteCachedDocument('users', $user->getId());
 
-<<<<<<< HEAD
-        if (empty($url)) {
-            $url = $request->getProtocol() . '://' . $request->getHostname() . '/auth/magic-url';
-=======
         $messaging
             ->setRecipient($number)
             ->setMessage($secret)
@@ -1349,7 +1447,7 @@
     });
 
 App::put('/v1/account/sessions/phone')
-    ->desc('Create Phone session (confirmation)')
+    ->desc('Create Phone Session (confirmation)')
     ->groups(['api', 'account'])
     ->label('scope', 'public')
     ->label('event', 'users.[userId].sessions.[sessionId].create')
@@ -1376,13 +1474,13 @@
         $user = Authorization::skip(fn() => $dbForProject->getDocument('users', $userId));
 
         if ($user->isEmpty()) {
-            throw new Exception(Exception::USER_NOT_FOUND);
+            throw new Exception('User not found', 404, Exception::USER_NOT_FOUND);
         }
 
         $token = Auth::phoneTokenVerify($user->getAttribute('tokens', []), $secret);
 
         if (!$token) {
-            throw new Exception(Exception::USER_INVALID_TOKEN);
+            throw new Exception('Invalid login token', 401, Exception::USER_INVALID_TOKEN);
         }
 
         $detector = new Detector($request->getUserAgent('UNKNOWN'));
@@ -1426,672 +1524,7 @@
         $user = $dbForProject->updateDocument('users', $user->getId(), $user);
 
         if (false === $user) {
-            throw new Exception(Exception::GENERAL_SERVER_ERROR, 'Failed saving user to DB');
->>>>>>> d641fbb6
-        }
-
-        $url = Template::parseURL($url);
-        $url['query'] = Template::mergeQuery(((isset($url['query'])) ? $url['query'] : ''), ['userId' => $user->getId(), 'secret' => $loginSecret, 'expire' => $expire, 'project' => $project->getId()]);
-        $url = Template::unParseURL($url);
-
-        $mails
-            ->setType(MAIL_TYPE_MAGIC_SESSION)
-            ->setRecipient($user->getAttribute('email'))
-            ->setUrl($url)
-            ->setLocale($locale->default)
-            ->trigger()
-        ;
-
-        $events->setPayload(
-            $response->output(
-                $token->setAttribute('secret', $loginSecret),
-                Response::MODEL_TOKEN
-            )
-        );
-
-        // Hide secret for clients
-        $token->setAttribute('secret', ($isPrivilegedUser || $isAppUser) ? $loginSecret : '');
-
-        $audits
-            ->setResource('user/' . $user->getId())
-            ->setUser($user)
-        ;
-
-        $response
-            ->setStatusCode(Response::STATUS_CODE_CREATED)
-            ->dynamic($token, Response::MODEL_TOKEN)
-        ;
-    });
-
-App::put('/v1/account/sessions/magic-url')
-    ->desc('Create Magic URL Session (confirmation)')
-    ->groups(['api', 'account'])
-    ->label('scope', 'public')
-    ->label('event', 'users.[userId].sessions.[sessionId].create')
-    ->label('sdk.auth', [])
-    ->label('sdk.namespace', 'account')
-    ->label('sdk.method', 'updateMagicURLSession')
-    ->label('sdk.description', '/docs/references/account/update-magic-url-session.md')
-    ->label('sdk.response.code', Response::STATUS_CODE_OK)
-    ->label('sdk.response.type', Response::CONTENT_TYPE_JSON)
-    ->label('sdk.response.model', Response::MODEL_SESSION)
-    ->label('abuse-limit', 10)
-    ->label('abuse-key', 'url:{url},userId:{param-userId}')
-    ->param('userId', '', new CustomId(), 'User ID.')
-    ->param('secret', '', new Text(256), 'Valid verification token.')
-    ->inject('request')
-    ->inject('response')
-    ->inject('dbForProject')
-    ->inject('locale')
-    ->inject('geodb')
-    ->inject('audits')
-    ->inject('events')
-    ->action(function (string $userId, string $secret, Request $request, Response $response, Database $dbForProject, Locale $locale, Reader $geodb, Audit $audits, Event $events) {
-
-        /** @var Utopia\Database\Document $user */
-
-<<<<<<< HEAD
-        $user = Authorization::skip(fn() => $dbForProject->getDocument('users', $userId));
-
-        if ($user->isEmpty()) {
-            throw new Exception('User not found', 404, Exception::USER_NOT_FOUND);
-=======
-        if ('console' === $project->getId()) {
-            throw new Exception(Exception::USER_ANONYMOUS_CONSOLE_PROHIBITED, 'Failed to create anonymous user');
-        }
-
-        if (!$user->isEmpty()) {
-            throw new Exception(Exception::USER_SESSION_ALREADY_EXISTS, 'Cannot create an anonymous user when logged in');
->>>>>>> d641fbb6
-        }
-
-        $token = Auth::tokenVerify($user->getAttribute('tokens', []), Auth::TOKEN_TYPE_MAGIC_URL, $secret);
-
-<<<<<<< HEAD
-        if (!$token) {
-            throw new Exception('Invalid login token', 401, Exception::USER_INVALID_TOKEN);
-=======
-            if ($total >= $limit) {
-                throw new Exception(Exception::USER_COUNT_EXCEEDED);
-            }
->>>>>>> d641fbb6
-        }
-
-        $detector = new Detector($request->getUserAgent('UNKNOWN'));
-        $record = $geodb->get($request->getIP());
-        $secret = Auth::tokenGenerator();
-        $expiry = \time() + Auth::TOKEN_EXPIRATION_LOGIN_LONG;
-        $session = new Document(array_merge(
-            [
-                '$id' => $dbForProject->getId(),
-                'userId' => $user->getId(),
-                'userInternalId' => $user->getInternalId(),
-                'provider' => Auth::SESSION_PROVIDER_MAGIC_URL,
-                'secret' => Auth::hash($secret), // One way hash encryption to protect DB leak
-                'expire' => $expiry,
-                'userAgent' => $request->getUserAgent('UNKNOWN'),
-                'ip' => $request->getIP(),
-                'countryCode' => ($record) ? \strtolower($record['country']['iso_code']) : '--',
-            ],
-            $detector->getOS(),
-            $detector->getClient(),
-            $detector->getDevice()
-        ));
-
-        Authorization::setRole('user:' . $user->getId());
-
-        $session = $dbForProject->createDocument('sessions', $session
-                ->setAttribute('$read', ['user:' . $user->getId()])
-                ->setAttribute('$write', ['user:' . $user->getId()]));
-
-        $dbForProject->deleteCachedDocument('users', $user->getId());
-
-        $tokens = $user->getAttribute('tokens', []);
-
-        /**
-         * We act like we're updating and validating
-         *  the recovery token but actually we don't need it anymore.
-         */
-        $dbForProject->deleteDocument('tokens', $token);
-        $dbForProject->deleteCachedDocument('users', $user->getId());
-
-        $user->setAttribute('emailVerification', true);
-
-        $user = $dbForProject->updateDocument('users', $user->getId(), $user);
-
-        if (false === $user) {
             throw new Exception('Failed saving user to DB', 500, Exception::GENERAL_SERVER_ERROR);
-        }
-
-        $audits->setResource('user/' . $user->getId());
-
-        $events
-            ->setParam('userId', $user->getId())
-            ->setParam('sessionId', $session->getId())
-        ;
-
-        if (!Config::getParam('domainVerification')) {
-            $response->addHeader('X-Fallback-Cookies', \json_encode([Auth::$cookieName => Auth::encodeSession($user->getId(), $secret)]));
-        }
-
-<<<<<<< HEAD
-        $protocol = $request->getProtocol();
-=======
-        $response
-            ->addCookie(Auth::$cookieName . '_legacy', Auth::encodeSession($user->getId(), $secret), $expiry, '/', Config::getParam('cookieDomain'), ('https' == $protocol), true, null)
-            ->addCookie(Auth::$cookieName, Auth::encodeSession($user->getId(), $secret), $expiry, '/', Config::getParam('cookieDomain'), ('https' == $protocol), true, Config::getParam('cookieSamesite'))
-            ->setStatusCode(Response::STATUS_CODE_CREATED)
-        ;
-
-        $countryName = $locale->getText('countries.' . strtolower($session->getAttribute('countryCode')), $locale->getText('locale.country.unknown'));
-
-        $session
-            ->setAttribute('current', true)
-            ->setAttribute('countryName', $countryName)
-        ;
-
-        $response->dynamic($session, Response::MODEL_SESSION);
-    });
-
-App::post('/v1/account/jwt')
-    ->desc('Create Account JWT')
-    ->groups(['api', 'account', 'auth'])
-    ->label('scope', 'account')
-    ->label('auth.type', 'jwt')
-    ->label('sdk.auth', [APP_AUTH_TYPE_SESSION])
-    ->label('sdk.namespace', 'account')
-    ->label('sdk.method', 'createJWT')
-    ->label('sdk.description', '/docs/references/account/create-jwt.md')
-    ->label('sdk.response.code', Response::STATUS_CODE_CREATED)
-    ->label('sdk.response.type', Response::CONTENT_TYPE_JSON)
-    ->label('sdk.response.model', Response::MODEL_JWT)
-    ->label('abuse-limit', 100)
-    ->label('abuse-key', 'url:{url},userId:{userId}')
-    ->inject('response')
-    ->inject('user')
-    ->inject('dbForProject')
-    ->action(function (Response $response, Document $user, Database $dbForProject) {
-
-
-        $sessions = $user->getAttribute('sessions', []);
-        $current = new Document();
-
-        foreach ($sessions as $session) { /** @var Utopia\Database\Document $session */
-            if ($session->getAttribute('secret') == Auth::hash(Auth::$secret)) { // If current session delete the cookies too
-                $current = $session;
-            }
-        }
-
-        if ($current->isEmpty()) {
-            throw new Exception(Exception::USER_SESSION_NOT_FOUND);
-        }
-
-        $jwt = new JWT(App::getEnv('_APP_OPENSSL_KEY_V1'), 'HS256', 900, 10); // Instantiate with key, algo, maxAge and leeway.
-
-        $response->setStatusCode(Response::STATUS_CODE_CREATED);
-        $response->dynamic(new Document(['jwt' => $jwt->encode([
-            // 'uid'    => 1,
-            // 'aud'    => 'http://site.com',
-            // 'scopes' => ['user'],
-            // 'iss'    => 'http://api.mysite.com',
-            'userId' => $user->getId(),
-            'sessionId' => $current->getId(),
-        ])]), Response::MODEL_JWT);
-    });
-
-App::get('/v1/account')
-    ->desc('Get Account')
-    ->groups(['api', 'account'])
-    ->label('scope', 'account')
-    ->label('sdk.auth', [APP_AUTH_TYPE_SESSION, APP_AUTH_TYPE_JWT])
-    ->label('sdk.namespace', 'account')
-    ->label('sdk.method', 'get')
-    ->label('sdk.description', '/docs/references/account/get.md')
-    ->label('sdk.response.code', Response::STATUS_CODE_OK)
-    ->label('sdk.response.type', Response::CONTENT_TYPE_JSON)
-    ->label('sdk.response.model', Response::MODEL_USER)
-    ->inject('response')
-    ->inject('user')
-    ->inject('usage')
-    ->action(function (Response $response, Document $user, Stats $usage) {
-
-        $usage->setParam('users.read', 1);
-
-        $response->dynamic($user, Response::MODEL_USER);
-    });
-
-App::get('/v1/account/prefs')
-    ->desc('Get Account Preferences')
-    ->groups(['api', 'account'])
-    ->label('scope', 'account')
-    ->label('sdk.auth', [APP_AUTH_TYPE_SESSION, APP_AUTH_TYPE_JWT])
-    ->label('sdk.namespace', 'account')
-    ->label('sdk.method', 'getPrefs')
-    ->label('sdk.description', '/docs/references/account/get-prefs.md')
-    ->label('sdk.response.code', Response::STATUS_CODE_OK)
-    ->label('sdk.response.type', Response::CONTENT_TYPE_JSON)
-    ->label('sdk.response.model', Response::MODEL_PREFERENCES)
-    ->inject('response')
-    ->inject('user')
-    ->inject('usage')
-    ->action(function (Response $response, Document $user, Stats $usage) {
-
-        $prefs = $user->getAttribute('prefs', new \stdClass());
-
-        $usage->setParam('users.read', 1);
-
-        $response->dynamic(new Document($prefs), Response::MODEL_PREFERENCES);
-    });
-
-App::get('/v1/account/sessions')
-    ->desc('Get Account Sessions')
-    ->groups(['api', 'account'])
-    ->label('scope', 'account')
-    ->label('sdk.auth', [APP_AUTH_TYPE_SESSION, APP_AUTH_TYPE_JWT])
-    ->label('sdk.namespace', 'account')
-    ->label('sdk.method', 'getSessions')
-    ->label('sdk.description', '/docs/references/account/get-sessions.md')
-    ->label('sdk.response.code', Response::STATUS_CODE_OK)
-    ->label('sdk.response.type', Response::CONTENT_TYPE_JSON)
-    ->label('sdk.response.model', Response::MODEL_SESSION_LIST)
-    ->inject('response')
-    ->inject('user')
-    ->inject('locale')
-    ->inject('usage')
-    ->action(function (Response $response, Document $user, Locale $locale, Stats $usage) {
-
-        $sessions = $user->getAttribute('sessions', []);
-        $current = Auth::sessionVerify($sessions, Auth::$secret);
-
-        foreach ($sessions as $key => $session) {/** @var Document $session */
-            $countryName = $locale->getText('countries.' . strtolower($session->getAttribute('countryCode')), $locale->getText('locale.country.unknown'));
->>>>>>> d641fbb6
-
-        $response
-            ->addCookie(Auth::$cookieName . '_legacy', Auth::encodeSession($user->getId(), $secret), $expiry, '/', Config::getParam('cookieDomain'), ('https' == $protocol), true, null)
-            ->addCookie(Auth::$cookieName, Auth::encodeSession($user->getId(), $secret), $expiry, '/', Config::getParam('cookieDomain'), ('https' == $protocol), true, Config::getParam('cookieSamesite'))
-            ->setStatusCode(Response::STATUS_CODE_CREATED)
-        ;
-
-        $countryName = $locale->getText('countries.' . strtolower($session->getAttribute('countryCode')), $locale->getText('locale.country.unknown'));
-
-        $session
-            ->setAttribute('current', true)
-            ->setAttribute('countryName', $countryName)
-        ;
-
-        $response->dynamic($session, Response::MODEL_SESSION);
-    });
-
-App::post('/v1/account/sessions/anonymous')
-    ->desc('Create Anonymous Session')
-    ->groups(['api', 'account', 'auth'])
-    ->label('event', 'users.[userId].sessions.[sessionId].create')
-    ->label('scope', 'public')
-    ->label('auth.type', 'anonymous')
-    ->label('sdk.auth', [])
-    ->label('sdk.namespace', 'account')
-    ->label('sdk.method', 'createAnonymousSession')
-    ->label('sdk.description', '/docs/references/account/create-session-anonymous.md')
-    ->label('sdk.response.code', Response::STATUS_CODE_CREATED)
-    ->label('sdk.response.type', Response::CONTENT_TYPE_JSON)
-    ->label('sdk.response.model', Response::MODEL_SESSION)
-    ->label('abuse-limit', 50)
-    ->label('abuse-key', 'ip:{ip}')
-    ->inject('request')
-    ->inject('response')
-    ->inject('locale')
-    ->inject('user')
-    ->inject('project')
-    ->inject('dbForProject')
-    ->inject('geodb')
-    ->inject('audits')
-    ->inject('usage')
-    ->inject('events')
-    ->action(function (Request $request, Response $response, Locale $locale, Document $user, Document $project, Database $dbForProject, Reader $geodb, Audit $audits, Stats $usage, Event $events) {
-
-        $protocol = $request->getProtocol();
-
-        if ('console' === $project->getId()) {
-            throw new Exception('Failed to create anonymous user.', 401, Exception::USER_ANONYMOUS_CONSOLE_PROHIBITED);
-        }
-
-        if (!$user->isEmpty()) {
-            throw new Exception('Cannot create an anonymous user when logged in.', 401, Exception::USER_SESSION_ALREADY_EXISTS);
-        }
-
-        $limit = $project->getAttribute('auths', [])['limit'] ?? 0;
-
-        if ($limit !== 0) {
-            $total = $dbForProject->count('users', max: APP_LIMIT_USERS);
-
-            if ($total >= $limit) {
-                throw new Exception('Project registration is restricted. Contact your administrator for more information.', 501, Exception::USER_COUNT_EXCEEDED);
-            }
-        }
-
-        $userId = $dbForProject->getId();
-        $user = Authorization::skip(fn() => $dbForProject->createDocument('users', new Document([
-            '$id' => $userId,
-            '$read' => ['role:all'],
-            '$write' => ['user:' . $userId],
-            'email' => null,
-            'emailVerification' => false,
-            'status' => true,
-            'password' => null,
-            'passwordUpdate' => 0,
-            'registration' => \time(),
-            'reset' => false,
-            'name' => null,
-            'prefs' => new \stdClass(),
-            'sessions' => null,
-            'tokens' => null,
-            'memberships' => null,
-            'search' => $userId
-        ])));
-
-        // Create session token
-
-        $detector = new Detector($request->getUserAgent('UNKNOWN'));
-        $record = $geodb->get($request->getIP());
-        $secret = Auth::tokenGenerator();
-        $expiry = \time() + Auth::TOKEN_EXPIRATION_LOGIN_LONG;
-        $session = new Document(array_merge(
-            [
-                '$id' => $dbForProject->getId(),
-                'userId' => $user->getId(),
-                'userInternalId' => $user->getInternalId(),
-                'provider' => Auth::SESSION_PROVIDER_ANONYMOUS,
-                'secret' => Auth::hash($secret), // One way hash encryption to protect DB leak
-                'expire' => $expiry,
-                'userAgent' => $request->getUserAgent('UNKNOWN'),
-                'ip' => $request->getIP(),
-                'countryCode' => ($record) ? \strtolower($record['country']['iso_code']) : '--',
-            ],
-            $detector->getOS(),
-            $detector->getClient(),
-            $detector->getDevice()
-        ));
-
-        Authorization::setRole('user:' . $user->getId());
-
-        $session = $dbForProject->createDocument('sessions', $session
-                ->setAttribute('$read', ['user:' . $user->getId()])
-                ->setAttribute('$write', ['user:' . $user->getId()]));
-
-        $dbForProject->deleteCachedDocument('users', $user->getId());
-
-        $audits->setResource('user/' . $user->getId());
-
-        $usage
-            ->setParam('users.sessions.create', 1)
-            ->setParam('provider', 'anonymous')
-        ;
-
-        $events
-            ->setParam('userId', $user->getId())
-            ->setParam('sessionId', $session->getId())
-        ;
-
-        if (!Config::getParam('domainVerification')) {
-            $response->addHeader('X-Fallback-Cookies', \json_encode([Auth::$cookieName => Auth::encodeSession($user->getId(), $secret)]));
-        }
-
-<<<<<<< HEAD
-        $response
-            ->addCookie(Auth::$cookieName . '_legacy', Auth::encodeSession($user->getId(), $secret), $expiry, '/', Config::getParam('cookieDomain'), ('https' == $protocol), true, null)
-            ->addCookie(Auth::$cookieName, Auth::encodeSession($user->getId(), $secret), $expiry, '/', Config::getParam('cookieDomain'), ('https' == $protocol), true, Config::getParam('cookieSamesite'))
-            ->setStatusCode(Response::STATUS_CODE_CREATED)
-        ;
-
-        $countryName = $locale->getText('countries.' . strtolower($session->getAttribute('countryCode')), $locale->getText('locale.country.unknown'));
-
-        $session
-            ->setAttribute('current', true)
-            ->setAttribute('countryName', $countryName)
-        ;
-
-        $response->dynamic($session, Response::MODEL_SESSION);
-=======
-        throw new Exception(Exception::USER_SESSION_NOT_FOUND);
->>>>>>> d641fbb6
-    });
-
-App::post('/v1/account/sessions/phone')
-    ->desc('Create Phone Session')
-    ->groups(['api', 'account'])
-    ->label('scope', 'public')
-    ->label('auth.type', 'phone')
-    ->label('sdk.auth', [])
-    ->label('sdk.namespace', 'account')
-    ->label('sdk.method', 'createPhoneSession')
-    ->label('sdk.description', '/docs/references/account/create-phone-session.md')
-    ->label('sdk.response.code', Response::STATUS_CODE_CREATED)
-    ->label('sdk.response.type', Response::CONTENT_TYPE_JSON)
-    ->label('sdk.response.model', Response::MODEL_TOKEN)
-    ->label('abuse-limit', 10)
-    ->label('abuse-key', 'url:{url},email:{param-email}')
-    ->param('userId', '', new CustomId(), 'Unique Id. Choose your own unique ID or pass the string "unique()" to auto generate it. Valid chars are a-z, A-Z, 0-9, period, hyphen, and underscore. Can\'t start with a special char. Max length is 36 chars.')
-    ->param('number', '', new ValidatorPhone(), 'Phone number. Format this number with a leading \'+\' and a country code, e.g., +16175551212.')
-    ->inject('request')
-    ->inject('response')
-    ->inject('project')
-    ->inject('dbForProject')
-    ->inject('audits')
-    ->inject('events')
-    ->inject('messaging')
-    ->inject('phone')
-    ->action(function (string $userId, string $number, Request $request, Response $response, Document $project, Database $dbForProject, Audit $audits, Event $events, EventPhone $messaging, Phone $phone) {
-        if (empty(App::getEnv('_APP_PHONE_PROVIDER'))) {
-            throw new Exception('Phone provider not configured', 503, Exception::GENERAL_PHONE_DISABLED);
-        }
-
-        $roles = Authorization::getRoles();
-        $isPrivilegedUser = Auth::isPrivilegedUser($roles);
-        $isAppUser = Auth::isAppUser($roles);
-
-        $user = $dbForProject->findOne('users', [new Query('phone', Query::TYPE_EQUAL, [$number])]);
-
-        if (!$user) {
-            $limit = $project->getAttribute('auths', [])['limit'] ?? 0;
-
-            if ($limit !== 0) {
-                $total = $dbForProject->count('users', max: APP_LIMIT_USERS);
-
-                if ($total >= $limit) {
-                    throw new Exception('Project registration is restricted. Contact your administrator for more information.', 501, Exception::USER_COUNT_EXCEEDED);
-                }
-            }
-
-            $userId = $userId == 'unique()' ? $dbForProject->getId() : $userId;
-
-            $user = Authorization::skip(fn () => $dbForProject->createDocument('users', new Document([
-                '$id' => $userId,
-                '$read' => ['role:all'],
-                '$write' => ['user:' . $userId],
-                'email' => null,
-                'phone' => $number,
-                'emailVerification' => false,
-                'phoneVerification' => false,
-                'status' => true,
-                'password' => null,
-                'passwordUpdate' => 0,
-                'registration' => \time(),
-                'reset' => false,
-                'prefs' => new \stdClass(),
-                'sessions' => null,
-                'tokens' => null,
-                'memberships' => null,
-                'search' => implode(' ', [$userId, $number])
-            ])));
-        }
-
-        $secret = $phone->generateSecretDigits();
-
-        $expire = \time() + Auth::TOKEN_EXPIRATION_PHONE;
-
-        $token = new Document([
-            '$id' => $dbForProject->getId(),
-            'userId' => $user->getId(),
-            'userInternalId' => $user->getInternalId(),
-            'type' => Auth::TOKEN_TYPE_PHONE,
-            'secret' => $secret,
-            'expire' => $expire,
-            'userAgent' => $request->getUserAgent('UNKNOWN'),
-            'ip' => $request->getIP(),
-        ]);
-
-        Authorization::setRole('user:' . $user->getId());
-
-        $token = $dbForProject->createDocument('tokens', $token
-            ->setAttribute('$read', ['user:' . $user->getId()])
-            ->setAttribute('$write', ['user:' . $user->getId()]));
-
-<<<<<<< HEAD
-        $dbForProject->deleteCachedDocument('users', $user->getId());
-=======
-        // Check old password only if its an existing user.
-        if ($user->getAttribute('passwordUpdate') !== 0 && !Auth::passwordVerify($oldPassword, $user->getAttribute('password'))) { // Double check user password
-            throw new Exception(Exception::USER_INVALID_CREDENTIALS);
-        }
->>>>>>> d641fbb6
-
-        $messaging
-            ->setRecipient($number)
-            ->setMessage($secret)
-            ->trigger();
-
-        $events->setPayload(
-            $response->output(
-                $token->setAttribute('secret', $secret),
-                Response::MODEL_TOKEN
-            )
-        );
-
-        // Hide secret for clients
-        $token->setAttribute('secret', ($isPrivilegedUser || $isAppUser) ? $secret : '');
-
-        $audits
-            ->setResource('user/' . $user->getId())
-            ->setUser($user)
-        ;
-
-        $response
-            ->setStatusCode(Response::STATUS_CODE_CREATED)
-            ->dynamic($token, Response::MODEL_TOKEN)
-        ;
-    });
-
-App::put('/v1/account/sessions/phone')
-    ->desc('Create Phone Session (confirmation)')
-    ->groups(['api', 'account'])
-    ->label('scope', 'public')
-    ->label('event', 'users.[userId].sessions.[sessionId].create')
-    ->label('sdk.auth', [])
-    ->label('sdk.namespace', 'account')
-    ->label('sdk.method', 'updatePhoneSession')
-    ->label('sdk.description', '/docs/references/account/update-phone-session.md')
-    ->label('sdk.response.code', Response::STATUS_CODE_OK)
-    ->label('sdk.response.type', Response::CONTENT_TYPE_JSON)
-    ->label('sdk.response.model', Response::MODEL_SESSION)
-    ->label('abuse-limit', 10)
-    ->label('abuse-key', 'url:{url},userId:{param-userId}')
-    ->param('userId', '', new CustomId(), 'User ID.')
-    ->param('secret', '', new Text(256), 'Valid verification token.')
-    ->inject('request')
-    ->inject('response')
-    ->inject('dbForProject')
-    ->inject('locale')
-    ->inject('geodb')
-    ->inject('audits')
-    ->inject('events')
-    ->action(function (string $userId, string $secret, Request $request, Response $response, Database $dbForProject, Locale $locale, Reader $geodb, Audit $audits, Event $events) {
-
-        $user = Authorization::skip(fn() => $dbForProject->getDocument('users', $userId));
-
-<<<<<<< HEAD
-        if ($user->isEmpty()) {
-            throw new Exception('User not found', 404, Exception::USER_NOT_FOUND);
-=======
-        if (
-            !$isAnonymousUser &&
-            !Auth::passwordVerify($password, $user->getAttribute('password'))
-        ) { // Double check user password
-            throw new Exception(Exception::USER_INVALID_CREDENTIALS);
->>>>>>> d641fbb6
-        }
-
-        $token = Auth::phoneTokenVerify($user->getAttribute('tokens', []), $secret);
-
-<<<<<<< HEAD
-        if (!$token) {
-            throw new Exception('Invalid login token', 401, Exception::USER_INVALID_TOKEN);
-=======
-        try {
-            $user = $dbForProject->updateDocument('users', $user->getId(), $user);
-        } catch (Duplicate $th) {
-            throw new Exception(Exception::USER_EMAIL_ALREADY_EXISTS);
->>>>>>> d641fbb6
-        }
-
-        $detector = new Detector($request->getUserAgent('UNKNOWN'));
-        $record = $geodb->get($request->getIP());
-        $secret = Auth::tokenGenerator();
-        $expiry = \time() + Auth::TOKEN_EXPIRATION_LOGIN_LONG;
-        $session = new Document(array_merge(
-            [
-                '$id' => $dbForProject->getId(),
-                'userId' => $user->getId(),
-                'userInternalId' => $user->getInternalId(),
-                'provider' => Auth::SESSION_PROVIDER_PHONE,
-                'secret' => Auth::hash($secret), // One way hash encryption to protect DB leak
-                'expire' => $expiry,
-                'userAgent' => $request->getUserAgent('UNKNOWN'),
-                'ip' => $request->getIP(),
-                'countryCode' => ($record) ? \strtolower($record['country']['iso_code']) : '--',
-            ],
-            $detector->getOS(),
-            $detector->getClient(),
-            $detector->getDevice()
-        ));
-
-        Authorization::setRole('user:' . $user->getId());
-
-        $session = $dbForProject->createDocument('sessions', $session
-                ->setAttribute('$read', ['user:' . $user->getId()])
-                ->setAttribute('$write', ['user:' . $user->getId()]));
-
-        $dbForProject->deleteCachedDocument('users', $user->getId());
-
-        /**
-         * We act like we're updating and validating
-         *  the recovery token but actually we don't need it anymore.
-         */
-        $dbForProject->deleteDocument('tokens', $token);
-        $dbForProject->deleteCachedDocument('users', $user->getId());
-
-<<<<<<< HEAD
-        $user->setAttribute('phoneVerification', true);
-=======
-        if (
-            !$isAnonymousUser &&
-            !Auth::passwordVerify($password, $user->getAttribute('password'))
-        ) { // Double check user password
-            throw new Exception(Exception::USER_INVALID_CREDENTIALS);
-        }
->>>>>>> d641fbb6
-
-        $user = $dbForProject->updateDocument('users', $user->getId(), $user);
-
-<<<<<<< HEAD
-        if (false === $user) {
-            throw new Exception('Failed saving user to DB', 500, Exception::GENERAL_SERVER_ERROR);
-=======
-        try {
-            $user = $dbForProject->updateDocument('users', $user->getId(), $user);
-        } catch (Duplicate $th) {
-            throw new Exception(Exception::USER_PHONE_ALREADY_EXISTS);
->>>>>>> d641fbb6
         }
 
         $audits->setResource('user/' . $user->getId());
