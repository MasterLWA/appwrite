<?php

use Ahc\Jwt\JWT;
use Appwrite\Auth\Auth;
use Appwrite\Auth\Validator\Password;
use Appwrite\Detector\Detector;
use Appwrite\Network\Validator\Email;
use Appwrite\Network\Validator\Host;
use Appwrite\Network\Validator\URL;
use Appwrite\OpenSSL\OpenSSL;
use Appwrite\Template\Template;
use Appwrite\URL\URL as URLParser;
use Appwrite\Utopia\Response;
use Appwrite\Utopia\Database\Validator\CustomId;
use Utopia\App;
use Utopia\Audit\Audit;
use Utopia\Config\Config;
use Utopia\Database\Document;
use Utopia\Database\Exception\Duplicate;
use Utopia\Database\Query;
use Utopia\Database\Validator\Authorization;
use Utopia\Database\Validator\UID;
use Appwrite\Extend\Exception;
use Utopia\Validator\ArrayList;
use Utopia\Validator\Assoc;
use Utopia\Validator\Boolean;
use Utopia\Validator\Range;
use Utopia\Validator\Text;
use Utopia\Validator\WhiteList;

$oauthDefaultSuccess = '/v1/auth/oauth2/success';
$oauthDefaultFailure = '/v1/auth/oauth2/failure';

App::post('/v1/account')
    ->desc('Create Account')
    ->groups(['api', 'account', 'auth'])
    ->label('event', 'account.create')
    ->label('scope', 'public')
    ->label('auth.type', 'emailPassword')
    ->label('sdk.auth', [])
    ->label('sdk.namespace', 'account')
    ->label('sdk.method', 'create')
    ->label('sdk.description', '/docs/references/account/create.md')
    ->label('sdk.response.code', Response::STATUS_CODE_CREATED)
    ->label('sdk.response.type', Response::CONTENT_TYPE_JSON)
    ->label('sdk.response.model', Response::MODEL_USER)
    ->label('abuse-limit', 10)
    ->param('userId', '', new CustomId(), 'Unique Id. Choose your own unique ID or pass the string "unique()" to auto generate it. Valid chars are a-z, A-Z, 0-9, period, hyphen, and underscore. Can\'t start with a special char. Max length is 36 chars.')
    ->param('email', '', new Email(), 'User email.')
    ->param('password', '', new Password(), 'User password. Must be at least 8 chars.')
    ->param('name', '', new Text(128), 'User name. Max length: 128 chars.', true)
    ->inject('request')
    ->inject('response')
    ->inject('project')
    ->inject('dbForProject')
    ->inject('audits')
    ->inject('usage')
    ->action(function ($userId, $email, $password, $name, $request, $response, $project, $dbForProject, $audits, $usage) {
        /** @var Appwrite\Utopia\Request $request */
        /** @var Appwrite\Utopia\Response $response */
        /** @var Utopia\Database\Document $project */
        /** @var Utopia\Database\Database $dbForProject */
        /** @var Appwrite\Event\Event $audits */
        /** @var Appwrite\Stats\Stats $usage */

        $email = \strtolower($email);
        if ('console' === $project->getId()) {
            $whitelistEmails = $project->getAttribute('authWhitelistEmails');
            $whitelistIPs = $project->getAttribute('authWhitelistIPs');

            if (!empty($whitelistEmails) && !\in_array($email, $whitelistEmails)) {
                throw new Exception('Console registration is restricted to specific emails. Contact your administrator for more information.', 401, Exception::USER_EMAIL_NOT_WHITELISTED);
            }

            if (!empty($whitelistIPs) && !\in_array($request->getIP(), $whitelistIPs)) {
                throw new Exception('Console registration is restricted to specific IPs. Contact your administrator for more information.', 401, Exception::USER_IP_NOT_WHITELISTED);
            }
        }

        $limit = $project->getAttribute('auths', [])['limit'] ?? 0;

        if ($limit !== 0) {
            $total = $dbForProject->count('users', [
                new Query('deleted', Query::TYPE_EQUAL, [false]),
            ], APP_LIMIT_USERS);

            if ($total >= $limit) {
                throw new Exception('Project registration is restricted. Contact your administrator for more information.', 501, Exception::USER_COUNT_EXCEEDED);
            }
        }

        try {
            $userId = $userId == 'unique()' ? $dbForProject->getId() : $userId;
            $user = Authorization::skip(fn() => $dbForProject->createDocument('users', new Document([
                '$id' => $userId,
                '$read' => ['role:all'],
                '$write' => ['user:' . $userId],
                'email' => $email,
                'emailVerification' => false,
                'status' => true,
                'password' => Auth::passwordHash($password),
                'passwordUpdate' => \time(),
                'registration' => \time(),
                'reset' => false,
                'name' => $name,
                'prefs' => new \stdClass(),
                'sessions' => [],
<<<<<<< HEAD
                'tokens' => null,
                'memberships' => [],
=======
                'tokens' => [],
                'memberships' => null,
>>>>>>> df1f8735
                'search' => implode(' ', [$userId, $email, $name]),
                'deleted' => false
            ])));
        } catch (Duplicate $th) {
            throw new Exception('Account already exists', 409, Exception::USER_ALREADY_EXISTS);
        }

        Authorization::unsetRole('role:' . Auth::USER_ROLE_GUEST);
        Authorization::setRole('user:' . $user->getId());
        Authorization::setRole('role:' . Auth::USER_ROLE_MEMBER);

        $audits
            ->setParam('userId', $user->getId())
            ->setParam('event', 'account.create')
            ->setParam('resource', 'user/' . $user->getId())
        ;

        $usage
            ->setParam('users.create', 1)
        ;
        $response->setStatusCode(Response::STATUS_CODE_CREATED);
        $response->dynamic($user, Response::MODEL_USER);
    });

App::post('/v1/account/sessions')
    ->desc('Create Account Session')
    ->groups(['api', 'account', 'auth'])
    ->label('event', 'account.sessions.create')
    ->label('scope', 'public')
    ->label('auth.type', 'emailPassword')
    ->label('sdk.auth', [])
    ->label('sdk.namespace', 'account')
    ->label('sdk.method', 'createSession')
    ->label('sdk.description', '/docs/references/account/create-session.md')
    ->label('sdk.response.code', Response::STATUS_CODE_CREATED)
    ->label('sdk.response.type', Response::CONTENT_TYPE_JSON)
    ->label('sdk.response.model', Response::MODEL_SESSION)
    ->label('abuse-limit', 10)
    ->label('abuse-key', 'url:{url},email:{param-email}')
    ->param('email', '', new Email(), 'User email.')
    ->param('password', '', new Password(), 'User password. Must be at least 8 chars.')
    ->inject('request')
    ->inject('response')
    ->inject('dbForProject')
    ->inject('locale')
    ->inject('geodb')
    ->inject('audits')
    ->inject('usage')
    ->action(function ($email, $password, $request, $response, $dbForProject, $locale, $geodb, $audits, $usage) {
        /** @var Appwrite\Utopia\Request $request */
        /** @var Appwrite\Utopia\Response $response */
        /** @var Utopia\Database\Database $dbForProject */
        /** @var Utopia\Locale\Locale $locale */
        /** @var MaxMind\Db\Reader $geodb */
        /** @var Appwrite\Event\Event $audits */
        /** @var Appwrite\Stats\Stats $usage */

        $email = \strtolower($email);
        $protocol = $request->getProtocol();

        $profile = $dbForProject->findOne('users', [new Query('deleted', Query::TYPE_EQUAL, [false]), new Query('email', Query::TYPE_EQUAL, [$email])]); // Get user by email address

        if (!$profile || !Auth::passwordVerify($password, $profile->getAttribute('password'))) {
            $audits
                //->setParam('userId', $profile->getId())
                ->setParam('event', 'account.sessions.failed')
                ->setParam('resource', 'user/'.($profile ? $profile->getId() : ''))
            ;

            throw new Exception('Invalid credentials', 401, Exception::USER_INVALID_CREDENTIALS); // Wrong password or username
        }

        if (false === $profile->getAttribute('status')) { // Account is blocked
            throw new Exception('Invalid credentials. User is blocked', 401, Exception::USER_BLOCKED); // User is in status blocked
        }

        $detector = new Detector($request->getUserAgent('UNKNOWN'));
        $record = $geodb->get($request->getIP());
        $expiry = \time() + Auth::TOKEN_EXPIRATION_LOGIN_LONG;
        $secret = Auth::tokenGenerator();
        $session = new Document(array_merge(
            [
                '$id' => $dbForProject->getId(),
                'userId' => $profile->getId(),
                'provider' => Auth::SESSION_PROVIDER_EMAIL,
                'providerUid' => $email,
                'secret' => Auth::hash($secret), // One way hash encryption to protect DB leak
                'expire' => $expiry,
                'userAgent' => $request->getUserAgent('UNKNOWN'),
                'ip' => $request->getIP(),
                'countryCode' => ($record) ? \strtolower($record['country']['iso_code']) : '--',
            ], $detector->getOS(), $detector->getClient(), $detector->getDevice()
        ));

        Authorization::setRole('user:' . $profile->getId());

        $session = $dbForProject->createDocument('sessions', $session
            ->setAttribute('$read', ['user:' . $profile->getId()])
            ->setAttribute('$write', ['user:' . $profile->getId()])
        );

        $profile->setAttribute('sessions', $session, Document::SET_TYPE_APPEND);
        $profile = $dbForProject->updateDocument('users', $profile->getId(), $profile);

        $audits
            ->setParam('userId', $profile->getId())
            ->setParam('event', 'account.sessions.create')
            ->setParam('resource', 'user/' . $profile->getId())
            ->setParam('userEmail', $profile->getAttribute('email', ''))
            ->setParam('userName', $profile->getAttribute('name', ''))
        ;

        if (!Config::getParam('domainVerification')) {
            $response
                ->addHeader('X-Fallback-Cookies', \json_encode([Auth::$cookieName => Auth::encodeSession($profile->getId(), $secret)]))
            ;
        }

        $response
            ->addCookie(Auth::$cookieName . '_legacy', Auth::encodeSession($profile->getId(), $secret), $expiry, '/', Config::getParam('cookieDomain'), ('https' == $protocol), true, null)
            ->addCookie(Auth::$cookieName, Auth::encodeSession($profile->getId(), $secret), $expiry, '/', Config::getParam('cookieDomain'), ('https' == $protocol), true, Config::getParam('cookieSamesite'))
            ->setStatusCode(Response::STATUS_CODE_CREATED)
        ;

        $countryName = $locale->getText('countries.'.strtolower($session->getAttribute('countryCode')), $locale->getText('locale.country.unknown'));

        $session
            ->setAttribute('current', true)
            ->setAttribute('countryName', $countryName)
        ;

        $usage
            ->setParam('users.update', 1)
            ->setParam('users.sessions.create', 1)
            ->setParam('provider', 'email')
        ;
        $response->dynamic($session, Response::MODEL_SESSION);
    });

App::get('/v1/account/sessions/oauth2/:provider')
    ->desc('Create Account Session with OAuth2')
    ->groups(['api', 'account'])
    ->label('error', __DIR__ . '/../../views/general/error.phtml')
    ->label('scope', 'public')
    ->label('sdk.auth', [])
    ->label('sdk.namespace', 'account')
    ->label('sdk.method', 'createOAuth2Session')
    ->label('sdk.description', '/docs/references/account/create-session-oauth2.md')
    ->label('sdk.response.code', Response::STATUS_CODE_MOVED_PERMANENTLY)
    ->label('sdk.response.type', Response::CONTENT_TYPE_HTML)
    ->label('sdk.methodType', 'webAuth')
    ->label('abuse-limit', 50)
    ->label('abuse-key', 'ip:{ip}')
    ->param('provider', '', new WhiteList(\array_keys(Config::getParam('providers')), true), 'OAuth2 Provider. Currently, supported providers are: ' . \implode(', ', \array_keys(\array_filter(Config::getParam('providers'), function($node) {return (!$node['mock']);}))).'.')
    ->param('success', '', function ($clients) { return new Host($clients); }, 'URL to redirect back to your app after a successful login attempt.  Only URLs from hostnames in your project platform list are allowed. This requirement helps to prevent an [open redirect](https://cheatsheetseries.owasp.org/cheatsheets/Unvalidated_Redirects_and_Forwards_Cheat_Sheet.html) attack against your project API.', true, ['clients'])
    ->param('failure', '', function ($clients) { return new Host($clients); }, 'URL to redirect back to your app after a failed login attempt.  Only URLs from hostnames in your project platform list are allowed. This requirement helps to prevent an [open redirect](https://cheatsheetseries.owasp.org/cheatsheets/Unvalidated_Redirects_and_Forwards_Cheat_Sheet.html) attack against your project API.', true, ['clients'])
    ->param('scopes', [], new ArrayList(new Text(128)), 'A list of custom OAuth2 scopes. Check each provider internal docs for a list of supported scopes.', true)
    ->inject('request')
    ->inject('response')
    ->inject('project')
    ->action(function ($provider, $success, $failure, $scopes, $request, $response, $project) use ($oauthDefaultSuccess, $oauthDefaultFailure) {
        /** @var Appwrite\Utopia\Request $request */
        /** @var Appwrite\Utopia\Response $response */
        /** @var Utopia\Database\Document $project */

        $protocol = $request->getProtocol();
        $callback = $protocol.'://'.$request->getHostname().'/v1/account/sessions/oauth2/callback/'.$provider.'/'.$project->getId();
        $appId = $project->getAttribute('authProviders', [])[$provider.'Appid'] ?? '';
        $appSecret = $project->getAttribute('authProviders', [])[$provider.'Secret'] ?? '{}';

        if (!empty($appSecret) && isset($appSecret['version'])) {
            $key = App::getEnv('_APP_OPENSSL_KEY_V' . $appSecret['version']);
            $appSecret = OpenSSL::decrypt($appSecret['data'], $appSecret['method'], $key, 0, \hex2bin($appSecret['iv']), \hex2bin($appSecret['tag']));
        }

        if (empty($appId) || empty($appSecret)) {
            throw new Exception('This provider is disabled. Please configure the provider app ID and app secret key from your ' . APP_NAME . ' console to continue.', 412, Exception::PROJECT_PROVIDER_DISABLED);
        }

        $className = 'Appwrite\\Auth\\OAuth2\\'.\ucfirst($provider);

        if (!\class_exists($className)) {
            throw new Exception('Provider is not supported', 501, Exception::PROJECT_PROVIDER_UNSUPPORTED);
        }

        if(empty($success)) {
            $success = $protocol . '://' . $request->getHostname() . $oauthDefaultSuccess;
        }

        if(empty($failure)) {
            $failure = $protocol . '://' . $request->getHostname() . $oauthDefaultFailure;
        }

        $oauth2 = new $className($appId, $appSecret, $callback, ['success' => $success, 'failure' => $failure], $scopes);

        $response
            ->addHeader('Cache-Control', 'no-store, no-cache, must-revalidate, max-age=0')
            ->addHeader('Pragma', 'no-cache')
            ->redirect($oauth2->getLoginURL());
    });

App::get('/v1/account/sessions/oauth2/callback/:provider/:projectId')
    ->desc('OAuth2 Callback')
    ->groups(['api', 'account'])
    ->label('error', __DIR__ . '/../../views/general/error.phtml')
    ->label('scope', 'public')
    ->label('docs', false)
    ->param('projectId', '', new Text(1024), 'Project ID.')
    ->param('provider', '', new WhiteList(\array_keys(Config::getParam('providers')), true), 'OAuth2 provider.')
    ->param('code', '', new Text(2048), 'OAuth2 code.')
    ->param('state', '', new Text(2048), 'Login state params.', true)
    ->inject('request')
    ->inject('response')
    ->action(function ($projectId, $provider, $code, $state, $request, $response) {
        /** @var Appwrite\Utopia\Request $request */
        /** @var Appwrite\Utopia\Response $response */

        $domain = $request->getHostname();
        $protocol = $request->getProtocol();

        $response
            ->addHeader('Cache-Control', 'no-store, no-cache, must-revalidate, max-age=0')
            ->addHeader('Pragma', 'no-cache')
            ->redirect($protocol . '://' . $domain . '/v1/account/sessions/oauth2/' . $provider . '/redirect?'
                . \http_build_query(['project' => $projectId, 'code' => $code, 'state' => $state]));
    });

App::post('/v1/account/sessions/oauth2/callback/:provider/:projectId')
    ->desc('OAuth2 Callback')
    ->groups(['api', 'account'])
    ->label('error', __DIR__ . '/../../views/general/error.phtml')
    ->label('scope', 'public')
    ->label('origin', '*')
    ->label('docs', false)
    ->param('projectId', '', new Text(1024), 'Project ID.')
    ->param('provider', '', new WhiteList(\array_keys(Config::getParam('providers')), true), 'OAuth2 provider.')
    ->param('code', '', new Text(2048), 'OAuth2 code.')
    ->param('state', '', new Text(2048), 'Login state params.', true)
    ->inject('request')
    ->inject('response')
    ->action(function ($projectId, $provider, $code, $state, $request, $response) {
        /** @var Appwrite\Utopia\Request $request */
        /** @var Appwrite\Utopia\Response $response */

        $domain = $request->getHostname();
        $protocol = $request->getProtocol();

        $response
            ->addHeader('Cache-Control', 'no-store, no-cache, must-revalidate, max-age=0')
            ->addHeader('Pragma', 'no-cache')
            ->redirect($protocol . '://' . $domain . '/v1/account/sessions/oauth2/' . $provider . '/redirect?'
                . \http_build_query(['project' => $projectId, 'code' => $code, 'state' => $state]));
    });

App::get('/v1/account/sessions/oauth2/:provider/redirect')
    ->desc('OAuth2 Redirect')
    ->groups(['api', 'account'])
    ->label('error', __DIR__ . '/../../views/general/error.phtml')
    ->label('event', 'account.sessions.create')
    ->label('scope', 'public')
    ->label('abuse-limit', 50)
    ->label('abuse-key', 'ip:{ip}')
    ->label('docs', false)
    ->param('provider', '', new WhiteList(\array_keys(Config::getParam('providers')), true), 'OAuth2 provider.')
    ->param('code', '', new Text(2048), 'OAuth2 code.')
    ->param('state', '', new Text(2048), 'OAuth2 state params.', true)
    ->inject('request')
    ->inject('response')
    ->inject('project')
    ->inject('user')
    ->inject('dbForProject')
    ->inject('geodb')
    ->inject('audits')
    ->inject('events')
    ->inject('usage')
    ->action(function ($provider, $code, $state, $request, $response, $project, $user, $dbForProject, $geodb, $audits, $events, $usage) use ($oauthDefaultSuccess) {
        /** @var Appwrite\Utopia\Request $request */
        /** @var Appwrite\Utopia\Response $response */
        /** @var Utopia\Database\Document $project */
        /** @var Utopia\Database\Document $user */
        /** @var Utopia\Database\Database $dbForProject */
        /** @var MaxMind\Db\Reader $geodb */
        /** @var Appwrite\Event\Event $audits */
        /** @var Appwrite\Stats\Stats $usage */

        $protocol = $request->getProtocol();
        $callback = $protocol . '://' . $request->getHostname() . '/v1/account/sessions/oauth2/callback/' . $provider . '/' . $project->getId();
        $defaultState = ['success' => $project->getAttribute('url', ''), 'failure' => ''];
        $validateURL = new URL();
        $appId = $project->getAttribute('authProviders', [])[$provider.'Appid'] ?? '';
        $appSecret = $project->getAttribute('authProviders', [])[$provider.'Secret'] ?? '{}';

        if (!empty($appSecret) && isset($appSecret['version'])) {
            $key = App::getEnv('_APP_OPENSSL_KEY_V' . $appSecret['version']);
            $appSecret = OpenSSL::decrypt($appSecret['data'], $appSecret['method'], $key, 0, \hex2bin($appSecret['iv']), \hex2bin($appSecret['tag']));
        }

        $className = 'Appwrite\\Auth\\OAuth2\\' . \ucfirst($provider);

        if (!\class_exists($className)) {
            throw new Exception('Provider is not supported', 501, Exception::PROJECT_PROVIDER_UNSUPPORTED);
        }

        $oauth2 = new $className($appId, $appSecret, $callback);

        if (!empty($state)) {
            try {
                $state = \array_merge($defaultState, $oauth2->parseState($state));
            } catch (\Exception$exception) {
                throw new Exception('Failed to parse login state params as passed from OAuth2 provider', 500, Exception::GENERAL_SERVER_ERROR);
            }
        } else {
            $state = $defaultState;
        }

        if (!$validateURL->isValid($state['success'])) {
            throw new Exception('Invalid redirect URL for success login', 400, Exception::PROJECT_INVALID_SUCCESS_URL);
        }

        if (!empty($state['failure']) && !$validateURL->isValid($state['failure'])) {
            throw new Exception('Invalid redirect URL for failure login', 400, Exception::PROJECT_INVALID_FAILURE_URL);
        }

        $state['failure'] = null;

        $accessToken = $oauth2->getAccessToken($code);
        $refreshToken =$oauth2->getRefreshToken($code);
        $accessTokenExpiry = $oauth2->getAccessTokenExpiry($code);

        if (empty($accessToken)) {
            if (!empty($state['failure'])) {
                $response->redirect($state['failure'], 301, 0);
            }

            throw new Exception('Failed to obtain access token', 500, Exception::GENERAL_SERVER_ERROR);
        }

        $oauth2ID = $oauth2->getUserID($accessToken);

        if (empty($oauth2ID)) {
            if (!empty($state['failure'])) {
                $response->redirect($state['failure'], 301, 0);
            }

            throw new Exception('Missing ID from OAuth2 provider', 400, Exception::PROJECT_MISSING_USER_ID);
        }

        $sessions = $user->getAttribute('sessions', []);
        $current = Auth::sessionVerify($sessions, Auth::$secret);

        if ($current) { // Delete current session of new one.
            foreach ($sessions as $key => $session) {/** @var Document $session */
                if ($current === $session['$id']) {
                    unset($sessions[$key]);

                    $dbForProject->deleteDocument('sessions', $session->getId());
                    $dbForProject->updateDocument('users', $user->getId(), $user->setAttribute('sessions', $sessions));
                }
            }
        }

        $user = ($user->isEmpty()) ? $dbForProject->findOne('sessions', [ // Get user by provider id
            new Query('provider', QUERY::TYPE_EQUAL, [$provider]),
            new Query('providerUid', QUERY::TYPE_EQUAL, [$oauth2ID]),
        ]) : $user;

        if ($user === false || $user->isEmpty()) { // No user logged in or with OAuth2 provider ID, create new one or connect with account with same email
            $name = $oauth2->getUserName($accessToken);
            $email = $oauth2->getUserEmail($accessToken);

            $user = $dbForProject->findOne('users', [new Query('deleted', Query::TYPE_EQUAL, [false]), new Query('email', Query::TYPE_EQUAL, [$email])]); // Get user by email address

            if ($user === false || $user->isEmpty()) { // Last option -> create the user, generate random password
                $limit = $project->getAttribute('auths', [])['limit'] ?? 0;

                if ($limit !== 0) {
                    $total = $dbForProject->count('users', [ new Query('deleted', Query::TYPE_EQUAL, [false]),], APP_LIMIT_USERS);

                    if ($total >= $limit) {
                        throw new Exception('Project registration is restricted. Contact your administrator for more information.', 501, Exception::USER_COUNT_EXCEEDED);
                    }
                }

                try {
                    $userId = $dbForProject->getId();
                    $user = Authorization::skip(fn() => $dbForProject->createDocument('users', new Document([
                        '$id' => $userId,
                        '$read' => ['role:all'],
                        '$write' => ['user:' . $userId],
                        'email' => $email,
                        'emailVerification' => true,
                        'status' => true, // Email should already be authenticated by OAuth2 provider
                        'password' => Auth::passwordHash(Auth::passwordGenerator()),
                        'passwordUpdate' => 0,
                        'registration' => \time(),
                        'reset' => false,
                        'name' => $name,
                        'prefs' => new \stdClass(),
                        'sessions' => [],
<<<<<<< HEAD
                        'tokens' => null,
                        'memberships' => [],
=======
                        'tokens' => [],
                        'memberships' => null,
>>>>>>> df1f8735
                        'search' => implode(' ', [$userId, $email, $name]),
                        'deleted' => false
                    ])));
                } catch (Duplicate $th) {
                    throw new Exception('Account already exists', 409, Exception::USER_ALREADY_EXISTS);
                }
            }
        }

        if (false === $user->getAttribute('status')) { // Account is blocked
            throw new Exception('Invalid credentials. User is blocked', 401, Exception::USER_BLOCKED); // User is in status blocked
        }

        // Create session token, verify user account and update OAuth2 ID and Access Token

        $detector = new Detector($request->getUserAgent('UNKNOWN'));
        $record = $geodb->get($request->getIP());
        $secret = Auth::tokenGenerator();
        $expiry = \time() + Auth::TOKEN_EXPIRATION_LOGIN_LONG;
        $session = new Document(array_merge([
            '$id' => $dbForProject->getId(),
            'userId' => $user->getId(),
            'provider' => $provider,
            'providerUid' => $oauth2ID,
            'providerAccessToken' => $accessToken,
            'providerRefreshToken' => $refreshToken,
            'providerAccessTokenExpiry' => \time() + (int) $accessTokenExpiry,
            'secret' => Auth::hash($secret), // One way hash encryption to protect DB leak
            'expire' => $expiry,
            'userAgent' => $request->getUserAgent('UNKNOWN'),
            'ip' => $request->getIP(),
            'countryCode' => ($record) ? \strtolower($record['country']['iso_code']) : '--',
        ], $detector->getOS(), $detector->getClient(), $detector->getDevice()));

        $isAnonymousUser = is_null($user->getAttribute('email')) && is_null($user->getAttribute('password'));

        if ($isAnonymousUser) {
            $user
                ->setAttribute('name', $oauth2->getUserName($accessToken))
                ->setAttribute('email', $oauth2->getUserEmail($accessToken))
            ;
        }

        $user
            ->setAttribute('status', true)
            ->setAttribute('sessions', $session, Document::SET_TYPE_APPEND)
        ;

        Authorization::setRole('user:' . $user->getId());

        $session = $dbForProject->createDocument('sessions', $session
            ->setAttribute('$read', ['user:' . $user->getId()])
            ->setAttribute('$write', ['user:' . $user->getId()])
        );

        $user = $dbForProject->updateDocument('users', $user->getId(), $user);

        $audits
            ->setParam('userId', $user->getId())
            ->setParam('event', 'account.sessions.create')
            ->setParam('resource', 'user/' . $user->getId())
            ->setParam('data', ['provider' => $provider])
        ;

        $events->setParam('eventData', $response->output($session, Response::MODEL_SESSION));

        $usage
            ->setParam('users.sessions.create', 1)
            ->setParam('projectId', $project->getId())
            ->setParam('provider', 'oauth2-'.$provider)
        ;
        if (!Config::getParam('domainVerification')) {
            $response
                ->addHeader('X-Fallback-Cookies', \json_encode([Auth::$cookieName => Auth::encodeSession($user->getId(), $secret)]))
            ;
        }

        // Add keys for non-web platforms - TODO - add verification phase to aviod session sniffing
        if (parse_url($state['success'], PHP_URL_PATH) === $oauthDefaultSuccess) {
            $state['success'] = URLParser::parse($state['success']);
            $query = URLParser::parseQuery($state['success']['query']);
            $query['project'] = $project->getId();
            $query['domain'] = Config::getParam('cookieDomain');
            $query['key'] = Auth::$cookieName;
            $query['secret'] = Auth::encodeSession($user->getId(), $secret);
            $state['success']['query'] = URLParser::unparseQuery($query);
            $state['success'] = URLParser::unparse($state['success']);
        }

        $response
            ->addHeader('Cache-Control', 'no-store, no-cache, must-revalidate, max-age=0')
            ->addHeader('Pragma', 'no-cache')
            ->addCookie(Auth::$cookieName . '_legacy', Auth::encodeSession($user->getId(), $secret), $expiry, '/', Config::getParam('cookieDomain'), ('https' == $protocol), true, null)
            ->addCookie(Auth::$cookieName, Auth::encodeSession($user->getId(), $secret), $expiry, '/', Config::getParam('cookieDomain'), ('https' == $protocol), true, Config::getParam('cookieSamesite'))
            ->redirect($state['success'])
        ;
    });


App::post('/v1/account/sessions/magic-url')
    ->desc('Create Magic URL session')
    ->groups(['api', 'account'])
    ->label('scope', 'public')
    ->label('auth.type', 'magic-url')
    ->label('sdk.auth', [])
    ->label('sdk.namespace', 'account')
    ->label('sdk.method', 'createMagicURLSession')
    ->label('sdk.description', '/docs/references/account/create-magic-url-session.md')
    ->label('sdk.response.code', Response::STATUS_CODE_CREATED)
    ->label('sdk.response.type', Response::CONTENT_TYPE_JSON)
    ->label('sdk.response.model', Response::MODEL_TOKEN)
    ->label('abuse-limit', 10)
    ->label('abuse-key', 'url:{url},email:{param-email}')
    ->param('userId', '', new CustomId(), 'Unique Id. Choose your own unique ID or pass the string "unique()" to auto generate it. Valid chars are a-z, A-Z, 0-9, period, hyphen, and underscore. Can\'t start with a special char. Max length is 36 chars.')
    ->param('email', '', new Email(), 'User email.')
    ->param('url', '', function ($clients) { return new Host($clients); }, 'URL to redirect the user back to your app from the magic URL login. Only URLs from hostnames in your project platform list are allowed. This requirement helps to prevent an [open redirect](https://cheatsheetseries.owasp.org/cheatsheets/Unvalidated_Redirects_and_Forwards_Cheat_Sheet.html) attack against your project API.', true, ['clients'])
    ->inject('request')
    ->inject('response')
    ->inject('project')
    ->inject('dbForProject')
    ->inject('locale')
    ->inject('audits')
    ->inject('events')
    ->inject('mails')
    ->action(function ($userId, $email, $url, $request, $response, $project, $dbForProject, $locale, $audits, $events, $mails) {
        /** @var Appwrite\Utopia\Request $request */
        /** @var Appwrite\Utopia\Response $response */
        /** @var Utopia\Database\Document $project */
        /** @var Utopia\Database\Database $dbForProject */
        /** @var Utopia\Locale\Locale $locale */
        /** @var Appwrite\Event\Event $audits */
        /** @var Appwrite\Event\Event $events */
        /** @var Appwrite\Event\Event $mails */

        if(empty(App::getEnv('_APP_SMTP_HOST'))) {
            throw new Exception('SMTP Disabled', 503, Exception::GENERAL_SMTP_DISABLED);
        }

        $roles = Authorization::getRoles();
        $isPrivilegedUser = Auth::isPrivilegedUser($roles);
        $isAppUser = Auth::isAppUser($roles);

        $user = $dbForProject->findOne('users', [new Query('email', Query::TYPE_EQUAL, [$email])]);

        if (!$user) {
            $limit = $project->getAttribute('auths', [])['limit'] ?? 0;

            if ($limit !== 0) {
                $total = $dbForProject->count('users', [
                    new Query('deleted', Query::TYPE_EQUAL, [false]),
                ], APP_LIMIT_USERS);

                if ($total >= $limit) {
                    throw new Exception('Project registration is restricted. Contact your administrator for more information.', 501, Exception::USER_COUNT_EXCEEDED);
                }
            }

            $userId = $userId == 'unique()' ? $dbForProject->getId() : $userId;

            $user = Authorization::skip(fn () => $dbForProject->createDocument('users', new Document([
                '$id' => $userId,
                '$read' => ['role:all'],
                '$write' => ['user:' . $userId],
                'email' => $email,
                'emailVerification' => false,
                'status' => true,
                'password' => null,
                'passwordUpdate' => 0,
                'registration' => \time(),
                'reset' => false,
                'prefs' => new \stdClass(),
                'sessions' => [],
<<<<<<< HEAD
                'tokens' => null,
                'memberships' => [],
=======
                'tokens' => [],
                'memberships' => null,
>>>>>>> df1f8735
                'search' => implode(' ', [$userId, $email]),
                'deleted' => false
            ])));

            $mails->setParam('event', 'users.create');
            $audits->setParam('event', 'users.create');
        }

        $loginSecret = Auth::tokenGenerator();

        $expire = \time() + Auth::TOKEN_EXPIRATION_CONFIRM;

        $token = new Document([
            '$id' => $dbForProject->getId(),
            'userId' => $user->getId(),
            'type' => Auth::TOKEN_TYPE_MAGIC_URL,
            'secret' => Auth::hash($loginSecret), // One way hash encryption to protect DB leak
            'expire' => $expire,
            'userAgent' => $request->getUserAgent('UNKNOWN'),
            'ip' => $request->getIP(),
        ]);

        Authorization::setRole('user:'.$user->getId());

        $token = $dbForProject->createDocument('tokens', $token
            ->setAttribute('$read', ['user:'.$user->getId()])
            ->setAttribute('$write', ['user:'.$user->getId()])
        );

        $dbForProject->deleteCachedDocument('users', $user->getId());

        if(empty($url)) {
            $url = $request->getProtocol().'://'.$request->getHostname().'/auth/magic-url';
        }

        $url = Template::parseURL($url);
        $url['query'] = Template::mergeQuery(((isset($url['query'])) ? $url['query'] : ''), ['userId' => $user->getId(), 'secret' => $loginSecret, 'expire' => $expire, 'project' => $project->getId()]);
        $url = Template::unParseURL($url);

        $mails
            ->setParam('from', $project->getId())
            ->setParam('recipient', $user->getAttribute('email'))
            ->setParam('url', $url)
            ->setParam('locale', $locale->default)
            ->setParam('project', $project->getAttribute('name', ['[APP-NAME]']))
            ->setParam('type', MAIL_TYPE_MAGIC_SESSION)
            ->trigger()
        ;

        $events
            ->setParam('eventData',
                $response->output($token->setAttribute('secret', $loginSecret),
                Response::MODEL_TOKEN
            ))
        ;

        $token  // Hide secret for clients
            ->setAttribute('secret',
                ($isPrivilegedUser || $isAppUser) ? $loginSecret : '');

        $audits
            ->setParam('userId', $user->getId())
            ->setParam('resource', 'users/'.$user->getId())
        ;

        $response
            ->setStatusCode(Response::STATUS_CODE_CREATED)
            ->dynamic($token, Response::MODEL_TOKEN)
        ;
    });

App::put('/v1/account/sessions/magic-url')
    ->desc('Create Magic URL session (confirmation)')
    ->groups(['api', 'account'])
    ->label('scope', 'public')
    ->label('event', 'account.sessions.create')
    ->label('sdk.auth', [])
    ->label('sdk.namespace', 'account')
    ->label('sdk.method', 'updateMagicURLSession')
    ->label('sdk.description', '/docs/references/account/update-magic-url-session.md')
    ->label('sdk.response.code', Response::STATUS_CODE_OK)
    ->label('sdk.response.type', Response::CONTENT_TYPE_JSON)
    ->label('sdk.response.model', Response::MODEL_SESSION)
    ->label('abuse-limit', 10)
    ->label('abuse-key', 'url:{url},userId:{param-userId}')
    ->param('userId', '', new CustomId(), 'User ID.')
    ->param('secret', '', new Text(256), 'Valid verification token.')
    ->inject('request')
    ->inject('response')
    ->inject('dbForProject')
    ->inject('locale')
    ->inject('geodb')
    ->inject('audits')
    ->action(function ($userId, $secret, $request, $response, $dbForProject, $locale, $geodb, $audits) {
        /** @var string $userId */
        /** @var string $secret */
        /** @var Appwrite\Utopia\Request $request */
        /** @var Appwrite\Utopia\Response $response */
        /** @var Utopia\Database\Database $dbForProject */
        /** @var Utopia\Locale\Locale $locale */
        /** @var MaxMind\Db\Reader $geodb */
        /** @var Appwrite\Event\Event $audits */

        $user = Authorization::skip(fn() => $dbForProject->getDocument('users', $userId));

        if ($user->isEmpty() || $user->getAttribute('deleted')) {
            throw new Exception('User not found', 404, Exception::USER_NOT_FOUND);
        }

        $token = Auth::tokenVerify($user->getAttribute('tokens', []), Auth::TOKEN_TYPE_MAGIC_URL, $secret);

        if (!$token) {
            throw new Exception('Invalid login token', 401, Exception::USER_INVALID_TOKEN);
        }

        $detector = new Detector($request->getUserAgent('UNKNOWN'));
        $record = $geodb->get($request->getIP());
        $secret = Auth::tokenGenerator();
        $expiry = \time() + Auth::TOKEN_EXPIRATION_LOGIN_LONG;
        $session = new Document(array_merge(
            [
                '$id' => $dbForProject->getId(),
                'userId' => $user->getId(),
                'provider' => Auth::SESSION_PROVIDER_MAGIC_URL,
                'secret' => Auth::hash($secret), // One way hash encryption to protect DB leak
                'expire' => $expiry,
                'userAgent' => $request->getUserAgent('UNKNOWN'),
                'ip' => $request->getIP(),
                'countryCode' => ($record) ? \strtolower($record['country']['iso_code']) : '--',
            ],
            $detector->getOS(),
            $detector->getClient(),
            $detector->getDevice()
        ));

        Authorization::setRole('user:' . $user->getId());

        $session = $dbForProject->createDocument('sessions', $session
                ->setAttribute('$read', ['user:' . $user->getId()])
                ->setAttribute('$write', ['user:' . $user->getId()])
        );

        /**
         * We act like we're updating and validating
         *  the recovery token but actually we don't need it anymore.
         */
        $dbForProject->deleteDocument('tokens', $token);
        $dbForProject->deleteCachedDocument('users', $user->getId());

        $user = $dbForProject->updateDocument('users', $user->getId(), $user->setAttribute('sessions', $session, Document::SET_TYPE_APPEND));

        if (false === $user) {
            throw new Exception('Failed saving user to DB', 500, Exception::GENERAL_SERVER_ERROR);
        }

        $audits
            ->setParam('userId', $user->getId())
            ->setParam('event', 'account.sessions.create')
            ->setParam('resource', 'users/'.$user->getId())
        ;

        if (!Config::getParam('domainVerification')) {
            $response
                ->addHeader('X-Fallback-Cookies', \json_encode([Auth::$cookieName => Auth::encodeSession($user->getId(), $secret)]))
            ;
        }

        $protocol = $request->getProtocol();

        $response
            ->addCookie(Auth::$cookieName.'_legacy', Auth::encodeSession($user->getId(), $secret), $expiry, '/', Config::getParam('cookieDomain'), ('https' == $protocol), true, null)
            ->addCookie(Auth::$cookieName, Auth::encodeSession($user->getId(), $secret), $expiry, '/', Config::getParam('cookieDomain'), ('https' == $protocol), true, Config::getParam('cookieSamesite'))
            ->setStatusCode(Response::STATUS_CODE_CREATED)
        ;

        $countryName = (isset($countries[strtoupper($session->getAttribute('countryCode'))]))
        ? $countries[strtoupper($session->getAttribute('countryCode'))]
        : $locale->getText('locale.country.unknown');

        $session
            ->setAttribute('current', true)
            ->setAttribute('countryName', $countryName)
        ;

        $response->dynamic($session, Response::MODEL_SESSION);
    });

App::post('/v1/account/sessions/anonymous')
    ->desc('Create Anonymous Session')
    ->groups(['api', 'account', 'auth'])
    ->label('event', 'account.sessions.create')
    ->label('scope', 'public')
    ->label('auth.type', 'anonymous')
    ->label('sdk.auth', [])
    ->label('sdk.namespace', 'account')
    ->label('sdk.method', 'createAnonymousSession')
    ->label('sdk.description', '/docs/references/account/create-session-anonymous.md')
    ->label('sdk.response.code', Response::STATUS_CODE_CREATED)
    ->label('sdk.response.type', Response::CONTENT_TYPE_JSON)
    ->label('sdk.response.model', Response::MODEL_SESSION)
    ->label('abuse-limit', 50)
    ->label('abuse-key', 'ip:{ip}')
    ->inject('request')
    ->inject('response')
    ->inject('locale')
    ->inject('user')
    ->inject('project')
    ->inject('dbForProject')
    ->inject('geodb')
    ->inject('audits')
    ->inject('usage')
    ->action(function ($request, $response, $locale, $user, $project, $dbForProject, $geodb, $audits, $usage) {
        /** @var Appwrite\Utopia\Request $request */
        /** @var Appwrite\Utopia\Response $response */
        /** @var Utopia\Locale\Locale $locale */
        /** @var Utopia\Database\Document $user */
        /** @var Utopia\Database\Document $project */
        /** @var Utopia\Database\Database $dbForProject */
        /** @var MaxMind\Db\Reader $geodb */
        /** @var Appwrite\Event\Event $audits */
        /** @var Appwrite\Stats\Stats $usage */

        $protocol = $request->getProtocol();

        if ('console' === $project->getId()) {
            throw new Exception('Failed to create anonymous user.', 401, Exception::USER_ANONYMOUS_CONSOLE_PROHIBITED);
        }

        if (!$user->isEmpty()) {
            throw new Exception('Cannot create an anonymous user when logged in.', 401, Exception::USER_SESSION_ALREADY_EXISTS);
        }

        $limit = $project->getAttribute('auths', [])['limit'] ?? 0;

        if ($limit !== 0) {
            $total = $dbForProject->count('users', [
                new Query('deleted', Query::TYPE_EQUAL, [false]),
            ], APP_LIMIT_USERS);

            if ($total >= $limit) {
                throw new Exception('Project registration is restricted. Contact your administrator for more information.', 501, Exception::USER_COUNT_EXCEEDED);
            }
        }

        $userId = $dbForProject->getId();
        $user = Authorization::skip(fn() => $dbForProject->createDocument('users', new Document([
            '$id' => $userId,
            '$read' => ['role:all'],
            '$write' => ['user:' . $userId],
            'email' => null,
            'emailVerification' => false,
            'status' => true,
            'password' => null,
            'passwordUpdate' => 0,
            'registration' => \time(),
            'reset' => false,
            'name' => null,
            'prefs' => new \stdClass(),
            'sessions' => [],
<<<<<<< HEAD
            'tokens' => null,
            'memberships' => [],
=======
            'tokens' => [],
            'memberships' => null,
>>>>>>> df1f8735
            'search' => $userId,
            'deleted' => false
        ])));

        // Create session token

        $detector = new Detector($request->getUserAgent('UNKNOWN'));
        $record = $geodb->get($request->getIP());
        $secret = Auth::tokenGenerator();
        $expiry = \time() + Auth::TOKEN_EXPIRATION_LOGIN_LONG;
        $session = new Document(array_merge(
            [
                '$id' => $dbForProject->getId(),
                'userId' => $user->getId(),
                'provider' => Auth::SESSION_PROVIDER_ANONYMOUS,
                'secret' => Auth::hash($secret), // One way hash encryption to protect DB leak
                'expire' => $expiry,
                'userAgent' => $request->getUserAgent('UNKNOWN'),
                'ip' => $request->getIP(),
                'countryCode' => ($record) ? \strtolower($record['country']['iso_code']) : '--',
            ],
            $detector->getOS(),
            $detector->getClient(),
            $detector->getDevice()
        ));

        Authorization::setRole('user:' . $user->getId());

        $session = $dbForProject->createDocument('sessions', $session
                ->setAttribute('$read', ['user:' . $user->getId()])
                ->setAttribute('$write', ['user:' . $user->getId()])
        );

        $user = $dbForProject->updateDocument('users', $user->getId(),
            $user->setAttribute('sessions', $session, Document::SET_TYPE_APPEND));

        $audits
            ->setParam('userId', $user->getId())
            ->setParam('event', 'account.sessions.create')
            ->setParam('resource', 'user/' . $user->getId())
        ;

        $usage
            ->setParam('users.sessions.create', 1)
            ->setParam('provider', 'anonymous')
        ;

        if (!Config::getParam('domainVerification')) {
            $response
                ->addHeader('X-Fallback-Cookies', \json_encode([Auth::$cookieName => Auth::encodeSession($user->getId(), $secret)]))
            ;
        }

        $response
            ->addCookie(Auth::$cookieName . '_legacy', Auth::encodeSession($user->getId(), $secret), $expiry, '/', Config::getParam('cookieDomain'), ('https' == $protocol), true, null)
            ->addCookie(Auth::$cookieName, Auth::encodeSession($user->getId(), $secret), $expiry, '/', Config::getParam('cookieDomain'), ('https' == $protocol), true, Config::getParam('cookieSamesite'))
            ->setStatusCode(Response::STATUS_CODE_CREATED)
        ;

        $countryName = (isset($countries[strtoupper($session->getAttribute('countryCode'))]))
        ? $countries[strtoupper($session->getAttribute('countryCode'))]
        : $locale->getText('locale.country.unknown');

        $session
            ->setAttribute('current', true)
            ->setAttribute('countryName', $countryName)
        ;

        $response->dynamic($session, Response::MODEL_SESSION);
    });

App::post('/v1/account/jwt')
    ->desc('Create Account JWT')
    ->groups(['api', 'account', 'auth'])
    ->label('scope', 'account')
    ->label('auth.type', 'jwt')
    ->label('sdk.auth', [APP_AUTH_TYPE_SESSION])
    ->label('sdk.namespace', 'account')
    ->label('sdk.method', 'createJWT')
    ->label('sdk.description', '/docs/references/account/create-jwt.md')
    ->label('sdk.response.code', Response::STATUS_CODE_CREATED)
    ->label('sdk.response.type', Response::CONTENT_TYPE_JSON)
    ->label('sdk.response.model', Response::MODEL_JWT)
    ->label('abuse-limit', 10)
    ->label('abuse-key', 'url:{url},userId:{userId}')
    ->inject('response')
    ->inject('user')
    ->action(function ($response, $user) {
        /** @var Appwrite\Utopia\Response $response */
        /** @var Utopia\Database\Document $user */

        $sessions = $user->getAttribute('sessions', []);
        $current = new Document();

        foreach ($sessions as $session) {
            /** @var Utopia\Database\Document $session */

            if ($session->getAttribute('secret') == Auth::hash(Auth::$secret)) { // If current session delete the cookies too
                $current = $session;
            }
        }

        if ($current->isEmpty()) {
            throw new Exception('No valid session found', 404, Exception::USER_SESSION_NOT_FOUND);
        }

        $jwt = new JWT(App::getEnv('_APP_OPENSSL_KEY_V1'), 'HS256', 900, 10); // Instantiate with key, algo, maxAge and leeway.

        $response->setStatusCode(Response::STATUS_CODE_CREATED);
        $response->dynamic(new Document(['jwt' => $jwt->encode([
            // 'uid'    => 1,
            // 'aud'    => 'http://site.com',
            // 'scopes' => ['user'],
            // 'iss'    => 'http://api.mysite.com',
            'userId' => $user->getId(),
            'sessionId' => $current->getId(),
        ])]), Response::MODEL_JWT);
    });

App::get('/v1/account')
    ->desc('Get Account')
    ->groups(['api', 'account'])
    ->label('scope', 'account')
    ->label('sdk.auth', [APP_AUTH_TYPE_SESSION, APP_AUTH_TYPE_JWT])
    ->label('sdk.namespace', 'account')
    ->label('sdk.method', 'get')
    ->label('sdk.description', '/docs/references/account/get.md')
    ->label('sdk.response.code', Response::STATUS_CODE_OK)
    ->label('sdk.response.type', Response::CONTENT_TYPE_JSON)
    ->label('sdk.response.model', Response::MODEL_USER)
    ->inject('response')
    ->inject('user')
    ->inject('usage')
    ->action(function ($response, $user, $usage) {
        /** @var Appwrite\Utopia\Response $response */
        /** @var Utopia\Database\Document $user */
        /** @var Appwrite\Stats\Stats $usage */

        $usage
            ->setParam('users.read', 1)
        ;
        $response->dynamic($user, Response::MODEL_USER);
    });

App::get('/v1/account/prefs')
    ->desc('Get Account Preferences')
    ->groups(['api', 'account'])
    ->label('scope', 'account')
    ->label('sdk.auth', [APP_AUTH_TYPE_SESSION, APP_AUTH_TYPE_JWT])
    ->label('sdk.namespace', 'account')
    ->label('sdk.method', 'getPrefs')
    ->label('sdk.description', '/docs/references/account/get-prefs.md')
    ->label('sdk.response.code', Response::STATUS_CODE_OK)
    ->label('sdk.response.type', Response::CONTENT_TYPE_JSON)
    ->label('sdk.response.model', Response::MODEL_PREFERENCES)
    ->inject('response')
    ->inject('user')
    ->inject('usage')
    ->action(function ($response, $user, $usage) {
        /** @var Appwrite\Utopia\Response $response */
        /** @var Utopia\Database\Document $user */
        /** @var Appwrite\Stats\Stats $usage */

        $prefs = $user->getAttribute('prefs', new \stdClass());

        $usage
            ->setParam('users.read', 1)
        ;
        $response->dynamic(new Document($prefs), Response::MODEL_PREFERENCES);
    });

App::get('/v1/account/sessions')
    ->desc('Get Account Sessions')
    ->groups(['api', 'account'])
    ->label('scope', 'account')
    ->label('sdk.auth', [APP_AUTH_TYPE_SESSION, APP_AUTH_TYPE_JWT])
    ->label('sdk.namespace', 'account')
    ->label('sdk.method', 'getSessions')
    ->label('sdk.description', '/docs/references/account/get-sessions.md')
    ->label('sdk.response.code', Response::STATUS_CODE_OK)
    ->label('sdk.response.type', Response::CONTENT_TYPE_JSON)
    ->label('sdk.response.model', Response::MODEL_SESSION_LIST)
    ->inject('response')
    ->inject('user')
    ->inject('locale')
    ->inject('usage')
    ->action(function ($response, $user, $locale, $usage) {
        /** @var Appwrite\Utopia\Response $response */
        /** @var Utopia\Database\Document $user */
        /** @var Utopia\Locale\Locale $locale */
        /** @var Appwrite\Stats\Stats $usage */

        $sessions = $user->getAttribute('sessions', []);
        $current = Auth::sessionVerify($sessions, Auth::$secret);

        foreach ($sessions as $key => $session) {/** @var Document $session */
            $countryName = $locale->getText('countries.'.strtolower($session->getAttribute('countryCode')), $locale->getText('locale.country.unknown'));

            $session->setAttribute('countryName', $countryName);
            $session->setAttribute('current', ($current == $session->getId()) ? true : false);

            $sessions[$key] = $session;
        }

        $usage
            ->setParam('users.read', 1)
        ;
        $response->dynamic(new Document([
            'sessions' => $sessions,
            'total' => count($sessions),
        ]), Response::MODEL_SESSION_LIST);
    });

App::get('/v1/account/logs')
    ->desc('Get Account Logs')
    ->groups(['api', 'account'])
    ->label('scope', 'account')
    ->label('sdk.auth', [APP_AUTH_TYPE_SESSION, APP_AUTH_TYPE_JWT])
    ->label('sdk.namespace', 'account')
    ->label('sdk.method', 'getLogs')
    ->label('sdk.description', '/docs/references/account/get-logs.md')
    ->label('sdk.response.code', Response::STATUS_CODE_OK)
    ->label('sdk.response.type', Response::CONTENT_TYPE_JSON)
    ->label('sdk.response.model', Response::MODEL_LOG_LIST)
    ->param('limit', 25, new Range(0, 100), 'Maximum number of logs to return in response. By default will return maximum 25 results. Maximum of 100 results allowed per request.', true)
    ->param('offset', 0, new Range(0, APP_LIMIT_COUNT), 'Offset value. The default value is 0. Use this value to manage pagination. [learn more about pagination](https://appwrite.io/docs/pagination)', true)
    ->inject('response')
    ->inject('user')
    ->inject('locale')
    ->inject('geodb')
    ->inject('dbForProject')
    ->inject('usage')
    ->action(function ($limit, $offset, $response, $user, $locale, $geodb, $dbForProject, $usage) {
        /** @var Appwrite\Utopia\Response $response */
        /** @var Utopia\Database\Document $project */
        /** @var Utopia\Database\Document $user */
        /** @var Utopia\Locale\Locale $locale */
        /** @var MaxMind\Db\Reader $geodb */
        /** @var Utopia\Database\Database $dbForProject */
        /** @var Appwrite\Stats\Stats $usage */

        $audit = new Audit($dbForProject);
        $auditEvents = [
            'account.create',
            'account.delete',
            'account.update.name',
            'account.update.email',
            'account.update.password',
            'account.update.prefs',
            'account.sessions.create',
            'account.sessions.update',
            'account.sessions.delete',
            'account.recovery.create',
            'account.recovery.update',
            'account.verification.create',
            'account.verification.update',
            'teams.membership.create',
            'teams.membership.update',
            'teams.membership.delete',
        ];

        $logs = $audit->getLogsByUserAndEvents($user->getId(), $auditEvents, $limit, $offset);

        $output = [];

        foreach ($logs as $i => &$log) {
            $log['userAgent'] = (!empty($log['userAgent'])) ? $log['userAgent'] : 'UNKNOWN';

            $detector = new Detector($log['userAgent']);

            $output[$i] = new Document(array_merge(
                $log->getArrayCopy(),
                $log['data'],
                $detector->getOS(),
                $detector->getClient(),
                $detector->getDevice()
            ));

            $record = $geodb->get($log['ip']);

            if ($record) {
                $output[$i]['countryCode'] = $locale->getText('countries.'.strtolower($record['country']['iso_code']), false) ? \strtolower($record['country']['iso_code']) : '--';
                $output[$i]['countryName'] = $locale->getText('countries.'.strtolower($record['country']['iso_code']), $locale->getText('locale.country.unknown'));
            } else {
                $output[$i]['countryCode'] = '--';
                $output[$i]['countryName'] = $locale->getText('locale.country.unknown');
            }

        }

        $usage
            ->setParam('users.read', 1)
        ;

        $response->dynamic(new Document([
            'total' => $audit->countLogsByUserAndEvents($user->getId(), $auditEvents),
            'logs' => $output,
        ]), Response::MODEL_LOG_LIST);
    });

App::get('/v1/account/sessions/:sessionId')
    ->desc('Get Session By ID')
    ->groups(['api', 'account'])
    ->label('scope', 'account')
    ->label('sdk.auth', [APP_AUTH_TYPE_SESSION, APP_AUTH_TYPE_JWT])
    ->label('sdk.namespace', 'account')
    ->label('sdk.method', 'getSession')
    ->label('sdk.description', '/docs/references/account/get-session.md')
    ->label('sdk.response.code', Response::STATUS_CODE_OK)
    ->label('sdk.response.type', Response::CONTENT_TYPE_JSON)
    ->label('sdk.response.model', Response::MODEL_SESSION)
    ->param('sessionId', null, new UID(), 'Session ID. Use the string \'current\' to get the current device session.')
    ->inject('response')
    ->inject('user')
    ->inject('locale')
    ->inject('dbForProject')
    ->inject('usage')
    ->action(function ($sessionId, $response, $user, $locale, $dbForProject, $usage) {
        /** @var Appwrite\Utopia\Response $response */
        /** @var Utopia\Database\Document $user */
        /** @var Utopia\Locale\Locale $locale */
        /** @var Utopia\Database\Database $dbForProject */
        /** @var Appwrite\Stats\Stats $usage */

        $sessions = $user->getAttribute('sessions', []);
        $sessionId = ($sessionId === 'current')
        ? Auth::sessionVerify($user->getAttribute('sessions'), Auth::$secret)
        : $sessionId;

        foreach ($sessions as $session) {/** @var Document $session */
            if ($sessionId == $session->getId()) {

                $countryName = (isset($countries[strtoupper($session->getAttribute('countryCode'))]))
                ? $countries[strtoupper($session->getAttribute('countryCode'))]
                : $locale->getText('locale.country.unknown');

                $session
                    ->setAttribute('current', ($session->getAttribute('secret') == Auth::hash(Auth::$secret)))
                    ->setAttribute('countryName', $countryName)
                ;

                $usage
                    ->setParam('users.read', 1)
                ;

                return $response->dynamic($session, Response::MODEL_SESSION);
            }
        }

        throw new Exception('Session not found', 404, Exception::USER_SESSION_NOT_FOUND);
    });

App::patch('/v1/account/name')
    ->desc('Update Account Name')
    ->groups(['api', 'account'])
    ->label('event', 'account.update.name')
    ->label('scope', 'account')
    ->label('sdk.auth', [APP_AUTH_TYPE_SESSION, APP_AUTH_TYPE_JWT])
    ->label('sdk.namespace', 'account')
    ->label('sdk.method', 'updateName')
    ->label('sdk.description', '/docs/references/account/update-name.md')
    ->label('sdk.response.code', Response::STATUS_CODE_OK)
    ->label('sdk.response.type', Response::CONTENT_TYPE_JSON)
    ->label('sdk.response.model', Response::MODEL_USER)
    ->param('name', '', new Text(128), 'User name. Max length: 128 chars.')
    ->inject('response')
    ->inject('user')
    ->inject('dbForProject')
    ->inject('audits')
    ->inject('usage')
    ->action(function ($name, $response, $user, $dbForProject, $audits, $usage) {
        /** @var Appwrite\Utopia\Response $response */
        /** @var Utopia\Database\Document $user */
        /** @var Utopia\Database\Database $dbForProject */
        /** @var Appwrite\Event\Event $audits */
        /** @var Appwrite\Stats\Stats $usage */

        $user = $dbForProject->updateDocument('users', $user->getId(), $user
            ->setAttribute('name', $name)
            ->setAttribute('search', implode(' ', [$user->getId(), $name, $user->getAttribute('email')]))
        );

        $audits
            ->setParam('userId', $user->getId())
            ->setParam('event', 'account.update.name')
            ->setParam('resource', 'user/' . $user->getId())
        ;

        $usage
            ->setParam('users.update', 1)
        ;

        $response->dynamic($user, Response::MODEL_USER);
    });

App::patch('/v1/account/password')
    ->desc('Update Account Password')
    ->groups(['api', 'account'])
    ->label('event', 'account.update.password')
    ->label('scope', 'account')
    ->label('sdk.auth', [APP_AUTH_TYPE_SESSION, APP_AUTH_TYPE_JWT])
    ->label('sdk.namespace', 'account')
    ->label('sdk.method', 'updatePassword')
    ->label('sdk.description', '/docs/references/account/update-password.md')
    ->label('sdk.response.code', Response::STATUS_CODE_OK)
    ->label('sdk.response.type', Response::CONTENT_TYPE_JSON)
    ->label('sdk.response.model', Response::MODEL_USER)
    ->param('password', '', new Password(), 'New user password. Must be at least 8 chars.')
    ->param('oldPassword', '', new Password(), 'Current user password. Must be at least 8 chars.', true)
    ->inject('response')
    ->inject('user')
    ->inject('dbForProject')
    ->inject('audits')
    ->inject('usage')
    ->action(function ($password, $oldPassword, $response, $user, $dbForProject, $audits, $usage) {
        /** @var Appwrite\Utopia\Response $response */
        /** @var Utopia\Database\Document $user */
        /** @var Utopia\Database\Database $dbForProject */
        /** @var Appwrite\Event\Event $audits */
        /** @var Appwrite\Stats\Stats $usage */

        // Check old password only if its an existing user.
        if ($user->getAttribute('passwordUpdate') !== 0 && !Auth::passwordVerify($oldPassword, $user->getAttribute('password'))) { // Double check user password
            throw new Exception('Invalid credentials', 401, Exception::USER_INVALID_CREDENTIALS);
        }

        $user = $dbForProject->updateDocument('users', $user->getId(), $user
                ->setAttribute('password', Auth::passwordHash($password))
                ->setAttribute('passwordUpdate', \time())
        );

        $audits
            ->setParam('userId', $user->getId())
            ->setParam('event', 'account.update.password')
            ->setParam('resource', 'user/' . $user->getId())
        ;

        $usage
            ->setParam('users.update', 1)
        ;
        $response->dynamic($user, Response::MODEL_USER);
    });

App::patch('/v1/account/email')
    ->desc('Update Account Email')
    ->groups(['api', 'account'])
    ->label('event', 'account.update.email')
    ->label('scope', 'account')
    ->label('sdk.auth', [APP_AUTH_TYPE_SESSION, APP_AUTH_TYPE_JWT])
    ->label('sdk.namespace', 'account')
    ->label('sdk.method', 'updateEmail')
    ->label('sdk.description', '/docs/references/account/update-email.md')
    ->label('sdk.response.code', Response::STATUS_CODE_OK)
    ->label('sdk.response.type', Response::CONTENT_TYPE_JSON)
    ->label('sdk.response.model', Response::MODEL_USER)
    ->param('email', '', new Email(), 'User email.')
    ->param('password', '', new Password(), 'User password. Must be at least 8 chars.')
    ->inject('response')
    ->inject('user')
    ->inject('dbForProject')
    ->inject('audits')
    ->inject('usage')
    ->action(function ($email, $password, $response, $user, $dbForProject, $audits, $usage) {
        /** @var Appwrite\Utopia\Response $response */
        /** @var Utopia\Database\Document $user */
        /** @var Utopia\Database\Database $dbForProject */
        /** @var Appwrite\Event\Event $audits */
        /** @var Appwrite\Stats\Stats $usage */

        $isAnonymousUser = is_null($user->getAttribute('email')) && is_null($user->getAttribute('password')); // Check if request is from an anonymous account for converting

        if (
            !$isAnonymousUser &&
            !Auth::passwordVerify($password, $user->getAttribute('password'))
        ) { // Double check user password
            throw new Exception('Invalid credentials', 401, Exception::USER_INVALID_CREDENTIALS);
        }

        $email = \strtolower($email);
        $profile = $dbForProject->findOne('users', [new Query('email', Query::TYPE_EQUAL, [$email])]); // Get user by email address

        if ($profile) {
            throw new Exception('User already registered', 409, Exception::USER_ALREADY_EXISTS);
        }

        try {
            $user = $dbForProject->updateDocument('users', $user->getId(), $user
                ->setAttribute('password', $isAnonymousUser ? Auth::passwordHash($password) : $user->getAttribute('password', ''))
                ->setAttribute('email', $email)
                ->setAttribute('emailVerification', false) // After this user needs to confirm mail again
                ->setAttribute('search', implode(' ', [$user->getId(), $user->getAttribute('name'), $user->getAttribute('email')]))
            );
        } catch(Duplicate $th) {
            throw new Exception('Email already exists', 409, Exception::USER_EMAIL_ALREADY_EXISTS);
        }

        $audits
            ->setParam('userId', $user->getId())
            ->setParam('event', 'account.update.email')
            ->setParam('resource', 'user/' . $user->getId())
        ;

        $usage
            ->setParam('users.update', 1)
        ;
        $response->dynamic($user, Response::MODEL_USER);
    });

App::patch('/v1/account/prefs')
    ->desc('Update Account Preferences')
    ->groups(['api', 'account'])
    ->label('event', 'account.update.prefs')
    ->label('scope', 'account')
    ->label('sdk.auth', [APP_AUTH_TYPE_SESSION, APP_AUTH_TYPE_JWT])
    ->label('sdk.namespace', 'account')
    ->label('sdk.method', 'updatePrefs')
    ->label('sdk.description', '/docs/references/account/update-prefs.md')
    ->label('sdk.response.code', Response::STATUS_CODE_OK)
    ->label('sdk.response.type', Response::CONTENT_TYPE_JSON)
    ->label('sdk.response.model', Response::MODEL_USER)
    ->param('prefs', [], new Assoc(), 'Prefs key-value JSON object.')
    ->inject('response')
    ->inject('user')
    ->inject('dbForProject')
    ->inject('audits')
    ->inject('usage')
    ->action(function ($prefs, $response, $user, $dbForProject, $audits, $usage) {
        /** @var Appwrite\Utopia\Response $response */
        /** @var Utopia\Database\Document $user */
        /** @var Utopia\Database\Database $dbForProject */
        /** @var Appwrite\Event\Event $audits */
        /** @var Appwrite\Stats\Stats $usage */

        $user = $dbForProject->updateDocument('users', $user->getId(), $user->setAttribute('prefs', $prefs));

        $audits
            ->setParam('event', 'account.update.prefs')
            ->setParam('resource', 'user/' . $user->getId())
        ;

        $usage
            ->setParam('users.update', 1)
        ;
        $response->dynamic($user, Response::MODEL_USER);
    });

App::delete('/v1/account')
    ->desc('Delete Account')
    ->groups(['api', 'account'])
    ->label('event', 'account.delete')
    ->label('scope', 'account')
    ->label('sdk.auth', [APP_AUTH_TYPE_SESSION, APP_AUTH_TYPE_JWT])
    ->label('sdk.namespace', 'account')
    ->label('sdk.method', 'delete')
    ->label('sdk.description', '/docs/references/account/delete.md')
    ->label('sdk.response.code', Response::STATUS_CODE_NOCONTENT)
    ->label('sdk.response.model', Response::MODEL_NONE)
    ->inject('request')
    ->inject('response')
    ->inject('user')
    ->inject('dbForProject')
    ->inject('audits')
    ->inject('events')
    ->inject('usage')
    ->action(function ($request, $response, $user, $dbForProject, $audits, $events, $usage) {
        /** @var Appwrite\Utopia\Request $request */
        /** @var Appwrite\Utopia\Response $response */
        /** @var Utopia\Database\Document $user */
        /** @var Utopia\Database\Database $dbForProject */
        /** @var Appwrite\Event\Event $audits */
        /** @var Appwrite\Event\Event $events */
        /** @var Appwrite\Stats\Stats $usage */

        $protocol = $request->getProtocol();
        $user = $dbForProject->updateDocument('users', $user->getId(), $user->setAttribute('status', false));

        // TODO Seems to be related to users.php/App::delete('/v1/users/:userId'). Can we share code between these two? Do todos below apply to users.php?

        // TODO delete all tokens or only current session?
        // TODO delete all user data according to GDPR. Make sure everything is backed up and backups are deleted later
        /*
     * Data to delete
     * * Tokens
     * * Memberships
     */

        $audits
            ->setParam('userId', $user->getId())
            ->setParam('event', 'account.delete')
            ->setParam('resource', 'user/' . $user->getId())
            ->setParam('data', $user->getArrayCopy())
        ;

        $events
            ->setParam('eventData', $response->output($user, Response::MODEL_USER))
        ;

        if (!Config::getParam('domainVerification')) {
            $response
                ->addHeader('X-Fallback-Cookies', \json_encode([]))
            ;
        }

        $usage
            ->setParam('users.delete', 1)
        ;
        $response
            ->addCookie(Auth::$cookieName . '_legacy', '', \time() - 3600, '/', Config::getParam('cookieDomain'), ('https' == $protocol), true, null)
            ->addCookie(Auth::$cookieName, '', \time() - 3600, '/', Config::getParam('cookieDomain'), ('https' == $protocol), true, Config::getParam('cookieSamesite'))
            ->noContent()
        ;
    });

App::delete('/v1/account/sessions/:sessionId')
    ->desc('Delete Account Session')
    ->groups(['api', 'account'])
    ->label('scope', 'account')
    ->label('event', 'account.sessions.delete')
    ->label('sdk.auth', [APP_AUTH_TYPE_SESSION, APP_AUTH_TYPE_JWT])
    ->label('sdk.namespace', 'account')
    ->label('sdk.method', 'deleteSession')
    ->label('sdk.description', '/docs/references/account/delete-session.md')
    ->label('sdk.response.code', Response::STATUS_CODE_NOCONTENT)
    ->label('sdk.response.model', Response::MODEL_NONE)
    ->label('abuse-limit', 100)
    ->param('sessionId', null, new UID(), 'Session ID. Use the string \'current\' to delete the current device session.')
    ->inject('request')
    ->inject('response')
    ->inject('user')
    ->inject('dbForProject')
    ->inject('locale')
    ->inject('audits')
    ->inject('events')
    ->inject('usage')
    ->action(function ($sessionId, $request, $response, $user, $dbForProject, $locale, $audits, $events, $usage) {
        /** @var Appwrite\Utopia\Request $request */
        /** @var Appwrite\Utopia\Response $response */
        /** @var Utopia\Database\Document $user */
        /** @var Utopia\Database\Database $dbForProject */
        /** @var Utopia\Locale\Locale $locale */
        /** @var Appwrite\Event\Event $audits */
        /** @var Appwrite\Event\Event $events */
        /** @var Appwrite\Stats\Stats $usage */

        $protocol = $request->getProtocol();
        $sessionId = ($sessionId === 'current')
            ? Auth::sessionVerify($user->getAttribute('sessions'), Auth::$secret)
            : $sessionId;

        $sessions = $user->getAttribute('sessions', []);

        foreach ($sessions as $key => $session) {/** @var Document $session */
            if ($sessionId == $session->getId()) {
                unset($sessions[$key]);

                $dbForProject->deleteDocument('sessions', $session->getId());

                $audits
                    ->setParam('userId', $user->getId())
                    ->setParam('event', 'account.sessions.delete')
                    ->setParam('resource', 'user/' . $user->getId())
                ;

                $session->setAttribute('current', false);

                if ($session->getAttribute('secret') == Auth::hash(Auth::$secret)) { // If current session delete the cookies too
                    $session
                        ->setAttribute('current', true)
                        ->setAttribute('countryName', (isset($countries[strtoupper($session->getAttribute('countryCode'))])) ? $countries[strtoupper($session->getAttribute('countryCode'))] : $locale->getText('locale.country.unknown'))
                    ;

                    if (!Config::getParam('domainVerification')) {
                        $response
                            ->addHeader('X-Fallback-Cookies', \json_encode([]))
                        ;
                    }

                    $response
                        ->addCookie(Auth::$cookieName . '_legacy', '', \time() - 3600, '/', Config::getParam('cookieDomain'), ('https' == $protocol), true, null)
                        ->addCookie(Auth::$cookieName, '', \time() - 3600, '/', Config::getParam('cookieDomain'), ('https' == $protocol), true, Config::getParam('cookieSamesite'))
                    ;
                }

                $dbForProject->updateDocument('users', $user->getId(), $user->setAttribute('sessions', $sessions));

                $events
                    ->setParam('eventData', $response->output($session, Response::MODEL_SESSION))
                ;

                $usage
                    ->setParam('users.sessions.delete', 1)
                    ->setParam('users.update', 1)
                ;
                return $response->noContent();
            }
        }

        throw new Exception('Session not found', 404, Exception::USER_SESSION_NOT_FOUND);
    });

App::patch('/v1/account/sessions/:sessionId')
    ->desc('Update Session (Refresh Tokens)')
    ->groups(['api', 'account'])
    ->label('scope', 'account')
    ->label('event', 'account.sessions.update')
    ->label('sdk.auth', [APP_AUTH_TYPE_SESSION, APP_AUTH_TYPE_JWT])
    ->label('sdk.namespace', 'account')
    ->label('sdk.method', 'updateSession')
    ->label('sdk.description', '/docs/references/account/update-session.md')
    ->label('sdk.response.code', Response::STATUS_CODE_OK)
    ->label('sdk.response.type', Response::CONTENT_TYPE_JSON)
    ->label('sdk.response.model', Response::MODEL_SESSION)
    ->label('abuse-limit', 10)
    ->param('sessionId', null, new UID(), 'Session ID. Use the string \'current\' to update the current device session.')
    ->inject('request')
    ->inject('response')
    ->inject('user')
    ->inject('dbForProject')
    ->inject('project')
    ->inject('locale')
    ->inject('audits')
    ->inject('events')
    ->inject('usage')
    ->action(function ($sessionId, $request, $response, $user, $dbForProject, $project, $locale, $audits, $events, $usage) {
        /** @var Appwrite\Utopia\Request $request */
        /** @var boolean $force */
        /** @var Appwrite\Utopia\Response $response */
        /** @var Utopia\Database\Document $user */
        /** @var Utopia\Database\Database $dbForProject */
        /** @var Utopia\Database\Document $project */
        /** @var Utopia\Locale\Locale $locale */
        /** @var Appwrite\Event\Event $audits */
        /** @var Appwrite\Event\Event $events */
        /** @var Appwrite\Stats\Stats $usage */

        $sessionId = ($sessionId === 'current')
            ? Auth::sessionVerify($user->getAttribute('sessions'), Auth::$secret)
            : $sessionId;

        $sessions = $user->getAttribute('sessions', []);

        foreach ($sessions as $key => $session) {/** @var Document $session */
            if ($sessionId == $session->getId()) {

                // Comment below would skip re-generation if token is still valid
                // We decided to not include this because developer can get expiration date from the session
                // I kept code in comment because it might become relevant in the future

                // $expireAt = (int) $session->getAttribute('providerAccessTokenExpiry');
                // if(\time() < $expireAt - 5) { // 5 seconds time-sync and networking gap, to be safe
                //     return $response->noContent();
                // }

                $provider = $session->getAttribute('provider');
                $refreshToken = $session->getAttribute('providerRefreshToken');

                $appId = $project->getAttribute('authProviders', [])[$provider.'Appid'] ?? '';
                $appSecret = $project->getAttribute('authProviders', [])[$provider.'Secret'] ?? '{}';

                $className = 'Appwrite\\Auth\\OAuth2\\'.\ucfirst($provider);
             
                if (!\class_exists($className)) {
                    throw new Exception('Provider is not supported', 501, Exception::PROJECT_PROVIDER_UNSUPPORTED);
                }

                $oauth2 = new $className($appId, $appSecret, '', [], []);

                $oauth2->refreshTokens($refreshToken);

                $session
                    ->setAttribute('providerAccessToken', $oauth2->getAccessToken(''))
                    ->setAttribute('providerRefreshToken', $oauth2->getRefreshToken(''))
                    ->setAttribute('providerAccessTokenExpiry', \time() + (int) $oauth2->getAccessTokenExpiry(''))
                    ;

                $dbForProject->updateDocument('sessions', $sessionId, $session);

                $user->setAttribute("sessions", $sessions);
                $user = $dbForProject->updateDocument('users', $user->getId(), $user);

                $audits
                    ->setParam('userId', $user->getId())
                    ->setParam('event', 'account.sessions.update')
                    ->setParam('resource', 'user/' . $user->getId())
                ;

                $events
                    ->setParam('eventData', $response->output($session, Response::MODEL_SESSION))
                ;

                $usage
                    ->setParam('users.sessions.update', 1)
                    ->setParam('users.update', 1)
                ;

                return $response->dynamic($session, Response::MODEL_SESSION);
            }
        }

        throw new Exception('Session not found', 404, Exception::USER_SESSION_NOT_FOUND);
    });

App::delete('/v1/account/sessions')
    ->desc('Delete All Account Sessions')
    ->groups(['api', 'account'])
    ->label('scope', 'account')
    ->label('event', 'account.sessions.delete')
    ->label('sdk.auth', [APP_AUTH_TYPE_SESSION, APP_AUTH_TYPE_JWT])
    ->label('sdk.namespace', 'account')
    ->label('sdk.method', 'deleteSessions')
    ->label('sdk.description', '/docs/references/account/delete-sessions.md')
    ->label('sdk.response.code', Response::STATUS_CODE_NOCONTENT)
    ->label('sdk.response.model', Response::MODEL_NONE)
    ->label('abuse-limit', 100)
    ->inject('request')
    ->inject('response')
    ->inject('user')
    ->inject('dbForProject')
    ->inject('locale')
    ->inject('audits')
    ->inject('events')
    ->inject('usage')
    ->action(function ($request, $response, $user, $dbForProject, $locale, $audits, $events, $usage) {
        /** @var Appwrite\Utopia\Request $request */
        /** @var Appwrite\Utopia\Response $response */
        /** @var Utopia\Database\Document $user */
        /** @var Utopia\Database\Database $dbForProject */
        /** @var Utopia\Locale\Locale $locale */
        /** @var Appwrite\Event\Event $audits */
        /** @var Appwrite\Event\Event $events */
        /** @var Appwrite\Stats\Stats $usage */

        $protocol = $request->getProtocol();
        $sessions = $user->getAttribute('sessions', []);

        foreach ($sessions as $session) {/** @var Document $session */
            $dbForProject->deleteDocument('sessions', $session->getId());

            $audits
                ->setParam('userId', $user->getId())
                ->setParam('event', 'account.sessions.delete')
                ->setParam('resource', 'user/' . $user->getId())
            ;

            if (!Config::getParam('domainVerification')) {
                $response
                    ->addHeader('X-Fallback-Cookies', \json_encode([]))
                ;
            }

            $session
                ->setAttribute('current', false)
                ->setAttribute('countryName', (isset($countries[strtoupper($session->getAttribute('countryCode'))])) ? $countries[strtoupper($session->getAttribute('countryCode'))] : $locale->getText('locale.country.unknown'))
            ;

            if ($session->getAttribute('secret') == Auth::hash(Auth::$secret)) { // If current session delete the cookies too
                $session->setAttribute('current', true);
                $response
                    ->addCookie(Auth::$cookieName . '_legacy', '', \time() - 3600, '/', Config::getParam('cookieDomain'), ('https' == $protocol), true, null)
                    ->addCookie(Auth::$cookieName, '', \time() - 3600, '/', Config::getParam('cookieDomain'), ('https' == $protocol), true, Config::getParam('cookieSamesite'))
                ;
            }
        }

        $dbForProject->updateDocument('users', $user->getId(), $user->setAttribute('sessions', []));

        $numOfSessions = count($sessions);

        $events
            ->setParam('eventData', $response->output(new Document([
                'sessions' => $sessions,
                'total' => $numOfSessions,
            ]), Response::MODEL_SESSION_LIST))
        ;

        $usage
            ->setParam('users.sessions.delete', $numOfSessions)
            ->setParam('users.update', 1)
        ;
        $response->noContent();
    });

App::post('/v1/account/recovery')
    ->desc('Create Password Recovery')
    ->groups(['api', 'account'])
    ->label('scope', 'public')
    ->label('event', 'account.recovery.create')
    ->label('sdk.auth', [APP_AUTH_TYPE_SESSION, APP_AUTH_TYPE_JWT])
    ->label('sdk.namespace', 'account')
    ->label('sdk.method', 'createRecovery')
    ->label('sdk.description', '/docs/references/account/create-recovery.md')
    ->label('sdk.response.code', Response::STATUS_CODE_CREATED)
    ->label('sdk.response.type', Response::CONTENT_TYPE_JSON)
    ->label('sdk.response.model', Response::MODEL_TOKEN)
    ->label('abuse-limit', 10)
    ->label('abuse-key', ['url:{url},email:{param-email}', 'ip:{ip}'])
    ->param('email', '', new Email(), 'User email.')
    ->param('url', '', function ($clients) {return new Host($clients);}, 'URL to redirect the user back to your app from the recovery email. Only URLs from hostnames in your project platform list are allowed. This requirement helps to prevent an [open redirect](https://cheatsheetseries.owasp.org/cheatsheets/Unvalidated_Redirects_and_Forwards_Cheat_Sheet.html) attack against your project API.', false, ['clients'])
    ->inject('request')
    ->inject('response')
    ->inject('dbForProject')
    ->inject('project')
    ->inject('locale')
    ->inject('mails')
    ->inject('audits')
    ->inject('events')
    ->inject('usage')
    ->action(function ($email, $url, $request, $response, $dbForProject, $project, $locale, $mails, $audits, $events, $usage) {
        /** @var Appwrite\Utopia\Request $request */
        /** @var Appwrite\Utopia\Response $response */
        /** @var Utopia\Database\Database $dbForProject */
        /** @var Utopia\Database\Document $project */
        /** @var Utopia\Locale\Locale $locale */
        /** @var Appwrite\Event\Event $mails */
        /** @var Appwrite\Event\Event $audits */
        /** @var Appwrite\Event\Event $events */
        /** @var Appwrite\Stats\Stats $usage */

        if(empty(App::getEnv('_APP_SMTP_HOST'))) {
            throw new Exception('SMTP Disabled', 503, Exception::GENERAL_SMTP_DISABLED);
        }

        $roles = Authorization::getRoles();
        $isPrivilegedUser = Auth::isPrivilegedUser($roles);
        $isAppUser = Auth::isAppUser($roles);

        $email = \strtolower($email);
        $profile = $dbForProject->findOne('users', [new Query('deleted', Query::TYPE_EQUAL, [false]), new Query('email', Query::TYPE_EQUAL, [$email])]); // Get user by email address

        if (!$profile) {
            throw new Exception('User not found', 404, Exception::USER_NOT_FOUND);
        }

        if (false === $profile->getAttribute('status')) { // Account is blocked
            throw new Exception('Invalid credentials. User is blocked', 401, Exception::USER_BLOCKED);
        }

        $expire = \time() + Auth::TOKEN_EXPIRATION_RECOVERY;

        $secret = Auth::tokenGenerator();
        $recovery = new Document([
            '$id' => $dbForProject->getId(),
            'userId' => $profile->getId(),
            'type' => Auth::TOKEN_TYPE_RECOVERY,
            'secret' => Auth::hash($secret), // One way hash encryption to protect DB leak
            'expire' => $expire,
            'userAgent' => $request->getUserAgent('UNKNOWN'),
            'ip' => $request->getIP(),
        ]);

        Authorization::setRole('user:' . $profile->getId());

        $recovery = $dbForProject->createDocument('tokens', $recovery
            ->setAttribute('$read', ['user:'.$profile->getId()])
            ->setAttribute('$write', ['user:'.$profile->getId()])
        );

        $dbForProject->deleteCachedDocument('users', $profile->getId());

        $url = Template::parseURL($url);
        $url['query'] = Template::mergeQuery(((isset($url['query'])) ? $url['query'] : ''), ['userId' => $profile->getId(), 'secret' => $secret, 'expire' => $expire]);
        $url = Template::unParseURL($url);

        $mails
            ->setParam('event', 'account.recovery.create')
            ->setParam('from', $project->getId())
            ->setParam('recipient', $profile->getAttribute('email', ''))
            ->setParam('name', $profile->getAttribute('name', ''))
            ->setParam('url', $url)
            ->setParam('locale', $locale->default)
            ->setParam('project', $project->getAttribute('name', ['[APP-NAME]']))
            ->setParam('type', MAIL_TYPE_RECOVERY)
            ->trigger();
        ;

        $events
            ->setParam('eventData',
                $response->output($recovery->setAttribute('secret', $secret),
                    Response::MODEL_TOKEN
                ))
        ;

        $recovery // Hide secret for clients, sp
            ->setAttribute('secret',
                ($isPrivilegedUser || $isAppUser) ? $secret : '');

        $audits
            ->setParam('userId', $profile->getId())
            ->setParam('event', 'account.recovery.create')
            ->setParam('resource', 'user/' . $profile->getId())
        ;

        $usage
            ->setParam('users.update', 1)
        ;
        $response->setStatusCode(Response::STATUS_CODE_CREATED);
        $response->dynamic($recovery, Response::MODEL_TOKEN);
    });

App::put('/v1/account/recovery')
    ->desc('Create Password Recovery (confirmation)')
    ->groups(['api', 'account'])
    ->label('scope', 'public')
    ->label('event', 'account.recovery.update')
    ->label('sdk.auth', [APP_AUTH_TYPE_SESSION, APP_AUTH_TYPE_JWT])
    ->label('sdk.namespace', 'account')
    ->label('sdk.method', 'updateRecovery')
    ->label('sdk.description', '/docs/references/account/update-recovery.md')
    ->label('sdk.response.code', Response::STATUS_CODE_OK)
    ->label('sdk.response.type', Response::CONTENT_TYPE_JSON)
    ->label('sdk.response.model', Response::MODEL_TOKEN)
    ->label('abuse-limit', 10)
    ->label('abuse-key', 'url:{url},userId:{param-userId}')
    ->param('userId', '', new UID(), 'User ID.')
    ->param('secret', '', new Text(256), 'Valid reset token.')
    ->param('password', '', new Password(), 'New user password. Must be at least 8 chars.')
    ->param('passwordAgain', '', new Password(), 'Repeat new user password. Must be at least 8 chars.')
    ->inject('response')
    ->inject('dbForProject')
    ->inject('audits')
    ->inject('usage')
    ->action(function ($userId, $secret, $password, $passwordAgain, $response, $dbForProject, $audits, $usage) {
        /** @var Appwrite\Utopia\Response $response */
        /** @var Utopia\Database\Database $dbForProject */
        /** @var Appwrite\Event\Event $audits */
        /** @var Appwrite\Stats\Stats $usage */

        if ($password !== $passwordAgain) {
            throw new Exception('Passwords must match', 400, Exception::USER_PASSWORD_MISMATCH);
        }

        $profile = $dbForProject->getDocument('users', $userId);

        if ($profile->isEmpty() || $profile->getAttribute('deleted')) {
            throw new Exception('User not found', 404, Exception::USER_NOT_FOUND);
        }

        $tokens = $profile->getAttribute('tokens', []);
        $recovery = Auth::tokenVerify($tokens, Auth::TOKEN_TYPE_RECOVERY, $secret);

        if (!$recovery) {
            throw new Exception('Invalid recovery token', 401, Exception::USER_INVALID_TOKEN);
        }

        Authorization::setRole('user:' . $profile->getId());

        $profile = $dbForProject->updateDocument('users', $profile->getId(), $profile
                ->setAttribute('password', Auth::passwordHash($password))
                ->setAttribute('passwordUpdate', \time())
                ->setAttribute('emailVerification', true)
        );

        $recoveryDocument = $dbForProject->getDocument('tokens', $recovery);

        /**
         * We act like we're updating and validating
         *  the recovery token but actually we don't need it anymore.
         */
        $dbForProject->deleteDocument('tokens', $recovery);
        $dbForProject->deleteCachedDocument('users', $profile->getId());

        $audits
            ->setParam('userId', $profile->getId())
            ->setParam('event', 'account.recovery.update')
            ->setParam('resource', 'user/' . $profile->getId())
        ;

        $usage
            ->setParam('users.update', 1)
        ;
        $response->dynamic($recoveryDocument, Response::MODEL_TOKEN);
    });

App::post('/v1/account/verification')
    ->desc('Create Email Verification')
    ->groups(['api', 'account'])
    ->label('scope', 'account')
    ->label('event', 'account.verification.create')
    ->label('sdk.auth', [APP_AUTH_TYPE_SESSION, APP_AUTH_TYPE_JWT])
    ->label('sdk.namespace', 'account')
    ->label('sdk.method', 'createVerification')
    ->label('sdk.description', '/docs/references/account/create-verification.md')
    ->label('sdk.response.code', Response::STATUS_CODE_CREATED)
    ->label('sdk.response.type', Response::CONTENT_TYPE_JSON)
    ->label('sdk.response.model', Response::MODEL_TOKEN)
    ->label('abuse-limit', 10)
    ->label('abuse-key', 'url:{url},userId:{userId}')
    ->param('url', '', function ($clients) { return new Host($clients); }, 'URL to redirect the user back to your app from the verification email. Only URLs from hostnames in your project platform list are allowed. This requirement helps to prevent an [open redirect](https://cheatsheetseries.owasp.org/cheatsheets/Unvalidated_Redirects_and_Forwards_Cheat_Sheet.html) attack against your project API.', false, ['clients']) // TODO add built-in confirm page
    ->inject('request')
    ->inject('response')
    ->inject('project')
    ->inject('user')
    ->inject('dbForProject')
    ->inject('locale')
    ->inject('audits')
    ->inject('events')
    ->inject('mails')
    ->inject('usage')
    ->action(function ($url, $request, $response, $project, $user, $dbForProject, $locale, $audits, $events, $mails, $usage) {
        /** @var Appwrite\Utopia\Request $request */
        /** @var Appwrite\Utopia\Response $response */
        /** @var Utopia\Database\Document $project */
        /** @var Utopia\Database\Document $user */
        /** @var Utopia\Database\Database $dbForProject */
        /** @var Utopia\Locale\Locale $locale */
        /** @var Appwrite\Event\Event $audits */
        /** @var Appwrite\Event\Event $events */
        /** @var Appwrite\Event\Event $mails */
        /** @var Appwrite\Stats\Stats $usage */

        if(empty(App::getEnv('_APP_SMTP_HOST'))) {
            throw new Exception('SMTP Disabled', 503, Exception::GENERAL_SMTP_DISABLED);
        }

        $roles = Authorization::getRoles();
        $isPrivilegedUser = Auth::isPrivilegedUser($roles);
        $isAppUser = Auth::isAppUser($roles);

        $verificationSecret = Auth::tokenGenerator();

        $expire = \time() + Auth::TOKEN_EXPIRATION_CONFIRM;

        $verification = new Document([
            '$id' => $dbForProject->getId(),
            'userId' => $user->getId(),
            'type' => Auth::TOKEN_TYPE_VERIFICATION,
            'secret' => Auth::hash($verificationSecret), // One way hash encryption to protect DB leak
            'expire' => $expire,
            'userAgent' => $request->getUserAgent('UNKNOWN'),
            'ip' => $request->getIP(),
        ]);

        Authorization::setRole('user:' . $user->getId());

        $verification = $dbForProject->createDocument('tokens', $verification
            ->setAttribute('$read', ['user:'.$user->getId()])
            ->setAttribute('$write', ['user:'.$user->getId()])
        );

        $dbForProject->deleteCachedDocument('users', $user->getId());

        $url = Template::parseURL($url);
        $url['query'] = Template::mergeQuery(((isset($url['query'])) ? $url['query'] : ''), ['userId' => $user->getId(), 'secret' => $verificationSecret, 'expire' => $expire]);
        $url = Template::unParseURL($url);

        $mails
            ->setParam('event', 'account.verification.create')
            ->setParam('from', $project->getId())
            ->setParam('recipient', $user->getAttribute('email'))
            ->setParam('name', $user->getAttribute('name'))
            ->setParam('url', $url)
            ->setParam('locale', $locale->default)
            ->setParam('project', $project->getAttribute('name', ['[APP-NAME]']))
            ->setParam('type', MAIL_TYPE_VERIFICATION)
            ->trigger()
        ;

        $events
            ->setParam('eventData',
                $response->output($verification->setAttribute('secret', $verificationSecret),
                    Response::MODEL_TOKEN
                ))
        ;

        $verification // Hide secret for clients, sp
            ->setAttribute('secret',
                ($isPrivilegedUser || $isAppUser) ? $verificationSecret : '');

        $audits
            ->setParam('userId', $user->getId())
            ->setParam('event', 'account.verification.create')
            ->setParam('resource', 'user/' . $user->getId())
        ;

        $usage
            ->setParam('users.update', 1)
        ;
        $response->setStatusCode(Response::STATUS_CODE_CREATED);
        $response->dynamic($verification, Response::MODEL_TOKEN);
    });

App::put('/v1/account/verification')
    ->desc('Create Email Verification (confirmation)')
    ->groups(['api', 'account'])
    ->label('scope', 'public')
    ->label('event', 'account.verification.update')
    ->label('sdk.auth', [APP_AUTH_TYPE_SESSION, APP_AUTH_TYPE_JWT])
    ->label('sdk.namespace', 'account')
    ->label('sdk.method', 'updateVerification')
    ->label('sdk.description', '/docs/references/account/update-verification.md')
    ->label('sdk.response.code', Response::STATUS_CODE_OK)
    ->label('sdk.response.type', Response::CONTENT_TYPE_JSON)
    ->label('sdk.response.model', Response::MODEL_TOKEN)
    ->label('abuse-limit', 10)
    ->label('abuse-key', 'url:{url},userId:{param-userId}')
    ->param('userId', '', new UID(), 'User ID.')
    ->param('secret', '', new Text(256), 'Valid verification token.')
    ->inject('response')
    ->inject('user')
    ->inject('dbForProject')
    ->inject('audits')
    ->inject('usage')
    ->action(function ($userId, $secret, $response, $user, $dbForProject, $audits, $usage) {
        /** @var Appwrite\Utopia\Response $response */
        /** @var Utopia\Database\Document $user */
        /** @var Utopia\Database\Database $dbForProject */
        /** @var Appwrite\Event\Event $audits */
        /** @var Appwrite\Stats\Stats $usage */

        $profile = Authorization::skip(fn() => $dbForProject->getDocument('users', $userId));

        if ($profile->isEmpty()) {
            throw new Exception('User not found', 404, Exception::USER_NOT_FOUND);
        }

        $tokens = $profile->getAttribute('tokens', []);
        $verification = Auth::tokenVerify($tokens, Auth::TOKEN_TYPE_VERIFICATION, $secret);

        if (!$verification) {
            throw new Exception('Invalid verification token', 401, Exception::USER_INVALID_TOKEN);
        }

        Authorization::setRole('user:' . $profile->getId());

        $profile = $dbForProject->updateDocument('users', $profile->getId(), $profile->setAttribute('emailVerification', true));
        
        $verificationDocument = $dbForProject->getDocument('tokens', $verification);

        /**
         * We act like we're updating and validating
         *  the verification token but actually we don't need it anymore.
         */
        $dbForProject->deleteDocument('tokens', $verification);
        $dbForProject->deleteCachedDocument('users', $profile->getId());

        $audits
            ->setParam('userId', $profile->getId())
            ->setParam('event', 'account.verification.update')
            ->setParam('resource', 'user/' . $user->getId())
        ;

        $usage
            ->setParam('users.update', 1)
        ;
        $response->dynamic($verificationDocument, Response::MODEL_TOKEN);
    });<|MERGE_RESOLUTION|>--- conflicted
+++ resolved
@@ -105,13 +105,8 @@
                 'name' => $name,
                 'prefs' => new \stdClass(),
                 'sessions' => [],
-<<<<<<< HEAD
                 'tokens' => null,
-                'memberships' => [],
-=======
-                'tokens' => [],
                 'memberships' => null,
->>>>>>> df1f8735
                 'search' => implode(' ', [$userId, $email, $name]),
                 'deleted' => false
             ])));
@@ -511,13 +506,8 @@
                         'name' => $name,
                         'prefs' => new \stdClass(),
                         'sessions' => [],
-<<<<<<< HEAD
                         'tokens' => null,
-                        'memberships' => [],
-=======
-                        'tokens' => [],
                         'memberships' => null,
->>>>>>> df1f8735
                         'search' => implode(' ', [$userId, $email, $name]),
                         'deleted' => false
                     ])));
@@ -690,13 +680,8 @@
                 'reset' => false,
                 'prefs' => new \stdClass(),
                 'sessions' => [],
-<<<<<<< HEAD
                 'tokens' => null,
-                'memberships' => [],
-=======
-                'tokens' => [],
                 'memberships' => null,
->>>>>>> df1f8735
                 'search' => implode(' ', [$userId, $email]),
                 'deleted' => false
             ])));
@@ -956,13 +941,8 @@
             'name' => null,
             'prefs' => new \stdClass(),
             'sessions' => [],
-<<<<<<< HEAD
             'tokens' => null,
-            'memberships' => [],
-=======
-            'tokens' => [],
             'memberships' => null,
->>>>>>> df1f8735
             'search' => $userId,
             'deleted' => false
         ])));
