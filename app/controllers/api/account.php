--- conflicted
+++ resolved
@@ -1533,12 +1533,7 @@
     ->inject('usage')
     ->inject('events')
     ->action(function (string $email, string $password, Response $response, Document $user, Database $dbForProject, Audit $audits, Stats $usage, Event $events) {
-<<<<<<< HEAD
-        $isAnonymousUser = is_null($user->getAttribute('email')) && is_null($user->getAttribute('password')); // Check if request is from an anonymous account for converting
-=======
-
         $isAnonymousUser = Auth::isAnonymousUser($user); // Check if request is from an anonymous account for converting
->>>>>>> db35fc92
 
         if (
             !$isAnonymousUser &&
@@ -1550,23 +1545,15 @@
         $email = \strtolower($email);
 
         $user
-            ->setAttribute('password', $isAnonymousUser ? Auth::passwordHash($password) : $user->getAttribute('password', ''))
+            ->setAttribute('password', $isAnonymousUser ? Auth::passwordHash($password, Auth::DEFAULT_ALGO, Auth::DEFAULT_ALGO_OPTIONS) : $user->getAttribute('password', ''))
+            ->setAttribute('hash', $isAnonymousUser ? Auth::DEFAULT_ALGO : $user->getAttribute('hash', ''))
+            ->setAttribute('hashOptions', $isAnonymousUser ? Auth::DEFAULT_ALGO_OPTIONS : $user->getAttribute('hashOptions', ''))
             ->setAttribute('email', $email)
             ->setAttribute('emailVerification', false) // After this user needs to confirm mail again
             ->setAttribute('search', implode(' ', [$user->getId(), $user->getAttribute('name'), $user->getAttribute('email')]));
 
         try {
-<<<<<<< HEAD
-            $user = $dbForProject->updateDocument('users', $user->getId(), $user
-                ->setAttribute('password', $isAnonymousUser ? Auth::passwordHash($password, Auth::DEFAULT_ALGO, Auth::DEFAULT_ALGO_OPTIONS) : $user->getAttribute('password', ''))
-                ->setAttribute('hash', $isAnonymousUser ? Auth::DEFAULT_ALGO : $user->getAttribute('hash', ''))
-                ->setAttribute('hashOptions', $isAnonymousUser ? Auth::DEFAULT_ALGO_OPTIONS : $user->getAttribute('hashOptions', ''))
-                ->setAttribute('email', $email)
-                ->setAttribute('emailVerification', false) // After this user needs to confirm mail again
-                ->setAttribute('search', implode(' ', [$user->getId(), $user->getAttribute('name'), $user->getAttribute('email')])));
-=======
             $user = $dbForProject->updateDocument('users', $user->getId(), $user);
->>>>>>> db35fc92
         } catch (Duplicate $th) {
             throw new Exception('Email already exists', 409, Exception::USER_EMAIL_ALREADY_EXISTS);
         }
