<?php

use Ahc\Jwt\JWT;
use Appwrite\Auth\Auth;
use Appwrite\Auth\Validator\Password;
use Appwrite\Database\Validator\CustomId;
use Appwrite\Detector\Detector;
use Appwrite\Network\Validator\Email;
use Appwrite\Network\Validator\Host;
use Appwrite\Network\Validator\URL;
use Appwrite\OpenSSL\OpenSSL;
use Appwrite\Template\Template;
use Appwrite\URL\URL as URLParser;
use Appwrite\Utopia\Response;
use Utopia\App;
use Utopia\Audit\Audit;
use Utopia\Config\Config;
use Utopia\Database\Document;
use Utopia\Database\Exception\Duplicate;
use Utopia\Database\Query;
use Utopia\Database\Validator\Authorization;
use Utopia\Database\Validator\UID;
use Utopia\Exception;
use Utopia\Validator\ArrayList;
use Utopia\Validator\Assoc;
use Utopia\Validator\Text;
use Utopia\Validator\WhiteList;

$oauthDefaultSuccess = App::getEnv('_APP_HOME') . '/auth/oauth2/success';
$oauthDefaultFailure = App::getEnv('_APP_HOME') . '/auth/oauth2/failure';

App::post('/v1/account')
    ->desc('Create Account')
    ->groups(['api', 'account', 'auth'])
    ->label('event', 'account.create')
    ->label('scope', 'public')
    ->label('auth.type', 'emailPassword')
    ->label('sdk.auth', [])
    ->label('sdk.namespace', 'account')
    ->label('sdk.method', 'create')
    ->label('sdk.description', '/docs/references/account/create.md')
    ->label('sdk.response.code', Response::STATUS_CODE_CREATED)
    ->label('sdk.response.type', Response::CONTENT_TYPE_JSON)
    ->label('sdk.response.model', Response::MODEL_USER)
    ->label('abuse-limit', 10)
    ->param('userId', '', new CustomId(), 'Unique Id. Choose your own unique ID or pass the string `unique()` to auto generate it. Valid chars are a-z, A-Z, 0-9, and underscore. Can\'t start with a leading underscore. Max length is 36 chars.')
    ->param('email', '', new Email(), 'User email.')
    ->param('password', '', new Password(), 'User password. Must be between 6 to 32 chars.')
    ->param('name', '', new Text(128), 'User name. Max length: 128 chars.', true)
    ->inject('request')
    ->inject('response')
    ->inject('project')
    ->inject('dbForInternal')
    ->inject('audits')
    ->action(function ($userId, $email, $password, $name, $request, $response, $project, $dbForInternal, $audits) {
        /** @var Utopia\Swoole\Request $request */
        /** @var Appwrite\Utopia\Response $response */
        /** @var Utopia\Database\Document $project */
        /** @var Utopia\Database\Database $dbForInternal */
        /** @var Appwrite\Event\Event $audits */

        $email = \strtolower($email);
        if ('console' === $project->getId()) {
            $whitelistEmails = $project->getAttribute('authWhitelistEmails');
            $whitelistIPs = $project->getAttribute('authWhitelistIPs');

            if (!empty($whitelistEmails) && !\in_array($email, $whitelistEmails)) {
                throw new Exception('Console registration is restricted to specific emails. Contact your administrator for more information.', 401);
            }

            if (!empty($whitelistIPs) && !\in_array($request->getIP(), $whitelistIPs)) {
                throw new Exception('Console registration is restricted to specific IPs. Contact your administrator for more information.', 401);
            }
        }

        $limit = $project->getAttribute('usersAuthLimit', 0);

        if ($limit !== 0) {
            $sum = $dbForInternal->count('users', [], APP_LIMIT_USERS);

            if ($sum >= $limit) {
                throw new Exception('Project registration is restricted. Contact your administrator for more information.', 501);
            }
        }

        Authorization::disable();

        try {
            $userId = $userId == 'unique()' ? $dbForInternal->getId() : $userId;
            $user = $dbForInternal->createDocument('users', new Document([
                '$id' => $userId,
                '$read' => ['role:all'],
                '$write' => ['user:' . $userId],
                'email' => $email,
                'emailVerification' => false,
                'status' => true,
                'password' => Auth::passwordHash($password),
                'passwordUpdate' => \time(),
                'registration' => \time(),
                'reset' => false,
                'name' => $name,
                'prefs' => [],
                'sessions' => [],
                'tokens' => [],
                'memberships' => [],
            ]));
        } catch (Duplicate $th) {
            throw new Exception('Account already exists', 409);
        }

        Authorization::reset();

        Authorization::unsetRole('role:' . Auth::USER_ROLE_GUEST);
        Authorization::setRole('user:' . $user->getId());
        Authorization::setRole('role:' . Auth::USER_ROLE_MEMBER);

        $audits
            ->setParam('userId', $user->getId())
            ->setParam('event', 'account.create')
            ->setParam('resource', 'users/' . $user->getId())
        ;

        $response->setStatusCode(Response::STATUS_CODE_CREATED);
        $response->dynamic($user, Response::MODEL_USER);
    });

App::post('/v1/account/sessions')
    ->desc('Create Account Session')
    ->groups(['api', 'account', 'auth'])
    ->label('event', 'account.sessions.create')
    ->label('scope', 'public')
    ->label('auth.type', 'emailPassword')
    ->label('sdk.auth', [])
    ->label('sdk.namespace', 'account')
    ->label('sdk.method', 'createSession')
    ->label('sdk.description', '/docs/references/account/create-session.md')
    ->label('sdk.response.code', Response::STATUS_CODE_CREATED)
    ->label('sdk.response.type', Response::CONTENT_TYPE_JSON)
    ->label('sdk.response.model', Response::MODEL_SESSION)
    ->label('abuse-limit', 10)
    ->label('abuse-key', 'url:{url},email:{param-email}')
    ->param('email', '', new Email(), 'User email.')
    ->param('password', '', new Password(), 'User password. Must be between 6 to 32 chars.')
    ->inject('request')
    ->inject('response')
    ->inject('dbForInternal')
    ->inject('locale')
    ->inject('geodb')
    ->inject('audits')
    ->action(function ($email, $password, $request, $response, $dbForInternal, $locale, $geodb, $audits) {
        /** @var Utopia\Swoole\Request $request */
        /** @var Appwrite\Utopia\Response $response */
        /** @var Utopia\Database\Database $dbForInternal */
        /** @var Utopia\Locale\Locale $locale */
        /** @var MaxMind\Db\Reader $geodb */
        /** @var Appwrite\Event\Event $audits */

        $email = \strtolower($email);
        $protocol = $request->getProtocol();

        $profile = $dbForInternal->findOne('users', [new Query('email', Query::TYPE_EQUAL, [$email])]); // Get user by email address

        if (!$profile || !Auth::passwordVerify($password, $profile->getAttribute('password'))) {
            $audits
<<<<<<< HEAD
            //->setParam('userId', $profile->getId())
                ->setParam('event', 'account.sessions.failed')
                ->setParam('resource', 'users/' . ($profile ? $profile->getId() : ''))
=======
                //->setParam('userId', $profile->getId())
                ->setParam('event', 'account.sessions.failed')
                ->setParam('resource', 'users/'.($profile ? $profile->getId() : ''))
>>>>>>> 09fb8327
            ;

            throw new Exception('Invalid credentials', 401); // Wrong password or username
        }

        if (false === $profile->getAttribute('status')) { // Account is blocked
            throw new Exception('Invalid credentials. User is blocked', 401); // User is in status blocked
        }

        $detector = new Detector($request->getUserAgent('UNKNOWN'));
        $record = $geodb->get($request->getIP());
        $expiry = \time() + Auth::TOKEN_EXPIRATION_LOGIN_LONG;
        $secret = Auth::tokenGenerator();
        $session = new Document(array_merge(
            [
                '$id' => $dbForInternal->getId(),
                'userId' => $profile->getId(),
                'provider' => Auth::SESSION_PROVIDER_EMAIL,
                'providerUid' => $email,
                'secret' => Auth::hash($secret), // One way hash encryption to protect DB leak
                'expire' => $expiry,
                'userAgent' => $request->getUserAgent('UNKNOWN'),
                'ip' => $request->getIP(),
                'countryCode' => ($record) ? \strtolower($record['country']['iso_code']) : '--',
            ], $detector->getOS(), $detector->getClient(), $detector->getDevice()
        ));

        Authorization::setRole('user:' . $profile->getId());

        $session = $dbForInternal->createDocument('sessions', $session
                ->setAttribute('$read', ['user:' . $profile->getId()])
                ->setAttribute('$write', ['user:' . $profile->getId()])
        );

        $profile->setAttribute('sessions', $session, Document::SET_TYPE_APPEND);
        $profile = $dbForInternal->updateDocument('users', $profile->getId(), $profile);

        $audits
            ->setParam('userId', $profile->getId())
            ->setParam('event', 'account.sessions.create')
            ->setParam('resource', 'users/' . $profile->getId())
        ;

        if (!Config::getParam('domainVerification')) {
            $response
                ->addHeader('X-Fallback-Cookies', \json_encode([Auth::$cookieName => Auth::encodeSession($profile->getId(), $secret)]))
            ;
        }

        $response
            ->addCookie(Auth::$cookieName . '_legacy', Auth::encodeSession($profile->getId(), $secret), $expiry, '/', Config::getParam('cookieDomain'), ('https' == $protocol), true, null)
            ->addCookie(Auth::$cookieName, Auth::encodeSession($profile->getId(), $secret), $expiry, '/', Config::getParam('cookieDomain'), ('https' == $protocol), true, Config::getParam('cookieSamesite'))
            ->setStatusCode(Response::STATUS_CODE_CREATED)
        ;

        $countryName = $locale->getText('countries.'.strtolower($session->getAttribute('countryCode')), $locale->getText('locale.country.unknown'));

        $session
            ->setAttribute('current', true)
            ->setAttribute('countryName', $countryName)
        ;

        $response->dynamic($session, Response::MODEL_SESSION);
    });

App::get('/v1/account/sessions/oauth2/:provider')
    ->desc('Create Account Session with OAuth2')
    ->groups(['api', 'account'])
    ->label('error', __DIR__ . '/../../views/general/error.phtml')
    ->label('scope', 'public')
    ->label('sdk.auth', [])
    ->label('sdk.namespace', 'account')
    ->label('sdk.method', 'createOAuth2Session')
    ->label('sdk.description', '/docs/references/account/create-session-oauth2.md')
    ->label('sdk.response.code', Response::STATUS_CODE_MOVED_PERMANENTLY)
    ->label('sdk.response.type', Response::CONTENT_TYPE_HTML)
    ->label('sdk.methodType', 'webAuth')
    ->label('abuse-limit', 50)
    ->label('abuse-key', 'ip:{ip}')
    ->param('provider', '', new WhiteList(\array_keys(Config::getParam('providers')), true), 'OAuth2 Provider. Currently, supported providers are: ' . \implode(', ', \array_keys(\array_filter(Config::getParam('providers'), function ($node) {return (!$node['mock']);}))) . '.')
    ->param('success', $oauthDefaultSuccess, function ($clients) {return new Host($clients);}, 'URL to redirect back to your app after a successful login attempt.  Only URLs from hostnames in your project platform list are allowed. This requirement helps to prevent an [open redirect](https://cheatsheetseries.owasp.org/cheatsheets/Unvalidated_Redirects_and_Forwards_Cheat_Sheet.html) attack against your project API.', true, ['clients'])
    ->param('failure', $oauthDefaultFailure, function ($clients) {return new Host($clients);}, 'URL to redirect back to your app after a failed login attempt.  Only URLs from hostnames in your project platform list are allowed. This requirement helps to prevent an [open redirect](https://cheatsheetseries.owasp.org/cheatsheets/Unvalidated_Redirects_and_Forwards_Cheat_Sheet.html) attack against your project API.', true, ['clients'])
    ->param('scopes', [], new ArrayList(new Text(128)), 'A list of custom OAuth2 scopes. Check each provider internal docs for a list of supported scopes.', true)
    ->inject('request')
    ->inject('response')
    ->inject('project')
    ->action(function ($provider, $success, $failure, $scopes, $request, $response, $project) {
        /** @var Utopia\Swoole\Request $request */
        /** @var Appwrite\Utopia\Response $response */
        /** @var Utopia\Database\Document $project */

        $protocol = $request->getProtocol();
        $callback = $protocol . '://' . $request->getHostname() . '/v1/account/sessions/oauth2/callback/' . $provider . '/' . $project->getId();
        $appId = $project->getAttribute('usersOauth2' . \ucfirst($provider) . 'Appid', '');
        $appSecret = $project->getAttribute('usersOauth2' . \ucfirst($provider) . 'Secret', '{}');

        if (!empty($appSecret) && isset($appSecret['version'])) {
            $key = App::getEnv('_APP_OPENSSL_KEY_V' . $appSecret['version']);
            $appSecret = OpenSSL::decrypt($appSecret['data'], $appSecret['method'], $key, 0, \hex2bin($appSecret['iv']), \hex2bin($appSecret['tag']));
        }

        if (empty($appId) || empty($appSecret)) {
            throw new Exception('This provider is disabled. Please configure the provider app ID and app secret key from your ' . APP_NAME . ' console to continue.', 412);
        }

<<<<<<< HEAD
        $classname = 'Appwrite\\Auth\\OAuth2\\' . \ucfirst($provider);
=======
        $className = 'Appwrite\\Auth\\OAuth2\\'.\ucfirst($provider);
>>>>>>> 09fb8327

        if (!\class_exists($className)) {
            throw new Exception('Provider is not supported', 501);
        }

        $oauth2 = new $className($appId, $appSecret, $callback, ['success' => $success, 'failure' => $failure], $scopes);

        $response
            ->addHeader('Cache-Control', 'no-store, no-cache, must-revalidate, max-age=0')
            ->addHeader('Pragma', 'no-cache')
            ->redirect($oauth2->getLoginURL());
    });

App::get('/v1/account/sessions/oauth2/callback/:provider/:projectId')
    ->desc('OAuth2 Callback')
    ->groups(['api', 'account'])
    ->label('error', __DIR__ . '/../../views/general/error.phtml')
    ->label('scope', 'public')
    ->label('docs', false)
    ->param('projectId', '', new Text(1024), 'Project unique ID.')
    ->param('provider', '', new WhiteList(\array_keys(Config::getParam('providers')), true), 'OAuth2 provider.')
    ->param('code', '', new Text(1024), 'OAuth2 code.')
    ->param('state', '', new Text(2048), 'Login state params.', true)
    ->inject('request')
    ->inject('response')
    ->action(function ($projectId, $provider, $code, $state, $request, $response) {
        /** @var Utopia\Swoole\Request $request */
        /** @var Appwrite\Utopia\Response $response */

        $domain = $request->getHostname();
        $protocol = $request->getProtocol();

        $response
            ->addHeader('Cache-Control', 'no-store, no-cache, must-revalidate, max-age=0')
            ->addHeader('Pragma', 'no-cache')
            ->redirect($protocol . '://' . $domain . '/v1/account/sessions/oauth2/' . $provider . '/redirect?'
                . \http_build_query(['project' => $projectId, 'code' => $code, 'state' => $state]));
    });

App::post('/v1/account/sessions/oauth2/callback/:provider/:projectId')
    ->desc('OAuth2 Callback')
    ->groups(['api', 'account'])
    ->label('error', __DIR__ . '/../../views/general/error.phtml')
    ->label('scope', 'public')
    ->label('origin', '*')
    ->label('docs', false)
    ->param('projectId', '', new Text(1024), 'Project unique ID.')
    ->param('provider', '', new WhiteList(\array_keys(Config::getParam('providers')), true), 'OAuth2 provider.')
    ->param('code', '', new Text(1024), 'OAuth2 code.')
    ->param('state', '', new Text(2048), 'Login state params.', true)
    ->inject('request')
    ->inject('response')
    ->action(function ($projectId, $provider, $code, $state, $request, $response) {
        /** @var Utopia\Swoole\Request $request */
        /** @var Appwrite\Utopia\Response $response */

        $domain = $request->getHostname();
        $protocol = $request->getProtocol();

        $response
            ->addHeader('Cache-Control', 'no-store, no-cache, must-revalidate, max-age=0')
            ->addHeader('Pragma', 'no-cache')
            ->redirect($protocol . '://' . $domain . '/v1/account/sessions/oauth2/' . $provider . '/redirect?'
                . \http_build_query(['project' => $projectId, 'code' => $code, 'state' => $state]));
    });

App::get('/v1/account/sessions/oauth2/:provider/redirect')
    ->desc('OAuth2 Redirect')
    ->groups(['api', 'account'])
    ->label('error', __DIR__ . '/../../views/general/error.phtml')
    ->label('event', 'account.sessions.create')
    ->label('scope', 'public')
    ->label('abuse-limit', 50)
    ->label('abuse-key', 'ip:{ip}')
    ->label('docs', false)
    ->param('provider', '', new WhiteList(\array_keys(Config::getParam('providers')), true), 'OAuth2 provider.')
    ->param('code', '', new Text(1024), 'OAuth2 code.')
    ->param('state', '', new Text(2048), 'OAuth2 state params.', true)
    ->inject('request')
    ->inject('response')
    ->inject('project')
    ->inject('user')
    ->inject('dbForInternal')
    ->inject('geodb')
    ->inject('audits')
    ->inject('events')
    ->action(function ($provider, $code, $state, $request, $response, $project, $user, $dbForInternal, $geodb, $audits, $events) use ($oauthDefaultSuccess) {
        /** @var Utopia\Swoole\Request $request */
        /** @var Appwrite\Utopia\Response $response */
        /** @var Utopia\Database\Document $project */
        /** @var Utopia\Database\Document $user */
        /** @var Utopia\Database\Database $dbForInternal */
        /** @var MaxMind\Db\Reader $geodb */
        /** @var Appwrite\Event\Event $audits */

        $protocol = $request->getProtocol();
        $callback = $protocol . '://' . $request->getHostname() . '/v1/account/sessions/oauth2/callback/' . $provider . '/' . $project->getId();
        $defaultState = ['success' => $project->getAttribute('url', ''), 'failure' => ''];
        $validateURL = new URL();

        $appId = $project->getAttribute('usersOauth2' . \ucfirst($provider) . 'Appid', '');
        $appSecret = $project->getAttribute('usersOauth2' . \ucfirst($provider) . 'Secret', '{}');

        if (!empty($appSecret) && isset($appSecret['version'])) {
            $key = App::getEnv('_APP_OPENSSL_KEY_V' . $appSecret['version']);
            $appSecret = OpenSSL::decrypt($appSecret['data'], $appSecret['method'], $key, 0, \hex2bin($appSecret['iv']), \hex2bin($appSecret['tag']));
        }

<<<<<<< HEAD
        $classname = 'Appwrite\\Auth\\OAuth2\\' . \ucfirst($provider);
=======
        $className = 'Appwrite\\Auth\\OAuth2\\'.\ucfirst($provider);
>>>>>>> 09fb8327

        if (!\class_exists($className)) {
            throw new Exception('Provider is not supported', 501);
        }

        $oauth2 = new $className($appId, $appSecret, $callback);

        if (!empty($state)) {
            try {
                $state = \array_merge($defaultState, $oauth2->parseState($state));
            } catch (\Exception$exception) {
                throw new Exception('Failed to parse login state params as passed from OAuth2 provider');
            }
        } else {
            $state = $defaultState;
        }

        if (!$validateURL->isValid($state['success'])) {
            throw new Exception('Invalid redirect URL for success login', 400);
        }

        if (!empty($state['failure']) && !$validateURL->isValid($state['failure'])) {
            throw new Exception('Invalid redirect URL for failure login', 400);
        }

        $state['failure'] = null;
        $accessToken = $oauth2->getAccessToken($code);

        if (empty($accessToken)) {
            if (!empty($state['failure'])) {
                $response->redirect($state['failure'], 301, 0);
            }

            throw new Exception('Failed to obtain access token');
        }

        $oauth2ID = $oauth2->getUserID($accessToken);

        if (empty($oauth2ID)) {
            if (!empty($state['failure'])) {
                $response->redirect($state['failure'], 301, 0);
            }

            throw new Exception('Missing ID from OAuth2 provider', 400);
        }

        $sessions = $user->getAttribute('sessions', []);
        $current = Auth::sessionVerify($sessions, Auth::$secret);

        if ($current) { // Delete current session of new one.
            foreach ($sessions as $key => $session) {/** @var Document $session */
                if ($current === $session['$id']) {
                    unset($sessions[$key]);

                    $dbForInternal->deleteDocument('sessions', $session->getId());
                    $dbForInternal->updateDocument('users', $user->getId(), $user->setAttribute('sessions', $sessions));
                }
            }
        }

        $user = ($user->isEmpty()) ? $dbForInternal->findOne('sessions', [ // Get user by provider id
            new Query('provider', QUERY::TYPE_EQUAL, [$provider]),
            new Query('providerUid', QUERY::TYPE_EQUAL, [$oauth2ID]),
        ]) : $user;

        if ($user === false || $user->isEmpty()) { // No user logged in or with OAuth2 provider ID, create new one or connect with account with same email
            $name = $oauth2->getUserName($accessToken);
            $email = $oauth2->getUserEmail($accessToken);

            $user = $dbForInternal->findOne('users', [new Query('email', Query::TYPE_EQUAL, [$email])]); // Get user by email address

            if ($user === false || $user->isEmpty()) { // Last option -> create the user, generate random password
                $limit = $project->getAttribute('usersAuthLimit', 0);

                if ($limit !== 0) {
                    $sum = $dbForInternal->count('users', [], APP_LIMIT_COUNT);

                    if ($sum >= $limit) {
                        throw new Exception('Project registration is restricted. Contact your administrator for more information.', 501);
                    }
                }

                Authorization::disable();

                try {
                    $userId = $dbForInternal->getId();
                    $user = $dbForInternal->createDocument('users', new Document([
                        '$id' => $userId,
                        '$read' => ['role:all'],
                        '$write' => ['user:' . $userId],
                        'email' => $email,
                        'emailVerification' => true,
                        'status' => true, // Email should already be authenticated by OAuth2 provider
                        'password' => Auth::passwordHash(Auth::passwordGenerator()),
                        'passwordUpdate' => 0,
                        'registration' => \time(),
                        'reset' => false,
                        'name' => $name,
                        'prefs' => [],
                        'sessions' => [],
                        'tokens' => [],
                        'memberships' => [],
                    ]));
                } catch (Duplicate $th) {
                    throw new Exception('Account already exists', 409);
                }

                Authorization::reset();
            }
        }

        if (false === $user->getAttribute('status')) { // Account is blocked
            throw new Exception('Invalid credentials. User is blocked', 401); // User is in status blocked
        }

        // Create session token, verify user account and update OAuth2 ID and Access Token

        $detector = new Detector($request->getUserAgent('UNKNOWN'));
        $record = $geodb->get($request->getIP());
        $secret = Auth::tokenGenerator();
        $expiry = \time() + Auth::TOKEN_EXPIRATION_LOGIN_LONG;
        $session = new Document(array_merge([
            '$id' => $dbForInternal->getId(),
            'userId' => $user->getId(),
            'provider' => $provider,
            'providerUid' => $oauth2ID,
            'providerToken' => $accessToken,
            'secret' => Auth::hash($secret), // One way hash encryption to protect DB leak
            'expire' => $expiry,
            'userAgent' => $request->getUserAgent('UNKNOWN'),
            'ip' => $request->getIP(),
            'countryCode' => ($record) ? \strtolower($record['country']['iso_code']) : '--',
        ], $detector->getOS(), $detector->getClient(), $detector->getDevice()));

        $isAnonymousUser = is_null($user->getAttribute('email')) && is_null($user->getAttribute('password'));

        if ($isAnonymousUser) {
            $user
                ->setAttribute('name', $oauth2->getUserName($accessToken))
                ->setAttribute('email', $oauth2->getUserEmail($accessToken))
            ;
        }

        $user
            ->setAttribute('status', true)
            ->setAttribute('sessions', $session, Document::SET_TYPE_APPEND)
        ;

        Authorization::setRole('user:' . $user->getId());

        $session = $dbForInternal->createDocument('sessions', $session
                ->setAttribute('$read', ['user:' . $user->getId()])
                ->setAttribute('$write', ['user:' . $user->getId()])
        );

        $user = $dbForInternal->updateDocument('users', $user->getId(), $user);

        $audits
            ->setParam('userId', $user->getId())
            ->setParam('event', 'account.sessions.create')
            ->setParam('resource', 'users/' . $user->getId())
            ->setParam('data', ['provider' => $provider])
        ;

        $events->setParam('eventData', $response->output($session, Response::MODEL_SESSION));

        if (!Config::getParam('domainVerification')) {
            $response
                ->addHeader('X-Fallback-Cookies', \json_encode([Auth::$cookieName => Auth::encodeSession($user->getId(), $secret)]))
            ;
        }

        // Add keys for non-web platforms - TODO - add verification phase to aviod session sniffing
        if (parse_url($state['success'], PHP_URL_PATH) === parse_url($oauthDefaultSuccess, PHP_URL_PATH)) {
            $state['success'] = URLParser::parse($state['success']);
            $query = URLParser::parseQuery($state['success']['query']);
            $query['project'] = $project->getId();
            $query['domain'] = Config::getParam('cookieDomain');
            $query['key'] = Auth::$cookieName;
            $query['secret'] = Auth::encodeSession($user->getId(), $secret);
            $state['success']['query'] = URLParser::unparseQuery($query);
            $state['success'] = URLParser::unparse($state['success']);
        }

        $response
            ->addHeader('Cache-Control', 'no-store, no-cache, must-revalidate, max-age=0')
            ->addHeader('Pragma', 'no-cache')
            ->addCookie(Auth::$cookieName . '_legacy', Auth::encodeSession($user->getId(), $secret), $expiry, '/', Config::getParam('cookieDomain'), ('https' == $protocol), true, null)
            ->addCookie(Auth::$cookieName, Auth::encodeSession($user->getId(), $secret), $expiry, '/', Config::getParam('cookieDomain'), ('https' == $protocol), true, Config::getParam('cookieSamesite'))
            ->redirect($state['success'])
        ;
    });

App::post('/v1/account/sessions/anonymous')
    ->desc('Create Anonymous Session')
    ->groups(['api', 'account', 'auth'])
    ->label('event', 'account.sessions.create')
    ->label('scope', 'public')
    ->label('auth.type', 'anonymous')
    ->label('sdk.auth', [])
    ->label('sdk.namespace', 'account')
    ->label('sdk.method', 'createAnonymousSession')
    ->label('sdk.description', '/docs/references/account/create-session-anonymous.md')
    ->label('sdk.response.code', Response::STATUS_CODE_CREATED)
    ->label('sdk.response.type', Response::CONTENT_TYPE_JSON)
    ->label('sdk.response.model', Response::MODEL_SESSION)
    ->label('abuse-limit', 50)
    ->label('abuse-key', 'ip:{ip}')
    ->inject('request')
    ->inject('response')
    ->inject('locale')
    ->inject('user')
    ->inject('project')
    ->inject('dbForInternal')
    ->inject('geodb')
    ->inject('audits')
    ->action(function ($request, $response, $locale, $user, $project, $dbForInternal, $geodb, $audits) {
        /** @var Utopia\Swoole\Request $request */
        /** @var Appwrite\Utopia\Response $response */
        /** @var Utopia\Locale\Locale $locale */
        /** @var Utopia\Database\Document $user */
        /** @var Utopia\Database\Document $project */
        /** @var Utopia\Database\Database $dbForInternal */
        /** @var MaxMind\Db\Reader $geodb */
        /** @var Appwrite\Event\Event $audits */

        $protocol = $request->getProtocol();

        if ('console' === $project->getId()) {
            throw new Exception('Failed to create anonymous user.', 401);
        }

        if (!$user->isEmpty()) {
            throw new Exception('Cannot create an anonymous user when logged in.', 401);
        }

        $limit = $project->getAttribute('usersAuthLimit', 0);

        if ($limit !== 0) {
            $sum = $dbForInternal->count('users', [], APP_LIMIT_COUNT);

            if ($sum >= $limit) {
                throw new Exception('Project registration is restricted. Contact your administrator for more information.', 501);
            }
        }

        Authorization::disable();

        $userId = $dbForInternal->getId();
        $user = $dbForInternal->createDocument('users', new Document([
            '$id' => $userId,
            '$read' => ['role:all'],
            '$write' => ['user:' . $userId],
            'email' => null,
            'emailVerification' => false,
            'status' => true,
            'password' => null,
            'passwordUpdate' => \time(),
            'registration' => \time(),
            'reset' => false,
            'name' => null,
            'prefs' => [],
            'sessions' => [],
            'tokens' => [],
            'memberships' => [],
        ]));

        Authorization::reset();

        // Create session token

        $detector = new Detector($request->getUserAgent('UNKNOWN'));
        $record = $geodb->get($request->getIP());
        $secret = Auth::tokenGenerator();
        $expiry = \time() + Auth::TOKEN_EXPIRATION_LOGIN_LONG;
        $session = new Document(array_merge(
            [
                '$id' => $dbForInternal->getId(),
                'userId' => $user->getId(),
                'provider' => Auth::SESSION_PROVIDER_ANONYMOUS,
                'secret' => Auth::hash($secret), // One way hash encryption to protect DB leak
                'expire' => $expiry,
                'userAgent' => $request->getUserAgent('UNKNOWN'),
                'ip' => $request->getIP(),
                'countryCode' => ($record) ? \strtolower($record['country']['iso_code']) : '--',
            ],
            $detector->getOS(),
            $detector->getClient(),
            $detector->getDevice()
        ));

        Authorization::setRole('user:' . $user->getId());

        $session = $dbForInternal->createDocument('sessions', $session
                ->setAttribute('$read', ['user:' . $user->getId()])
                ->setAttribute('$write', ['user:' . $user->getId()])
        );

        $user = $dbForInternal->updateDocument('users', $user->getId(),
            $user->setAttribute('sessions', $session, Document::SET_TYPE_APPEND));

        $audits
            ->setParam('userId', $user->getId())
            ->setParam('event', 'account.sessions.create')
            ->setParam('resource', 'users/' . $user->getId())
        ;

        if (!Config::getParam('domainVerification')) {
            $response
                ->addHeader('X-Fallback-Cookies', \json_encode([Auth::$cookieName => Auth::encodeSession($user->getId(), $secret)]))
            ;
        }

        $response
            ->addCookie(Auth::$cookieName . '_legacy', Auth::encodeSession($user->getId(), $secret), $expiry, '/', Config::getParam('cookieDomain'), ('https' == $protocol), true, null)
            ->addCookie(Auth::$cookieName, Auth::encodeSession($user->getId(), $secret), $expiry, '/', Config::getParam('cookieDomain'), ('https' == $protocol), true, Config::getParam('cookieSamesite'))
            ->setStatusCode(Response::STATUS_CODE_CREATED)
        ;

        $countryName = (isset($countries[strtoupper($session->getAttribute('countryCode'))]))
        ? $countries[strtoupper($session->getAttribute('countryCode'))]
        : $locale->getText('locale.country.unknown');

        $session
            ->setAttribute('current', true)
            ->setAttribute('countryName', $countryName)
        ;

        $response->dynamic($session, Response::MODEL_SESSION);
    });

App::post('/v1/account/jwt')
    ->desc('Create Account JWT')
    ->groups(['api', 'account', 'auth'])
    ->label('scope', 'account')
    ->label('auth.type', 'jwt')
    ->label('sdk.auth', [APP_AUTH_TYPE_SESSION])
    ->label('sdk.namespace', 'account')
    ->label('sdk.method', 'createJWT')
    ->label('sdk.description', '/docs/references/account/create-jwt.md')
    ->label('sdk.response.code', Response::STATUS_CODE_CREATED)
    ->label('sdk.response.type', Response::CONTENT_TYPE_JSON)
    ->label('sdk.response.model', Response::MODEL_JWT)
    ->label('abuse-limit', 10)
    ->label('abuse-key', 'url:{url},userId:{userId}')
    ->inject('response')
    ->inject('user')
    ->action(function ($response, $user) {
        /** @var Appwrite\Utopia\Response $response */
        /** @var Utopia\Database\Document $user */

        $sessions = $user->getAttribute('sessions', []);
        $current = new Document();

        foreach ($sessions as $session) {
            /** @var Utopia\Database\Document $session */

            if ($session->getAttribute('secret') == Auth::hash(Auth::$secret)) { // If current session delete the cookies too
                $current = $session;
            }
        }

        if ($current->isEmpty()) {
            throw new Exception('No valid session found', 401);
        }

        $jwt = new JWT(App::getEnv('_APP_OPENSSL_KEY_V1'), 'HS256', 900, 10); // Instantiate with key, algo, maxAge and leeway.

        $response->setStatusCode(Response::STATUS_CODE_CREATED);
        $response->dynamic(new Document(['jwt' => $jwt->encode([
            // 'uid'    => 1,
            // 'aud'    => 'http://site.com',
            // 'scopes' => ['user'],
            // 'iss'    => 'http://api.mysite.com',
            'userId' => $user->getId(),
            'sessionId' => $current->getId(),
        ])]), Response::MODEL_JWT);
    });

App::get('/v1/account')
    ->desc('Get Account')
    ->groups(['api', 'account'])
    ->label('scope', 'account')
    ->label('sdk.auth', [APP_AUTH_TYPE_SESSION, APP_AUTH_TYPE_JWT])
    ->label('sdk.namespace', 'account')
    ->label('sdk.method', 'get')
    ->label('sdk.description', '/docs/references/account/get.md')
    ->label('sdk.response.code', Response::STATUS_CODE_OK)
    ->label('sdk.response.type', Response::CONTENT_TYPE_JSON)
    ->label('sdk.response.model', Response::MODEL_USER)
    ->inject('response')
    ->inject('user')
    ->action(function ($response, $user) {
        /** @var Appwrite\Utopia\Response $response */
        /** @var Utopia\Database\Document $user */

        $response->dynamic($user, Response::MODEL_USER);
    });

App::get('/v1/account/prefs')
    ->desc('Get Account Preferences')
    ->groups(['api', 'account'])
    ->label('scope', 'account')
    ->label('sdk.auth', [APP_AUTH_TYPE_SESSION, APP_AUTH_TYPE_JWT])
    ->label('sdk.namespace', 'account')
    ->label('sdk.method', 'getPrefs')
    ->label('sdk.description', '/docs/references/account/get-prefs.md')
    ->label('sdk.response.code', Response::STATUS_CODE_OK)
    ->label('sdk.response.type', Response::CONTENT_TYPE_JSON)
    ->label('sdk.response.model', Response::MODEL_PREFERENCES)
    ->inject('response')
    ->inject('user')
    ->action(function ($response, $user) {
        /** @var Appwrite\Utopia\Response $response */
        /** @var Utopia\Database\Document $user */

        $prefs = $user->getAttribute('prefs', new \stdClass());

        $response->dynamic(new Document($prefs), Response::MODEL_PREFERENCES);
    });

App::get('/v1/account/sessions')
    ->desc('Get Account Sessions')
    ->groups(['api', 'account'])
    ->label('scope', 'account')
    ->label('sdk.auth', [APP_AUTH_TYPE_SESSION, APP_AUTH_TYPE_JWT])
    ->label('sdk.namespace', 'account')
    ->label('sdk.method', 'getSessions')
    ->label('sdk.description', '/docs/references/account/get-sessions.md')
    ->label('sdk.response.code', Response::STATUS_CODE_OK)
    ->label('sdk.response.type', Response::CONTENT_TYPE_JSON)
    ->label('sdk.response.model', Response::MODEL_SESSION_LIST)
    ->inject('response')
    ->inject('user')
    ->inject('locale')
    ->action(function ($response, $user, $locale) {
        /** @var Appwrite\Utopia\Response $response */
        /** @var Utopia\Database\Document $user */
        /** @var Utopia\Locale\Locale $locale */

        $sessions = $user->getAttribute('sessions', []);
        $current = Auth::sessionVerify($sessions, Auth::$secret);

        foreach ($sessions as $key => $session) {/** @var Document $session */
            $countryName = $locale->getText('countries.'.strtolower($session->getAttribute('countryCode')), $locale->getText('locale.country.unknown'));

            $session->setAttribute('countryName', $countryName);
            $session->setAttribute('current', ($current == $session->getId()) ? true : false);

            $sessions[$key] = $session;
        }

        $response->dynamic(new Document([
            'sessions' => $sessions,
            'sum' => count($sessions),
        ]), Response::MODEL_SESSION_LIST);
    });

App::get('/v1/account/logs')
    ->desc('Get Account Logs')
    ->groups(['api', 'account'])
    ->label('scope', 'account')
    ->label('sdk.auth', [APP_AUTH_TYPE_SESSION, APP_AUTH_TYPE_JWT])
    ->label('sdk.namespace', 'account')
    ->label('sdk.method', 'getLogs')
    ->label('sdk.description', '/docs/references/account/get-logs.md')
    ->label('sdk.response.code', Response::STATUS_CODE_OK)
    ->label('sdk.response.type', Response::CONTENT_TYPE_JSON)
    ->label('sdk.response.model', Response::MODEL_LOG_LIST)
    ->inject('response')
    ->inject('user')
    ->inject('locale')
    ->inject('geodb')
    ->inject('dbForInternal')
    ->action(function ($response, $user, $locale, $geodb, $dbForInternal) {
        /** @var Appwrite\Utopia\Response $response */
        /** @var Utopia\Database\Document $project */
        /** @var Utopia\Database\Document $user */
        /** @var Utopia\Locale\Locale $locale */
        /** @var MaxMind\Db\Reader $geodb */
        /** @var Utopia\Database\Database $dbForInternal */

        $audit = new Audit($dbForInternal);

        $logs = $audit->getLogsByUserAndEvents($user->getId(), [
            'account.create',
            'account.delete',
            'account.update.name',
            'account.update.email',
            'account.update.password',
            'account.update.prefs',
            'account.sessions.create',
            'account.sessions.delete',
            'account.recovery.create',
            'account.recovery.update',
            'account.verification.create',
            'account.verification.update',
            'teams.membership.create',
            'teams.membership.update',
            'teams.membership.delete',
        ]);

        $output = [];

        foreach ($logs as $i => &$log) {
            $log['userAgent'] = (!empty($log['userAgent'])) ? $log['userAgent'] : 'UNKNOWN';

            $detector = new Detector($log['userAgent']);

            $output[$i] = new Document(array_merge([
                'event' => $log['event'],
                'ip' => $log['ip'],
                'time' => $log['time'],
            ], $detector->getOS(), $detector->getClient(), $detector->getDevice()));

            $record = $geodb->get($log['ip']);

            if ($record) {
                $output[$i]['countryCode'] = $locale->getText('countries.'.strtolower($record['country']['iso_code']), false) ? \strtolower($record['country']['iso_code']) : '--';
                $output[$i]['countryName'] = $locale->getText('countries.'.strtolower($record['country']['iso_code']), $locale->getText('locale.country.unknown'));        
            } else {
                $output[$i]['countryCode'] = '--';
                $output[$i]['countryName'] = $locale->getText('locale.country.unknown');
            }

        }

        $response->dynamic(new Document(['logs' => $output]), Response::MODEL_LOG_LIST);
    });

App::get('/v1/account/sessions/:sessionId')
    ->desc('Get Session By ID')
    ->groups(['api', 'account'])
    ->label('scope', 'account')
    ->label('sdk.auth', [APP_AUTH_TYPE_SESSION, APP_AUTH_TYPE_JWT])
    ->label('sdk.namespace', 'account')
    ->label('sdk.method', 'getSession')
    ->label('sdk.description', '/docs/references/account/get-session.md')
    ->label('sdk.response.code', Response::STATUS_CODE_OK)
    ->label('sdk.response.type', Response::CONTENT_TYPE_JSON)
    ->label('sdk.response.model', Response::MODEL_SESSION)
    ->param('sessionId', null, new UID(), 'Session unique ID. Use the string \'current\' to get the current device session.')
    ->inject('response')
    ->inject('user')
    ->inject('locale')
    ->inject('dbForInternal')
    ->action(function ($sessionId, $response, $user, $locale, $dbForInternal) {
        /** @var Appwrite\Utopia\Response $response */
        /** @var Utopia\Database\Document $user */
        /** @var Utopia\Locale\Locale $locale */
        /** @var Utopia\Database\Database $dbForInternal */

        $sessions = $user->getAttribute('sessions', []);
        $sessionId = ($sessionId === 'current')
        ? Auth::sessionVerify($user->getAttribute('sessions'), Auth::$secret)
        : $sessionId;

        foreach ($sessions as $session) {/** @var Document $session */
            if ($sessionId == $session->getId()) {

                $countryName = (isset($countries[strtoupper($session->getAttribute('countryCode'))]))
                ? $countries[strtoupper($session->getAttribute('countryCode'))]
                : $locale->getText('locale.country.unknown');

                $session
                    ->setAttribute('current', ($session->getAttribute('secret') == Auth::hash(Auth::$secret)))
                    ->setAttribute('countryName', $countryName)
                ;

                return $response->dynamic($session, Response::MODEL_SESSION);
            }
        }

        throw new Exception('Session not found', 404);
    });

App::patch('/v1/account/name')
    ->desc('Update Account Name')
    ->groups(['api', 'account'])
    ->label('event', 'account.update.name')
    ->label('scope', 'account')
    ->label('sdk.auth', [APP_AUTH_TYPE_SESSION, APP_AUTH_TYPE_JWT])
    ->label('sdk.namespace', 'account')
    ->label('sdk.method', 'updateName')
    ->label('sdk.description', '/docs/references/account/update-name.md')
    ->label('sdk.response.code', Response::STATUS_CODE_OK)
    ->label('sdk.response.type', Response::CONTENT_TYPE_JSON)
    ->label('sdk.response.model', Response::MODEL_USER)
    ->param('name', '', new Text(128), 'User name. Max length: 128 chars.')
    ->inject('response')
    ->inject('user')
    ->inject('dbForInternal')
    ->inject('audits')
    ->action(function ($name, $response, $user, $dbForInternal, $audits) {
        /** @var Appwrite\Utopia\Response $response */
        /** @var Utopia\Database\Document $user */
        /** @var Utopia\Database\Database $dbForInternal */
        /** @var Appwrite\Event\Event $audits */

        $user = $dbForInternal->updateDocument('users', $user->getId(), $user->setAttribute('name', $name));

        $audits
            ->setParam('userId', $user->getId())
            ->setParam('event', 'account.update.name')
            ->setParam('resource', 'users/' . $user->getId())
        ;

        $response->dynamic($user, Response::MODEL_USER);
    });

App::patch('/v1/account/password')
    ->desc('Update Account Password')
    ->groups(['api', 'account'])
    ->label('event', 'account.update.password')
    ->label('scope', 'account')
    ->label('sdk.auth', [APP_AUTH_TYPE_SESSION, APP_AUTH_TYPE_JWT])
    ->label('sdk.namespace', 'account')
    ->label('sdk.method', 'updatePassword')
    ->label('sdk.description', '/docs/references/account/update-password.md')
    ->label('sdk.response.code', Response::STATUS_CODE_OK)
    ->label('sdk.response.type', Response::CONTENT_TYPE_JSON)
    ->label('sdk.response.model', Response::MODEL_USER)
    ->param('password', '', new Password(), 'New user password. Must be between 6 to 32 chars.')
    ->param('oldPassword', '', new Password(), 'Old user password. Must be between 6 to 32 chars.', true)
    ->inject('response')
    ->inject('user')
    ->inject('dbForInternal')
    ->inject('audits')
    ->action(function ($password, $oldPassword, $response, $user, $dbForInternal, $audits) {
        /** @var Appwrite\Utopia\Response $response */
        /** @var Utopia\Database\Document $user */
        /** @var Utopia\Database\Database $dbForInternal */
        /** @var Appwrite\Event\Event $audits */

        // Check old password only if its an existing user.
        if ($user->getAttribute('passwordUpdate') !== 0 && !Auth::passwordVerify($oldPassword, $user->getAttribute('password'))) { // Double check user password
            throw new Exception('Invalid credentials', 401);
        }

        $user = $dbForInternal->updateDocument('users', $user->getId(), $user
                ->setAttribute('password', Auth::passwordHash($password))
                ->setAttribute('passwordUpdate', \time())
        );

        $audits
            ->setParam('userId', $user->getId())
            ->setParam('event', 'account.update.password')
            ->setParam('resource', 'users/' . $user->getId())
        ;

        $response->dynamic($user, Response::MODEL_USER);
    });

App::patch('/v1/account/email')
    ->desc('Update Account Email')
    ->groups(['api', 'account'])
    ->label('event', 'account.update.email')
    ->label('scope', 'account')
    ->label('sdk.auth', [APP_AUTH_TYPE_SESSION, APP_AUTH_TYPE_JWT])
    ->label('sdk.namespace', 'account')
    ->label('sdk.method', 'updateEmail')
    ->label('sdk.description', '/docs/references/account/update-email.md')
    ->label('sdk.response.code', Response::STATUS_CODE_OK)
    ->label('sdk.response.type', Response::CONTENT_TYPE_JSON)
    ->label('sdk.response.model', Response::MODEL_USER)
    ->param('email', '', new Email(), 'User email.')
    ->param('password', '', new Password(), 'User password. Must be between 6 to 32 chars.')
    ->inject('response')
    ->inject('user')
    ->inject('dbForInternal')
    ->inject('audits')
    ->action(function ($email, $password, $response, $user, $dbForInternal, $audits) {
        /** @var Appwrite\Utopia\Response $response */
        /** @var Utopia\Database\Document $user */
        /** @var Utopia\Database\Database $dbForInternal */
        /** @var Appwrite\Event\Event $audits */

        $isAnonymousUser = is_null($user->getAttribute('email')) && is_null($user->getAttribute('password')); // Check if request is from an anonymous account for converting

        if (
            !$isAnonymousUser &&
            !Auth::passwordVerify($password, $user->getAttribute('password'))
        ) { // Double check user password
            throw new Exception('Invalid credentials', 401);
        }

        $email = \strtolower($email);
        $profile = $dbForInternal->findOne('users', [new Query('email', Query::TYPE_EQUAL, [\strtolower($email)])]); // Get user by email address

        if ($profile) {
            throw new Exception('User already registered', 400);
        }

        $user = $dbForInternal->updateDocument('users', $user->getId(), $user
                ->setAttribute('password', $isAnonymousUser ? Auth::passwordHash($password) : $user->getAttribute('password', ''))
                ->setAttribute('email', $email)
                ->setAttribute('emailVerification', false) // After this user needs to confirm mail again
        );

        $audits
            ->setParam('userId', $user->getId())
            ->setParam('event', 'account.update.email')
            ->setParam('resource', 'users/' . $user->getId())
        ;

        $response->dynamic($user, Response::MODEL_USER);
    });

App::patch('/v1/account/prefs')
    ->desc('Update Account Preferences')
    ->groups(['api', 'account'])
    ->label('event', 'account.update.prefs')
    ->label('scope', 'account')
    ->label('sdk.auth', [APP_AUTH_TYPE_SESSION, APP_AUTH_TYPE_JWT])
    ->label('sdk.namespace', 'account')
    ->label('sdk.method', 'updatePrefs')
    ->label('sdk.description', '/docs/references/account/update-prefs.md')
    ->label('sdk.response.code', Response::STATUS_CODE_OK)
    ->label('sdk.response.type', Response::CONTENT_TYPE_JSON)
    ->label('sdk.response.model', Response::MODEL_USER)
    ->param('prefs', [], new Assoc(), 'Prefs key-value JSON object.')
    ->inject('response')
    ->inject('user')
    ->inject('dbForInternal')
    ->inject('audits')
    ->action(function ($prefs, $response, $user, $dbForInternal, $audits) {
        /** @var Appwrite\Utopia\Response $response */
        /** @var Utopia\Database\Document $user */
        /** @var Utopia\Database\Database $dbForInternal */
        /** @var Appwrite\Event\Event $audits */

        $user = $dbForInternal->updateDocument('users', $user->getId(), $user->setAttribute('prefs', $prefs));

        $audits
            ->setParam('event', 'account.update.prefs')
            ->setParam('resource', 'users/' . $user->getId())
        ;

        $response->dynamic($user, Response::MODEL_USER);
    });

App::delete('/v1/account')
    ->desc('Delete Account')
    ->groups(['api', 'account'])
    ->label('event', 'account.delete')
    ->label('scope', 'account')
    ->label('sdk.auth', [APP_AUTH_TYPE_SESSION, APP_AUTH_TYPE_JWT])
    ->label('sdk.namespace', 'account')
    ->label('sdk.method', 'delete')
    ->label('sdk.description', '/docs/references/account/delete.md')
    ->label('sdk.response.code', Response::STATUS_CODE_NOCONTENT)
    ->label('sdk.response.model', Response::MODEL_NONE)
    ->inject('request')
    ->inject('response')
    ->inject('user')
    ->inject('dbForInternal')
    ->inject('audits')
    ->inject('events')
    ->action(function ($request, $response, $user, $dbForInternal, $audits, $events) {
        /** @var Utopia\Swoole\Request $request */
        /** @var Appwrite\Utopia\Response $response */
        /** @var Utopia\Database\Document $user */
        /** @var Utopia\Database\Database $dbForInternal */
        /** @var Appwrite\Event\Event $audits */
        /** @var Appwrite\Event\Event $events */

        $protocol = $request->getProtocol();
        $user = $dbForInternal->updateDocument('users', $user->getId(), $user->setAttribute('status', false));

        // TODO delete all tokens or only current session?
        // TODO delete all user data according to GDPR. Make sure everything is backed up and backups are deleted later
        /*
     * Data to delete
     * * Tokens
     * * Memberships
     */

        $audits
            ->setParam('userId', $user->getId())
            ->setParam('event', 'account.delete')
            ->setParam('resource', 'users/' . $user->getId())
            ->setParam('data', $user->getArrayCopy())
        ;

        $events
            ->setParam('eventData', $response->output($user, Response::MODEL_USER))
        ;

        if (!Config::getParam('domainVerification')) {
            $response
                ->addHeader('X-Fallback-Cookies', \json_encode([]))
            ;
        }

        $response
            ->addCookie(Auth::$cookieName . '_legacy', '', \time() - 3600, '/', Config::getParam('cookieDomain'), ('https' == $protocol), true, null)
            ->addCookie(Auth::$cookieName, '', \time() - 3600, '/', Config::getParam('cookieDomain'), ('https' == $protocol), true, Config::getParam('cookieSamesite'))
            ->noContent()
        ;
    });

App::delete('/v1/account/sessions/:sessionId')
    ->desc('Delete Account Session')
    ->groups(['api', 'account'])
    ->label('scope', 'account')
    ->label('event', 'account.sessions.delete')
    ->label('sdk.auth', [APP_AUTH_TYPE_SESSION, APP_AUTH_TYPE_JWT])
    ->label('sdk.namespace', 'account')
    ->label('sdk.method', 'deleteSession')
    ->label('sdk.description', '/docs/references/account/delete-session.md')
    ->label('sdk.response.code', Response::STATUS_CODE_NOCONTENT)
    ->label('sdk.response.model', Response::MODEL_NONE)
    ->label('abuse-limit', 100)
    ->param('sessionId', null, new UID(), 'Session unique ID. Use the string \'current\' to delete the current device session.')
    ->inject('request')
    ->inject('response')
    ->inject('user')
    ->inject('dbForInternal')
    ->inject('locale')
    ->inject('audits')
    ->inject('events')
    ->action(function ($sessionId, $request, $response, $user, $dbForInternal, $locale, $audits, $events) {
        /** @var Utopia\Swoole\Request $request */
        /** @var Appwrite\Utopia\Response $response */
        /** @var Utopia\Database\Document $user */
        /** @var Utopia\Database\Database $dbForInternal */
        /** @var Utopia\Locale\Locale $locale */
        /** @var Appwrite\Event\Event $audits */
        /** @var Appwrite\Event\Event $events */

        $protocol = $request->getProtocol();
        $sessionId = ($sessionId === 'current')
        ? Auth::sessionVerify($user->getAttribute('sessions'), Auth::$secret)
        : $sessionId;

        $sessions = $user->getAttribute('sessions', []);

        foreach ($sessions as $key => $session) {/** @var Document $session */
            if ($sessionId == $session->getId()) {
                unset($sessions[$key]);

                $dbForInternal->deleteDocument('sessions', $session->getId());

                $audits
                    ->setParam('userId', $user->getId())
                    ->setParam('event', 'account.sessions.delete')
                    ->setParam('resource', '/user/' . $user->getId())
                ;

                $session->setAttribute('current', false);

                if ($session->getAttribute('secret') == Auth::hash(Auth::$secret)) { // If current session delete the cookies too
                    $session
                        ->setAttribute('current', true)
                        ->setAttribute('countryName', (isset($countries[strtoupper($session->getAttribute('countryCode'))])) ? $countries[strtoupper($session->getAttribute('countryCode'))] : $locale->getText('locale.country.unknown'))
                    ;

                    if (!Config::getParam('domainVerification')) {
                        $response
                            ->addHeader('X-Fallback-Cookies', \json_encode([]))
                        ;
                    }

                    $response
                        ->addCookie(Auth::$cookieName . '_legacy', '', \time() - 3600, '/', Config::getParam('cookieDomain'), ('https' == $protocol), true, null)
                        ->addCookie(Auth::$cookieName, '', \time() - 3600, '/', Config::getParam('cookieDomain'), ('https' == $protocol), true, Config::getParam('cookieSamesite'))
                    ;
                }

                $dbForInternal->updateDocument('users', $user->getId(), $user->setAttribute('sessions', $sessions));

                $events
                    ->setParam('eventData', $response->output($session, Response::MODEL_SESSION))
                ;

                return $response->noContent();
            }
        }

        throw new Exception('Session not found', 404);
    });

App::delete('/v1/account/sessions')
    ->desc('Delete All Account Sessions')
    ->groups(['api', 'account'])
    ->label('scope', 'account')
    ->label('event', 'account.sessions.delete')
    ->label('sdk.auth', [APP_AUTH_TYPE_SESSION, APP_AUTH_TYPE_JWT])
    ->label('sdk.namespace', 'account')
    ->label('sdk.method', 'deleteSessions')
    ->label('sdk.description', '/docs/references/account/delete-sessions.md')
    ->label('sdk.response.code', Response::STATUS_CODE_NOCONTENT)
    ->label('sdk.response.model', Response::MODEL_NONE)
    ->label('abuse-limit', 100)
    ->inject('request')
    ->inject('response')
    ->inject('user')
    ->inject('dbForInternal')
    ->inject('locale')
    ->inject('audits')
    ->inject('events')
    ->action(function ($request, $response, $user, $dbForInternal, $locale, $audits, $events) {
        /** @var Utopia\Swoole\Request $request */
        /** @var Appwrite\Utopia\Response $response */
        /** @var Utopia\Database\Document $user */
        /** @var Utopia\Database\Database $dbForInternal */
        /** @var Utopia\Locale\Locale $locale */
        /** @var Appwrite\Event\Event $audits */
        /** @var Appwrite\Event\Event $events */

        $protocol = $request->getProtocol();
        $sessions = $user->getAttribute('sessions', []);

        foreach ($sessions as $session) {/** @var Document $session */
            $dbForInternal->deleteDocument('sessions', $session->getId());

            $audits
                ->setParam('userId', $user->getId())
                ->setParam('event', 'account.sessions.delete')
                ->setParam('resource', '/user/' . $user->getId())
            ;

            if (!Config::getParam('domainVerification')) {
                $response
                    ->addHeader('X-Fallback-Cookies', \json_encode([]))
                ;
            }

            $session
                ->setAttribute('current', false)
                ->setAttribute('countryName', (isset($countries[strtoupper($session->getAttribute('countryCode'))])) ? $countries[strtoupper($session->getAttribute('countryCode'))] : $locale->getText('locale.country.unknown'))
            ;

            if ($session->getAttribute('secret') == Auth::hash(Auth::$secret)) { // If current session delete the cookies too
                $session->setAttribute('current', true);
                $response
                    ->addCookie(Auth::$cookieName . '_legacy', '', \time() - 3600, '/', Config::getParam('cookieDomain'), ('https' == $protocol), true, null)
                    ->addCookie(Auth::$cookieName, '', \time() - 3600, '/', Config::getParam('cookieDomain'), ('https' == $protocol), true, Config::getParam('cookieSamesite'))
                ;
            }
        }

        $dbForInternal->updateDocument('users', $user->getId(), $user->setAttribute('sessions', []));

        $events
            ->setParam('eventData', $response->output(new Document([
                'sessions' => $sessions,
                'sum' => count($sessions),
            ]), Response::MODEL_SESSION_LIST))
        ;

        $response->noContent();
    });

App::post('/v1/account/recovery')
    ->desc('Create Password Recovery')
    ->groups(['api', 'account'])
    ->label('scope', 'public')
    ->label('event', 'account.recovery.create')
    ->label('sdk.auth', [APP_AUTH_TYPE_SESSION, APP_AUTH_TYPE_JWT])
    ->label('sdk.namespace', 'account')
    ->label('sdk.method', 'createRecovery')
    ->label('sdk.description', '/docs/references/account/create-recovery.md')
    ->label('sdk.response.code', Response::STATUS_CODE_CREATED)
    ->label('sdk.response.type', Response::CONTENT_TYPE_JSON)
    ->label('sdk.response.model', Response::MODEL_TOKEN)
    ->label('abuse-limit', 10)
    ->label('abuse-key', 'url:{url},email:{param-email}')
    ->param('email', '', new Email(), 'User email.')
    ->param('url', '', function ($clients) {return new Host($clients);}, 'URL to redirect the user back to your app from the recovery email. Only URLs from hostnames in your project platform list are allowed. This requirement helps to prevent an [open redirect](https://cheatsheetseries.owasp.org/cheatsheets/Unvalidated_Redirects_and_Forwards_Cheat_Sheet.html) attack against your project API.', false, ['clients'])
    ->inject('request')
    ->inject('response')
    ->inject('dbForInternal')
    ->inject('project')
    ->inject('locale')
    ->inject('mails')
    ->inject('audits')
    ->inject('events')
    ->action(function ($email, $url, $request, $response, $dbForInternal, $project, $locale, $mails, $audits, $events) {
        /** @var Utopia\Swoole\Request $request */
        /** @var Appwrite\Utopia\Response $response */
        /** @var Utopia\Database\Database $dbForInternal */
        /** @var Utopia\Database\Document $project */
        /** @var Utopia\Locale\Locale $locale */
        /** @var Appwrite\Event\Event $mails */
        /** @var Appwrite\Event\Event $audits */
        /** @var Appwrite\Event\Event $events */

        $isPrivilegedUser = Auth::isPrivilegedUser(Authorization::$roles);
        $isAppUser = Auth::isAppUser(Authorization::$roles);

        $email = \strtolower($email);
        $profile = $dbForInternal->findOne('users', [new Query('email', Query::TYPE_EQUAL, [$email])]); // Get user by email address

        if (!$profile) {
            throw new Exception('User not found', 404);
        }

        if (false === $profile->getAttribute('status')) { // Account is blocked
            throw new Exception('Invalid credentials. User is blocked', 401);
        }

        $expire = \time() + Auth::TOKEN_EXPIRATION_RECOVERY;

        $secret = Auth::tokenGenerator();
        $recovery = new Document([
            '$id' => $dbForInternal->getId(),
            'userId' => $profile->getId(),
            'type' => Auth::TOKEN_TYPE_RECOVERY,
            'secret' => Auth::hash($secret), // One way hash encryption to protect DB leak
            'expire' => $expire,
            'userAgent' => $request->getUserAgent('UNKNOWN'),
            'ip' => $request->getIP(),
        ]);

        Authorization::setRole('user:' . $profile->getId());

        $profile->setAttribute('tokens', $recovery, Document::SET_TYPE_APPEND);

        $profile = $dbForInternal->updateDocument('users', $profile->getId(), $profile);

        $url = Template::parseURL($url);
        $url['query'] = Template::mergeQuery(((isset($url['query'])) ? $url['query'] : ''), ['userId' => $profile->getId(), 'secret' => $secret, 'expire' => $expire]);
        $url = Template::unParseURL($url);

        $mails
            ->setParam('event', 'account.recovery.create')
            ->setParam('from', $project->getId())
            ->setParam('recipient', $profile->getAttribute('email', ''))
            ->setParam('name', $profile->getAttribute('name', ''))
            ->setParam('url', $url)
            ->setParam('locale', $locale->default)
            ->setParam('project', $project->getAttribute('name', ['[APP-NAME]']))
            ->setParam('type', MAIL_TYPE_RECOVERY)
            ->trigger();
        ;

        $events
            ->setParam('eventData',
                $response->output($recovery->setAttribute('secret', $secret),
                    Response::MODEL_TOKEN
                ))
        ;

        $recovery // Hide secret for clients, sp
            ->setAttribute('secret',
                ($isPrivilegedUser || $isAppUser) ? $secret : '');

        $audits
            ->setParam('userId', $profile->getId())
            ->setParam('event', 'account.recovery.create')
            ->setParam('resource', 'users/' . $profile->getId())
        ;

        $response->setStatusCode(Response::STATUS_CODE_CREATED);
        $response->dynamic($recovery, Response::MODEL_TOKEN);
    });

App::put('/v1/account/recovery')
    ->desc('Complete Password Recovery')
    ->groups(['api', 'account'])
    ->label('scope', 'public')
    ->label('event', 'account.recovery.update')
    ->label('sdk.auth', [APP_AUTH_TYPE_SESSION, APP_AUTH_TYPE_JWT])
    ->label('sdk.namespace', 'account')
    ->label('sdk.method', 'updateRecovery')
    ->label('sdk.description', '/docs/references/account/update-recovery.md')
    ->label('sdk.response.code', Response::STATUS_CODE_OK)
    ->label('sdk.response.type', Response::CONTENT_TYPE_JSON)
    ->label('sdk.response.model', Response::MODEL_TOKEN)
    ->label('abuse-limit', 10)
    ->label('abuse-key', 'url:{url},userId:{param-userId}')
    ->param('userId', '', new UID(), 'User account UID address.')
    ->param('secret', '', new Text(256), 'Valid reset token.')
    ->param('password', '', new Password(), 'New password. Must be between 6 to 32 chars.')
    ->param('passwordAgain', '', new Password(), 'New password again. Must be between 6 to 32 chars.')
    ->inject('response')
    ->inject('dbForInternal')
    ->inject('audits')
    ->action(function ($userId, $secret, $password, $passwordAgain, $response, $dbForInternal, $audits) {
        /** @var Appwrite\Utopia\Response $response */
        /** @var Utopia\Database\Database $dbForInternal */
        /** @var Appwrite\Event\Event $audits */

        if ($password !== $passwordAgain) {
            throw new Exception('Passwords must match', 400);
        }

        $profile = $dbForInternal->getDocument('users', $userId);

        if ($profile->isEmpty()) {
            throw new Exception('User not found', 404);
        }

        $tokens = $profile->getAttribute('tokens', []);
        $recovery = Auth::tokenVerify($tokens, Auth::TOKEN_TYPE_RECOVERY, $secret);

        if (!$recovery) {
            throw new Exception('Invalid recovery token', 401);
        }

        Authorization::setRole('user:' . $profile->getId());

        $profile = $dbForInternal->updateDocument('users', $profile->getId(), $profile
                ->setAttribute('password', Auth::passwordHash($password))
                ->setAttribute('passwordUpdate', \time())
                ->setAttribute('emailVerification', true)
        );

        /**
     * We act like we're updating and validating
     *  the recovery token but actually we don't need it anymore.
     */

        foreach ($tokens as $key => $token) {
            if ($recovery === $token->getId()) {
                $recovery = $token;
                unset($tokens[$key]);
            }
        }

        $dbForInternal->updateDocument('users', $profile->getId(), $profile->setAttribute('tokens', $tokens));

        $audits
            ->setParam('userId', $profile->getId())
            ->setParam('event', 'account.recovery.update')
            ->setParam('resource', 'users/' . $profile->getId())
        ;

        $response->dynamic($recovery, Response::MODEL_TOKEN);
    });

App::post('/v1/account/verification')
    ->desc('Create Email Verification')
    ->groups(['api', 'account'])
    ->label('scope', 'account')
    ->label('event', 'account.verification.create')
    ->label('sdk.auth', [APP_AUTH_TYPE_SESSION, APP_AUTH_TYPE_JWT])
    ->label('sdk.namespace', 'account')
    ->label('sdk.method', 'createVerification')
    ->label('sdk.description', '/docs/references/account/create-verification.md')
    ->label('sdk.response.code', Response::STATUS_CODE_CREATED)
    ->label('sdk.response.type', Response::CONTENT_TYPE_JSON)
    ->label('sdk.response.model', Response::MODEL_TOKEN)
    ->label('abuse-limit', 10)
    ->label('abuse-key', 'url:{url},userId:{userId}')
    ->param('url', '', function ($clients) { return new Host($clients); }, 'URL to redirect the user back to your app from the verification email. Only URLs from hostnames in your project platform list are allowed. This requirement helps to prevent an [open redirect](https://cheatsheetseries.owasp.org/cheatsheets/Unvalidated_Redirects_and_Forwards_Cheat_Sheet.html) attack against your project API.', false, ['clients']) // TODO add built-in confirm page
    ->inject('request')
    ->inject('response')
    ->inject('project')
    ->inject('user')
    ->inject('dbForInternal')
    ->inject('locale')
    ->inject('audits')
    ->inject('events')
    ->inject('mails')
    ->action(function ($url, $request, $response, $project, $user, $dbForInternal, $locale, $audits, $events, $mails) {
        /** @var Utopia\Swoole\Request $request */
        /** @var Appwrite\Utopia\Response $response */
        /** @var Utopia\Database\Document $project */
        /** @var Utopia\Database\Document $user */
        /** @var Utopia\Database\Database $dbForInternal */
        /** @var Utopia\Locale\Locale $locale */
        /** @var Appwrite\Event\Event $audits */
        /** @var Appwrite\Event\Event $events */
        /** @var Appwrite\Event\Event $mails */

        $isPrivilegedUser = Auth::isPrivilegedUser(Authorization::$roles);
        $isAppUser = Auth::isAppUser(Authorization::$roles);

        $verificationSecret = Auth::tokenGenerator();

        $expire = \time() + Auth::TOKEN_EXPIRATION_CONFIRM;

        $verification = new Document([
            '$id' => $dbForInternal->getId(),
            'userId' => $user->getId(),
            'type' => Auth::TOKEN_TYPE_VERIFICATION,
            'secret' => Auth::hash($verificationSecret), // One way hash encryption to protect DB leak
            'expire' => $expire,
            'userAgent' => $request->getUserAgent('UNKNOWN'),
            'ip' => $request->getIP(),
        ]);

        Authorization::setRole('user:' . $user->getId());

        $user->setAttribute('tokens', $verification, Document::SET_TYPE_APPEND);

        $user = $dbForInternal->updateDocument('users', $user->getId(), $user);

        $url = Template::parseURL($url);
        $url['query'] = Template::mergeQuery(((isset($url['query'])) ? $url['query'] : ''), ['userId' => $user->getId(), 'secret' => $verificationSecret, 'expire' => $expire]);
        $url = Template::unParseURL($url);

        $mails
            ->setParam('event', 'account.verification.create')
            ->setParam('from', $project->getId())
            ->setParam('recipient', $user->getAttribute('email'))
            ->setParam('name', $user->getAttribute('name'))
            ->setParam('url', $url)
            ->setParam('locale', $locale->default)
            ->setParam('project', $project->getAttribute('name', ['[APP-NAME]']))
            ->setParam('type', MAIL_TYPE_VERIFICATION)
            ->trigger()
        ;

        $events
            ->setParam('eventData',
                $response->output($verification->setAttribute('secret', $verificationSecret),
                    Response::MODEL_TOKEN
                ))
        ;

        $verification // Hide secret for clients, sp
            ->setAttribute('secret',
                ($isPrivilegedUser || $isAppUser) ? $verificationSecret : '');

        $audits
            ->setParam('userId', $user->getId())
            ->setParam('event', 'account.verification.create')
            ->setParam('resource', 'users/' . $user->getId())
        ;

        $response->setStatusCode(Response::STATUS_CODE_CREATED);
        $response->dynamic($verification, Response::MODEL_TOKEN);
    });

App::put('/v1/account/verification')
    ->desc('Complete Email Verification')
    ->groups(['api', 'account'])
    ->label('scope', 'public')
    ->label('event', 'account.verification.update')
    ->label('sdk.auth', [APP_AUTH_TYPE_SESSION, APP_AUTH_TYPE_JWT])
    ->label('sdk.namespace', 'account')
    ->label('sdk.method', 'updateVerification')
    ->label('sdk.description', '/docs/references/account/update-verification.md')
    ->label('sdk.response.code', Response::STATUS_CODE_OK)
    ->label('sdk.response.type', Response::CONTENT_TYPE_JSON)
    ->label('sdk.response.model', Response::MODEL_TOKEN)
    ->label('abuse-limit', 10)
    ->label('abuse-key', 'url:{url},userId:{param-userId}')
    ->param('userId', '', new UID(), 'User unique ID.')
    ->param('secret', '', new Text(256), 'Valid verification token.')
    ->inject('response')
    ->inject('user')
    ->inject('dbForInternal')
    ->inject('audits')
    ->action(function ($userId, $secret, $response, $user, $dbForInternal, $audits) {
        /** @var Appwrite\Utopia\Response $response */
        /** @var Utopia\Database\Document $user */
        /** @var Utopia\Database\Database $dbForInternal */
        /** @var Appwrite\Event\Event $audits */

        $profile = $dbForInternal->getDocument('users', $userId);

        if ($profile->isEmpty()) {
            throw new Exception('User not found', 404);
        }

        $tokens = $profile->getAttribute('tokens', []);
        $verification = Auth::tokenVerify($tokens, Auth::TOKEN_TYPE_VERIFICATION, $secret);

        if (!$verification) {
            throw new Exception('Invalid verification token', 401);
        }

        Authorization::setRole('user:' . $profile->getId());

        $profile = $dbForInternal->updateDocument('users', $profile->getId(), $profile->setAttribute('emailVerification', true));

        /**
     * We act like we're updating and validating
     *  the verification token but actually we don't need it anymore.
     */
        foreach ($tokens as $key => $token) {
            if ($token->getId() === $verification) {
                $verification = $token;
                unset($tokens[$key]);
            }
        }

        $dbForInternal->updateDocument('users', $profile->getId(), $profile->setAttribute('tokens', $tokens));

        $audits
            ->setParam('userId', $profile->getId())
            ->setParam('event', 'account.verification.update')
            ->setParam('resource', 'users/' . $user->getId())
        ;

        $response->dynamic($verification, Response::MODEL_TOKEN);
    });<|MERGE_RESOLUTION|>--- conflicted
+++ resolved
@@ -162,15 +162,9 @@
 
         if (!$profile || !Auth::passwordVerify($password, $profile->getAttribute('password'))) {
             $audits
-<<<<<<< HEAD
-            //->setParam('userId', $profile->getId())
-                ->setParam('event', 'account.sessions.failed')
-                ->setParam('resource', 'users/' . ($profile ? $profile->getId() : ''))
-=======
                 //->setParam('userId', $profile->getId())
                 ->setParam('event', 'account.sessions.failed')
                 ->setParam('resource', 'users/'.($profile ? $profile->getId() : ''))
->>>>>>> 09fb8327
             ;
 
             throw new Exception('Invalid credentials', 401); // Wrong password or username
@@ -276,11 +270,7 @@
             throw new Exception('This provider is disabled. Please configure the provider app ID and app secret key from your ' . APP_NAME . ' console to continue.', 412);
         }
 
-<<<<<<< HEAD
-        $classname = 'Appwrite\\Auth\\OAuth2\\' . \ucfirst($provider);
-=======
         $className = 'Appwrite\\Auth\\OAuth2\\'.\ucfirst($provider);
->>>>>>> 09fb8327
 
         if (!\class_exists($className)) {
             throw new Exception('Provider is not supported', 501);
@@ -389,11 +379,7 @@
             $appSecret = OpenSSL::decrypt($appSecret['data'], $appSecret['method'], $key, 0, \hex2bin($appSecret['iv']), \hex2bin($appSecret['tag']));
         }
 
-<<<<<<< HEAD
         $classname = 'Appwrite\\Auth\\OAuth2\\' . \ucfirst($provider);
-=======
-        $className = 'Appwrite\\Auth\\OAuth2\\'.\ucfirst($provider);
->>>>>>> 09fb8327
 
         if (!\class_exists($className)) {
             throw new Exception('Provider is not supported', 501);
