--- conflicted
+++ resolved
@@ -848,30 +848,17 @@
     ->inject('user')
     ->inject('locale')
     ->inject('geodb')
-<<<<<<< HEAD
     ->inject('dbForInternal')
     ->action(function ($response, $user, $locale, $geodb, $dbForInternal) {
-=======
-    ->inject('utopia')
-    ->action(function ($response, $project, $user, $locale, $geodb, $utopia) {
->>>>>>> 564324ff
         /** @var Appwrite\Utopia\Response $response */
         /** @var Appwrite\Database\Document $project */
         /** @var Utopia\Database\Document $user */
         /** @var Utopia\Locale\Locale $locale */
         /** @var MaxMind\Db\Reader $geodb */
-<<<<<<< HEAD
         /** @var Utopia\Database\Database $dbForInternal */
 
         $audit = new Audit($dbForInternal);
-=======
-        /** @var Utopia\App $utopia */
-
-        $adapter = new AuditAdapter($utopia->getResource('db'));
-        $adapter->setNamespace('app_'.$project->getId());
-
-        $audit = new Audit($adapter);
->>>>>>> 564324ff
+
         $countries = $locale->getText('countries');
 
         $logs = $audit->getLogsByUserAndEvents($user->getId(), [
@@ -1595,17 +1582,8 @@
 
         $user->setAttribute('tokens', $verification, Document::SET_TYPE_APPEND);
 
-<<<<<<< HEAD
         $user = $dbForInternal->updateDocument('users', $user->getId(), $user);
-        
-=======
-        $user = $projectDB->updateDocument($user->getArrayCopy());
-
-        if (false === $user) {
-            throw new Exception('Failed to save user to DB', 500);
-        }
-
->>>>>>> 564324ff
+
         $url = Template::parseURL($url);
         $url['query'] = Template::mergeQuery(((isset($url['query'])) ? $url['query'] : ''), ['userId' => $user->getId(), 'secret' => $verificationSecret, 'expire' => $expire]);
         $url = Template::unParseURL($url);
