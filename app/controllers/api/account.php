<?php

use Ahc\Jwt\JWT;
use Appwrite\Auth\Auth;
use Appwrite\Auth\Validator\Password;
use Appwrite\Detector\Detector;
use Appwrite\Event\Event;
use Appwrite\Event\Mail;
use Appwrite\Network\Validator\Email;
use Appwrite\Network\Validator\Host;
use Appwrite\Network\Validator\URL;
use Appwrite\OpenSSL\OpenSSL;
use Appwrite\Stats\Stats;
use Appwrite\Template\Template;
use Appwrite\URL\URL as URLParser;
use Appwrite\Utopia\Request;
use Appwrite\Utopia\Response;
use Appwrite\Utopia\Database\Validator\CustomId;
use MaxMind\Db\Reader;
use Utopia\App;
use Appwrite\Event\Audit;
use Utopia\Audit\Audit as EventAudit;
use Utopia\Config\Config;
use Utopia\Database\Database;
use Utopia\Database\Document;
use Utopia\Database\Exception\Duplicate;
use Utopia\Database\Query;
use Utopia\Database\Validator\Authorization;
use Utopia\Database\Validator\UID;
use Utopia\Locale\Locale;
use Appwrite\Extend\Exception;
use Utopia\Validator\ArrayList;
use Utopia\Validator\Assoc;
use Utopia\Validator\Range;
use Utopia\Validator\Text;
use Utopia\Validator\JSON;
use Utopia\Validator\WhiteList;

$oauthDefaultSuccess = '/v1/auth/oauth2/success';
$oauthDefaultFailure = '/v1/auth/oauth2/failure';

App::post('/v1/account')
    ->desc('Create Account')
    ->groups(['api', 'account', 'auth'])
    ->label('event', 'users.[userId].create')
    ->label('scope', 'public')
    ->label('auth.type', 'emailPassword')
    ->label('sdk.auth', [])
    ->label('sdk.namespace', 'account')
    ->label('sdk.method', 'create')
    ->label('sdk.description', '/docs/references/account/create.md')
    ->label('sdk.response.code', Response::STATUS_CODE_CREATED)
    ->label('sdk.response.type', Response::CONTENT_TYPE_JSON)
    ->label('sdk.response.model', Response::MODEL_ACCOUNT)
    ->label('abuse-limit', 10)
    ->param('userId', '', new CustomId(), 'Unique Id. Choose your own unique ID or pass the string "unique()" to auto generate it. Valid chars are a-z, A-Z, 0-9, period, hyphen, and underscore. Can\'t start with a special char. Max length is 36 chars.')
    ->param('email', '', new Email(), 'User email.')
    ->param('password', '', new Password(), 'User password. Must be at least 8 chars.')
    ->param('name', '', new Text(128), 'User name. Max length: 128 chars.', true)
    ->param('hash', 'plaintext', new WhiteList(\array_keys(Auth::SUPPORTED_ALGOS)), 'Hashing algorithm for password. Allowed values are: \'' . \implode('\', \'', \array_keys(Auth::SUPPORTED_ALGOS)) . '\'. The default algorithm is \'' . Auth::DEFAULT_ALGO . '\'.', true)
    ->param('hashOptions', '{}', new JSON(), 'Configuration of hashing algorithm. If left empty, default configuration is used.', true)
    ->inject('request')
    ->inject('response')
    ->inject('project')
    ->inject('dbForProject')
    ->inject('audits')
    ->inject('usage')
<<<<<<< HEAD
    ->action(function ($userId, $email, $password, $name, $hash, $hashOptions, $request, $response, $project, $dbForProject, $audits, $usage) {
        /** @var Appwrite\Utopia\Request $request */
        /** @var Appwrite\Utopia\Response $response */
        /** @var Utopia\Database\Document $project */
        /** @var Utopia\Database\Database $dbForProject */
        /** @var Appwrite\Event\Event $audits */
        /** @var Appwrite\Stats\Stats $usage */
=======
    ->inject('events')
    ->action(function (string $userId, string $email, string $password, string $name, Request $request, Response $response, Document $project, Database $dbForProject, Audit $audits, Stats $usage, Event $events) {
>>>>>>> a8e4d7a7

        $hashOptionsObject = (\is_string($hashOptions)) ? \json_decode($hashOptions, true) : $hashOptions; // Cast to JSON array

        $email = \strtolower($email);
        if ('console' === $project->getId()) {
            $whitelistEmails = $project->getAttribute('authWhitelistEmails');
            $whitelistIPs = $project->getAttribute('authWhitelistIPs');

            if (!empty($whitelistEmails) && !\in_array($email, $whitelistEmails)) {
                throw new Exception('Console registration is restricted to specific emails. Contact your administrator for more information.', 401, Exception::USER_EMAIL_NOT_WHITELISTED);
            }

            if (!empty($whitelistIPs) && !\in_array($request->getIP(), $whitelistIPs)) {
                throw new Exception('Console registration is restricted to specific IPs. Contact your administrator for more information.', 401, Exception::USER_IP_NOT_WHITELISTED);
            }
        }

        $limit = $project->getAttribute('auths', [])['limit'] ?? 0;

        if ($limit !== 0) {
            $total = $dbForProject->count('users', max: APP_LIMIT_USERS);

            if ($total >= $limit) {
                throw new Exception('Project registration is restricted. Contact your administrator for more information.', 501, Exception::USER_COUNT_EXCEEDED);
            }
        }

        try {
            $userId = $userId == 'unique()' ? $dbForProject->getId() : $userId;
            $user = Authorization::skip(fn() => $dbForProject->createDocument('users', new Document([
                '$id' => $userId,
                '$read' => ['role:all'],
                '$write' => ['user:' . $userId],
                'email' => $email,
                'emailVerification' => false,
                'status' => true,
                'password' => $hash === 'plaintext' ? Auth::passwordHash($password, $hash, $hashOptionsObject) : $password,
                'hash' => $hash === 'plaintext' ? Auth::DEFAULT_ALGO : $hash,
                'hashOptions' => $hash === 'plaintext' ? Auth::DEFAULT_ALGO_OPTIONS : $hashOptions,
                'passwordUpdate' => \time(),
                'registration' => \time(),
                'reset' => false,
                'name' => $name,
                'prefs' => new \stdClass(),
                'sessions' => null,
                'tokens' => null,
                'memberships' => null,
                'search' => implode(' ', [$userId, $email, $name])
            ])));
        } catch (Duplicate $th) {
            throw new Exception('Account already exists', 409, Exception::USER_ALREADY_EXISTS);
        }

        Authorization::unsetRole('role:' . Auth::USER_ROLE_GUEST);
        Authorization::setRole('user:' . $user->getId());
        Authorization::setRole('role:' . Auth::USER_ROLE_MEMBER);

        $audits
            ->setResource('user/' . $user->getId())
            ->setUser($user)
        ;

        $usage->setParam('users.create', 1);
        $events->setParam('userId', $user->getId());

        $response->setStatusCode(Response::STATUS_CODE_CREATED);
        $response->dynamic($user, Response::MODEL_ACCOUNT);
    });

App::post('/v1/account/sessions')
    ->desc('Create Account Session')
    ->groups(['api', 'account', 'auth'])
    ->label('event', 'users.[userId].sessions.[sessionId].create')
    ->label('scope', 'public')
    ->label('auth.type', 'emailPassword')
    ->label('sdk.auth', [])
    ->label('sdk.namespace', 'account')
    ->label('sdk.method', 'createSession')
    ->label('sdk.description', '/docs/references/account/create-session.md')
    ->label('sdk.response.code', Response::STATUS_CODE_CREATED)
    ->label('sdk.response.type', Response::CONTENT_TYPE_JSON)
    ->label('sdk.response.model', Response::MODEL_SESSION)
    ->label('abuse-limit', 10)
    ->label('abuse-key', 'url:{url},email:{param-email}')
    ->param('email', '', new Email(), 'User email.')
    ->param('password', '', new Password(), 'User password. Must be at least 8 chars.')
    ->inject('request')
    ->inject('response')
    ->inject('dbForProject')
    ->inject('locale')
    ->inject('geodb')
    ->inject('audits')
    ->inject('usage')
    ->inject('events')
    ->action(function (string $email, string $password, Request $request, Response $response, Database $dbForProject, Locale $locale, Reader $geodb, Audit $audits, Stats $usage, Event $events) {

        $email = \strtolower($email);
        $protocol = $request->getProtocol();

        $profile = $dbForProject->findOne('users', [
            new Query('email', Query::TYPE_EQUAL, [$email])]);

<<<<<<< HEAD
        if (!$profile || !Auth::passwordVerify($password, $profile->getAttribute('password'), $profile->getAttribute('hash'), $profile->getAttribute('hashOptions'))) {
            $audits
                //->setParam('userId', $profile->getId())
                ->setParam('event', 'account.sessions.failed')
                ->setParam('resource', 'user/'.($profile ? $profile->getId() : ''))
            ;

=======
        if (!$profile || !Auth::passwordVerify($password, $profile->getAttribute('password'))) {
>>>>>>> a8e4d7a7
            throw new Exception('Invalid credentials', 401, Exception::USER_INVALID_CREDENTIALS); // Wrong password or username
        }

        if (false === $profile->getAttribute('status')) { // Account is blocked
            throw new Exception('Invalid credentials. User is blocked', 401, Exception::USER_BLOCKED); // User is in status blocked
        }

        $detector = new Detector($request->getUserAgent('UNKNOWN'));
        $record = $geodb->get($request->getIP());
        $expiry = \time() + Auth::TOKEN_EXPIRATION_LOGIN_LONG;
        $secret = Auth::tokenGenerator();
        $session = new Document(array_merge(
            [
                '$id' => $dbForProject->getId(),
                'userId' => $profile->getId(),
                'provider' => Auth::SESSION_PROVIDER_EMAIL,
                'providerUid' => $email,
                'secret' => Auth::hash($secret), // One way hash encryption to protect DB leak
                'expire' => $expiry,
                'userAgent' => $request->getUserAgent('UNKNOWN'),
                'ip' => $request->getIP(),
                'countryCode' => ($record) ? \strtolower($record['country']['iso_code']) : '--',
            ],
            $detector->getOS(),
            $detector->getClient(),
            $detector->getDevice()
        ));

        Authorization::setRole('user:' . $profile->getId());

        // Re-hash if not using recommended algo
        if($profile->getAttribute('hash') !== Auth::DEFAULT_ALGO) {
            $profile
                ->setAttribute('password', Auth::passwordHash($password, Auth::DEFAULT_ALGO, Auth::DEFAULT_ALGO_OPTIONS))
                ->setAttribute('hash', Auth::DEFAULT_ALGO)
                ->setAttribute('hashOptions', Auth::DEFAULT_ALGO_OPTIONS);
            $dbForProject->updateDocument('users', $profile->getId(), $profile);
        }

        $session = $dbForProject->createDocument('sessions', $session
            ->setAttribute('$read', ['user:' . $profile->getId()])
            ->setAttribute('$write', ['user:' . $profile->getId()]));

        $dbForProject->deleteCachedDocument('users', $profile->getId());

        $audits
            ->setResource('user/' . $profile->getId())
            ->setUser($profile)
        ;

        if (!Config::getParam('domainVerification')) {
            $response
                ->addHeader('X-Fallback-Cookies', \json_encode([Auth::$cookieName => Auth::encodeSession($profile->getId(), $secret)]))
            ;
        }

        $response
            ->addCookie(Auth::$cookieName . '_legacy', Auth::encodeSession($profile->getId(), $secret), $expiry, '/', Config::getParam('cookieDomain'), ('https' == $protocol), true, null)
            ->addCookie(Auth::$cookieName, Auth::encodeSession($profile->getId(), $secret), $expiry, '/', Config::getParam('cookieDomain'), ('https' == $protocol), true, Config::getParam('cookieSamesite'))
            ->setStatusCode(Response::STATUS_CODE_CREATED)
        ;

        $countryName = $locale->getText('countries.' . strtolower($session->getAttribute('countryCode')), $locale->getText('locale.country.unknown'));

        $session
            ->setAttribute('current', true)
            ->setAttribute('countryName', $countryName)
        ;

        $usage
            ->setParam('users.update', 1)
            ->setParam('users.sessions.create', 1)
            ->setParam('provider', 'email')
        ;

        $events
            ->setParam('userId', $profile->getId())
            ->setParam('sessionId', $session->getId())
        ;

        $response->dynamic($session, Response::MODEL_SESSION);
    });

App::get('/v1/account/sessions/oauth2/:provider')
    ->desc('Create Account Session with OAuth2')
    ->groups(['api', 'account'])
    ->label('error', __DIR__ . '/../../views/general/error.phtml')
    ->label('scope', 'public')
    ->label('sdk.auth', [])
    ->label('sdk.namespace', 'account')
    ->label('sdk.method', 'createOAuth2Session')
    ->label('sdk.description', '/docs/references/account/create-session-oauth2.md')
    ->label('sdk.response.code', Response::STATUS_CODE_MOVED_PERMANENTLY)
    ->label('sdk.response.type', Response::CONTENT_TYPE_HTML)
    ->label('sdk.methodType', 'webAuth')
    ->label('abuse-limit', 50)
    ->label('abuse-key', 'ip:{ip}')
    ->param('provider', '', new WhiteList(\array_keys(Config::getParam('providers')), true), 'OAuth2 Provider. Currently, supported providers are: ' . \implode(', ', \array_keys(\array_filter(Config::getParam('providers'), fn($node) => (!$node['mock'])))) . '.')
    ->param('success', '', fn($clients) => new Host($clients), 'URL to redirect back to your app after a successful login attempt.  Only URLs from hostnames in your project platform list are allowed. This requirement helps to prevent an [open redirect](https://cheatsheetseries.owasp.org/cheatsheets/Unvalidated_Redirects_and_Forwards_Cheat_Sheet.html) attack against your project API.', true, ['clients'])
    ->param('failure', '', fn($clients) => new Host($clients), 'URL to redirect back to your app after a failed login attempt.  Only URLs from hostnames in your project platform list are allowed. This requirement helps to prevent an [open redirect](https://cheatsheetseries.owasp.org/cheatsheets/Unvalidated_Redirects_and_Forwards_Cheat_Sheet.html) attack against your project API.', true, ['clients'])
    ->param('scopes', [], new ArrayList(new Text(128), APP_LIMIT_ARRAY_PARAMS_SIZE), 'A list of custom OAuth2 scopes. Check each provider internal docs for a list of supported scopes. Maximum of ' . APP_LIMIT_ARRAY_PARAMS_SIZE . ' scopes are allowed, each 128 characters long.', true)
    ->inject('request')
    ->inject('response')
    ->inject('project')
    ->action(function (string $provider, string $success, string $failure, array $scopes, Request $request, Response $response, Document $project) use ($oauthDefaultSuccess, $oauthDefaultFailure) {

        $protocol = $request->getProtocol();
        $callback = $protocol . '://' . $request->getHostname() . '/v1/account/sessions/oauth2/callback/' . $provider . '/' . $project->getId();
        $appId = $project->getAttribute('authProviders', [])[$provider . 'Appid'] ?? '';
        $appSecret = $project->getAttribute('authProviders', [])[$provider . 'Secret'] ?? '{}';

        if (!empty($appSecret) && isset($appSecret['version'])) {
            $key = App::getEnv('_APP_OPENSSL_KEY_V' . $appSecret['version']);
            $appSecret = OpenSSL::decrypt($appSecret['data'], $appSecret['method'], $key, 0, \hex2bin($appSecret['iv']), \hex2bin($appSecret['tag']));
        }

        if (empty($appId) || empty($appSecret)) {
            throw new Exception('This provider is disabled. Please configure the provider app ID and app secret key from your ' . APP_NAME . ' console to continue.', 412, Exception::PROJECT_PROVIDER_DISABLED);
        }

        $className = 'Appwrite\\Auth\\OAuth2\\' . \ucfirst($provider);

        if (!\class_exists($className)) {
            throw new Exception('Provider is not supported', 501, Exception::PROJECT_PROVIDER_UNSUPPORTED);
        }

        if (empty($success)) {
            $success = $protocol . '://' . $request->getHostname() . $oauthDefaultSuccess;
        }

        if (empty($failure)) {
            $failure = $protocol . '://' . $request->getHostname() . $oauthDefaultFailure;
        }

        $oauth2 = new $className($appId, $appSecret, $callback, ['success' => $success, 'failure' => $failure], $scopes);

        $response
            ->addHeader('Cache-Control', 'no-store, no-cache, must-revalidate, max-age=0')
            ->addHeader('Pragma', 'no-cache')
            ->redirect($oauth2->getLoginURL());
    });

App::get('/v1/account/sessions/oauth2/callback/:provider/:projectId')
    ->desc('OAuth2 Callback')
    ->groups(['api', 'account'])
    ->label('error', __DIR__ . '/../../views/general/error.phtml')
    ->label('scope', 'public')
    ->label('docs', false)
    ->param('projectId', '', new Text(1024), 'Project ID.')
    ->param('provider', '', new WhiteList(\array_keys(Config::getParam('providers')), true), 'OAuth2 provider.')
    ->param('code', '', new Text(2048), 'OAuth2 code.')
    ->param('state', '', new Text(2048), 'Login state params.', true)
    ->inject('request')
    ->inject('response')
    ->action(function (string $projectId, string $provider, string $code, string $state, Request $request, Response $response) {

        $domain = $request->getHostname();
        $protocol = $request->getProtocol();

        $response
            ->addHeader('Cache-Control', 'no-store, no-cache, must-revalidate, max-age=0')
            ->addHeader('Pragma', 'no-cache')
            ->redirect($protocol . '://' . $domain . '/v1/account/sessions/oauth2/' . $provider . '/redirect?'
                . \http_build_query(['project' => $projectId, 'code' => $code, 'state' => $state]));
    });

App::post('/v1/account/sessions/oauth2/callback/:provider/:projectId')
    ->desc('OAuth2 Callback')
    ->groups(['api', 'account'])
    ->label('error', __DIR__ . '/../../views/general/error.phtml')
    ->label('scope', 'public')
    ->label('origin', '*')
    ->label('docs', false)
    ->param('projectId', '', new Text(1024), 'Project ID.')
    ->param('provider', '', new WhiteList(\array_keys(Config::getParam('providers')), true), 'OAuth2 provider.')
    ->param('code', '', new Text(2048), 'OAuth2 code.')
    ->param('state', '', new Text(2048), 'Login state params.', true)
    ->inject('request')
    ->inject('response')
    ->action(function (string $projectId, string $provider, string $code, string $state, Request $request, Response $response) {

        $domain = $request->getHostname();
        $protocol = $request->getProtocol();

        $response
            ->addHeader('Cache-Control', 'no-store, no-cache, must-revalidate, max-age=0')
            ->addHeader('Pragma', 'no-cache')
            ->redirect($protocol . '://' . $domain . '/v1/account/sessions/oauth2/' . $provider . '/redirect?'
                . \http_build_query(['project' => $projectId, 'code' => $code, 'state' => $state]));
    });

App::get('/v1/account/sessions/oauth2/:provider/redirect')
    ->desc('OAuth2 Redirect')
    ->groups(['api', 'account'])
    ->label('error', __DIR__ . '/../../views/general/error.phtml')
    ->label('event', 'users.[userId].sessions.[sessionId].create')
    ->label('scope', 'public')
    ->label('abuse-limit', 50)
    ->label('abuse-key', 'ip:{ip}')
    ->label('docs', false)
    ->param('provider', '', new WhiteList(\array_keys(Config::getParam('providers')), true), 'OAuth2 provider.')
    ->param('code', '', new Text(2048), 'OAuth2 code.')
    ->param('state', '', new Text(2048), 'OAuth2 state params.', true)
    ->inject('request')
    ->inject('response')
    ->inject('project')
    ->inject('user')
    ->inject('dbForProject')
    ->inject('geodb')
    ->inject('audits')
    ->inject('events')
    ->inject('usage')
    ->action(function (string $provider, string $code, string $state, Request $request, Response $response, Document $project, Document $user, Database $dbForProject, Reader $geodb, Audit $audits, Event $events, Stats $usage) use ($oauthDefaultSuccess) {

        $protocol = $request->getProtocol();
        $callback = $protocol . '://' . $request->getHostname() . '/v1/account/sessions/oauth2/callback/' . $provider . '/' . $project->getId();
        $defaultState = ['success' => $project->getAttribute('url', ''), 'failure' => ''];
        $validateURL = new URL();
        $appId = $project->getAttribute('authProviders', [])[$provider . 'Appid'] ?? '';
        $appSecret = $project->getAttribute('authProviders', [])[$provider . 'Secret'] ?? '{}';

        if (!empty($appSecret) && isset($appSecret['version'])) {
            $key = App::getEnv('_APP_OPENSSL_KEY_V' . $appSecret['version']);
            $appSecret = OpenSSL::decrypt($appSecret['data'], $appSecret['method'], $key, 0, \hex2bin($appSecret['iv']), \hex2bin($appSecret['tag']));
        }

        $className = 'Appwrite\\Auth\\OAuth2\\' . \ucfirst($provider);

        if (!\class_exists($className)) {
            throw new Exception('Provider is not supported', 501, Exception::PROJECT_PROVIDER_UNSUPPORTED);
        }

        $oauth2 = new $className($appId, $appSecret, $callback);

        if (!empty($state)) {
            try {
                $state = \array_merge($defaultState, $oauth2->parseState($state));
            } catch (\Exception$exception) {
                throw new Exception('Failed to parse login state params as passed from OAuth2 provider', 500, Exception::GENERAL_SERVER_ERROR);
            }
        } else {
            $state = $defaultState;
        }

        if (!$validateURL->isValid($state['success'])) {
            throw new Exception('Invalid redirect URL for success login', 400, Exception::PROJECT_INVALID_SUCCESS_URL);
        }

        if (!empty($state['failure']) && !$validateURL->isValid($state['failure'])) {
            throw new Exception('Invalid redirect URL for failure login', 400, Exception::PROJECT_INVALID_FAILURE_URL);
        }

        $state['failure'] = null;

        $accessToken = $oauth2->getAccessToken($code);
        $refreshToken = $oauth2->getRefreshToken($code);
        $accessTokenExpiry = $oauth2->getAccessTokenExpiry($code);

        if (empty($accessToken)) {
            if (!empty($state['failure'])) {
                $response->redirect($state['failure'], 301, 0);
            }

            throw new Exception('Failed to obtain access token', 500, Exception::GENERAL_SERVER_ERROR);
        }

        $oauth2ID = $oauth2->getUserID($accessToken);

        if (empty($oauth2ID)) {
            if (!empty($state['failure'])) {
                $response->redirect($state['failure'], 301, 0);
            }

            throw new Exception('Missing ID from OAuth2 provider', 400, Exception::PROJECT_MISSING_USER_ID);
        }

        $sessions = $user->getAttribute('sessions', []);
        $current = Auth::sessionVerify($sessions, Auth::$secret);

        if ($current) { // Delete current session of new one.
            $currentDocument = $dbForProject->getDocument('sessions', $current);
            if (!$currentDocument->isEmpty()) {
                $dbForProject->deleteDocument('sessions', $currentDocument->getId());
                $dbForProject->deleteCachedDocument('users', $user->getId());
            }
        }

        $user = ($user->isEmpty()) ? $dbForProject->findOne('sessions', [ // Get user by provider id
            new Query('provider', QUERY::TYPE_EQUAL, [$provider]),
            new Query('providerUid', QUERY::TYPE_EQUAL, [$oauth2ID]),
        ]) : $user;

        if ($user === false || $user->isEmpty()) { // No user logged in or with OAuth2 provider ID, create new one or connect with account with same email
            $name = $oauth2->getUserName($accessToken);
            $email = $oauth2->getUserEmail($accessToken);

            /**
             * Is verified is not used yet, since we don't know after an accout is created anymore if it was verified or not.
             */
            $isVerified = $oauth2->isEmailVerified($accessToken);

            $user = $dbForProject->findOne('users', [
                new Query('email', Query::TYPE_EQUAL, [$email])]);

            if ($user === false || $user->isEmpty()) { // Last option -> create the user, generate random password
                $limit = $project->getAttribute('auths', [])['limit'] ?? 0;

                if ($limit !== 0) {
                    $total = $dbForProject->count('users', max: APP_LIMIT_USERS);

                    if ($total >= $limit) {
                        throw new Exception('Project registration is restricted. Contact your administrator for more information.', 501, Exception::USER_COUNT_EXCEEDED);
                    }
                }

                try {
                    $userId = $dbForProject->getId();
                    $user = Authorization::skip(fn() => $dbForProject->createDocument('users', new Document([
                        '$id' => $userId,
                        '$read' => ['role:all'],
                        '$write' => ['user:' . $userId],
                        'email' => $email,
                        'emailVerification' => true,
                        'status' => true, // Email should already be authenticated by OAuth2 provider
                        'password' => Auth::passwordHash(Auth::passwordGenerator(), Auth::DEFAULT_ALGO, Auth::DEFAULT_ALGO_OPTIONS),
                        'hash' => Auth::DEFAULT_ALGO,
                        'hashOptions' => Auth::DEFAULT_ALGO_OPTIONS,
                        'passwordUpdate' => 0,
                        'registration' => \time(),
                        'reset' => false,
                        'name' => $name,
                        'prefs' => new \stdClass(),
                        'sessions' => null,
                        'tokens' => null,
                        'memberships' => null,
                        'search' => implode(' ', [$userId, $email, $name])
                    ])));
                } catch (Duplicate $th) {
                    throw new Exception('Account already exists', 409, Exception::USER_ALREADY_EXISTS);
                }
            }
        }

        if (false === $user->getAttribute('status')) { // Account is blocked
            throw new Exception('Invalid credentials. User is blocked', 401, Exception::USER_BLOCKED); // User is in status blocked
        }

        // Create session token, verify user account and update OAuth2 ID and Access Token
        $detector = new Detector($request->getUserAgent('UNKNOWN'));
        $record = $geodb->get($request->getIP());
        $secret = Auth::tokenGenerator();
        $expiry = \time() + Auth::TOKEN_EXPIRATION_LOGIN_LONG;
        $session = new Document(array_merge([
            '$id' => $dbForProject->getId(),
            'userId' => $user->getId(),
            'provider' => $provider,
            'providerUid' => $oauth2ID,
            'providerAccessToken' => $accessToken,
            'providerRefreshToken' => $refreshToken,
            'providerAccessTokenExpiry' => \time() + (int) $accessTokenExpiry,
            'secret' => Auth::hash($secret), // One way hash encryption to protect DB leak
            'expire' => $expiry,
            'userAgent' => $request->getUserAgent('UNKNOWN'),
            'ip' => $request->getIP(),
            'countryCode' => ($record) ? \strtolower($record['country']['iso_code']) : '--',
        ], $detector->getOS(), $detector->getClient(), $detector->getDevice()));

        $isAnonymousUser = is_null($user->getAttribute('email')) && is_null($user->getAttribute('password'));

        if ($isAnonymousUser) {
            $user
                ->setAttribute('name', $oauth2->getUserName($accessToken))
                ->setAttribute('email', $oauth2->getUserEmail($accessToken))
            ;
        }

        $user
            ->setAttribute('status', true)
        ;

        Authorization::setRole('user:' . $user->getId());

        $dbForProject->updateDocument('users', $user->getId(), $user);

        $session = $dbForProject->createDocument('sessions', $session
            ->setAttribute('$read', ['user:' . $user->getId()])
            ->setAttribute('$write', ['user:' . $user->getId()]));

        $dbForProject->deleteCachedDocument('users', $user->getId());

        $audits
            ->setResource('user/' . $user->getId())
            ->setUser($user)
        ;

        $usage
            ->setParam('users.sessions.create', 1)
            ->setParam('projectId', $project->getId())
            ->setParam('provider', 'oauth2-' . $provider)
        ;

        $events
            ->setParam('userId', $user->getId())
            ->setParam('sessionId', $session->getId())
            ->setPayload($response->output($session, Response::MODEL_SESSION))
        ;

        if (!Config::getParam('domainVerification')) {
            $response->addHeader('X-Fallback-Cookies', \json_encode([Auth::$cookieName => Auth::encodeSession($user->getId(), $secret)]));
        }

        // Add keys for non-web platforms - TODO - add verification phase to aviod session sniffing
        if (parse_url($state['success'], PHP_URL_PATH) === $oauthDefaultSuccess) {
            $state['success'] = URLParser::parse($state['success']);
            $query = URLParser::parseQuery($state['success']['query']);
            $query['project'] = $project->getId();
            $query['domain'] = Config::getParam('cookieDomain');
            $query['key'] = Auth::$cookieName;
            $query['secret'] = Auth::encodeSession($user->getId(), $secret);
            $state['success']['query'] = URLParser::unparseQuery($query);
            $state['success'] = URLParser::unparse($state['success']);
        }

        $response
            ->addHeader('Cache-Control', 'no-store, no-cache, must-revalidate, max-age=0')
            ->addHeader('Pragma', 'no-cache')
            ->addCookie(Auth::$cookieName . '_legacy', Auth::encodeSession($user->getId(), $secret), $expiry, '/', Config::getParam('cookieDomain'), ('https' == $protocol), true, null)
            ->addCookie(Auth::$cookieName, Auth::encodeSession($user->getId(), $secret), $expiry, '/', Config::getParam('cookieDomain'), ('https' == $protocol), true, Config::getParam('cookieSamesite'))
            ->redirect($state['success'])
        ;
    });


App::post('/v1/account/sessions/magic-url')
    ->desc('Create Magic URL session')
    ->groups(['api', 'account'])
    ->label('scope', 'public')
    ->label('auth.type', 'magic-url')
    ->label('sdk.auth', [])
    ->label('sdk.namespace', 'account')
    ->label('sdk.method', 'createMagicURLSession')
    ->label('sdk.description', '/docs/references/account/create-magic-url-session.md')
    ->label('sdk.response.code', Response::STATUS_CODE_CREATED)
    ->label('sdk.response.type', Response::CONTENT_TYPE_JSON)
    ->label('sdk.response.model', Response::MODEL_TOKEN)
    ->label('abuse-limit', 10)
    ->label('abuse-key', 'url:{url},email:{param-email}')
    ->param('userId', '', new CustomId(), 'Unique Id. Choose your own unique ID or pass the string "unique()" to auto generate it. Valid chars are a-z, A-Z, 0-9, period, hyphen, and underscore. Can\'t start with a special char. Max length is 36 chars.')
    ->param('email', '', new Email(), 'User email.')
    ->param('url', '', fn($clients) => new Host($clients), 'URL to redirect the user back to your app from the magic URL login. Only URLs from hostnames in your project platform list are allowed. This requirement helps to prevent an [open redirect](https://cheatsheetseries.owasp.org/cheatsheets/Unvalidated_Redirects_and_Forwards_Cheat_Sheet.html) attack against your project API.', true, ['clients'])
    ->inject('request')
    ->inject('response')
    ->inject('project')
    ->inject('dbForProject')
    ->inject('locale')
    ->inject('audits')
    ->inject('events')
    ->inject('mails')
    ->action(function (string $userId, string $email, string $url, Request $request, Response $response, Document $project, Database $dbForProject, Locale $locale, Audit $audits, Event $events, Mail $mails) {

        if (empty(App::getEnv('_APP_SMTP_HOST'))) {
            throw new Exception('SMTP Disabled', 503, Exception::GENERAL_SMTP_DISABLED);
        }

        $roles = Authorization::getRoles();
        $isPrivilegedUser = Auth::isPrivilegedUser($roles);
        $isAppUser = Auth::isAppUser($roles);

        $user = $dbForProject->findOne('users', [new Query('email', Query::TYPE_EQUAL, [$email])]);

        if (!$user) {
            $limit = $project->getAttribute('auths', [])['limit'] ?? 0;

            if ($limit !== 0) {
                $total = $dbForProject->count('users', max: APP_LIMIT_USERS);

                if ($total >= $limit) {
                    throw new Exception('Project registration is restricted. Contact your administrator for more information.', 501, Exception::USER_COUNT_EXCEEDED);
                }
            }

            $userId = $userId == 'unique()' ? $dbForProject->getId() : $userId;

            $user = Authorization::skip(fn () => $dbForProject->createDocument('users', new Document([
                '$id' => $userId,
                '$read' => ['role:all'],
                '$write' => ['user:' . $userId],
                'email' => $email,
                'emailVerification' => false,
                'status' => true,
                'password' => null,
                'hash' => Auth::DEFAULT_ALGO,
                'hashOptions' => Auth::DEFAULT_ALGO_OPTIONS,
                'passwordUpdate' => 0,
                'registration' => \time(),
                'reset' => false,
                'prefs' => new \stdClass(),
                'sessions' => null,
                'tokens' => null,
                'memberships' => null,
                'search' => implode(' ', [$userId, $email])
            ])));
        }

        $loginSecret = Auth::tokenGenerator();

        $expire = \time() + Auth::TOKEN_EXPIRATION_CONFIRM;

        $token = new Document([
            '$id' => $dbForProject->getId(),
            'userId' => $user->getId(),
            'type' => Auth::TOKEN_TYPE_MAGIC_URL,
            'secret' => Auth::hash($loginSecret), // One way hash encryption to protect DB leak
            'expire' => $expire,
            'userAgent' => $request->getUserAgent('UNKNOWN'),
            'ip' => $request->getIP(),
        ]);

        Authorization::setRole('user:' . $user->getId());

        $token = $dbForProject->createDocument('tokens', $token
            ->setAttribute('$read', ['user:' . $user->getId()])
            ->setAttribute('$write', ['user:' . $user->getId()]));

        $dbForProject->deleteCachedDocument('users', $user->getId());

        if (empty($url)) {
            $url = $request->getProtocol() . '://' . $request->getHostname() . '/auth/magic-url';
        }

        $url = Template::parseURL($url);
        $url['query'] = Template::mergeQuery(((isset($url['query'])) ? $url['query'] : ''), ['userId' => $user->getId(), 'secret' => $loginSecret, 'expire' => $expire, 'project' => $project->getId()]);
        $url = Template::unParseURL($url);

        $mails
            ->setType(MAIL_TYPE_MAGIC_SESSION)
            ->setRecipient($user->getAttribute('email'))
            ->setUrl($url)
            ->setLocale($locale->default)
            ->trigger()
        ;

        $events->setPayload(
            $response->output(
                $token->setAttribute('secret', $loginSecret),
                Response::MODEL_TOKEN
            )
        );

        // Hide secret for clients
        $token->setAttribute('secret', ($isPrivilegedUser || $isAppUser) ? $loginSecret : '');

        $audits
            ->setResource('user/' . $user->getId())
            ->setUser($user)
        ;

        $response
            ->setStatusCode(Response::STATUS_CODE_CREATED)
            ->dynamic($token, Response::MODEL_TOKEN)
        ;
    });

App::put('/v1/account/sessions/magic-url')
    ->desc('Create Magic URL session (confirmation)')
    ->groups(['api', 'account'])
    ->label('scope', 'public')
    ->label('event', 'users.[userId].sessions.[sessionId].create')
    ->label('sdk.auth', [])
    ->label('sdk.namespace', 'account')
    ->label('sdk.method', 'updateMagicURLSession')
    ->label('sdk.description', '/docs/references/account/update-magic-url-session.md')
    ->label('sdk.response.code', Response::STATUS_CODE_OK)
    ->label('sdk.response.type', Response::CONTENT_TYPE_JSON)
    ->label('sdk.response.model', Response::MODEL_SESSION)
    ->label('abuse-limit', 10)
    ->label('abuse-key', 'url:{url},userId:{param-userId}')
    ->param('userId', '', new CustomId(), 'User ID.')
    ->param('secret', '', new Text(256), 'Valid verification token.')
    ->inject('request')
    ->inject('response')
    ->inject('dbForProject')
    ->inject('locale')
    ->inject('geodb')
    ->inject('audits')
    ->inject('events')
    ->action(function (string $userId, string $secret, Request $request, Response $response, Database $dbForProject, Locale $locale, Reader $geodb, Audit $audits, Event $events) {

        $user = Authorization::skip(fn() => $dbForProject->getDocument('users', $userId));

        if ($user->isEmpty()) {
            throw new Exception('User not found', 404, Exception::USER_NOT_FOUND);
        }

        $token = Auth::tokenVerify($user->getAttribute('tokens', []), Auth::TOKEN_TYPE_MAGIC_URL, $secret);

        if (!$token) {
            throw new Exception('Invalid login token', 401, Exception::USER_INVALID_TOKEN);
        }

        $detector = new Detector($request->getUserAgent('UNKNOWN'));
        $record = $geodb->get($request->getIP());
        $secret = Auth::tokenGenerator();
        $expiry = \time() + Auth::TOKEN_EXPIRATION_LOGIN_LONG;
        $session = new Document(array_merge(
            [
                '$id' => $dbForProject->getId(),
                'userId' => $user->getId(),
                'provider' => Auth::SESSION_PROVIDER_MAGIC_URL,
                'secret' => Auth::hash($secret), // One way hash encryption to protect DB leak
                'expire' => $expiry,
                'userAgent' => $request->getUserAgent('UNKNOWN'),
                'ip' => $request->getIP(),
                'countryCode' => ($record) ? \strtolower($record['country']['iso_code']) : '--',
            ],
            $detector->getOS(),
            $detector->getClient(),
            $detector->getDevice()
        ));

        Authorization::setRole('user:' . $user->getId());

        $session = $dbForProject->createDocument('sessions', $session
                ->setAttribute('$read', ['user:' . $user->getId()])
                ->setAttribute('$write', ['user:' . $user->getId()]));

        $dbForProject->deleteCachedDocument('users', $user->getId());

        $tokens = $user->getAttribute('tokens', []);

        /**
         * We act like we're updating and validating
         *  the recovery token but actually we don't need it anymore.
         */
        $dbForProject->deleteDocument('tokens', $token);
        $dbForProject->deleteCachedDocument('users', $user->getId());

        $user->setAttribute('emailVerification', true);

        $user = $dbForProject->updateDocument('users', $user->getId(), $user);

        if (false === $user) {
            throw new Exception('Failed saving user to DB', 500, Exception::GENERAL_SERVER_ERROR);
        }

        $audits->setResource('user/' . $user->getId());

        $events
            ->setParam('userId', $user->getId())
            ->setParam('sessionId', $session->getId())
        ;

        if (!Config::getParam('domainVerification')) {
            $response->addHeader('X-Fallback-Cookies', \json_encode([Auth::$cookieName => Auth::encodeSession($user->getId(), $secret)]));
        }

        $protocol = $request->getProtocol();

        $response
            ->addCookie(Auth::$cookieName . '_legacy', Auth::encodeSession($user->getId(), $secret), $expiry, '/', Config::getParam('cookieDomain'), ('https' == $protocol), true, null)
            ->addCookie(Auth::$cookieName, Auth::encodeSession($user->getId(), $secret), $expiry, '/', Config::getParam('cookieDomain'), ('https' == $protocol), true, Config::getParam('cookieSamesite'))
            ->setStatusCode(Response::STATUS_CODE_CREATED)
        ;

        $countryName = $locale->getText('countries.' . strtolower($session->getAttribute('countryCode')), $locale->getText('locale.country.unknown'));

        $session
            ->setAttribute('current', true)
            ->setAttribute('countryName', $countryName)
        ;

        $response->dynamic($session, Response::MODEL_SESSION);
    });

App::post('/v1/account/sessions/anonymous')
    ->desc('Create Anonymous Session')
    ->groups(['api', 'account', 'auth'])
    ->label('event', 'users.[userId].sessions.[sessionId].create')
    ->label('scope', 'public')
    ->label('auth.type', 'anonymous')
    ->label('sdk.auth', [])
    ->label('sdk.namespace', 'account')
    ->label('sdk.method', 'createAnonymousSession')
    ->label('sdk.description', '/docs/references/account/create-session-anonymous.md')
    ->label('sdk.response.code', Response::STATUS_CODE_CREATED)
    ->label('sdk.response.type', Response::CONTENT_TYPE_JSON)
    ->label('sdk.response.model', Response::MODEL_SESSION)
    ->label('abuse-limit', 50)
    ->label('abuse-key', 'ip:{ip}')
    ->inject('request')
    ->inject('response')
    ->inject('locale')
    ->inject('user')
    ->inject('project')
    ->inject('dbForProject')
    ->inject('geodb')
    ->inject('audits')
    ->inject('usage')
    ->inject('events')
    ->action(function (Request $request, Response $response, Locale $locale, Document $user, Document $project, Database $dbForProject, Reader $geodb, Audit $audits, Stats $usage, Event $events) {

        $protocol = $request->getProtocol();

        if ('console' === $project->getId()) {
            throw new Exception('Failed to create anonymous user.', 401, Exception::USER_ANONYMOUS_CONSOLE_PROHIBITED);
        }

        if (!$user->isEmpty()) {
            throw new Exception('Cannot create an anonymous user when logged in.', 401, Exception::USER_SESSION_ALREADY_EXISTS);
        }

        $limit = $project->getAttribute('auths', [])['limit'] ?? 0;

        if ($limit !== 0) {
            $total = $dbForProject->count('users', max: APP_LIMIT_USERS);

            if ($total >= $limit) {
                throw new Exception('Project registration is restricted. Contact your administrator for more information.', 501, Exception::USER_COUNT_EXCEEDED);
            }
        }

        $userId = $dbForProject->getId();
        $user = Authorization::skip(fn() => $dbForProject->createDocument('users', new Document([
            '$id' => $userId,
            '$read' => ['role:all'],
            '$write' => ['user:' . $userId],
            'email' => null,
            'emailVerification' => false,
            'status' => true,
            'password' => null,
            'hash' => Auth::DEFAULT_ALGO,
            'hashOptions' => Auth::DEFAULT_ALGO_OPTIONS,
            'passwordUpdate' => 0,
            'registration' => \time(),
            'reset' => false,
            'name' => null,
            'prefs' => new \stdClass(),
            'sessions' => null,
            'tokens' => null,
            'memberships' => null,
            'search' => $userId
        ])));

        // Create session token

        $detector = new Detector($request->getUserAgent('UNKNOWN'));
        $record = $geodb->get($request->getIP());
        $secret = Auth::tokenGenerator();
        $expiry = \time() + Auth::TOKEN_EXPIRATION_LOGIN_LONG;
        $session = new Document(array_merge(
            [
                '$id' => $dbForProject->getId(),
                'userId' => $user->getId(),
                'provider' => Auth::SESSION_PROVIDER_ANONYMOUS,
                'secret' => Auth::hash($secret), // One way hash encryption to protect DB leak
                'expire' => $expiry,
                'userAgent' => $request->getUserAgent('UNKNOWN'),
                'ip' => $request->getIP(),
                'countryCode' => ($record) ? \strtolower($record['country']['iso_code']) : '--',
            ],
            $detector->getOS(),
            $detector->getClient(),
            $detector->getDevice()
        ));

        Authorization::setRole('user:' . $user->getId());

        $session = $dbForProject->createDocument('sessions', $session
                ->setAttribute('$read', ['user:' . $user->getId()])
                ->setAttribute('$write', ['user:' . $user->getId()]));

        $dbForProject->deleteCachedDocument('users', $user->getId());

        $audits->setResource('user/' . $user->getId());

        $usage
            ->setParam('users.sessions.create', 1)
            ->setParam('provider', 'anonymous')
        ;

        $events
            ->setParam('userId', $user->getId())
            ->setParam('sessionId', $session->getId())
        ;

        if (!Config::getParam('domainVerification')) {
            $response->addHeader('X-Fallback-Cookies', \json_encode([Auth::$cookieName => Auth::encodeSession($user->getId(), $secret)]));
        }

        $response
            ->addCookie(Auth::$cookieName . '_legacy', Auth::encodeSession($user->getId(), $secret), $expiry, '/', Config::getParam('cookieDomain'), ('https' == $protocol), true, null)
            ->addCookie(Auth::$cookieName, Auth::encodeSession($user->getId(), $secret), $expiry, '/', Config::getParam('cookieDomain'), ('https' == $protocol), true, Config::getParam('cookieSamesite'))
            ->setStatusCode(Response::STATUS_CODE_CREATED)
        ;

        $countryName = $locale->getText('countries.' . strtolower($session->getAttribute('countryCode')), $locale->getText('locale.country.unknown'));

        $session
            ->setAttribute('current', true)
            ->setAttribute('countryName', $countryName)
        ;

        $response->dynamic($session, Response::MODEL_SESSION);
    });

App::post('/v1/account/jwt')
    ->desc('Create Account JWT')
    ->groups(['api', 'account', 'auth'])
    ->label('scope', 'account')
    ->label('auth.type', 'jwt')
    ->label('sdk.auth', [APP_AUTH_TYPE_SESSION])
    ->label('sdk.namespace', 'account')
    ->label('sdk.method', 'createJWT')
    ->label('sdk.description', '/docs/references/account/create-jwt.md')
    ->label('sdk.response.code', Response::STATUS_CODE_CREATED)
    ->label('sdk.response.type', Response::CONTENT_TYPE_JSON)
    ->label('sdk.response.model', Response::MODEL_JWT)
    ->label('abuse-limit', 10)
    ->label('abuse-key', 'url:{url},userId:{userId}')
    ->inject('response')
    ->inject('user')
    ->inject('dbForProject')
    ->action(function (Response $response, Document $user, Database $dbForProject) {


        $sessions = $user->getAttribute('sessions', []);
        $current = new Document();

        foreach ($sessions as $session) { /** @var Utopia\Database\Document $session */
            if ($session->getAttribute('secret') == Auth::hash(Auth::$secret)) { // If current session delete the cookies too
                $current = $session;
            }
        }

        if ($current->isEmpty()) {
            throw new Exception('No valid session found', 404, Exception::USER_SESSION_NOT_FOUND);
        }

        $jwt = new JWT(App::getEnv('_APP_OPENSSL_KEY_V1'), 'HS256', 900, 10); // Instantiate with key, algo, maxAge and leeway.

        $response->setStatusCode(Response::STATUS_CODE_CREATED);
        $response->dynamic(new Document(['jwt' => $jwt->encode([
            // 'uid'    => 1,
            // 'aud'    => 'http://site.com',
            // 'scopes' => ['user'],
            // 'iss'    => 'http://api.mysite.com',
            'userId' => $user->getId(),
            'sessionId' => $current->getId(),
        ])]), Response::MODEL_JWT);
    });

App::get('/v1/account')
    ->desc('Get Account')
    ->groups(['api', 'account'])
    ->label('scope', 'account')
    ->label('sdk.auth', [APP_AUTH_TYPE_SESSION, APP_AUTH_TYPE_JWT])
    ->label('sdk.namespace', 'account')
    ->label('sdk.method', 'get')
    ->label('sdk.description', '/docs/references/account/get.md')
    ->label('sdk.response.code', Response::STATUS_CODE_OK)
    ->label('sdk.response.type', Response::CONTENT_TYPE_JSON)
    ->label('sdk.response.model', Response::MODEL_ACCOUNT)
    ->inject('response')
    ->inject('user')
    ->inject('usage')
    ->action(function (Response $response, Document $user, Stats $usage) {

        $usage->setParam('users.read', 1);

<<<<<<< HEAD
        $usage
            ->setParam('users.read', 1)
        ;
        $response->dynamic($user, Response::MODEL_ACCOUNT);
=======
        $response->dynamic($user, Response::MODEL_USER);
>>>>>>> a8e4d7a7
    });

App::get('/v1/account/prefs')
    ->desc('Get Account Preferences')
    ->groups(['api', 'account'])
    ->label('scope', 'account')
    ->label('sdk.auth', [APP_AUTH_TYPE_SESSION, APP_AUTH_TYPE_JWT])
    ->label('sdk.namespace', 'account')
    ->label('sdk.method', 'getPrefs')
    ->label('sdk.description', '/docs/references/account/get-prefs.md')
    ->label('sdk.response.code', Response::STATUS_CODE_OK)
    ->label('sdk.response.type', Response::CONTENT_TYPE_JSON)
    ->label('sdk.response.model', Response::MODEL_PREFERENCES)
    ->inject('response')
    ->inject('user')
    ->inject('usage')
    ->action(function (Response $response, Document $user, Stats $usage) {

        $prefs = $user->getAttribute('prefs', new \stdClass());

        $usage->setParam('users.read', 1);

        $response->dynamic(new Document($prefs), Response::MODEL_PREFERENCES);
    });

App::get('/v1/account/sessions')
    ->desc('Get Account Sessions')
    ->groups(['api', 'account'])
    ->label('scope', 'account')
    ->label('sdk.auth', [APP_AUTH_TYPE_SESSION, APP_AUTH_TYPE_JWT])
    ->label('sdk.namespace', 'account')
    ->label('sdk.method', 'getSessions')
    ->label('sdk.description', '/docs/references/account/get-sessions.md')
    ->label('sdk.response.code', Response::STATUS_CODE_OK)
    ->label('sdk.response.type', Response::CONTENT_TYPE_JSON)
    ->label('sdk.response.model', Response::MODEL_SESSION_LIST)
    ->inject('response')
    ->inject('user')
    ->inject('locale')
    ->inject('usage')
    ->action(function (Response $response, Document $user, Locale $locale, Stats $usage) {

        $sessions = $user->getAttribute('sessions', []);
        $current = Auth::sessionVerify($sessions, Auth::$secret);

        foreach ($sessions as $key => $session) {/** @var Document $session */
            $countryName = $locale->getText('countries.' . strtolower($session->getAttribute('countryCode')), $locale->getText('locale.country.unknown'));

            $session->setAttribute('countryName', $countryName);
            $session->setAttribute('current', ($current == $session->getId()) ? true : false);

            $sessions[$key] = $session;
        }

        $usage->setParam('users.read', 1);

        $response->dynamic(new Document([
            'sessions' => $sessions,
            'total' => count($sessions),
        ]), Response::MODEL_SESSION_LIST);
    });

App::get('/v1/account/logs')
    ->desc('Get Account Logs')
    ->groups(['api', 'account'])
    ->label('scope', 'account')
    ->label('sdk.auth', [APP_AUTH_TYPE_SESSION, APP_AUTH_TYPE_JWT])
    ->label('sdk.namespace', 'account')
    ->label('sdk.method', 'getLogs')
    ->label('sdk.description', '/docs/references/account/get-logs.md')
    ->label('sdk.response.code', Response::STATUS_CODE_OK)
    ->label('sdk.response.type', Response::CONTENT_TYPE_JSON)
    ->label('sdk.response.model', Response::MODEL_LOG_LIST)
    ->param('limit', 25, new Range(0, 100), 'Maximum number of logs to return in response. By default will return maximum 25 results. Maximum of 100 results allowed per request.', true)
    ->param('offset', 0, new Range(0, APP_LIMIT_COUNT), 'Offset value. The default value is 0. Use this value to manage pagination. [learn more about pagination](https://appwrite.io/docs/pagination)', true)
    ->inject('response')
    ->inject('user')
    ->inject('locale')
    ->inject('geodb')
    ->inject('dbForProject')
    ->inject('usage')
    ->action(function (int $limit, int $offset, Response $response, Document $user, Locale $locale, Reader $geodb, Database $dbForProject, Stats $usage) {

        $audit = new EventAudit($dbForProject);

        $logs = $audit->getLogsByUser($user->getId(), $limit, $offset);

        $output = [];

        foreach ($logs as $i => &$log) {
            $log['userAgent'] = (!empty($log['userAgent'])) ? $log['userAgent'] : 'UNKNOWN';

            $detector = new Detector($log['userAgent']);

            $output[$i] = new Document(array_merge(
                $log->getArrayCopy(),
                $log['data'],
                $detector->getOS(),
                $detector->getClient(),
                $detector->getDevice()
            ));

            $record = $geodb->get($log['ip']);

            if ($record) {
                $output[$i]['countryCode'] = $locale->getText('countries.' . strtolower($record['country']['iso_code']), false) ? \strtolower($record['country']['iso_code']) : '--';
                $output[$i]['countryName'] = $locale->getText('countries.' . strtolower($record['country']['iso_code']), $locale->getText('locale.country.unknown'));
            } else {
                $output[$i]['countryCode'] = '--';
                $output[$i]['countryName'] = $locale->getText('locale.country.unknown');
            }
        }

        $usage->setParam('users.read', 1);

        $response->dynamic(new Document([
            'total' => $audit->countLogsByUser($user->getId()),
            'logs' => $output,
        ]), Response::MODEL_LOG_LIST);
    });

App::get('/v1/account/sessions/:sessionId')
    ->desc('Get Session By ID')
    ->groups(['api', 'account'])
    ->label('scope', 'account')
    ->label('sdk.auth', [APP_AUTH_TYPE_SESSION, APP_AUTH_TYPE_JWT])
    ->label('sdk.namespace', 'account')
    ->label('sdk.method', 'getSession')
    ->label('sdk.description', '/docs/references/account/get-session.md')
    ->label('sdk.response.code', Response::STATUS_CODE_OK)
    ->label('sdk.response.type', Response::CONTENT_TYPE_JSON)
    ->label('sdk.response.model', Response::MODEL_SESSION)
    ->param('sessionId', null, new UID(), 'Session ID. Use the string \'current\' to get the current device session.')
    ->inject('response')
    ->inject('user')
    ->inject('locale')
    ->inject('dbForProject')
    ->inject('usage')
    ->action(function (?string $sessionId, Response $response, Document $user, Locale $locale, Database $dbForProject, Stats $usage) {

        $sessions = $user->getAttribute('sessions', []);
        $sessionId = ($sessionId === 'current')
            ? Auth::sessionVerify($user->getAttribute('sessions'), Auth::$secret)
            : $sessionId;

        foreach ($sessions as $session) {/** @var Document $session */
            if ($sessionId == $session->getId()) {
                $countryName = $locale->getText('countries.' . strtolower($session->getAttribute('countryCode')), $locale->getText('locale.country.unknown'));

                $session
                    ->setAttribute('current', ($session->getAttribute('secret') == Auth::hash(Auth::$secret)))
                    ->setAttribute('countryName', $countryName)
                ;

                $usage->setParam('users.read', 1);

                return $response->dynamic($session, Response::MODEL_SESSION);
            }
        }

        throw new Exception('Session not found', 404, Exception::USER_SESSION_NOT_FOUND);
    });

App::patch('/v1/account/name')
    ->desc('Update Account Name')
    ->groups(['api', 'account'])
    ->label('event', 'users.[userId].update.name')
    ->label('scope', 'account')
    ->label('sdk.auth', [APP_AUTH_TYPE_SESSION, APP_AUTH_TYPE_JWT])
    ->label('sdk.namespace', 'account')
    ->label('sdk.method', 'updateName')
    ->label('sdk.description', '/docs/references/account/update-name.md')
    ->label('sdk.response.code', Response::STATUS_CODE_OK)
    ->label('sdk.response.type', Response::CONTENT_TYPE_JSON)
    ->label('sdk.response.model', Response::MODEL_ACCOUNT)
    ->param('name', '', new Text(128), 'User name. Max length: 128 chars.')
    ->inject('response')
    ->inject('user')
    ->inject('dbForProject')
    ->inject('audits')
    ->inject('usage')
    ->inject('events')
    ->action(function (string $name, Response $response, Document $user, Database $dbForProject, Audit $audits, Stats $usage, Event $events) {

        $user = $dbForProject->updateDocument('users', $user->getId(), $user
            ->setAttribute('name', $name)
            ->setAttribute('search', implode(' ', [$user->getId(), $name, $user->getAttribute('email')])));

        $audits
            ->setResource('user/' . $user->getId())
            ->setUser($user)
        ;

        $usage->setParam('users.update', 1);
        $events->setParam('userId', $user->getId());

        $response->dynamic($user, Response::MODEL_ACCOUNT);
    });

App::patch('/v1/account/password')
    ->desc('Update Account Password')
    ->groups(['api', 'account'])
    ->label('event', 'users.[userId].update.password')
    ->label('scope', 'account')
    ->label('sdk.auth', [APP_AUTH_TYPE_SESSION, APP_AUTH_TYPE_JWT])
    ->label('sdk.namespace', 'account')
    ->label('sdk.method', 'updatePassword')
    ->label('sdk.description', '/docs/references/account/update-password.md')
    ->label('sdk.response.code', Response::STATUS_CODE_OK)
    ->label('sdk.response.type', Response::CONTENT_TYPE_JSON)
    ->label('sdk.response.model', Response::MODEL_ACCOUNT)
    ->param('password', '', new Password(), 'New user password. Must be at least 8 chars.')
    ->param('oldPassword', '', new Password(), 'Current user password. Must be at least 8 chars.', true)
    ->param('hash', 'plaintext', new WhiteList(\array_keys(Auth::SUPPORTED_ALGOS)), 'Hashing algorithm for password. Allowed values are: \'' . \implode('\', \'', \array_keys(Auth::SUPPORTED_ALGOS)) . '\'. The default algorithm is \'' . Auth::DEFAULT_ALGO . '\'.', true)
    ->param('hashOptions', '{}', new JSON(), 'Configuration of hashing algorithm. If left empty, default configuration is used.', true)
    ->inject('response')
    ->inject('user')
    ->inject('dbForProject')
    ->inject('audits')
    ->inject('usage')
<<<<<<< HEAD
    ->action(function ($password, $oldPassword, $hash, $hashOptions, $response, $user, $dbForProject, $audits, $usage) {
        /** @var Appwrite\Utopia\Response $response */
        /** @var Utopia\Database\Document $user */
        /** @var Utopia\Database\Database $dbForProject */
        /** @var Appwrite\Event\Event $audits */
        /** @var Appwrite\Stats\Stats $usage */
=======
    ->inject('events')
    ->action(function (string $password, string $oldPassword, Response $response, Document $user, Database $dbForProject, Audit $audits, Stats $usage, Event $events) {
>>>>>>> a8e4d7a7

        $hashOptionsObject = (\is_string($hashOptions)) ? \json_decode($hashOptions, true) : $hashOptions; // Cast to JSON array

        // Check old password only if its an existing user.
        if ($user->getAttribute('passwordUpdate') !== 0 && !Auth::passwordVerify($oldPassword, $user->getAttribute('password'), $user->getAttribute('hash'), $user->getAttribute('hashOptions'))) { // Double check user password
            throw new Exception('Invalid credentials', 401, Exception::USER_INVALID_CREDENTIALS);
        }

<<<<<<< HEAD
        $user = $dbForProject->updateDocument('users', $user->getId(), $user
                ->setAttribute('password', $hash === 'plaintext' ? Auth::passwordHash($password, $hash, $hashOptionsObject) : $password)
                ->setAttribute('hash', $hash === 'plaintext' ? Auth::DEFAULT_ALGO : $hash)
                ->setAttribute('hashOptions', $hash === 'plaintext' ? Auth::DEFAULT_ALGO_OPTIONS : $hashOptions)
=======
        $user = $dbForProject->updateDocument(
            'users',
            $user->getId(),
            $user
                ->setAttribute('password', Auth::passwordHash($password))
>>>>>>> a8e4d7a7
                ->setAttribute('passwordUpdate', \time())
        );

        $audits
            ->setResource('user/' . $user->getId())
            ->setUser($user)
        ;

<<<<<<< HEAD
        $usage
            ->setParam('users.update', 1)
        ;
        $response->dynamic($user, Response::MODEL_ACCOUNT);
=======
        $usage->setParam('users.update', 1);
        $events->setParam('userId', $user->getId());

        $response->dynamic($user, Response::MODEL_USER);
>>>>>>> a8e4d7a7
    });

App::patch('/v1/account/email')
    ->desc('Update Account Email')
    ->groups(['api', 'account'])
    ->label('event', 'users.[userId].update.email')
    ->label('scope', 'account')
    ->label('sdk.auth', [APP_AUTH_TYPE_SESSION, APP_AUTH_TYPE_JWT])
    ->label('sdk.namespace', 'account')
    ->label('sdk.method', 'updateEmail')
    ->label('sdk.description', '/docs/references/account/update-email.md')
    ->label('sdk.response.code', Response::STATUS_CODE_OK)
    ->label('sdk.response.type', Response::CONTENT_TYPE_JSON)
    ->label('sdk.response.model', Response::MODEL_ACCOUNT)
    ->param('email', '', new Email(), 'User email.')
    ->param('password', '', new Password(), 'User password. Must be at least 8 chars.')
    ->param('hash', 'plaintext', new WhiteList(\array_keys(Auth::SUPPORTED_ALGOS)), 'Hashing algorithm for password. Allowed values are: \'' . \implode('\', \'', \array_keys(Auth::SUPPORTED_ALGOS)) . '\'. The default algorithm is \'' . Auth::DEFAULT_ALGO . '\'.', true)
    ->param('hashOptions', '{}', new JSON(), 'Configuration of hashing algorithm. If left empty, default configuration is used.', true)
    ->inject('response')
    ->inject('user')
    ->inject('dbForProject')
    ->inject('audits')
    ->inject('usage')
<<<<<<< HEAD
    ->action(function ($email, $password, $hash, $hashOptions, $response, $user, $dbForProject, $audits, $usage) {
        /** @var Appwrite\Utopia\Response $response */
        /** @var Utopia\Database\Document $user */
        /** @var Utopia\Database\Database $dbForProject */
        /** @var Appwrite\Event\Event $audits */
        /** @var Appwrite\Stats\Stats $usage */
=======
    ->inject('events')
    ->action(function (string $email, string $password, Response $response, Document $user, Database $dbForProject, Audit $audits, Stats $usage, Event $events) {
>>>>>>> a8e4d7a7

        $hashOptionsObject = (\is_string($hashOptions)) ? \json_decode($hashOptions, true) : $hashOptions; // Cast to JSON array

        $isAnonymousUser = is_null($user->getAttribute('email')) && is_null($user->getAttribute('password')); // Check if request is from an anonymous account for converting

        if (
            !$isAnonymousUser &&
            !Auth::passwordVerify($password, $user->getAttribute('password'), $user->getAttribute('hash'), $user->getAttribute('hashOptions'))
        ) { // Double check user password
            throw new Exception('Invalid credentials', 401, Exception::USER_INVALID_CREDENTIALS);
        }

        $email = \strtolower($email);
        $profile = $dbForProject->findOne('users', [new Query('email', Query::TYPE_EQUAL, [$email])]); // Get user by email address

        if ($profile) {
            throw new Exception('User already registered', 409, Exception::USER_ALREADY_EXISTS);
        }

        try {
            $user = $dbForProject->updateDocument('users', $user->getId(), $user
                ->setAttribute('password', $isAnonymousUser ? ($hash === 'plaintext' ? Auth::passwordHash($password, $hash, $hashOptionsObject) : $password) : $user->getAttribute('password', ''))
                ->setAttribute('hash', $isAnonymousUser ? ($hash === 'plaintext' ? Auth::DEFAULT_ALGO : $hash) : $user->getAttribute('hash', ''))
                ->setAttribute('hashOptions', $isAnonymousUser ? ($hash === 'plaintext' ? Auth::DEFAULT_ALGO_OPTIONS : $hashOptions) : $user->getAttribute('hashOptions', ''))
                ->setAttribute('email', $email)
                ->setAttribute('emailVerification', false) // After this user needs to confirm mail again
                ->setAttribute('search', implode(' ', [$user->getId(), $user->getAttribute('name'), $user->getAttribute('email')])));
        } catch (Duplicate $th) {
            throw new Exception('Email already exists', 409, Exception::USER_EMAIL_ALREADY_EXISTS);
        }

        $audits
            ->setResource('user/' . $user->getId())
            ->setUser($user)
        ;

<<<<<<< HEAD
        $usage
            ->setParam('users.update', 1)
        ;
        $response->dynamic($user, Response::MODEL_ACCOUNT);
=======
        $usage->setParam('users.update', 1);
        $events->setParam('userId', $user->getId());

        $response->dynamic($user, Response::MODEL_USER);
>>>>>>> a8e4d7a7
    });

App::patch('/v1/account/prefs')
    ->desc('Update Account Preferences')
    ->groups(['api', 'account'])
    ->label('event', 'users.[userId].update.prefs')
    ->label('scope', 'account')
    ->label('sdk.auth', [APP_AUTH_TYPE_SESSION, APP_AUTH_TYPE_JWT])
    ->label('sdk.namespace', 'account')
    ->label('sdk.method', 'updatePrefs')
    ->label('sdk.description', '/docs/references/account/update-prefs.md')
    ->label('sdk.response.code', Response::STATUS_CODE_OK)
    ->label('sdk.response.type', Response::CONTENT_TYPE_JSON)
    ->label('sdk.response.model', Response::MODEL_ACCOUNT)
    ->param('prefs', [], new Assoc(), 'Prefs key-value JSON object.')
    ->inject('response')
    ->inject('user')
    ->inject('dbForProject')
    ->inject('audits')
    ->inject('usage')
    ->inject('events')
    ->action(function (array $prefs, Response $response, Document $user, Database $dbForProject, Audit $audits, Stats $usage, Event $events) {

        $user = $dbForProject->updateDocument('users', $user->getId(), $user->setAttribute('prefs', $prefs));

        $audits->setResource('user/' . $user->getId());
        $usage->setParam('users.update', 1);
        $events->setParam('userId', $user->getId());

<<<<<<< HEAD
        $usage
            ->setParam('users.update', 1)
        ;
        $response->dynamic($user, Response::MODEL_ACCOUNT);
=======
        $response->dynamic($user, Response::MODEL_USER);
>>>>>>> a8e4d7a7
    });

App::patch('/v1/account/status')
    ->desc('Update Account Status')
    ->groups(['api', 'account'])
    ->label('event', 'users.[userId].update.status')
    ->label('scope', 'account')
    ->label('sdk.auth', [APP_AUTH_TYPE_SESSION, APP_AUTH_TYPE_JWT])
    ->label('sdk.namespace', 'account')
    ->label('sdk.method', 'updateStatus')
    ->label('sdk.description', '/docs/references/account/update-status.md')
    ->label('sdk.response.code', Response::STATUS_CODE_OK)
    ->label('sdk.response.type', Response::CONTENT_TYPE_JSON)
    ->label('sdk.response.model', Response::MODEL_USER)
    ->inject('request')
    ->inject('response')
    ->inject('user')
    ->inject('dbForProject')
    ->inject('audits')
    ->inject('events')
    ->inject('usage')
    ->action(function (Request $request, Response $response, Document $user, Database $dbForProject, Audit $audits, Event $events, Stats $usage) {

        $user = $dbForProject->updateDocument('users', $user->getId(), $user->setAttribute('status', false));

        $audits
            ->setResource('user/' . $user->getId())
            ->setPayload($response->output($user, Response::MODEL_USER));

        $events
<<<<<<< HEAD
            ->setParam('eventData', $response->output($user, Response::MODEL_ACCOUNT))
        ;
=======
            ->setParam('userId', $user->getId())
            ->setPayload($response->output($user, Response::MODEL_USER));
>>>>>>> a8e4d7a7

        if (!Config::getParam('domainVerification')) {
            $response->addHeader('X-Fallback-Cookies', \json_encode([]));
        }

        $usage->setParam('users.delete', 1);

        $response->dynamic($user, Response::MODEL_USER);
    });

App::delete('/v1/account/sessions/:sessionId')
    ->desc('Delete Account Session')
    ->groups(['api', 'account'])
    ->label('scope', 'account')
    ->label('event', 'users.[userId].sessions.[sessionId].delete')
    ->label('sdk.auth', [APP_AUTH_TYPE_SESSION, APP_AUTH_TYPE_JWT])
    ->label('sdk.namespace', 'account')
    ->label('sdk.method', 'deleteSession')
    ->label('sdk.description', '/docs/references/account/delete-session.md')
    ->label('sdk.response.code', Response::STATUS_CODE_NOCONTENT)
    ->label('sdk.response.model', Response::MODEL_NONE)
    ->label('abuse-limit', 100)
    ->param('sessionId', null, new UID(), 'Session ID. Use the string \'current\' to delete the current device session.')
    ->inject('request')
    ->inject('response')
    ->inject('user')
    ->inject('dbForProject')
    ->inject('locale')
    ->inject('audits')
    ->inject('events')
    ->inject('usage')
    ->action(function (?string $sessionId, Request $request, Response $response, Document $user, Database $dbForProject, Locale $locale, Audit $audits, Event $events, Stats $usage) {

        $protocol = $request->getProtocol();
        $sessionId = ($sessionId === 'current')
            ? Auth::sessionVerify($user->getAttribute('sessions'), Auth::$secret)
            : $sessionId;

        $sessions = $user->getAttribute('sessions', []);

        foreach ($sessions as $key => $session) {/** @var Document $session */
            if ($sessionId == $session->getId()) {
                unset($sessions[$key]);

                $dbForProject->deleteDocument('sessions', $session->getId());

                $audits->setResource('user/' . $user->getId());

                $session->setAttribute('current', false);

                if ($session->getAttribute('secret') == Auth::hash(Auth::$secret)) { // If current session delete the cookies too
                    $session
                        ->setAttribute('current', true)
                        ->setAttribute('countryName', $locale->getText('countries.' . strtolower($session->getAttribute('countryCode')), $locale->getText('locale.country.unknown')))
                    ;

                    if (!Config::getParam('domainVerification')) {
                        $response
                            ->addHeader('X-Fallback-Cookies', \json_encode([]))
                        ;
                    }

                    $response
                        ->addCookie(Auth::$cookieName . '_legacy', '', \time() - 3600, '/', Config::getParam('cookieDomain'), ('https' == $protocol), true, null)
                        ->addCookie(Auth::$cookieName, '', \time() - 3600, '/', Config::getParam('cookieDomain'), ('https' == $protocol), true, Config::getParam('cookieSamesite'))
                    ;
                }

                $dbForProject->deleteCachedDocument('users', $user->getId());

                $events
                    ->setParam('userId', $user->getId())
                    ->setParam('sessionId', $session->getId())
                    ->setPayload($response->output($session, Response::MODEL_SESSION))
                ;

                $usage
                    ->setParam('users.sessions.delete', 1)
                    ->setParam('users.update', 1)
                ;
                return $response->noContent();
            }
        }

        throw new Exception('Session not found', 404, Exception::USER_SESSION_NOT_FOUND);
    });

App::patch('/v1/account/sessions/:sessionId')
    ->desc('Update Session (Refresh Tokens)')
    ->groups(['api', 'account'])
    ->label('scope', 'account')
    ->label('event', 'users.[userId].sessions.[sessionId].update')
    ->label('sdk.auth', [APP_AUTH_TYPE_SESSION, APP_AUTH_TYPE_JWT])
    ->label('sdk.namespace', 'account')
    ->label('sdk.method', 'updateSession')
    ->label('sdk.description', '/docs/references/account/update-session.md')
    ->label('sdk.response.code', Response::STATUS_CODE_OK)
    ->label('sdk.response.type', Response::CONTENT_TYPE_JSON)
    ->label('sdk.response.model', Response::MODEL_SESSION)
    ->label('abuse-limit', 10)
    ->param('sessionId', null, new UID(), 'Session ID. Use the string \'current\' to update the current device session.')
    ->inject('request')
    ->inject('response')
    ->inject('user')
    ->inject('dbForProject')
    ->inject('project')
    ->inject('locale')
    ->inject('audits')
    ->inject('events')
    ->inject('usage')
    ->action(function (?string $sessionId, Request $request, Response $response, Document $user, Database $dbForProject, Document $project, Locale $locale, Audit $audits, Event $events, Stats $usage) {

        $sessionId = ($sessionId === 'current')
            ? Auth::sessionVerify($user->getAttribute('sessions'), Auth::$secret)
            : $sessionId;

        $sessions = $user->getAttribute('sessions', []);

        foreach ($sessions as $key => $session) {/** @var Document $session */
            if ($sessionId == $session->getId()) {
                // Comment below would skip re-generation if token is still valid
                // We decided to not include this because developer can get expiration date from the session
                // I kept code in comment because it might become relevant in the future

                // $expireAt = (int) $session->getAttribute('providerAccessTokenExpiry');
                // if(\time() < $expireAt - 5) { // 5 seconds time-sync and networking gap, to be safe
                //     return $response->noContent();
                // }

                $provider = $session->getAttribute('provider');
                $refreshToken = $session->getAttribute('providerRefreshToken');

                $appId = $project->getAttribute('authProviders', [])[$provider . 'Appid'] ?? '';
                $appSecret = $project->getAttribute('authProviders', [])[$provider . 'Secret'] ?? '{}';

                $className = 'Appwrite\\Auth\\OAuth2\\' . \ucfirst($provider);

                if (!\class_exists($className)) {
                    throw new Exception('Provider is not supported', 501, Exception::PROJECT_PROVIDER_UNSUPPORTED);
                }

                $oauth2 = new $className($appId, $appSecret, '', [], []);

                $oauth2->refreshTokens($refreshToken);

                $session
                    ->setAttribute('providerAccessToken', $oauth2->getAccessToken(''))
                    ->setAttribute('providerRefreshToken', $oauth2->getRefreshToken(''))
                    ->setAttribute('providerAccessTokenExpiry', \time() + (int) $oauth2->getAccessTokenExpiry(''))
                    ;

                $dbForProject->updateDocument('sessions', $sessionId, $session);

                $dbForProject->deleteCachedDocument('users', $user->getId());

                $audits->setResource('user/' . $user->getId());

                $events
                    ->setParam('userId', $user->getId())
                    ->setParam('sessionId', $session->getId())
                    ->setPayload($response->output($session, Response::MODEL_SESSION))
                ;

                $usage
                    ->setParam('users.sessions.update', 1)
                    ->setParam('users.update', 1)
                ;

                return $response->dynamic($session, Response::MODEL_SESSION);
            }
        }

        throw new Exception('Session not found', 404, Exception::USER_SESSION_NOT_FOUND);
    });

App::delete('/v1/account/sessions')
    ->desc('Delete All Account Sessions')
    ->groups(['api', 'account'])
    ->label('scope', 'account')
    ->label('event', 'users.[userId].sessions.[sessionId].delete')
    ->label('sdk.auth', [APP_AUTH_TYPE_SESSION, APP_AUTH_TYPE_JWT])
    ->label('sdk.namespace', 'account')
    ->label('sdk.method', 'deleteSessions')
    ->label('sdk.description', '/docs/references/account/delete-sessions.md')
    ->label('sdk.response.code', Response::STATUS_CODE_NOCONTENT)
    ->label('sdk.response.model', Response::MODEL_NONE)
    ->label('abuse-limit', 100)
    ->inject('request')
    ->inject('response')
    ->inject('user')
    ->inject('dbForProject')
    ->inject('locale')
    ->inject('audits')
    ->inject('events')
    ->inject('usage')
    ->action(function (Request $request, Response $response, Document $user, Database $dbForProject, Locale $locale, Audit $audits, Event $events, Stats $usage) {

        $protocol = $request->getProtocol();
        $sessions = $user->getAttribute('sessions', []);

        foreach ($sessions as $session) {/** @var Document $session */
            $dbForProject->deleteDocument('sessions', $session->getId());

            $audits->setResource('user/' . $user->getId());

            if (!Config::getParam('domainVerification')) {
                $response->addHeader('X-Fallback-Cookies', \json_encode([]));
            }

            $session
                ->setAttribute('current', false)
                ->setAttribute('countryName', $locale->getText('countries.' . strtolower($session->getAttribute('countryCode')), $locale->getText('locale.country.unknown')))
            ;

            if ($session->getAttribute('secret') == Auth::hash(Auth::$secret)) {
                $session->setAttribute('current', true);

                 // If current session delete the cookies too
                $response
                    ->addCookie(Auth::$cookieName . '_legacy', '', \time() - 3600, '/', Config::getParam('cookieDomain'), ('https' == $protocol), true, null)
                    ->addCookie(Auth::$cookieName, '', \time() - 3600, '/', Config::getParam('cookieDomain'), ('https' == $protocol), true, Config::getParam('cookieSamesite'));

                // Use current session for events.
                $events->setPayload($response->output($session, Response::MODEL_SESSION));
            }
        }

        $dbForProject->deleteCachedDocument('users', $user->getId());

        $numOfSessions = count($sessions);

        $events
            ->setParam('userId', $user->getId())
            ->setParam('sessionId', $session->getId());

        $usage
            ->setParam('users.sessions.delete', $numOfSessions)
            ->setParam('users.update', 1)
        ;

        $response->noContent();
    });

App::post('/v1/account/recovery')
    ->desc('Create Password Recovery')
    ->groups(['api', 'account'])
    ->label('scope', 'public')
    ->label('event', 'users.[userId].recovery.[tokenId].create')
    ->label('sdk.auth', [APP_AUTH_TYPE_SESSION, APP_AUTH_TYPE_JWT])
    ->label('sdk.namespace', 'account')
    ->label('sdk.method', 'createRecovery')
    ->label('sdk.description', '/docs/references/account/create-recovery.md')
    ->label('sdk.response.code', Response::STATUS_CODE_CREATED)
    ->label('sdk.response.type', Response::CONTENT_TYPE_JSON)
    ->label('sdk.response.model', Response::MODEL_TOKEN)
    ->label('abuse-limit', 10)
    ->label('abuse-key', ['url:{url},email:{param-email}', 'ip:{ip}'])
    ->param('email', '', new Email(), 'User email.')
    ->param('url', '', fn ($clients) => new Host($clients), 'URL to redirect the user back to your app from the recovery email. Only URLs from hostnames in your project platform list are allowed. This requirement helps to prevent an [open redirect](https://cheatsheetseries.owasp.org/cheatsheets/Unvalidated_Redirects_and_Forwards_Cheat_Sheet.html) attack against your project API.', false, ['clients'])
    ->inject('request')
    ->inject('response')
    ->inject('dbForProject')
    ->inject('project')
    ->inject('locale')
    ->inject('mails')
    ->inject('audits')
    ->inject('events')
    ->inject('usage')
    ->action(function (string $email, string $url, Request $request, Response $response, Database $dbForProject, Document $project, Locale $locale, Mail $mails, Audit $audits, Event $events, Stats $usage) {

        if (empty(App::getEnv('_APP_SMTP_HOST'))) {
            throw new Exception('SMTP Disabled', 503, Exception::GENERAL_SMTP_DISABLED);
        }

        $roles = Authorization::getRoles();
        $isPrivilegedUser = Auth::isPrivilegedUser($roles);
        $isAppUser = Auth::isAppUser($roles);

        $email = \strtolower($email);

        $profile = $dbForProject->findOne('users', [
            new Query('email', Query::TYPE_EQUAL, [$email])
        ]);

        if (!$profile) {
            throw new Exception('User not found', 404, Exception::USER_NOT_FOUND);
        }

        if (false === $profile->getAttribute('status')) { // Account is blocked
            throw new Exception('Invalid credentials. User is blocked', 401, Exception::USER_BLOCKED);
        }

        $expire = \time() + Auth::TOKEN_EXPIRATION_RECOVERY;

        $secret = Auth::tokenGenerator();
        $recovery = new Document([
            '$id' => $dbForProject->getId(),
            'userId' => $profile->getId(),
            'type' => Auth::TOKEN_TYPE_RECOVERY,
            'secret' => Auth::hash($secret), // One way hash encryption to protect DB leak
            'expire' => $expire,
            'userAgent' => $request->getUserAgent('UNKNOWN'),
            'ip' => $request->getIP(),
        ]);

        Authorization::setRole('user:' . $profile->getId());

        $recovery = $dbForProject->createDocument('tokens', $recovery
            ->setAttribute('$read', ['user:' . $profile->getId()])
            ->setAttribute('$write', ['user:' . $profile->getId()]));

        $dbForProject->deleteCachedDocument('users', $profile->getId());

        $url = Template::parseURL($url);
        $url['query'] = Template::mergeQuery(((isset($url['query'])) ? $url['query'] : ''), ['userId' => $profile->getId(), 'secret' => $secret, 'expire' => $expire]);
        $url = Template::unParseURL($url);

        $mails
            ->setType(MAIL_TYPE_RECOVERY)
            ->setRecipient($profile->getAttribute('email', ''))
            ->setUrl($url)
            ->setLocale($locale->default)
            ->setName($profile->getAttribute('name'))
            ->trigger();
        ;

        $events
            ->setParam('userId', $profile->getId())
            ->setParam('tokenId', $recovery->getId())
            ->setUser($profile)
            ->setPayload($response->output(
                $recovery->setAttribute('secret', $secret),
                Response::MODEL_TOKEN
            ))
        ;

        // Hide secret for clients
        $recovery->setAttribute('secret', ($isPrivilegedUser || $isAppUser) ? $secret : '');

        $audits->setResource('user/' . $profile->getId());
        $usage->setParam('users.update', 1);

        $response->setStatusCode(Response::STATUS_CODE_CREATED);
        $response->dynamic($recovery, Response::MODEL_TOKEN);
    });

App::put('/v1/account/recovery')
    ->desc('Create Password Recovery (confirmation)')
    ->groups(['api', 'account'])
    ->label('scope', 'public')
    ->label('event', 'users.[userId].recovery.[tokenId].update')
    ->label('sdk.auth', [APP_AUTH_TYPE_SESSION, APP_AUTH_TYPE_JWT])
    ->label('sdk.namespace', 'account')
    ->label('sdk.method', 'updateRecovery')
    ->label('sdk.description', '/docs/references/account/update-recovery.md')
    ->label('sdk.response.code', Response::STATUS_CODE_OK)
    ->label('sdk.response.type', Response::CONTENT_TYPE_JSON)
    ->label('sdk.response.model', Response::MODEL_TOKEN)
    ->label('abuse-limit', 10)
    ->label('abuse-key', 'url:{url},userId:{param-userId}')
    ->param('userId', '', new UID(), 'User ID.')
    ->param('secret', '', new Text(256), 'Valid reset token.')
    ->param('password', '', new Password(), 'New user password. Must be at least 8 chars.')
    ->param('passwordAgain', '', new Password(), 'Repeat new user password. Must be at least 8 chars.')
    ->param('hash', 'plaintext', new WhiteList(\array_keys(Auth::SUPPORTED_ALGOS)), 'Hashing algorithm for password. Allowed values are: \'' . \implode('\', \'', \array_keys(Auth::SUPPORTED_ALGOS)) . '\'. The default algorithm is \'' . Auth::DEFAULT_ALGO . '\'.', true)
    ->param('hashOptions', '{}', new JSON(), 'Configuration of hashing algorithm. If left empty, default configuration is used.', true)
    ->inject('response')
    ->inject('dbForProject')
    ->inject('audits')
    ->inject('usage')
<<<<<<< HEAD
    ->action(function ($userId, $secret, $password, $passwordAgain, $hash, $hashOptions, $response, $dbForProject, $audits, $usage) {
        /** @var Appwrite\Utopia\Response $response */
        /** @var Utopia\Database\Database $dbForProject */
        /** @var Appwrite\Event\Event $audits */
        /** @var Appwrite\Stats\Stats $usage */
=======
    ->inject('events')
    ->action(function (string $userId, string $secret, string $password, string $passwordAgain, Response $response, Database $dbForProject, Audit $audits, Stats $usage, Event $events) {
>>>>>>> a8e4d7a7

        $hashOptionsObject = (\is_string($hashOptions)) ? \json_decode($hashOptions, true) : $hashOptions; // Cast to JSON array

        if ($password !== $passwordAgain) {
            throw new Exception('Passwords must match', 400, Exception::USER_PASSWORD_MISMATCH);
        }

        $profile = $dbForProject->getDocument('users', $userId);

        if ($profile->isEmpty()) {
            throw new Exception('User not found', 404, Exception::USER_NOT_FOUND);
        }

        $tokens = $profile->getAttribute('tokens', []);
        $recovery = Auth::tokenVerify($tokens, Auth::TOKEN_TYPE_RECOVERY, $secret);

        if (!$recovery) {
            throw new Exception('Invalid recovery token', 401, Exception::USER_INVALID_TOKEN);
        }

        Authorization::setRole('user:' . $profile->getId());

        $profile = $dbForProject->updateDocument('users', $profile->getId(), $profile
                ->setAttribute('password', $hash === 'plaintext' ? Auth::passwordHash($password, $hash, $hashOptionsObject) : $password)
                ->setAttribute('hash', $hash === 'plaintext' ? Auth::DEFAULT_ALGO : $hash)
                ->setAttribute('hashOptions', $hash === 'plaintext' ? Auth::DEFAULT_ALGO_OPTIONS : $hashOptions)
                ->setAttribute('passwordUpdate', \time())
                ->setAttribute('emailVerification', true));

        $recoveryDocument = $dbForProject->getDocument('tokens', $recovery);

        /**
         * We act like we're updating and validating
         *  the recovery token but actually we don't need it anymore.
         */
        $dbForProject->deleteDocument('tokens', $recovery);
        $dbForProject->deleteCachedDocument('users', $profile->getId());

        $audits->setResource('user/' . $profile->getId());

        $usage->setParam('users.update', 1);

        $events
            ->setParam('userId', $profile->getId())
            ->setParam('tokenId', $recoveryDocument->getId())
        ;

        $response->dynamic($recoveryDocument, Response::MODEL_TOKEN);
    });

App::post('/v1/account/verification')
    ->desc('Create Email Verification')
    ->groups(['api', 'account'])
    ->label('scope', 'account')
    ->label('event', 'users.[userId].verification.[tokenId].create')
    ->label('sdk.auth', [APP_AUTH_TYPE_SESSION, APP_AUTH_TYPE_JWT])
    ->label('sdk.namespace', 'account')
    ->label('sdk.method', 'createVerification')
    ->label('sdk.description', '/docs/references/account/create-verification.md')
    ->label('sdk.response.code', Response::STATUS_CODE_CREATED)
    ->label('sdk.response.type', Response::CONTENT_TYPE_JSON)
    ->label('sdk.response.model', Response::MODEL_TOKEN)
    ->label('abuse-limit', 10)
    ->label('abuse-key', 'url:{url},userId:{userId}')
    ->param('url', '', fn($clients) => new Host($clients), 'URL to redirect the user back to your app from the verification email. Only URLs from hostnames in your project platform list are allowed. This requirement helps to prevent an [open redirect](https://cheatsheetseries.owasp.org/cheatsheets/Unvalidated_Redirects_and_Forwards_Cheat_Sheet.html) attack against your project API.', false, ['clients']) // TODO add built-in confirm page
    ->inject('request')
    ->inject('response')
    ->inject('project')
    ->inject('user')
    ->inject('dbForProject')
    ->inject('locale')
    ->inject('audits')
    ->inject('events')
    ->inject('mails')
    ->inject('usage')
    ->action(function (string $url, Request $request, Response $response, Document $project, Document $user, Database $dbForProject, Locale $locale, Audit $audits, Event $events, Mail $mails, Stats $usage) {

        if (empty(App::getEnv('_APP_SMTP_HOST'))) {
            throw new Exception('SMTP Disabled', 503, Exception::GENERAL_SMTP_DISABLED);
        }

        $roles = Authorization::getRoles();
        $isPrivilegedUser = Auth::isPrivilegedUser($roles);
        $isAppUser = Auth::isAppUser($roles);

        $verificationSecret = Auth::tokenGenerator();

        $expire = \time() + Auth::TOKEN_EXPIRATION_CONFIRM;

        $verification = new Document([
            '$id' => $dbForProject->getId(),
            'userId' => $user->getId(),
            'type' => Auth::TOKEN_TYPE_VERIFICATION,
            'secret' => Auth::hash($verificationSecret), // One way hash encryption to protect DB leak
            'expire' => $expire,
            'userAgent' => $request->getUserAgent('UNKNOWN'),
            'ip' => $request->getIP(),
        ]);

        Authorization::setRole('user:' . $user->getId());

        $verification = $dbForProject->createDocument('tokens', $verification
            ->setAttribute('$read', ['user:' . $user->getId()])
            ->setAttribute('$write', ['user:' . $user->getId()]));

        $dbForProject->deleteCachedDocument('users', $user->getId());

        $url = Template::parseURL($url);
        $url['query'] = Template::mergeQuery(((isset($url['query'])) ? $url['query'] : ''), ['userId' => $user->getId(), 'secret' => $verificationSecret, 'expire' => $expire]);
        $url = Template::unParseURL($url);

        $mails
            ->setType(MAIL_TYPE_VERIFICATION)
            ->setRecipient($user->getAttribute('email'))
            ->setUrl($url)
            ->setLocale($locale->default)
            ->setName($user->getAttribute('name'))
            ->trigger()
        ;

        $events
            ->setParam('userId', $user->getId())
            ->setParam('tokenId', $verification->getId())
            ->setPayload($response->output(
                $verification->setAttribute('secret', $verificationSecret),
                Response::MODEL_TOKEN
            ))
        ;

        // Hide secret for clients
        $verification->setAttribute('secret', ($isPrivilegedUser || $isAppUser) ? $verificationSecret : '');

        $audits->setResource('user/' . $user->getId());
        $usage->setParam('users.update', 1);

        $response->setStatusCode(Response::STATUS_CODE_CREATED);
        $response->dynamic($verification, Response::MODEL_TOKEN);
    });

App::put('/v1/account/verification')
    ->desc('Create Email Verification (confirmation)')
    ->groups(['api', 'account'])
    ->label('scope', 'public')
    ->label('event', 'users.[userId].verification.[tokenId].update')
    ->label('sdk.auth', [APP_AUTH_TYPE_SESSION, APP_AUTH_TYPE_JWT])
    ->label('sdk.namespace', 'account')
    ->label('sdk.method', 'updateVerification')
    ->label('sdk.description', '/docs/references/account/update-verification.md')
    ->label('sdk.response.code', Response::STATUS_CODE_OK)
    ->label('sdk.response.type', Response::CONTENT_TYPE_JSON)
    ->label('sdk.response.model', Response::MODEL_TOKEN)
    ->label('abuse-limit', 10)
    ->label('abuse-key', 'url:{url},userId:{param-userId}')
    ->param('userId', '', new UID(), 'User ID.')
    ->param('secret', '', new Text(256), 'Valid verification token.')
    ->inject('response')
    ->inject('user')
    ->inject('dbForProject')
    ->inject('audits')
    ->inject('usage')
    ->inject('events')
    ->action(function (string $userId, string $secret, Response $response, Document $user, Database $dbForProject, Audit $audits, Stats $usage, Event $events) {

        $profile = Authorization::skip(fn() => $dbForProject->getDocument('users', $userId));

        if ($profile->isEmpty()) {
            throw new Exception('User not found', 404, Exception::USER_NOT_FOUND);
        }

        $tokens = $profile->getAttribute('tokens', []);
        $verification = Auth::tokenVerify($tokens, Auth::TOKEN_TYPE_VERIFICATION, $secret);

        if (!$verification) {
            throw new Exception('Invalid verification token', 401, Exception::USER_INVALID_TOKEN);
        }

        Authorization::setRole('user:' . $profile->getId());

        $profile = $dbForProject->updateDocument('users', $profile->getId(), $profile->setAttribute('emailVerification', true));

        $verificationDocument = $dbForProject->getDocument('tokens', $verification);

        /**
         * We act like we're updating and validating
         *  the verification token but actually we don't need it anymore.
         */
        $dbForProject->deleteDocument('tokens', $verification);
        $dbForProject->deleteCachedDocument('users', $profile->getId());

        $audits->setResource('user/' . $user->getId());

        $usage->setParam('users.update', 1);

        $events
            ->setParam('userId', $user->getId())
            ->setParam('tokenId', $verificationDocument->getId())
        ;

        $response->dynamic($verificationDocument, Response::MODEL_TOKEN);
    });<|MERGE_RESOLUTION|>--- conflicted
+++ resolved
@@ -65,18 +65,8 @@
     ->inject('dbForProject')
     ->inject('audits')
     ->inject('usage')
-<<<<<<< HEAD
-    ->action(function ($userId, $email, $password, $name, $hash, $hashOptions, $request, $response, $project, $dbForProject, $audits, $usage) {
-        /** @var Appwrite\Utopia\Request $request */
-        /** @var Appwrite\Utopia\Response $response */
-        /** @var Utopia\Database\Document $project */
-        /** @var Utopia\Database\Database $dbForProject */
-        /** @var Appwrite\Event\Event $audits */
-        /** @var Appwrite\Stats\Stats $usage */
-=======
     ->inject('events')
-    ->action(function (string $userId, string $email, string $password, string $name, Request $request, Response $response, Document $project, Database $dbForProject, Audit $audits, Stats $usage, Event $events) {
->>>>>>> a8e4d7a7
+    ->action(function (string $userId, string $email, string $password, string $name, string $hash, mixed $hashOptions, Request $request, Response $response, Document $project, Database $dbForProject, Audit $audits, Stats $usage, Event $events) {
 
         $hashOptionsObject = (\is_string($hashOptions)) ? \json_decode($hashOptions, true) : $hashOptions; // Cast to JSON array
 
@@ -179,7 +169,6 @@
         $profile = $dbForProject->findOne('users', [
             new Query('email', Query::TYPE_EQUAL, [$email])]);
 
-<<<<<<< HEAD
         if (!$profile || !Auth::passwordVerify($password, $profile->getAttribute('password'), $profile->getAttribute('hash'), $profile->getAttribute('hashOptions'))) {
             $audits
                 //->setParam('userId', $profile->getId())
@@ -187,9 +176,6 @@
                 ->setParam('resource', 'user/'.($profile ? $profile->getId() : ''))
             ;
 
-=======
-        if (!$profile || !Auth::passwordVerify($password, $profile->getAttribute('password'))) {
->>>>>>> a8e4d7a7
             throw new Exception('Invalid credentials', 401, Exception::USER_INVALID_CREDENTIALS); // Wrong password or username
         }
 
@@ -1056,17 +1042,8 @@
     ->inject('user')
     ->inject('usage')
     ->action(function (Response $response, Document $user, Stats $usage) {
-
         $usage->setParam('users.read', 1);
-
-<<<<<<< HEAD
-        $usage
-            ->setParam('users.read', 1)
-        ;
         $response->dynamic($user, Response::MODEL_ACCOUNT);
-=======
-        $response->dynamic($user, Response::MODEL_USER);
->>>>>>> a8e4d7a7
     });
 
 App::get('/v1/account/prefs')
@@ -1287,17 +1264,8 @@
     ->inject('dbForProject')
     ->inject('audits')
     ->inject('usage')
-<<<<<<< HEAD
-    ->action(function ($password, $oldPassword, $hash, $hashOptions, $response, $user, $dbForProject, $audits, $usage) {
-        /** @var Appwrite\Utopia\Response $response */
-        /** @var Utopia\Database\Document $user */
-        /** @var Utopia\Database\Database $dbForProject */
-        /** @var Appwrite\Event\Event $audits */
-        /** @var Appwrite\Stats\Stats $usage */
-=======
     ->inject('events')
-    ->action(function (string $password, string $oldPassword, Response $response, Document $user, Database $dbForProject, Audit $audits, Stats $usage, Event $events) {
->>>>>>> a8e4d7a7
+    ->action(function (string $password, string $oldPassword, string $hash, mixed $hashOptions, Response $response, Document $user, Database $dbForProject, Audit $audits, Stats $usage, Event $events) {
 
         $hashOptionsObject = (\is_string($hashOptions)) ? \json_decode($hashOptions, true) : $hashOptions; // Cast to JSON array
 
@@ -1306,18 +1274,10 @@
             throw new Exception('Invalid credentials', 401, Exception::USER_INVALID_CREDENTIALS);
         }
 
-<<<<<<< HEAD
         $user = $dbForProject->updateDocument('users', $user->getId(), $user
                 ->setAttribute('password', $hash === 'plaintext' ? Auth::passwordHash($password, $hash, $hashOptionsObject) : $password)
                 ->setAttribute('hash', $hash === 'plaintext' ? Auth::DEFAULT_ALGO : $hash)
                 ->setAttribute('hashOptions', $hash === 'plaintext' ? Auth::DEFAULT_ALGO_OPTIONS : $hashOptions)
-=======
-        $user = $dbForProject->updateDocument(
-            'users',
-            $user->getId(),
-            $user
-                ->setAttribute('password', Auth::passwordHash($password))
->>>>>>> a8e4d7a7
                 ->setAttribute('passwordUpdate', \time())
         );
 
@@ -1326,17 +1286,10 @@
             ->setUser($user)
         ;
 
-<<<<<<< HEAD
-        $usage
-            ->setParam('users.update', 1)
-        ;
-        $response->dynamic($user, Response::MODEL_ACCOUNT);
-=======
         $usage->setParam('users.update', 1);
         $events->setParam('userId', $user->getId());
 
-        $response->dynamic($user, Response::MODEL_USER);
->>>>>>> a8e4d7a7
+        $response->dynamic($user, Response::MODEL_ACCOUNT);
     });
 
 App::patch('/v1/account/email')
@@ -1360,17 +1313,8 @@
     ->inject('dbForProject')
     ->inject('audits')
     ->inject('usage')
-<<<<<<< HEAD
-    ->action(function ($email, $password, $hash, $hashOptions, $response, $user, $dbForProject, $audits, $usage) {
-        /** @var Appwrite\Utopia\Response $response */
-        /** @var Utopia\Database\Document $user */
-        /** @var Utopia\Database\Database $dbForProject */
-        /** @var Appwrite\Event\Event $audits */
-        /** @var Appwrite\Stats\Stats $usage */
-=======
     ->inject('events')
-    ->action(function (string $email, string $password, Response $response, Document $user, Database $dbForProject, Audit $audits, Stats $usage, Event $events) {
->>>>>>> a8e4d7a7
+    ->action(function (string $email, string $password, string $hash, mixed $hashOptions, Response $response, Document $user, Database $dbForProject, Audit $audits, Stats $usage, Event $events) {
 
         $hashOptionsObject = (\is_string($hashOptions)) ? \json_decode($hashOptions, true) : $hashOptions; // Cast to JSON array
 
@@ -1407,17 +1351,10 @@
             ->setUser($user)
         ;
 
-<<<<<<< HEAD
-        $usage
-            ->setParam('users.update', 1)
-        ;
-        $response->dynamic($user, Response::MODEL_ACCOUNT);
-=======
         $usage->setParam('users.update', 1);
         $events->setParam('userId', $user->getId());
 
-        $response->dynamic($user, Response::MODEL_USER);
->>>>>>> a8e4d7a7
+        $response->dynamic($user, Response::MODEL_ACCOUNT);
     });
 
 App::patch('/v1/account/prefs')
@@ -1447,14 +1384,7 @@
         $usage->setParam('users.update', 1);
         $events->setParam('userId', $user->getId());
 
-<<<<<<< HEAD
-        $usage
-            ->setParam('users.update', 1)
-        ;
         $response->dynamic($user, Response::MODEL_ACCOUNT);
-=======
-        $response->dynamic($user, Response::MODEL_USER);
->>>>>>> a8e4d7a7
     });
 
 App::patch('/v1/account/status')
@@ -1468,7 +1398,7 @@
     ->label('sdk.description', '/docs/references/account/update-status.md')
     ->label('sdk.response.code', Response::STATUS_CODE_OK)
     ->label('sdk.response.type', Response::CONTENT_TYPE_JSON)
-    ->label('sdk.response.model', Response::MODEL_USER)
+    ->label('sdk.response.model', Response::MODEL_ACCOUNT)
     ->inject('request')
     ->inject('response')
     ->inject('user')
@@ -1482,16 +1412,11 @@
 
         $audits
             ->setResource('user/' . $user->getId())
-            ->setPayload($response->output($user, Response::MODEL_USER));
+            ->setPayload($response->output($user, Response::MODEL_ACCOUNT));
 
         $events
-<<<<<<< HEAD
-            ->setParam('eventData', $response->output($user, Response::MODEL_ACCOUNT))
-        ;
-=======
             ->setParam('userId', $user->getId())
-            ->setPayload($response->output($user, Response::MODEL_USER));
->>>>>>> a8e4d7a7
+            ->setPayload($response->output($user, Response::MODEL_ACCOUNT));
 
         if (!Config::getParam('domainVerification')) {
             $response->addHeader('X-Fallback-Cookies', \json_encode([]));
@@ -1499,7 +1424,7 @@
 
         $usage->setParam('users.delete', 1);
 
-        $response->dynamic($user, Response::MODEL_USER);
+        $response->dynamic($user, Response::MODEL_ACCOUNT);
     });
 
 App::delete('/v1/account/sessions/:sessionId')
@@ -1862,16 +1787,8 @@
     ->inject('dbForProject')
     ->inject('audits')
     ->inject('usage')
-<<<<<<< HEAD
-    ->action(function ($userId, $secret, $password, $passwordAgain, $hash, $hashOptions, $response, $dbForProject, $audits, $usage) {
-        /** @var Appwrite\Utopia\Response $response */
-        /** @var Utopia\Database\Database $dbForProject */
-        /** @var Appwrite\Event\Event $audits */
-        /** @var Appwrite\Stats\Stats $usage */
-=======
     ->inject('events')
-    ->action(function (string $userId, string $secret, string $password, string $passwordAgain, Response $response, Database $dbForProject, Audit $audits, Stats $usage, Event $events) {
->>>>>>> a8e4d7a7
+    ->action(function (string $userId, string $secret, string $password, string $passwordAgain, string $hash, mixed $hashOptions, Response $response, Database $dbForProject, Audit $audits, Stats $usage, Event $events) {
 
         $hashOptionsObject = (\is_string($hashOptions)) ? \json_decode($hashOptions, true) : $hashOptions; // Cast to JSON array
 
