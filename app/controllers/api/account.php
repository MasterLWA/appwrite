<?php

use Ahc\Jwt\JWT;
use Appwrite\Auth\Auth;
use Appwrite\Auth\Validator\Password;
use Appwrite\Detector\Detector;
use Appwrite\Network\Validator\Email;
use Appwrite\Network\Validator\Host;
use Appwrite\Network\Validator\URL;
use Appwrite\OpenSSL\OpenSSL;
use Appwrite\Template\Template;
use Appwrite\URL\URL as URLParser;
use Appwrite\Utopia\Response;
use Appwrite\Utopia\Database\Validator\CustomId;
use Utopia\App;
use Utopia\Audit\Audit;
use Utopia\Config\Config;
use Utopia\Database\Document;
use Utopia\Database\Exception\Duplicate;
use Utopia\Database\Query;
use Utopia\Database\Validator\Authorization;
use Utopia\Database\Validator\UID;
use Appwrite\Extend\Exception;
use Utopia\Validator\ArrayList;
use Utopia\Validator\Assoc;
use Utopia\Validator\Boolean;
use Utopia\Validator\Range;
use Utopia\Validator\Text;
use Utopia\Validator\WhiteList;

$oauthDefaultSuccess = '/v1/auth/oauth2/success';
$oauthDefaultFailure = '/v1/auth/oauth2/failure';

App::post('/v1/account')
    ->desc('Create Account')
    ->groups(['api', 'account', 'auth'])
    ->label('event', 'account.create')
    ->label('scope', 'public')
    ->label('auth.type', 'emailPassword')
    ->label('sdk.auth', [])
    ->label('sdk.namespace', 'account')
    ->label('sdk.method', 'create')
    ->label('sdk.description', '/docs/references/account/create.md')
    ->label('sdk.response.code', Response::STATUS_CODE_CREATED)
    ->label('sdk.response.type', Response::CONTENT_TYPE_JSON)
    ->label('sdk.response.model', Response::MODEL_USER)
    ->label('abuse-limit', 10)
    ->param('userId', '', new CustomId(), 'Unique Id. Choose your own unique ID or pass the string "unique()" to auto generate it. Valid chars are a-z, A-Z, 0-9, period, hyphen, and underscore. Can\'t start with a special char. Max length is 36 chars.')
    ->param('email', '', new Email(), 'User email.')
    ->param('password', '', new Password(), 'User password. Must be at least 8 chars.')
    ->param('name', '', new Text(128), 'User name. Max length: 128 chars.', true)
    ->inject('request')
    ->inject('response')
    ->inject('project')
    ->inject('dbForProject')
    ->inject('audits')
    ->inject('usage')
    ->action(function ($userId, $email, $password, $name, $request, $response, $project, $dbForProject, $audits, $usage) {
        /** @var Appwrite\Utopia\Request $request */
        /** @var Appwrite\Utopia\Response $response */
        /** @var Utopia\Database\Document $project */
        /** @var Utopia\Database\Database $dbForProject */
        /** @var Appwrite\Event\Event $audits */
        /** @var Appwrite\Stats\Stats $usage */

        $email = \strtolower($email);
        if ('console' === $project->getId()) {
            $whitelistEmails = $project->getAttribute('authWhitelistEmails');
            $whitelistIPs = $project->getAttribute('authWhitelistIPs');

            if (!empty($whitelistEmails) && !\in_array($email, $whitelistEmails)) {
                throw new Exception('Console registration is restricted to specific emails. Contact your administrator for more information.', 401, Exception::USER_EMAIL_NOT_WHITELISTED);
            }

            if (!empty($whitelistIPs) && !\in_array($request->getIP(), $whitelistIPs)) {
                throw new Exception('Console registration is restricted to specific IPs. Contact your administrator for more information.', 401, Exception::USER_IP_NOT_WHITELISTED);
            }
        }

        $limit = $project->getAttribute('auths', [])['limit'] ?? 0;

        if ($limit !== 0) {
            $total = $dbForProject->count('users', [
                new Query('deleted', Query::TYPE_EQUAL, [false]),
            ], APP_LIMIT_USERS);

            if ($total >= $limit) {
                throw new Exception('Project registration is restricted. Contact your administrator for more information.', 501, Exception::USER_COUNT_EXCEEDED);
            }
        }

        try {
            $userId = $userId == 'unique()' ? $dbForProject->getId() : $userId;
            $user = Authorization::skip(fn() => $dbForProject->createDocument('users', new Document([
                '$id' => $userId,
                '$read' => ['role:all'],
                '$write' => ['user:' . $userId],
                'email' => $email,
                'emailVerification' => false,
                'status' => true,
                'password' => Auth::passwordHash($password),
                'passwordUpdate' => \time(),
                'registration' => \time(),
                'reset' => false,
                'name' => $name,
                'prefs' => new \stdClass(),
                'sessions' => null,
                'tokens' => null,
                'memberships' => null,
                'search' => implode(' ', [$userId, $email, $name]),
                'deleted' => false
            ])));
        } catch (Duplicate $th) {
            throw new Exception('Account already exists', 409, Exception::USER_ALREADY_EXISTS);
        }

        Authorization::unsetRole('role:' . Auth::USER_ROLE_GUEST);
        Authorization::setRole('user:' . $user->getId());
        Authorization::setRole('role:' . Auth::USER_ROLE_MEMBER);

        $audits
            ->setParam('userId', $user->getId())
            ->setParam('event', 'account.create')
            ->setParam('resource', 'user/' . $user->getId())
        ;

        $usage
            ->setParam('users.create', 1)
        ;
        $response->setStatusCode(Response::STATUS_CODE_CREATED);
        $response->dynamic($user, Response::MODEL_USER);
    });

App::post('/v1/account/sessions')
    ->desc('Create Account Session')
    ->groups(['api', 'account', 'auth'])
    ->label('event', 'account.sessions.create')
    ->label('scope', 'public')
    ->label('auth.type', 'emailPassword')
    ->label('sdk.auth', [])
    ->label('sdk.namespace', 'account')
    ->label('sdk.method', 'createSession')
    ->label('sdk.description', '/docs/references/account/create-session.md')
    ->label('sdk.response.code', Response::STATUS_CODE_CREATED)
    ->label('sdk.response.type', Response::CONTENT_TYPE_JSON)
    ->label('sdk.response.model', Response::MODEL_SESSION)
    ->label('abuse-limit', 10)
    ->label('abuse-key', 'url:{url},email:{param-email}')
    ->param('email', '', new Email(), 'User email.')
    ->param('password', '', new Password(), 'User password. Must be at least 8 chars.')
    ->inject('request')
    ->inject('response')
    ->inject('dbForProject')
    ->inject('locale')
    ->inject('geodb')
    ->inject('audits')
    ->inject('usage')
    ->action(function ($email, $password, $request, $response, $dbForProject, $locale, $geodb, $audits, $usage) {
        /** @var Appwrite\Utopia\Request $request */
        /** @var Appwrite\Utopia\Response $response */
        /** @var Utopia\Database\Database $dbForProject */
        /** @var Utopia\Locale\Locale $locale */
        /** @var MaxMind\Db\Reader $geodb */
        /** @var Appwrite\Event\Event $audits */
        /** @var Appwrite\Stats\Stats $usage */

        $email = \strtolower($email);
        $protocol = $request->getProtocol();

        $profile = $dbForProject->findOne('users', [new Query('deleted', Query::TYPE_EQUAL, [false]), new Query('email', Query::TYPE_EQUAL, [$email])]); // Get user by email address

        if (!$profile || !Auth::passwordVerify($password, $profile->getAttribute('password'))) {
            $audits
                //->setParam('userId', $profile->getId())
                ->setParam('event', 'account.sessions.failed')
                ->setParam('resource', 'user/'.($profile ? $profile->getId() : ''))
            ;

            throw new Exception('Invalid credentials', 401, Exception::USER_INVALID_CREDENTIALS); // Wrong password or username
        }

        if (false === $profile->getAttribute('status')) { // Account is blocked
            throw new Exception('Invalid credentials. User is blocked', 401, Exception::USER_BLOCKED); // User is in status blocked
        }

        $detector = new Detector($request->getUserAgent('UNKNOWN'));
        $record = $geodb->get($request->getIP());
        $expiry = \time() + Auth::TOKEN_EXPIRATION_LOGIN_LONG;
        $secret = Auth::tokenGenerator();
        $session = new Document(array_merge(
            [
                '$id' => $dbForProject->getId(),
                'userId' => $profile->getId(),
                'provider' => Auth::SESSION_PROVIDER_EMAIL,
                'providerUid' => $email,
                'secret' => Auth::hash($secret), // One way hash encryption to protect DB leak
                'expire' => $expiry,
                'userAgent' => $request->getUserAgent('UNKNOWN'),
                'ip' => $request->getIP(),
                'countryCode' => ($record) ? \strtolower($record['country']['iso_code']) : '--',
            ], $detector->getOS(), $detector->getClient(), $detector->getDevice()
        ));

        Authorization::setRole('user:' . $profile->getId());

        $session = $dbForProject->createDocument('sessions', $session
            ->setAttribute('$read', ['user:' . $profile->getId()])
            ->setAttribute('$write', ['user:' . $profile->getId()])
        );

        $dbForProject->deleteCachedDocument('users', $profile->getId());

        $audits
            ->setParam('userId', $profile->getId())
            ->setParam('event', 'account.sessions.create')
            ->setParam('resource', 'user/' . $profile->getId())
            ->setParam('userEmail', $profile->getAttribute('email', ''))
            ->setParam('userName', $profile->getAttribute('name', ''))
        ;

        if (!Config::getParam('domainVerification')) {
            $response
                ->addHeader('X-Fallback-Cookies', \json_encode([Auth::$cookieName => Auth::encodeSession($profile->getId(), $secret)]))
            ;
        }

        $response
            ->addCookie(Auth::$cookieName . '_legacy', Auth::encodeSession($profile->getId(), $secret), $expiry, '/', Config::getParam('cookieDomain'), ('https' == $protocol), true, null)
            ->addCookie(Auth::$cookieName, Auth::encodeSession($profile->getId(), $secret), $expiry, '/', Config::getParam('cookieDomain'), ('https' == $protocol), true, Config::getParam('cookieSamesite'))
            ->setStatusCode(Response::STATUS_CODE_CREATED)
        ;

        $countryName = $locale->getText('countries.'.strtolower($session->getAttribute('countryCode')), $locale->getText('locale.country.unknown'));

        $session
            ->setAttribute('current', true)
            ->setAttribute('countryName', $countryName)
        ;

        $usage
            ->setParam('users.update', 1)
            ->setParam('users.sessions.create', 1)
            ->setParam('provider', 'email')
        ;
        $response->dynamic($session, Response::MODEL_SESSION);
    });

App::get('/v1/account/sessions/oauth2/:provider')
    ->desc('Create Account Session with OAuth2')
    ->groups(['api', 'account'])
    ->label('error', __DIR__ . '/../../views/general/error.phtml')
    ->label('scope', 'public')
    ->label('sdk.auth', [])
    ->label('sdk.namespace', 'account')
    ->label('sdk.method', 'createOAuth2Session')
    ->label('sdk.description', '/docs/references/account/create-session-oauth2.md')
    ->label('sdk.response.code', Response::STATUS_CODE_MOVED_PERMANENTLY)
    ->label('sdk.response.type', Response::CONTENT_TYPE_HTML)
    ->label('sdk.methodType', 'webAuth')
    ->label('abuse-limit', 50)
    ->label('abuse-key', 'ip:{ip}')
    ->param('provider', '', new WhiteList(\array_keys(Config::getParam('providers')), true), 'OAuth2 Provider. Currently, supported providers are: ' . \implode(', ', \array_keys(\array_filter(Config::getParam('providers'), function($node) {return (!$node['mock']);}))).'.')
    ->param('success', '', function ($clients) { return new Host($clients); }, 'URL to redirect back to your app after a successful login attempt.  Only URLs from hostnames in your project platform list are allowed. This requirement helps to prevent an [open redirect](https://cheatsheetseries.owasp.org/cheatsheets/Unvalidated_Redirects_and_Forwards_Cheat_Sheet.html) attack against your project API.', true, ['clients'])
    ->param('failure', '', function ($clients) { return new Host($clients); }, 'URL to redirect back to your app after a failed login attempt.  Only URLs from hostnames in your project platform list are allowed. This requirement helps to prevent an [open redirect](https://cheatsheetseries.owasp.org/cheatsheets/Unvalidated_Redirects_and_Forwards_Cheat_Sheet.html) attack against your project API.', true, ['clients'])
    ->param('scopes', [], new ArrayList(new Text(128)), 'A list of custom OAuth2 scopes. Check each provider internal docs for a list of supported scopes.', true)
    ->inject('request')
    ->inject('response')
    ->inject('project')
    ->action(function ($provider, $success, $failure, $scopes, $request, $response, $project) use ($oauthDefaultSuccess, $oauthDefaultFailure) {
        /** @var Appwrite\Utopia\Request $request */
        /** @var Appwrite\Utopia\Response $response */
        /** @var Utopia\Database\Document $project */

        $protocol = $request->getProtocol();
        $callback = $protocol.'://'.$request->getHostname().'/v1/account/sessions/oauth2/callback/'.$provider.'/'.$project->getId();
        $appId = $project->getAttribute('authProviders', [])[$provider.'Appid'] ?? '';
        $appSecret = $project->getAttribute('authProviders', [])[$provider.'Secret'] ?? '{}';

        if (!empty($appSecret) && isset($appSecret['version'])) {
            $key = App::getEnv('_APP_OPENSSL_KEY_V' . $appSecret['version']);
            $appSecret = OpenSSL::decrypt($appSecret['data'], $appSecret['method'], $key, 0, \hex2bin($appSecret['iv']), \hex2bin($appSecret['tag']));
        }

        if (empty($appId) || empty($appSecret)) {
            throw new Exception('This provider is disabled. Please configure the provider app ID and app secret key from your ' . APP_NAME . ' console to continue.', 412, Exception::PROJECT_PROVIDER_DISABLED);
        }

        $className = 'Appwrite\\Auth\\OAuth2\\'.\ucfirst($provider);

        if (!\class_exists($className)) {
            throw new Exception('Provider is not supported', 501, Exception::PROJECT_PROVIDER_UNSUPPORTED);
        }

        if(empty($success)) {
            $success = $protocol . '://' . $request->getHostname() . $oauthDefaultSuccess;
        }

        if(empty($failure)) {
            $failure = $protocol . '://' . $request->getHostname() . $oauthDefaultFailure;
        }

        $oauth2 = new $className($appId, $appSecret, $callback, ['success' => $success, 'failure' => $failure], $scopes);

        $response
            ->addHeader('Cache-Control', 'no-store, no-cache, must-revalidate, max-age=0')
            ->addHeader('Pragma', 'no-cache')
            ->redirect($oauth2->getLoginURL());
    });

App::get('/v1/account/sessions/oauth2/callback/:provider/:projectId')
    ->desc('OAuth2 Callback')
    ->groups(['api', 'account'])
    ->label('error', __DIR__ . '/../../views/general/error.phtml')
    ->label('scope', 'public')
    ->label('docs', false)
    ->param('projectId', '', new Text(1024), 'Project ID.')
    ->param('provider', '', new WhiteList(\array_keys(Config::getParam('providers')), true), 'OAuth2 provider.')
    ->param('code', '', new Text(2048), 'OAuth2 code.')
    ->param('state', '', new Text(2048), 'Login state params.', true)
    ->inject('request')
    ->inject('response')
    ->action(function ($projectId, $provider, $code, $state, $request, $response) {
        /** @var Appwrite\Utopia\Request $request */
        /** @var Appwrite\Utopia\Response $response */

        $domain = $request->getHostname();
        $protocol = $request->getProtocol();

        $response
            ->addHeader('Cache-Control', 'no-store, no-cache, must-revalidate, max-age=0')
            ->addHeader('Pragma', 'no-cache')
            ->redirect($protocol . '://' . $domain . '/v1/account/sessions/oauth2/' . $provider . '/redirect?'
                . \http_build_query(['project' => $projectId, 'code' => $code, 'state' => $state]));
    });

App::post('/v1/account/sessions/oauth2/callback/:provider/:projectId')
    ->desc('OAuth2 Callback')
    ->groups(['api', 'account'])
    ->label('error', __DIR__ . '/../../views/general/error.phtml')
    ->label('scope', 'public')
    ->label('origin', '*')
    ->label('docs', false)
    ->param('projectId', '', new Text(1024), 'Project ID.')
    ->param('provider', '', new WhiteList(\array_keys(Config::getParam('providers')), true), 'OAuth2 provider.')
    ->param('code', '', new Text(2048), 'OAuth2 code.')
    ->param('state', '', new Text(2048), 'Login state params.', true)
    ->inject('request')
    ->inject('response')
    ->action(function ($projectId, $provider, $code, $state, $request, $response) {
        /** @var Appwrite\Utopia\Request $request */
        /** @var Appwrite\Utopia\Response $response */

        $domain = $request->getHostname();
        $protocol = $request->getProtocol();

        $response
            ->addHeader('Cache-Control', 'no-store, no-cache, must-revalidate, max-age=0')
            ->addHeader('Pragma', 'no-cache')
            ->redirect($protocol . '://' . $domain . '/v1/account/sessions/oauth2/' . $provider . '/redirect?'
                . \http_build_query(['project' => $projectId, 'code' => $code, 'state' => $state]));
    });

App::get('/v1/account/sessions/oauth2/:provider/redirect')
    ->desc('OAuth2 Redirect')
    ->groups(['api', 'account'])
    ->label('error', __DIR__ . '/../../views/general/error.phtml')
    ->label('event', 'account.sessions.create')
    ->label('scope', 'public')
    ->label('abuse-limit', 50)
    ->label('abuse-key', 'ip:{ip}')
    ->label('docs', false)
    ->param('provider', '', new WhiteList(\array_keys(Config::getParam('providers')), true), 'OAuth2 provider.')
    ->param('code', '', new Text(2048), 'OAuth2 code.')
    ->param('state', '', new Text(2048), 'OAuth2 state params.', true)
    ->inject('request')
    ->inject('response')
    ->inject('project')
    ->inject('user')
    ->inject('dbForProject')
    ->inject('geodb')
    ->inject('audits')
    ->inject('events')
    ->inject('usage')
    ->action(function ($provider, $code, $state, $request, $response, $project, $user, $dbForProject, $geodb, $audits, $events, $usage) use ($oauthDefaultSuccess) {
        /** @var Appwrite\Utopia\Request $request */
        /** @var Appwrite\Utopia\Response $response */
        /** @var Utopia\Database\Document $project */
        /** @var Utopia\Database\Document $user */
        /** @var Utopia\Database\Database $dbForProject */
        /** @var MaxMind\Db\Reader $geodb */
        /** @var Appwrite\Event\Event $audits */
        /** @var Appwrite\Stats\Stats $usage */

        $protocol = $request->getProtocol();
        $callback = $protocol . '://' . $request->getHostname() . '/v1/account/sessions/oauth2/callback/' . $provider . '/' . $project->getId();
        $defaultState = ['success' => $project->getAttribute('url', ''), 'failure' => ''];
        $validateURL = new URL();
        $appId = $project->getAttribute('authProviders', [])[$provider.'Appid'] ?? '';
        $appSecret = $project->getAttribute('authProviders', [])[$provider.'Secret'] ?? '{}';

        if (!empty($appSecret) && isset($appSecret['version'])) {
            $key = App::getEnv('_APP_OPENSSL_KEY_V' . $appSecret['version']);
            $appSecret = OpenSSL::decrypt($appSecret['data'], $appSecret['method'], $key, 0, \hex2bin($appSecret['iv']), \hex2bin($appSecret['tag']));
        }

        $className = 'Appwrite\\Auth\\OAuth2\\' . \ucfirst($provider);

        if (!\class_exists($className)) {
            throw new Exception('Provider is not supported', 501, Exception::PROJECT_PROVIDER_UNSUPPORTED);
        }

        $oauth2 = new $className($appId, $appSecret, $callback);

        if (!empty($state)) {
            try {
                $state = \array_merge($defaultState, $oauth2->parseState($state));
            } catch (\Exception$exception) {
                throw new Exception('Failed to parse login state params as passed from OAuth2 provider', 500, Exception::GENERAL_SERVER_ERROR);
            }
        } else {
            $state = $defaultState;
        }

        if (!$validateURL->isValid($state['success'])) {
            throw new Exception('Invalid redirect URL for success login', 400, Exception::PROJECT_INVALID_SUCCESS_URL);
        }

        if (!empty($state['failure']) && !$validateURL->isValid($state['failure'])) {
            throw new Exception('Invalid redirect URL for failure login', 400, Exception::PROJECT_INVALID_FAILURE_URL);
        }

        $state['failure'] = null;

        $accessToken = $oauth2->getAccessToken($code);
        $refreshToken =$oauth2->getRefreshToken($code);
        $accessTokenExpiry = $oauth2->getAccessTokenExpiry($code);

        if (empty($accessToken)) {
            if (!empty($state['failure'])) {
                $response->redirect($state['failure'], 301, 0);
            }

            throw new Exception('Failed to obtain access token', 500, Exception::GENERAL_SERVER_ERROR);
        }

        $oauth2ID = $oauth2->getUserID($accessToken);

        if (empty($oauth2ID)) {
            if (!empty($state['failure'])) {
                $response->redirect($state['failure'], 301, 0);
            }

            throw new Exception('Missing ID from OAuth2 provider', 400, Exception::PROJECT_MISSING_USER_ID);
        }

        $sessions = $user->getAttribute('sessions', []);
        $current = Auth::sessionVerify($sessions, Auth::$secret);

        if ($current) { // Delete current session of new one.
            $currentDocument = $dbForProject->getDocument('sessions', $current);
            if(!$currentDocument->isEmpty()) {
                $dbForProject->deleteDocument('sessions', $currentDocument->getId());
                $dbForProject->deleteCachedDocument('users', $user->getId());
            }
        }

        $user = ($user->isEmpty()) ? $dbForProject->findOne('sessions', [ // Get user by provider id
            new Query('provider', QUERY::TYPE_EQUAL, [$provider]),
            new Query('providerUid', QUERY::TYPE_EQUAL, [$oauth2ID]),
        ]) : $user;

        if ($user === false || $user->isEmpty()) { // No user logged in or with OAuth2 provider ID, create new one or connect with account with same email
            $name = $oauth2->getUserName($accessToken);
            $email = $oauth2->getUserEmail($accessToken);

            $user = $dbForProject->findOne('users', [new Query('deleted', Query::TYPE_EQUAL, [false]), new Query('email', Query::TYPE_EQUAL, [$email])]); // Get user by email address

            if ($user === false || $user->isEmpty()) { // Last option -> create the user, generate random password
                $limit = $project->getAttribute('auths', [])['limit'] ?? 0;

                if ($limit !== 0) {
                    $total = $dbForProject->count('users', [ new Query('deleted', Query::TYPE_EQUAL, [false]),], APP_LIMIT_USERS);

                    if ($total >= $limit) {
                        throw new Exception('Project registration is restricted. Contact your administrator for more information.', 501, Exception::USER_COUNT_EXCEEDED);
                    }
                }

                try {
                    $userId = $dbForProject->getId();
                    $user = Authorization::skip(fn() => $dbForProject->createDocument('users', new Document([
                        '$id' => $userId,
                        '$read' => ['role:all'],
                        '$write' => ['user:' . $userId],
                        'email' => $email,
                        'emailVerification' => true,
                        'status' => true, // Email should already be authenticated by OAuth2 provider
                        'password' => Auth::passwordHash(Auth::passwordGenerator()),
                        'passwordUpdate' => 0,
                        'registration' => \time(),
                        'reset' => false,
                        'name' => $name,
                        'prefs' => new \stdClass(),
                        'sessions' => null,
                        'tokens' => null,
                        'memberships' => null,
                        'search' => implode(' ', [$userId, $email, $name]),
                        'deleted' => false
                    ])));
                } catch (Duplicate $th) {
                    throw new Exception('Account already exists', 409, Exception::USER_ALREADY_EXISTS);
                }
            }
        }

        if (false === $user->getAttribute('status')) { // Account is blocked
            throw new Exception('Invalid credentials. User is blocked', 401, Exception::USER_BLOCKED); // User is in status blocked
        }

        // Create session token, verify user account and update OAuth2 ID and Access Token

        $detector = new Detector($request->getUserAgent('UNKNOWN'));
        $record = $geodb->get($request->getIP());
        $secret = Auth::tokenGenerator();
        $expiry = \time() + Auth::TOKEN_EXPIRATION_LOGIN_LONG;
        $session = new Document(array_merge([
            '$id' => $dbForProject->getId(),
            'userId' => $user->getId(),
            'provider' => $provider,
            'providerUid' => $oauth2ID,
            'providerAccessToken' => $accessToken,
            'providerRefreshToken' => $refreshToken,
            'providerAccessTokenExpiry' => \time() + (int) $accessTokenExpiry,
            'secret' => Auth::hash($secret), // One way hash encryption to protect DB leak
            'expire' => $expiry,
            'userAgent' => $request->getUserAgent('UNKNOWN'),
            'ip' => $request->getIP(),
            'countryCode' => ($record) ? \strtolower($record['country']['iso_code']) : '--',
        ], $detector->getOS(), $detector->getClient(), $detector->getDevice()));

        $isAnonymousUser = is_null($user->getAttribute('email')) && is_null($user->getAttribute('password'));

        if ($isAnonymousUser) {
            $user
                ->setAttribute('name', $oauth2->getUserName($accessToken))
                ->setAttribute('email', $oauth2->getUserEmail($accessToken))
            ;
        }

        $user
            ->setAttribute('status', true)
        ;

        Authorization::setRole('user:' . $user->getId());

        $dbForProject->updateDocument('users', $user->getId(), $user);

        $session = $dbForProject->createDocument('sessions', $session
            ->setAttribute('$read', ['user:' . $user->getId()])
            ->setAttribute('$write', ['user:' . $user->getId()])
        );

        $dbForProject->deleteCachedDocument('users', $user->getId());

        $audits
            ->setParam('userId', $user->getId())
            ->setParam('event', 'account.sessions.create')
            ->setParam('resource', 'user/' . $user->getId())
            ->setParam('data', ['provider' => $provider])
        ;

        $events->setParam('eventData', $response->output($session, Response::MODEL_SESSION));

        $usage
            ->setParam('users.sessions.create', 1)
            ->setParam('projectId', $project->getId())
            ->setParam('provider', 'oauth2-'.$provider)
        ;
        if (!Config::getParam('domainVerification')) {
            $response
                ->addHeader('X-Fallback-Cookies', \json_encode([Auth::$cookieName => Auth::encodeSession($user->getId(), $secret)]))
            ;
        }

        // Add keys for non-web platforms - TODO - add verification phase to aviod session sniffing
        if (parse_url($state['success'], PHP_URL_PATH) === $oauthDefaultSuccess) {
            $state['success'] = URLParser::parse($state['success']);
            $query = URLParser::parseQuery($state['success']['query']);
            $query['project'] = $project->getId();
            $query['domain'] = Config::getParam('cookieDomain');
            $query['key'] = Auth::$cookieName;
            $query['secret'] = Auth::encodeSession($user->getId(), $secret);
            $state['success']['query'] = URLParser::unparseQuery($query);
            $state['success'] = URLParser::unparse($state['success']);
        }

        $response
            ->addHeader('Cache-Control', 'no-store, no-cache, must-revalidate, max-age=0')
            ->addHeader('Pragma', 'no-cache')
            ->addCookie(Auth::$cookieName . '_legacy', Auth::encodeSession($user->getId(), $secret), $expiry, '/', Config::getParam('cookieDomain'), ('https' == $protocol), true, null)
            ->addCookie(Auth::$cookieName, Auth::encodeSession($user->getId(), $secret), $expiry, '/', Config::getParam('cookieDomain'), ('https' == $protocol), true, Config::getParam('cookieSamesite'))
            ->redirect($state['success'])
        ;
    });


App::post('/v1/account/sessions/magic-url')
    ->desc('Create Magic URL session')
    ->groups(['api', 'account'])
    ->label('scope', 'public')
    ->label('auth.type', 'magic-url')
    ->label('sdk.auth', [])
    ->label('sdk.namespace', 'account')
    ->label('sdk.method', 'createMagicURLSession')
    ->label('sdk.description', '/docs/references/account/create-magic-url-session.md')
    ->label('sdk.response.code', Response::STATUS_CODE_CREATED)
    ->label('sdk.response.type', Response::CONTENT_TYPE_JSON)
    ->label('sdk.response.model', Response::MODEL_TOKEN)
    ->label('abuse-limit', 10)
    ->label('abuse-key', 'url:{url},email:{param-email}')
    ->param('userId', '', new CustomId(), 'Unique Id. Choose your own unique ID or pass the string "unique()" to auto generate it. Valid chars are a-z, A-Z, 0-9, period, hyphen, and underscore. Can\'t start with a special char. Max length is 36 chars.')
    ->param('email', '', new Email(), 'User email.')
    ->param('url', '', function ($clients) { return new Host($clients); }, 'URL to redirect the user back to your app from the magic URL login. Only URLs from hostnames in your project platform list are allowed. This requirement helps to prevent an [open redirect](https://cheatsheetseries.owasp.org/cheatsheets/Unvalidated_Redirects_and_Forwards_Cheat_Sheet.html) attack against your project API.', true, ['clients'])
    ->inject('request')
    ->inject('response')
    ->inject('project')
    ->inject('dbForProject')
    ->inject('locale')
    ->inject('audits')
    ->inject('events')
    ->inject('mails')
    ->action(function ($userId, $email, $url, $request, $response, $project, $dbForProject, $locale, $audits, $events, $mails) {
        /** @var Appwrite\Utopia\Request $request */
        /** @var Appwrite\Utopia\Response $response */
        /** @var Utopia\Database\Document $project */
        /** @var Utopia\Database\Database $dbForProject */
        /** @var Utopia\Locale\Locale $locale */
        /** @var Appwrite\Event\Event $audits */
        /** @var Appwrite\Event\Event $events */
        /** @var Appwrite\Event\Event $mails */

        if(empty(App::getEnv('_APP_SMTP_HOST'))) {
            throw new Exception('SMTP Disabled', 503, Exception::GENERAL_SMTP_DISABLED);
        }

        $roles = Authorization::getRoles();
        $isPrivilegedUser = Auth::isPrivilegedUser($roles);
        $isAppUser = Auth::isAppUser($roles);

        $user = $dbForProject->findOne('users', [new Query('email', Query::TYPE_EQUAL, [$email])]);

        if (!$user) {
            $limit = $project->getAttribute('auths', [])['limit'] ?? 0;

            if ($limit !== 0) {
                $total = $dbForProject->count('users', [
                    new Query('deleted', Query::TYPE_EQUAL, [false]),
                ], APP_LIMIT_USERS);

                if ($total >= $limit) {
                    throw new Exception('Project registration is restricted. Contact your administrator for more information.', 501, Exception::USER_COUNT_EXCEEDED);
                }
            }

            $userId = $userId == 'unique()' ? $dbForProject->getId() : $userId;

            $user = Authorization::skip(fn () => $dbForProject->createDocument('users', new Document([
                '$id' => $userId,
                '$read' => ['role:all'],
                '$write' => ['user:' . $userId],
                'email' => $email,
                'emailVerification' => false,
                'status' => true,
                'password' => null,
                'passwordUpdate' => 0,
                'registration' => \time(),
                'reset' => false,
                'prefs' => new \stdClass(),
                'sessions' => null,
                'tokens' => null,
                'memberships' => null,
                'search' => implode(' ', [$userId, $email]),
                'deleted' => false
            ])));

            $mails->setParam('event', 'users.create');
            $audits->setParam('event', 'users.create');
        }

        $loginSecret = Auth::tokenGenerator();

        $expire = \time() + Auth::TOKEN_EXPIRATION_CONFIRM;

        $token = new Document([
            '$id' => $dbForProject->getId(),
            'userId' => $user->getId(),
            'type' => Auth::TOKEN_TYPE_MAGIC_URL,
            'secret' => Auth::hash($loginSecret), // One way hash encryption to protect DB leak
            'expire' => $expire,
            'userAgent' => $request->getUserAgent('UNKNOWN'),
            'ip' => $request->getIP(),
        ]);

        Authorization::setRole('user:'.$user->getId());

        $token = $dbForProject->createDocument('tokens', $token
            ->setAttribute('$read', ['user:'.$user->getId()])
            ->setAttribute('$write', ['user:'.$user->getId()])
        );

        $dbForProject->deleteCachedDocument('users', $user->getId());

        if(empty($url)) {
            $url = $request->getProtocol().'://'.$request->getHostname().'/auth/magic-url';
        }

        $url = Template::parseURL($url);
        $url['query'] = Template::mergeQuery(((isset($url['query'])) ? $url['query'] : ''), ['userId' => $user->getId(), 'secret' => $loginSecret, 'expire' => $expire, 'project' => $project->getId()]);
        $url = Template::unParseURL($url);

        $mails
            ->setParam('from', $project->getId())
            ->setParam('recipient', $user->getAttribute('email'))
            ->setParam('url', $url)
            ->setParam('locale', $locale->default)
            ->setParam('project', $project->getAttribute('name', ['[APP-NAME]']))
            ->setParam('type', MAIL_TYPE_MAGIC_SESSION)
            ->trigger()
        ;

        $events
            ->setParam('eventData',
                $response->output($token->setAttribute('secret', $loginSecret),
                Response::MODEL_TOKEN
            ))
        ;

        $token  // Hide secret for clients
            ->setAttribute('secret',
                ($isPrivilegedUser || $isAppUser) ? $loginSecret : '');

        $audits
            ->setParam('userId', $user->getId())
            ->setParam('resource', 'users/'.$user->getId())
        ;

        $response
            ->setStatusCode(Response::STATUS_CODE_CREATED)
            ->dynamic($token, Response::MODEL_TOKEN)
        ;
    });

App::put('/v1/account/sessions/magic-url')
    ->desc('Create Magic URL session (confirmation)')
    ->groups(['api', 'account'])
    ->label('scope', 'public')
    ->label('event', 'account.sessions.create')
    ->label('sdk.auth', [])
    ->label('sdk.namespace', 'account')
    ->label('sdk.method', 'updateMagicURLSession')
    ->label('sdk.description', '/docs/references/account/update-magic-url-session.md')
    ->label('sdk.response.code', Response::STATUS_CODE_OK)
    ->label('sdk.response.type', Response::CONTENT_TYPE_JSON)
    ->label('sdk.response.model', Response::MODEL_SESSION)
    ->label('abuse-limit', 10)
    ->label('abuse-key', 'url:{url},userId:{param-userId}')
    ->param('userId', '', new CustomId(), 'User ID.')
    ->param('secret', '', new Text(256), 'Valid verification token.')
    ->inject('request')
    ->inject('response')
    ->inject('dbForProject')
    ->inject('locale')
    ->inject('geodb')
    ->inject('audits')
    ->action(function ($userId, $secret, $request, $response, $dbForProject, $locale, $geodb, $audits) {
        /** @var string $userId */
        /** @var string $secret */
        /** @var Appwrite\Utopia\Request $request */
        /** @var Appwrite\Utopia\Response $response */
        /** @var Utopia\Database\Database $dbForProject */
        /** @var Utopia\Locale\Locale $locale */
        /** @var MaxMind\Db\Reader $geodb */
        /** @var Appwrite\Event\Event $audits */

        $user = Authorization::skip(fn() => $dbForProject->getDocument('users', $userId));

        if ($user->isEmpty() || $user->getAttribute('deleted')) {
            throw new Exception('User not found', 404, Exception::USER_NOT_FOUND);
        }

        $token = Auth::tokenVerify($user->getAttribute('tokens', []), Auth::TOKEN_TYPE_MAGIC_URL, $secret);

        if (!$token) {
            throw new Exception('Invalid login token', 401, Exception::USER_INVALID_TOKEN);
        }

        $detector = new Detector($request->getUserAgent('UNKNOWN'));
        $record = $geodb->get($request->getIP());
        $secret = Auth::tokenGenerator();
        $expiry = \time() + Auth::TOKEN_EXPIRATION_LOGIN_LONG;
        $session = new Document(array_merge(
            [
                '$id' => $dbForProject->getId(),
                'userId' => $user->getId(),
                'provider' => Auth::SESSION_PROVIDER_MAGIC_URL,
                'secret' => Auth::hash($secret), // One way hash encryption to protect DB leak
                'expire' => $expiry,
                'userAgent' => $request->getUserAgent('UNKNOWN'),
                'ip' => $request->getIP(),
                'countryCode' => ($record) ? \strtolower($record['country']['iso_code']) : '--',
            ],
            $detector->getOS(),
            $detector->getClient(),
            $detector->getDevice()
        ));

        Authorization::setRole('user:' . $user->getId());

        $session = $dbForProject->createDocument('sessions', $session
                ->setAttribute('$read', ['user:' . $user->getId()])
                ->setAttribute('$write', ['user:' . $user->getId()])
        );

        $dbForProject->deleteCachedDocument('users', $user->getId());

        $tokens = $user->getAttribute('tokens', []);

        /**
         * We act like we're updating and validating
         *  the recovery token but actually we don't need it anymore.
         */
        $dbForProject->deleteDocument('tokens', $token);
        $dbForProject->deleteCachedDocument('users', $user->getId());

        $user
<<<<<<< HEAD
            ->setAttribute('tokens', $tokens);
=======
            ->setAttribute('emailVerification', true)
            ->setAttribute('sessions', $session, Document::SET_TYPE_APPEND);
>>>>>>> c2d11aab

        $user = $dbForProject->updateDocument('users', $user->getId(), $user);

        if (false === $user) {
            throw new Exception('Failed saving user to DB', 500, Exception::GENERAL_SERVER_ERROR);
        }

        $audits
            ->setParam('userId', $user->getId())
            ->setParam('event', 'account.sessions.create')
            ->setParam('resource', 'users/'.$user->getId())
        ;

        if (!Config::getParam('domainVerification')) {
            $response
                ->addHeader('X-Fallback-Cookies', \json_encode([Auth::$cookieName => Auth::encodeSession($user->getId(), $secret)]))
            ;
        }

        $protocol = $request->getProtocol();

        $response
            ->addCookie(Auth::$cookieName.'_legacy', Auth::encodeSession($user->getId(), $secret), $expiry, '/', Config::getParam('cookieDomain'), ('https' == $protocol), true, null)
            ->addCookie(Auth::$cookieName, Auth::encodeSession($user->getId(), $secret), $expiry, '/', Config::getParam('cookieDomain'), ('https' == $protocol), true, Config::getParam('cookieSamesite'))
            ->setStatusCode(Response::STATUS_CODE_CREATED)
        ;

        $countryName = $locale->getText('countries.'.strtolower($session->getAttribute('countryCode')), $locale->getText('locale.country.unknown'));

        $session
            ->setAttribute('current', true)
            ->setAttribute('countryName', $countryName)
        ;

        $response->dynamic($session, Response::MODEL_SESSION);
    });

App::post('/v1/account/sessions/anonymous')
    ->desc('Create Anonymous Session')
    ->groups(['api', 'account', 'auth'])
    ->label('event', 'account.sessions.create')
    ->label('scope', 'public')
    ->label('auth.type', 'anonymous')
    ->label('sdk.auth', [])
    ->label('sdk.namespace', 'account')
    ->label('sdk.method', 'createAnonymousSession')
    ->label('sdk.description', '/docs/references/account/create-session-anonymous.md')
    ->label('sdk.response.code', Response::STATUS_CODE_CREATED)
    ->label('sdk.response.type', Response::CONTENT_TYPE_JSON)
    ->label('sdk.response.model', Response::MODEL_SESSION)
    ->label('abuse-limit', 50)
    ->label('abuse-key', 'ip:{ip}')
    ->inject('request')
    ->inject('response')
    ->inject('locale')
    ->inject('user')
    ->inject('project')
    ->inject('dbForProject')
    ->inject('geodb')
    ->inject('audits')
    ->inject('usage')
    ->action(function ($request, $response, $locale, $user, $project, $dbForProject, $geodb, $audits, $usage) {
        /** @var Appwrite\Utopia\Request $request */
        /** @var Appwrite\Utopia\Response $response */
        /** @var Utopia\Locale\Locale $locale */
        /** @var Utopia\Database\Document $user */
        /** @var Utopia\Database\Document $project */
        /** @var Utopia\Database\Database $dbForProject */
        /** @var MaxMind\Db\Reader $geodb */
        /** @var Appwrite\Event\Event $audits */
        /** @var Appwrite\Stats\Stats $usage */

        $protocol = $request->getProtocol();

        if ('console' === $project->getId()) {
            throw new Exception('Failed to create anonymous user.', 401, Exception::USER_ANONYMOUS_CONSOLE_PROHIBITED);
        }

        if (!$user->isEmpty()) {
            throw new Exception('Cannot create an anonymous user when logged in.', 401, Exception::USER_SESSION_ALREADY_EXISTS);
        }

        $limit = $project->getAttribute('auths', [])['limit'] ?? 0;

        if ($limit !== 0) {
            $total = $dbForProject->count('users', [
                new Query('deleted', Query::TYPE_EQUAL, [false]),
            ], APP_LIMIT_USERS);

            if ($total >= $limit) {
                throw new Exception('Project registration is restricted. Contact your administrator for more information.', 501, Exception::USER_COUNT_EXCEEDED);
            }
        }

        $userId = $dbForProject->getId();
        $user = Authorization::skip(fn() => $dbForProject->createDocument('users', new Document([
            '$id' => $userId,
            '$read' => ['role:all'],
            '$write' => ['user:' . $userId],
            'email' => null,
            'emailVerification' => false,
            'status' => true,
            'password' => null,
            'passwordUpdate' => 0,
            'registration' => \time(),
            'reset' => false,
            'name' => null,
            'prefs' => new \stdClass(),
            'sessions' => null,
            'tokens' => null,
            'memberships' => null,
            'search' => $userId,
            'deleted' => false
        ])));

        // Create session token

        $detector = new Detector($request->getUserAgent('UNKNOWN'));
        $record = $geodb->get($request->getIP());
        $secret = Auth::tokenGenerator();
        $expiry = \time() + Auth::TOKEN_EXPIRATION_LOGIN_LONG;
        $session = new Document(array_merge(
            [
                '$id' => $dbForProject->getId(),
                'userId' => $user->getId(),
                'provider' => Auth::SESSION_PROVIDER_ANONYMOUS,
                'secret' => Auth::hash($secret), // One way hash encryption to protect DB leak
                'expire' => $expiry,
                'userAgent' => $request->getUserAgent('UNKNOWN'),
                'ip' => $request->getIP(),
                'countryCode' => ($record) ? \strtolower($record['country']['iso_code']) : '--',
            ],
            $detector->getOS(),
            $detector->getClient(),
            $detector->getDevice()
        ));

        Authorization::setRole('user:' . $user->getId());

        $session = $dbForProject->createDocument('sessions', $session
                ->setAttribute('$read', ['user:' . $user->getId()])
                ->setAttribute('$write', ['user:' . $user->getId()])
        );

        $dbForProject->deleteCachedDocument('users', $user->getId());

        $audits
            ->setParam('userId', $user->getId())
            ->setParam('event', 'account.sessions.create')
            ->setParam('resource', 'user/' . $user->getId())
        ;

        $usage
            ->setParam('users.sessions.create', 1)
            ->setParam('provider', 'anonymous')
        ;

        if (!Config::getParam('domainVerification')) {
            $response
                ->addHeader('X-Fallback-Cookies', \json_encode([Auth::$cookieName => Auth::encodeSession($user->getId(), $secret)]))
            ;
        }

        $response
            ->addCookie(Auth::$cookieName . '_legacy', Auth::encodeSession($user->getId(), $secret), $expiry, '/', Config::getParam('cookieDomain'), ('https' == $protocol), true, null)
            ->addCookie(Auth::$cookieName, Auth::encodeSession($user->getId(), $secret), $expiry, '/', Config::getParam('cookieDomain'), ('https' == $protocol), true, Config::getParam('cookieSamesite'))
            ->setStatusCode(Response::STATUS_CODE_CREATED)
        ;

        $countryName = $locale->getText('countries.'.strtolower($session->getAttribute('countryCode')), $locale->getText('locale.country.unknown'));

        $session
            ->setAttribute('current', true)
            ->setAttribute('countryName', $countryName)
        ;

        $response->dynamic($session, Response::MODEL_SESSION);
    });

App::post('/v1/account/jwt')
    ->desc('Create Account JWT')
    ->groups(['api', 'account', 'auth'])
    ->label('scope', 'account')
    ->label('auth.type', 'jwt')
    ->label('sdk.auth', [APP_AUTH_TYPE_SESSION])
    ->label('sdk.namespace', 'account')
    ->label('sdk.method', 'createJWT')
    ->label('sdk.description', '/docs/references/account/create-jwt.md')
    ->label('sdk.response.code', Response::STATUS_CODE_CREATED)
    ->label('sdk.response.type', Response::CONTENT_TYPE_JSON)
    ->label('sdk.response.model', Response::MODEL_JWT)
    ->label('abuse-limit', 10)
    ->label('abuse-key', 'url:{url},userId:{userId}')
    ->inject('response')
    ->inject('user')
    ->inject('dbForProject')
    ->action(function ($response, $user, $dbForProject) {
        /** @var Appwrite\Utopia\Response $response */
        /** @var Utopia\Database\Document $user */
        /** @var Utopia\Database\Database $dbForProject */


        $sessions = $user->getAttribute('sessions', []);
        $current = new Document();

        foreach ($sessions as $session) { /** @var Utopia\Database\Document $session */
            if ($session->getAttribute('secret') == Auth::hash(Auth::$secret)) { // If current session delete the cookies too
                $current = $session;
            }
        }

        if ($current->isEmpty()) {
            throw new Exception('No valid session found', 404, Exception::USER_SESSION_NOT_FOUND);
        }

        $jwt = new JWT(App::getEnv('_APP_OPENSSL_KEY_V1'), 'HS256', 900, 10); // Instantiate with key, algo, maxAge and leeway.

        $response->setStatusCode(Response::STATUS_CODE_CREATED);
        $response->dynamic(new Document(['jwt' => $jwt->encode([
            // 'uid'    => 1,
            // 'aud'    => 'http://site.com',
            // 'scopes' => ['user'],
            // 'iss'    => 'http://api.mysite.com',
            'userId' => $user->getId(),
            'sessionId' => $current->getId(),
        ])]), Response::MODEL_JWT);
    });

App::get('/v1/account')
    ->desc('Get Account')
    ->groups(['api', 'account'])
    ->label('scope', 'account')
    ->label('sdk.auth', [APP_AUTH_TYPE_SESSION, APP_AUTH_TYPE_JWT])
    ->label('sdk.namespace', 'account')
    ->label('sdk.method', 'get')
    ->label('sdk.description', '/docs/references/account/get.md')
    ->label('sdk.response.code', Response::STATUS_CODE_OK)
    ->label('sdk.response.type', Response::CONTENT_TYPE_JSON)
    ->label('sdk.response.model', Response::MODEL_USER)
    ->inject('response')
    ->inject('user')
    ->inject('usage')
    ->action(function ($response, $user, $usage) {
        /** @var Appwrite\Utopia\Response $response */
        /** @var Utopia\Database\Document $user */
        /** @var Appwrite\Stats\Stats $usage */

        $usage
            ->setParam('users.read', 1)
        ;
        $response->dynamic($user, Response::MODEL_USER);
    });

App::get('/v1/account/prefs')
    ->desc('Get Account Preferences')
    ->groups(['api', 'account'])
    ->label('scope', 'account')
    ->label('sdk.auth', [APP_AUTH_TYPE_SESSION, APP_AUTH_TYPE_JWT])
    ->label('sdk.namespace', 'account')
    ->label('sdk.method', 'getPrefs')
    ->label('sdk.description', '/docs/references/account/get-prefs.md')
    ->label('sdk.response.code', Response::STATUS_CODE_OK)
    ->label('sdk.response.type', Response::CONTENT_TYPE_JSON)
    ->label('sdk.response.model', Response::MODEL_PREFERENCES)
    ->inject('response')
    ->inject('user')
    ->inject('usage')
    ->action(function ($response, $user, $usage) {
        /** @var Appwrite\Utopia\Response $response */
        /** @var Utopia\Database\Document $user */
        /** @var Appwrite\Stats\Stats $usage */

        $prefs = $user->getAttribute('prefs', new \stdClass());

        $usage
            ->setParam('users.read', 1)
        ;
        $response->dynamic(new Document($prefs), Response::MODEL_PREFERENCES);
    });

App::get('/v1/account/sessions')
    ->desc('Get Account Sessions')
    ->groups(['api', 'account'])
    ->label('scope', 'account')
    ->label('sdk.auth', [APP_AUTH_TYPE_SESSION, APP_AUTH_TYPE_JWT])
    ->label('sdk.namespace', 'account')
    ->label('sdk.method', 'getSessions')
    ->label('sdk.description', '/docs/references/account/get-sessions.md')
    ->label('sdk.response.code', Response::STATUS_CODE_OK)
    ->label('sdk.response.type', Response::CONTENT_TYPE_JSON)
    ->label('sdk.response.model', Response::MODEL_SESSION_LIST)
    ->inject('response')
    ->inject('user')
    ->inject('locale')
    ->inject('usage')
    ->action(function ($response, $user, $locale, $usage) {
        /** @var Appwrite\Utopia\Response $response */
        /** @var Utopia\Database\Document $user */
        /** @var Utopia\Locale\Locale $locale */
        /** @var Appwrite\Stats\Stats $usage */

        $sessions = $user->getAttribute('sessions', []);
        $current = Auth::sessionVerify($sessions, Auth::$secret);

        foreach ($sessions as $key => $session) {/** @var Document $session */
            $countryName = $locale->getText('countries.'.strtolower($session->getAttribute('countryCode')), $locale->getText('locale.country.unknown'));

            $session->setAttribute('countryName', $countryName);
            $session->setAttribute('current', ($current == $session->getId()) ? true : false);

            $sessions[$key] = $session;
        }

        $usage
            ->setParam('users.read', 1)
        ;
        $response->dynamic(new Document([
            'sessions' => $sessions,
            'total' => count($sessions),
        ]), Response::MODEL_SESSION_LIST);
    });

App::get('/v1/account/logs')
    ->desc('Get Account Logs')
    ->groups(['api', 'account'])
    ->label('scope', 'account')
    ->label('sdk.auth', [APP_AUTH_TYPE_SESSION, APP_AUTH_TYPE_JWT])
    ->label('sdk.namespace', 'account')
    ->label('sdk.method', 'getLogs')
    ->label('sdk.description', '/docs/references/account/get-logs.md')
    ->label('sdk.response.code', Response::STATUS_CODE_OK)
    ->label('sdk.response.type', Response::CONTENT_TYPE_JSON)
    ->label('sdk.response.model', Response::MODEL_LOG_LIST)
    ->param('limit', 25, new Range(0, 100), 'Maximum number of logs to return in response. By default will return maximum 25 results. Maximum of 100 results allowed per request.', true)
    ->param('offset', 0, new Range(0, APP_LIMIT_COUNT), 'Offset value. The default value is 0. Use this value to manage pagination. [learn more about pagination](https://appwrite.io/docs/pagination)', true)
    ->inject('response')
    ->inject('user')
    ->inject('locale')
    ->inject('geodb')
    ->inject('dbForProject')
    ->inject('usage')
    ->action(function ($limit, $offset, $response, $user, $locale, $geodb, $dbForProject, $usage) {
        /** @var Appwrite\Utopia\Response $response */
        /** @var Utopia\Database\Document $project */
        /** @var Utopia\Database\Document $user */
        /** @var Utopia\Locale\Locale $locale */
        /** @var MaxMind\Db\Reader $geodb */
        /** @var Utopia\Database\Database $dbForProject */
        /** @var Appwrite\Stats\Stats $usage */

        $audit = new Audit($dbForProject);
        $auditEvents = [
            'account.create',
            'account.delete',
            'account.update.name',
            'account.update.email',
            'account.update.password',
            'account.update.prefs',
            'account.sessions.create',
            'account.sessions.update',
            'account.sessions.delete',
            'account.recovery.create',
            'account.recovery.update',
            'account.verification.create',
            'account.verification.update',
            'teams.membership.create',
            'teams.membership.update',
            'teams.membership.delete',
        ];

        $logs = $audit->getLogsByUserAndEvents($user->getId(), $auditEvents, $limit, $offset);

        $output = [];

        foreach ($logs as $i => &$log) {
            $log['userAgent'] = (!empty($log['userAgent'])) ? $log['userAgent'] : 'UNKNOWN';

            $detector = new Detector($log['userAgent']);

            $output[$i] = new Document(array_merge(
                $log->getArrayCopy(),
                $log['data'],
                $detector->getOS(),
                $detector->getClient(),
                $detector->getDevice()
            ));

            $record = $geodb->get($log['ip']);

            if ($record) {
                $output[$i]['countryCode'] = $locale->getText('countries.'.strtolower($record['country']['iso_code']), false) ? \strtolower($record['country']['iso_code']) : '--';
                $output[$i]['countryName'] = $locale->getText('countries.'.strtolower($record['country']['iso_code']), $locale->getText('locale.country.unknown'));
            } else {
                $output[$i]['countryCode'] = '--';
                $output[$i]['countryName'] = $locale->getText('locale.country.unknown');
            }

        }

        $usage
            ->setParam('users.read', 1)
        ;

        $response->dynamic(new Document([
            'total' => $audit->countLogsByUserAndEvents($user->getId(), $auditEvents),
            'logs' => $output,
        ]), Response::MODEL_LOG_LIST);
    });

App::get('/v1/account/sessions/:sessionId')
    ->desc('Get Session By ID')
    ->groups(['api', 'account'])
    ->label('scope', 'account')
    ->label('sdk.auth', [APP_AUTH_TYPE_SESSION, APP_AUTH_TYPE_JWT])
    ->label('sdk.namespace', 'account')
    ->label('sdk.method', 'getSession')
    ->label('sdk.description', '/docs/references/account/get-session.md')
    ->label('sdk.response.code', Response::STATUS_CODE_OK)
    ->label('sdk.response.type', Response::CONTENT_TYPE_JSON)
    ->label('sdk.response.model', Response::MODEL_SESSION)
    ->param('sessionId', null, new UID(), 'Session ID. Use the string \'current\' to get the current device session.')
    ->inject('response')
    ->inject('user')
    ->inject('locale')
    ->inject('dbForProject')
    ->inject('usage')
    ->action(function ($sessionId, $response, $user, $locale, $dbForProject, $usage) {
        /** @var Appwrite\Utopia\Response $response */
        /** @var Utopia\Database\Document $user */
        /** @var Utopia\Locale\Locale $locale */
        /** @var Utopia\Database\Database $dbForProject */
        /** @var Appwrite\Stats\Stats $usage */

        $sessions = $user->getAttribute('sessions', []);
        $sessionId = ($sessionId === 'current')
            ? Auth::sessionVerify($user->getAttribute('sessions'), Auth::$secret)
            : $sessionId;

        foreach ($sessions as $session) {/** @var Document $session */
            if ($sessionId == $session->getId()) {

                $countryName = $locale->getText('countries.'.strtolower($session->getAttribute('countryCode')), $locale->getText('locale.country.unknown'));

                $session
                    ->setAttribute('current', ($session->getAttribute('secret') == Auth::hash(Auth::$secret)))
                    ->setAttribute('countryName', $countryName)
                ;

                $usage
                    ->setParam('users.read', 1)
                ;

                return $response->dynamic($session, Response::MODEL_SESSION);
            }
        }

        throw new Exception('Session not found', 404, Exception::USER_SESSION_NOT_FOUND);
    });

App::patch('/v1/account/name')
    ->desc('Update Account Name')
    ->groups(['api', 'account'])
    ->label('event', 'account.update.name')
    ->label('scope', 'account')
    ->label('sdk.auth', [APP_AUTH_TYPE_SESSION, APP_AUTH_TYPE_JWT])
    ->label('sdk.namespace', 'account')
    ->label('sdk.method', 'updateName')
    ->label('sdk.description', '/docs/references/account/update-name.md')
    ->label('sdk.response.code', Response::STATUS_CODE_OK)
    ->label('sdk.response.type', Response::CONTENT_TYPE_JSON)
    ->label('sdk.response.model', Response::MODEL_USER)
    ->param('name', '', new Text(128), 'User name. Max length: 128 chars.')
    ->inject('response')
    ->inject('user')
    ->inject('dbForProject')
    ->inject('audits')
    ->inject('usage')
    ->action(function ($name, $response, $user, $dbForProject, $audits, $usage) {
        /** @var Appwrite\Utopia\Response $response */
        /** @var Utopia\Database\Document $user */
        /** @var Utopia\Database\Database $dbForProject */
        /** @var Appwrite\Event\Event $audits */
        /** @var Appwrite\Stats\Stats $usage */

        $user = $dbForProject->updateDocument('users', $user->getId(), $user
            ->setAttribute('name', $name)
            ->setAttribute('search', implode(' ', [$user->getId(), $name, $user->getAttribute('email')]))
        );

        $audits
            ->setParam('userId', $user->getId())
            ->setParam('event', 'account.update.name')
            ->setParam('resource', 'user/' . $user->getId())
        ;

        $usage
            ->setParam('users.update', 1)
        ;

        $response->dynamic($user, Response::MODEL_USER);
    });

App::patch('/v1/account/password')
    ->desc('Update Account Password')
    ->groups(['api', 'account'])
    ->label('event', 'account.update.password')
    ->label('scope', 'account')
    ->label('sdk.auth', [APP_AUTH_TYPE_SESSION, APP_AUTH_TYPE_JWT])
    ->label('sdk.namespace', 'account')
    ->label('sdk.method', 'updatePassword')
    ->label('sdk.description', '/docs/references/account/update-password.md')
    ->label('sdk.response.code', Response::STATUS_CODE_OK)
    ->label('sdk.response.type', Response::CONTENT_TYPE_JSON)
    ->label('sdk.response.model', Response::MODEL_USER)
    ->param('password', '', new Password(), 'New user password. Must be at least 8 chars.')
    ->param('oldPassword', '', new Password(), 'Current user password. Must be at least 8 chars.', true)
    ->inject('response')
    ->inject('user')
    ->inject('dbForProject')
    ->inject('audits')
    ->inject('usage')
    ->action(function ($password, $oldPassword, $response, $user, $dbForProject, $audits, $usage) {
        /** @var Appwrite\Utopia\Response $response */
        /** @var Utopia\Database\Document $user */
        /** @var Utopia\Database\Database $dbForProject */
        /** @var Appwrite\Event\Event $audits */
        /** @var Appwrite\Stats\Stats $usage */

        // Check old password only if its an existing user.
        if ($user->getAttribute('passwordUpdate') !== 0 && !Auth::passwordVerify($oldPassword, $user->getAttribute('password'))) { // Double check user password
            throw new Exception('Invalid credentials', 401, Exception::USER_INVALID_CREDENTIALS);
        }

        $user = $dbForProject->updateDocument('users', $user->getId(), $user
                ->setAttribute('password', Auth::passwordHash($password))
                ->setAttribute('passwordUpdate', \time())
        );

        $audits
            ->setParam('userId', $user->getId())
            ->setParam('event', 'account.update.password')
            ->setParam('resource', 'user/' . $user->getId())
        ;

        $usage
            ->setParam('users.update', 1)
        ;
        $response->dynamic($user, Response::MODEL_USER);
    });

App::patch('/v1/account/email')
    ->desc('Update Account Email')
    ->groups(['api', 'account'])
    ->label('event', 'account.update.email')
    ->label('scope', 'account')
    ->label('sdk.auth', [APP_AUTH_TYPE_SESSION, APP_AUTH_TYPE_JWT])
    ->label('sdk.namespace', 'account')
    ->label('sdk.method', 'updateEmail')
    ->label('sdk.description', '/docs/references/account/update-email.md')
    ->label('sdk.response.code', Response::STATUS_CODE_OK)
    ->label('sdk.response.type', Response::CONTENT_TYPE_JSON)
    ->label('sdk.response.model', Response::MODEL_USER)
    ->param('email', '', new Email(), 'User email.')
    ->param('password', '', new Password(), 'User password. Must be at least 8 chars.')
    ->inject('response')
    ->inject('user')
    ->inject('dbForProject')
    ->inject('audits')
    ->inject('usage')
    ->action(function ($email, $password, $response, $user, $dbForProject, $audits, $usage) {
        /** @var Appwrite\Utopia\Response $response */
        /** @var Utopia\Database\Document $user */
        /** @var Utopia\Database\Database $dbForProject */
        /** @var Appwrite\Event\Event $audits */
        /** @var Appwrite\Stats\Stats $usage */

        $isAnonymousUser = is_null($user->getAttribute('email')) && is_null($user->getAttribute('password')); // Check if request is from an anonymous account for converting

        if (
            !$isAnonymousUser &&
            !Auth::passwordVerify($password, $user->getAttribute('password'))
        ) { // Double check user password
            throw new Exception('Invalid credentials', 401, Exception::USER_INVALID_CREDENTIALS);
        }

        $email = \strtolower($email);
        $profile = $dbForProject->findOne('users', [new Query('email', Query::TYPE_EQUAL, [$email])]); // Get user by email address

        if ($profile) {
            throw new Exception('User already registered', 409, Exception::USER_ALREADY_EXISTS);
        }

        try {
            $user = $dbForProject->updateDocument('users', $user->getId(), $user
                ->setAttribute('password', $isAnonymousUser ? Auth::passwordHash($password) : $user->getAttribute('password', ''))
                ->setAttribute('email', $email)
                ->setAttribute('emailVerification', false) // After this user needs to confirm mail again
                ->setAttribute('search', implode(' ', [$user->getId(), $user->getAttribute('name'), $user->getAttribute('email')]))
            );
        } catch(Duplicate $th) {
            throw new Exception('Email already exists', 409, Exception::USER_EMAIL_ALREADY_EXISTS);
        }

        $audits
            ->setParam('userId', $user->getId())
            ->setParam('event', 'account.update.email')
            ->setParam('resource', 'user/' . $user->getId())
        ;

        $usage
            ->setParam('users.update', 1)
        ;
        $response->dynamic($user, Response::MODEL_USER);
    });

App::patch('/v1/account/prefs')
    ->desc('Update Account Preferences')
    ->groups(['api', 'account'])
    ->label('event', 'account.update.prefs')
    ->label('scope', 'account')
    ->label('sdk.auth', [APP_AUTH_TYPE_SESSION, APP_AUTH_TYPE_JWT])
    ->label('sdk.namespace', 'account')
    ->label('sdk.method', 'updatePrefs')
    ->label('sdk.description', '/docs/references/account/update-prefs.md')
    ->label('sdk.response.code', Response::STATUS_CODE_OK)
    ->label('sdk.response.type', Response::CONTENT_TYPE_JSON)
    ->label('sdk.response.model', Response::MODEL_USER)
    ->param('prefs', [], new Assoc(), 'Prefs key-value JSON object.')
    ->inject('response')
    ->inject('user')
    ->inject('dbForProject')
    ->inject('audits')
    ->inject('usage')
    ->action(function ($prefs, $response, $user, $dbForProject, $audits, $usage) {
        /** @var Appwrite\Utopia\Response $response */
        /** @var Utopia\Database\Document $user */
        /** @var Utopia\Database\Database $dbForProject */
        /** @var Appwrite\Event\Event $audits */
        /** @var Appwrite\Stats\Stats $usage */

        $user = $dbForProject->updateDocument('users', $user->getId(), $user->setAttribute('prefs', $prefs));

        $audits
            ->setParam('event', 'account.update.prefs')
            ->setParam('resource', 'user/' . $user->getId())
        ;

        $usage
            ->setParam('users.update', 1)
        ;
        $response->dynamic($user, Response::MODEL_USER);
    });

App::delete('/v1/account')
    ->desc('Delete Account')
    ->groups(['api', 'account'])
    ->label('event', 'account.delete')
    ->label('scope', 'account')
    ->label('sdk.auth', [APP_AUTH_TYPE_SESSION, APP_AUTH_TYPE_JWT])
    ->label('sdk.namespace', 'account')
    ->label('sdk.method', 'delete')
    ->label('sdk.description', '/docs/references/account/delete.md')
    ->label('sdk.response.code', Response::STATUS_CODE_NOCONTENT)
    ->label('sdk.response.model', Response::MODEL_NONE)
    ->inject('request')
    ->inject('response')
    ->inject('user')
    ->inject('dbForProject')
    ->inject('audits')
    ->inject('events')
    ->inject('usage')
    ->action(function ($request, $response, $user, $dbForProject, $audits, $events, $usage) {
        /** @var Appwrite\Utopia\Request $request */
        /** @var Appwrite\Utopia\Response $response */
        /** @var Utopia\Database\Document $user */
        /** @var Utopia\Database\Database $dbForProject */
        /** @var Appwrite\Event\Event $audits */
        /** @var Appwrite\Event\Event $events */
        /** @var Appwrite\Stats\Stats $usage */

        $protocol = $request->getProtocol();
        $user = $dbForProject->updateDocument('users', $user->getId(), $user->setAttribute('status', false));

        // TODO Seems to be related to users.php/App::delete('/v1/users/:userId'). Can we share code between these two? Do todos below apply to users.php?

        // TODO delete all tokens or only current session?
        // TODO delete all user data according to GDPR. Make sure everything is backed up and backups are deleted later
        /*
     * Data to delete
     * * Tokens
     * * Memberships
     */

        $audits
            ->setParam('userId', $user->getId())
            ->setParam('event', 'account.delete')
            ->setParam('resource', 'user/' . $user->getId())
            ->setParam('data', $user->getArrayCopy())
        ;

        $events
            ->setParam('eventData', $response->output($user, Response::MODEL_USER))
        ;

        if (!Config::getParam('domainVerification')) {
            $response
                ->addHeader('X-Fallback-Cookies', \json_encode([]))
            ;
        }

        $usage
            ->setParam('users.delete', 1)
        ;
        $response
            ->addCookie(Auth::$cookieName . '_legacy', '', \time() - 3600, '/', Config::getParam('cookieDomain'), ('https' == $protocol), true, null)
            ->addCookie(Auth::$cookieName, '', \time() - 3600, '/', Config::getParam('cookieDomain'), ('https' == $protocol), true, Config::getParam('cookieSamesite'))
            ->noContent()
        ;
    });

App::delete('/v1/account/sessions/:sessionId')
    ->desc('Delete Account Session')
    ->groups(['api', 'account'])
    ->label('scope', 'account')
    ->label('event', 'account.sessions.delete')
    ->label('sdk.auth', [APP_AUTH_TYPE_SESSION, APP_AUTH_TYPE_JWT])
    ->label('sdk.namespace', 'account')
    ->label('sdk.method', 'deleteSession')
    ->label('sdk.description', '/docs/references/account/delete-session.md')
    ->label('sdk.response.code', Response::STATUS_CODE_NOCONTENT)
    ->label('sdk.response.model', Response::MODEL_NONE)
    ->label('abuse-limit', 100)
    ->param('sessionId', null, new UID(), 'Session ID. Use the string \'current\' to delete the current device session.')
    ->inject('request')
    ->inject('response')
    ->inject('user')
    ->inject('dbForProject')
    ->inject('locale')
    ->inject('audits')
    ->inject('events')
    ->inject('usage')
    ->action(function ($sessionId, $request, $response, $user, $dbForProject, $locale, $audits, $events, $usage) {
        /** @var Appwrite\Utopia\Request $request */
        /** @var Appwrite\Utopia\Response $response */
        /** @var Utopia\Database\Document $user */
        /** @var Utopia\Database\Database $dbForProject */
        /** @var Utopia\Locale\Locale $locale */
        /** @var Appwrite\Event\Event $audits */
        /** @var Appwrite\Event\Event $events */
        /** @var Appwrite\Stats\Stats $usage */

        $protocol = $request->getProtocol();
        $sessionId = ($sessionId === 'current')
            ? Auth::sessionVerify($user->getAttribute('sessions'), Auth::$secret)
            : $sessionId;

        $sessions = $user->getAttribute('sessions', []);

        foreach ($sessions as $key => $session) {/** @var Document $session */
            if ($sessionId == $session->getId()) {
                unset($sessions[$key]);

                $dbForProject->deleteDocument('sessions', $session->getId());

                $audits
                    ->setParam('userId', $user->getId())
                    ->setParam('event', 'account.sessions.delete')
                    ->setParam('resource', 'user/' . $user->getId())
                ;

                $session->setAttribute('current', false);

                if ($session->getAttribute('secret') == Auth::hash(Auth::$secret)) { // If current session delete the cookies too
                    $session
                        ->setAttribute('current', true)
                        ->setAttribute('countryName', $locale->getText('countries.'.strtolower($session->getAttribute('countryCode')), $locale->getText('locale.country.unknown')))
                    ;

                    if (!Config::getParam('domainVerification')) {
                        $response
                            ->addHeader('X-Fallback-Cookies', \json_encode([]))
                        ;
                    }

                    $response
                        ->addCookie(Auth::$cookieName . '_legacy', '', \time() - 3600, '/', Config::getParam('cookieDomain'), ('https' == $protocol), true, null)
                        ->addCookie(Auth::$cookieName, '', \time() - 3600, '/', Config::getParam('cookieDomain'), ('https' == $protocol), true, Config::getParam('cookieSamesite'))
                    ;
                }
                
                $dbForProject->deleteCachedDocument('users', $user->getId());

                $events
                    ->setParam('eventData', $response->output($session, Response::MODEL_SESSION))
                ;

                $usage
                    ->setParam('users.sessions.delete', 1)
                    ->setParam('users.update', 1)
                ;
                return $response->noContent();
            }
        }

        throw new Exception('Session not found', 404, Exception::USER_SESSION_NOT_FOUND);
    });

App::patch('/v1/account/sessions/:sessionId')
    ->desc('Update Session (Refresh Tokens)')
    ->groups(['api', 'account'])
    ->label('scope', 'account')
    ->label('event', 'account.sessions.update')
    ->label('sdk.auth', [APP_AUTH_TYPE_SESSION, APP_AUTH_TYPE_JWT])
    ->label('sdk.namespace', 'account')
    ->label('sdk.method', 'updateSession')
    ->label('sdk.description', '/docs/references/account/update-session.md')
    ->label('sdk.response.code', Response::STATUS_CODE_OK)
    ->label('sdk.response.type', Response::CONTENT_TYPE_JSON)
    ->label('sdk.response.model', Response::MODEL_SESSION)
    ->label('abuse-limit', 10)
    ->param('sessionId', null, new UID(), 'Session ID. Use the string \'current\' to update the current device session.')
    ->inject('request')
    ->inject('response')
    ->inject('user')
    ->inject('dbForProject')
    ->inject('project')
    ->inject('locale')
    ->inject('audits')
    ->inject('events')
    ->inject('usage')
    ->action(function ($sessionId, $request, $response, $user, $dbForProject, $project, $locale, $audits, $events, $usage) {
        /** @var Appwrite\Utopia\Request $request */
        /** @var boolean $force */
        /** @var Appwrite\Utopia\Response $response */
        /** @var Utopia\Database\Document $user */
        /** @var Utopia\Database\Database $dbForProject */
        /** @var Utopia\Database\Document $project */
        /** @var Utopia\Locale\Locale $locale */
        /** @var Appwrite\Event\Event $audits */
        /** @var Appwrite\Event\Event $events */
        /** @var Appwrite\Stats\Stats $usage */

        $sessionId = ($sessionId === 'current')
            ? Auth::sessionVerify($user->getAttribute('sessions'), Auth::$secret)
            : $sessionId;

        $sessions = $user->getAttribute('sessions', []);

        foreach ($sessions as $key => $session) {/** @var Document $session */
            if ($sessionId == $session->getId()) {

                // Comment below would skip re-generation if token is still valid
                // We decided to not include this because developer can get expiration date from the session
                // I kept code in comment because it might become relevant in the future

                // $expireAt = (int) $session->getAttribute('providerAccessTokenExpiry');
                // if(\time() < $expireAt - 5) { // 5 seconds time-sync and networking gap, to be safe
                //     return $response->noContent();
                // }

                $provider = $session->getAttribute('provider');
                $refreshToken = $session->getAttribute('providerRefreshToken');

                $appId = $project->getAttribute('authProviders', [])[$provider.'Appid'] ?? '';
                $appSecret = $project->getAttribute('authProviders', [])[$provider.'Secret'] ?? '{}';

                $className = 'Appwrite\\Auth\\OAuth2\\'.\ucfirst($provider);
             
                if (!\class_exists($className)) {
                    throw new Exception('Provider is not supported', 501, Exception::PROJECT_PROVIDER_UNSUPPORTED);
                }

                $oauth2 = new $className($appId, $appSecret, '', [], []);

                $oauth2->refreshTokens($refreshToken);

                $session
                    ->setAttribute('providerAccessToken', $oauth2->getAccessToken(''))
                    ->setAttribute('providerRefreshToken', $oauth2->getRefreshToken(''))
                    ->setAttribute('providerAccessTokenExpiry', \time() + (int) $oauth2->getAccessTokenExpiry(''))
                    ;

                $dbForProject->updateDocument('sessions', $sessionId, $session);

                $dbForProject->deleteCachedDocument('users', $user->getId());

                $audits
                    ->setParam('userId', $user->getId())
                    ->setParam('event', 'account.sessions.update')
                    ->setParam('resource', 'user/' . $user->getId())
                ;

                $events
                    ->setParam('eventData', $response->output($session, Response::MODEL_SESSION))
                ;

                $usage
                    ->setParam('users.sessions.update', 1)
                    ->setParam('users.update', 1)
                ;

                return $response->dynamic($session, Response::MODEL_SESSION);
            }
        }

        throw new Exception('Session not found', 404, Exception::USER_SESSION_NOT_FOUND);
    });

App::delete('/v1/account/sessions')
    ->desc('Delete All Account Sessions')
    ->groups(['api', 'account'])
    ->label('scope', 'account')
    ->label('event', 'account.sessions.delete')
    ->label('sdk.auth', [APP_AUTH_TYPE_SESSION, APP_AUTH_TYPE_JWT])
    ->label('sdk.namespace', 'account')
    ->label('sdk.method', 'deleteSessions')
    ->label('sdk.description', '/docs/references/account/delete-sessions.md')
    ->label('sdk.response.code', Response::STATUS_CODE_NOCONTENT)
    ->label('sdk.response.model', Response::MODEL_NONE)
    ->label('abuse-limit', 100)
    ->inject('request')
    ->inject('response')
    ->inject('user')
    ->inject('dbForProject')
    ->inject('locale')
    ->inject('audits')
    ->inject('events')
    ->inject('usage')
    ->action(function ($request, $response, $user, $dbForProject, $locale, $audits, $events, $usage) {
        /** @var Appwrite\Utopia\Request $request */
        /** @var Appwrite\Utopia\Response $response */
        /** @var Utopia\Database\Document $user */
        /** @var Utopia\Database\Database $dbForProject */
        /** @var Utopia\Locale\Locale $locale */
        /** @var Appwrite\Event\Event $audits */
        /** @var Appwrite\Event\Event $events */
        /** @var Appwrite\Stats\Stats $usage */

        $protocol = $request->getProtocol();
        $sessions = $user->getAttribute('sessions', []);

        foreach ($sessions as $session) {/** @var Document $session */
            $dbForProject->deleteDocument('sessions', $session->getId());

            $audits
                ->setParam('userId', $user->getId())
                ->setParam('event', 'account.sessions.delete')
                ->setParam('resource', 'user/' . $user->getId())
            ;

            if (!Config::getParam('domainVerification')) {
                $response
                    ->addHeader('X-Fallback-Cookies', \json_encode([]))
                ;
            }

            $session
                ->setAttribute('current', false)
                ->setAttribute('countryName', $locale->getText('countries.'.strtolower($session->getAttribute('countryCode')), $locale->getText('locale.country.unknown')))
            ;

            if ($session->getAttribute('secret') == Auth::hash(Auth::$secret)) { // If current session delete the cookies too
                $session->setAttribute('current', true);
                $response
                    ->addCookie(Auth::$cookieName . '_legacy', '', \time() - 3600, '/', Config::getParam('cookieDomain'), ('https' == $protocol), true, null)
                    ->addCookie(Auth::$cookieName, '', \time() - 3600, '/', Config::getParam('cookieDomain'), ('https' == $protocol), true, Config::getParam('cookieSamesite'))
                ;
            }
        }

        $dbForProject->deleteCachedDocument('users', $user->getId());

        $numOfSessions = count($sessions);

        $events
            ->setParam('eventData', $response->output(new Document([
                'sessions' => $sessions,
                'total' => $numOfSessions,
            ]), Response::MODEL_SESSION_LIST))
        ;

        $usage
            ->setParam('users.sessions.delete', $numOfSessions)
            ->setParam('users.update', 1)
        ;
        $response->noContent();
    });

App::post('/v1/account/recovery')
    ->desc('Create Password Recovery')
    ->groups(['api', 'account'])
    ->label('scope', 'public')
    ->label('event', 'account.recovery.create')
    ->label('sdk.auth', [APP_AUTH_TYPE_SESSION, APP_AUTH_TYPE_JWT])
    ->label('sdk.namespace', 'account')
    ->label('sdk.method', 'createRecovery')
    ->label('sdk.description', '/docs/references/account/create-recovery.md')
    ->label('sdk.response.code', Response::STATUS_CODE_CREATED)
    ->label('sdk.response.type', Response::CONTENT_TYPE_JSON)
    ->label('sdk.response.model', Response::MODEL_TOKEN)
    ->label('abuse-limit', 10)
    ->label('abuse-key', ['url:{url},email:{param-email}', 'ip:{ip}'])
    ->param('email', '', new Email(), 'User email.')
    ->param('url', '', function ($clients) {return new Host($clients);}, 'URL to redirect the user back to your app from the recovery email. Only URLs from hostnames in your project platform list are allowed. This requirement helps to prevent an [open redirect](https://cheatsheetseries.owasp.org/cheatsheets/Unvalidated_Redirects_and_Forwards_Cheat_Sheet.html) attack against your project API.', false, ['clients'])
    ->inject('request')
    ->inject('response')
    ->inject('dbForProject')
    ->inject('project')
    ->inject('locale')
    ->inject('mails')
    ->inject('audits')
    ->inject('events')
    ->inject('usage')
    ->action(function ($email, $url, $request, $response, $dbForProject, $project, $locale, $mails, $audits, $events, $usage) {
        /** @var Appwrite\Utopia\Request $request */
        /** @var Appwrite\Utopia\Response $response */
        /** @var Utopia\Database\Database $dbForProject */
        /** @var Utopia\Database\Document $project */
        /** @var Utopia\Locale\Locale $locale */
        /** @var Appwrite\Event\Event $mails */
        /** @var Appwrite\Event\Event $audits */
        /** @var Appwrite\Event\Event $events */
        /** @var Appwrite\Stats\Stats $usage */

        if(empty(App::getEnv('_APP_SMTP_HOST'))) {
            throw new Exception('SMTP Disabled', 503, Exception::GENERAL_SMTP_DISABLED);
        }

        $roles = Authorization::getRoles();
        $isPrivilegedUser = Auth::isPrivilegedUser($roles);
        $isAppUser = Auth::isAppUser($roles);

        $email = \strtolower($email);
        $profile = $dbForProject->findOne('users', [new Query('deleted', Query::TYPE_EQUAL, [false]), new Query('email', Query::TYPE_EQUAL, [$email])]); // Get user by email address

        if (!$profile) {
            throw new Exception('User not found', 404, Exception::USER_NOT_FOUND);
        }

        if (false === $profile->getAttribute('status')) { // Account is blocked
            throw new Exception('Invalid credentials. User is blocked', 401, Exception::USER_BLOCKED);
        }

        $expire = \time() + Auth::TOKEN_EXPIRATION_RECOVERY;

        $secret = Auth::tokenGenerator();
        $recovery = new Document([
            '$id' => $dbForProject->getId(),
            'userId' => $profile->getId(),
            'type' => Auth::TOKEN_TYPE_RECOVERY,
            'secret' => Auth::hash($secret), // One way hash encryption to protect DB leak
            'expire' => $expire,
            'userAgent' => $request->getUserAgent('UNKNOWN'),
            'ip' => $request->getIP(),
        ]);

        Authorization::setRole('user:' . $profile->getId());

        $recovery = $dbForProject->createDocument('tokens', $recovery
            ->setAttribute('$read', ['user:'.$profile->getId()])
            ->setAttribute('$write', ['user:'.$profile->getId()])
        );

        $dbForProject->deleteCachedDocument('users', $profile->getId());

        $url = Template::parseURL($url);
        $url['query'] = Template::mergeQuery(((isset($url['query'])) ? $url['query'] : ''), ['userId' => $profile->getId(), 'secret' => $secret, 'expire' => $expire]);
        $url = Template::unParseURL($url);

        $mails
            ->setParam('event', 'account.recovery.create')
            ->setParam('from', $project->getId())
            ->setParam('recipient', $profile->getAttribute('email', ''))
            ->setParam('name', $profile->getAttribute('name', ''))
            ->setParam('url', $url)
            ->setParam('locale', $locale->default)
            ->setParam('project', $project->getAttribute('name', ['[APP-NAME]']))
            ->setParam('type', MAIL_TYPE_RECOVERY)
            ->trigger();
        ;

        $events
            ->setParam('eventData',
                $response->output($recovery->setAttribute('secret', $secret),
                    Response::MODEL_TOKEN
                ))
        ;

        $recovery // Hide secret for clients, sp
            ->setAttribute('secret',
                ($isPrivilegedUser || $isAppUser) ? $secret : '');

        $audits
            ->setParam('userId', $profile->getId())
            ->setParam('event', 'account.recovery.create')
            ->setParam('resource', 'user/' . $profile->getId())
        ;

        $usage
            ->setParam('users.update', 1)
        ;
        $response->setStatusCode(Response::STATUS_CODE_CREATED);
        $response->dynamic($recovery, Response::MODEL_TOKEN);
    });

App::put('/v1/account/recovery')
    ->desc('Create Password Recovery (confirmation)')
    ->groups(['api', 'account'])
    ->label('scope', 'public')
    ->label('event', 'account.recovery.update')
    ->label('sdk.auth', [APP_AUTH_TYPE_SESSION, APP_AUTH_TYPE_JWT])
    ->label('sdk.namespace', 'account')
    ->label('sdk.method', 'updateRecovery')
    ->label('sdk.description', '/docs/references/account/update-recovery.md')
    ->label('sdk.response.code', Response::STATUS_CODE_OK)
    ->label('sdk.response.type', Response::CONTENT_TYPE_JSON)
    ->label('sdk.response.model', Response::MODEL_TOKEN)
    ->label('abuse-limit', 10)
    ->label('abuse-key', 'url:{url},userId:{param-userId}')
    ->param('userId', '', new UID(), 'User ID.')
    ->param('secret', '', new Text(256), 'Valid reset token.')
    ->param('password', '', new Password(), 'New user password. Must be at least 8 chars.')
    ->param('passwordAgain', '', new Password(), 'Repeat new user password. Must be at least 8 chars.')
    ->inject('response')
    ->inject('dbForProject')
    ->inject('audits')
    ->inject('usage')
    ->action(function ($userId, $secret, $password, $passwordAgain, $response, $dbForProject, $audits, $usage) {
        /** @var Appwrite\Utopia\Response $response */
        /** @var Utopia\Database\Database $dbForProject */
        /** @var Appwrite\Event\Event $audits */
        /** @var Appwrite\Stats\Stats $usage */

        if ($password !== $passwordAgain) {
            throw new Exception('Passwords must match', 400, Exception::USER_PASSWORD_MISMATCH);
        }

        $profile = $dbForProject->getDocument('users', $userId);

        if ($profile->isEmpty() || $profile->getAttribute('deleted')) {
            throw new Exception('User not found', 404, Exception::USER_NOT_FOUND);
        }

        $tokens = $profile->getAttribute('tokens', []);
        $recovery = Auth::tokenVerify($tokens, Auth::TOKEN_TYPE_RECOVERY, $secret);

        if (!$recovery) {
            throw new Exception('Invalid recovery token', 401, Exception::USER_INVALID_TOKEN);
        }

        Authorization::setRole('user:' . $profile->getId());

        $profile = $dbForProject->updateDocument('users', $profile->getId(), $profile
                ->setAttribute('password', Auth::passwordHash($password))
                ->setAttribute('passwordUpdate', \time())
                ->setAttribute('emailVerification', true)
        );

        $recoveryDocument = $dbForProject->getDocument('tokens', $recovery);

        /**
         * We act like we're updating and validating
         *  the recovery token but actually we don't need it anymore.
         */
        $dbForProject->deleteDocument('tokens', $recovery);
        $dbForProject->deleteCachedDocument('users', $profile->getId());

        $audits
            ->setParam('userId', $profile->getId())
            ->setParam('event', 'account.recovery.update')
            ->setParam('resource', 'user/' . $profile->getId())
        ;

        $usage
            ->setParam('users.update', 1)
        ;
        $response->dynamic($recoveryDocument, Response::MODEL_TOKEN);
    });

App::post('/v1/account/verification')
    ->desc('Create Email Verification')
    ->groups(['api', 'account'])
    ->label('scope', 'account')
    ->label('event', 'account.verification.create')
    ->label('sdk.auth', [APP_AUTH_TYPE_SESSION, APP_AUTH_TYPE_JWT])
    ->label('sdk.namespace', 'account')
    ->label('sdk.method', 'createVerification')
    ->label('sdk.description', '/docs/references/account/create-verification.md')
    ->label('sdk.response.code', Response::STATUS_CODE_CREATED)
    ->label('sdk.response.type', Response::CONTENT_TYPE_JSON)
    ->label('sdk.response.model', Response::MODEL_TOKEN)
    ->label('abuse-limit', 10)
    ->label('abuse-key', 'url:{url},userId:{userId}')
    ->param('url', '', function ($clients) { return new Host($clients); }, 'URL to redirect the user back to your app from the verification email. Only URLs from hostnames in your project platform list are allowed. This requirement helps to prevent an [open redirect](https://cheatsheetseries.owasp.org/cheatsheets/Unvalidated_Redirects_and_Forwards_Cheat_Sheet.html) attack against your project API.', false, ['clients']) // TODO add built-in confirm page
    ->inject('request')
    ->inject('response')
    ->inject('project')
    ->inject('user')
    ->inject('dbForProject')
    ->inject('locale')
    ->inject('audits')
    ->inject('events')
    ->inject('mails')
    ->inject('usage')
    ->action(function ($url, $request, $response, $project, $user, $dbForProject, $locale, $audits, $events, $mails, $usage) {
        /** @var Appwrite\Utopia\Request $request */
        /** @var Appwrite\Utopia\Response $response */
        /** @var Utopia\Database\Document $project */
        /** @var Utopia\Database\Document $user */
        /** @var Utopia\Database\Database $dbForProject */
        /** @var Utopia\Locale\Locale $locale */
        /** @var Appwrite\Event\Event $audits */
        /** @var Appwrite\Event\Event $events */
        /** @var Appwrite\Event\Event $mails */
        /** @var Appwrite\Stats\Stats $usage */

        if(empty(App::getEnv('_APP_SMTP_HOST'))) {
            throw new Exception('SMTP Disabled', 503, Exception::GENERAL_SMTP_DISABLED);
        }

        $roles = Authorization::getRoles();
        $isPrivilegedUser = Auth::isPrivilegedUser($roles);
        $isAppUser = Auth::isAppUser($roles);

        $verificationSecret = Auth::tokenGenerator();

        $expire = \time() + Auth::TOKEN_EXPIRATION_CONFIRM;

        $verification = new Document([
            '$id' => $dbForProject->getId(),
            'userId' => $user->getId(),
            'type' => Auth::TOKEN_TYPE_VERIFICATION,
            'secret' => Auth::hash($verificationSecret), // One way hash encryption to protect DB leak
            'expire' => $expire,
            'userAgent' => $request->getUserAgent('UNKNOWN'),
            'ip' => $request->getIP(),
        ]);

        Authorization::setRole('user:' . $user->getId());

        $verification = $dbForProject->createDocument('tokens', $verification
            ->setAttribute('$read', ['user:'.$user->getId()])
            ->setAttribute('$write', ['user:'.$user->getId()])
        );

        $dbForProject->deleteCachedDocument('users', $user->getId());

        $url = Template::parseURL($url);
        $url['query'] = Template::mergeQuery(((isset($url['query'])) ? $url['query'] : ''), ['userId' => $user->getId(), 'secret' => $verificationSecret, 'expire' => $expire]);
        $url = Template::unParseURL($url);

        $mails
            ->setParam('event', 'account.verification.create')
            ->setParam('from', $project->getId())
            ->setParam('recipient', $user->getAttribute('email'))
            ->setParam('name', $user->getAttribute('name'))
            ->setParam('url', $url)
            ->setParam('locale', $locale->default)
            ->setParam('project', $project->getAttribute('name', ['[APP-NAME]']))
            ->setParam('type', MAIL_TYPE_VERIFICATION)
            ->trigger()
        ;

        $events
            ->setParam('eventData',
                $response->output($verification->setAttribute('secret', $verificationSecret),
                    Response::MODEL_TOKEN
                ))
        ;

        $verification // Hide secret for clients, sp
            ->setAttribute('secret',
                ($isPrivilegedUser || $isAppUser) ? $verificationSecret : '');

        $audits
            ->setParam('userId', $user->getId())
            ->setParam('event', 'account.verification.create')
            ->setParam('resource', 'user/' . $user->getId())
        ;

        $usage
            ->setParam('users.update', 1)
        ;
        $response->setStatusCode(Response::STATUS_CODE_CREATED);
        $response->dynamic($verification, Response::MODEL_TOKEN);
    });

App::put('/v1/account/verification')
    ->desc('Create Email Verification (confirmation)')
    ->groups(['api', 'account'])
    ->label('scope', 'public')
    ->label('event', 'account.verification.update')
    ->label('sdk.auth', [APP_AUTH_TYPE_SESSION, APP_AUTH_TYPE_JWT])
    ->label('sdk.namespace', 'account')
    ->label('sdk.method', 'updateVerification')
    ->label('sdk.description', '/docs/references/account/update-verification.md')
    ->label('sdk.response.code', Response::STATUS_CODE_OK)
    ->label('sdk.response.type', Response::CONTENT_TYPE_JSON)
    ->label('sdk.response.model', Response::MODEL_TOKEN)
    ->label('abuse-limit', 10)
    ->label('abuse-key', 'url:{url},userId:{param-userId}')
    ->param('userId', '', new UID(), 'User ID.')
    ->param('secret', '', new Text(256), 'Valid verification token.')
    ->inject('response')
    ->inject('user')
    ->inject('dbForProject')
    ->inject('audits')
    ->inject('usage')
    ->action(function ($userId, $secret, $response, $user, $dbForProject, $audits, $usage) {
        /** @var Appwrite\Utopia\Response $response */
        /** @var Utopia\Database\Document $user */
        /** @var Utopia\Database\Database $dbForProject */
        /** @var Appwrite\Event\Event $audits */
        /** @var Appwrite\Stats\Stats $usage */

        $profile = Authorization::skip(fn() => $dbForProject->getDocument('users', $userId));

        if ($profile->isEmpty()) {
            throw new Exception('User not found', 404, Exception::USER_NOT_FOUND);
        }

        $tokens = $profile->getAttribute('tokens', []);
        $verification = Auth::tokenVerify($tokens, Auth::TOKEN_TYPE_VERIFICATION, $secret);

        if (!$verification) {
            throw new Exception('Invalid verification token', 401, Exception::USER_INVALID_TOKEN);
        }

        Authorization::setRole('user:' . $profile->getId());

        $profile = $dbForProject->updateDocument('users', $profile->getId(), $profile->setAttribute('emailVerification', true));
        
        $verificationDocument = $dbForProject->getDocument('tokens', $verification);

        /**
         * We act like we're updating and validating
         *  the verification token but actually we don't need it anymore.
         */
        $dbForProject->deleteDocument('tokens', $verification);
        $dbForProject->deleteCachedDocument('users', $profile->getId());

        $audits
            ->setParam('userId', $profile->getId())
            ->setParam('event', 'account.verification.update')
            ->setParam('resource', 'user/' . $user->getId())
        ;

        $usage
            ->setParam('users.update', 1)
        ;
        $response->dynamic($verificationDocument, Response::MODEL_TOKEN);
    });<|MERGE_RESOLUTION|>--- conflicted
+++ resolved
@@ -833,12 +833,7 @@
         $dbForProject->deleteCachedDocument('users', $user->getId());
 
         $user
-<<<<<<< HEAD
-            ->setAttribute('tokens', $tokens);
-=======
-            ->setAttribute('emailVerification', true)
-            ->setAttribute('sessions', $session, Document::SET_TYPE_APPEND);
->>>>>>> c2d11aab
+            ->setAttribute('emailVerification', true);
 
         $user = $dbForProject->updateDocument('users', $user->getId(), $user);
 
