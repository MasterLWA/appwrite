<?php

use Utopia\App;
use Utopia\Exception;
use Utopia\Config\Config;
use Utopia\Validator\Assoc;
use Utopia\Validator\Text;
use Utopia\Validator\Email;
use Utopia\Validator\WhiteList;
use Utopia\Validator\Host;
use Utopia\Validator\URL;
use Utopia\Audit\Audit;
use Utopia\Audit\Adapters\MySQL as AuditAdapter;
use Appwrite\Auth\Auth;
use Appwrite\Auth\Validator\Password;
use Appwrite\Database\Database;
use Appwrite\Database\Document;
use Appwrite\Database\Exception\Duplicate;
use Appwrite\Database\Validator\UID;
use Appwrite\Database\Validator\Authorization;
use Appwrite\Template\Template;
use Appwrite\OpenSSL\OpenSSL;
use Appwrite\URL\URL as URLParser;
use Appwrite\Utopia\Response;
use DeviceDetector\DeviceDetector;
use Utopia\Validator\ArrayList;

$oauthDefaultSuccess = App::getEnv('_APP_HOME').'/auth/oauth2/success';
$oauthDefaultFailure = App::getEnv('_APP_HOME').'/auth/oauth2/failure';

App::post('/v1/account')
    ->desc('Create Account')
    ->groups(['api', 'account'])
    ->label('event', 'account.create')
    ->label('scope', 'public')
    ->label('sdk.platform', [APP_PLATFORM_CLIENT])
    ->label('sdk.namespace', 'account')
    ->label('sdk.method', 'create')
    ->label('sdk.description', '/docs/references/account/create.md')
    ->label('abuse-limit', 10)
    ->param('email', '', function () { return new Email(); }, 'User email.')
    ->param('password', '', function () { return new Password(); }, 'User password. Must be between 6 to 32 chars.')
<<<<<<< HEAD
    ->param('name', '', function () { return new Text(100); }, 'User name.', true)
    ->action(function ($email, $password, $name, $request, $response, $project, $projectDB, $webhooks, $audits) {
        /** @var Utopia\Swoole\Request $request */
        /** @var Appwrite\Utopia\Response $response */
=======
    ->param('name', '', function () { return new Text(128); }, 'User name. Max length: 128 chars.', true)
    ->action(function ($email, $password, $name, $request, $response, $project, $projectDB, $webhooks, $audits) use ($oauth2Keys) {
        /** @var Utopia\Request $request */
        /** @var Utopia\Response $response */
>>>>>>> c8730d6c
        /** @var Appwrite\Database\Document $project */
        /** @var Appwrite\Database\Database $projectDB */
        /** @var Appwrite\Event\Event $webhooks */
        /** @var Appwrite\Event\Event $audits */

        if ('console' === $project->getId()) {
            $whitlistEmails = $project->getAttribute('authWhitelistEmails');
            $whitlistIPs = $project->getAttribute('authWhitelistIPs');
            $whitlistDomains = $project->getAttribute('authWhitelistDomains');

            if (!empty($whitlistEmails) && !\in_array($email, $whitlistEmails)) {
                throw new Exception('Console registration is restricted to specific emails. Contact your administrator for more information.', 401);
            }

            if (!empty($whitlistIPs) && !\in_array($request->getIP(), $whitlistIPs)) {
                throw new Exception('Console registration is restricted to specific IPs. Contact your administrator for more information.', 401);
            }

            if (!empty($whitlistDomains) && !\in_array(\substr(\strrchr($email, '@'), 1), $whitlistDomains)) {
                throw new Exception('Console registration is restricted to specific domains. Contact your administrator for more information.', 401);
            }
        }

        $profile = $projectDB->getCollectionFirst([ // Get user by email address
            'limit' => 1,
            'filters' => [
                '$collection='.Database::SYSTEM_COLLECTION_USERS,
                'email='.$email,
            ],
        ]);

        if (!empty($profile)) {
            throw new Exception('Account already exists', 409);
        }

        Authorization::disable();

        try {
            $user = $projectDB->createDocument([
                '$collection' => Database::SYSTEM_COLLECTION_USERS,
                '$permissions' => [
                    'read' => ['*'],
                    'write' => ['user:{self}'],
                ],
                'email' => $email,
                'emailVerification' => false,
                'status' => Auth::USER_STATUS_UNACTIVATED,
                'password' => Auth::passwordHash($password),
                'password-update' => \time(),
                'registration' => \time(),
                'reset' => false,
                'name' => $name,
            ], ['email' => $email]);
        } catch (Duplicate $th) {
            throw new Exception('Account already exists', 409);
        }

        Authorization::enable();

        if (false === $user) {
            throw new Exception('Failed saving user to DB', 500);
        }

        $webhooks
            ->setParam('payload', [
                'name' => $name,
                'email' => $email,
            ])
        ;

        $audits
            ->setParam('userId', $user->getId())
            ->setParam('event', 'account.create')
            ->setParam('resource', 'users/'.$user->getId())
        ;

        $user
            ->setAttribute('roles', Authorization::getRoles())
        ;

        $response->setStatusCode(Response::STATUS_CODE_CREATED);
        $response->dynamic($user, Response::MODEL_USER);
    }, ['request', 'response', 'project', 'projectDB', 'webhooks', 'audits']);

App::post('/v1/account/sessions')
    ->desc('Create Account Session')
    ->groups(['api', 'account'])
    ->label('event', 'account.sessions.create')
    ->label('scope', 'public')
    ->label('sdk.platform', [APP_PLATFORM_CLIENT])
    ->label('sdk.namespace', 'account')
    ->label('sdk.method', 'createSession')
    ->label('sdk.description', '/docs/references/account/create-session.md')
    ->label('abuse-limit', 10)
    ->label('abuse-key', 'url:{url},email:{param-email}')
    ->param('email', '', function () { return new Email(); }, 'User email.')
    ->param('password', '', function () { return new Password(); }, 'User password. Must be between 6 to 32 chars.')
    ->action(function ($email, $password, $request, $response, $projectDB, $locale, $geodb, $webhooks, $audits) {
        /** @var Utopia\Swoole\Request $request */
        /** @var Appwrite\Utopia\Response $response */
        /** @var Appwrite\Database\Database $projectDB */
        /** @var Utopia\Locale\Locale $locale */
        /** @var GeoIp2\Database\Reader $geodb */
        /** @var Appwrite\Event\Event $webhooks */
        /** @var Appwrite\Event\Event $audits */

        $protocol = $request->getProtocol();
        $profile = $projectDB->getCollectionFirst([ // Get user by email address
            'limit' => 1,
            'filters' => [
                '$collection='.Database::SYSTEM_COLLECTION_USERS,
                'email='.$email,
            ],
        ]);

        if (false == $profile || !Auth::passwordVerify($password, $profile->getAttribute('password'))) {
            $audits
                //->setParam('userId', $profile->getId())
                ->setParam('event', 'account.sesssions.failed')
                ->setParam('resource', 'users/'.($profile ? $profile->getId() : ''))
            ;

            throw new Exception('Invalid credentials', 401); // Wrong password or username
        }

        $dd = new DeviceDetector($request->getUserAgent('UNKNOWN'));

        $dd->parse();

        $os = $dd->getOs();
        $osCode = (isset($os['short_name'])) ? $os['short_name'] : '';
        $osName = (isset($os['name'])) ? $os['name'] : '';
        $osVersion = (isset($os['version'])) ? $os['version'] : '';

        $client = $dd->getClient();
        $clientType = (isset($client['type'])) ? $client['type'] : '';
        $clientCode = (isset($client['short_name'])) ? $client['short_name'] : '';
        $clientName = (isset($client['name'])) ? $client['name'] : '';
        $clientVersion = (isset($client['version'])) ? $client['version'] : '';
        $clientEngine = (isset($client['engine'])) ? $client['engine'] : '';
        $clientEngineVersion = (isset($client['engine_version'])) ? $client['engine_version'] : '';

        $expiry = \time() + Auth::TOKEN_EXPIRATION_LOGIN_LONG;
        $secret = Auth::tokenGenerator();
        $session = new Document([
            '$collection' => Database::SYSTEM_COLLECTION_TOKENS,
            '$permissions' => ['read' => ['user:'.$profile->getId()], 'write' => ['user:'.$profile->getId()]],
            'type' => Auth::TOKEN_TYPE_LOGIN,
            'secret' => Auth::hash($secret), // On way hash encryption to protect DB leak
            'expire' => $expiry,
            'userAgent' => $request->getUserAgent('UNKNOWN'),
            'ip' => $request->getIP(),

            'osCode' => $osCode,
            'osName' => $osName,
            'osVersion' => $osVersion,
            'clientType' => $clientType,
            'clientCode' => $clientCode,
            'clientName' => $clientName,
            'clientVersion' => $clientVersion,
            'clientEngine' => $clientEngine,
            'clientEngineVersion' => $clientEngineVersion,
            'deviceName' => $dd->getDeviceName(),
            'deviceBrand' => $dd->getBrandName(),
            'deviceModel' => $dd->getModel(),
        ]);

        try {
            $record = $geodb->country($request->getIP());
            $session
                ->setAttribute('countryCode', \strtolower($record->country->isoCode))
            ;
        } catch (\Exception $e) {
            $session
                ->setAttribute('countryCode', '--')
            ;
        }

        Authorization::setRole('user:'.$profile->getId());

        $session = $projectDB->createDocument($session->getArrayCopy());

        if (false === $session) {
            throw new Exception('Failed saving session to DB', 500);
        }

        $profile->setAttribute('tokens', $session, Document::SET_TYPE_APPEND);

        $profile = $projectDB->updateDocument($profile->getArrayCopy());

        if (false === $profile) {
            throw new Exception('Failed saving user to DB', 500);
        }

        $webhooks
            ->setParam('payload', [
                'name' => $profile->getAttribute('name', ''),
                'email' => $profile->getAttribute('email', ''),
            ])
        ;

        $audits
            ->setParam('userId', $profile->getId())
            ->setParam('event', 'account.sessions.create')
            ->setParam('resource', 'users/'.$profile->getId())
        ;

        if (!Config::getParam('domainVerification')) {
            $response
                ->addHeader('X-Fallback-Cookies', \json_encode([Auth::$cookieName => Auth::encodeSession($profile->getId(), $secret)]))
            ;
        }
        
        $response
            ->addCookie(Auth::$cookieName.'_legacy', Auth::encodeSession($profile->getId(), $secret), $expiry, '/', Config::getParam('cookieDomain'), ('https' == $protocol), true, null)
            ->addCookie(Auth::$cookieName, Auth::encodeSession($profile->getId(), $secret), $expiry, '/', Config::getParam('cookieDomain'), ('https' == $protocol), true, Config::getParam('cookieSamesite'))
            ->setStatusCode(Response::STATUS_CODE_CREATED)
        ;

        $session
            ->setAttribute('current', true)
            ->setAttribute('countryName', (isset($countries[$session->getAttribute('countryCode')])) ? $countries[$session->getAttribute('countryCode')] : $locale->getText('locale.country.unknown'))
        ;
        
        $response->dynamic($session, Response::MODEL_SESSION);
    }, ['request', 'response', 'projectDB', 'locale', 'geodb', 'webhooks', 'audits']);

App::get('/v1/account/sessions/oauth2/:provider')
    ->desc('Create Account Session with OAuth2')
    ->groups(['api', 'account'])
    ->label('error', __DIR__.'/../../views/general/error.phtml')
    ->label('scope', 'public')
    ->label('sdk.platform', [APP_PLATFORM_CLIENT])
    ->label('sdk.namespace', 'account')
    ->label('sdk.method', 'createOAuth2Session')
    ->label('sdk.description', '/docs/references/account/create-session-oauth2.md')
    ->label('sdk.response.code', 301)
    ->label('sdk.response.type', 'text/html')
    ->label('sdk.methodType', 'webAuth')
    ->label('abuse-limit', 50)
    ->label('abuse-key', 'ip:{ip}')
    ->param('provider', '', function () { return new WhiteList(\array_keys(Config::getParam('providers'))); }, 'OAuth2 Provider. Currently, supported providers are: ' . \implode(', ', \array_keys(\array_filter(Config::getParam('providers'), function($node) {return (!$node['mock']);}))).'.')
    ->param('success', $oauthDefaultSuccess, function ($clients) { return new Host($clients); }, 'URL to redirect back to your app after a successful login attempt.  Only URLs from hostnames in your project platform list are allowed. This requirement helps to prevent an [open redirect](https://cheatsheetseries.owasp.org/cheatsheets/Unvalidated_Redirects_and_Forwards_Cheat_Sheet.html) attack against your project API.', true, ['clients'])
    ->param('failure', $oauthDefaultFailure, function ($clients) { return new Host($clients); }, 'URL to redirect back to your app after a failed login attempt.  Only URLs from hostnames in your project platform list are allowed. This requirement helps to prevent an [open redirect](https://cheatsheetseries.owasp.org/cheatsheets/Unvalidated_Redirects_and_Forwards_Cheat_Sheet.html) attack against your project API.', true, ['clients'])
    ->param('scopes', [], function () { return new ArrayList(new Text(128)); }, 'A list of custom OAuth2 scopes. Check each provider internal docs for a list of supported scopes.', true)
    ->action(function ($provider, $success, $failure, $scopes, $request, $response, $project) {
        /** @var Utopia\Swoole\Request $request */
        /** @var Appwrite\Utopia\Response $response */
        /** @var Appwrite\Database\Document $project */

        $protocol = $request->getProtocol();
        $callback = $protocol.'://'.$request->getHostname().'/v1/account/sessions/oauth2/callback/'.$provider.'/'.$project->getId();
        $appId = $project->getAttribute('usersOauth2'.\ucfirst($provider).'Appid', '');
        $appSecret = $project->getAttribute('usersOauth2'.\ucfirst($provider).'Secret', '{}');

        $appSecret = \json_decode($appSecret, true);

        if (!empty($appSecret) && isset($appSecret['version'])) {
            $key = App::getEnv('_APP_OPENSSL_KEY_V'.$appSecret['version']);
            $appSecret = OpenSSL::decrypt($appSecret['data'], $appSecret['method'], $key, 0, \hex2bin($appSecret['iv']), \hex2bin($appSecret['tag']));
        }

        if (empty($appId) || empty($appSecret)) {
            throw new Exception('This provider is disabled. Please configure the provider app ID and app secret key from your '.APP_NAME.' console to continue.', 412);
        }

        $classname = 'Appwrite\\Auth\\OAuth2\\'.\ucfirst($provider);

        if (!\class_exists($classname)) {
            throw new Exception('Provider is not supported', 501);
        }

        $oauth2 = new $classname($appId, $appSecret, $callback, ['success' => $success, 'failure' => $failure], $scopes);

        $response
            ->addHeader('Cache-Control', 'no-store, no-cache, must-revalidate, max-age=0')
            ->addHeader('Pragma', 'no-cache')
            ->redirect($oauth2->getLoginURL());
    }, ['request', 'response', 'project']);

App::get('/v1/account/sessions/oauth2/callback/:provider/:projectId')
    ->desc('OAuth2 Callback')
    ->groups(['api', 'account'])
    ->label('error', __DIR__.'/../../views/general/error.phtml')
    ->label('scope', 'public')
    ->label('docs', false)
    ->param('projectId', '', function () { return new Text(1024); }, 'Project unique ID.')
    ->param('provider', '', function () { return new WhiteList(\array_keys(Config::getParam('providers'))); }, 'OAuth2 provider.')
    ->param('code', '', function () { return new Text(1024); }, 'OAuth2 code.')
    ->param('state', '', function () { return new Text(2048); }, 'Login state params.', true)
    ->action(function ($projectId, $provider, $code, $state, $request, $response) {
        /** @var Utopia\Swoole\Request $request */
        /** @var Appwrite\Utopia\Response $response */

        $domain = $request->getHostname();
        $protocol = $request->getProtocol();
        
        $response
            ->addHeader('Cache-Control', 'no-store, no-cache, must-revalidate, max-age=0')
            ->addHeader('Pragma', 'no-cache')
            ->redirect($protocol.'://'.$domain.'/v1/account/sessions/oauth2/'.$provider.'/redirect?'
                .\http_build_query(['project' => $projectId, 'code' => $code, 'state' => $state]));
    }, ['request', 'response']);

App::post('/v1/account/sessions/oauth2/callback/:provider/:projectId')
    ->desc('OAuth2 Callback')
    ->groups(['api', 'account'])
    ->label('error', __DIR__.'/../../views/general/error.phtml')
    ->label('scope', 'public')
    ->label('origin', '*')
    ->label('docs', false)
    ->param('projectId', '', function () { return new Text(1024); }, 'Project unique ID.')
    ->param('provider', '', function () { return new WhiteList(\array_keys(Config::getParam('providers'))); }, 'OAuth2 provider.')
    ->param('code', '', function () { return new Text(1024); }, 'OAuth2 code.')
    ->param('state', '', function () { return new Text(2048); }, 'Login state params.', true)
    ->action(function ($projectId, $provider, $code, $state, $request, $response) {
        /** @var Utopia\Swoole\Request $request */
        /** @var Appwrite\Utopia\Response $response */

        $domain = $request->getHostname();
        $protocol = $request->getProtocol();
        
        $response
            ->addHeader('Cache-Control', 'no-store, no-cache, must-revalidate, max-age=0')
            ->addHeader('Pragma', 'no-cache')
            ->redirect($protocol.'://'.$domain.'/v1/account/sessions/oauth2/'.$provider.'/redirect?'
                .\http_build_query(['project' => $projectId, 'code' => $code, 'state' => $state]));
    }, ['request', 'response']);

App::get('/v1/account/sessions/oauth2/:provider/redirect')
    ->desc('OAuth2 Redirect')
    ->groups(['api', 'account'])
    ->label('error', __DIR__.'/../../views/general/error.phtml')
    ->label('event', 'account.sessions.create')
    ->label('scope', 'public')
    ->label('abuse-limit', 50)
    ->label('abuse-key', 'ip:{ip}')
    ->label('docs', false)
    ->param('provider', '', function () { return new WhiteList(\array_keys(Config::getParam('providers'))); }, 'OAuth2 provider.')
    ->param('code', '', function () { return new Text(1024); }, 'OAuth2 code.')
    ->param('state', '', function () { return new Text(2048); }, 'OAuth2 state params.', true)
    ->action(function ($provider, $code, $state, $request, $response, $project, $user, $projectDB, $geodb, $audits) use ($oauthDefaultSuccess) {
        /** @var Utopia\Swoole\Request $request */
        /** @var Appwrite\Utopia\Response $response */
        /** @var Appwrite\Database\Document $project */
        /** @var Appwrite\Database\Document $user */
        /** @var Appwrite\Database\Database $projectDB */
        /** @var GeoIp2\Database\Reader $geodb */
        /** @var Appwrite\Event\Event $audits */
        
        $protocol = $request->getProtocol();
        $callback = $protocol.'://'.$request->getHostname().'/v1/account/sessions/oauth2/callback/'.$provider.'/'.$project->getId();
        $defaultState = ['success' => $project->getAttribute('url', ''), 'failure' => ''];
        $validateURL = new URL();

        $appId = $project->getAttribute('usersOauth2'.\ucfirst($provider).'Appid', '');
        $appSecret = $project->getAttribute('usersOauth2'.\ucfirst($provider).'Secret', '{}');

        $appSecret = \json_decode($appSecret, true);

        if (!empty($appSecret) && isset($appSecret['version'])) {
            $key = App::getEnv('_APP_OPENSSL_KEY_V'.$appSecret['version']);
            $appSecret = OpenSSL::decrypt($appSecret['data'], $appSecret['method'], $key, 0, \hex2bin($appSecret['iv']), \hex2bin($appSecret['tag']));
        }

        $classname = 'Appwrite\\Auth\\OAuth2\\'.\ucfirst($provider);

        if (!\class_exists($classname)) {
            throw new Exception('Provider is not supported', 501);
        }

        $oauth2 = new $classname($appId, $appSecret, $callback);

        if (!empty($state)) {
            try {
                $state = \array_merge($defaultState, $oauth2->parseState($state));
            } catch (\Exception $exception) {
                throw new Exception('Failed to parse login state params as passed from OAuth2 provider');
            }
        } else {
            $state = $defaultState;
        }

        if (!$validateURL->isValid($state['success'])) {
            throw new Exception('Invalid redirect URL for success login', 400);
        }

        if (!empty($state['failure']) && !$validateURL->isValid($state['failure'])) {
            throw new Exception('Invalid redirect URL for failure login', 400);
        }
        
        $state['failure'] = null;
        $accessToken = $oauth2->getAccessToken($code);

        if (empty($accessToken)) {
            if (!empty($state['failure'])) {
                $response->redirect($state['failure'], 301, 0);
            }

            throw new Exception('Failed to obtain access token');
        }

        $oauth2ID = $oauth2->getUserID($accessToken);
        
        if (empty($oauth2ID)) {
            if (!empty($state['failure'])) {
                $response->redirect($state['failure'], 301, 0);
            }

            throw new Exception('Missing ID from OAuth2 provider', 400);
        }

        $current = Auth::tokenVerify($user->getAttribute('tokens', []), Auth::TOKEN_TYPE_LOGIN, Auth::$secret);

        if ($current) {
            $projectDB->deleteDocument($current); //throw new Exception('User already logged in', 401);
        }

        $user = (empty($user->getId())) ? $projectDB->getCollectionFirst([ // Get user by provider id
            'limit' => 1,
            'filters' => [
                '$collection='.Database::SYSTEM_COLLECTION_USERS,
                'oauth2'.\ucfirst($provider).'='.$oauth2ID,
            ],
        ]) : $user;

        if (empty($user)) { // No user logged in or with OAuth2 provider ID, create new one or connect with account with same email
            $name = $oauth2->getUserName($accessToken);
            $email = $oauth2->getUserEmail($accessToken);

            $user = $projectDB->getCollectionFirst([ // Get user by provider email address
                'limit' => 1,
                'filters' => [
                    '$collection='.Database::SYSTEM_COLLECTION_USERS,
                    'email='.$email,
                ],
            ]);

            if (!$user || empty($user->getId())) { // Last option -> create user alone, generate random password
                Authorization::disable();

                try {
                    $user = $projectDB->createDocument([
                        '$collection' => Database::SYSTEM_COLLECTION_USERS,
                        '$permissions' => ['read' => ['*'], 'write' => ['user:{self}']],
                        'email' => $email,
                        'emailVerification' => true,
                        'status' => Auth::USER_STATUS_ACTIVATED, // Email should already be authenticated by OAuth2 provider
                        'password' => Auth::passwordHash(Auth::passwordGenerator()),
                        'password-update' => \time(),
                        'registration' => \time(),
                        'reset' => false,
                        'name' => $name,
                    ], ['email' => $email]);
                } catch (Duplicate $th) {
                    throw new Exception('Account already exists', 409);
                }

                Authorization::enable();

                if (false === $user) {
                    throw new Exception('Failed saving user to DB', 500);
                }
            }
        }

        // Create session token, verify user account and update OAuth2 ID and Access Token


        $dd = new DeviceDetector($request->getUserAgent('UNKNOWN'));

        $dd->parse();

        $os = $dd->getOs();
        $osCode = (isset($os['short_name'])) ? $os['short_name'] : '';
        $osName = (isset($os['name'])) ? $os['name'] : '';
        $osVersion = (isset($os['version'])) ? $os['version'] : '';

        $client = $dd->getClient();
        $clientType = (isset($client['type'])) ? $client['type'] : '';
        $clientCode = (isset($client['short_name'])) ? $client['short_name'] : '';
        $clientName = (isset($client['name'])) ? $client['name'] : '';
        $clientVersion = (isset($client['version'])) ? $client['version'] : '';
        $clientEngine = (isset($client['engine'])) ? $client['engine'] : '';
        $clientEngineVersion = (isset($client['engine_version'])) ? $client['engine_version'] : '';

        $secret = Auth::tokenGenerator();
        $expiry = \time() + Auth::TOKEN_EXPIRATION_LOGIN_LONG;
        $session = new Document([
            '$collection' => Database::SYSTEM_COLLECTION_TOKENS,
            '$permissions' => ['read' => ['user:'.$user['$id']], 'write' => ['user:'.$user['$id']]],
            'type' => Auth::TOKEN_TYPE_LOGIN,
            'secret' => Auth::hash($secret), // On way hash encryption to protect DB leak
            'expire' => $expiry,
            'userAgent' => $request->getUserAgent('UNKNOWN'),
            'ip' => $request->getIP(),

            'osCode' => $osCode,
            'osName' => $osName,
            'osVersion' => $osVersion,
            'clientType' => $clientType,
            'clientCode' => $clientCode,
            'clientName' => $clientName,
            'clientVersion' => $clientVersion,
            'clientEngine' => $clientEngine,
            'clientEngineVersion' => $clientEngineVersion,
            'deviceName' => $dd->getDeviceName(),
            'deviceBrand' => $dd->getBrandName(),
            'deviceModel' => $dd->getModel(),
        ]);

        try {
            $record = $geodb->country($request->getIP());
            $session
                ->setAttribute('countryCode', \strtolower($record->country->isoCode))
            ;
        } catch (\Exception $e) {
            $session
                ->setAttribute('countryCode', '--')
            ;
        }

        $user
            ->setAttribute('oauth2'.\ucfirst($provider), $oauth2ID)
            ->setAttribute('oauth2'.\ucfirst($provider).'AccessToken', $accessToken)
            ->setAttribute('status', Auth::USER_STATUS_ACTIVATED)
            ->setAttribute('tokens', $session, Document::SET_TYPE_APPEND)
        ;

        Authorization::setRole('user:'.$user->getId());

        $user = $projectDB->updateDocument($user->getArrayCopy());

        if (false === $user) {
            throw new Exception('Failed saving user to DB', 500);
        }

        $audits
            ->setParam('userId', $user->getId())
            ->setParam('event', 'account.sessions.create')
            ->setParam('resource', 'users/'.$user->getId())
            ->setParam('data', ['provider' => $provider])
        ;

        if (!Config::getParam('domainVerification')) {
            $response
                ->addHeader('X-Fallback-Cookies', \json_encode([Auth::$cookieName => Auth::encodeSession($user->getId(), $secret)]))
            ;
        }
        
        // Add keys for non-web platforms - TODO - add verification phase to aviod session sniffing
        if (parse_url($state['success'], PHP_URL_PATH) === parse_url($oauthDefaultSuccess, PHP_URL_PATH)) {
            $state['success'] = URLParser::parse($state['success']);
            $query = URLParser::parseQuery($state['success']['query']);
            $query['project'] = $project->getId();
            $query['domain'] = Config::getParam('cookieDomain');
            $query['key'] = Auth::$cookieName;
            $query['secret'] = Auth::encodeSession($user->getId(), $secret);
            $state['success']['query'] = URLParser::unparseQuery($query);
            $state['success'] = URLParser::unparse($state['success']);
        }

        $response
            ->addHeader('Cache-Control', 'no-store, no-cache, must-revalidate, max-age=0')
            ->addHeader('Pragma', 'no-cache')
            ->addCookie(Auth::$cookieName.'_legacy', Auth::encodeSession($user->getId(), $secret), $expiry, '/', Config::getParam('cookieDomain'), ('https' == $protocol), true, null)
            ->addCookie(Auth::$cookieName, Auth::encodeSession($user->getId(), $secret), $expiry, '/', Config::getParam('cookieDomain'), ('https' == $protocol), true, Config::getParam('cookieSamesite'))
            ->redirect($state['success'])
        ;
    }, ['request', 'response', 'project', 'user', 'projectDB', 'geodb', 'audits']);

App::get('/v1/account')
    ->desc('Get Account')
    ->groups(['api', 'account'])
    ->label('scope', 'account')
    ->label('sdk.platform', [APP_PLATFORM_CLIENT])
    ->label('sdk.namespace', 'account')
    ->label('sdk.method', 'get')
    ->label('sdk.description', '/docs/references/account/get.md')
    ->label('sdk.response', ['200' => 'user'])
    ->action(function ($response, $user) {
        /** @var Appwrite\Utopia\Response $response */
        /** @var Appwrite\Database\Document $user */

        $user
            ->setAttribute('roles', Authorization::getRoles())
        ;

        $response->dynamic($user, Response::MODEL_USER);
    }, ['response', 'user']);

App::get('/v1/account/prefs')
    ->desc('Get Account Preferences')
    ->groups(['api', 'account'])
    ->label('scope', 'account')
    ->label('sdk.platform', [APP_PLATFORM_CLIENT])
    ->label('sdk.namespace', 'account')
    ->label('sdk.method', 'getPrefs')
    ->label('sdk.description', '/docs/references/account/get-prefs.md')
    ->action(function ($response, $user) {
        /** @var Appwrite\Utopia\Response $response */
        /** @var Appwrite\Database\Document $user */

        $prefs = $user->getAttribute('prefs', new \stdClass);

        $response->json($prefs);
    }, ['response', 'user']);

App::get('/v1/account/sessions')
    ->desc('Get Account Sessions')
    ->groups(['api', 'account'])
    ->label('scope', 'account')
    ->label('sdk.platform', [APP_PLATFORM_CLIENT])
    ->label('sdk.namespace', 'account')
    ->label('sdk.method', 'getSessions')
    ->label('sdk.description', '/docs/references/account/get-sessions.md')
    ->action(function ($response, $user, $locale) {
        /** @var Appwrite\Utopia\Response $response */
        /** @var Appwrite\Database\Document $user */
        /** @var Utopia\Locale\Locale $locale */

        $tokens = $user->getAttribute('tokens', []);
        $sessions = [];
        $countries = $locale->getText('countries');
        $current = Auth::tokenVerify($tokens, Auth::TOKEN_TYPE_LOGIN, Auth::$secret);

        foreach ($tokens as $token) { /* @var $token Document */
            if (Auth::TOKEN_TYPE_LOGIN != $token->getAttribute('type')) {
                continue;
            }

            $token->setAttribute('countryName', (isset($countries[$token->getAttribute('contryCode')]))
                ? $countries[$token->getAttribute('contryCode')]
                : $locale->getText('locale.country.unknown'));
            $token->setAttribute('current', ($current == $token->getId()) ? true : false);

            $sessions[] = $token;
        }

        $response->dynamic(new Document([
            'sum' => count($sessions),
            'sessions' => $sessions
        ]), Response::MODEL_SESSION_LIST);
    }, ['response', 'user', 'locale']);

App::get('/v1/account/logs')
    ->desc('Get Account Logs')
    ->groups(['api', 'account'])
    ->label('scope', 'account')
    ->label('sdk.platform', [APP_PLATFORM_CLIENT])
    ->label('sdk.namespace', 'account')
    ->label('sdk.method', 'getLogs')
    ->label('sdk.description', '/docs/references/account/get-logs.md')
    ->action(function ($response, $register, $project, $user, $locale, $geodb) {
        /** @var Appwrite\Utopia\Response $response */
        /** @var Appwrite\Database\Document $project */
        /** @var Appwrite\Database\Document $user */
        /** @var Utopia\Locale\Locale $locale */
        /** @var GeoIp2\Database\Reader $geodb */

        $adapter = new AuditAdapter($register->get('db'));
        $adapter->setNamespace('app_'.$project->getId());

        $audit = new Audit($adapter);
        $countries = $locale->getText('countries');

        $logs = $audit->getLogsByUserAndActions($user->getId(), [
            'account.create',
            'account.delete',
            'account.update.name',
            'account.update.email',
            'account.update.password',
            'account.update.prefs',
            'account.sessions.create',
            'account.sessions.delete',
            'account.recovery.create',
            'account.recovery.update',
            'account.verification.create',
            'account.verification.update',
            'teams.membership.create',
            'teams.membership.update',
            'teams.membership.delete',
        ]);

        $output = [];

        foreach ($logs as $i => &$log) {
            $log['userAgent'] = (!empty($log['userAgent'])) ? $log['userAgent'] : 'UNKNOWN';

            $dd = new DeviceDetector($log['userAgent']);

            $dd->skipBotDetection(); // OPTIONAL: If called, bot detection will completely be skipped (bots will be detected as regular devices then)

            $dd->parse();

            $os = $dd->getOs();
            $osCode = (isset($os['short_name'])) ? $os['short_name'] : '';
            $osName = (isset($os['name'])) ? $os['name'] : '';
            $osVersion = (isset($os['version'])) ? $os['version'] : '';

            $client = $dd->getClient();
            $clientType = (isset($client['type'])) ? $client['type'] : '';
            $clientCode = (isset($client['short_name'])) ? $client['short_name'] : '';
            $clientName = (isset($client['name'])) ? $client['name'] : '';
            $clientVersion = (isset($client['version'])) ? $client['version'] : '';
            $clientEngine = (isset($client['engine'])) ? $client['engine'] : '';
            $clientEngineVersion = (isset($client['engine_version'])) ? $client['engine_version'] : '';

            $output[$i] = new Document([
                'event' => $log['event'],
                'ip' => $log['ip'],
                'time' => \strtotime($log['time']),

                'osCode' => $osCode,
                'osName' => $osName,
                'osVersion' => $osVersion,
                'clientType' => $clientType,
                'clientCode' => $clientCode,
                'clientName' => $clientName,
                'clientVersion' => $clientVersion,
                'clientEngine' => $clientEngine,
                'clientEngineVersion' => $clientEngineVersion,
                'deviceName' => $dd->getDeviceName(),
                'deviceBrand' => $dd->getBrandName(),
                'deviceModel' => $dd->getModel(),
            ]);

            try {
                $record = $geodb->country($log['ip']);
                $output[$i]->setAttribute('countryCode', \strtolower($record->country->isoCode));
                $output[$i]->setAttribute('countryName', (isset($countries[$record->country->isoCode])) ? $countries[$record->country->isoCode] : $locale->getText('locale.country.unknown'));
            } catch (\Exception $e) {
                $output[$i]->setAttribute('countryCode', '--');
                $output[$i]->setAttribute('countryName', $locale->getText('locale.country.unknown'));
            }
        }

        $response->dynamic(new Document(['logs' => $output]), Response::MODEL_LOG_LIST);
    }, ['response', 'register', 'project', 'user', 'locale', 'geodb']);

App::patch('/v1/account/name')
    ->desc('Update Account Name')
    ->groups(['api', 'account'])
    ->label('event', 'account.update.name')
    ->label('scope', 'account')
    ->label('sdk.platform', [APP_PLATFORM_CLIENT])
    ->label('sdk.namespace', 'account')
    ->label('sdk.method', 'updateName')
    ->label('sdk.description', '/docs/references/account/update-name.md')
<<<<<<< HEAD
    ->param('name', '', function () { return new Text(100); }, 'User name.')
    ->action(function ($name, $response, $user, $projectDB, $audits) {
        /** @var Appwrite\Utopia\Response $response */
=======
    ->param('name', '', function () { return new Text(128); }, 'User name. Max length: 128 chars.')
    ->action(function ($name, $response, $user, $projectDB, $audits) use ($oauth2Keys) {
        /** @var Utopia\Response $response */
>>>>>>> c8730d6c
        /** @var Appwrite\Database\Document $user */
        /** @var Appwrite\Database\Database $projectDB */
        /** @var Appwrite\Event\Event $audits */

        $user = $projectDB->updateDocument(\array_merge($user->getArrayCopy(), [
            'name' => $name,
        ]));

        if (false === $user) {
            throw new Exception('Failed saving user to DB', 500);
        }

        $user->setAttribute('roles', Authorization::getRoles());

        $audits
            ->setParam('userId', $user->getId())
            ->setParam('event', 'account.update.name')
            ->setParam('resource', 'users/'.$user->getId())
        ;

        $response->dynamic($user, Response::MODEL_USER);
    }, ['response', 'user', 'projectDB', 'audits']);

App::patch('/v1/account/password')
    ->desc('Update Account Password')
    ->groups(['api', 'account'])
    ->label('event', 'account.update.password')
    ->label('scope', 'account')
    ->label('sdk.platform', [APP_PLATFORM_CLIENT])
    ->label('sdk.namespace', 'account')
    ->label('sdk.method', 'updatePassword')
    ->label('sdk.description', '/docs/references/account/update-password.md')
    ->param('password', '', function () { return new Password(); }, 'New user password. Must be between 6 to 32 chars.')
    ->param('oldPassword', '', function () { return new Password(); }, 'Old user password. Must be between 6 to 32 chars.')
    ->action(function ($password, $oldPassword, $response, $user, $projectDB, $audits) {
        /** @var Appwrite\Utopia\Response $response */
        /** @var Appwrite\Database\Document $user */
        /** @var Appwrite\Database\Database $projectDB */
        /** @var Appwrite\Event\Event $audits */

        if (!Auth::passwordVerify($oldPassword, $user->getAttribute('password'))) { // Double check user password
            throw new Exception('Invalid credentials', 401);
        }

        $user = $projectDB->updateDocument(\array_merge($user->getArrayCopy(), [
            'password' => Auth::passwordHash($password),
        ]));

        if (false === $user) {
            throw new Exception('Failed saving user to DB', 500);
        }

        $user->setAttribute('roles', Authorization::getRoles());

        $audits
            ->setParam('userId', $user->getId())
            ->setParam('event', 'account.update.password')
            ->setParam('resource', 'users/'.$user->getId())
        ;

        $response->dynamic($user, Response::MODEL_USER);
    }, ['response', 'user', 'projectDB', 'audits']);

App::patch('/v1/account/email')
    ->desc('Update Account Email')
    ->groups(['api', 'account'])
    ->label('event', 'account.update.email')
    ->label('scope', 'account')
    ->label('sdk.platform', [APP_PLATFORM_CLIENT])
    ->label('sdk.namespace', 'account')
    ->label('sdk.method', 'updateEmail')
    ->label('sdk.description', '/docs/references/account/update-email.md')
    ->param('email', '', function () { return new Email(); }, 'User email.')
    ->param('password', '', function () { return new Password(); }, 'User password. Must be between 6 to 32 chars.')
    ->action(function ($email, $password, $response, $user, $projectDB, $audits) {
        /** @var Appwrite\Utopia\Response $response */
        /** @var Appwrite\Database\Document $user */
        /** @var Appwrite\Database\Database $projectDB */
        /** @var Appwrite\Event\Event $audits */

        if (!Auth::passwordVerify($password, $user->getAttribute('password'))) { // Double check user password
            throw new Exception('Invalid credentials', 401);
        }

        $profile = $projectDB->getCollectionFirst([ // Get user by email address
            'limit' => 1,
            'filters' => [
                '$collection='.Database::SYSTEM_COLLECTION_USERS,
                'email='.$email,
            ],
        ]);

        if (!empty($profile)) {
            throw new Exception('User already registered', 400);
        }

        // TODO after this user needs to confirm mail again

        $user = $projectDB->updateDocument(\array_merge($user->getArrayCopy(), [
            'email' => $email,
            'emailVerification' => false,
        ]));

        if (false === $user) {
            throw new Exception('Failed saving user to DB', 500);
        }

        $user->setAttribute('roles', Authorization::getRoles());
        
        $audits
            ->setParam('userId', $user->getId())
            ->setParam('event', 'account.update.email')
            ->setParam('resource', 'users/'.$user->getId())
        ;

        $response->dynamic($user, Response::MODEL_USER);
    }, ['response', 'user', 'projectDB', 'audits']);

App::patch('/v1/account/prefs')
    ->desc('Update Account Preferences')
    ->groups(['api', 'account'])
    ->label('event', 'account.update.prefs')
    ->label('scope', 'account')
    ->label('sdk.platform', [APP_PLATFORM_CLIENT])
    ->label('sdk.namespace', 'account')
    ->label('sdk.method', 'updatePrefs')
    ->param('prefs', [], function () { return new Assoc();}, 'Prefs key-value JSON object.')
    ->label('sdk.description', '/docs/references/account/update-prefs.md')
    ->action(function ($prefs, $response, $user, $projectDB, $audits) {
        /** @var Appwrite\Utopia\Response $response */
        /** @var Appwrite\Database\Document $user */
        /** @var Appwrite\Database\Database $projectDB */
        /** @var Appwrite\Event\Event $audits */
        
        $user = $projectDB->updateDocument(\array_merge($user->getArrayCopy(), [
            'prefs' => $prefs,
        ]));

        if (false === $user) {
            throw new Exception('Failed saving user to DB', 500);
        }

        $audits
            ->setParam('event', 'account.update.prefs')
            ->setParam('resource', 'users/'.$user->getId())
        ;

        $prefs = $user->getAttribute('prefs', new \stdClass);

        $response->json($prefs);
    }, ['response', 'user', 'projectDB', 'audits']);

App::delete('/v1/account')
    ->desc('Delete Account')
    ->groups(['api', 'account'])
    ->label('event', 'account.delete')
    ->label('scope', 'account')
    ->label('sdk.platform', [APP_PLATFORM_CLIENT])
    ->label('sdk.namespace', 'account')
    ->label('sdk.method', 'delete')
    ->label('sdk.description', '/docs/references/account/delete.md')
    ->action(function ($request, $response, $user, $projectDB, $audits, $webhooks) {
        /** @var Utopia\Swoole\Request $request */
        /** @var Appwrite\Utopia\Response $response */
        /** @var Appwrite\Database\Document $user */
        /** @var Appwrite\Database\Database $projectDB */
        /** @var Appwrite\Event\Event $audits */
        /** @var Appwrite\Event\Event $webhooks */

        $protocol = $request->getProtocol();
        $user = $projectDB->updateDocument(\array_merge($user->getArrayCopy(), [
            'status' => Auth::USER_STATUS_BLOCKED,
        ]));

        if (false === $user) {
            throw new Exception('Failed saving user to DB', 500);
        }

        //TODO delete all tokens or only current session?
        //TODO delete all user data according to GDPR. Make sure everything is backed up and backups are deleted later
        /*
         * Data to delete
         * * Tokens
         * * Memberships
         */

        $audits
            ->setParam('userId', $user->getId())
            ->setParam('event', 'account.delete')
            ->setParam('resource', 'users/'.$user->getId())
            ->setParam('data', $user->getArrayCopy())
        ;

        $webhooks
            ->setParam('payload', [
                'name' => $user->getAttribute('name', ''),
                'email' => $user->getAttribute('email', ''),
            ])
        ;

        if (!Config::getParam('domainVerification')) {
            $response
                ->addHeader('X-Fallback-Cookies', \json_encode([]))
            ;
        }

        $response
            ->addCookie(Auth::$cookieName.'_legacy', '', \time() - 3600, '/', Config::getParam('cookieDomain'), ('https' == $protocol), true, null)
            ->addCookie(Auth::$cookieName, '', \time() - 3600, '/', Config::getParam('cookieDomain'), ('https' == $protocol), true, Config::getParam('cookieSamesite'))
            ->noContent()
        ;
    }, ['request', 'response', 'user', 'projectDB', 'audits', 'webhooks']);

App::delete('/v1/account/sessions/:sessionId')
    ->desc('Delete Account Session')
    ->groups(['api', 'account'])
    ->label('scope', 'account')
    ->label('event', 'account.sessions.delete')
    ->label('sdk.platform', [APP_PLATFORM_CLIENT])
    ->label('sdk.namespace', 'account')
    ->label('sdk.method', 'deleteSession')
    ->label('sdk.description', '/docs/references/account/delete-session.md')
    ->label('abuse-limit', 100)
    ->param('sessionId', null, function () { return new UID(); }, 'Session unique ID. Use the string \'current\' to delete the current device session.')
    ->action(function ($sessionId, $request, $response, $user, $projectDB, $audits, $webhooks) {
        /** @var Utopia\Swoole\Request $request */
        /** @var Appwrite\Utopia\Response $response */
        /** @var Appwrite\Database\Document $user */
        /** @var Appwrite\Database\Database $projectDB */
        /** @var Appwrite\Event\Event $audits */
        /** @var Appwrite\Event\Event $webhooks */

        $protocol = $request->getProtocol();
        $sessionId = ($sessionId === 'current')
            ? Auth::tokenVerify($user->getAttribute('tokens'), Auth::TOKEN_TYPE_LOGIN, Auth::$secret)
            : $sessionId;
                
        $tokens = $user->getAttribute('tokens', []);

        foreach ($tokens as $token) { /* @var $token Document */
            if (($sessionId == $token->getId()) && Auth::TOKEN_TYPE_LOGIN == $token->getAttribute('type')) {
                if (!$projectDB->deleteDocument($token->getId())) {
                    throw new Exception('Failed to remove token from DB', 500);
                }

                $audits
                    ->setParam('userId', $user->getId())
                    ->setParam('event', 'account.sessions.delete')
                    ->setParam('resource', '/user/'.$user->getId())
                ;

                $webhooks
                    ->setParam('payload', [
                        'name' => $user->getAttribute('name', ''),
                        'email' => $user->getAttribute('email', ''),
                    ])
                ;

                if (!Config::getParam('domainVerification')) {
                    $response
                        ->addHeader('X-Fallback-Cookies', \json_encode([]))
                    ;
                }

                if ($token->getAttribute('secret') == Auth::hash(Auth::$secret)) { // If current session delete the cookies too
                    $response
                        ->addCookie(Auth::$cookieName.'_legacy', '', \time() - 3600, '/', Config::getParam('cookieDomain'), ('https' == $protocol), true, null)
                        ->addCookie(Auth::$cookieName, '', \time() - 3600, '/', Config::getParam('cookieDomain'), ('https' == $protocol), true, Config::getParam('cookieSamesite'))
                    ;
                }

                return $response->noContent();
            }
        }

        throw new Exception('Session not found', 404);
    }, ['request', 'response', 'user', 'projectDB', 'audits', 'webhooks']);

App::delete('/v1/account/sessions')
    ->desc('Delete All Account Sessions')
    ->groups(['api', 'account'])
    ->label('scope', 'account')
    ->label('event', 'account.sessions.delete')
    ->label('sdk.platform', [APP_PLATFORM_CLIENT])
    ->label('sdk.namespace', 'account')
    ->label('sdk.method', 'deleteSessions')
    ->label('sdk.description', '/docs/references/account/delete-sessions.md')
    ->label('abuse-limit', 100)
    ->action(function ($request, $response, $user, $projectDB, $audits, $webhooks) {
        /** @var Utopia\Swoole\Request $request */
        /** @var Appwrite\Utopia\Response $response */
        /** @var Appwrite\Database\Document $user */
        /** @var Appwrite\Database\Database $projectDB */
        /** @var Appwrite\Event\Event $audits */
        /** @var Appwrite\Event\Event $webhooks */

        $protocol = $request->getProtocol();
        $tokens = $user->getAttribute('tokens', []);

        foreach ($tokens as $token) { /* @var $token Document */
            if (!$projectDB->deleteDocument($token->getId())) {
                throw new Exception('Failed to remove token from DB', 500);
            }

            $audits
                ->setParam('userId', $user->getId())
                ->setParam('event', 'account.sessions.delete')
                ->setParam('resource', '/user/'.$user->getId())
            ;

            $webhooks
                ->setParam('payload', [
                    'name' => $user->getAttribute('name', ''),
                    'email' => $user->getAttribute('email', ''),
                ])
            ;

            if (!Config::getParam('domainVerification')) {
                $response
                    ->addHeader('X-Fallback-Cookies', \json_encode([]))
                ;
            }

            if ($token->getAttribute('secret') == Auth::hash(Auth::$secret)) { // If current session delete the cookies too
                $response
                    ->addCookie(Auth::$cookieName.'_legacy', '', \time() - 3600, '/', Config::getParam('cookieDomain'), ('https' == $protocol), true, null)
                    ->addCookie(Auth::$cookieName, '', \time() - 3600, '/', Config::getParam('cookieDomain'), ('https' == $protocol), true, Config::getParam('cookieSamesite'))
                ;
            }
        }

        $response->noContent();
    }, ['request', 'response', 'user', 'projectDB', 'audits', 'webhooks']);

App::post('/v1/account/recovery')
    ->desc('Create Password Recovery')
    ->groups(['api', 'account'])
    ->label('scope', 'public')
    ->label('sdk.platform', [APP_PLATFORM_CLIENT])
    ->label('sdk.namespace', 'account')
    ->label('sdk.method', 'createRecovery')
    ->label('sdk.description', '/docs/references/account/create-recovery.md')
    ->label('abuse-limit', 10)
    ->label('abuse-key', 'url:{url},email:{param-email}')
    ->param('email', '', function () { return new Email(); }, 'User email.')
    ->param('url', '', function ($clients) { return new Host($clients); }, 'URL to redirect the user back to your app from the recovery email. Only URLs from hostnames in your project platform list are allowed. This requirement helps to prevent an [open redirect](https://cheatsheetseries.owasp.org/cheatsheets/Unvalidated_Redirects_and_Forwards_Cheat_Sheet.html) attack against your project API.', false, ['clients'])
    ->action(function ($email, $url, $request, $response, $projectDB, $project, $locale, $mails, $audits) {
        /** @var Utopia\Swoole\Request $request */
        /** @var Appwrite\Utopia\Response $response */
        /** @var Appwrite\Database\Database $projectDB */
        /** @var Appwrite\Database\Document $project */
        /** @var Utopia\Locale\Locale $locale */
        /** @var Appwrite\Event\Event $mails */
        /** @var Appwrite\Event\Event $audits */

        $profile = $projectDB->getCollectionFirst([ // Get user by email address
            'limit' => 1,
            'filters' => [
                '$collection='.Database::SYSTEM_COLLECTION_USERS,
                'email='.$email,
            ],
        ]);

        if (empty($profile)) {
            throw new Exception('User not found', 404); // TODO maybe hide this
        }

        $secret = Auth::tokenGenerator();
        $recovery = new Document([
            '$collection' => Database::SYSTEM_COLLECTION_TOKENS,
            '$permissions' => ['read' => ['user:'.$profile->getId()], 'write' => ['user:'.$profile->getId()]],
            'type' => Auth::TOKEN_TYPE_RECOVERY,
            'secret' => Auth::hash($secret), // On way hash encryption to protect DB leak
            'expire' => \time() + Auth::TOKEN_EXPIRATION_RECOVERY,
            'userAgent' => $request->getUserAgent('UNKNOWN'),
            'ip' => $request->getIP(),
        ]);
            
        Authorization::setRole('user:'.$profile->getId());

        $recovery = $projectDB->createDocument($recovery->getArrayCopy());

        if (false === $recovery) {
            throw new Exception('Failed saving recovery to DB', 500);
        }

        $profile->setAttribute('tokens', $recovery, Document::SET_TYPE_APPEND);

        $profile = $projectDB->updateDocument($profile->getArrayCopy());

        if (false === $profile) {
            throw new Exception('Failed to save user to DB', 500);
        }

        $url = Template::parseURL($url);
        $url['query'] = Template::mergeQuery(((isset($url['query'])) ? $url['query'] : ''), ['userId' => $profile->getId(), 'secret' => $secret]);
        $url = Template::unParseURL($url);

        $body = new Template(__DIR__.'/../../config/locale/templates/email-base.tpl');
        $content = new Template(__DIR__.'/../../config/locale/translations/templates/'.$locale->getText('account.emails.recovery.body'));
        $cta = new Template(__DIR__.'/../../config/locale/templates/email-cta.tpl');

        $body
            ->setParam('{{content}}', $content->render())
            ->setParam('{{cta}}', $cta->render())
            ->setParam('{{title}}', $locale->getText('account.emails.recovery.title'))
            ->setParam('{{direction}}', $locale->getText('settings.direction'))
            ->setParam('{{project}}', $project->getAttribute('name', ['[APP-NAME]']))
            ->setParam('{{name}}', $profile->getAttribute('name'))
            ->setParam('{{redirect}}', $url)
            ->setParam('{{bg-body}}', '#f6f6f6')
            ->setParam('{{bg-content}}', '#ffffff')
            ->setParam('{{bg-cta}}', '#3498db')
            ->setParam('{{bg-cta-hover}}', '#34495e')
            ->setParam('{{text-content}}', '#000000')
            ->setParam('{{text-cta}}', '#ffffff')
        ;

        $mails
            ->setParam('event', 'account.recovery.create')
            ->setParam('from', ($project->getId() === 'console') ? '' : \sprintf($locale->getText('account.emails.team'), $project->getAttribute('name')))
            ->setParam('recipient', $profile->getAttribute('email', ''))
            ->setParam('name', $profile->getAttribute('name', ''))
            ->setParam('subject', $locale->getText('account.emails.recovery.title'))
            ->setParam('body', $body->render())
            ->trigger();
        ;

        $audits
            ->setParam('userId', $profile->getId())
            ->setParam('event', 'account.recovery.create')
            ->setParam('resource', 'users/'.$profile->getId())
        ;

        $response
            ->setStatusCode(Response::STATUS_CODE_CREATED)
            ->json($recovery->getArrayCopy(['$id', 'type', 'expire']))
        ;
    }, ['request', 'response', 'projectDB', 'project', 'locale', 'mails', 'audits']);

App::put('/v1/account/recovery')
    ->desc('Complete Password Recovery')
    ->groups(['api', 'account'])
    ->label('scope', 'public')
    ->label('sdk.platform', [APP_PLATFORM_CLIENT])
    ->label('sdk.namespace', 'account')
    ->label('sdk.method', 'updateRecovery')
    ->label('sdk.description', '/docs/references/account/update-recovery.md')
    ->label('abuse-limit', 10)
    ->label('abuse-key', 'url:{url},userId:{param-userId}')
    ->param('userId', '', function () { return new UID(); }, 'User account UID address.')
    ->param('secret', '', function () { return new Text(256); }, 'Valid reset token.')
    ->param('password', '', function () { return new Password(); }, 'New password. Must be between 6 to 32 chars.')
    ->param('passwordAgain', '', function () {return new Password(); }, 'New password again. Must be between 6 to 32 chars.')
    ->action(function ($userId, $secret, $password, $passwordAgain, $response, $projectDB, $audits) {
        /** @var Appwrite\Utopia\Response $response */
        /** @var Appwrite\Database\Database $projectDB */
        /** @var Appwrite\Event\Event $audits */
    
        if ($password !== $passwordAgain) {
            throw new Exception('Passwords must match', 400);
        }

        $profile = $projectDB->getCollectionFirst([ // Get user by email address
            'limit' => 1,
            'filters' => [
                '$collection='.Database::SYSTEM_COLLECTION_USERS,
                '$id='.$userId,
            ],
        ]);

        if (empty($profile)) {
            throw new Exception('User not found', 404); // TODO maybe hide this
        }

        $recovery = Auth::tokenVerify($profile->getAttribute('tokens', []), Auth::TOKEN_TYPE_RECOVERY, $secret);

        if (!$recovery) {
            throw new Exception('Invalid recovery token', 401);
        }

        Authorization::setRole('user:'.$profile->getId());

        $profile = $projectDB->updateDocument(\array_merge($profile->getArrayCopy(), [
            'password' => Auth::passwordHash($password),
            'password-update' => \time(),
            'emailVerification' => true,
        ]));

        if (false === $profile) {
            throw new Exception('Failed saving user to DB', 500);
        }

        /**
         * We act like we're updating and validating
         *  the recovery token but actually we don't need it anymore.
         */
        if (!$projectDB->deleteDocument($recovery)) {
            throw new Exception('Failed to remove recovery from DB', 500);
        }

        $audits
            ->setParam('userId', $profile->getId())
            ->setParam('event', 'account.recovery.update')
            ->setParam('resource', 'users/'.$profile->getId())
        ;

        $recovery = $profile->search('$id', $recovery, $profile->getAttribute('tokens', []));

        $response->json($recovery->getArrayCopy(['$id', 'type', 'expire']));
    }, ['response', 'projectDB', 'audits']);

App::post('/v1/account/verification')
    ->desc('Create Email Verification')
    ->groups(['api', 'account'])
    ->label('scope', 'account')
    ->label('sdk.platform', [APP_PLATFORM_CLIENT])
    ->label('sdk.namespace', 'account')
    ->label('sdk.method', 'createVerification')
    ->label('sdk.description', '/docs/references/account/create-verification.md')
    ->label('abuse-limit', 10)
    ->label('abuse-key', 'url:{url},email:{param-email}')
    ->param('url', '', function ($clients) { return new Host($clients); }, 'URL to redirect the user back to your app from the verification email. Only URLs from hostnames in your project platform list are allowed. This requirement helps to prevent an [open redirect](https://cheatsheetseries.owasp.org/cheatsheets/Unvalidated_Redirects_and_Forwards_Cheat_Sheet.html) attack against your project API.', false, ['clients']) // TODO add built-in confirm page
    ->action(function ($url, $request, $response, $project, $user, $projectDB, $locale, $audits, $mails) {
        /** @var Utopia\Swoole\Request $request */
        /** @var Appwrite\Utopia\Response $response */
        /** @var Appwrite\Database\Document $project */
        /** @var Appwrite\Database\Document $user */
        /** @var Appwrite\Database\Database $projectDB */
        /** @var Utopia\Locale\Locale $locale */
        /** @var Appwrite\Event\Event $audits */
        /** @var Appwrite\Event\Event $mails */

        $verificationSecret = Auth::tokenGenerator();
        
        $verification = new Document([
            '$collection' => Database::SYSTEM_COLLECTION_TOKENS,
            '$permissions' => ['read' => ['user:'.$user->getId()], 'write' => ['user:'.$user->getId()]],
            'type' => Auth::TOKEN_TYPE_VERIFICATION,
            'secret' => Auth::hash($verificationSecret), // On way hash encryption to protect DB leak
            'expire' => \time() + Auth::TOKEN_EXPIRATION_CONFIRM,
            'userAgent' => $request->getUserAgent('UNKNOWN'),
            'ip' => $request->getIP(),
        ]);
            
        Authorization::setRole('user:'.$user->getId());

        $verification = $projectDB->createDocument($verification->getArrayCopy());

        if (false === $verification) {
            throw new Exception('Failed saving verification to DB', 500);
        }

        $user->setAttribute('tokens', $verification, Document::SET_TYPE_APPEND);

        $user = $projectDB->updateDocument($user->getArrayCopy());

        if (false === $user) {
            throw new Exception('Failed to save user to DB', 500);
        }
        
        $url = Template::parseURL($url);
        $url['query'] = Template::mergeQuery(((isset($url['query'])) ? $url['query'] : ''), ['userId' => $user->getId(), 'secret' => $verificationSecret]);
        $url = Template::unParseURL($url);

        $body = new Template(__DIR__.'/../../config/locale/templates/email-base.tpl');
        $content = new Template(__DIR__.'/../../config/locale/translations/templates/'.$locale->getText('account.emails.verification.body'));
        $cta = new Template(__DIR__.'/../../config/locale/templates/email-cta.tpl');

        $body
            ->setParam('{{content}}', $content->render())
            ->setParam('{{cta}}', $cta->render())
            ->setParam('{{title}}', $locale->getText('account.emails.verification.title'))
            ->setParam('{{direction}}', $locale->getText('settings.direction'))
            ->setParam('{{project}}', $project->getAttribute('name', ['[APP-NAME]']))
            ->setParam('{{name}}', $user->getAttribute('name'))
            ->setParam('{{redirect}}', $url)
            ->setParam('{{bg-body}}', '#f6f6f6')
            ->setParam('{{bg-content}}', '#ffffff')
            ->setParam('{{bg-cta}}', '#3498db')
            ->setParam('{{bg-cta-hover}}', '#34495e')
            ->setParam('{{text-content}}', '#000000')
            ->setParam('{{text-cta}}', '#ffffff')
        ;

        $mails
            ->setParam('event', 'account.verification.create')
            ->setParam('from', ($project->getId() === 'console') ? '' : \sprintf($locale->getText('account.emails.team'), $project->getAttribute('name')))
            ->setParam('recipient', $user->getAttribute('email'))
            ->setParam('name', $user->getAttribute('name'))
            ->setParam('subject', $locale->getText('account.emails.verification.title'))
            ->setParam('body', $body->render())
            ->trigger()
        ;

        $audits
            ->setParam('userId', $user->getId())
            ->setParam('event', 'account.verification.create')
            ->setParam('resource', 'users/'.$user->getId())
        ;

        $response
            ->setStatusCode(Response::STATUS_CODE_CREATED)
            ->json($verification->getArrayCopy(['$id', 'type', 'expire']))
        ;
    }, ['request', 'response', 'project', 'user', 'projectDB', 'locale', 'audits', 'mails']);

App::put('/v1/account/verification')
    ->desc('Complete Email Verification')
    ->groups(['api', 'account'])
    ->label('scope', 'public')
    ->label('sdk.platform', [APP_PLATFORM_CLIENT])
    ->label('sdk.namespace', 'account')
    ->label('sdk.method', 'updateVerification')
    ->label('sdk.description', '/docs/references/account/update-verification.md')
    ->label('abuse-limit', 10)
    ->label('abuse-key', 'url:{url},userId:{param-userId}')
    ->param('userId', '', function () { return new UID(); }, 'User unique ID.')
    ->param('secret', '', function () { return new Text(256); }, 'Valid verification token.')
    ->action(function ($userId, $secret, $response, $user, $projectDB, $audits) {
        /** @var Appwrite\Utopia\Response $response */
        /** @var Appwrite\Database\Document $user */
        /** @var Appwrite\Database\Database $projectDB */
        /** @var Appwrite\Event\Event $audits */

        $profile = $projectDB->getCollectionFirst([ // Get user by email address
            'limit' => 1,
            'filters' => [
                '$collection='.Database::SYSTEM_COLLECTION_USERS,
                '$id='.$userId,
            ],
        ]);

        if (empty($profile)) {
            throw new Exception('User not found', 404); // TODO maybe hide this
        }

        $verification = Auth::tokenVerify($profile->getAttribute('tokens', []), Auth::TOKEN_TYPE_VERIFICATION, $secret);

        if (!$verification) {
            throw new Exception('Invalid verification token', 401);
        }

        Authorization::setRole('user:'.$profile->getId());

        $profile = $projectDB->updateDocument(\array_merge($profile->getArrayCopy(), [
            'emailVerification' => true,
        ]));

        if (false === $profile) {
            throw new Exception('Failed saving user to DB', 500);
        }

        /**
         * We act like we're updating and validating
         *  the verification token but actually we don't need it anymore.
         */
        if (!$projectDB->deleteDocument($verification)) {
            throw new Exception('Failed to remove verification from DB', 500);
        }

        $audits
            ->setParam('userId', $profile->getId())
            ->setParam('event', 'account.verification.update')
            ->setParam('resource', 'users/'.$user->getId())
        ;

        $verification = $profile->search('$id', $verification, $profile->getAttribute('tokens', []));

        $response->json($verification->getArrayCopy(['$id', 'type', 'expire']));
    }, ['response', 'user', 'projectDB', 'audits']);<|MERGE_RESOLUTION|>--- conflicted
+++ resolved
@@ -40,17 +40,10 @@
     ->label('abuse-limit', 10)
     ->param('email', '', function () { return new Email(); }, 'User email.')
     ->param('password', '', function () { return new Password(); }, 'User password. Must be between 6 to 32 chars.')
-<<<<<<< HEAD
-    ->param('name', '', function () { return new Text(100); }, 'User name.', true)
-    ->action(function ($email, $password, $name, $request, $response, $project, $projectDB, $webhooks, $audits) {
-        /** @var Utopia\Swoole\Request $request */
-        /** @var Appwrite\Utopia\Response $response */
-=======
     ->param('name', '', function () { return new Text(128); }, 'User name. Max length: 128 chars.', true)
     ->action(function ($email, $password, $name, $request, $response, $project, $projectDB, $webhooks, $audits) use ($oauth2Keys) {
-        /** @var Utopia\Request $request */
-        /** @var Utopia\Response $response */
->>>>>>> c8730d6c
+        /** @var Utopia\Swoole\Request $request */
+        /** @var Appwrite\Utopia\Response $response */
         /** @var Appwrite\Database\Document $project */
         /** @var Appwrite\Database\Database $projectDB */
         /** @var Appwrite\Event\Event $webhooks */
@@ -800,15 +793,9 @@
     ->label('sdk.namespace', 'account')
     ->label('sdk.method', 'updateName')
     ->label('sdk.description', '/docs/references/account/update-name.md')
-<<<<<<< HEAD
-    ->param('name', '', function () { return new Text(100); }, 'User name.')
+    ->param('name', '', function () { return new Text(128); }, 'User name. Max length: 128 chars.')
     ->action(function ($name, $response, $user, $projectDB, $audits) {
         /** @var Appwrite\Utopia\Response $response */
-=======
-    ->param('name', '', function () { return new Text(128); }, 'User name. Max length: 128 chars.')
-    ->action(function ($name, $response, $user, $projectDB, $audits) use ($oauth2Keys) {
-        /** @var Utopia\Response $response */
->>>>>>> c8730d6c
         /** @var Appwrite\Database\Document $user */
         /** @var Appwrite\Database\Database $projectDB */
         /** @var Appwrite\Event\Event $audits */
