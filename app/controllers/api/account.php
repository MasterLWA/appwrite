<?php

use Ahc\Jwt\JWT;
use Appwrite\Auth\Auth;
use Appwrite\Auth\OAuth2\Exception as OAuth2Exception;
use Appwrite\Auth\Validator\Password;
use Appwrite\Auth\Validator\Phone;
use Appwrite\Detector\Detector;
use Appwrite\Event\Event;
use Appwrite\Event\Mail;
use Appwrite\Event\Phone as EventPhone;
use Appwrite\Extend\Exception;
use Appwrite\Network\Validator\Email;
use Utopia\Validator\Host;
use Utopia\Validator\URL;
use Appwrite\OpenSSL\OpenSSL;
use Appwrite\Template\Template;
use Appwrite\URL\URL as URLParser;
use Appwrite\Utopia\Database\Validator\CustomId;
use Appwrite\Utopia\Database\Validator\Queries\Identities;
use Utopia\Database\Validator\Queries;
use Utopia\Database\Validator\Query\Limit;
use Utopia\Database\Validator\Query\Offset;
use Appwrite\Utopia\Request;
use Appwrite\Utopia\Response;
use MaxMind\Db\Reader;
use Utopia\App;
use Utopia\Audit\Audit as EventAudit;
use Utopia\Config\Config;
use Utopia\Database\Database;
use Utopia\Database\Document;
use Utopia\Database\DateTime;
use Utopia\Database\Exception\Duplicate;
use Utopia\Database\Helpers\ID;
use Utopia\Database\Helpers\Permission;
use Utopia\Database\Query;
use Utopia\Database\Helpers\Role;
use Utopia\Database\Validator\Authorization;
use Utopia\Database\Validator\UID;
use Utopia\Locale\Locale;
use Utopia\Validator\ArrayList;
use Utopia\Validator\Assoc;
use Utopia\Validator\Text;
use Utopia\Validator\WhiteList;
use Appwrite\Auth\Validator\PasswordHistory;
use Appwrite\Auth\Validator\PasswordDictionary;
use Appwrite\Auth\Validator\PersonalData;

$oauthDefaultSuccess = '/auth/oauth2/success';
$oauthDefaultFailure = '/auth/oauth2/failure';

App::post('/v1/account/invite')
    ->desc('Create account using an invite code')
    ->groups(['api', 'account', 'auth'])
    ->label('event', 'users.[userId].create')
    ->label('scope', 'public')
    ->label('auth.type', 'emailPassword')
    ->label('audits.event', 'user.create')
    ->label('audits.resource', 'user/{response.$id}')
    ->label('audits.userId', '{response.$id}')
    ->label('sdk.auth', [APP_AUTH_TYPE_ADMIN])
    ->label('sdk.namespace', 'account')
    ->label('sdk.method', 'createWithInviteCode')
    ->label('sdk.description', '/docs/references/account/create.md')
    ->label('sdk.response.code', Response::STATUS_CODE_CREATED)
    ->label('sdk.response.type', Response::CONTENT_TYPE_JSON)
    ->label('sdk.response.model', Response::MODEL_ACCOUNT)
    ->label('abuse-limit', 10)
    ->param('userId', '', new CustomId(), 'Unique Id. Choose your own unique ID or pass the string `ID.unique()` to auto generate it. Valid chars are a-z, A-Z, 0-9, period, hyphen, and underscore. Can\'t start with a special char. Max length is 36 chars.')
    ->param('email', '', new Email(), 'User email.')
    ->param('password', '', new Password(), 'User password. Must be at least 8 chars.')
    ->param('name', '', new Text(128), 'User name. Max length: 128 chars.', true)
    ->param('code', '', new Text(128), 'An invite code to restrict user signups on the Appwrite console. Users with an invite code will be able to create accounts irrespective of email and IP whitelists.', true)
    ->inject('request')
    ->inject('response')
    ->inject('project')
    ->inject('dbForProject')
    ->inject('events')
    ->action(function (string $userId, string $email, string $password, string $name, string $code, Request $request, Response $response, Document $project, Database $dbForProject, Event $events) {

        if ($project->getId() !== 'console') {
            throw new Exception(Exception::GENERAL_ACCESS_FORBIDDEN);
        }

        $email = \strtolower($email);

        $whitelistCodes = (!empty(App::getEnv('_APP_CONSOLE_WHITELIST_CODES', null))) ? \explode(',', App::getEnv('_APP_CONSOLE_WHITELIST_CODES', null)) : [];

        if (empty($whitelistCodes)) {
            throw new Exception(Exception::GENERAL_CODES_DISABLED);
        }

        if (!empty($whitelistCodes) && !\in_array($code, $whitelistCodes)) {
            throw new Exception(Exception::USER_INVALID_CODE);
        }

        $limit = $project->getAttribute('auths', [])['limit'] ?? 0;

        if ($limit !== 0) {
            $total = $dbForProject->count('users', max: APP_LIMIT_USERS);

            if ($total >= $limit) {
                throw new Exception(Exception::USER_COUNT_EXCEEDED);
            }
        }

        try {
            $userId = $userId == 'unique()' ? ID::unique() : $userId;
            $user = Authorization::skip(fn() => $dbForProject->createDocument('users', new Document([
                '$id' => $userId,
                '$permissions' => [
                    Permission::read(Role::any()),
                    Permission::update(Role::user($userId)),
                    Permission::delete(Role::user($userId)),
                ],
                'email' => $email,
                'emailVerification' => false,
                'status' => true,
                'password' => Auth::passwordHash($password, Auth::DEFAULT_ALGO, Auth::DEFAULT_ALGO_OPTIONS),
                'hash' => Auth::DEFAULT_ALGO,
                'hashOptions' => Auth::DEFAULT_ALGO_OPTIONS,
                'passwordUpdate' => DateTime::now(),
                'registration' => DateTime::now(),
                'reset' => false,
                'name' => $name,
                'prefs' => new \stdClass(),
                'sessions' => null,
                'tokens' => null,
                'memberships' => null,
                'search' => implode(' ', [$userId, $email, $name])
            ])));
        } catch (Duplicate $th) {
            throw new Exception(Exception::USER_ALREADY_EXISTS);
        }

        Authorization::unsetRole(Role::guests()->toString());
        Authorization::setRole(Role::user($user->getId())->toString());
        Authorization::setRole(Role::users()->toString());

        $events->setParam('userId', $user->getId());

        $response
            ->setStatusCode(Response::STATUS_CODE_CREATED)
            ->dynamic($user, Response::MODEL_ACCOUNT);
    });

App::post('/v1/account')
    ->desc('Create Account')
    ->groups(['api', 'account', 'auth'])
    ->label('event', 'users.[userId].create')
    ->label('scope', 'public')
    ->label('auth.type', 'emailPassword')
    ->label('audits.event', 'user.create')
    ->label('audits.resource', 'user/{response.$id}')
    ->label('audits.userId', '{response.$id}')
    ->label('sdk.auth', [])
    ->label('sdk.namespace', 'account')
    ->label('sdk.method', 'create')
    ->label('sdk.description', '/docs/references/account/create.md')
    ->label('sdk.response.code', Response::STATUS_CODE_CREATED)
    ->label('sdk.response.type', Response::CONTENT_TYPE_JSON)
    ->label('sdk.response.model', Response::MODEL_USER)
    ->label('abuse-limit', 10)
    ->param('userId', '', new CustomId(), 'Unique Id. Choose a custom ID or generate a random ID with `ID.unique()`. Valid chars are a-z, A-Z, 0-9, period, hyphen, and underscore. Can\'t start with a special char. Max length is 36 chars.')
    ->param('email', '', new Email(), 'User email.')
    ->param('password', '', fn ($project, $passwordsDictionary) => new PasswordDictionary($passwordsDictionary, $project->getAttribute('auths', [])['passwordDictionary'] ?? false), 'New user password. Must be at least 8 chars.', false, ['project', 'passwordsDictionary'])
    ->param('name', '', new Text(128), 'User name. Max length: 128 chars.', true)
    ->inject('request')
    ->inject('response')
    ->inject('user')
    ->inject('project')
    ->inject('dbForProject')
    ->inject('events')
    ->action(function (string $userId, string $email, string $password, string $name, Request $request, Response $response, Document $user, Document $project, Database $dbForProject, Event $events) {
        $email = \strtolower($email);
        if ('console' === $project->getId()) {
            $whitelistEmails = $project->getAttribute('authWhitelistEmails');
            $whitelistIPs = $project->getAttribute('authWhitelistIPs');

            if (!empty($whitelistEmails) && !\in_array($email, $whitelistEmails) && !\in_array(strtoupper($email), $whitelistEmails)) {
                throw new Exception(Exception::USER_EMAIL_NOT_WHITELISTED);
            }

            if (!empty($whitelistIPs) && !\in_array($request->getIP(), $whitelistIPs)) {
                throw new Exception(Exception::USER_IP_NOT_WHITELISTED);
            }
        }

        $limit = $project->getAttribute('auths', [])['limit'] ?? 0;

        if ($limit !== 0) {
            $total = $dbForProject->count('users', max: APP_LIMIT_USERS);

            if ($total >= $limit) {
                throw new Exception(Exception::USER_COUNT_EXCEEDED);
            }
        }

        // Makes sure this email is not already used in another identity
        $identityWithMatchingEmail = $dbForProject->findOne('identities', [
            Query::equal('providerEmail', [$email]),
        ]);
        if ($identityWithMatchingEmail !== false && !$identityWithMatchingEmail->isEmpty()) {
            throw new Exception(Exception::USER_EMAIL_ALREADY_EXISTS);
        }

        if ($project->getAttribute('auths', [])['personalDataCheck'] ?? false) {
            $personalDataValidator = new PersonalData($userId, $email, $name, null);
            if (!$personalDataValidator->isValid($password)) {
                throw new Exception(Exception::USER_PASSWORD_PERSONAL_DATA);
            }
        }

        $passwordHistory = $project->getAttribute('auths', [])['passwordHistory'] ?? 0;
        $password = Auth::passwordHash($password, Auth::DEFAULT_ALGO, Auth::DEFAULT_ALGO_OPTIONS);
        try {
            $userId = $userId == 'unique()' ? ID::unique() : $userId;
            $user->setAttributes([
                '$id' => $userId,
                '$permissions' => [
                    Permission::read(Role::any()),
                    Permission::update(Role::user($userId)),
                    Permission::delete(Role::user($userId)),
                ],
                'email' => $email,
                'emailVerification' => false,
                'status' => true,
                'password' => $password,
                'passwordHistory' => $passwordHistory > 0 ? [$password] : [],
                'passwordUpdate' => DateTime::now(),
                'hash' => Auth::DEFAULT_ALGO,
                'hashOptions' => Auth::DEFAULT_ALGO_OPTIONS,
                'registration' => DateTime::now(),
                'reset' => false,
                'name' => $name,
                'prefs' => new \stdClass(),
                'sessions' => null,
                'tokens' => null,
                'memberships' => null,
                'search' => implode(' ', [$userId, $email, $name]),
                'accessedAt' => DateTime::now(), // Add this here to make sure it's returned in the response
            ]);
            Authorization::skip(fn() => $dbForProject->createDocument('users', $user));
        } catch (Duplicate $th) {
            throw new Exception(Exception::USER_ALREADY_EXISTS);
        }

        Authorization::unsetRole(Role::guests()->toString());
        Authorization::setRole(Role::user($user->getId())->toString());
        Authorization::setRole(Role::users()->toString());

        $events->setParam('userId', $user->getId());

        $response
            ->setStatusCode(Response::STATUS_CODE_CREATED)
            ->dynamic($user, Response::MODEL_ACCOUNT);
    });

App::post('/v1/account/sessions/email')
    ->alias('/v1/account/sessions')
    ->desc('Create Email Session')
    ->groups(['api', 'account', 'auth', 'session'])
    ->label('event', 'users.[userId].sessions.[sessionId].create')
    ->label('scope', 'public')
    ->label('auth.type', 'emailPassword')
    ->label('audits.event', 'session.create')
    ->label('audits.resource', 'user/{response.userId}')
    ->label('audits.userId', '{response.userId}')
    ->label('sdk.auth', [])
    ->label('sdk.namespace', 'account')
    ->label('sdk.method', 'createEmailSession')
    ->label('sdk.description', '/docs/references/account/create-session-email.md')
    ->label('sdk.response.code', Response::STATUS_CODE_CREATED)
    ->label('sdk.response.type', Response::CONTENT_TYPE_JSON)
    ->label('sdk.response.model', Response::MODEL_SESSION)
    ->label('abuse-limit', 10)
    ->label('abuse-key', 'url:{url},email:{param-email}')
    ->param('email', '', new Email(), 'User email.')
    ->param('password', '', new Password(), 'User password. Must be at least 8 chars.')
    ->inject('request')
    ->inject('response')
    ->inject('user')
    ->inject('dbForProject')
    ->inject('project')
    ->inject('locale')
    ->inject('geodb')
    ->inject('events')
    ->action(function (string $email, string $password, Request $request, Response $response, Document $user, Database $dbForProject, Document $project, Locale $locale, Reader $geodb, Event $events) {

        $email = \strtolower($email);
        $protocol = $request->getProtocol();

        $profile = $dbForProject->findOne('users', [
            Query::equal('email', [$email]),
        ]);

        if (!$profile || empty($profile->getAttribute('passwordUpdate')) || !Auth::passwordVerify($password, $profile->getAttribute('password'), $profile->getAttribute('hash'), $profile->getAttribute('hashOptions'))) {
            throw new Exception(Exception::USER_INVALID_CREDENTIALS);
        }

        if (false === $profile->getAttribute('status')) { // Account is blocked
            throw new Exception(Exception::USER_BLOCKED); // User is in status blocked
        }

        $user->setAttributes($profile->getArrayCopy());

        $duration = $project->getAttribute('auths', [])['duration'] ?? Auth::TOKEN_EXPIRATION_LOGIN_LONG;

        $detector = new Detector($request->getUserAgent('UNKNOWN'));
        $record = $geodb->get($request->getIP());
        $expire = DateTime::formatTz(DateTime::addSeconds(new \DateTime(), $duration));
        $secret = Auth::tokenGenerator();
        $session = new Document(array_merge(
            [
                '$id' => ID::unique(),
                'userId' => $user->getId(),
                'userInternalId' => $user->getInternalId(),
                'provider' => Auth::SESSION_PROVIDER_EMAIL,
                'providerUid' => $email,
                'secret' => Auth::hash($secret), // One way hash encryption to protect DB leak
                'userAgent' => $request->getUserAgent('UNKNOWN'),
                'ip' => $request->getIP(),
                'countryCode' => ($record) ? \strtolower($record['country']['iso_code']) : '--',
            ],
            $detector->getOS(),
            $detector->getClient(),
            $detector->getDevice()
        ));

        Authorization::setRole(Role::user($user->getId())->toString());

        // Re-hash if not using recommended algo
        if ($user->getAttribute('hash') !== Auth::DEFAULT_ALGO) {
            $user
                ->setAttribute('password', Auth::passwordHash($password, Auth::DEFAULT_ALGO, Auth::DEFAULT_ALGO_OPTIONS))
                ->setAttribute('hash', Auth::DEFAULT_ALGO)
                ->setAttribute('hashOptions', Auth::DEFAULT_ALGO_OPTIONS);
            $dbForProject->updateDocument('users', $user->getId(), $user);
        }

        $dbForProject->deleteCachedDocument('users', $user->getId());

        $session = $dbForProject->createDocument('sessions', $session->setAttribute('$permissions', [
            Permission::read(Role::user($user->getId())),
            Permission::update(Role::user($user->getId())),
            Permission::delete(Role::user($user->getId())),
        ]));


        if (!Config::getParam('domainVerification')) {
            $response
                ->addHeader('X-Fallback-Cookies', \json_encode([Auth::$cookieName => Auth::encodeSession($user->getId(), $secret)]))
            ;
        }

        $response
            ->addCookie(Auth::$cookieName . '_legacy', Auth::encodeSession($user->getId(), $secret), (new \DateTime($expire))->getTimestamp(), '/', Config::getParam('cookieDomain'), ('https' == $protocol), true, null)
            ->addCookie(Auth::$cookieName, Auth::encodeSession($user->getId(), $secret), (new \DateTime($expire))->getTimestamp(), '/', Config::getParam('cookieDomain'), ('https' == $protocol), true, Config::getParam('cookieSamesite'))
            ->setStatusCode(Response::STATUS_CODE_CREATED)
        ;

        $countryName = $locale->getText('countries.' . strtolower($session->getAttribute('countryCode')), $locale->getText('locale.country.unknown'));

        $session
            ->setAttribute('current', true)
            ->setAttribute('countryName', $countryName)
            ->setAttribute('expire', $expire)
        ;

        $events
            ->setParam('userId', $user->getId())
            ->setParam('sessionId', $session->getId())
        ;

        $response->dynamic($session, Response::MODEL_SESSION);
    });

App::get('/v1/account/sessions/oauth2/:provider')
    ->desc('Create OAuth2 Session')
    ->groups(['api', 'account'])
    ->label('error', __DIR__ . '/../../views/general/error.phtml')
    ->label('scope', 'public')
    ->label('sdk.auth', [])
    ->label('sdk.namespace', 'account')
    ->label('sdk.method', 'createOAuth2Session')
    ->label('sdk.description', '/docs/references/account/create-session-oauth2.md')
    ->label('sdk.response.code', Response::STATUS_CODE_MOVED_PERMANENTLY)
    ->label('sdk.response.type', Response::CONTENT_TYPE_HTML)
    ->label('sdk.methodType', 'webAuth')
    ->label('abuse-limit', 50)
    ->label('abuse-key', 'ip:{ip}')
    ->param('provider', '', new WhiteList(\array_keys(Config::getParam('providers')), true), 'OAuth2 Provider. Currently, supported providers are: ' . \implode(', ', \array_keys(\array_filter(Config::getParam('providers'), fn($node) => (!$node['mock'])))) . '.')
    ->param('success', '', fn($clients) => new Host($clients), 'URL to redirect back to your app after a successful login attempt.  Only URLs from hostnames in your project platform list are allowed. This requirement helps to prevent an [open redirect](https://cheatsheetseries.owasp.org/cheatsheets/Unvalidated_Redirects_and_Forwards_Cheat_Sheet.html) attack against your project API.', true, ['clients'])
    ->param('failure', '', fn($clients) => new Host($clients), 'URL to redirect back to your app after a failed login attempt.  Only URLs from hostnames in your project platform list are allowed. This requirement helps to prevent an [open redirect](https://cheatsheetseries.owasp.org/cheatsheets/Unvalidated_Redirects_and_Forwards_Cheat_Sheet.html) attack against your project API.', true, ['clients'])
    ->param('scopes', [], new ArrayList(new Text(APP_LIMIT_ARRAY_ELEMENT_SIZE), APP_LIMIT_ARRAY_PARAMS_SIZE), 'A list of custom OAuth2 scopes. Check each provider internal docs for a list of supported scopes. Maximum of ' . APP_LIMIT_ARRAY_PARAMS_SIZE . ' scopes are allowed, each ' . APP_LIMIT_ARRAY_ELEMENT_SIZE . ' characters long.', true)
    ->inject('request')
    ->inject('response')
    ->inject('project')
    ->action(function (string $provider, string $success, string $failure, array $scopes, Request $request, Response $response, Document $project) use ($oauthDefaultSuccess, $oauthDefaultFailure) {

        $protocol = $request->getProtocol();

        $callback = $protocol . '://' . $request->getHostname() . '/v1/account/sessions/oauth2/callback/' . $provider . '/' . $project->getId();
        $providerEnabled = $project->getAttribute('authProviders', [])[$provider . 'Enabled'] ?? false;

        if (!$providerEnabled) {
            throw new Exception(Exception::PROJECT_PROVIDER_DISABLED, 'This provider is disabled. Please enable the provider from your ' . APP_NAME . ' console to continue.');
        }

        $appId = $project->getAttribute('authProviders', [])[$provider . 'Appid'] ?? '';
        $appSecret = $project->getAttribute('authProviders', [])[$provider . 'Secret'] ?? '{}';

        if (!empty($appSecret) && isset($appSecret['version'])) {
            $key = App::getEnv('_APP_OPENSSL_KEY_V' . $appSecret['version']);
            $appSecret = OpenSSL::decrypt($appSecret['data'], $appSecret['method'], $key, 0, \hex2bin($appSecret['iv']), \hex2bin($appSecret['tag']));
        }

        if (empty($appId) || empty($appSecret)) {
            throw new Exception(Exception::PROJECT_PROVIDER_DISABLED, 'This provider is disabled. Please configure the provider app ID and app secret key from your ' . APP_NAME . ' console to continue.');
        }

        $className = 'Appwrite\\Auth\\OAuth2\\' . \ucfirst($provider);

        if (!\class_exists($className)) {
            throw new Exception(Exception::PROJECT_PROVIDER_UNSUPPORTED);
        }

        if (empty($success)) {
            $success = $protocol . '://' . $request->getHostname() . $oauthDefaultSuccess;
        }

        if (empty($failure)) {
            $failure = $protocol . '://' . $request->getHostname() . $oauthDefaultFailure;
        }

        $oauth2 = new $className($appId, $appSecret, $callback, ['success' => $success, 'failure' => $failure], $scopes);

        $response
            ->addHeader('Cache-Control', 'no-store, no-cache, must-revalidate, max-age=0')
            ->addHeader('Pragma', 'no-cache')
            ->redirect($oauth2->getLoginURL());
    });

App::get('/v1/account/sessions/oauth2/callback/:provider/:projectId')
    ->desc('OAuth2 Callback')
    ->groups(['account'])
    ->label('error', __DIR__ . '/../../views/general/error.phtml')
    ->label('scope', 'public')
    ->label('docs', false)
    ->param('projectId', '', new Text(1024), 'Project ID.')
    ->param('provider', '', new WhiteList(\array_keys(Config::getParam('providers')), true), 'OAuth2 provider.')
    ->param('code', '', new Text(2048, 0), 'OAuth2 code.', true)
    ->param('state', '', new Text(2048), 'Login state params.', true)
    ->param('error', '', new Text(2048, 0), 'Error code returned from the OAuth2 provider.', true)
    ->param('error_description', '', new Text(2048, 0), 'Human-readable text providing additional information about the error returned from the OAuth2 provider.', true)
    ->inject('request')
    ->inject('response')
    ->action(function (string $projectId, string $provider, string $code, string $state, string $error, string $error_description, Request $request, Response $response) {

        $domain = $request->getHostname();
        $protocol = $request->getProtocol();

        $response
            ->addHeader('Cache-Control', 'no-store, no-cache, must-revalidate, max-age=0')
            ->addHeader('Pragma', 'no-cache')
            ->redirect($protocol . '://' . $domain . '/v1/account/sessions/oauth2/' . $provider . '/redirect?'
                . \http_build_query([
                    'project' => $projectId,
                    'code' => $code,
                    'state' => $state,
                    'error' => $error,
                    'error_description' => $error_description
                ]));
    });

App::post('/v1/account/sessions/oauth2/callback/:provider/:projectId')
    ->desc('OAuth2 Callback')
    ->groups(['account'])
    ->label('error', __DIR__ . '/../../views/general/error.phtml')
    ->label('scope', 'public')
    ->label('origin', '*')
    ->label('docs', false)
    ->param('projectId', '', new Text(1024), 'Project ID.')
    ->param('provider', '', new WhiteList(\array_keys(Config::getParam('providers')), true), 'OAuth2 provider.')
    ->param('code', '', new Text(2048, 0), 'OAuth2 code.', true)
    ->param('state', '', new Text(2048), 'Login state params.', true)
    ->param('error', '', new Text(2048, 0), 'Error code returned from the OAuth2 provider.', true)
    ->param('error_description', '', new Text(2048, 0), 'Human-readable text providing additional information about the error returned from the OAuth2 provider.', true)
    ->inject('request')
    ->inject('response')
    ->action(function (string $projectId, string $provider, string $code, string $state, string $error, string $error_description, Request $request, Response $response) {

        $domain = $request->getHostname();
        $protocol = $request->getProtocol();

        $response
            ->addHeader('Cache-Control', 'no-store, no-cache, must-revalidate, max-age=0')
            ->addHeader('Pragma', 'no-cache')
            ->redirect($protocol . '://' . $domain . '/v1/account/sessions/oauth2/' . $provider . '/redirect?'
                . \http_build_query([
                    'project' => $projectId,
                    'code' => $code,
                    'state' => $state,
                    'error' => $error,
                    'error_description' => $error_description
                ]));
    });

App::get('/v1/account/sessions/oauth2/:provider/redirect')
    ->desc('OAuth2 Redirect')
    ->groups(['api', 'account', 'session'])
    ->label('error', __DIR__ . '/../../views/general/error.phtml')
    ->label('event', 'users.[userId].sessions.[sessionId].create')
    ->label('scope', 'public')
    ->label('audits.event', 'session.create')
    ->label('audits.resource', 'user/{user.$id}')
    ->label('audits.userId', '{user.$id}')
    ->label('abuse-limit', 50)
    ->label('abuse-key', 'ip:{ip}')
    ->label('docs', false)
    ->param('provider', '', new WhiteList(\array_keys(Config::getParam('providers')), true), 'OAuth2 provider.')
    ->param('code', '', new Text(2048, 0), 'OAuth2 code.', true)
    ->param('state', '', new Text(2048), 'OAuth2 state params.', true)
    ->param('error', '', new Text(2048, 0), 'Error code returned from the OAuth2 provider.', true)
    ->param('error_description', '', new Text(2048, 0), 'Human-readable text providing additional information about the error returned from the OAuth2 provider.', true)
    ->inject('request')
    ->inject('response')
    ->inject('project')
    ->inject('user')
    ->inject('dbForProject')
    ->inject('geodb')
    ->inject('events')
    ->action(function (string $provider, string $code, string $state, string $error, string $error_description, Request $request, Response $response, Document $project, Document $user, Database $dbForProject, Reader $geodb, Event $events) use ($oauthDefaultSuccess) {

        $protocol = $request->getProtocol();
        $callback = $protocol . '://' . $request->getHostname() . '/v1/account/sessions/oauth2/callback/' . $provider . '/' . $project->getId();
        $defaultState = ['success' => $project->getAttribute('url', ''), 'failure' => ''];
        $validateURL = new URL();
        $appId = $project->getAttribute('authProviders', [])[$provider . 'Appid'] ?? '';
        $appSecret = $project->getAttribute('authProviders', [])[$provider . 'Secret'] ?? '{}';
        $providerEnabled = $project->getAttribute('authProviders', [])[$provider . 'Enabled'] ?? false;

        $className = 'Appwrite\\Auth\\OAuth2\\' . \ucfirst($provider);

        if (!\class_exists($className)) {
            throw new Exception(Exception::PROJECT_PROVIDER_UNSUPPORTED);
        }

        $providers = Config::getParam('providers');
        $providerName = $providers[$provider]['name'] ?? '';

        /** @var Appwrite\Auth\OAuth2 $oauth2 */
        $oauth2 = new $className($appId, $appSecret, $callback);

        if (!empty($state)) {
            try {
                $state = \array_merge($defaultState, $oauth2->parseState($state));
            } catch (\Exception $exception) {
                throw new Exception(Exception::GENERAL_SERVER_ERROR, 'Failed to parse login state params as passed from OAuth2 provider');
            }
        } else {
            $state = $defaultState;
        }

        if (!$validateURL->isValid($state['success'])) {
            throw new Exception(Exception::PROJECT_INVALID_SUCCESS_URL);
        }

        if (!empty($state['failure']) && !$validateURL->isValid($state['failure'])) {
            throw new Exception(Exception::PROJECT_INVALID_FAILURE_URL);
        }
        $failure = [];
        if (!empty($state['failure'])) {
            $failure = URLParser::parse($state['failure']);
        }
        $failureRedirect = (function (string $type, ?string $message = null, ?int $code = null) use ($failure, $response) {
            $exception = new Exception($type, $message, $code);
            if (!empty($failure)) {
                $query = URLParser::parseQuery($failure['query']);
                $query['error'] = json_encode([
                    'message' => $exception->getMessage(),
                    'type' => $exception->getType(),
                    'code' => !\is_null($code) ? $code : $exception->getCode(),
                ]);
                $failure['query'] = URLParser::unparseQuery($query);
                $response->redirect(URLParser::unparse($failure), 301);
            }

            throw $exception;
        });

        if (!$providerEnabled) {
            $failureRedirect(Exception::PROJECT_PROVIDER_DISABLED, 'This provider is disabled. Please enable the provider from your ' . APP_NAME . ' console to continue.');
        }

        if (!empty($error)) {
            $message = 'The ' . $providerName . ' OAuth2 provider returned an error: ' . $error;
            if (!empty($error_description)) {
                $message .= ': ' . $error_description;
            }
            $failureRedirect(Exception::USER_OAUTH2_PROVIDER_ERROR, $message);
        }

        if (empty($code)) {
            $failureRedirect(Exception::USER_OAUTH2_PROVIDER_ERROR, 'Missing OAuth2 code. Please contact the Appwrite team for additional support.');
        }

        if (!empty($appSecret) && isset($appSecret['version'])) {
            $key = App::getEnv('_APP_OPENSSL_KEY_V' . $appSecret['version']);
            $appSecret = OpenSSL::decrypt($appSecret['data'], $appSecret['method'], $key, 0, \hex2bin($appSecret['iv']), \hex2bin($appSecret['tag']));
        }

        $accessToken = '';
        $refreshToken = '';
        $accessTokenExpiry = 0;

        try {
            $accessToken = $oauth2->getAccessToken($code);
            $refreshToken = $oauth2->getRefreshToken($code);
            $accessTokenExpiry = $oauth2->getAccessTokenExpiry($code);
        } catch (OAuth2Exception $ex) {
            $failureRedirect(
                $ex->getType(),
                'Failed to obtain access token. The ' . $providerName . ' OAuth2 provider returned an error: ' . $ex->getMessage(),
                $ex->getCode(),
            );
        }

        $oauth2ID = $oauth2->getUserID($accessToken);
        if (empty($oauth2ID)) {
            $failureRedirect(Exception::USER_MISSING_ID);
        }

        $name = $oauth2->getUserName($accessToken);
        $email = $oauth2->getUserEmail($accessToken);

        // Check if this identity is connected to a different user
        if (!$user->isEmpty()) {
            $userId = $user->getId();

            $identitiesWithMatchingEmail = $dbForProject->find('identities', [
                Query::equal('providerEmail', [$email]),
                Query::notEqual('userId', $userId),
            ]);
            if (!empty($identitiesWithMatchingEmail)) {
                throw new Exception(Exception::USER_ALREADY_EXISTS);
            }
        }

        $sessions = $user->getAttribute('sessions', []);
        $authDuration = $project->getAttribute('auths', [])['duration'] ?? Auth::TOKEN_EXPIRATION_LOGIN_LONG;
        $current = Auth::sessionVerify($sessions, Auth::$secret, $authDuration);

        if ($current) { // Delete current session of new one.
            $currentDocument = $dbForProject->getDocument('sessions', $current);
            if (!$currentDocument->isEmpty()) {
                $dbForProject->deleteDocument('sessions', $currentDocument->getId());
                $dbForProject->deleteCachedDocument('users', $user->getId());
            }
        }

        if ($user->isEmpty()) {
            $session = $dbForProject->findOne('sessions', [ // Get user by provider id
                Query::equal('provider', [$provider]),
                Query::equal('providerUid', [$oauth2ID]),
            ]);
            if ($session !== false && !$session->isEmpty()) {
                $user->setAttributes($dbForProject->getDocument('users', $session->getAttribute('userId'))->getArrayCopy());
            }
        }

        if ($user === false || $user->isEmpty()) { // No user logged in or with OAuth2 provider ID, create new one or connect with account with same email
            if (empty($email)) {
                throw new Exception(Exception::USER_UNAUTHORIZED, 'OAuth provider failed to return email.');
            }

            /**
             * Is verified is not used yet, since we don't know after an accout is created anymore if it was verified or not.
             */
            $isVerified = $oauth2->isEmailVerified($accessToken);

            $userWithEmail = $dbForProject->findOne('users', [
                Query::equal('email', [$email]),
            ]);
            if ($userWithEmail !== false && !$userWithEmail->isEmpty()) {
                $user->setAttributes($userWithEmail->getArrayCopy());
            }

            // If user is not found, check if there is an identity with the same provider user ID
            if ($user === false || $user->isEmpty()) {
                $identity = $dbForProject->findOne('identities', [
                    Query::equal('provider', [$provider]),
                    Query::equal('providerUid', [$oauth2ID]),
                ]);

                if ($identity !== false && !$identity->isEmpty()) {
                    $user = $dbForProject->getDocument('users', $identity->getAttribute('userId'));
                }
            }

            if ($user === false || $user->isEmpty()) { // Last option -> create the user
                $limit = $project->getAttribute('auths', [])['limit'] ?? 0;

                if ($limit !== 0) {
                    $total = $dbForProject->count('users', max: APP_LIMIT_USERS);

                    if ($total >= $limit) {
                        $failureRedirect(Exception::USER_COUNT_EXCEEDED);
                    }
                }

                // Makes sure this email is not already used in another identity
                $identityWithMatchingEmail = $dbForProject->findOne('identities', [
                    Query::equal('providerEmail', [$email]),
                ]);
                if ($identityWithMatchingEmail !== false && !$identityWithMatchingEmail->isEmpty()) {
                    throw new Exception(Exception::USER_EMAIL_ALREADY_EXISTS);
                }

                try {
                    $userId = ID::unique();
                    $user->setAttributes([
                        '$id' => $userId,
                        '$permissions' => [
                            Permission::read(Role::any()),
                            Permission::update(Role::user($userId)),
                            Permission::delete(Role::user($userId)),
                        ],
                        'email' => $email,
                        'emailVerification' => true,
                        'status' => true, // Email should already be authenticated by OAuth2 provider
                        'password' => null,
                        'hash' => Auth::DEFAULT_ALGO,
                        'hashOptions' => Auth::DEFAULT_ALGO_OPTIONS,
                        'passwordUpdate' => null,
                        'registration' => DateTime::now(),
                        'reset' => false,
                        'name' => $name,
                        'prefs' => new \stdClass(),
                        'sessions' => null,
                        'tokens' => null,
                        'memberships' => null,
                        'search' => implode(' ', [$userId, $email, $name])
                    ]);
                    Authorization::skip(fn() => $dbForProject->createDocument('users', $user));
                } catch (Duplicate $th) {
                    $failureRedirect(Exception::USER_ALREADY_EXISTS);
                }
            }
        }

        Authorization::setRole(Role::user($user->getId())->toString());
        Authorization::setRole(Role::users()->toString());

        if (false === $user->getAttribute('status')) { // Account is blocked
            $failureRedirect(Exception::USER_BLOCKED); // User is in status blocked
        }

        $identity = $dbForProject->findOne('identities', [
            Query::equal('userInternalId', [$user->getInternalId()]),
            Query::equal('provider', [$provider]),
            Query::equal('providerUid', [$oauth2ID]),
        ]);
        if ($identity === false || $identity->isEmpty()) {
            // Before creating the identity, check if the email is already associated with another user
            $userId = $user->getId();

            $identitiesWithMatchingEmail = $dbForProject->find('identities', [
                Query::equal('providerEmail', [$email]),
                Query::notEqual('userId', $user->getId()),
            ]);
            if (!empty($identitiesWithMatchingEmail)) {
                throw new Exception(Exception::USER_EMAIL_ALREADY_EXISTS);
            }

            $dbForProject->createDocument('identities', new Document([
                '$id' => ID::unique(),
                '$permissions' => [
                    Permission::read(Role::any()),
                    Permission::update(Role::user($userId)),
                    Permission::delete(Role::user($userId)),
                ],
                'userInternalId' => $user->getInternalId(),
                'userId' => $userId,
                'provider' => $provider,
                'providerUid' => $oauth2ID,
                'providerEmail' => $email,
                'providerAccessToken' => $accessToken,
                'providerRefreshToken' => $refreshToken,
                'providerAccessTokenExpiry' => DateTime::addSeconds(new \DateTime(), (int)$accessTokenExpiry),
            ]));
        } else {
            $identity
                ->setAttribute('providerAccessToken', $accessToken)
                ->setAttribute('providerRefreshToken', $refreshToken)
                ->setAttribute('providerAccessTokenExpiry', DateTime::addSeconds(new \DateTime(), (int)$accessTokenExpiry));
            $dbForProject->updateDocument('identities', $identity->getId(), $identity);
        }

        // Create session token, verify user account and update OAuth2 ID and Access Token
        $duration = $project->getAttribute('auths', [])['duration'] ?? Auth::TOKEN_EXPIRATION_LOGIN_LONG;
        $detector = new Detector($request->getUserAgent('UNKNOWN'));
        $record = $geodb->get($request->getIP());
        $secret = Auth::tokenGenerator();
        $expire = DateTime::formatTz(DateTime::addSeconds(new \DateTime(), $duration));

        $session = new Document(array_merge([
            '$id' => ID::unique(),
            'userId' => $user->getId(),
            'userInternalId' => $user->getInternalId(),
            'provider' => $provider,
            'providerUid' => $oauth2ID,
            'providerAccessToken' => $accessToken,
            'providerRefreshToken' => $refreshToken,
            'providerAccessTokenExpiry' => DateTime::addSeconds(new \DateTime(), (int)$accessTokenExpiry),
            'secret' => Auth::hash($secret), // One way hash encryption to protect DB leak
            'userAgent' => $request->getUserAgent('UNKNOWN'),
            'ip' => $request->getIP(),
            'countryCode' => ($record) ? \strtolower($record['country']['iso_code']) : '--',
        ], $detector->getOS(), $detector->getClient(), $detector->getDevice()));

        if (empty($user->getAttribute('email'))) {
            $user->setAttribute('email', $oauth2->getUserEmail($accessToken));
        }

        if (empty($user->getAttribute('name'))) {
            $user->setAttribute('name', $oauth2->getUserName($accessToken));
        }

        $user
            ->setAttribute('status', true)
        ;

        Authorization::setRole(Role::user($user->getId())->toString());

        $dbForProject->updateDocument('users', $user->getId(), $user);

        $session = $dbForProject->createDocument('sessions', $session->setAttribute('$permissions', [
            Permission::read(Role::user($user->getId())),
            Permission::update(Role::user($user->getId())),
            Permission::delete(Role::user($user->getId())),
        ]));

        $dbForProject->deleteCachedDocument('users', $user->getId());

        $session->setAttribute('expire', $expire);

        $events
            ->setParam('userId', $user->getId())
            ->setParam('sessionId', $session->getId())
            ->setPayload($response->output($session, Response::MODEL_SESSION))
        ;

        if (!Config::getParam('domainVerification')) {
            $response->addHeader('X-Fallback-Cookies', \json_encode([Auth::$cookieName => Auth::encodeSession($user->getId(), $secret)]));
        }

        // Add keys for non-web platforms - TODO - add verification phase to aviod session sniffing
        if (parse_url($state['success'], PHP_URL_PATH) === $oauthDefaultSuccess) {
            $state['success'] = URLParser::parse($state['success']);
            $query = URLParser::parseQuery($state['success']['query']);
            $query['project'] = $project->getId();
            $query['domain'] = Config::getParam('cookieDomain');
            $query['key'] = Auth::$cookieName;
            $query['secret'] = Auth::encodeSession($user->getId(), $secret);
            $state['success']['query'] = URLParser::unparseQuery($query);
            $state['success'] = URLParser::unparse($state['success']);
        }

        $response
            ->addHeader('Cache-Control', 'no-store, no-cache, must-revalidate, max-age=0')
            ->addHeader('Pragma', 'no-cache')
            ->addCookie(Auth::$cookieName . '_legacy', Auth::encodeSession($user->getId(), $secret), (new \DateTime($expire))->getTimestamp(), '/', Config::getParam('cookieDomain'), ('https' == $protocol), true, null)
            ->addCookie(Auth::$cookieName, Auth::encodeSession($user->getId(), $secret), (new \DateTime($expire))->getTimestamp(), '/', Config::getParam('cookieDomain'), ('https' == $protocol), true, Config::getParam('cookieSamesite'))
            ->redirect($state['success'])
        ;
    });

App::get('/v1/account/identities')
    ->desc('List Identities')
    ->groups(['api', 'account'])
    ->label('scope', 'account')
    ->label('usage.metric', 'users.{scope}.requests.read')
    ->label('sdk.auth', [APP_AUTH_TYPE_SESSION, APP_AUTH_TYPE_JWT])
    ->label('sdk.namespace', 'account')
    ->label('sdk.method', 'listIdentities')
    ->label('sdk.description', '/docs/references/account/list-identities.md')
    ->label('sdk.response.code', Response::STATUS_CODE_OK)
    ->label('sdk.response.type', Response::CONTENT_TYPE_JSON)
    ->label('sdk.response.model', Response::MODEL_IDENTITY_LIST)
    ->label('sdk.offline.model', '/account/identities')
    ->param('queries', [], new Identities(), 'Array of query strings generated using the Query class provided by the SDK. [Learn more about queries](https://appwrite.io/docs/queries). Maximum of ' . APP_LIMIT_ARRAY_PARAMS_SIZE . ' queries are allowed, each ' . APP_LIMIT_ARRAY_ELEMENT_SIZE . ' characters long. You may filter on the following attributes: ' . implode(', ', Identities::ALLOWED_ATTRIBUTES), true)
    ->inject('response')
    ->inject('user')
    ->inject('dbForProject')
    ->action(function (array $queries, Response $response, Document $user, Database $dbForProject) {

        $queries = Query::parseQueries($queries);

        $queries[] = Query::equal('userInternalId', [$user->getInternalId()]);

        // Get cursor document if there was a cursor query
<<<<<<< HEAD
        $cursor = Query::getByType($queries, Query::TYPE_CURSORAFTER, Query::TYPE_CURSORBEFORE);
=======
        $cursor = Query::getByType($queries, [Query::TYPE_CURSORAFTER, Query::TYPE_CURSORBEFORE]);
>>>>>>> 5e4e7ff5
        $cursor = reset($cursor);
        if ($cursor) {
            /** @var Query $cursor */
            $identityId = $cursor->getValue();
            $cursorDocument = $dbForProject->getDocument('identities', $identityId);

            if ($cursorDocument->isEmpty()) {
                throw new Exception(Exception::GENERAL_CURSOR_NOT_FOUND, "Identity '{$identityId}' for the 'cursor' value not found.");
            }

            $cursor->setValue($cursorDocument);
        }

        $filterQueries = Query::groupByType($queries)['filters'];

        $results = $dbForProject->find('identities', $queries);
        $total = $dbForProject->count('identities', $filterQueries, APP_LIMIT_COUNT);

        $response->dynamic(new Document([
            'identities' => $results,
            'total' => $total,
        ]), Response::MODEL_IDENTITY_LIST);
    });

App::delete('/v1/account/identities/:identityId')
    ->desc('Delete Identity')
    ->groups(['api', 'account'])
    ->label('scope', 'account')
    ->label('event', 'users.[userId].identities.[identityId].delete')
    ->label('audits.event', 'identity.delete')
    ->label('audits.resource', 'identity/{request.$identityId}')
    ->label('audits.userId', '{user.$id}')
    ->label('usage.metric', 'identities.{scope}.requests.delete')
    ->label('sdk.auth', [APP_AUTH_TYPE_SESSION, APP_AUTH_TYPE_JWT])
    ->label('sdk.namespace', 'account')
    ->label('sdk.method', 'deleteIdentity')
    ->label('sdk.description', '/docs/references/account/delete-identity.md')
    ->label('sdk.response.code', Response::STATUS_CODE_NOCONTENT)
    ->label('sdk.response.model', Response::MODEL_NONE)
<<<<<<< HEAD
    ->param('identityId', [], new UID(), '')
=======
    ->param('identityId', [], new UID(), 'Identity ID.')
>>>>>>> 5e4e7ff5
    ->inject('response')
    ->inject('dbForProject')
    ->action(function (string $identityId, Response $response, Database $dbForProject) {

        $identity = $dbForProject->getDocument('identities', $identityId);

        if ($identity->isEmpty()) {
            throw new Exception(Exception::USER_IDENTITY_NOT_FOUND);
        }

        $dbForProject->deleteDocument('identities', $identityId);

        return $response->noContent();
    });

App::post('/v1/account/sessions/magic-url')
    ->desc('Create Magic URL session')
    ->groups(['api', 'account'])
    ->label('scope', 'public')
    ->label('auth.type', 'magic-url')
    ->label('audits.event', 'session.create')
    ->label('audits.resource', 'user/{response.userId}')
    ->label('audits.userId', '{response.userId}')
    ->label('sdk.auth', [])
    ->label('sdk.namespace', 'account')
    ->label('sdk.method', 'createMagicURLSession')
    ->label('sdk.description', '/docs/references/account/create-magic-url-session.md')
    ->label('sdk.response.code', Response::STATUS_CODE_CREATED)
    ->label('sdk.response.type', Response::CONTENT_TYPE_JSON)
    ->label('sdk.response.model', Response::MODEL_TOKEN)
    ->label('abuse-limit', 10)
    ->label('abuse-key', 'url:{url},email:{param-email}')
    ->param('userId', '', new CustomId(), 'Unique Id. Choose a custom ID or generate a random ID with `ID.unique()`. Valid chars are a-z, A-Z, 0-9, period, hyphen, and underscore. Can\'t start with a special char. Max length is 36 chars.')
    ->param('email', '', new Email(), 'User email.')
    ->param('url', '', fn($clients) => new Host($clients), 'URL to redirect the user back to your app from the magic URL login. Only URLs from hostnames in your project platform list are allowed. This requirement helps to prevent an [open redirect](https://cheatsheetseries.owasp.org/cheatsheets/Unvalidated_Redirects_and_Forwards_Cheat_Sheet.html) attack against your project API.', true, ['clients'])
    ->inject('request')
    ->inject('response')
    ->inject('user')
    ->inject('project')
    ->inject('dbForProject')
    ->inject('locale')
    ->inject('events')
    ->inject('mails')
    ->action(function (string $userId, string $email, string $url, Request $request, Response $response, Document $user, Document $project, Database $dbForProject, Locale $locale, Event $events, Mail $mails) {

        if (empty(App::getEnv('_APP_SMTP_HOST'))) {
            throw new Exception(Exception::GENERAL_SMTP_DISABLED, 'SMTP disabled');
        }

        $roles = Authorization::getRoles();
        $isPrivilegedUser = Auth::isPrivilegedUser($roles);
        $isAppUser = Auth::isAppUser($roles);

        $result = $dbForProject->findOne('users', [Query::equal('email', [$email])]);
        if ($result !== false && !$result->isEmpty()) {
            $user->setAttributes($result->getArrayCopy());
        } else {
            $limit = $project->getAttribute('auths', [])['limit'] ?? 0;

            if ($limit !== 0) {
                $total = $dbForProject->count('users', max: APP_LIMIT_USERS);

                if ($total >= $limit) {
                    throw new Exception(Exception::USER_COUNT_EXCEEDED);
                }
            }

            // Makes sure this email is not already used in another identity
            $identityWithMatchingEmail = $dbForProject->findOne('identities', [
                Query::equal('providerEmail', [$email]),
            ]);
            if ($identityWithMatchingEmail !== false && !$identityWithMatchingEmail->isEmpty()) {
                throw new Exception(Exception::USER_EMAIL_ALREADY_EXISTS);
            }

            $userId = $userId === 'unique()' ? ID::unique() : $userId;

            $user->setAttributes([
                '$id' => $userId,
                '$permissions' => [
                    Permission::read(Role::any()),
                    Permission::update(Role::user($userId)),
                    Permission::delete(Role::user($userId)),
                ],
                'email' => $email,
                'emailVerification' => false,
                'status' => true,
                'password' => null,
                'hash' => Auth::DEFAULT_ALGO,
                'hashOptions' => Auth::DEFAULT_ALGO_OPTIONS,
                'passwordUpdate' => null,
                'registration' => DateTime::now(),
                'reset' => false,
                'prefs' => new \stdClass(),
                'sessions' => null,
                'tokens' => null,
                'memberships' => null,
                'search' => implode(' ', [$userId, $email])
            ]);

            Authorization::skip(fn () => $dbForProject->createDocument('users', $user));
        }

        $loginSecret = Auth::tokenGenerator();
        $expire = DateTime::formatTz(DateTime::addSeconds(new \DateTime(), Auth::TOKEN_EXPIRATION_CONFIRM));

        $token = new Document([
            '$id' => ID::unique(),
            'userId' => $user->getId(),
            'userInternalId' => $user->getInternalId(),
            'type' => Auth::TOKEN_TYPE_MAGIC_URL,
            'secret' => Auth::hash($loginSecret), // One way hash encryption to protect DB leak
            'expire' => $expire,
            'userAgent' => $request->getUserAgent('UNKNOWN'),
            'ip' => $request->getIP(),
        ]);

        Authorization::setRole(Role::user($user->getId())->toString());

        $token = $dbForProject->createDocument('tokens', $token
            ->setAttribute('$permissions', [
                Permission::read(Role::user($user->getId())),
                Permission::update(Role::user($user->getId())),
                Permission::delete(Role::user($user->getId())),
            ]));

        $dbForProject->deleteCachedDocument('users', $user->getId());

        if (empty($url)) {
            $url = $request->getProtocol() . '://' . $request->getHostname() . '/auth/magic-url';
        }

        $url = Template::parseURL($url);
        $url['query'] = Template::mergeQuery(((isset($url['query'])) ? $url['query'] : ''), ['userId' => $user->getId(), 'secret' => $loginSecret, 'expire' => $expire, 'project' => $project->getId()]);
        $url = Template::unParseURL($url);

        $from = $project->isEmpty() || $project->getId() === 'console' ? '' : \sprintf($locale->getText('emails.sender'), $project->getAttribute('name'));
        $body = Template::fromFile(__DIR__ . '/../../config/locale/templates/email-base.tpl');
        $subject = $locale->getText("emails.magicSession.subject");

        $smtpEnabled = $project->getAttribute('smtp', [])['enabled'] ?? false;
        $customTemplate = $project->getAttribute('templates', [])['email.magicSession-' . $locale->default] ?? [];
        if ($smtpEnabled && !empty($customTemplate)) {
            $body = $customTemplate['message'] ?? $body;
            $subject = $customTemplate['subject'] ?? $subject;
            $from = $customTemplate['senderName'] ?? $from;
        }

        $body
            ->setParam('{{subject}}', $subject)
            ->setParam('{{hello}}', $locale->getText("emails.magicSession.hello"))
            ->setParam('{{name}}', '')
            ->setParam('{{body}}', $locale->getText("emails.magicSession.body"))
            ->setParam('{{redirect}}', $url)
            ->setParam('{{footer}}', $locale->getText("emails.magicSession.footer"))
            ->setParam('{{thanks}}', $locale->getText("emails.magicSession.thanks"))
            ->setParam('{{signature}}', $locale->getText("emails.magicSession.signature"))
            ->setParam('{{project}}', $project->getAttribute('name'))
            ->setParam('{{direction}}', $locale->getText('settings.direction'))
            ->setParam('{{bg-body}}', '#f7f7f7')
            ->setParam('{{bg-content}}', '#ffffff')
            ->setParam('{{text-content}}', '#000000');

        $body = $body->render();

        $mails
            ->setSubject($subject)
            ->setBody($body)
            ->setFrom($from)
            ->setRecipient($user->getAttribute('email'))
            ->trigger()
        ;

        $events->setPayload(
            $response->output(
                $token->setAttribute('secret', $loginSecret),
                Response::MODEL_TOKEN
            )
        );

        // Hide secret for clients
        $token->setAttribute('secret', ($isPrivilegedUser || $isAppUser) ? $loginSecret : '');

        $response
            ->setStatusCode(Response::STATUS_CODE_CREATED)
            ->dynamic($token, Response::MODEL_TOKEN)
        ;
    });

App::put('/v1/account/sessions/magic-url')
    ->desc('Create Magic URL session (confirmation)')
    ->groups(['api', 'account', 'session'])
    ->label('scope', 'public')
    ->label('event', 'users.[userId].sessions.[sessionId].create')
    ->label('audits.event', 'session.update')
    ->label('audits.resource', 'user/{response.userId}')
    ->label('audits.userId', '{response.userId}')
    ->label('sdk.auth', [])
    ->label('sdk.namespace', 'account')
    ->label('sdk.method', 'updateMagicURLSession')
    ->label('sdk.description', '/docs/references/account/update-magic-url-session.md')
    ->label('sdk.response.code', Response::STATUS_CODE_OK)
    ->label('sdk.response.type', Response::CONTENT_TYPE_JSON)
    ->label('sdk.response.model', Response::MODEL_SESSION)
    ->label('abuse-limit', 10)
    ->label('abuse-key', 'url:{url},userId:{param-userId}')
    ->param('userId', '', new CustomId(), 'User ID.')
    ->param('secret', '', new Text(256), 'Valid verification token.')
    ->inject('request')
    ->inject('response')
    ->inject('user')
    ->inject('dbForProject')
    ->inject('project')
    ->inject('locale')
    ->inject('geodb')
    ->inject('events')
    ->action(function (string $userId, string $secret, Request $request, Response $response, Document $user, Database $dbForProject, Document $project, Locale $locale, Reader $geodb, Event $events) {

        /** @var Utopia\Database\Document $user */

        $userFromRequest = Authorization::skip(fn() => $dbForProject->getDocument('users', $userId));

        if ($userFromRequest->isEmpty()) {
            throw new Exception(Exception::USER_NOT_FOUND);
        }

        $token = Auth::tokenVerify($userFromRequest->getAttribute('tokens', []), Auth::TOKEN_TYPE_MAGIC_URL, $secret);

        if (!$token) {
            throw new Exception(Exception::USER_INVALID_TOKEN);
        }

        $user->setAttributes($userFromRequest->getArrayCopy());

        $duration = $project->getAttribute('auths', [])['duration'] ?? Auth::TOKEN_EXPIRATION_LOGIN_LONG;
        $detector = new Detector($request->getUserAgent('UNKNOWN'));
        $record = $geodb->get($request->getIP());
        $secret = Auth::tokenGenerator();
        $expire = DateTime::formatTz(DateTime::addSeconds(new \DateTime(), $duration));

        $session = new Document(array_merge(
            [
                '$id' => ID::unique(),
                'userId' => $user->getId(),
                'userInternalId' => $user->getInternalId(),
                'provider' => Auth::SESSION_PROVIDER_MAGIC_URL,
                'secret' => Auth::hash($secret), // One way hash encryption to protect DB leak
                'userAgent' => $request->getUserAgent('UNKNOWN'),
                'ip' => $request->getIP(),
                'countryCode' => ($record) ? \strtolower($record['country']['iso_code']) : '--',
            ],
            $detector->getOS(),
            $detector->getClient(),
            $detector->getDevice()
        ));

        Authorization::setRole(Role::user($user->getId())->toString());

        $session = $dbForProject->createDocument('sessions', $session
            ->setAttribute('$permissions', [
                Permission::read(Role::user($user->getId())),
                Permission::update(Role::user($user->getId())),
                Permission::delete(Role::user($user->getId())),
            ]));

        $dbForProject->deleteCachedDocument('users', $user->getId());

        $tokens = $user->getAttribute('tokens', []);

        /**
         * We act like we're updating and validating
         *  the recovery token but actually we don't need it anymore.
         */
        $dbForProject->deleteDocument('tokens', $token);
        $dbForProject->deleteCachedDocument('users', $user->getId());

        $user->setAttribute('emailVerification', true);

        try {
            $dbForProject->updateDocument('users', $user->getId(), $user);
        } catch (\Throwable $th) {
            throw new Exception(Exception::GENERAL_SERVER_ERROR, 'Failed saving user to DB');
        }

        $events
            ->setParam('userId', $user->getId())
            ->setParam('sessionId', $session->getId())
        ;

        if (!Config::getParam('domainVerification')) {
            $response->addHeader('X-Fallback-Cookies', \json_encode([Auth::$cookieName => Auth::encodeSession($user->getId(), $secret)]));
        }

        $protocol = $request->getProtocol();

        $response
            ->addCookie(Auth::$cookieName . '_legacy', Auth::encodeSession($user->getId(), $secret), (new \DateTime($expire))->getTimestamp(), '/', Config::getParam('cookieDomain'), ('https' == $protocol), true, null)
            ->addCookie(Auth::$cookieName, Auth::encodeSession($user->getId(), $secret), (new \DateTime($expire))->getTimestamp(), '/', Config::getParam('cookieDomain'), ('https' == $protocol), true, Config::getParam('cookieSamesite'))
            ->setStatusCode(Response::STATUS_CODE_CREATED)
        ;

        $countryName = $locale->getText('countries.' . strtolower($session->getAttribute('countryCode')), $locale->getText('locale.country.unknown'));

        $session
            ->setAttribute('current', true)
            ->setAttribute('countryName', $countryName)
            ->setAttribute('expire', $expire)
        ;

        $response->dynamic($session, Response::MODEL_SESSION);
    });

App::post('/v1/account/sessions/phone')
    ->desc('Create Phone session')
    ->groups(['api', 'account'])
    ->label('scope', 'public')
    ->label('auth.type', 'phone')
    ->label('audits.event', 'session.create')
    ->label('audits.resource', 'user/{response.userId}')
    ->label('audits.userId', '{response.userId}')
    ->label('sdk.auth', [])
    ->label('sdk.namespace', 'account')
    ->label('sdk.method', 'createPhoneSession')
    ->label('sdk.description', '/docs/references/account/create-phone-session.md')
    ->label('sdk.response.code', Response::STATUS_CODE_CREATED)
    ->label('sdk.response.type', Response::CONTENT_TYPE_JSON)
    ->label('sdk.response.model', Response::MODEL_TOKEN)
    ->label('abuse-limit', 10)
    ->label('abuse-key', 'url:{url},email:{param-phone}')
    ->param('userId', '', new CustomId(), 'Unique Id. Choose a custom ID or generate a random ID with `ID.unique()`. Valid chars are a-z, A-Z, 0-9, period, hyphen, and underscore. Can\'t start with a special char. Max length is 36 chars.')
    ->param('phone', '', new Phone(), 'Phone number. Format this number with a leading \'+\' and a country code, e.g., +16175551212.')
    ->inject('request')
    ->inject('response')
    ->inject('user')
    ->inject('project')
    ->inject('dbForProject')
    ->inject('events')
    ->inject('messaging')
    ->inject('locale')
    ->action(function (string $userId, string $phone, Request $request, Response $response, Document $user, Document $project, Database $dbForProject, Event $events, EventPhone $messaging, Locale $locale) {

        if (empty(App::getEnv('_APP_SMS_PROVIDER'))) {
            throw new Exception(Exception::GENERAL_PHONE_DISABLED, 'Phone provider not configured');
        }

        $roles = Authorization::getRoles();
        $isPrivilegedUser = Auth::isPrivilegedUser($roles);
        $isAppUser = Auth::isAppUser($roles);

        $result = $dbForProject->findOne('users', [Query::equal('phone', [$phone])]);
        if ($result !== false && !$result->isEmpty()) {
            $user->setAttributes($result->getArrayCopy());
        } else {
            $limit = $project->getAttribute('auths', [])['limit'] ?? 0;

            if ($limit !== 0) {
                $total = $dbForProject->count('users', max: APP_LIMIT_USERS);

                if ($total >= $limit) {
                    throw new Exception(Exception::USER_COUNT_EXCEEDED);
                }
            }

            $userId = $userId == 'unique()' ? ID::unique() : $userId;
            $user->setAttributes([
                '$id' => $userId,
                '$permissions' => [
                    Permission::read(Role::any()),
                    Permission::update(Role::user($userId)),
                    Permission::delete(Role::user($userId)),
                ],
                'email' => null,
                'phone' => $phone,
                'emailVerification' => false,
                'phoneVerification' => false,
                'status' => true,
                'password' => null,
                'passwordUpdate' => null,
                'registration' => DateTime::now(),
                'reset' => false,
                'prefs' => new \stdClass(),
                'sessions' => null,
                'tokens' => null,
                'memberships' => null,
                'search' => implode(' ', [$userId, $phone])
            ]);

            Authorization::skip(fn () => $dbForProject->createDocument('users', $user));
        }

        $secret = Auth::codeGenerator();
        $expire = DateTime::formatTz(DateTime::addSeconds(new \DateTime(), Auth::TOKEN_EXPIRATION_PHONE));

        $token = new Document([
            '$id' => ID::unique(),
            'userId' => $user->getId(),
            'userInternalId' => $user->getInternalId(),
            'type' => Auth::TOKEN_TYPE_PHONE,
            'secret' => Auth::hash($secret),
            'expire' => $expire,
            'userAgent' => $request->getUserAgent('UNKNOWN'),
            'ip' => $request->getIP(),
        ]);

        Authorization::setRole(Role::user($user->getId())->toString());

        $token = $dbForProject->createDocument('tokens', $token
            ->setAttribute('$permissions', [
                Permission::read(Role::user($user->getId())),
                Permission::update(Role::user($user->getId())),
                Permission::delete(Role::user($user->getId())),
            ]));

        $dbForProject->deleteCachedDocument('users', $user->getId());

        $message = Template::fromFile(__DIR__ . '/../../config/locale/templates/sms-base.tpl');

        $customTemplate = $project->getAttribute('templates', [])['sms.login-' . $locale->default] ?? [];
        if (!empty($customTemplate)) {
            $message = $customTemplate['message'] ?? $message;
        }

        $message = $message->setParam('{{token}}', $secret);
        $message = $message->render();

        $messaging
            ->setRecipient($phone)
            ->setMessage($message)
            ->trigger();

        $events->setPayload(
            $response->output(
                $token->setAttribute('secret', $secret),
                Response::MODEL_TOKEN
            )
        );

        // Hide secret for clients
        $token->setAttribute('secret', ($isPrivilegedUser || $isAppUser) ? $secret : '');

        $response
            ->setStatusCode(Response::STATUS_CODE_CREATED)
            ->dynamic($token, Response::MODEL_TOKEN)
        ;
    });

App::put('/v1/account/sessions/phone')
    ->desc('Create Phone Session (confirmation)')
    ->groups(['api', 'account', 'session'])
    ->label('scope', 'public')
    ->label('event', 'users.[userId].sessions.[sessionId].create')
    ->label('sdk.auth', [])
    ->label('sdk.namespace', 'account')
    ->label('sdk.method', 'updatePhoneSession')
    ->label('sdk.description', '/docs/references/account/update-phone-session.md')
    ->label('sdk.response.code', Response::STATUS_CODE_OK)
    ->label('sdk.response.type', Response::CONTENT_TYPE_JSON)
    ->label('sdk.response.model', Response::MODEL_SESSION)
    ->label('abuse-limit', 10)
    ->label('abuse-key', 'url:{url},userId:{param-userId}')
    ->param('userId', '', new CustomId(), 'User ID.')
    ->param('secret', '', new Text(256), 'Valid verification token.')
    ->inject('request')
    ->inject('response')
    ->inject('user')
    ->inject('dbForProject')
    ->inject('project')
    ->inject('locale')
    ->inject('geodb')
    ->inject('events')
    ->action(function (string $userId, string $secret, Request $request, Response $response, Document $user, Database $dbForProject, Document $project, Locale $locale, Reader $geodb, Event $events) {

        $userFromRequest = Authorization::skip(fn() => $dbForProject->getDocument('users', $userId));

        if ($userFromRequest->isEmpty()) {
            throw new Exception(Exception::USER_NOT_FOUND);
        }

        $token = Auth::phoneTokenVerify($userFromRequest->getAttribute('tokens', []), $secret);

        if (!$token) {
            throw new Exception(Exception::USER_INVALID_TOKEN);
        }

        $user->setAttributes($userFromRequest->getArrayCopy());

        $duration = $project->getAttribute('auths', [])['duration'] ?? Auth::TOKEN_EXPIRATION_LOGIN_LONG;
        $detector = new Detector($request->getUserAgent('UNKNOWN'));
        $record = $geodb->get($request->getIP());
        $secret = Auth::tokenGenerator();
        $expire = DateTime::formatTz(DateTime::addSeconds(new \DateTime(), $duration));

        $session = new Document(array_merge(
            [
                '$id' => ID::unique(),
                'userId' => $user->getId(),
                'userInternalId' => $user->getInternalId(),
                'provider' => Auth::SESSION_PROVIDER_PHONE,
                'secret' => Auth::hash($secret), // One way hash encryption to protect DB leak
                'userAgent' => $request->getUserAgent('UNKNOWN'),
                'ip' => $request->getIP(),
                'countryCode' => ($record) ? \strtolower($record['country']['iso_code']) : '--',
            ],
            $detector->getOS(),
            $detector->getClient(),
            $detector->getDevice()
        ));

        Authorization::setRole(Role::user($user->getId())->toString());

        $session = $dbForProject->createDocument('sessions', $session
            ->setAttribute('$permissions', [
                Permission::read(Role::user($user->getId())),
                Permission::update(Role::user($user->getId())),
                Permission::delete(Role::user($user->getId())),
            ]));

        $dbForProject->deleteCachedDocument('users', $user->getId());

        /**
         * We act like we're updating and validating
         *  the recovery token but actually we don't need it anymore.
         */
        $dbForProject->deleteDocument('tokens', $token);
        $dbForProject->deleteCachedDocument('users', $user->getId());

        $user->setAttribute('phoneVerification', true);

        $dbForProject->updateDocument('users', $user->getId(), $user);

        if (false === $user) {
            throw new Exception(Exception::GENERAL_SERVER_ERROR, 'Failed saving user to DB');
        }

        $events
            ->setParam('userId', $user->getId())
            ->setParam('sessionId', $session->getId())
        ;

        if (!Config::getParam('domainVerification')) {
            $response->addHeader('X-Fallback-Cookies', \json_encode([Auth::$cookieName => Auth::encodeSession($user->getId(), $secret)]));
        }

        $protocol = $request->getProtocol();

        $response
            ->addCookie(Auth::$cookieName . '_legacy', Auth::encodeSession($user->getId(), $secret), (new \DateTime($expire))->getTimestamp(), '/', Config::getParam('cookieDomain'), ('https' == $protocol), true, null)
            ->addCookie(Auth::$cookieName, Auth::encodeSession($user->getId(), $secret), (new \DateTime($expire))->getTimestamp(), '/', Config::getParam('cookieDomain'), ('https' == $protocol), true, Config::getParam('cookieSamesite'))
            ->setStatusCode(Response::STATUS_CODE_CREATED)
        ;

        $countryName = $locale->getText('countries.' . strtolower($session->getAttribute('countryCode')), $locale->getText('locale.country.unknown'));

        $session
            ->setAttribute('current', true)
            ->setAttribute('countryName', $countryName)
            ->setAttribute('expire', $expire)
        ;

        $response->dynamic($session, Response::MODEL_SESSION);
    });

App::post('/v1/account/sessions/anonymous')
    ->desc('Create Anonymous Session')
    ->groups(['api', 'account', 'auth', 'session'])
    ->label('event', 'users.[userId].sessions.[sessionId].create')
    ->label('scope', 'public')
    ->label('auth.type', 'anonymous')
    ->label('audits.event', 'session.create')
    ->label('audits.resource', 'user/{response.userId}')
    ->label('audits.userId', '{response.userId}')
    ->label('sdk.auth', [])
    ->label('sdk.namespace', 'account')
    ->label('sdk.method', 'createAnonymousSession')
    ->label('sdk.description', '/docs/references/account/create-session-anonymous.md')
    ->label('sdk.response.code', Response::STATUS_CODE_CREATED)
    ->label('sdk.response.type', Response::CONTENT_TYPE_JSON)
    ->label('sdk.response.model', Response::MODEL_SESSION)
    ->label('abuse-limit', 50)
    ->label('abuse-key', 'ip:{ip}')
    ->inject('request')
    ->inject('response')
    ->inject('locale')
    ->inject('user')
    ->inject('project')
    ->inject('dbForProject')
    ->inject('geodb')
    ->inject('events')
    ->action(function (Request $request, Response $response, Locale $locale, Document $user, Document $project, Database $dbForProject, Reader $geodb, Event $events) {

        $protocol = $request->getProtocol();

        if ('console' === $project->getId()) {
            throw new Exception(Exception::USER_ANONYMOUS_CONSOLE_PROHIBITED, 'Failed to create anonymous user');
        }

        if (!$user->isEmpty()) {
            throw new Exception(Exception::USER_SESSION_ALREADY_EXISTS, 'Cannot create an anonymous user when logged in');
        }

        $limit = $project->getAttribute('auths', [])['limit'] ?? 0;

        if ($limit !== 0) {
            $total = $dbForProject->count('users', max: APP_LIMIT_USERS);

            if ($total >= $limit) {
                throw new Exception(Exception::USER_COUNT_EXCEEDED);
            }
        }

        $userId = ID::unique();
        $user->setAttributes([
            '$id' => $userId,
            '$permissions' => [
                Permission::read(Role::any()),
                Permission::update(Role::user($userId)),
                Permission::delete(Role::user($userId)),
            ],
            'email' => null,
            'emailVerification' => false,
            'status' => true,
            'password' => null,
            'hash' => Auth::DEFAULT_ALGO,
            'hashOptions' => Auth::DEFAULT_ALGO_OPTIONS,
            'passwordUpdate' => null,
            'registration' => DateTime::now(),
            'reset' => false,
            'name' => null,
            'prefs' => new \stdClass(),
            'sessions' => null,
            'tokens' => null,
            'memberships' => null,
            'search' => $userId,
        ]);
        Authorization::skip(fn() => $dbForProject->createDocument('users', $user));

        // Create session token
        $duration = $project->getAttribute('auths', [])['duration'] ?? Auth::TOKEN_EXPIRATION_LOGIN_LONG;
        $detector = new Detector($request->getUserAgent('UNKNOWN'));
        $record = $geodb->get($request->getIP());
        $secret = Auth::tokenGenerator();
        $expire = DateTime::formatTz(DateTime::addSeconds(new \DateTime(), $duration));

        $session = new Document(array_merge(
            [
                '$id' => ID::unique(),
                'userId' => $user->getId(),
                'userInternalId' => $user->getInternalId(),
                'provider' => Auth::SESSION_PROVIDER_ANONYMOUS,
                'secret' => Auth::hash($secret), // One way hash encryption to protect DB leak
                'userAgent' => $request->getUserAgent('UNKNOWN'),
                'ip' => $request->getIP(),
                'countryCode' => ($record) ? \strtolower($record['country']['iso_code']) : '--',
            ],
            $detector->getOS(),
            $detector->getClient(),
            $detector->getDevice()
        ));

        Authorization::setRole(Role::user($user->getId())->toString());

        $session = $dbForProject->createDocument('sessions', $session-> setAttribute('$permissions', [
                Permission::read(Role::user($user->getId())),
                Permission::update(Role::user($user->getId())),
                Permission::delete(Role::user($user->getId())),
            ]));

        $dbForProject->deleteCachedDocument('users', $user->getId());

        $events
            ->setParam('userId', $user->getId())
            ->setParam('sessionId', $session->getId())
        ;

        if (!Config::getParam('domainVerification')) {
            $response->addHeader('X-Fallback-Cookies', \json_encode([Auth::$cookieName => Auth::encodeSession($user->getId(), $secret)]));
        }

        $response
            ->addCookie(Auth::$cookieName . '_legacy', Auth::encodeSession($user->getId(), $secret), (new \DateTime($expire))->getTimestamp(), '/', Config::getParam('cookieDomain'), ('https' == $protocol), true, null)
            ->addCookie(Auth::$cookieName, Auth::encodeSession($user->getId(), $secret), (new \DateTime($expire))->getTimestamp(), '/', Config::getParam('cookieDomain'), ('https' == $protocol), true, Config::getParam('cookieSamesite'))
            ->setStatusCode(Response::STATUS_CODE_CREATED)
        ;

        $countryName = $locale->getText('countries.' . strtolower($session->getAttribute('countryCode')), $locale->getText('locale.country.unknown'));

        $session
            ->setAttribute('current', true)
            ->setAttribute('countryName', $countryName)
            ->setAttribute('expire', $expire)
        ;

        $response->dynamic($session, Response::MODEL_SESSION);
    });

App::post('/v1/account/jwt')
    ->desc('Create JWT')
    ->groups(['api', 'account', 'auth'])
    ->label('scope', 'account')
    ->label('auth.type', 'jwt')
    ->label('sdk.auth', [APP_AUTH_TYPE_SESSION])
    ->label('sdk.namespace', 'account')
    ->label('sdk.method', 'createJWT')
    ->label('sdk.description', '/docs/references/account/create-jwt.md')
    ->label('sdk.response.code', Response::STATUS_CODE_CREATED)
    ->label('sdk.response.type', Response::CONTENT_TYPE_JSON)
    ->label('sdk.response.model', Response::MODEL_JWT)
    ->label('abuse-limit', 100)
    ->label('abuse-key', 'url:{url},userId:{userId}')
    ->inject('response')
    ->inject('user')
    ->inject('dbForProject')
    ->action(function (Response $response, Document $user, Database $dbForProject) {


        $sessions = $user->getAttribute('sessions', []);
        $current = new Document();

        foreach ($sessions as $session) { /** @var Utopia\Database\Document $session */
            if ($session->getAttribute('secret') == Auth::hash(Auth::$secret)) { // If current session delete the cookies too
                $current = $session;
            }
        }

        if ($current->isEmpty()) {
            throw new Exception(Exception::USER_SESSION_NOT_FOUND);
        }

        $jwt = new JWT(App::getEnv('_APP_OPENSSL_KEY_V1'), 'HS256', 900, 10); // Instantiate with key, algo, maxAge and leeway.

        $response
            ->setStatusCode(Response::STATUS_CODE_CREATED)
            ->dynamic(new Document(['jwt' => $jwt->encode([
            // 'uid'    => 1,
            // 'aud'    => 'http://site.com',
            // 'scopes' => ['user'],
            // 'iss'    => 'http://api.mysite.com',
            'userId' => $user->getId(),
            'sessionId' => $current->getId(),
        ])]), Response::MODEL_JWT);
    });

App::get('/v1/account')
    ->desc('Get Account')
    ->groups(['api', 'account'])
    ->label('scope', 'account')
    ->label('sdk.auth', [APP_AUTH_TYPE_SESSION, APP_AUTH_TYPE_JWT])
    ->label('sdk.namespace', 'account')
    ->label('sdk.method', 'get')
    ->label('sdk.description', '/docs/references/account/get.md')
    ->label('sdk.response.code', Response::STATUS_CODE_OK)
    ->label('sdk.response.type', Response::CONTENT_TYPE_JSON)
    ->label('sdk.response.model', Response::MODEL_USER)
    ->label('sdk.offline.model', '/account')
    ->label('sdk.offline.key', 'current')
    ->inject('response')
    ->inject('user')
    ->action(function (Response $response, Document $user) {

        $response->dynamic($user, Response::MODEL_ACCOUNT);
    });

App::get('/v1/account/prefs')
    ->desc('Get Account Preferences')
    ->groups(['api', 'account'])
    ->label('scope', 'account')
    ->label('sdk.auth', [APP_AUTH_TYPE_SESSION, APP_AUTH_TYPE_JWT])
    ->label('sdk.namespace', 'account')
    ->label('sdk.method', 'getPrefs')
    ->label('sdk.description', '/docs/references/account/get-prefs.md')
    ->label('sdk.response.code', Response::STATUS_CODE_OK)
    ->label('sdk.response.type', Response::CONTENT_TYPE_JSON)
    ->label('sdk.response.model', Response::MODEL_PREFERENCES)
    ->label('sdk.offline.model', '/account/prefs')
    ->label('sdk.offline.key', 'current')
    ->inject('response')
    ->inject('user')
    ->action(function (Response $response, Document $user) {

        $prefs = $user->getAttribute('prefs', []);

        $response->dynamic(new Document($prefs), Response::MODEL_PREFERENCES);
    });

App::get('/v1/account/sessions')
    ->desc('List Sessions')
    ->groups(['api', 'account'])
    ->label('scope', 'account')
    ->label('sdk.auth', [APP_AUTH_TYPE_SESSION, APP_AUTH_TYPE_JWT])
    ->label('sdk.namespace', 'account')
    ->label('sdk.method', 'listSessions')
    ->label('sdk.description', '/docs/references/account/list-sessions.md')
    ->label('sdk.response.code', Response::STATUS_CODE_OK)
    ->label('sdk.response.type', Response::CONTENT_TYPE_JSON)
    ->label('sdk.response.model', Response::MODEL_SESSION_LIST)
    ->label('sdk.offline.model', '/account/sessions')
    ->inject('response')
    ->inject('user')
    ->inject('locale')
    ->inject('project')
    ->action(function (Response $response, Document $user, Locale $locale, Document $project) {

        $sessions = $user->getAttribute('sessions', []);
        $authDuration = $project->getAttribute('auths', [])['duration'] ?? Auth::TOKEN_EXPIRATION_LOGIN_LONG;
        $current = Auth::sessionVerify($sessions, Auth::$secret, $authDuration);

        foreach ($sessions as $key => $session) {/** @var Document $session */
            $countryName = $locale->getText('countries.' . strtolower($session->getAttribute('countryCode')), $locale->getText('locale.country.unknown'));

            $session->setAttribute('countryName', $countryName);
            $session->setAttribute('current', ($current == $session->getId()) ? true : false);
            $session->setAttribute('expire', DateTime::formatTz(DateTime::addSeconds(new \DateTime($session->getCreatedAt()), $authDuration)));

            $sessions[$key] = $session;
        }

        $response->dynamic(new Document([
            'sessions' => $sessions,
            'total' => count($sessions),
        ]), Response::MODEL_SESSION_LIST);
    });

App::get('/v1/account/logs')
    ->desc('List Logs')
    ->groups(['api', 'account'])
    ->label('scope', 'account')
    ->label('sdk.auth', [APP_AUTH_TYPE_SESSION, APP_AUTH_TYPE_JWT])
    ->label('sdk.namespace', 'account')
    ->label('sdk.method', 'listLogs')
    ->label('sdk.description', '/docs/references/account/list-logs.md')
    ->label('sdk.response.code', Response::STATUS_CODE_OK)
    ->label('sdk.response.type', Response::CONTENT_TYPE_JSON)
    ->label('sdk.response.model', Response::MODEL_LOG_LIST)
    ->param('queries', [], new Queries([new Limit(), new Offset()]), 'Array of query strings generated using the Query class provided by the SDK. [Learn more about queries](https://appwrite.io/docs/queries). Only supported methods are limit and offset', true)
    ->inject('response')
    ->inject('user')
    ->inject('locale')
    ->inject('geodb')
    ->inject('dbForProject')
    ->action(function (array $queries, Response $response, Document $user, Locale $locale, Reader $geodb, Database $dbForProject) {

        $queries = Query::parseQueries($queries);
        $grouped = Query::groupByType($queries);
        $limit = $grouped['limit'] ?? APP_LIMIT_COUNT;
        $offset = $grouped['offset'] ?? 0;

        $audit = new EventAudit($dbForProject);

        $logs = $audit->getLogsByUser($user->getInternalId(), $limit, $offset);

        $output = [];

        foreach ($logs as $i => &$log) {
            $log['userAgent'] = (!empty($log['userAgent'])) ? $log['userAgent'] : 'UNKNOWN';

            $detector = new Detector($log['userAgent']);

            $output[$i] = new Document(array_merge(
                $log->getArrayCopy(),
                $log['data'],
                $detector->getOS(),
                $detector->getClient(),
                $detector->getDevice()
            ));

            $record = $geodb->get($log['ip']);

            if ($record) {
                $output[$i]['countryCode'] = $locale->getText('countries.' . strtolower($record['country']['iso_code']), false) ? \strtolower($record['country']['iso_code']) : '--';
                $output[$i]['countryName'] = $locale->getText('countries.' . strtolower($record['country']['iso_code']), $locale->getText('locale.country.unknown'));
            } else {
                $output[$i]['countryCode'] = '--';
                $output[$i]['countryName'] = $locale->getText('locale.country.unknown');
            }
        }

        $response->dynamic(new Document([
            'total' => $audit->countLogsByUser($user->getId()),
            'logs' => $output,
        ]), Response::MODEL_LOG_LIST);
    });

App::get('/v1/account/sessions/:sessionId')
    ->desc('Get Session')
    ->groups(['api', 'account'])
    ->label('scope', 'account')
    ->label('sdk.auth', [APP_AUTH_TYPE_SESSION, APP_AUTH_TYPE_JWT])
    ->label('sdk.namespace', 'account')
    ->label('sdk.method', 'getSession')
    ->label('sdk.description', '/docs/references/account/get-session.md')
    ->label('sdk.response.code', Response::STATUS_CODE_OK)
    ->label('sdk.response.type', Response::CONTENT_TYPE_JSON)
    ->label('sdk.response.model', Response::MODEL_SESSION)
    ->label('sdk.offline.model', '/account/sessions')
    ->label('sdk.offline.key', '{sessionId}')
    ->param('sessionId', '', new UID(), 'Session ID. Use the string \'current\' to get the current device session.')
    ->inject('response')
    ->inject('user')
    ->inject('locale')
    ->inject('dbForProject')
    ->inject('project')
    ->action(function (?string $sessionId, Response $response, Document $user, Locale $locale, Database $dbForProject, Document $project) {

        $sessions = $user->getAttribute('sessions', []);
        $authDuration = $project->getAttribute('auths', [])['duration'] ?? Auth::TOKEN_EXPIRATION_LOGIN_LONG;
        $sessionId = ($sessionId === 'current')
            ? Auth::sessionVerify($user->getAttribute('sessions'), Auth::$secret, $authDuration)
            : $sessionId;

        foreach ($sessions as $session) {/** @var Document $session */
            if ($sessionId == $session->getId()) {
                $countryName = $locale->getText('countries.' . strtolower($session->getAttribute('countryCode')), $locale->getText('locale.country.unknown'));

                $session
                    ->setAttribute('current', ($session->getAttribute('secret') == Auth::hash(Auth::$secret)))
                    ->setAttribute('countryName', $countryName)
                    ->setAttribute('expire', DateTime::formatTz(DateTime::addSeconds(new \DateTime($session->getCreatedAt()), $authDuration)))
                ;

                return $response->dynamic($session, Response::MODEL_SESSION);
            }
        }

        throw new Exception(Exception::USER_SESSION_NOT_FOUND);
    });

App::patch('/v1/account/name')
    ->desc('Update Name')
    ->groups(['api', 'account'])
    ->label('event', 'users.[userId].update.name')
    ->label('scope', 'account')
    ->label('audits.event', 'user.update')
    ->label('audits.resource', 'user/{response.$id}')
    ->label('sdk.auth', [APP_AUTH_TYPE_SESSION, APP_AUTH_TYPE_JWT])
    ->label('sdk.namespace', 'account')
    ->label('sdk.method', 'updateName')
    ->label('sdk.description', '/docs/references/account/update-name.md')
    ->label('sdk.response.code', Response::STATUS_CODE_OK)
    ->label('sdk.response.type', Response::CONTENT_TYPE_JSON)
    ->label('sdk.response.model', Response::MODEL_USER)
    ->label('sdk.offline.model', '/account')
    ->label('sdk.offline.key', 'current')
    ->param('name', '', new Text(128), 'User name. Max length: 128 chars.')
    ->inject('requestTimestamp')
    ->inject('response')
    ->inject('user')
    ->inject('dbForProject')
    ->inject('events')
    ->action(function (string $name, ?\DateTime $requestTimestamp, Response $response, Document $user, Database $dbForProject, Event $events) {

        $user->setAttribute('name', $name);

        $user = $dbForProject->withRequestTimestamp($requestTimestamp, fn () => $dbForProject->updateDocument('users', $user->getId(), $user));

        $events->setParam('userId', $user->getId());

        $response->dynamic($user, Response::MODEL_ACCOUNT);
    });

App::patch('/v1/account/password')
    ->desc('Update Password')
    ->groups(['api', 'account'])
    ->label('event', 'users.[userId].update.password')
    ->label('scope', 'account')
    ->label('audits.event', 'user.update')
    ->label('audits.resource', 'user/{response.$id}')
    ->label('audits.userId', '{response.$id}')
    ->label('sdk.auth', [APP_AUTH_TYPE_SESSION, APP_AUTH_TYPE_JWT])
    ->label('sdk.namespace', 'account')
    ->label('sdk.method', 'updatePassword')
    ->label('sdk.description', '/docs/references/account/update-password.md')
    ->label('sdk.response.code', Response::STATUS_CODE_OK)
    ->label('sdk.response.type', Response::CONTENT_TYPE_JSON)
    ->label('sdk.response.model', Response::MODEL_USER)
    ->label('sdk.offline.model', '/account')
    ->label('sdk.offline.key', 'current')
    ->param('password', '', fn ($project, $passwordsDictionary) => new PasswordDictionary($passwordsDictionary, $project->getAttribute('auths', [])['passwordDictionary'] ?? false), 'New user password. Must be at least 8 chars.', false, ['project', 'passwordsDictionary'])
    ->param('oldPassword', '', new Password(), 'Current user password. Must be at least 8 chars.', true)
    ->inject('requestTimestamp')
    ->inject('response')
    ->inject('user')
    ->inject('project')
    ->inject('dbForProject')
    ->inject('events')
    ->action(function (string $password, string $oldPassword, ?\DateTime $requestTimestamp, Response $response, Document $user, Document $project, Database $dbForProject, Event $events) {

        // Check old password only if its an existing user.
        if (!empty($user->getAttribute('passwordUpdate')) && !Auth::passwordVerify($oldPassword, $user->getAttribute('password'), $user->getAttribute('hash'), $user->getAttribute('hashOptions'))) { // Double check user password
            throw new Exception(Exception::USER_INVALID_CREDENTIALS);
        }

        $newPassword = Auth::passwordHash($password, Auth::DEFAULT_ALGO, Auth::DEFAULT_ALGO_OPTIONS);
        $historyLimit = $project->getAttribute('auths', [])['passwordHistory'] ?? 0;
        $history = $user->getAttribute('passwordHistory', []);
        if ($historyLimit > 0) {
            $validator = new PasswordHistory($history, $user->getAttribute('hash'), $user->getAttribute('hashOptions'));
            if (!$validator->isValid($password)) {
                throw new Exception(Exception::USER_PASSWORD_RECENTLY_USED);
            }

            $history[] = $newPassword;
            $history = array_slice($history, (count($history) - $historyLimit), $historyLimit);
        }

        if ($project->getAttribute('auths', [])['personalDataCheck'] ?? false) {
            $personalDataValidator = new PersonalData($user->getId(), $user->getAttribute('email'), $user->getAttribute('name'), $user->getAttribute('phone'));
            if (!$personalDataValidator->isValid($password)) {
                throw new Exception(Exception::USER_PASSWORD_PERSONAL_DATA);
            }
        }

        $user
            ->setAttribute('password', $newPassword)
            ->setAttribute('passwordHistory', $history)
            ->setAttribute('passwordUpdate', DateTime::now())
            ->setAttribute('hash', Auth::DEFAULT_ALGO)
            ->setAttribute('hashOptions', Auth::DEFAULT_ALGO_OPTIONS);

        $user = $dbForProject->withRequestTimestamp($requestTimestamp, fn () => $dbForProject->updateDocument('users', $user->getId(), $user));

        $events->setParam('userId', $user->getId());

        $response->dynamic($user, Response::MODEL_ACCOUNT);
    });

App::patch('/v1/account/email')
    ->desc('Update Email')
    ->groups(['api', 'account'])
    ->label('event', 'users.[userId].update.email')
    ->label('scope', 'account')
    ->label('audits.event', 'user.update')
    ->label('audits.resource', 'user/{response.$id}')
    ->label('sdk.auth', [APP_AUTH_TYPE_SESSION, APP_AUTH_TYPE_JWT])
    ->label('sdk.namespace', 'account')
    ->label('sdk.method', 'updateEmail')
    ->label('sdk.description', '/docs/references/account/update-email.md')
    ->label('sdk.response.code', Response::STATUS_CODE_OK)
    ->label('sdk.response.type', Response::CONTENT_TYPE_JSON)
    ->label('sdk.response.model', Response::MODEL_USER)
    ->label('sdk.offline.model', '/account')
    ->label('sdk.offline.key', 'current')
    ->param('email', '', new Email(), 'User email.')
    ->param('password', '', new Password(), 'User password. Must be at least 8 chars.')
    ->inject('requestTimestamp')
    ->inject('response')
    ->inject('user')
    ->inject('dbForProject')
    ->inject('events')
    ->action(function (string $email, string $password, ?\DateTime $requestTimestamp, Response $response, Document $user, Database $dbForProject, Event $events) {
        // passwordUpdate will be empty if the user has never set a password
        $passwordUpdate = $user->getAttribute('passwordUpdate');

        if (
            !empty($passwordUpdate) &&
            !Auth::passwordVerify($password, $user->getAttribute('password'), $user->getAttribute('hash'), $user->getAttribute('hashOptions'))
        ) { // Double check user password
            throw new Exception(Exception::USER_INVALID_CREDENTIALS);
        }

        $email = \strtolower($email);

        // Makes sure this email is not already used in another identity
        $identityWithMatchingEmail = $dbForProject->findOne('identities', [
            Query::equal('providerEmail', [$email]),
            Query::notEqual('userId', $user->getId()),
        ]);
        if ($identityWithMatchingEmail !== false && !$identityWithMatchingEmail->isEmpty()) {
            throw new Exception(Exception::USER_EMAIL_ALREADY_EXISTS);
        }

        $user
            ->setAttribute('email', $email)
            ->setAttribute('emailVerification', false) // After this user needs to confirm mail again
        ;

        if (empty($passwordUpdate)) {
            $user
                ->setAttribute('password', Auth::passwordHash($password, Auth::DEFAULT_ALGO, Auth::DEFAULT_ALGO_OPTIONS))
                ->setAttribute('hash', Auth::DEFAULT_ALGO)
                ->setAttribute('hashOptions', Auth::DEFAULT_ALGO_OPTIONS)
                ->setAttribute('passwordUpdate', DateTime::now());
        }

        try {
            $user = $dbForProject->withRequestTimestamp($requestTimestamp, fn () => $dbForProject->updateDocument('users', $user->getId(), $user));
        } catch (Duplicate) {
            throw new Exception(Exception::USER_EMAIL_ALREADY_EXISTS);
        }

        $events->setParam('userId', $user->getId());

        $response->dynamic($user, Response::MODEL_ACCOUNT);
    });

App::patch('/v1/account/phone')
    ->desc('Update Phone')
    ->groups(['api', 'account'])
    ->label('event', 'users.[userId].update.phone')
    ->label('scope', 'account')
    ->label('audits.event', 'user.update')
    ->label('audits.resource', 'user/{response.$id}')
    ->label('sdk.auth', [APP_AUTH_TYPE_SESSION, APP_AUTH_TYPE_JWT])
    ->label('sdk.namespace', 'account')
    ->label('sdk.method', 'updatePhone')
    ->label('sdk.description', '/docs/references/account/update-phone.md')
    ->label('sdk.response.code', Response::STATUS_CODE_OK)
    ->label('sdk.response.type', Response::CONTENT_TYPE_JSON)
    ->label('sdk.response.model', Response::MODEL_USER)
    ->label('sdk.offline.model', '/account')
    ->label('sdk.offline.key', 'current')
    ->param('phone', '', new Phone(), 'Phone number. Format this number with a leading \'+\' and a country code, e.g., +16175551212.')
    ->param('password', '', new Password(), 'User password. Must be at least 8 chars.')
    ->inject('requestTimestamp')
    ->inject('response')
    ->inject('user')
    ->inject('dbForProject')
    ->inject('events')
    ->action(function (string $phone, string $password, ?\DateTime $requestTimestamp, Response $response, Document $user, Database $dbForProject, Event $events) {
        // passwordUpdate will be empty if the user has never set a password
        $passwordUpdate = $user->getAttribute('passwordUpdate');

        if (
            !empty($passwordUpdate) &&
            !Auth::passwordVerify($password, $user->getAttribute('password'), $user->getAttribute('hash'), $user->getAttribute('hashOptions'))
        ) { // Double check user password
            throw new Exception(Exception::USER_INVALID_CREDENTIALS);
        }

        $user
            ->setAttribute('phone', $phone)
            ->setAttribute('phoneVerification', false) // After this user needs to confirm phone number again
        ;

        if (empty($passwordUpdate)) {
            $user
                ->setAttribute('password', Auth::passwordHash($password, Auth::DEFAULT_ALGO, Auth::DEFAULT_ALGO_OPTIONS))
                ->setAttribute('hash', Auth::DEFAULT_ALGO)
                ->setAttribute('hashOptions', Auth::DEFAULT_ALGO_OPTIONS)
                ->setAttribute('passwordUpdate', DateTime::now());
        }

        try {
            $user = $dbForProject->withRequestTimestamp($requestTimestamp, fn () => $dbForProject->updateDocument('users', $user->getId(), $user));
        } catch (Duplicate $th) {
            throw new Exception(Exception::USER_PHONE_ALREADY_EXISTS);
        }

        $events->setParam('userId', $user->getId());

        $response->dynamic($user, Response::MODEL_ACCOUNT);
    });

App::patch('/v1/account/prefs')
    ->desc('Update Preferences')
    ->groups(['api', 'account'])
    ->label('event', 'users.[userId].update.prefs')
    ->label('scope', 'account')
    ->label('audits.event', 'user.update')
    ->label('audits.resource', 'user/{response.$id}')
    ->label('sdk.auth', [APP_AUTH_TYPE_SESSION, APP_AUTH_TYPE_JWT])
    ->label('sdk.namespace', 'account')
    ->label('sdk.method', 'updatePrefs')
    ->label('sdk.description', '/docs/references/account/update-prefs.md')
    ->label('sdk.response.code', Response::STATUS_CODE_OK)
    ->label('sdk.response.type', Response::CONTENT_TYPE_JSON)
    ->label('sdk.response.model', Response::MODEL_USER)
    ->label('sdk.offline.model', '/account/prefs')
    ->label('sdk.offline.key', 'current')
    ->param('prefs', [], new Assoc(), 'Prefs key-value JSON object.')
    ->inject('requestTimestamp')
    ->inject('response')
    ->inject('user')
    ->inject('dbForProject')
    ->inject('events')
    ->action(function (array $prefs, ?\DateTime $requestTimestamp, Response $response, Document $user, Database $dbForProject, Event $events) {

        $user->setAttribute('prefs', $prefs);

        $user = $dbForProject->withRequestTimestamp($requestTimestamp, fn () => $dbForProject->updateDocument('users', $user->getId(), $user));

        $events->setParam('userId', $user->getId());

        $response->dynamic($user, Response::MODEL_ACCOUNT);
    });

App::patch('/v1/account/status')
    ->desc('Update Status')
    ->groups(['api', 'account'])
    ->label('event', 'users.[userId].update.status')
    ->label('scope', 'account')
    ->label('audits.event', 'user.update')
    ->label('audits.resource', 'user/{response.$id}')
    ->label('sdk.auth', [APP_AUTH_TYPE_SESSION, APP_AUTH_TYPE_JWT])
    ->label('sdk.namespace', 'account')
    ->label('sdk.method', 'updateStatus')
    ->label('sdk.description', '/docs/references/account/update-status.md')
    ->label('sdk.response.code', Response::STATUS_CODE_OK)
    ->label('sdk.response.type', Response::CONTENT_TYPE_JSON)
    ->label('sdk.response.model', Response::MODEL_USER)
    ->inject('requestTimestamp')
    ->inject('request')
    ->inject('response')
    ->inject('user')
    ->inject('dbForProject')
    ->inject('events')
    ->action(function (?\DateTime $requestTimestamp, Request $request, Response $response, Document $user, Database $dbForProject, Event $events) {

        $user->setAttribute('status', false);

        $user = $dbForProject->withRequestTimestamp($requestTimestamp, fn () => $dbForProject->updateDocument('users', $user->getId(), $user));

        $events
            ->setParam('userId', $user->getId())
            ->setPayload($response->output($user, Response::MODEL_ACCOUNT));

        if (!Config::getParam('domainVerification')) {
            $response->addHeader('X-Fallback-Cookies', \json_encode([]));
        }

        $protocol = $request->getProtocol();
        $response
            ->addCookie(Auth::$cookieName . '_legacy', '', \time() - 3600, '/', Config::getParam('cookieDomain'), ('https' == $protocol), true, null)
            ->addCookie(Auth::$cookieName, '', \time() - 3600, '/', Config::getParam('cookieDomain'), ('https' == $protocol), true, Config::getParam('cookieSamesite'))
        ;

        $response->dynamic($user, Response::MODEL_ACCOUNT);
    });

App::delete('/v1/account/sessions/:sessionId')
    ->desc('Delete Session')
    ->groups(['api', 'account'])
    ->label('scope', 'account')
    ->label('event', 'users.[userId].sessions.[sessionId].delete')
    ->label('audits.event', 'session.delete')
    ->label('audits.resource', 'user/{user.$id}')
    ->label('sdk.auth', [APP_AUTH_TYPE_SESSION, APP_AUTH_TYPE_JWT])
    ->label('sdk.namespace', 'account')
    ->label('sdk.method', 'deleteSession')
    ->label('sdk.description', '/docs/references/account/delete-session.md')
    ->label('sdk.response.code', Response::STATUS_CODE_NOCONTENT)
    ->label('sdk.response.model', Response::MODEL_NONE)
    ->label('abuse-limit', 100)
    ->param('sessionId', '', new UID(), 'Session ID. Use the string \'current\' to delete the current device session.')
    ->inject('requestTimestamp')
    ->inject('request')
    ->inject('response')
    ->inject('user')
    ->inject('dbForProject')
    ->inject('locale')
    ->inject('events')
    ->inject('project')
    ->action(function (?string $sessionId, ?\DateTime $requestTimestamp, Request $request, Response $response, Document $user, Database $dbForProject, Locale $locale, Event $events, Document $project) {

        $protocol = $request->getProtocol();
        $authDuration = $project->getAttribute('auths', [])['duration'] ?? Auth::TOKEN_EXPIRATION_LOGIN_LONG;
        $sessionId = ($sessionId === 'current')
            ? Auth::sessionVerify($user->getAttribute('sessions'), Auth::$secret, $authDuration)
            : $sessionId;

        $sessions = $user->getAttribute('sessions', []);

        foreach ($sessions as $key => $session) {/** @var Document $session */
            if ($sessionId == $session->getId()) {
                $dbForProject->withRequestTimestamp($requestTimestamp, function () use ($dbForProject, $session) {
                    return $dbForProject->deleteDocument('sessions', $session->getId());
                });

                unset($sessions[$key]);

                $session->setAttribute('current', false);

                if ($session->getAttribute('secret') == Auth::hash(Auth::$secret)) { // If current session delete the cookies too
                    $session
                        ->setAttribute('current', true)
                        ->setAttribute('countryName', $locale->getText('countries.' . strtolower($session->getAttribute('countryCode')), $locale->getText('locale.country.unknown')))
                    ;

                    if (!Config::getParam('domainVerification')) {
                        $response
                            ->addHeader('X-Fallback-Cookies', \json_encode([]))
                        ;
                    }

                    $response
                        ->addCookie(Auth::$cookieName . '_legacy', '', \time() - 3600, '/', Config::getParam('cookieDomain'), ('https' == $protocol), true, null)
                        ->addCookie(Auth::$cookieName, '', \time() - 3600, '/', Config::getParam('cookieDomain'), ('https' == $protocol), true, Config::getParam('cookieSamesite'))
                    ;
                }

                $dbForProject->deleteCachedDocument('users', $user->getId());

                $events
                    ->setParam('userId', $user->getId())
                    ->setParam('sessionId', $session->getId())
                    ->setPayload($response->output($session, Response::MODEL_SESSION))
                ;
                return $response->noContent();
            }
        }

        throw new Exception(Exception::USER_SESSION_NOT_FOUND);
    });

App::patch('/v1/account/sessions/:sessionId')
    ->desc('Update OAuth Session (Refresh Tokens)')
    ->groups(['api', 'account'])
    ->label('scope', 'account')
    ->label('event', 'users.[userId].sessions.[sessionId].update')
    ->label('audits.event', 'session.update')
    ->label('audits.resource', 'user/{response.userId}')
    ->label('audits.userId', '{response.userId}')
    ->label('sdk.auth', [APP_AUTH_TYPE_SESSION, APP_AUTH_TYPE_JWT])
    ->label('sdk.namespace', 'account')
    ->label('sdk.method', 'updateSession')
    ->label('sdk.description', '/docs/references/account/update-session.md')
    ->label('sdk.response.code', Response::STATUS_CODE_OK)
    ->label('sdk.response.type', Response::CONTENT_TYPE_JSON)
    ->label('sdk.response.model', Response::MODEL_SESSION)
    ->label('abuse-limit', 10)
    ->param('sessionId', '', new UID(), 'Session ID. Use the string \'current\' to update the current device session.')
    ->inject('request')
    ->inject('response')
    ->inject('user')
    ->inject('dbForProject')
    ->inject('project')
    ->inject('locale')
    ->inject('events')
    ->action(function (?string $sessionId, Request $request, Response $response, Document $user, Database $dbForProject, Document $project, Locale $locale, Event $events) {
        $authDuration = $project->getAttribute('auths', [])['duration'] ?? Auth::TOKEN_EXPIRATION_LOGIN_LONG;
        $sessionId = ($sessionId === 'current')
            ? Auth::sessionVerify($user->getAttribute('sessions'), Auth::$secret, $authDuration)
            : $sessionId;

        $sessions = $user->getAttribute('sessions', []);

        foreach ($sessions as $key => $session) {/** @var Document $session */
            if ($sessionId == $session->getId()) {
                // Comment below would skip re-generation if token is still valid
                // We decided to not include this because developer can get expiration date from the session
                // I kept code in comment because it might become relevant in the future

                // $expireAt = (int) $session->getAttribute('providerAccessTokenExpiry');
                // if(\time() < $expireAt - 5) { // 5 seconds time-sync and networking gap, to be safe
                //     return $response->noContent();
                // }

                $provider = $session->getAttribute('provider');
                $refreshToken = $session->getAttribute('providerRefreshToken');

                $appId = $project->getAttribute('authProviders', [])[$provider . 'Appid'] ?? '';
                $appSecret = $project->getAttribute('authProviders', [])[$provider . 'Secret'] ?? '{}';

                $className = 'Appwrite\\Auth\\OAuth2\\' . \ucfirst($provider);

                if (!\class_exists($className)) {
                    throw new Exception(Exception::PROJECT_PROVIDER_UNSUPPORTED);
                }

                $oauth2 = new $className($appId, $appSecret, '', [], []);

                $oauth2->refreshTokens($refreshToken);

                $session
                    ->setAttribute('providerAccessToken', $oauth2->getAccessToken(''))
                    ->setAttribute('providerRefreshToken', $oauth2->getRefreshToken(''))
                    ->setAttribute('providerAccessTokenExpiry', DateTime::addSeconds(new \DateTime(), (int)$oauth2->getAccessTokenExpiry('')));

                $dbForProject->updateDocument('sessions', $sessionId, $session);

                $dbForProject->deleteCachedDocument('users', $user->getId());

                $authDuration = $project->getAttribute('auths', [])['duration'] ?? Auth::TOKEN_EXPIRATION_LOGIN_LONG;

                $session->setAttribute('expire', DateTime::formatTz(DateTime::addSeconds(new \DateTime($session->getCreatedAt()), $authDuration)));

                $events
                    ->setParam('userId', $user->getId())
                    ->setParam('sessionId', $session->getId())
                    ->setPayload($response->output($session, Response::MODEL_SESSION))
                ;

                return $response->dynamic($session, Response::MODEL_SESSION);
            }
        }

        throw new Exception(Exception::USER_SESSION_NOT_FOUND);
    });

App::delete('/v1/account/sessions')
    ->desc('Delete Sessions')
    ->groups(['api', 'account'])
    ->label('scope', 'account')
    ->label('event', 'users.[userId].sessions.[sessionId].delete')
    ->label('audits.event', 'session.delete')
    ->label('audits.resource', 'user/{user.$id}')
    ->label('sdk.auth', [APP_AUTH_TYPE_SESSION, APP_AUTH_TYPE_JWT])
    ->label('sdk.namespace', 'account')
    ->label('sdk.method', 'deleteSessions')
    ->label('sdk.description', '/docs/references/account/delete-sessions.md')
    ->label('sdk.response.code', Response::STATUS_CODE_NOCONTENT)
    ->label('sdk.response.model', Response::MODEL_NONE)
    ->label('abuse-limit', 100)
    ->inject('request')
    ->inject('response')
    ->inject('user')
    ->inject('dbForProject')
    ->inject('locale')
    ->inject('events')
    ->action(function (Request $request, Response $response, Document $user, Database $dbForProject, Locale $locale, Event $events) {

        $protocol = $request->getProtocol();
        $sessions = $user->getAttribute('sessions', []);

        foreach ($sessions as $session) {/** @var Document $session */
            $dbForProject->deleteDocument('sessions', $session->getId());

            if (!Config::getParam('domainVerification')) {
                $response->addHeader('X-Fallback-Cookies', \json_encode([]));
            }

            $session
                ->setAttribute('current', false)
                ->setAttribute('countryName', $locale->getText('countries.' . strtolower($session->getAttribute('countryCode')), $locale->getText('locale.country.unknown')))
            ;

            if ($session->getAttribute('secret') == Auth::hash(Auth::$secret)) {
                $session->setAttribute('current', true);
                $session->setAttribute('expire', DateTime::addSeconds(new \DateTime($session->getCreatedAt()), Auth::TOKEN_EXPIRATION_LOGIN_LONG));

                 // If current session delete the cookies too
                $response
                    ->addCookie(Auth::$cookieName . '_legacy', '', \time() - 3600, '/', Config::getParam('cookieDomain'), ('https' == $protocol), true, null)
                    ->addCookie(Auth::$cookieName, '', \time() - 3600, '/', Config::getParam('cookieDomain'), ('https' == $protocol), true, Config::getParam('cookieSamesite'));

                // Use current session for events.
                $events->setPayload($response->output($session, Response::MODEL_SESSION));
            }
        }

        $dbForProject->deleteCachedDocument('users', $user->getId());

        $events
            ->setParam('userId', $user->getId())
            ->setParam('sessionId', $session->getId());

        $response->noContent();
    });

App::post('/v1/account/recovery')
    ->desc('Create Password Recovery')
    ->groups(['api', 'account'])
    ->label('scope', 'public')
    ->label('event', 'users.[userId].recovery.[tokenId].create')
    ->label('audits.event', 'recovery.create')
    ->label('audits.resource', 'user/{response.userId}')
    ->label('audits.userId', '{response.userId}')
    ->label('sdk.auth', [APP_AUTH_TYPE_SESSION, APP_AUTH_TYPE_JWT])
    ->label('sdk.namespace', 'account')
    ->label('sdk.method', 'createRecovery')
    ->label('sdk.description', '/docs/references/account/create-recovery.md')
    ->label('sdk.response.code', Response::STATUS_CODE_CREATED)
    ->label('sdk.response.type', Response::CONTENT_TYPE_JSON)
    ->label('sdk.response.model', Response::MODEL_TOKEN)
    ->label('abuse-limit', 10)
    ->label('abuse-key', ['url:{url},email:{param-email}', 'ip:{ip}'])
    ->param('email', '', new Email(), 'User email.')
    ->param('url', '', fn ($clients) => new Host($clients), 'URL to redirect the user back to your app from the recovery email. Only URLs from hostnames in your project platform list are allowed. This requirement helps to prevent an [open redirect](https://cheatsheetseries.owasp.org/cheatsheets/Unvalidated_Redirects_and_Forwards_Cheat_Sheet.html) attack against your project API.', false, ['clients'])
    ->inject('request')
    ->inject('response')
    ->inject('user')
    ->inject('dbForProject')
    ->inject('project')
    ->inject('locale')
    ->inject('mails')
    ->inject('events')
    ->action(function (string $email, string $url, Request $request, Response $response, Document $user, Database $dbForProject, Document $project, Locale $locale, Mail $mails, Event $events) {

        if (empty(App::getEnv('_APP_SMTP_HOST'))) {
            throw new Exception(Exception::GENERAL_SMTP_DISABLED, 'SMTP Disabled');
        }

        $roles = Authorization::getRoles();
        $isPrivilegedUser = Auth::isPrivilegedUser($roles);
        $isAppUser = Auth::isAppUser($roles);

        $email = \strtolower($email);

        $profile = $dbForProject->findOne('users', [
            Query::equal('email', [$email]),
        ]);

        if (!$profile) {
            throw new Exception(Exception::USER_NOT_FOUND);
        }

        $user->setAttributes($profile->getArrayCopy());

        if (false === $profile->getAttribute('status')) { // Account is blocked
            throw new Exception(Exception::USER_BLOCKED);
        }

        $expire = DateTime::addSeconds(new \DateTime(), Auth::TOKEN_EXPIRATION_RECOVERY);

        $secret = Auth::tokenGenerator();
        $recovery = new Document([
            '$id' => ID::unique(),
            'userId' => $profile->getId(),
            'userInternalId' => $profile->getInternalId(),
            'type' => Auth::TOKEN_TYPE_RECOVERY,
            'secret' => Auth::hash($secret), // One way hash encryption to protect DB leak
            'expire' => $expire,
            'userAgent' => $request->getUserAgent('UNKNOWN'),
            'ip' => $request->getIP(),
        ]);

        Authorization::setRole(Role::user($profile->getId())->toString());

        $recovery = $dbForProject->createDocument('tokens', $recovery
            ->setAttribute('$permissions', [
                Permission::read(Role::user($profile->getId())),
                Permission::update(Role::user($profile->getId())),
                Permission::delete(Role::user($profile->getId())),
            ]));

        $dbForProject->deleteCachedDocument('users', $profile->getId());

        $url = Template::parseURL($url);
        $url['query'] = Template::mergeQuery(((isset($url['query'])) ? $url['query'] : ''), ['userId' => $profile->getId(), 'secret' => $secret, 'expire' => $expire]);
        $url = Template::unParseURL($url);

        $projectName = $project->isEmpty() ? 'Console' : $project->getAttribute('name', '[APP-NAME]');
        $from = $project->isEmpty() || $project->getId() === 'console' ? '' : \sprintf($locale->getText('emails.sender'), $projectName);
        $body = Template::fromFile(__DIR__ . '/../../config/locale/templates/email-base.tpl');
        $subject = $locale->getText("emails.recovery.subject");

        $smtpEnabled = $project->getAttribute('smtp', [])['enabled'] ?? false;
        $customTemplate = $project->getAttribute('templates', [])['email.recovery-' . $locale->default] ?? [];
        if ($smtpEnabled && !empty($customTemplate)) {
            $body = $customTemplate['message'] ?? $body;
            $subject = $customTemplate['subject'] ?? $subject;
            $from = $customTemplate['senderName'] ?? $from;
        }

        $body
            ->setParam('{{subject}}', $subject)
            ->setParam('{{hello}}', $locale->getText("emails.recovery.hello"))
            ->setParam('{{name}}', $profile->getAttribute('name'))
            ->setParam('{{body}}', $locale->getText("emails.recovery.body"))
            ->setParam('{{redirect}}', $url)
            ->setParam('{{footer}}', $locale->getText("emails.recovery.footer"))
            ->setParam('{{thanks}}', $locale->getText("emails.recovery.thanks"))
            ->setParam('{{signature}}', $locale->getText("emails.recovery.signature"))
            ->setParam('{{project}}', $projectName)
            ->setParam('{{direction}}', $locale->getText('settings.direction'))
            ->setParam('{{bg-body}}', '#f7f7f7')
            ->setParam('{{bg-content}}', '#ffffff')
            ->setParam('{{text-content}}', '#000000');

        $body = $body->render();


        $mails
            ->setRecipient($profile->getAttribute('email', ''))
            ->setName($profile->getAttribute('name'))
            ->setBody($body)
            ->setFrom($from)
            ->setSubject($subject)
            ->trigger();
        ;

        $events
            ->setParam('userId', $profile->getId())
            ->setParam('tokenId', $recovery->getId())
            ->setUser($profile)
            ->setPayload($response->output(
                $recovery->setAttribute('secret', $secret),
                Response::MODEL_TOKEN
            ))
        ;

        // Hide secret for clients
        $recovery->setAttribute('secret', ($isPrivilegedUser || $isAppUser) ? $secret : '');

        $response
            ->setStatusCode(Response::STATUS_CODE_CREATED)
            ->dynamic($recovery, Response::MODEL_TOKEN);
    });

App::put('/v1/account/recovery')
    ->desc('Create Password Recovery (confirmation)')
    ->groups(['api', 'account'])
    ->label('scope', 'public')
    ->label('event', 'users.[userId].recovery.[tokenId].update')
    ->label('audits.event', 'recovery.update')
    ->label('audits.resource', 'user/{response.userId}')
    ->label('audits.userId', '{response.userId}')
    ->label('sdk.auth', [APP_AUTH_TYPE_SESSION, APP_AUTH_TYPE_JWT])
    ->label('sdk.namespace', 'account')
    ->label('sdk.method', 'updateRecovery')
    ->label('sdk.description', '/docs/references/account/update-recovery.md')
    ->label('sdk.response.code', Response::STATUS_CODE_OK)
    ->label('sdk.response.type', Response::CONTENT_TYPE_JSON)
    ->label('sdk.response.model', Response::MODEL_TOKEN)
    ->label('abuse-limit', 10)
    ->label('abuse-key', 'url:{url},userId:{param-userId}')
    ->param('userId', '', new UID(), 'User ID.')
    ->param('secret', '', new Text(256), 'Valid reset token.')
    ->param('password', '', new Password(), 'New user password. Must be at least 8 chars.')
    ->param('passwordAgain', '', new Password(), 'Repeat new user password. Must be at least 8 chars.')
    ->inject('response')
    ->inject('user')
    ->inject('dbForProject')
    ->inject('project')
    ->inject('events')
    ->action(function (string $userId, string $secret, string $password, string $passwordAgain, Response $response, Document $user, Database $dbForProject, Document $project, Event $events) {
        if ($password !== $passwordAgain) {
            throw new Exception(Exception::USER_PASSWORD_MISMATCH);
        }

        $profile = $dbForProject->getDocument('users', $userId);

        if ($profile->isEmpty()) {
            throw new Exception(Exception::USER_NOT_FOUND);
        }

        $tokens = $profile->getAttribute('tokens', []);
        $recovery = Auth::tokenVerify($tokens, Auth::TOKEN_TYPE_RECOVERY, $secret);

        if (!$recovery) {
            throw new Exception(Exception::USER_INVALID_TOKEN);
        }

        Authorization::setRole(Role::user($profile->getId())->toString());

        $newPassword = Auth::passwordHash($password, Auth::DEFAULT_ALGO, Auth::DEFAULT_ALGO_OPTIONS);

        $historyLimit = $project->getAttribute('auths', [])['passwordHistory'] ?? 0;
        $history = $profile->getAttribute('passwordHistory', []);
        if ($historyLimit > 0) {
            $validator = new PasswordHistory($history, $profile->getAttribute('hash'), $profile->getAttribute('hashOptions'));
            if (!$validator->isValid($password)) {
                throw new Exception(Exception::USER_PASSWORD_RECENTLY_USED);
            }

            $history[] = $newPassword;
            $history = array_slice($history, (count($history) - $historyLimit), $historyLimit);
        }

        $profile = $dbForProject->updateDocument('users', $profile->getId(), $profile
                ->setAttribute('password', $newPassword)
                ->setAttribute('passwordHistory', $history)
                ->setAttribute('passwordUpdate', DateTime::now())
                ->setAttribute('hash', Auth::DEFAULT_ALGO)
                ->setAttribute('hashOptions', Auth::DEFAULT_ALGO_OPTIONS)
                ->setAttribute('emailVerification', true));

        $user->setAttributes($profile->getArrayCopy());

        $recoveryDocument = $dbForProject->getDocument('tokens', $recovery);

        /**
         * We act like we're updating and validating
         *  the recovery token but actually we don't need it anymore.
         */
        $dbForProject->deleteDocument('tokens', $recovery);
        $dbForProject->deleteCachedDocument('users', $profile->getId());

        $events
            ->setParam('userId', $profile->getId())
            ->setParam('tokenId', $recoveryDocument->getId())
        ;

        $response->dynamic($recoveryDocument, Response::MODEL_TOKEN);
    });

App::post('/v1/account/verification')
    ->desc('Create Email Verification')
    ->groups(['api', 'account'])
    ->label('scope', 'account')
    ->label('event', 'users.[userId].verification.[tokenId].create')
    ->label('audits.event', 'verification.create')
    ->label('audits.resource', 'user/{response.userId}')
    ->label('sdk.auth', [APP_AUTH_TYPE_SESSION, APP_AUTH_TYPE_JWT])
    ->label('sdk.namespace', 'account')
    ->label('sdk.method', 'createVerification')
    ->label('sdk.description', '/docs/references/account/create-email-verification.md')
    ->label('sdk.response.code', Response::STATUS_CODE_CREATED)
    ->label('sdk.response.type', Response::CONTENT_TYPE_JSON)
    ->label('sdk.response.model', Response::MODEL_TOKEN)
    ->label('abuse-limit', 10)
    ->label('abuse-key', 'url:{url},userId:{userId}')
    ->param('url', '', fn($clients) => new Host($clients), 'URL to redirect the user back to your app from the verification email. Only URLs from hostnames in your project platform list are allowed. This requirement helps to prevent an [open redirect](https://cheatsheetseries.owasp.org/cheatsheets/Unvalidated_Redirects_and_Forwards_Cheat_Sheet.html) attack against your project API.', false, ['clients']) // TODO add built-in confirm page
    ->inject('request')
    ->inject('response')
    ->inject('project')
    ->inject('user')
    ->inject('dbForProject')
    ->inject('locale')
    ->inject('events')
    ->inject('mails')
    ->action(function (string $url, Request $request, Response $response, Document $project, Document $user, Database $dbForProject, Locale $locale, Event $events, Mail $mails) {

        if (empty(App::getEnv('_APP_SMTP_HOST'))) {
            throw new Exception(Exception::GENERAL_SMTP_DISABLED, 'SMTP Disabled');
        }

        $roles = Authorization::getRoles();
        $isPrivilegedUser = Auth::isPrivilegedUser($roles);
        $isAppUser = Auth::isAppUser($roles);
        $verificationSecret = Auth::tokenGenerator();
        $expire = DateTime::addSeconds(new \DateTime(), Auth::TOKEN_EXPIRATION_CONFIRM);

        $verification = new Document([
            '$id' => ID::unique(),
            'userId' => $user->getId(),
            'userInternalId' => $user->getInternalId(),
            'type' => Auth::TOKEN_TYPE_VERIFICATION,
            'secret' => Auth::hash($verificationSecret), // One way hash encryption to protect DB leak
            'expire' => $expire,
            'userAgent' => $request->getUserAgent('UNKNOWN'),
            'ip' => $request->getIP(),
        ]);

        Authorization::setRole(Role::user($user->getId())->toString());

        $verification = $dbForProject->createDocument('tokens', $verification
            ->setAttribute('$permissions', [
                Permission::read(Role::user($user->getId())),
                Permission::update(Role::user($user->getId())),
                Permission::delete(Role::user($user->getId())),
            ]));

        $dbForProject->deleteCachedDocument('users', $user->getId());

        $url = Template::parseURL($url);
        $url['query'] = Template::mergeQuery(((isset($url['query'])) ? $url['query'] : ''), ['userId' => $user->getId(), 'secret' => $verificationSecret, 'expire' => $expire]);
        $url = Template::unParseURL($url);

        $projectName = $project->isEmpty() ? 'Console' : $project->getAttribute('name', '[APP-NAME]');
        $from = $project->isEmpty() || $project->getId() === 'console' ? '' : \sprintf($locale->getText('emails.sender'), $projectName);
        $body = Template::fromFile(__DIR__ . '/../../config/locale/templates/email-base.tpl');
        $subject = $locale->getText("emails.verification.subject");

        $smtpEnabled = $project->getAttribute('smtp', [])['enabled'] ?? false;
        $customTemplate = $project->getAttribute('templates', [])['email.verification-' . $locale->default] ?? [];
        if ($smtpEnabled && !empty($customTemplate)) {
            $body = $customTemplate['message'] ?? $body;
            $subject = $customTemplate['subject'] ?? $subject;
            $from = $customTemplate['senderName'] ?? $from;
        }

        $body
            ->setParam('{{subject}}', $subject)
            ->setParam('{{hello}}', $locale->getText("emails.verification.hello"))
            ->setParam('{{name}}', $user->getAttribute('name'))
            ->setParam('{{body}}', $locale->getText("emails.verification.body"))
            ->setParam('{{redirect}}', $url)
            ->setParam('{{footer}}', $locale->getText("emails.verification.footer"))
            ->setParam('{{thanks}}', $locale->getText("emails.verification.thanks"))
            ->setParam('{{signature}}', $locale->getText("emails.verification.signature"))
            ->setParam('{{project}}', $projectName)
            ->setParam('{{direction}}', $locale->getText('settings.direction'))
            ->setParam('{{bg-body}}', '#f7f7f7')
            ->setParam('{{bg-content}}', '#ffffff')
            ->setParam('{{text-content}}', '#000000');

        $body = $body->render();

        $mails
            ->setSubject($subject)
            ->setBody($body)
            ->setFrom($from)
            ->setRecipient($user->getAttribute('email'))
            ->setName($user->getAttribute('name') ?? '')
            ->trigger()
        ;

        $events
            ->setParam('userId', $user->getId())
            ->setParam('tokenId', $verification->getId())
            ->setPayload($response->output(
                $verification->setAttribute('secret', $verificationSecret),
                Response::MODEL_TOKEN
            ))
        ;

        // Hide secret for clients
        $verification->setAttribute('secret', ($isPrivilegedUser || $isAppUser) ? $verificationSecret : '');

        $response
            ->setStatusCode(Response::STATUS_CODE_CREATED)
            ->dynamic($verification, Response::MODEL_TOKEN);
    });

App::put('/v1/account/verification')
    ->desc('Create Email Verification (confirmation)')
    ->groups(['api', 'account'])
    ->label('scope', 'public')
    ->label('event', 'users.[userId].verification.[tokenId].update')
    ->label('audits.event', 'verification.update')
    ->label('audits.resource', 'user/{response.userId}')
    ->label('sdk.auth', [APP_AUTH_TYPE_SESSION, APP_AUTH_TYPE_JWT])
    ->label('sdk.namespace', 'account')
    ->label('sdk.method', 'updateVerification')
    ->label('sdk.description', '/docs/references/account/update-email-verification.md')
    ->label('sdk.response.code', Response::STATUS_CODE_OK)
    ->label('sdk.response.type', Response::CONTENT_TYPE_JSON)
    ->label('sdk.response.model', Response::MODEL_TOKEN)
    ->label('abuse-limit', 10)
    ->label('abuse-key', 'url:{url},userId:{param-userId}')
    ->param('userId', '', new UID(), 'User ID.')
    ->param('secret', '', new Text(256), 'Valid verification token.')
    ->inject('response')
    ->inject('user')
    ->inject('dbForProject')
    ->inject('events')
    ->action(function (string $userId, string $secret, Response $response, Document $user, Database $dbForProject, Event $events) {

        $profile = Authorization::skip(fn() => $dbForProject->getDocument('users', $userId));

        if ($profile->isEmpty()) {
            throw new Exception(Exception::USER_NOT_FOUND);
        }

        $tokens = $profile->getAttribute('tokens', []);
        $verification = Auth::tokenVerify($tokens, Auth::TOKEN_TYPE_VERIFICATION, $secret);

        if (!$verification) {
            throw new Exception(Exception::USER_INVALID_TOKEN);
        }

        Authorization::setRole(Role::user($profile->getId())->toString());

        $profile = $dbForProject->updateDocument('users', $profile->getId(), $profile->setAttribute('emailVerification', true));

        $user->setAttributes($profile->getArrayCopy());

        $verificationDocument = $dbForProject->getDocument('tokens', $verification);

        /**
         * We act like we're updating and validating
         *  the verification token but actually we don't need it anymore.
         */
        $dbForProject->deleteDocument('tokens', $verification);
        $dbForProject->deleteCachedDocument('users', $profile->getId());

        $events
            ->setParam('userId', $userId)
            ->setParam('tokenId', $verificationDocument->getId())
        ;

        $response->dynamic($verificationDocument, Response::MODEL_TOKEN);
    });

App::post('/v1/account/verification/phone')
    ->desc('Create Phone Verification')
    ->groups(['api', 'account'])
    ->label('scope', 'account')
    ->label('event', 'users.[userId].verification.[tokenId].create')
    ->label('audits.event', 'verification.create')
    ->label('audits.resource', 'user/{response.userId}')
    ->label('sdk.auth', [APP_AUTH_TYPE_SESSION, APP_AUTH_TYPE_JWT])
    ->label('sdk.namespace', 'account')
    ->label('sdk.method', 'createPhoneVerification')
    ->label('sdk.description', '/docs/references/account/create-phone-verification.md')
    ->label('sdk.response.code', Response::STATUS_CODE_CREATED)
    ->label('sdk.response.type', Response::CONTENT_TYPE_JSON)
    ->label('sdk.response.model', Response::MODEL_TOKEN)
    ->label('abuse-limit', 10)
    ->label('abuse-key', 'userId:{userId}')
    ->inject('request')
    ->inject('response')
    ->inject('user')
    ->inject('dbForProject')
    ->inject('events')
    ->inject('messaging')
    ->inject('project')
    ->inject('locale')
    ->action(function (Request $request, Response $response, Document $user, Database $dbForProject, Event $events, EventPhone $messaging, Document $project, Locale $locale) {

        if (empty(App::getEnv('_APP_SMS_PROVIDER'))) {
            throw new Exception(Exception::GENERAL_PHONE_DISABLED);
        }

        if (empty($user->getAttribute('phone'))) {
            throw new Exception(Exception::USER_PHONE_NOT_FOUND);
        }

        $roles = Authorization::getRoles();
        $isPrivilegedUser = Auth::isPrivilegedUser($roles);
        $isAppUser = Auth::isAppUser($roles);
        $secret = Auth::codeGenerator();
        $expire = DateTime::addSeconds(new \DateTime(), Auth::TOKEN_EXPIRATION_CONFIRM);

        $verification = new Document([
            '$id' => ID::unique(),
            'userId' => $user->getId(),
            'userInternalId' => $user->getInternalId(),
            'type' => Auth::TOKEN_TYPE_PHONE,
            'secret' => Auth::hash($secret),
            'expire' => $expire,
            'userAgent' => $request->getUserAgent('UNKNOWN'),
            'ip' => $request->getIP(),
        ]);

        Authorization::setRole(Role::user($user->getId())->toString());

        $verification = $dbForProject->createDocument('tokens', $verification
            ->setAttribute('$permissions', [
                Permission::read(Role::user($user->getId())),
                Permission::update(Role::user($user->getId())),
                Permission::delete(Role::user($user->getId())),
            ]));

        $dbForProject->deleteCachedDocument('users', $user->getId());

        $message = Template::fromFile(__DIR__ . '/../../config/locale/templates/sms-base.tpl');

        $customTemplate = $project->getAttribute('templates', [])['sms.verification-' . $locale->default] ?? [];
        if (!empty($customTemplate)) {
            $message = $customTemplate['message'] ?? $message;
        }

        $message = $message->setParam('{{token}}', $secret);
        $message = $message->render();

        $messaging
            ->setRecipient($user->getAttribute('phone'))
            ->setMessage($message)
            ->trigger()
        ;

        $events
            ->setParam('userId', $user->getId())
            ->setParam('tokenId', $verification->getId())
            ->setPayload($response->output(
                $verification->setAttribute('secret', $secret),
                Response::MODEL_TOKEN
            ))
        ;

        // Hide secret for clients
        $verification->setAttribute('secret', ($isPrivilegedUser || $isAppUser) ? $secret : '');

        $response
            ->setStatusCode(Response::STATUS_CODE_CREATED)
            ->dynamic($verification, Response::MODEL_TOKEN);
    });

App::put('/v1/account/verification/phone')
    ->desc('Create Phone Verification (confirmation)')
    ->groups(['api', 'account'])
    ->label('scope', 'public')
    ->label('event', 'users.[userId].verification.[tokenId].update')
    ->label('audits.event', 'verification.update')
    ->label('audits.resource', 'user/{response.userId}')
    ->label('sdk.auth', [APP_AUTH_TYPE_SESSION, APP_AUTH_TYPE_JWT])
    ->label('sdk.namespace', 'account')
    ->label('sdk.method', 'updatePhoneVerification')
    ->label('sdk.description', '/docs/references/account/update-phone-verification.md')
    ->label('sdk.response.code', Response::STATUS_CODE_OK)
    ->label('sdk.response.type', Response::CONTENT_TYPE_JSON)
    ->label('sdk.response.model', Response::MODEL_TOKEN)
    ->label('abuse-limit', 10)
    ->label('abuse-key', 'userId:{param-userId}')
    ->param('userId', '', new UID(), 'User ID.')
    ->param('secret', '', new Text(256), 'Valid verification token.')
    ->inject('response')
    ->inject('user')
    ->inject('dbForProject')
    ->inject('events')
    ->action(function (string $userId, string $secret, Response $response, Document $user, Database $dbForProject, Event $events) {

        $profile = Authorization::skip(fn() => $dbForProject->getDocument('users', $userId));

        if ($profile->isEmpty()) {
            throw new Exception(Exception::USER_NOT_FOUND);
        }

        $verification = Auth::phoneTokenVerify($user->getAttribute('tokens', []), $secret);

        if (!$verification) {
            throw new Exception(Exception::USER_INVALID_TOKEN);
        }

        Authorization::setRole(Role::user($profile->getId())->toString());

        $profile = $dbForProject->updateDocument('users', $profile->getId(), $profile->setAttribute('phoneVerification', true));

        $user->setAttributes($profile->getArrayCopy());

        $verificationDocument = $dbForProject->getDocument('tokens', $verification);

        /**
         * We act like we're updating and validating the verification token but actually we don't need it anymore.
         */
        $dbForProject->deleteDocument('tokens', $verification);
        $dbForProject->deleteCachedDocument('users', $profile->getId());

        $events
            ->setParam('userId', $user->getId())
            ->setParam('tokenId', $verificationDocument->getId())
        ;

        $response->dynamic($verificationDocument, Response::MODEL_TOKEN);
    });<|MERGE_RESOLUTION|>--- conflicted
+++ resolved
@@ -900,11 +900,7 @@
         $queries[] = Query::equal('userInternalId', [$user->getInternalId()]);
 
         // Get cursor document if there was a cursor query
-<<<<<<< HEAD
-        $cursor = Query::getByType($queries, Query::TYPE_CURSORAFTER, Query::TYPE_CURSORBEFORE);
-=======
         $cursor = Query::getByType($queries, [Query::TYPE_CURSORAFTER, Query::TYPE_CURSORBEFORE]);
->>>>>>> 5e4e7ff5
         $cursor = reset($cursor);
         if ($cursor) {
             /** @var Query $cursor */
@@ -944,11 +940,7 @@
     ->label('sdk.description', '/docs/references/account/delete-identity.md')
     ->label('sdk.response.code', Response::STATUS_CODE_NOCONTENT)
     ->label('sdk.response.model', Response::MODEL_NONE)
-<<<<<<< HEAD
-    ->param('identityId', [], new UID(), '')
-=======
     ->param('identityId', [], new UID(), 'Identity ID.')
->>>>>>> 5e4e7ff5
     ->inject('response')
     ->inject('dbForProject')
     ->action(function (string $identityId, Response $response, Database $dbForProject) {
