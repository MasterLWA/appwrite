<?php

use Ahc\Jwt\JWT;
use Appwrite\Auth\Auth;
use Appwrite\Auth\Validator\Password;
use Appwrite\Detector\Detector;
use Appwrite\Network\Validator\Email;
use Appwrite\Network\Validator\Host;
use Appwrite\Network\Validator\URL;
use Appwrite\OpenSSL\OpenSSL;
use Appwrite\Template\Template;
use Appwrite\URL\URL as URLParser;
use Appwrite\Utopia\Response;
use Appwrite\Utopia\Database\Validator\CustomId;
use Utopia\App;
use Utopia\Audit\Audit;
use Utopia\Config\Config;
use Utopia\Database\Document;
use Utopia\Database\Exception\Duplicate;
use Utopia\Database\Query;
use Utopia\Database\Validator\Authorization;
use Utopia\Database\Validator\UID;
use Appwrite\Extend\Exception;
use Utopia\Validator\ArrayList;
use Utopia\Validator\Assoc;
use Utopia\Validator\Range;
use Utopia\Validator\Text;
use Utopia\Validator\WhiteList;

$oauthDefaultSuccess = '/v1/auth/oauth2/success';
$oauthDefaultFailure = '/v1/auth/oauth2/failure';

App::post('/v1/account')
    ->desc('Create Account')
    ->groups(['api', 'account', 'auth'])
    ->label('event', 'users.[userId].create')
    ->label('scope', 'public')
    ->label('auth.type', 'emailPassword')
    ->label('sdk.auth', [])
    ->label('sdk.namespace', 'account')
    ->label('sdk.method', 'create')
    ->label('sdk.description', '/docs/references/account/create.md')
    ->label('sdk.response.code', Response::STATUS_CODE_CREATED)
    ->label('sdk.response.type', Response::CONTENT_TYPE_JSON)
    ->label('sdk.response.model', Response::MODEL_USER)
    ->label('abuse-limit', 10)
    ->param('userId', '', new CustomId(), 'Unique Id. Choose your own unique ID or pass the string "unique()" to auto generate it. Valid chars are a-z, A-Z, 0-9, period, hyphen, and underscore. Can\'t start with a special char. Max length is 36 chars.')
    ->param('email', '', new Email(), 'User email.')
    ->param('password', '', new Password(), 'User password. Must be at least 8 chars.')
    ->param('name', '', new Text(128), 'User name. Max length: 128 chars.', true)
    ->inject('request')
    ->inject('response')
    ->inject('project')
    ->inject('dbForProject')
    ->inject('audits')
    ->inject('usage')
    ->inject('events')
    ->action(function ($userId, $email, $password, $name, $request, $response, $project, $dbForProject, $audits, $usage, $events) {
        /** @var Appwrite\Utopia\Request $request */
        /** @var Appwrite\Utopia\Response $response */
        /** @var Utopia\Database\Document $project */
        /** @var Utopia\Database\Database $dbForProject */
        /** @var Appwrite\Event\Audit $audits */
        /** @var Appwrite\Stats\Stats $usage */
        /** @var Appwrite\Event\Event $events */

        $email = \strtolower($email);
        if ('console' === $project->getId()) {
            $whitelistEmails = $project->getAttribute('authWhitelistEmails');
            $whitelistIPs = $project->getAttribute('authWhitelistIPs');

            if (!empty($whitelistEmails) && !\in_array($email, $whitelistEmails)) {
                throw new Exception('Console registration is restricted to specific emails. Contact your administrator for more information.', 401, Exception::USER_EMAIL_NOT_WHITELISTED);
            }

            if (!empty($whitelistIPs) && !\in_array($request->getIP(), $whitelistIPs)) {
                throw new Exception('Console registration is restricted to specific IPs. Contact your administrator for more information.', 401, Exception::USER_IP_NOT_WHITELISTED);
            }
        }

        $limit = $project->getAttribute('auths', [])['limit'] ?? 0;

        if ($limit !== 0) {
            $total = $dbForProject->count('users', [
                new Query('deleted', Query::TYPE_EQUAL, [false]),
            ], APP_LIMIT_USERS);

            if ($total >= $limit) {
                throw new Exception('Project registration is restricted. Contact your administrator for more information.', 501, Exception::USER_COUNT_EXCEEDED);
            }
        }

        try {
            $userId = $userId == 'unique()' ? $dbForProject->getId() : $userId;
            $user = Authorization::skip(fn() => $dbForProject->createDocument('users', new Document([
                '$id' => $userId,
                '$read' => ['role:all'],
                '$write' => ['user:' . $userId],
                'email' => $email,
                'emailVerification' => false,
                'status' => true,
                'password' => Auth::passwordHash($password),
                'passwordUpdate' => \time(),
                'registration' => \time(),
                'reset' => false,
                'name' => $name,
                'prefs' => new \stdClass(),
                'sessions' => [],
                'tokens' => null,
                'memberships' => null,
                'search' => implode(' ', [$userId, $email, $name]),
                'deleted' => false
            ])));
        } catch (Duplicate $th) {
            throw new Exception('Account already exists', 409, Exception::USER_ALREADY_EXISTS);
        }

        Authorization::unsetRole('role:' . Auth::USER_ROLE_GUEST);
        Authorization::setRole('user:' . $user->getId());
        Authorization::setRole('role:' . Auth::USER_ROLE_MEMBER);

        $audits
            ->setResource('user/'.$user->getId())
            ->setUser($user)
        ;

        $usage->setParam('users.create', 1);
        $events->setParam('userId', $user->getId());

        $response->setStatusCode(Response::STATUS_CODE_CREATED);
        $response->dynamic($user, Response::MODEL_USER);
    });

App::post('/v1/account/sessions')
    ->desc('Create Account Session')
    ->groups(['api', 'account', 'auth'])
    ->label('event', 'users.[userId].sessions.[sessionId].create')
    ->label('scope', 'public')
    ->label('auth.type', 'emailPassword')
    ->label('sdk.auth', [])
    ->label('sdk.namespace', 'account')
    ->label('sdk.method', 'createSession')
    ->label('sdk.description', '/docs/references/account/create-session.md')
    ->label('sdk.response.code', Response::STATUS_CODE_CREATED)
    ->label('sdk.response.type', Response::CONTENT_TYPE_JSON)
    ->label('sdk.response.model', Response::MODEL_SESSION)
    ->label('abuse-limit', 10)
    ->label('abuse-key', 'url:{url},email:{param-email}')
    ->param('email', '', new Email(), 'User email.')
    ->param('password', '', new Password(), 'User password. Must be at least 8 chars.')
    ->inject('request')
    ->inject('response')
    ->inject('dbForProject')
    ->inject('locale')
    ->inject('geodb')
    ->inject('audits')
    ->inject('usage')
    ->inject('events')
    ->action(function ($email, $password, $request, $response, $dbForProject, $locale, $geodb, $audits, $usage, $events) {
        /** @var Appwrite\Utopia\Request $request */
        /** @var Appwrite\Utopia\Response $response */
        /** @var Utopia\Database\Database $dbForProject */
        /** @var Utopia\Locale\Locale $locale */
        /** @var MaxMind\Db\Reader $geodb */
        /** @var Appwrite\Event\Audit $audits */
        /** @var Appwrite\Stats\Stats $usage */
        /** @var Appwrite\Event\Event $events */

        $email = \strtolower($email);
        $protocol = $request->getProtocol();

        $profile = $dbForProject->findOne('users', [new Query('deleted', Query::TYPE_EQUAL, [false]), new Query('email', Query::TYPE_EQUAL, [$email])]); // Get user by email address

        if (!$profile || !Auth::passwordVerify($password, $profile->getAttribute('password'))) {
            throw new Exception('Invalid credentials', 401, Exception::USER_INVALID_CREDENTIALS); // Wrong password or username
        }

        if (false === $profile->getAttribute('status')) { // Account is blocked
            throw new Exception('Invalid credentials. User is blocked', 401, Exception::USER_BLOCKED); // User is in status blocked
        }

        $detector = new Detector($request->getUserAgent('UNKNOWN'));
        $record = $geodb->get($request->getIP());
        $expiry = \time() + Auth::TOKEN_EXPIRATION_LOGIN_LONG;
        $secret = Auth::tokenGenerator();
        $session = new Document(array_merge(
            [
                '$id' => $dbForProject->getId(),
                'userId' => $profile->getId(),
                'provider' => Auth::SESSION_PROVIDER_EMAIL,
                'providerUid' => $email,
                'secret' => Auth::hash($secret), // One way hash encryption to protect DB leak
                'expire' => $expiry,
                'userAgent' => $request->getUserAgent('UNKNOWN'),
                'ip' => $request->getIP(),
                'countryCode' => ($record) ? \strtolower($record['country']['iso_code']) : '--',
            ], $detector->getOS(), $detector->getClient(), $detector->getDevice()
        ));

        Authorization::setRole('user:' . $profile->getId());

        $session = $dbForProject->createDocument('sessions', $session
            ->setAttribute('$read', ['user:' . $profile->getId()])
            ->setAttribute('$write', ['user:' . $profile->getId()])
        );

        $profile->setAttribute('sessions', $session, Document::SET_TYPE_APPEND);
        $profile = $dbForProject->updateDocument('users', $profile->getId(), $profile);

        $audits
            ->setResource('user/'.$profile->getId())
            ->setUser($profile)
        ;

        if (!Config::getParam('domainVerification')) {
            $response
                ->addHeader('X-Fallback-Cookies', \json_encode([Auth::$cookieName => Auth::encodeSession($profile->getId(), $secret)]))
            ;
        }

        $response
            ->addCookie(Auth::$cookieName . '_legacy', Auth::encodeSession($profile->getId(), $secret), $expiry, '/', Config::getParam('cookieDomain'), ('https' == $protocol), true, null)
            ->addCookie(Auth::$cookieName, Auth::encodeSession($profile->getId(), $secret), $expiry, '/', Config::getParam('cookieDomain'), ('https' == $protocol), true, Config::getParam('cookieSamesite'))
            ->setStatusCode(Response::STATUS_CODE_CREATED)
        ;

        $countryName = $locale->getText('countries.'.strtolower($session->getAttribute('countryCode')), $locale->getText('locale.country.unknown'));

        $session
            ->setAttribute('current', true)
            ->setAttribute('countryName', $countryName)
        ;

        $usage
            ->setParam('users.update', 1)
            ->setParam('users.sessions.create', 1)
            ->setParam('provider', 'email')
        ;

        $events
            ->setParam('userId', $profile->getId())
            ->setParam('sessionId', $session->getId())
        ;

        $response->dynamic($session, Response::MODEL_SESSION);
    });

App::get('/v1/account/sessions/oauth2/:provider')
    ->desc('Create Account Session with OAuth2')
    ->groups(['api', 'account'])
    ->label('error', __DIR__ . '/../../views/general/error.phtml')
    ->label('scope', 'public')
    ->label('sdk.auth', [])
    ->label('sdk.namespace', 'account')
    ->label('sdk.method', 'createOAuth2Session')
    ->label('sdk.description', '/docs/references/account/create-session-oauth2.md')
    ->label('sdk.response.code', Response::STATUS_CODE_MOVED_PERMANENTLY)
    ->label('sdk.response.type', Response::CONTENT_TYPE_HTML)
    ->label('sdk.methodType', 'webAuth')
    ->label('abuse-limit', 50)
    ->label('abuse-key', 'ip:{ip}')
    ->param('provider', '', new WhiteList(\array_keys(Config::getParam('providers')), true), 'OAuth2 Provider. Currently, supported providers are: ' . \implode(', ', \array_keys(\array_filter(Config::getParam('providers'), function($node) {return (!$node['mock']);}))).'.')
    ->param('success', '', function ($clients) { return new Host($clients); }, 'URL to redirect back to your app after a successful login attempt.  Only URLs from hostnames in your project platform list are allowed. This requirement helps to prevent an [open redirect](https://cheatsheetseries.owasp.org/cheatsheets/Unvalidated_Redirects_and_Forwards_Cheat_Sheet.html) attack against your project API.', true, ['clients'])
    ->param('failure', '', function ($clients) { return new Host($clients); }, 'URL to redirect back to your app after a failed login attempt.  Only URLs from hostnames in your project platform list are allowed. This requirement helps to prevent an [open redirect](https://cheatsheetseries.owasp.org/cheatsheets/Unvalidated_Redirects_and_Forwards_Cheat_Sheet.html) attack against your project API.', true, ['clients'])
    ->param('scopes', [], new ArrayList(new Text(128)), 'A list of custom OAuth2 scopes. Check each provider internal docs for a list of supported scopes.', true)
    ->inject('request')
    ->inject('response')
    ->inject('project')
    ->action(function ($provider, $success, $failure, $scopes, $request, $response, $project) use ($oauthDefaultSuccess, $oauthDefaultFailure) {
        /** @var Appwrite\Utopia\Request $request */
        /** @var Appwrite\Utopia\Response $response */
        /** @var Utopia\Database\Document $project */

        $protocol = $request->getProtocol();
        $callback = $protocol.'://'.$request->getHostname().'/v1/account/sessions/oauth2/callback/'.$provider.'/'.$project->getId();
        $appId = $project->getAttribute('authProviders', [])[$provider.'Appid'] ?? '';
        $appSecret = $project->getAttribute('authProviders', [])[$provider.'Secret'] ?? '{}';

        if (!empty($appSecret) && isset($appSecret['version'])) {
            $key = App::getEnv('_APP_OPENSSL_KEY_V' . $appSecret['version']);
            $appSecret = OpenSSL::decrypt($appSecret['data'], $appSecret['method'], $key, 0, \hex2bin($appSecret['iv']), \hex2bin($appSecret['tag']));
        }

        if (empty($appId) || empty($appSecret)) {
            throw new Exception('This provider is disabled. Please configure the provider app ID and app secret key from your ' . APP_NAME . ' console to continue.', 412, Exception::PROJECT_PROVIDER_DISABLED);
        }

        $className = 'Appwrite\\Auth\\OAuth2\\'.\ucfirst($provider);

        if (!\class_exists($className)) {
            throw new Exception('Provider is not supported', 501, Exception::PROJECT_PROVIDER_UNSUPPORTED);
        }

        if(empty($success)) {
            $success = $protocol . '://' . $request->getHostname() . $oauthDefaultSuccess;
        }

        if(empty($failure)) {
            $failure = $protocol . '://' . $request->getHostname() . $oauthDefaultFailure;
        }

        $oauth2 = new $className($appId, $appSecret, $callback, ['success' => $success, 'failure' => $failure], $scopes);

        $response
            ->addHeader('Cache-Control', 'no-store, no-cache, must-revalidate, max-age=0')
            ->addHeader('Pragma', 'no-cache')
            ->redirect($oauth2->getLoginURL());
    });

App::get('/v1/account/sessions/oauth2/callback/:provider/:projectId')
    ->desc('OAuth2 Callback')
    ->groups(['api', 'account'])
    ->label('error', __DIR__ . '/../../views/general/error.phtml')
    ->label('scope', 'public')
    ->label('docs', false)
    ->param('projectId', '', new Text(1024), 'Project ID.')
    ->param('provider', '', new WhiteList(\array_keys(Config::getParam('providers')), true), 'OAuth2 provider.')
    ->param('code', '', new Text(2048), 'OAuth2 code.')
    ->param('state', '', new Text(2048), 'Login state params.', true)
    ->inject('request')
    ->inject('response')
    ->action(function ($projectId, $provider, $code, $state, $request, $response) {
        /** @var Appwrite\Utopia\Request $request */
        /** @var Appwrite\Utopia\Response $response */

        $domain = $request->getHostname();
        $protocol = $request->getProtocol();

        $response
            ->addHeader('Cache-Control', 'no-store, no-cache, must-revalidate, max-age=0')
            ->addHeader('Pragma', 'no-cache')
            ->redirect($protocol . '://' . $domain . '/v1/account/sessions/oauth2/' . $provider . '/redirect?'
                . \http_build_query(['project' => $projectId, 'code' => $code, 'state' => $state]));
    });

App::post('/v1/account/sessions/oauth2/callback/:provider/:projectId')
    ->desc('OAuth2 Callback')
    ->groups(['api', 'account'])
    ->label('error', __DIR__ . '/../../views/general/error.phtml')
    ->label('scope', 'public')
    ->label('origin', '*')
    ->label('docs', false)
    ->param('projectId', '', new Text(1024), 'Project ID.')
    ->param('provider', '', new WhiteList(\array_keys(Config::getParam('providers')), true), 'OAuth2 provider.')
    ->param('code', '', new Text(2048), 'OAuth2 code.')
    ->param('state', '', new Text(2048), 'Login state params.', true)
    ->inject('request')
    ->inject('response')
    ->action(function ($projectId, $provider, $code, $state, $request, $response) {
        /** @var Appwrite\Utopia\Request $request */
        /** @var Appwrite\Utopia\Response $response */

        $domain = $request->getHostname();
        $protocol = $request->getProtocol();

        $response
            ->addHeader('Cache-Control', 'no-store, no-cache, must-revalidate, max-age=0')
            ->addHeader('Pragma', 'no-cache')
            ->redirect($protocol . '://' . $domain . '/v1/account/sessions/oauth2/' . $provider . '/redirect?'
                . \http_build_query(['project' => $projectId, 'code' => $code, 'state' => $state]));
    });

App::get('/v1/account/sessions/oauth2/:provider/redirect')
    ->desc('OAuth2 Redirect')
    ->groups(['api', 'account'])
    ->label('error', __DIR__ . '/../../views/general/error.phtml')
    ->label('event', 'users.[userId].sessions.[sessionId].create')
    ->label('scope', 'public')
    ->label('abuse-limit', 50)
    ->label('abuse-key', 'ip:{ip}')
    ->label('docs', false)
    ->param('provider', '', new WhiteList(\array_keys(Config::getParam('providers')), true), 'OAuth2 provider.')
    ->param('code', '', new Text(2048), 'OAuth2 code.')
    ->param('state', '', new Text(2048), 'OAuth2 state params.', true)
    ->inject('request')
    ->inject('response')
    ->inject('project')
    ->inject('user')
    ->inject('dbForProject')
    ->inject('geodb')
    ->inject('audits')
    ->inject('events')
    ->inject('usage')
    ->action(function ($provider, $code, $state, $request, $response, $project, $user, $dbForProject, $geodb, $audits, $events, $usage) use ($oauthDefaultSuccess) {
        /** @var Appwrite\Utopia\Request $request */
        /** @var Appwrite\Utopia\Response $response */
        /** @var Utopia\Database\Document $project */
        /** @var Utopia\Database\Document $user */
        /** @var Utopia\Database\Database $dbForProject */
        /** @var MaxMind\Db\Reader $geodb */
        /** @var Appwrite\Event\Audit $audits */
        /** @var Appwrite\Event\Event $events */
        /** @var Appwrite\Stats\Stats $usage */

        $protocol = $request->getProtocol();
        $callback = $protocol . '://' . $request->getHostname() . '/v1/account/sessions/oauth2/callback/' . $provider . '/' . $project->getId();
        $defaultState = ['success' => $project->getAttribute('url', ''), 'failure' => ''];
        $validateURL = new URL();
        $appId = $project->getAttribute('authProviders', [])[$provider.'Appid'] ?? '';
        $appSecret = $project->getAttribute('authProviders', [])[$provider.'Secret'] ?? '{}';

        if (!empty($appSecret) && isset($appSecret['version'])) {
            $key = App::getEnv('_APP_OPENSSL_KEY_V' . $appSecret['version']);
            $appSecret = OpenSSL::decrypt($appSecret['data'], $appSecret['method'], $key, 0, \hex2bin($appSecret['iv']), \hex2bin($appSecret['tag']));
        }

        $className = 'Appwrite\\Auth\\OAuth2\\' . \ucfirst($provider);

        if (!\class_exists($className)) {
            throw new Exception('Provider is not supported', 501, Exception::PROJECT_PROVIDER_UNSUPPORTED);
        }

        $oauth2 = new $className($appId, $appSecret, $callback);

        if (!empty($state)) {
            try {
                $state = \array_merge($defaultState, $oauth2->parseState($state));
            } catch (\Exception$exception) {
                throw new Exception('Failed to parse login state params as passed from OAuth2 provider', 500, Exception::GENERAL_SERVER_ERROR);
            }
        } else {
            $state = $defaultState;
        }

        if (!$validateURL->isValid($state['success'])) {
            throw new Exception('Invalid redirect URL for success login', 400, Exception::PROJECT_INVALID_SUCCESS_URL);
        }

        if (!empty($state['failure']) && !$validateURL->isValid($state['failure'])) {
            throw new Exception('Invalid redirect URL for failure login', 400, Exception::PROJECT_INVALID_FAILURE_URL);
        }

        $state['failure'] = null;

        $accessToken = $oauth2->getAccessToken($code);
        $refreshToken =$oauth2->getRefreshToken($code);
        $accessTokenExpiry = $oauth2->getAccessTokenExpiry($code);

        if (empty($accessToken)) {
            if (!empty($state['failure'])) {
                $response->redirect($state['failure'], 301, 0);
            }

            throw new Exception('Failed to obtain access token', 500, Exception::GENERAL_SERVER_ERROR);
        }

        $oauth2ID = $oauth2->getUserID($accessToken);

        if (empty($oauth2ID)) {
            if (!empty($state['failure'])) {
                $response->redirect($state['failure'], 301, 0);
            }

            throw new Exception('Missing ID from OAuth2 provider', 400, Exception::PROJECT_MISSING_USER_ID);
        }

        $sessions = $user->getAttribute('sessions', []);
        $current = Auth::sessionVerify($sessions, Auth::$secret);

        if ($current) { // Delete current session of new one.
            foreach ($sessions as $key => $session) {/** @var Document $session */
                if ($current === $session['$id']) {
                    unset($sessions[$key]);

                    $dbForProject->deleteDocument('sessions', $session->getId());
                    $dbForProject->updateDocument('users', $user->getId(), $user->setAttribute('sessions', $sessions));
                }
            }
        }

        $user = ($user->isEmpty()) ? $dbForProject->findOne('sessions', [ // Get user by provider id
            new Query('provider', QUERY::TYPE_EQUAL, [$provider]),
            new Query('providerUid', QUERY::TYPE_EQUAL, [$oauth2ID]),
        ]) : $user;

        if ($user === false || $user->isEmpty()) { // No user logged in or with OAuth2 provider ID, create new one or connect with account with same email
            $name = $oauth2->getUserName($accessToken);
            $email = $oauth2->getUserEmail($accessToken);

            $user = $dbForProject->findOne('users', [new Query('deleted', Query::TYPE_EQUAL, [false]), new Query('email', Query::TYPE_EQUAL, [$email])]); // Get user by email address

            if ($user === false || $user->isEmpty()) { // Last option -> create the user, generate random password
                $limit = $project->getAttribute('auths', [])['limit'] ?? 0;

                if ($limit !== 0) {
                    $total = $dbForProject->count('users', [ new Query('deleted', Query::TYPE_EQUAL, [false]),], APP_LIMIT_USERS);

                    if ($total >= $limit) {
                        throw new Exception('Project registration is restricted. Contact your administrator for more information.', 501, Exception::USER_COUNT_EXCEEDED);
                    }
                }

                try {
                    $userId = $dbForProject->getId();
                    $user = Authorization::skip(fn() => $dbForProject->createDocument('users', new Document([
                        '$id' => $userId,
                        '$read' => ['role:all'],
                        '$write' => ['user:' . $userId],
                        'email' => $email,
                        'emailVerification' => true,
                        'status' => true, // Email should already be authenticated by OAuth2 provider
                        'password' => Auth::passwordHash(Auth::passwordGenerator()),
                        'passwordUpdate' => 0,
                        'registration' => \time(),
                        'reset' => false,
                        'name' => $name,
                        'prefs' => new \stdClass(),
                        'sessions' => [],
                        'tokens' => null,
                        'memberships' => null,
                        'search' => implode(' ', [$userId, $email, $name]),
                        'deleted' => false
                    ])));
                } catch (Duplicate $th) {
                    throw new Exception('Account already exists', 409, Exception::USER_ALREADY_EXISTS);
                }
            }
        }

        if (false === $user->getAttribute('status')) { // Account is blocked
            throw new Exception('Invalid credentials. User is blocked', 401, Exception::USER_BLOCKED); // User is in status blocked
        }

        // Create session token, verify user account and update OAuth2 ID and Access Token

        $detector = new Detector($request->getUserAgent('UNKNOWN'));
        $record = $geodb->get($request->getIP());
        $secret = Auth::tokenGenerator();
        $expiry = \time() + Auth::TOKEN_EXPIRATION_LOGIN_LONG;
        $session = new Document(array_merge([
            '$id' => $dbForProject->getId(),
            'userId' => $user->getId(),
            'provider' => $provider,
            'providerUid' => $oauth2ID,
            'providerAccessToken' => $accessToken,
            'providerRefreshToken' => $refreshToken,
            'providerAccessTokenExpiry' => \time() + (int) $accessTokenExpiry,
            'secret' => Auth::hash($secret), // One way hash encryption to protect DB leak
            'expire' => $expiry,
            'userAgent' => $request->getUserAgent('UNKNOWN'),
            'ip' => $request->getIP(),
            'countryCode' => ($record) ? \strtolower($record['country']['iso_code']) : '--',
        ], $detector->getOS(), $detector->getClient(), $detector->getDevice()));

        $isAnonymousUser = is_null($user->getAttribute('email')) && is_null($user->getAttribute('password'));

        if ($isAnonymousUser) {
            $user
                ->setAttribute('name', $oauth2->getUserName($accessToken))
                ->setAttribute('email', $oauth2->getUserEmail($accessToken))
            ;
        }

        $user
            ->setAttribute('status', true)
            ->setAttribute('sessions', $session, Document::SET_TYPE_APPEND)
        ;

        Authorization::setRole('user:' . $user->getId());

        $session = $dbForProject->createDocument('sessions', $session
            ->setAttribute('$read', ['user:' . $user->getId()])
            ->setAttribute('$write', ['user:' . $user->getId()])
        );

        $user = $dbForProject->updateDocument('users', $user->getId(), $user);

        $audits
            ->setResource('user/'.$user->getId())
            ->setUser($user)
        ;

        $usage
            ->setParam('users.sessions.create', 1)
            ->setParam('projectId', $project->getId())
            ->setParam('provider', 'oauth2-'.$provider)
        ;

        $events
            ->setParam('userId', $user->getId())
            ->setParam('sessionId', $session->getId())
            ->setPayload($response->output($session, Response::MODEL_SESSION))
        ;

        if (!Config::getParam('domainVerification')) {
            $response->addHeader('X-Fallback-Cookies', \json_encode([Auth::$cookieName => Auth::encodeSession($user->getId(), $secret)]));
        }

        // Add keys for non-web platforms - TODO - add verification phase to aviod session sniffing
        if (parse_url($state['success'], PHP_URL_PATH) === $oauthDefaultSuccess) {
            $state['success'] = URLParser::parse($state['success']);
            $query = URLParser::parseQuery($state['success']['query']);
            $query['project'] = $project->getId();
            $query['domain'] = Config::getParam('cookieDomain');
            $query['key'] = Auth::$cookieName;
            $query['secret'] = Auth::encodeSession($user->getId(), $secret);
            $state['success']['query'] = URLParser::unparseQuery($query);
            $state['success'] = URLParser::unparse($state['success']);
        }

        $response
            ->addHeader('Cache-Control', 'no-store, no-cache, must-revalidate, max-age=0')
            ->addHeader('Pragma', 'no-cache')
            ->addCookie(Auth::$cookieName . '_legacy', Auth::encodeSession($user->getId(), $secret), $expiry, '/', Config::getParam('cookieDomain'), ('https' == $protocol), true, null)
            ->addCookie(Auth::$cookieName, Auth::encodeSession($user->getId(), $secret), $expiry, '/', Config::getParam('cookieDomain'), ('https' == $protocol), true, Config::getParam('cookieSamesite'))
            ->redirect($state['success'])
        ;
    });


App::post('/v1/account/sessions/magic-url')
    ->desc('Create Magic URL session')
    ->groups(['api', 'account'])
    ->label('scope', 'public')
    ->label('auth.type', 'magic-url')
    ->label('sdk.auth', [])
    ->label('sdk.namespace', 'account')
    ->label('sdk.method', 'createMagicURLSession')
    ->label('sdk.description', '/docs/references/account/create-magic-url-session.md')
    ->label('sdk.response.code', Response::STATUS_CODE_CREATED)
    ->label('sdk.response.type', Response::CONTENT_TYPE_JSON)
    ->label('sdk.response.model', Response::MODEL_TOKEN)
    ->label('abuse-limit', 10)
    ->label('abuse-key', 'url:{url},email:{param-email}')
    ->param('userId', '', new CustomId(), 'Unique Id. Choose your own unique ID or pass the string "unique()" to auto generate it. Valid chars are a-z, A-Z, 0-9, period, hyphen, and underscore. Can\'t start with a special char. Max length is 36 chars.')
    ->param('email', '', new Email(), 'User email.')
    ->param('url', '', function ($clients) { return new Host($clients); }, 'URL to redirect the user back to your app from the magic URL login. Only URLs from hostnames in your project platform list are allowed. This requirement helps to prevent an [open redirect](https://cheatsheetseries.owasp.org/cheatsheets/Unvalidated_Redirects_and_Forwards_Cheat_Sheet.html) attack against your project API.', true, ['clients'])
    ->inject('request')
    ->inject('response')
    ->inject('project')
    ->inject('dbForProject')
    ->inject('locale')
    ->inject('audits')
    ->inject('events')
    ->inject('mails')
    ->action(function ($userId, $email, $url, $request, $response, $project, $dbForProject, $locale, $audits, $events, $mails) {
        /** @var Appwrite\Utopia\Request $request */
        /** @var Appwrite\Utopia\Response $response */
        /** @var Utopia\Database\Document $project */
        /** @var Utopia\Database\Database $dbForProject */
        /** @var Utopia\Locale\Locale $locale */
        /** @var Appwrite\Event\Audit $audits */
        /** @var Appwrite\Event\Event $events */
        /** @var Appwrite\Event\Mail $mails */

        if(empty(App::getEnv('_APP_SMTP_HOST'))) {
            throw new Exception('SMTP Disabled', 503, Exception::GENERAL_SMTP_DISABLED);
        }

        $roles = Authorization::getRoles();
        $isPrivilegedUser = Auth::isPrivilegedUser($roles);
        $isAppUser = Auth::isAppUser($roles);

        $user = $dbForProject->findOne('users', [new Query('email', Query::TYPE_EQUAL, [$email])]);

        if (!$user) {
            $limit = $project->getAttribute('auths', [])['limit'] ?? 0;

            if ($limit !== 0) {
                $total = $dbForProject->count('users', [
                    new Query('deleted', Query::TYPE_EQUAL, [false]),
                ], APP_LIMIT_USERS);

                if ($total >= $limit) {
                    throw new Exception('Project registration is restricted. Contact your administrator for more information.', 501, Exception::USER_COUNT_EXCEEDED);
                }
            }

            $userId = $userId == 'unique()' ? $dbForProject->getId() : $userId;

            $user = Authorization::skip(fn () => $dbForProject->createDocument('users', new Document([
                '$id' => $userId,
                '$read' => ['role:all'],
                '$write' => ['user:' . $userId],
                'email' => $email,
                'emailVerification' => false,
                'status' => true,
                'password' => null,
                'passwordUpdate' => 0,
                'registration' => \time(),
                'reset' => false,
                'prefs' => new \stdClass(),
                'sessions' => [],
                'tokens' => null,
                'memberships' => null,
                'search' => implode(' ', [$userId, $email]),
                'deleted' => false
            ])));
        }

        $loginSecret = Auth::tokenGenerator();

        $expire = \time() + Auth::TOKEN_EXPIRATION_CONFIRM;

        $token = new Document([
            '$id' => $dbForProject->getId(),
            'userId' => $user->getId(),
            'type' => Auth::TOKEN_TYPE_MAGIC_URL,
            'secret' => Auth::hash($loginSecret), // One way hash encryption to protect DB leak
            'expire' => $expire,
            'userAgent' => $request->getUserAgent('UNKNOWN'),
            'ip' => $request->getIP(),
        ]);

        Authorization::setRole('user:'.$user->getId());

        $token = $dbForProject->createDocument('tokens', $token
            ->setAttribute('$read', ['user:'.$user->getId()])
            ->setAttribute('$write', ['user:'.$user->getId()])
        );

        $dbForProject->deleteCachedDocument('users', $user->getId());

        if(empty($url)) {
            $url = $request->getProtocol().'://'.$request->getHostname().'/auth/magic-url';
        }

        $url = Template::parseURL($url);
        $url['query'] = Template::mergeQuery(((isset($url['query'])) ? $url['query'] : ''), ['userId' => $user->getId(), 'secret' => $loginSecret, 'expire' => $expire, 'project' => $project->getId()]);
        $url = Template::unParseURL($url);

        $mails
            ->setType(MAIL_TYPE_MAGIC_SESSION)
            ->setRecipient($user->getAttribute('email'))
            ->setUrl($url)
            ->setLocale($locale->default)
            ->trigger()
        ;

        $events->setParam('eventData', $response->output(
                $token->setAttribute('secret', $loginSecret),
                Response::MODEL_TOKEN
        ));

        // Hide secret for clients
        $token->setAttribute('secret', ($isPrivilegedUser || $isAppUser) ? $loginSecret : '');

        $audits
            ->setResource('user/'.$user->getId())
            ->setUser($user)
        ;

        $response
            ->setStatusCode(Response::STATUS_CODE_CREATED)
            ->dynamic($token, Response::MODEL_TOKEN)
        ;
    });

App::put('/v1/account/sessions/magic-url')
    ->desc('Create Magic URL session (confirmation)')
    ->groups(['api', 'account'])
    ->label('scope', 'public')
    ->label('event', 'users.[userId].sessions.[sessionId].create')
    ->label('sdk.auth', [])
    ->label('sdk.namespace', 'account')
    ->label('sdk.method', 'updateMagicURLSession')
    ->label('sdk.description', '/docs/references/account/update-magic-url-session.md')
    ->label('sdk.response.code', Response::STATUS_CODE_OK)
    ->label('sdk.response.type', Response::CONTENT_TYPE_JSON)
    ->label('sdk.response.model', Response::MODEL_SESSION)
    ->label('abuse-limit', 10)
    ->label('abuse-key', 'url:{url},userId:{param-userId}')
    ->param('userId', '', new CustomId(), 'User ID.')
    ->param('secret', '', new Text(256), 'Valid verification token.')
    ->inject('request')
    ->inject('response')
    ->inject('dbForProject')
    ->inject('locale')
    ->inject('geodb')
    ->inject('audits')
    ->inject('events')
    ->action(function ($userId, $secret, $request, $response, $dbForProject, $locale, $geodb, $audits, $events) {
        /** @var string $userId */
        /** @var string $secret */
        /** @var Appwrite\Utopia\Request $request */
        /** @var Appwrite\Utopia\Response $response */
        /** @var Utopia\Database\Database $dbForProject */
        /** @var Utopia\Locale\Locale $locale */
        /** @var MaxMind\Db\Reader $geodb */
        /** @var Appwrite\Event\Audit $audits */
        /** @var Appwrite\Event\Event $events */

        $user = Authorization::skip(fn() => $dbForProject->getDocument('users', $userId));

        if ($user->isEmpty() || $user->getAttribute('deleted')) {
            throw new Exception('User not found', 404, Exception::USER_NOT_FOUND);
        }

        $token = Auth::tokenVerify($user->getAttribute('tokens', []), Auth::TOKEN_TYPE_MAGIC_URL, $secret);

        if (!$token) {
            throw new Exception('Invalid login token', 401, Exception::USER_INVALID_TOKEN);
        }

        $detector = new Detector($request->getUserAgent('UNKNOWN'));
        $record = $geodb->get($request->getIP());
        $secret = Auth::tokenGenerator();
        $expiry = \time() + Auth::TOKEN_EXPIRATION_LOGIN_LONG;
        $session = new Document(array_merge(
            [
                '$id' => $dbForProject->getId(),
                'userId' => $user->getId(),
                'provider' => Auth::SESSION_PROVIDER_MAGIC_URL,
                'secret' => Auth::hash($secret), // One way hash encryption to protect DB leak
                'expire' => $expiry,
                'userAgent' => $request->getUserAgent('UNKNOWN'),
                'ip' => $request->getIP(),
                'countryCode' => ($record) ? \strtolower($record['country']['iso_code']) : '--',
            ],
            $detector->getOS(),
            $detector->getClient(),
            $detector->getDevice()
        ));

        Authorization::setRole('user:' . $user->getId());

        $session = $dbForProject->createDocument('sessions', $session
                ->setAttribute('$read', ['user:' . $user->getId()])
                ->setAttribute('$write', ['user:' . $user->getId()])
        );

        /**
         * We act like we're updating and validating
         *  the recovery token but actually we don't need it anymore.
         */
        $dbForProject->deleteDocument('tokens', $token);
        $dbForProject->deleteCachedDocument('users', $user->getId());

        $user = $dbForProject->updateDocument('users', $user->getId(), $user->setAttribute('sessions', $session, Document::SET_TYPE_APPEND));

        if (false === $user) {
            throw new Exception('Failed saving user to DB', 500, Exception::GENERAL_SERVER_ERROR);
        }

        $audits->setResource('user/'.$user->getId());

        $events
            ->setParam('userId', $user->getId())
            ->setParam('sessionId', $session->getId())
        ;

        if (!Config::getParam('domainVerification')) {
            $response->addHeader('X-Fallback-Cookies', \json_encode([Auth::$cookieName => Auth::encodeSession($user->getId(), $secret)]));
        }

        $protocol = $request->getProtocol();

        $response
            ->addCookie(Auth::$cookieName.'_legacy', Auth::encodeSession($user->getId(), $secret), $expiry, '/', Config::getParam('cookieDomain'), ('https' == $protocol), true, null)
            ->addCookie(Auth::$cookieName, Auth::encodeSession($user->getId(), $secret), $expiry, '/', Config::getParam('cookieDomain'), ('https' == $protocol), true, Config::getParam('cookieSamesite'))
            ->setStatusCode(Response::STATUS_CODE_CREATED)
        ;

        $countryName = $locale->getText('countries.'.strtolower($session->getAttribute('countryCode')), $locale->getText('locale.country.unknown'));

        $session
            ->setAttribute('current', true)
            ->setAttribute('countryName', $countryName)
        ;

        $response->dynamic($session, Response::MODEL_SESSION);
    });

App::post('/v1/account/sessions/anonymous')
    ->desc('Create Anonymous Session')
    ->groups(['api', 'account', 'auth'])
    ->label('event', 'users.[userId].sessions.[sessionId].create')
    ->label('scope', 'public')
    ->label('auth.type', 'anonymous')
    ->label('sdk.auth', [])
    ->label('sdk.namespace', 'account')
    ->label('sdk.method', 'createAnonymousSession')
    ->label('sdk.description', '/docs/references/account/create-session-anonymous.md')
    ->label('sdk.response.code', Response::STATUS_CODE_CREATED)
    ->label('sdk.response.type', Response::CONTENT_TYPE_JSON)
    ->label('sdk.response.model', Response::MODEL_SESSION)
    ->label('abuse-limit', 50)
    ->label('abuse-key', 'ip:{ip}')
    ->inject('request')
    ->inject('response')
    ->inject('locale')
    ->inject('user')
    ->inject('project')
    ->inject('dbForProject')
    ->inject('geodb')
    ->inject('audits')
    ->inject('usage')
    ->inject('events')
    ->action(function ($request, $response, $locale, $user, $project, $dbForProject, $geodb, $audits, $usage, $events) {
        /** @var Appwrite\Utopia\Request $request */
        /** @var Appwrite\Utopia\Response $response */
        /** @var Utopia\Locale\Locale $locale */
        /** @var Utopia\Database\Document $user */
        /** @var Utopia\Database\Document $project */
        /** @var Utopia\Database\Database $dbForProject */
        /** @var MaxMind\Db\Reader $geodb */
        /** @var Appwrite\Event\Audit $audits */
        /** @var Appwrite\Stats\Stats $usage */
        /** @var Appwrite\Stats\Stats $events */

        $protocol = $request->getProtocol();

        if ('console' === $project->getId()) {
            throw new Exception('Failed to create anonymous user.', 401, Exception::USER_ANONYMOUS_CONSOLE_PROHIBITED);
        }

        if (!$user->isEmpty()) {
            throw new Exception('Cannot create an anonymous user when logged in.', 401, Exception::USER_SESSION_ALREADY_EXISTS);
        }

        $limit = $project->getAttribute('auths', [])['limit'] ?? 0;

        if ($limit !== 0) {
            $total = $dbForProject->count('users', [
                new Query('deleted', Query::TYPE_EQUAL, [false]),
            ], APP_LIMIT_USERS);

            if ($total >= $limit) {
                throw new Exception('Project registration is restricted. Contact your administrator for more information.', 501, Exception::USER_COUNT_EXCEEDED);
            }
        }

        $userId = $dbForProject->getId();
        $user = Authorization::skip(fn() => $dbForProject->createDocument('users', new Document([
            '$id' => $userId,
            '$read' => ['role:all'],
            '$write' => ['user:' . $userId],
            'email' => null,
            'emailVerification' => false,
            'status' => true,
            'password' => null,
            'passwordUpdate' => 0,
            'registration' => \time(),
            'reset' => false,
            'name' => null,
            'prefs' => new \stdClass(),
            'sessions' => [],
            'tokens' => null,
            'memberships' => null,
            'search' => $userId,
            'deleted' => false
        ])));

        // Create session token

        $detector = new Detector($request->getUserAgent('UNKNOWN'));
        $record = $geodb->get($request->getIP());
        $secret = Auth::tokenGenerator();
        $expiry = \time() + Auth::TOKEN_EXPIRATION_LOGIN_LONG;
        $session = new Document(array_merge(
            [
                '$id' => $dbForProject->getId(),
                'userId' => $user->getId(),
                'provider' => Auth::SESSION_PROVIDER_ANONYMOUS,
                'secret' => Auth::hash($secret), // One way hash encryption to protect DB leak
                'expire' => $expiry,
                'userAgent' => $request->getUserAgent('UNKNOWN'),
                'ip' => $request->getIP(),
                'countryCode' => ($record) ? \strtolower($record['country']['iso_code']) : '--',
            ],
            $detector->getOS(),
            $detector->getClient(),
            $detector->getDevice()
        ));

        Authorization::setRole('user:' . $user->getId());

        $session = $dbForProject->createDocument('sessions', $session
                ->setAttribute('$read', ['user:' . $user->getId()])
                ->setAttribute('$write', ['user:' . $user->getId()])
        );

        $user = $dbForProject->updateDocument('users', $user->getId(),
            $user->setAttribute('sessions', $session, Document::SET_TYPE_APPEND));

        $audits->setResource('user/'.$user->getId());

        $usage
            ->setParam('users.sessions.create', 1)
            ->setParam('provider', 'anonymous')
        ;

        $events
            ->setParam('userId', $user->getId())
            ->setParam('sessionId', $session->getId())
        ;

        if (!Config::getParam('domainVerification')) {
            $response->addHeader('X-Fallback-Cookies', \json_encode([Auth::$cookieName => Auth::encodeSession($user->getId(), $secret)]));
        }

        $response
            ->addCookie(Auth::$cookieName . '_legacy', Auth::encodeSession($user->getId(), $secret), $expiry, '/', Config::getParam('cookieDomain'), ('https' == $protocol), true, null)
            ->addCookie(Auth::$cookieName, Auth::encodeSession($user->getId(), $secret), $expiry, '/', Config::getParam('cookieDomain'), ('https' == $protocol), true, Config::getParam('cookieSamesite'))
            ->setStatusCode(Response::STATUS_CODE_CREATED)
        ;

        $countryName = $locale->getText('countries.'.strtolower($session->getAttribute('countryCode')), $locale->getText('locale.country.unknown'));

        $session
            ->setAttribute('current', true)
            ->setAttribute('countryName', $countryName)
        ;

        $response->dynamic($session, Response::MODEL_SESSION);
    });

App::post('/v1/account/jwt')
    ->desc('Create Account JWT')
    ->groups(['api', 'account', 'auth'])
    ->label('scope', 'account')
    ->label('auth.type', 'jwt')
    ->label('sdk.auth', [APP_AUTH_TYPE_SESSION])
    ->label('sdk.namespace', 'account')
    ->label('sdk.method', 'createJWT')
    ->label('sdk.description', '/docs/references/account/create-jwt.md')
    ->label('sdk.response.code', Response::STATUS_CODE_CREATED)
    ->label('sdk.response.type', Response::CONTENT_TYPE_JSON)
    ->label('sdk.response.model', Response::MODEL_JWT)
    ->label('abuse-limit', 10)
    ->label('abuse-key', 'url:{url},userId:{userId}')
    ->inject('response')
    ->inject('user')
    ->action(function ($response, $user) {
        /** @var Appwrite\Utopia\Response $response */
        /** @var Utopia\Database\Document $user */

        $sessions = $user->getAttribute('sessions', []);
        $current = new Document();

        foreach ($sessions as $session) {
            /** @var Utopia\Database\Document $session */

            if ($session->getAttribute('secret') == Auth::hash(Auth::$secret)) { // If current session delete the cookies too
                $current = $session;
            }
        }

        if ($current->isEmpty()) {
            throw new Exception('No valid session found', 404, Exception::USER_SESSION_NOT_FOUND);
        }

        $jwt = new JWT(App::getEnv('_APP_OPENSSL_KEY_V1'), 'HS256', 900, 10); // Instantiate with key, algo, maxAge and leeway.

        $response->setStatusCode(Response::STATUS_CODE_CREATED);
        $response->dynamic(new Document(['jwt' => $jwt->encode([
            // 'uid'    => 1,
            // 'aud'    => 'http://site.com',
            // 'scopes' => ['user'],
            // 'iss'    => 'http://api.mysite.com',
            'userId' => $user->getId(),
            'sessionId' => $current->getId(),
        ])]), Response::MODEL_JWT);
    });

App::get('/v1/account')
    ->desc('Get Account')
    ->groups(['api', 'account'])
    ->label('scope', 'account')
    ->label('sdk.auth', [APP_AUTH_TYPE_SESSION, APP_AUTH_TYPE_JWT])
    ->label('sdk.namespace', 'account')
    ->label('sdk.method', 'get')
    ->label('sdk.description', '/docs/references/account/get.md')
    ->label('sdk.response.code', Response::STATUS_CODE_OK)
    ->label('sdk.response.type', Response::CONTENT_TYPE_JSON)
    ->label('sdk.response.model', Response::MODEL_USER)
    ->inject('response')
    ->inject('user')
    ->inject('usage')
    ->action(function ($response, $user, $usage) {
        /** @var Appwrite\Utopia\Response $response */
        /** @var Utopia\Database\Document $user */
        /** @var Appwrite\Stats\Stats $usage */

        $usage->setParam('users.read', 1);

        $response->dynamic($user, Response::MODEL_USER);
    });

App::get('/v1/account/prefs')
    ->desc('Get Account Preferences')
    ->groups(['api', 'account'])
    ->label('scope', 'account')
    ->label('sdk.auth', [APP_AUTH_TYPE_SESSION, APP_AUTH_TYPE_JWT])
    ->label('sdk.namespace', 'account')
    ->label('sdk.method', 'getPrefs')
    ->label('sdk.description', '/docs/references/account/get-prefs.md')
    ->label('sdk.response.code', Response::STATUS_CODE_OK)
    ->label('sdk.response.type', Response::CONTENT_TYPE_JSON)
    ->label('sdk.response.model', Response::MODEL_PREFERENCES)
    ->inject('response')
    ->inject('user')
    ->inject('usage')
    ->action(function ($response, $user, $usage) {
        /** @var Appwrite\Utopia\Response $response */
        /** @var Utopia\Database\Document $user */
        /** @var Appwrite\Stats\Stats $usage */

        $prefs = $user->getAttribute('prefs', new \stdClass());

        $usage->setParam('users.read', 1);

        $response->dynamic(new Document($prefs), Response::MODEL_PREFERENCES);
    });

App::get('/v1/account/sessions')
    ->desc('Get Account Sessions')
    ->groups(['api', 'account'])
    ->label('scope', 'account')
    ->label('sdk.auth', [APP_AUTH_TYPE_SESSION, APP_AUTH_TYPE_JWT])
    ->label('sdk.namespace', 'account')
    ->label('sdk.method', 'getSessions')
    ->label('sdk.description', '/docs/references/account/get-sessions.md')
    ->label('sdk.response.code', Response::STATUS_CODE_OK)
    ->label('sdk.response.type', Response::CONTENT_TYPE_JSON)
    ->label('sdk.response.model', Response::MODEL_SESSION_LIST)
    ->inject('response')
    ->inject('user')
    ->inject('locale')
    ->inject('usage')
    ->action(function ($response, $user, $locale, $usage) {
        /** @var Appwrite\Utopia\Response $response */
        /** @var Utopia\Database\Document $user */
        /** @var Utopia\Locale\Locale $locale */
        /** @var Appwrite\Stats\Stats $usage */

        $sessions = $user->getAttribute('sessions', []);
        $current = Auth::sessionVerify($sessions, Auth::$secret);

        foreach ($sessions as $key => $session) {/** @var Document $session */
            $countryName = $locale->getText('countries.'.strtolower($session->getAttribute('countryCode')), $locale->getText('locale.country.unknown'));

            $session->setAttribute('countryName', $countryName);
            $session->setAttribute('current', ($current == $session->getId()) ? true : false);

            $sessions[$key] = $session;
        }

        $usage->setParam('users.read', 1);

        $response->dynamic(new Document([
            'sessions' => $sessions,
            'total' => count($sessions),
        ]), Response::MODEL_SESSION_LIST);
    });

App::get('/v1/account/logs')
    ->desc('Get Account Logs')
    ->groups(['api', 'account'])
    ->label('scope', 'account')
    ->label('sdk.auth', [APP_AUTH_TYPE_SESSION, APP_AUTH_TYPE_JWT])
    ->label('sdk.namespace', 'account')
    ->label('sdk.method', 'getLogs')
    ->label('sdk.description', '/docs/references/account/get-logs.md')
    ->label('sdk.response.code', Response::STATUS_CODE_OK)
    ->label('sdk.response.type', Response::CONTENT_TYPE_JSON)
    ->label('sdk.response.model', Response::MODEL_LOG_LIST)
    ->param('limit', 25, new Range(0, 100), 'Maximum number of logs to return in response. By default will return maximum 25 results. Maximum of 100 results allowed per request.', true)
    ->param('offset', 0, new Range(0, APP_LIMIT_COUNT), 'Offset value. The default value is 0. Use this value to manage pagination. [learn more about pagination](https://appwrite.io/docs/pagination)', true)
    ->inject('response')
    ->inject('user')
    ->inject('locale')
    ->inject('geodb')
    ->inject('dbForProject')
    ->inject('usage')
    ->action(function ($limit, $offset, $response, $user, $locale, $geodb, $dbForProject, $usage) {
        /** @var Appwrite\Utopia\Response $response */
        /** @var Utopia\Database\Document $project */
        /** @var Utopia\Database\Document $user */
        /** @var Utopia\Locale\Locale $locale */
        /** @var MaxMind\Db\Reader $geodb */
        /** @var Utopia\Database\Database $dbForProject */
        /** @var Appwrite\Stats\Stats $usage */

        $audit = new Audit($dbForProject);

        $logs = $audit->getLogsByUser($user->getId(), $limit, $offset);

        $output = [];

        foreach ($logs as $i => &$log) {
            $log['userAgent'] = (!empty($log['userAgent'])) ? $log['userAgent'] : 'UNKNOWN';

            $detector = new Detector($log['userAgent']);

            $output[$i] = new Document(array_merge(
                $log->getArrayCopy(),
                $log['data'],
                $detector->getOS(),
                $detector->getClient(),
                $detector->getDevice()
            ));

            $record = $geodb->get($log['ip']);

            if ($record) {
                $output[$i]['countryCode'] = $locale->getText('countries.'.strtolower($record['country']['iso_code']), false) ? \strtolower($record['country']['iso_code']) : '--';
                $output[$i]['countryName'] = $locale->getText('countries.'.strtolower($record['country']['iso_code']), $locale->getText('locale.country.unknown'));
            } else {
                $output[$i]['countryCode'] = '--';
                $output[$i]['countryName'] = $locale->getText('locale.country.unknown');
            }

        }

        $usage->setParam('users.read', 1);

        $response->dynamic(new Document([
            'total' => $audit->countLogsByUser($user->getId()),
            'logs' => $output,
        ]), Response::MODEL_LOG_LIST);
    });

App::get('/v1/account/sessions/:sessionId')
    ->desc('Get Session By ID')
    ->groups(['api', 'account'])
    ->label('scope', 'account')
    ->label('sdk.auth', [APP_AUTH_TYPE_SESSION, APP_AUTH_TYPE_JWT])
    ->label('sdk.namespace', 'account')
    ->label('sdk.method', 'getSession')
    ->label('sdk.description', '/docs/references/account/get-session.md')
    ->label('sdk.response.code', Response::STATUS_CODE_OK)
    ->label('sdk.response.type', Response::CONTENT_TYPE_JSON)
    ->label('sdk.response.model', Response::MODEL_SESSION)
    ->param('sessionId', null, new UID(), 'Session ID. Use the string \'current\' to get the current device session.')
    ->inject('response')
    ->inject('user')
    ->inject('locale')
    ->inject('dbForProject')
    ->inject('usage')
    ->action(function ($sessionId, $response, $user, $locale, $dbForProject, $usage) {
        /** @var Appwrite\Utopia\Response $response */
        /** @var Utopia\Database\Document $user */
        /** @var Utopia\Locale\Locale $locale */
        /** @var Utopia\Database\Database $dbForProject */
        /** @var Appwrite\Stats\Stats $usage */

        $sessions = $user->getAttribute('sessions', []);
        $sessionId = ($sessionId === 'current')
            ? Auth::sessionVerify($user->getAttribute('sessions'), Auth::$secret)
            : $sessionId;

        foreach ($sessions as $session) {/** @var Document $session */
            if ($sessionId == $session->getId()) {
                $countryName = $locale->getText('countries.'.strtolower($session->getAttribute('countryCode')), $locale->getText('locale.country.unknown'));

                $session
                    ->setAttribute('current', ($session->getAttribute('secret') == Auth::hash(Auth::$secret)))
                    ->setAttribute('countryName', $countryName)
                ;

                $usage->setParam('users.read', 1);

                return $response->dynamic($session, Response::MODEL_SESSION);
            }
        }

        throw new Exception('Session not found', 404, Exception::USER_SESSION_NOT_FOUND);
    });

App::patch('/v1/account/name')
    ->desc('Update Account Name')
    ->groups(['api', 'account'])
    ->label('event', 'users.[userId].update.name')
    ->label('scope', 'account')
    ->label('sdk.auth', [APP_AUTH_TYPE_SESSION, APP_AUTH_TYPE_JWT])
    ->label('sdk.namespace', 'account')
    ->label('sdk.method', 'updateName')
    ->label('sdk.description', '/docs/references/account/update-name.md')
    ->label('sdk.response.code', Response::STATUS_CODE_OK)
    ->label('sdk.response.type', Response::CONTENT_TYPE_JSON)
    ->label('sdk.response.model', Response::MODEL_USER)
    ->param('name', '', new Text(128), 'User name. Max length: 128 chars.')
    ->inject('response')
    ->inject('user')
    ->inject('dbForProject')
    ->inject('audits')
    ->inject('usage')
    ->inject('events')
    ->action(function ($name, $response, $user, $dbForProject, $audits, $usage, $events) {
        /** @var Appwrite\Utopia\Response $response */
        /** @var Utopia\Database\Document $user */
        /** @var Utopia\Database\Database $dbForProject */
        /** @var Appwrite\Event\Audit $audits */
        /** @var Appwrite\Stats\Stats $usage */
        /** @var Appwrite\Stats\Stats $events */

        $user = $dbForProject->updateDocument('users', $user->getId(), $user
            ->setAttribute('name', $name)
            ->setAttribute('search', implode(' ', [$user->getId(), $name, $user->getAttribute('email')]))
        );

        $audits
            ->setResource('user/'.$user->getId())
            ->setUser($user)
        ;

        $usage->setParam('users.update', 1);
        $events->setParam('userId', $user->getId());

        $response->dynamic($user, Response::MODEL_USER);
    });

App::patch('/v1/account/password')
    ->desc('Update Account Password')
    ->groups(['api', 'account'])
    ->label('event', 'users.[userId].update.password')
    ->label('scope', 'account')
    ->label('sdk.auth', [APP_AUTH_TYPE_SESSION, APP_AUTH_TYPE_JWT])
    ->label('sdk.namespace', 'account')
    ->label('sdk.method', 'updatePassword')
    ->label('sdk.description', '/docs/references/account/update-password.md')
    ->label('sdk.response.code', Response::STATUS_CODE_OK)
    ->label('sdk.response.type', Response::CONTENT_TYPE_JSON)
    ->label('sdk.response.model', Response::MODEL_USER)
    ->param('password', '', new Password(), 'New user password. Must be at least 8 chars.')
    ->param('oldPassword', '', new Password(), 'Current user password. Must be at least 8 chars.', true)
    ->inject('response')
    ->inject('user')
    ->inject('dbForProject')
    ->inject('audits')
    ->inject('usage')
    ->inject('events')
    ->action(function ($password, $oldPassword, $response, $user, $dbForProject, $audits, $usage, $events) {
        /** @var Appwrite\Utopia\Response $response */
        /** @var Utopia\Database\Document $user */
        /** @var Utopia\Database\Database $dbForProject */
        /** @var Appwrite\Event\Audit $audits */
        /** @var Appwrite\Stats\Stats $usage */
        /** @var Appwrite\Stats\Stats $events */

        // Check old password only if its an existing user.
        if ($user->getAttribute('passwordUpdate') !== 0 && !Auth::passwordVerify($oldPassword, $user->getAttribute('password'))) { // Double check user password
            throw new Exception('Invalid credentials', 401, Exception::USER_INVALID_CREDENTIALS);
        }

        $user = $dbForProject->updateDocument(
            'users',
            $user->getId(),
            $user
                ->setAttribute('password', Auth::passwordHash($password))
                ->setAttribute('passwordUpdate', \time())
        );

        $audits
            ->setResource('user/'.$user->getId())
            ->setUser($user)
        ;

        $usage->setParam('users.update', 1);
        $events->setParam('userId', $user->getId());

        $response->dynamic($user, Response::MODEL_USER);
    });

App::patch('/v1/account/email')
    ->desc('Update Account Email')
    ->groups(['api', 'account'])
    ->label('event', 'users.[userId].update.email')
    ->label('scope', 'account')
    ->label('sdk.auth', [APP_AUTH_TYPE_SESSION, APP_AUTH_TYPE_JWT])
    ->label('sdk.namespace', 'account')
    ->label('sdk.method', 'updateEmail')
    ->label('sdk.description', '/docs/references/account/update-email.md')
    ->label('sdk.response.code', Response::STATUS_CODE_OK)
    ->label('sdk.response.type', Response::CONTENT_TYPE_JSON)
    ->label('sdk.response.model', Response::MODEL_USER)
    ->param('email', '', new Email(), 'User email.')
    ->param('password', '', new Password(), 'User password. Must be at least 8 chars.')
    ->inject('response')
    ->inject('user')
    ->inject('dbForProject')
    ->inject('audits')
    ->inject('usage')
    ->inject('events')
    ->action(function ($email, $password, $response, $user, $dbForProject, $audits, $usage, $events) {
        /** @var Appwrite\Utopia\Response $response */
        /** @var Utopia\Database\Document $user */
        /** @var Utopia\Database\Database $dbForProject */
        /** @var Appwrite\Event\Audit $audits */
        /** @var Appwrite\Stats\Stats $usage */
        /** @var Appwrite\Stats\Stats $events */

        $isAnonymousUser = is_null($user->getAttribute('email')) && is_null($user->getAttribute('password')); // Check if request is from an anonymous account for converting

        if (
            !$isAnonymousUser &&
            !Auth::passwordVerify($password, $user->getAttribute('password'))
        ) { // Double check user password
            throw new Exception('Invalid credentials', 401, Exception::USER_INVALID_CREDENTIALS);
        }

        $email = \strtolower($email);
        $profile = $dbForProject->findOne('users', [new Query('email', Query::TYPE_EQUAL, [$email])]); // Get user by email address

        if ($profile) {
            throw new Exception('User already registered', 409, Exception::USER_ALREADY_EXISTS);
        }

        try {
            $user = $dbForProject->updateDocument('users', $user->getId(), $user
                ->setAttribute('password', $isAnonymousUser ? Auth::passwordHash($password) : $user->getAttribute('password', ''))
                ->setAttribute('email', $email)
                ->setAttribute('emailVerification', false) // After this user needs to confirm mail again
                ->setAttribute('search', implode(' ', [$user->getId(), $user->getAttribute('name'), $user->getAttribute('email')]))
            );
        } catch(Duplicate $th) {
            throw new Exception('Email already exists', 409, Exception::USER_EMAIL_ALREADY_EXISTS);
        }

        $audits
            ->setResource('user/'.$user->getId())
            ->setUser($user)
        ;

        $usage->setParam('users.update', 1);
        $events->setParam('userId', $user->getId());

        $response->dynamic($user, Response::MODEL_USER);
    });

App::patch('/v1/account/prefs')
    ->desc('Update Account Preferences')
    ->groups(['api', 'account'])
    ->label('event', 'users.[userId].update.prefs')
    ->label('scope', 'account')
    ->label('sdk.auth', [APP_AUTH_TYPE_SESSION, APP_AUTH_TYPE_JWT])
    ->label('sdk.namespace', 'account')
    ->label('sdk.method', 'updatePrefs')
    ->label('sdk.description', '/docs/references/account/update-prefs.md')
    ->label('sdk.response.code', Response::STATUS_CODE_OK)
    ->label('sdk.response.type', Response::CONTENT_TYPE_JSON)
    ->label('sdk.response.model', Response::MODEL_USER)
    ->param('prefs', [], new Assoc(), 'Prefs key-value JSON object.')
    ->inject('response')
    ->inject('user')
    ->inject('dbForProject')
    ->inject('audits')
    ->inject('usage')
    ->inject('events')
    ->action(function ($prefs, $response, $user, $dbForProject, $audits, $usage, $events) {
        /** @var Appwrite\Utopia\Response $response */
        /** @var Utopia\Database\Document $user */
        /** @var Utopia\Database\Database $dbForProject */
        /** @var Appwrite\Event\Audit $audits */
        /** @var Appwrite\Stats\Stats $usage */
        /** @var Appwrite\Event\Event $events */

        $user = $dbForProject->updateDocument('users', $user->getId(), $user->setAttribute('prefs', $prefs));

        $audits->setResource('user/'.$user->getId());
        $usage->setParam('users.update', 1);
        $events->setParam('userId', $user->getId());

        $response->dynamic($user, Response::MODEL_USER);
    });

App::delete('/v1/account')
    ->desc('Delete Account')
    ->groups(['api', 'account'])
    ->label('event', 'users.[userId].delete')
    ->label('scope', 'account')
    ->label('sdk.auth', [APP_AUTH_TYPE_SESSION, APP_AUTH_TYPE_JWT])
    ->label('sdk.namespace', 'account')
    ->label('sdk.method', 'delete')
    ->label('sdk.description', '/docs/references/account/delete.md')
    ->label('sdk.response.code', Response::STATUS_CODE_NOCONTENT)
    ->label('sdk.response.model', Response::MODEL_NONE)
    ->inject('request')
    ->inject('response')
    ->inject('user')
    ->inject('dbForProject')
    ->inject('audits')
    ->inject('events')
    ->inject('usage')
    ->action(function ($request, $response, $user, $dbForProject, $audits, $events, $usage) {
        /** @var Appwrite\Utopia\Request $request */
        /** @var Appwrite\Utopia\Response $response */
        /** @var Utopia\Database\Document $user */
        /** @var Utopia\Database\Database $dbForProject */
        /** @var Appwrite\Event\Audit $audits */
        /** @var Appwrite\Event\Event $events */
        /** @var Appwrite\Stats\Stats $usage */

        $protocol = $request->getProtocol();
        $user = $dbForProject->updateDocument('users', $user->getId(), $user->setAttribute('status', false));

        // TODO Seems to be related to users.php/App::delete('/v1/users/:userId'). Can we share code between these two? Do todos below apply to users.php?

        // TODO delete all tokens or only current session?
        // TODO delete all user data according to GDPR. Make sure everything is backed up and backups are deleted later
        /**
        * Data to delete
        * * Tokens
        * * Memberships
        */

        $audits
            ->setResource('user/' . $user->getId())
            ->setPayload($response->output($user, Response::MODEL_USER))
        ;

        $events
            ->setParam('userId', $user->getId())
            ->setPayload($response->output($user, Response::MODEL_USER))
        ;

        if (!Config::getParam('domainVerification')) {
            $response->addHeader('X-Fallback-Cookies', \json_encode([]));
        }

        $usage->setParam('users.delete', 1);

        $response
            ->addCookie(Auth::$cookieName . '_legacy', '', \time() - 3600, '/', Config::getParam('cookieDomain'), ('https' == $protocol), true, null)
            ->addCookie(Auth::$cookieName, '', \time() - 3600, '/', Config::getParam('cookieDomain'), ('https' == $protocol), true, Config::getParam('cookieSamesite'))
            ->noContent()
        ;
    });

App::delete('/v1/account/sessions/:sessionId')
    ->desc('Delete Account Session')
    ->groups(['api', 'account'])
    ->label('scope', 'account')
    ->label('event', 'users.[userId].sessions.[sessionId].delete')
    ->label('sdk.auth', [APP_AUTH_TYPE_SESSION, APP_AUTH_TYPE_JWT])
    ->label('sdk.namespace', 'account')
    ->label('sdk.method', 'deleteSession')
    ->label('sdk.description', '/docs/references/account/delete-session.md')
    ->label('sdk.response.code', Response::STATUS_CODE_NOCONTENT)
    ->label('sdk.response.model', Response::MODEL_NONE)
    ->label('abuse-limit', 100)
    ->param('sessionId', null, new UID(), 'Session ID. Use the string \'current\' to delete the current device session.')
    ->inject('request')
    ->inject('response')
    ->inject('user')
    ->inject('dbForProject')
    ->inject('locale')
    ->inject('audits')
    ->inject('events')
    ->inject('usage')
    ->action(function ($sessionId, $request, $response, $user, $dbForProject, $locale, $audits, $events, $usage) {
        /** @var Appwrite\Utopia\Request $request */
        /** @var Appwrite\Utopia\Response $response */
        /** @var Utopia\Database\Document $user */
        /** @var Utopia\Database\Database $dbForProject */
        /** @var Utopia\Locale\Locale $locale */
        /** @var Appwrite\Event\Audit $audits */
        /** @var Appwrite\Event\Event $events */
        /** @var Appwrite\Stats\Stats $usage */

        $protocol = $request->getProtocol();
        $sessionId = ($sessionId === 'current')
            ? Auth::sessionVerify($user->getAttribute('sessions'), Auth::$secret)
            : $sessionId;

        $sessions = $user->getAttribute('sessions', []);

        foreach ($sessions as $key => $session) {/** @var Document $session */
            if ($sessionId == $session->getId()) {
                unset($sessions[$key]);

                $dbForProject->deleteDocument('sessions', $session->getId());

                $audits->setResource('user/' . $user->getId());

                $session->setAttribute('current', false);

                if ($session->getAttribute('secret') == Auth::hash(Auth::$secret)) { // If current session delete the cookies too
                    $session
                        ->setAttribute('current', true)
                        ->setAttribute('countryName', $locale->getText('countries.'.strtolower($session->getAttribute('countryCode')), $locale->getText('locale.country.unknown')))
                    ;

                    if (!Config::getParam('domainVerification')) {
                        $response
                            ->addHeader('X-Fallback-Cookies', \json_encode([]))
                        ;
                    }

                    $response
                        ->addCookie(Auth::$cookieName . '_legacy', '', \time() - 3600, '/', Config::getParam('cookieDomain'), ('https' == $protocol), true, null)
                        ->addCookie(Auth::$cookieName, '', \time() - 3600, '/', Config::getParam('cookieDomain'), ('https' == $protocol), true, Config::getParam('cookieSamesite'))
                    ;
                }

                $dbForProject->updateDocument('users', $user->getId(), $user->setAttribute('sessions', $sessions));

                $events
                    ->setParam('userId', $user->getId())
                    ->setParam('sessionId', $session->getId())
                    ->setPayload($response->output($session, Response::MODEL_SESSION))
                ;

                $usage
                    ->setParam('users.sessions.delete', 1)
                    ->setParam('users.update', 1)
                ;
                return $response->noContent();
            }
        }

        throw new Exception('Session not found', 404, Exception::USER_SESSION_NOT_FOUND);
    });

App::patch('/v1/account/sessions/:sessionId')
    ->desc('Update Session (Refresh Tokens)')
    ->groups(['api', 'account'])
    ->label('scope', 'account')
    ->label('event', 'users.[userId].sessions.[sessionId].update')
    ->label('sdk.auth', [APP_AUTH_TYPE_SESSION, APP_AUTH_TYPE_JWT])
    ->label('sdk.namespace', 'account')
    ->label('sdk.method', 'updateSession')
    ->label('sdk.description', '/docs/references/account/update-session.md')
    ->label('sdk.response.code', Response::STATUS_CODE_OK)
    ->label('sdk.response.type', Response::CONTENT_TYPE_JSON)
    ->label('sdk.response.model', Response::MODEL_SESSION)
    ->label('abuse-limit', 10)
    ->param('sessionId', null, new UID(), 'Session ID. Use the string \'current\' to update the current device session.')
    ->inject('request')
    ->inject('response')
    ->inject('user')
    ->inject('dbForProject')
    ->inject('project')
    ->inject('locale')
    ->inject('audits')
    ->inject('events')
    ->inject('usage')
    ->action(function ($sessionId, $request, $response, $user, $dbForProject, $project, $locale, $audits, $events, $usage) {
        /** @var Appwrite\Utopia\Request $request */
        /** @var boolean $force */
        /** @var Appwrite\Utopia\Response $response */
        /** @var Utopia\Database\Document $user */
        /** @var Utopia\Database\Database $dbForProject */
        /** @var Utopia\Database\Document $project */
        /** @var Utopia\Locale\Locale $locale */
        /** @var Appwrite\Event\Audit $audits */
        /** @var Appwrite\Event\Event $events */
        /** @var Appwrite\Stats\Stats $usage */

        $sessionId = ($sessionId === 'current')
            ? Auth::sessionVerify($user->getAttribute('sessions'), Auth::$secret)
            : $sessionId;

        $sessions = $user->getAttribute('sessions', []);

        foreach ($sessions as $key => $session) {/** @var Document $session */
            if ($sessionId == $session->getId()) {

                // Comment below would skip re-generation if token is still valid
                // We decided to not include this because developer can get expiration date from the session
                // I kept code in comment because it might become relevant in the future

                // $expireAt = (int) $session->getAttribute('providerAccessTokenExpiry');
                // if(\time() < $expireAt - 5) { // 5 seconds time-sync and networking gap, to be safe
                //     return $response->noContent();
                // }

                $provider = $session->getAttribute('provider');
                $refreshToken = $session->getAttribute('providerRefreshToken');

                $appId = $project->getAttribute('authProviders', [])[$provider.'Appid'] ?? '';
                $appSecret = $project->getAttribute('authProviders', [])[$provider.'Secret'] ?? '{}';

                $className = 'Appwrite\\Auth\\OAuth2\\'.\ucfirst($provider);

                if (!\class_exists($className)) {
                    throw new Exception('Provider is not supported', 501, Exception::PROJECT_PROVIDER_UNSUPPORTED);
                }

                $oauth2 = new $className($appId, $appSecret, '', [], []);

                $oauth2->refreshTokens($refreshToken);

                $session
                    ->setAttribute('providerAccessToken', $oauth2->getAccessToken(''))
                    ->setAttribute('providerRefreshToken', $oauth2->getRefreshToken(''))
                    ->setAttribute('providerAccessTokenExpiry', \time() + (int) $oauth2->getAccessTokenExpiry(''))
                    ;

                $dbForProject->updateDocument('sessions', $sessionId, $session);

                $user->setAttribute("sessions", $sessions);
                $user = $dbForProject->updateDocument('users', $user->getId(), $user);

                $audits->setResource('user/' . $user->getId());

                $events
                    ->setParam('userId', $user->getId())
                    ->setParam('sessionId', $session->getId())
                    ->setPayload($response->output($session, Response::MODEL_SESSION))
                ;

                $usage
                    ->setParam('users.sessions.update', 1)
                    ->setParam('users.update', 1)
                ;

                return $response->dynamic($session, Response::MODEL_SESSION);
            }
        }

        throw new Exception('Session not found', 404, Exception::USER_SESSION_NOT_FOUND);
    });

App::delete('/v1/account/sessions')
    ->desc('Delete All Account Sessions')
    ->groups(['api', 'account'])
    ->label('scope', 'account')
    ->label('event', 'users.[userId].sessions.[sessionId].delete')
    ->label('sdk.auth', [APP_AUTH_TYPE_SESSION, APP_AUTH_TYPE_JWT])
    ->label('sdk.namespace', 'account')
    ->label('sdk.method', 'deleteSessions')
    ->label('sdk.description', '/docs/references/account/delete-sessions.md')
    ->label('sdk.response.code', Response::STATUS_CODE_NOCONTENT)
    ->label('sdk.response.model', Response::MODEL_NONE)
    ->label('abuse-limit', 100)
    ->inject('request')
    ->inject('response')
    ->inject('user')
    ->inject('dbForProject')
    ->inject('locale')
    ->inject('audits')
    ->inject('events')
    ->inject('usage')
    ->action(function ($request, $response, $user, $dbForProject, $locale, $audits, $events, $usage) {
        /** @var Appwrite\Utopia\Request $request */
        /** @var Appwrite\Utopia\Response $response */
        /** @var Utopia\Database\Document $user */
        /** @var Utopia\Database\Database $dbForProject */
        /** @var Utopia\Locale\Locale $locale */
        /** @var Appwrite\Event\Audit $audits */
        /** @var Appwrite\Event\Event $events */
        /** @var Appwrite\Stats\Stats $usage */

        $protocol = $request->getProtocol();
        $sessions = $user->getAttribute('sessions', []);

        foreach ($sessions as $session) {/** @var Document $session */
            $dbForProject->deleteDocument('sessions', $session->getId());

            $audits->setResource('user/' . $user->getId());

            if (!Config::getParam('domainVerification')) {
                $response
                    ->addHeader('X-Fallback-Cookies', \json_encode([]))
                ;
            }

            $session
                ->setAttribute('current', false)
                ->setAttribute('countryName', $locale->getText('countries.'.strtolower($session->getAttribute('countryCode')), $locale->getText('locale.country.unknown')))
            ;

            if ($session->getAttribute('secret') == Auth::hash(Auth::$secret)) { // If current session delete the cookies too
                $session->setAttribute('current', true);
                $response
                    ->addCookie(Auth::$cookieName . '_legacy', '', \time() - 3600, '/', Config::getParam('cookieDomain'), ('https' == $protocol), true, null)
                    ->addCookie(Auth::$cookieName, '', \time() - 3600, '/', Config::getParam('cookieDomain'), ('https' == $protocol), true, Config::getParam('cookieSamesite'))
                ;
            }
        }

        $dbForProject->updateDocument('users', $user->getId(), $user->setAttribute('sessions', []));

        $numOfSessions = count($sessions);

        $events
            ->setParam('userId', $user->getId())
            ->setParam('sessionId', $session->getId())
            ->setPayload($response->output(new Document([
                'sessions' => $sessions,
                'total' => $numOfSessions,
            ]), Response::MODEL_SESSION_LIST))
        ;

        $usage
            ->setParam('users.sessions.delete', $numOfSessions)
            ->setParam('users.update', 1)
        ;

        $response->noContent();
    });

App::post('/v1/account/recovery')
    ->desc('Create Password Recovery')
    ->groups(['api', 'account'])
    ->label('scope', 'public')
    ->label('event', 'users.[userId].recovery.[tokenId].create')
    ->label('sdk.auth', [APP_AUTH_TYPE_SESSION, APP_AUTH_TYPE_JWT])
    ->label('sdk.namespace', 'account')
    ->label('sdk.method', 'createRecovery')
    ->label('sdk.description', '/docs/references/account/create-recovery.md')
    ->label('sdk.response.code', Response::STATUS_CODE_CREATED)
    ->label('sdk.response.type', Response::CONTENT_TYPE_JSON)
    ->label('sdk.response.model', Response::MODEL_TOKEN)
    ->label('abuse-limit', 10)
    ->label('abuse-key', ['url:{url},email:{param-email}', 'ip:{ip}'])
    ->param('email', '', new Email(), 'User email.')
    ->param('url', '', function ($clients) {return new Host($clients);}, 'URL to redirect the user back to your app from the recovery email. Only URLs from hostnames in your project platform list are allowed. This requirement helps to prevent an [open redirect](https://cheatsheetseries.owasp.org/cheatsheets/Unvalidated_Redirects_and_Forwards_Cheat_Sheet.html) attack against your project API.', false, ['clients'])
    ->inject('request')
    ->inject('response')
    ->inject('dbForProject')
    ->inject('project')
    ->inject('locale')
    ->inject('mails')
    ->inject('audits')
    ->inject('events')
    ->inject('usage')
    ->action(function ($email, $url, $request, $response, $dbForProject, $project, $locale, $mails, $audits, $events, $usage) {
        /** @var Appwrite\Utopia\Request $request */
        /** @var Appwrite\Utopia\Response $response */
        /** @var Utopia\Database\Database $dbForProject */
        /** @var Utopia\Database\Document $project */
        /** @var Utopia\Locale\Locale $locale */
        /** @var Appwrite\Event\Mail $mails */
        /** @var Appwrite\Event\Audit $audits */
        /** @var Appwrite\Event\Event $events */
        /** @var Appwrite\Stats\Stats $usage */

        if(empty(App::getEnv('_APP_SMTP_HOST'))) {
            throw new Exception('SMTP Disabled', 503, Exception::GENERAL_SMTP_DISABLED);
        }

        $roles = Authorization::getRoles();
        $isPrivilegedUser = Auth::isPrivilegedUser($roles);
        $isAppUser = Auth::isAppUser($roles);

        $email = \strtolower($email);
        $profile = $dbForProject->findOne('users', [new Query('deleted', Query::TYPE_EQUAL, [false]), new Query('email', Query::TYPE_EQUAL, [$email])]); // Get user by email address

        if (!$profile) {
            throw new Exception('User not found', 404, Exception::USER_NOT_FOUND);
        }

        if (false === $profile->getAttribute('status')) { // Account is blocked
            throw new Exception('Invalid credentials. User is blocked', 401, Exception::USER_BLOCKED);
        }

        $expire = \time() + Auth::TOKEN_EXPIRATION_RECOVERY;

        $secret = Auth::tokenGenerator();
        $recovery = new Document([
            '$id' => $dbForProject->getId(),
            'userId' => $profile->getId(),
            'type' => Auth::TOKEN_TYPE_RECOVERY,
            'secret' => Auth::hash($secret), // One way hash encryption to protect DB leak
            'expire' => $expire,
            'userAgent' => $request->getUserAgent('UNKNOWN'),
            'ip' => $request->getIP(),
        ]);

        Authorization::setRole('user:' . $profile->getId());

        $recovery = $dbForProject->createDocument('tokens', $recovery
            ->setAttribute('$read', ['user:'.$profile->getId()])
            ->setAttribute('$write', ['user:'.$profile->getId()])
        );

        $dbForProject->deleteCachedDocument('users', $profile->getId());

        $url = Template::parseURL($url);
        $url['query'] = Template::mergeQuery(((isset($url['query'])) ? $url['query'] : ''), ['userId' => $profile->getId(), 'secret' => $secret, 'expire' => $expire]);
        $url = Template::unParseURL($url);

        $mails
            ->setType(MAIL_TYPE_RECOVERY)
            ->setRecipient($profile->getAttribute('email', ''))
            ->setUrl($url)
            ->setLocale($locale->default)
            ->setName($profile->getAttribute('name'))
            ->trigger();
        ;

        $events
            ->setParam('userId', $profile->getId())
            ->setParam('tokenId', $recovery->getId())
            ->setUser($profile)
            ->setPayload($response->output(
                $recovery->setAttribute('secret', $secret),
                Response::MODEL_TOKEN
            ))
        ;

        // Hide secret for clients
        $recovery->setAttribute('secret', ($isPrivilegedUser || $isAppUser) ? $secret : '');

        $audits->setResource('user/' . $profile->getId());
        $usage->setParam('users.update', 1);

        $response->setStatusCode(Response::STATUS_CODE_CREATED);
        $response->dynamic($recovery, Response::MODEL_TOKEN);
    });

App::put('/v1/account/recovery')
    ->desc('Create Password Recovery (confirmation)')
    ->groups(['api', 'account'])
    ->label('scope', 'public')
    ->label('event', 'users.[userId].recovery.[tokenId].update')
    ->label('sdk.auth', [APP_AUTH_TYPE_SESSION, APP_AUTH_TYPE_JWT])
    ->label('sdk.namespace', 'account')
    ->label('sdk.method', 'updateRecovery')
    ->label('sdk.description', '/docs/references/account/update-recovery.md')
    ->label('sdk.response.code', Response::STATUS_CODE_OK)
    ->label('sdk.response.type', Response::CONTENT_TYPE_JSON)
    ->label('sdk.response.model', Response::MODEL_TOKEN)
    ->label('abuse-limit', 10)
    ->label('abuse-key', 'url:{url},userId:{param-userId}')
    ->param('userId', '', new UID(), 'User ID.')
    ->param('secret', '', new Text(256), 'Valid reset token.')
    ->param('password', '', new Password(), 'New user password. Must be at least 8 chars.')
    ->param('passwordAgain', '', new Password(), 'Repeat new user password. Must be at least 8 chars.')
    ->inject('response')
    ->inject('dbForProject')
    ->inject('audits')
    ->inject('usage')
    ->inject('events')
    ->action(function ($userId, $secret, $password, $passwordAgain, $response, $dbForProject, $audits, $usage, $events) {
        /** @var Appwrite\Utopia\Response $response */
        /** @var Utopia\Database\Database $dbForProject */
        /** @var Appwrite\Event\Audit $audits */
        /** @var Appwrite\Stats\Stats $usage */
        /** @var Appwrite\Event\Event $events */

        if ($password !== $passwordAgain) {
            throw new Exception('Passwords must match', 400, Exception::USER_PASSWORD_MISMATCH);
        }

        $profile = $dbForProject->getDocument('users', $userId);

        if ($profile->isEmpty() || $profile->getAttribute('deleted')) {
            throw new Exception('User not found', 404, Exception::USER_NOT_FOUND);
        }

        $tokens = $profile->getAttribute('tokens', []);
        $recovery = Auth::tokenVerify($tokens, Auth::TOKEN_TYPE_RECOVERY, $secret);

        if (!$recovery) {
            throw new Exception('Invalid recovery token', 401, Exception::USER_INVALID_TOKEN);
        }

        Authorization::setRole('user:' . $profile->getId());

        $profile = $dbForProject->updateDocument('users', $profile->getId(), $profile
                ->setAttribute('password', Auth::passwordHash($password))
                ->setAttribute('passwordUpdate', \time())
                ->setAttribute('emailVerification', true)
        );

        $recoveryDocument = $dbForProject->getDocument('tokens', $recovery);

        /**
         * We act like we're updating and validating
         *  the recovery token but actually we don't need it anymore.
         */
        $dbForProject->deleteDocument('tokens', $recovery);
        $dbForProject->deleteCachedDocument('users', $profile->getId());

        $audits->setResource('user/' . $profile->getId());

        $usage->setParam('users.update', 1);

        $events
            ->setParam('userId', $profile->getId())
            ->setParam('tokenId', $recovery->getId())
        ;

<<<<<<< HEAD
        $response->dynamic($recovery, Response::MODEL_TOKEN);
=======
        $usage
            ->setParam('users.update', 1)
        ;
        $response->dynamic($recoveryDocument, Response::MODEL_TOKEN);
>>>>>>> 3990ef7f
    });

App::post('/v1/account/verification')
    ->desc('Create Email Verification')
    ->groups(['api', 'account'])
    ->label('scope', 'account')
    ->label('event', 'users.[userId].verification.[tokenId].create')
    ->label('sdk.auth', [APP_AUTH_TYPE_SESSION, APP_AUTH_TYPE_JWT])
    ->label('sdk.namespace', 'account')
    ->label('sdk.method', 'createVerification')
    ->label('sdk.description', '/docs/references/account/create-verification.md')
    ->label('sdk.response.code', Response::STATUS_CODE_CREATED)
    ->label('sdk.response.type', Response::CONTENT_TYPE_JSON)
    ->label('sdk.response.model', Response::MODEL_TOKEN)
    ->label('abuse-limit', 10)
    ->label('abuse-key', 'url:{url},userId:{userId}')
    ->param('url', '', function ($clients) { return new Host($clients); }, 'URL to redirect the user back to your app from the verification email. Only URLs from hostnames in your project platform list are allowed. This requirement helps to prevent an [open redirect](https://cheatsheetseries.owasp.org/cheatsheets/Unvalidated_Redirects_and_Forwards_Cheat_Sheet.html) attack against your project API.', false, ['clients']) // TODO add built-in confirm page
    ->inject('request')
    ->inject('response')
    ->inject('project')
    ->inject('user')
    ->inject('dbForProject')
    ->inject('locale')
    ->inject('audits')
    ->inject('events')
    ->inject('mails')
    ->inject('usage')
    ->action(function ($url, $request, $response, $project, $user, $dbForProject, $locale, $audits, $events, $mails, $usage) {
        /** @var Appwrite\Utopia\Request $request */
        /** @var Appwrite\Utopia\Response $response */
        /** @var Utopia\Database\Document $project */
        /** @var Utopia\Database\Document $user */
        /** @var Utopia\Database\Database $dbForProject */
        /** @var Utopia\Locale\Locale $locale */
        /** @var Appwrite\Event\Audit $audits */
        /** @var Appwrite\Event\Event $events */
        /** @var Appwrite\Event\Mail $mails */
        /** @var Appwrite\Stats\Stats $usage */

        if(empty(App::getEnv('_APP_SMTP_HOST'))) {
            throw new Exception('SMTP Disabled', 503, Exception::GENERAL_SMTP_DISABLED);
        }

        $roles = Authorization::getRoles();
        $isPrivilegedUser = Auth::isPrivilegedUser($roles);
        $isAppUser = Auth::isAppUser($roles);

        $verificationSecret = Auth::tokenGenerator();

        $expire = \time() + Auth::TOKEN_EXPIRATION_CONFIRM;

        $verification = new Document([
            '$id' => $dbForProject->getId(),
            'userId' => $user->getId(),
            'type' => Auth::TOKEN_TYPE_VERIFICATION,
            'secret' => Auth::hash($verificationSecret), // One way hash encryption to protect DB leak
            'expire' => $expire,
            'userAgent' => $request->getUserAgent('UNKNOWN'),
            'ip' => $request->getIP(),
        ]);

        Authorization::setRole('user:' . $user->getId());

        $verification = $dbForProject->createDocument('tokens', $verification
            ->setAttribute('$read', ['user:'.$user->getId()])
            ->setAttribute('$write', ['user:'.$user->getId()])
        );

        $dbForProject->deleteCachedDocument('users', $user->getId());

        $url = Template::parseURL($url);
        $url['query'] = Template::mergeQuery(((isset($url['query'])) ? $url['query'] : ''), ['userId' => $user->getId(), 'secret' => $verificationSecret, 'expire' => $expire]);
        $url = Template::unParseURL($url);

        $mails
            ->setType(MAIL_TYPE_VERIFICATION)
            ->setRecipient($user->getAttribute('email'))
            ->setUrl($url)
            ->setLocale($locale->default)
            ->setName($user->getAttribute('name'))
            ->trigger()
        ;

        $events
            ->setParam('userId', $user->getId())
            ->setParam('tokenId', $verification->getId())
            ->setPayload($response->output(
                $verification->setAttribute('secret', $verificationSecret),
                Response::MODEL_TOKEN
            ))
        ;

        // Hide secret for clients
        $verification->setAttribute('secret', ($isPrivilegedUser || $isAppUser) ? $verificationSecret : '');

        $audits->setResource('user/' . $user->getId());
        $usage->setParam('users.update', 1);

        $response->setStatusCode(Response::STATUS_CODE_CREATED);
        $response->dynamic($verification, Response::MODEL_TOKEN);
    });

App::put('/v1/account/verification')
    ->desc('Create Email Verification (confirmation)')
    ->groups(['api', 'account'])
    ->label('scope', 'public')
    ->label('event', 'users.[userId].verification.[tokenId].update')
    ->label('sdk.auth', [APP_AUTH_TYPE_SESSION, APP_AUTH_TYPE_JWT])
    ->label('sdk.namespace', 'account')
    ->label('sdk.method', 'updateVerification')
    ->label('sdk.description', '/docs/references/account/update-verification.md')
    ->label('sdk.response.code', Response::STATUS_CODE_OK)
    ->label('sdk.response.type', Response::CONTENT_TYPE_JSON)
    ->label('sdk.response.model', Response::MODEL_TOKEN)
    ->label('abuse-limit', 10)
    ->label('abuse-key', 'url:{url},userId:{param-userId}')
    ->param('userId', '', new UID(), 'User ID.')
    ->param('secret', '', new Text(256), 'Valid verification token.')
    ->inject('response')
    ->inject('user')
    ->inject('dbForProject')
    ->inject('audits')
    ->inject('usage')
    ->inject('events')
    ->action(function ($userId, $secret, $response, $user, $dbForProject, $audits, $usage, $events) {
        /** @var Appwrite\Utopia\Response $response */
        /** @var Utopia\Database\Document $user */
        /** @var Utopia\Database\Database $dbForProject */
        /** @var Appwrite\Event\Audit $audits */
        /** @var Appwrite\Stats\Stats $usage */
        /** @var Appwrite\Event\Event $events */

        $profile = Authorization::skip(fn() => $dbForProject->getDocument('users', $userId));

        if ($profile->isEmpty()) {
            throw new Exception('User not found', 404, Exception::USER_NOT_FOUND);
        }

        $tokens = $profile->getAttribute('tokens', []);
        $verification = Auth::tokenVerify($tokens, Auth::TOKEN_TYPE_VERIFICATION, $secret);

        if (!$verification) {
            throw new Exception('Invalid verification token', 401, Exception::USER_INVALID_TOKEN);
        }

        Authorization::setRole('user:' . $profile->getId());

        $profile = $dbForProject->updateDocument('users', $profile->getId(), $profile->setAttribute('emailVerification', true));
        
        $verificationDocument = $dbForProject->getDocument('tokens', $verification);

        /**
         * We act like we're updating and validating
         *  the verification token but actually we don't need it anymore.
         */
        $dbForProject->deleteDocument('tokens', $verification);
        $dbForProject->deleteCachedDocument('users', $profile->getId());

        $audits->setResource('user/' . $user->getId());

        $usage->setParam('users.update', 1);

        $events
            ->setParam('userId', $user->getId())
            ->setParam('tokenId', $verification->getId())
        ;
<<<<<<< HEAD

        $response->dynamic($verification, Response::MODEL_TOKEN);
=======
        $response->dynamic($verificationDocument, Response::MODEL_TOKEN);
>>>>>>> 3990ef7f
    });<|MERGE_RESOLUTION|>--- conflicted
+++ resolved
@@ -1965,14 +1965,7 @@
             ->setParam('tokenId', $recovery->getId())
         ;
 
-<<<<<<< HEAD
-        $response->dynamic($recovery, Response::MODEL_TOKEN);
-=======
-        $usage
-            ->setParam('users.update', 1)
-        ;
         $response->dynamic($recoveryDocument, Response::MODEL_TOKEN);
->>>>>>> 3990ef7f
     });
 
 App::post('/v1/account/verification')
@@ -2121,7 +2114,7 @@
         Authorization::setRole('user:' . $profile->getId());
 
         $profile = $dbForProject->updateDocument('users', $profile->getId(), $profile->setAttribute('emailVerification', true));
-        
+
         $verificationDocument = $dbForProject->getDocument('tokens', $verification);
 
         /**
@@ -2137,12 +2130,8 @@
 
         $events
             ->setParam('userId', $user->getId())
-            ->setParam('tokenId', $verification->getId())
-        ;
-<<<<<<< HEAD
-
-        $response->dynamic($verification, Response::MODEL_TOKEN);
-=======
+            ->setParam('tokenId', $verificationDocument->getId())
+        ;
+
         $response->dynamic($verificationDocument, Response::MODEL_TOKEN);
->>>>>>> 3990ef7f
     });