<?php

use Ahc\Jwt\JWT;
use Utopia\App;
use Utopia\Exception;
use Utopia\Config\Config;
use Utopia\Validator\Assoc;
use Utopia\Validator\Text;
use Appwrite\Network\Validator\Email;
use Utopia\Validator\WhiteList;
use Appwrite\Network\Validator\Host;
use Appwrite\Network\Validator\URL;
use Utopia\Audit\Audit;
use Utopia\Audit\Adapters\MySQL as AuditAdapter;
use Appwrite\Auth\Auth;
use Appwrite\Auth\Validator\Password;
use Appwrite\Database\Database;
use Appwrite\Database\Document;
use Appwrite\Database\Exception\Duplicate;
use Appwrite\Database\Validator\UID;
use Appwrite\Database\Validator\Authorization;
use Appwrite\Detector\Detector;
use Appwrite\Template\Template;
use Appwrite\OpenSSL\OpenSSL;
use Appwrite\URL\URL as URLParser;
use Appwrite\Utopia\Response;
use Utopia\Validator\ArrayList;

$oauthDefaultSuccess = App::getEnv('_APP_HOME').'/auth/oauth2/success';
$oauthDefaultFailure = App::getEnv('_APP_HOME').'/auth/oauth2/failure';

App::post('/v1/account')
    ->desc('Create Account')
    ->groups(['api', 'account', 'auth'])
    ->label('event', 'account.create')
    ->label('scope', 'public')
    ->label('auth.type', 'emailPassword')
    ->label('sdk.auth', [])
    ->label('sdk.namespace', 'account')
    ->label('sdk.method', 'create')
    ->label('sdk.description', '/docs/references/account/create.md')
    ->label('sdk.response.code', Response::STATUS_CODE_CREATED)
    ->label('sdk.response.type', Response::CONTENT_TYPE_JSON)
    ->label('sdk.response.model', Response::MODEL_USER)
    ->label('abuse-limit', 10)
    ->param('email', '', new Email(), 'User email.')
    ->param('password', '', new Password(), 'User password. Must be between 6 to 32 chars.')
    ->param('name', '', new Text(128), 'User name. Max length: 128 chars.', true)
    ->inject('request')
    ->inject('response')
    ->inject('project')
    ->inject('projectDB')
    ->inject('audits')
    ->action(function ($email, $password, $name, $request, $response, $project, $projectDB, $audits) {
        /** @var Utopia\Swoole\Request $request */
        /** @var Appwrite\Utopia\Response $response */
        /** @var Appwrite\Database\Document $project */
        /** @var Appwrite\Database\Database $projectDB */
        /** @var Appwrite\Event\Event $audits */

        $email = \strtolower($email);
        if ('console' === $project->getId()) {
            $whitelistEmails = $project->getAttribute('authWhitelistEmails');
            $whitelistIPs = $project->getAttribute('authWhitelistIPs');

            if (!empty($whitelistEmails) && !\in_array($email, $whitelistEmails)) {
                throw new Exception('Console registration is restricted to specific emails. Contact your administrator for more information.', 401);
            }

            if (!empty($whitelistIPs) && !\in_array($request->getIP(), $whitelistIPs)) {
                throw new Exception('Console registration is restricted to specific IPs. Contact your administrator for more information.', 401);
            }
        }

        $limit = $project->getAttribute('usersAuthLimit', 0);

        if ($limit !== 0) {
            $projectDB->getCollection([ // Count users
                'filters' => [
                    '$collection='.Database::SYSTEM_COLLECTION_USERS,
                ],
            ]);

            $sum = $projectDB->getSum();

            if($sum >= $limit) {
                throw new Exception('Project registration is restricted. Contact your administrator for more information.', 501);
            }
        }

        $profile = $projectDB->getCollectionFirst([ // Get user by email address
            'limit' => 1,
            'filters' => [
                '$collection='.Database::SYSTEM_COLLECTION_USERS,
                'email='.$email,
            ],
        ]);

        if (!empty($profile)) {
            throw new Exception('Account already exists', 409);
        }

        Authorization::disable();

        try {
            $user = $projectDB->createDocument([
                '$collection' => Database::SYSTEM_COLLECTION_USERS,
                '$permissions' => [
                    'read' => ['*'],
                    'write' => ['user:{self}'],
                ],
                'email' => $email,
                'emailVerification' => false,
                'status' => Auth::USER_STATUS_UNACTIVATED,
                'password' => Auth::passwordHash($password),
                'passwordUpdate' => \time(),
                'registration' => \time(),
                'reset' => false,
                'name' => $name,
            ], ['email' => $email]);
        } catch (Duplicate $th) {
            throw new Exception('Account already exists', 409);
        }

        Authorization::reset();

        Authorization::unsetRole('role:'.Auth::USER_ROLE_GUEST);
        Authorization::setRole('user:'.$user->getId());
        Authorization::setRole('role:'.Auth::USER_ROLE_MEMBER);

        if (false === $user) {
            throw new Exception('Failed saving user to DB', 500);
        }

        $audits
            ->setParam('userId', $user->getId())
            ->setParam('event', 'account.create')
            ->setParam('resource', 'users/'.$user->getId())
        ;

        $response
            ->setStatusCode(Response::STATUS_CODE_CREATED)
            ->dynamic($user, Response::MODEL_USER)
        ;
    });

App::post('/v1/account/sessions')
    ->desc('Create Account Session')
    ->groups(['api', 'account', 'auth'])
    ->label('event', 'account.sessions.create')
    ->label('scope', 'public')
    ->label('auth.type', 'emailPassword')
    ->label('sdk.auth', [])
    ->label('sdk.namespace', 'account')
    ->label('sdk.method', 'createSession')
    ->label('sdk.description', '/docs/references/account/create-session.md')
    ->label('sdk.response.code', Response::STATUS_CODE_CREATED)
    ->label('sdk.response.type', Response::CONTENT_TYPE_JSON)
    ->label('sdk.response.model', Response::MODEL_SESSION)
    ->label('abuse-limit', 10)
    ->label('abuse-key', 'url:{url},email:{param-email}')
    ->param('email', '', new Email(), 'User email.')
    ->param('password', '', new Password(), 'User password. Must be between 6 to 32 chars.')
    ->inject('request')
    ->inject('response')
    ->inject('projectDB')
    ->inject('locale')
    ->inject('geodb')
    ->inject('audits')
    ->action(function ($email, $password, $request, $response, $projectDB, $locale, $geodb, $audits) {
        /** @var Utopia\Swoole\Request $request */
        /** @var Appwrite\Utopia\Response $response */
        /** @var Appwrite\Database\Database $projectDB */
        /** @var Utopia\Locale\Locale $locale */
        /** @var MaxMind\Db\Reader $geodb */
        /** @var Appwrite\Event\Event $audits */

        $email = \strtolower($email);
        $protocol = $request->getProtocol();
        $profile = $projectDB->getCollectionFirst([ // Get user by email address
            'limit' => 1,
            'filters' => [
                '$collection='.Database::SYSTEM_COLLECTION_USERS,
                'email='.$email,
            ],
        ]);

        if (false == $profile || !Auth::passwordVerify($password, $profile->getAttribute('password'))) {
            $audits
                //->setParam('userId', $profile->getId())
                ->setParam('event', 'account.sesssions.failed')
                ->setParam('resource', 'users/'.($profile ? $profile->getId() : ''))
            ;

            throw new Exception('Invalid credentials', 401); // Wrong password or username
        }

        if (Auth::USER_STATUS_BLOCKED == $profile->getAttribute('status')) { // Account is blocked
            throw new Exception('Invalid credentials. User is blocked', 401); // User is in status blocked
        }

        $detector = new Detector($request->getUserAgent('UNKNOWN'));
        $record = $geodb->get($request->getIP());
        $expiry = \time() + Auth::TOKEN_EXPIRATION_LOGIN_LONG;
        $secret = Auth::tokenGenerator();
        $session = new Document(array_merge(
            [
                '$collection' => Database::SYSTEM_COLLECTION_SESSIONS,
                '$permissions' => ['read' => ['user:'.$profile->getId()], 'write' => ['user:'.$profile->getId()]],
                'userId' => $profile->getId(),
                'provider' => Auth::SESSION_PROVIDER_EMAIL,
                'providerUid' => $email,
                'secret' => Auth::hash($secret), // One way hash encryption to protect DB leak
                'expire' => $expiry,
                'userAgent' => $request->getUserAgent('UNKNOWN'),
                'ip' => $request->getIP(),
                'countryCode' => ($record) ? \strtolower($record['country']['iso_code']) : '--',
            ], $detector->getOS(), $detector->getClient(), $detector->getDevice()
        ));

        Authorization::setRole('user:'.$profile->getId());

        $session = $projectDB->createDocument($session->getArrayCopy());

        if (false === $session) {
            throw new Exception('Failed saving session to DB', 500);
        }

        $profile->setAttribute('sessions', $session, Document::SET_TYPE_APPEND);

        $profile = $projectDB->updateDocument($profile->getArrayCopy());

        if (false === $profile) {
            throw new Exception('Failed saving user to DB', 500);
        }
        
        $audits
            ->setParam('userId', $profile->getId())
            ->setParam('event', 'account.sessions.create')
            ->setParam('resource', 'users/'.$profile->getId())
        ;

        if (!Config::getParam('domainVerification')) {
            $response
                ->addHeader('X-Fallback-Cookies', \json_encode([Auth::$cookieName => Auth::encodeSession($profile->getId(), $secret)]))
            ;
        }
        
        $response
            ->addCookie(Auth::$cookieName.'_legacy', Auth::encodeSession($profile->getId(), $secret), $expiry, '/', Config::getParam('cookieDomain'), ('https' == $protocol), true, null)
            ->addCookie(Auth::$cookieName, Auth::encodeSession($profile->getId(), $secret), $expiry, '/', Config::getParam('cookieDomain'), ('https' == $protocol), true, Config::getParam('cookieSamesite'))
            ->setStatusCode(Response::STATUS_CODE_CREATED)
        ;

        $countries = $locale->getText('countries');

        $session
            ->setAttribute('current', true)
            ->setAttribute('countryName', (isset($countries[strtoupper($session->getAttribute('countryCode'))])) ? $countries[strtoupper($session->getAttribute('countryCode'))] : $locale->getText('locale.country.unknown'))
        ;
        
        $response->dynamic($session, Response::MODEL_SESSION);
    });

App::get('/v1/account/sessions/oauth2/:provider')
    ->desc('Create Account Session with OAuth2')
    ->groups(['api', 'account'])
    ->label('error', __DIR__.'/../../views/general/error.phtml')
    ->label('scope', 'public')
    ->label('sdk.auth', [])
    ->label('sdk.namespace', 'account')
    ->label('sdk.method', 'createOAuth2Session')
    ->label('sdk.description', '/docs/references/account/create-session-oauth2.md')
    ->label('sdk.response.code', Response::STATUS_CODE_MOVED_PERMANENTLY)
    ->label('sdk.response.type', Response::CONTENT_TYPE_HTML)
    ->label('sdk.methodType', 'webAuth')
    ->label('abuse-limit', 50)
    ->label('abuse-key', 'ip:{ip}')
    ->param('provider', '', new WhiteList(\array_keys(Config::getParam('providers')), true), 'OAuth2 Provider. Currently, supported providers are: ' . \implode(', ', \array_keys(\array_filter(Config::getParam('providers'), function($node) {return (!$node['mock']);}))).'.')
    ->param('success', $oauthDefaultSuccess, function ($clients) { return new Host($clients); }, 'URL to redirect back to your app after a successful login attempt.  Only URLs from hostnames in your project platform list are allowed. This requirement helps to prevent an [open redirect](https://cheatsheetseries.owasp.org/cheatsheets/Unvalidated_Redirects_and_Forwards_Cheat_Sheet.html) attack against your project API.', true, ['clients'])
    ->param('failure', $oauthDefaultFailure, function ($clients) { return new Host($clients); }, 'URL to redirect back to your app after a failed login attempt.  Only URLs from hostnames in your project platform list are allowed. This requirement helps to prevent an [open redirect](https://cheatsheetseries.owasp.org/cheatsheets/Unvalidated_Redirects_and_Forwards_Cheat_Sheet.html) attack against your project API.', true, ['clients'])
    ->param('scopes', [], new ArrayList(new Text(128)), 'A list of custom OAuth2 scopes. Check each provider internal docs for a list of supported scopes.', true)
    ->inject('request')
    ->inject('response')
    ->inject('project')
    ->action(function ($provider, $success, $failure, $scopes, $request, $response, $project) {
        /** @var Utopia\Swoole\Request $request */
        /** @var Appwrite\Utopia\Response $response */
        /** @var Appwrite\Database\Document $project */

        $protocol = $request->getProtocol();
        $callback = $protocol.'://'.$request->getHostname().'/v1/account/sessions/oauth2/callback/'.$provider.'/'.$project->getId();
        $appId = $project->getAttribute('usersOauth2'.\ucfirst($provider).'Appid', '');
        $appSecret = $project->getAttribute('usersOauth2'.\ucfirst($provider).'Secret', '{}');

        if (!empty($appSecret) && isset($appSecret['version'])) {
            $key = App::getEnv('_APP_OPENSSL_KEY_V'.$appSecret['version']);
            $appSecret = OpenSSL::decrypt($appSecret['data'], $appSecret['method'], $key, 0, \hex2bin($appSecret['iv']), \hex2bin($appSecret['tag']));
        }

        if (empty($appId) || empty($appSecret)) {
            throw new Exception('This provider is disabled. Please configure the provider app ID and app secret key from your '.APP_NAME.' console to continue.', 412);
        }

        $classname = 'Appwrite\\Auth\\OAuth2\\'.\ucfirst($provider);

        if (!\class_exists($classname)) {
            throw new Exception('Provider is not supported', 501);
        }

        $oauth2 = new $classname($appId, $appSecret, $callback, ['success' => $success, 'failure' => $failure], $scopes);

        $response
            ->addHeader('Cache-Control', 'no-store, no-cache, must-revalidate, max-age=0')
            ->addHeader('Pragma', 'no-cache')
            ->redirect($oauth2->getLoginURL());
    });

App::get('/v1/account/sessions/oauth2/callback/:provider/:projectId')
    ->desc('OAuth2 Callback')
    ->groups(['api', 'account'])
    ->label('error', __DIR__.'/../../views/general/error.phtml')
    ->label('scope', 'public')
    ->label('docs', false)
    ->param('projectId', '', new Text(1024), 'Project unique ID.')
    ->param('provider', '', new WhiteList(\array_keys(Config::getParam('providers')), true), 'OAuth2 provider.')
    ->param('code', '', new Text(1024), 'OAuth2 code.')
    ->param('state', '', new Text(2048), 'Login state params.', true)
    ->inject('request')
    ->inject('response')
    ->action(function ($projectId, $provider, $code, $state, $request, $response) {
        /** @var Utopia\Swoole\Request $request */
        /** @var Appwrite\Utopia\Response $response */

        $domain = $request->getHostname();
        $protocol = $request->getProtocol();
        
        $response
            ->addHeader('Cache-Control', 'no-store, no-cache, must-revalidate, max-age=0')
            ->addHeader('Pragma', 'no-cache')
            ->redirect($protocol.'://'.$domain.'/v1/account/sessions/oauth2/'.$provider.'/redirect?'
                .\http_build_query(['project' => $projectId, 'code' => $code, 'state' => $state]));
    });

App::post('/v1/account/sessions/oauth2/callback/:provider/:projectId')
    ->desc('OAuth2 Callback')
    ->groups(['api', 'account'])
    ->label('error', __DIR__.'/../../views/general/error.phtml')
    ->label('scope', 'public')
    ->label('origin', '*')
    ->label('docs', false)
    ->param('projectId', '', new Text(1024), 'Project unique ID.')
    ->param('provider', '', new WhiteList(\array_keys(Config::getParam('providers')), true), 'OAuth2 provider.')
    ->param('code', '', new Text(1024), 'OAuth2 code.')
    ->param('state', '', new Text(2048), 'Login state params.', true)
    ->inject('request')
    ->inject('response')
    ->action(function ($projectId, $provider, $code, $state, $request, $response) {
        /** @var Utopia\Swoole\Request $request */
        /** @var Appwrite\Utopia\Response $response */

        $domain = $request->getHostname();
        $protocol = $request->getProtocol();
        
        $response
            ->addHeader('Cache-Control', 'no-store, no-cache, must-revalidate, max-age=0')
            ->addHeader('Pragma', 'no-cache')
            ->redirect($protocol.'://'.$domain.'/v1/account/sessions/oauth2/'.$provider.'/redirect?'
                .\http_build_query(['project' => $projectId, 'code' => $code, 'state' => $state]));
    });

App::get('/v1/account/sessions/oauth2/:provider/redirect')
    ->desc('OAuth2 Redirect')
    ->groups(['api', 'account'])
    ->label('error', __DIR__.'/../../views/general/error.phtml')
    ->label('event', 'account.sessions.create')
    ->label('scope', 'public')
    ->label('abuse-limit', 50)
    ->label('abuse-key', 'ip:{ip}')
    ->label('docs', false)
    ->param('provider', '', new WhiteList(\array_keys(Config::getParam('providers')), true), 'OAuth2 provider.')
    ->param('code', '', new Text(1024), 'OAuth2 code.')
    ->param('state', '', new Text(2048), 'OAuth2 state params.', true)
    ->inject('request')
    ->inject('response')
    ->inject('project')
    ->inject('user')
    ->inject('projectDB')
    ->inject('geodb')
    ->inject('audits')
    ->inject('events')
    ->action(function ($provider, $code, $state, $request, $response, $project, $user, $projectDB, $geodb, $audits, $events) use ($oauthDefaultSuccess) {
        /** @var Utopia\Swoole\Request $request */
        /** @var Appwrite\Utopia\Response $response */
        /** @var Appwrite\Database\Document $project */
        /** @var Appwrite\Database\Document $user */
        /** @var Appwrite\Database\Database $projectDB */
        /** @var MaxMind\Db\Reader $geodb */
        /** @var Appwrite\Event\Event $audits */
        
        $protocol = $request->getProtocol();
        $callback = $protocol.'://'.$request->getHostname().'/v1/account/sessions/oauth2/callback/'.$provider.'/'.$project->getId();
        $defaultState = ['success' => $project->getAttribute('url', ''), 'failure' => ''];
        $validateURL = new URL();

        $appId = $project->getAttribute('usersOauth2'.\ucfirst($provider).'Appid', '');
        $appSecret = $project->getAttribute('usersOauth2'.\ucfirst($provider).'Secret', '{}');

        if (!empty($appSecret) && isset($appSecret['version'])) {
            $key = App::getEnv('_APP_OPENSSL_KEY_V'.$appSecret['version']);
            $appSecret = OpenSSL::decrypt($appSecret['data'], $appSecret['method'], $key, 0, \hex2bin($appSecret['iv']), \hex2bin($appSecret['tag']));
        }

        $classname = 'Appwrite\\Auth\\OAuth2\\'.\ucfirst($provider);

        if (!\class_exists($classname)) {
            throw new Exception('Provider is not supported', 501);
        }

        $oauth2 = new $classname($appId, $appSecret, $callback);

        if (!empty($state)) {
            try {
                $state = \array_merge($defaultState, $oauth2->parseState($state));
            } catch (\Exception $exception) {
                throw new Exception('Failed to parse login state params as passed from OAuth2 provider');
            }
        } else {
            $state = $defaultState;
        }

        if (!$validateURL->isValid($state['success'])) {
            throw new Exception('Invalid redirect URL for success login', 400);
        }

        if (!empty($state['failure']) && !$validateURL->isValid($state['failure'])) {
            throw new Exception('Invalid redirect URL for failure login', 400);
        }
        
        $state['failure'] = null;
        $accessToken = $oauth2->getAccessToken($code);

        if (empty($accessToken)) {
            if (!empty($state['failure'])) {
                $response->redirect($state['failure'], 301, 0);
            }

            throw new Exception('Failed to obtain access token');
        }

        $oauth2ID = $oauth2->getUserID($accessToken);
        
        if (empty($oauth2ID)) {
            if (!empty($state['failure'])) {
                $response->redirect($state['failure'], 301, 0);
            }

            throw new Exception('Missing ID from OAuth2 provider', 400);
        }

        $current = Auth::sessionVerify($user->getAttribute('sessions', []), Auth::$secret);

        if ($current) {
            $projectDB->deleteDocument($current); //throw new Exception('User already logged in', 401);
        }

        $user = (empty($user->getId())) ? $projectDB->getCollectionFirst([ // Get user by provider id
            'limit' => 1,
            'filters' => [
                '$collection='.Database::SYSTEM_COLLECTION_USERS,
                'sessions.provider='.$provider,
                'sessions.providerUid='.$oauth2ID
            ],
        ]) : $user;

        if (empty($user)) { // No user logged in or with OAuth2 provider ID, create new one or connect with account with same email
            $name = $oauth2->getUserName($accessToken);
            $email = $oauth2->getUserEmail($accessToken);

            $user = $projectDB->getCollectionFirst([ // Get user by provider email address
                'limit' => 1,
                'filters' => [
                    '$collection='.Database::SYSTEM_COLLECTION_USERS,
                    'email='.$email,
                ],
            ]);

            if (!$user || empty($user->getId())) { // Last option -> create the user, generate random password
                $limit = $project->getAttribute('usersAuthLimit', 0);
        
                if ($limit !== 0) {
                    $projectDB->getCollection([ // Count users
                        'filters' => [
                            '$collection='.Database::SYSTEM_COLLECTION_USERS,
                        ],
                    ]);
        
                    $sum = $projectDB->getSum();
        
                    if($sum >= $limit) {
                        throw new Exception('Project registration is restricted. Contact your administrator for more information.', 501);
                    }
                }
                
                Authorization::disable();

                try {
                    $user = $projectDB->createDocument([
                        '$collection' => Database::SYSTEM_COLLECTION_USERS,
                        '$permissions' => ['read' => ['*'], 'write' => ['user:{self}']],
                        'email' => $email,
                        'emailVerification' => true,
                        'status' => Auth::USER_STATUS_ACTIVATED, // Email should already be authenticated by OAuth2 provider
                        'password' => Auth::passwordHash(Auth::passwordGenerator()),
                        'passwordUpdate' => 0,
                        'registration' => \time(),
                        'reset' => false,
                        'name' => $name,
                    ], ['email' => $email]);
                } catch (Duplicate $th) {
                    throw new Exception('Account already exists', 409);
                }

                Authorization::reset();

                if (false === $user) {
                    throw new Exception('Failed saving user to DB', 500);
                }
            }
        }

        if (Auth::USER_STATUS_BLOCKED == $user->getAttribute('status')) { // Account is blocked
            throw new Exception('Invalid credentials. User is blocked', 401); // User is in status blocked
        }

        // Create session token, verify user account and update OAuth2 ID and Access Token

        $detector = new Detector($request->getUserAgent('UNKNOWN'));
        $record = $geodb->get($request->getIP());
        $secret = Auth::tokenGenerator();
        $expiry = \time() + Auth::TOKEN_EXPIRATION_LOGIN_LONG;
        $session = new Document(array_merge([
            '$collection' => Database::SYSTEM_COLLECTION_SESSIONS,
            '$permissions' => ['read' => ['user:'.$user['$id']], 'write' => ['user:'.$user['$id']]],
            'userId' => $user->getId(),
            'provider' => $provider,
            'providerUid' => $oauth2ID,
            'providerToken' => $accessToken,
            'secret' => Auth::hash($secret), // One way hash encryption to protect DB leak
            'expire' => $expiry,
            'userAgent' => $request->getUserAgent('UNKNOWN'),
            'ip' => $request->getIP(),
            'countryCode' => ($record) ? \strtolower($record['country']['iso_code']) : '--',
        ], $detector->getOS(), $detector->getClient(), $detector->getDevice()));

        $isAnonymousUser = is_null($user->getAttribute('email')) && is_null($user->getAttribute('password'));

        if ($isAnonymousUser) {
            $user
                ->setAttribute('name', $oauth2->getUserName($accessToken))
                ->setAttribute('email', $oauth2->getUserEmail($accessToken))
            ;
        }

        $user
            ->setAttribute('status', Auth::USER_STATUS_ACTIVATED)
            ->setAttribute('sessions', $session, Document::SET_TYPE_APPEND)
        ;

        Authorization::setRole('user:'.$user->getId());

        $user = $projectDB->updateDocument($user->getArrayCopy());

        if (false === $user) {
            throw new Exception('Failed saving user to DB', 500);
        }

        $audits
            ->setParam('userId', $user->getId())
            ->setParam('event', 'account.sessions.create')
            ->setParam('resource', 'users/'.$user->getId())
            ->setParam('data', ['provider' => $provider])
        ;

        $events->setParam('eventData', $response->output($session, Response::MODEL_SESSION));

        if (!Config::getParam('domainVerification')) {
            $response
                ->addHeader('X-Fallback-Cookies', \json_encode([Auth::$cookieName => Auth::encodeSession($user->getId(), $secret)]))
            ;
        }
        
        // Add keys for non-web platforms - TODO - add verification phase to aviod session sniffing
        if (parse_url($state['success'], PHP_URL_PATH) === parse_url($oauthDefaultSuccess, PHP_URL_PATH)) {
            $state['success'] = URLParser::parse($state['success']);
            $query = URLParser::parseQuery($state['success']['query']);
            $query['project'] = $project->getId();
            $query['domain'] = Config::getParam('cookieDomain');
            $query['key'] = Auth::$cookieName;
            $query['secret'] = Auth::encodeSession($user->getId(), $secret);
            $state['success']['query'] = URLParser::unparseQuery($query);
            $state['success'] = URLParser::unparse($state['success']);
        }

        $response
            ->addHeader('Cache-Control', 'no-store, no-cache, must-revalidate, max-age=0')
            ->addHeader('Pragma', 'no-cache')
            ->addCookie(Auth::$cookieName.'_legacy', Auth::encodeSession($user->getId(), $secret), $expiry, '/', Config::getParam('cookieDomain'), ('https' == $protocol), true, null)
            ->addCookie(Auth::$cookieName, Auth::encodeSession($user->getId(), $secret), $expiry, '/', Config::getParam('cookieDomain'), ('https' == $protocol), true, Config::getParam('cookieSamesite'))
            ->redirect($state['success'])
        ;
    });

App::post('/v1/account/sessions/anonymous')
    ->desc('Create Anonymous Session')
    ->groups(['api', 'account', 'auth'])
    ->label('event', 'account.sessions.create')
    ->label('scope', 'public')
    ->label('auth.type', 'anonymous')
    ->label('sdk.auth', [])
    ->label('sdk.namespace', 'account')
    ->label('sdk.method', 'createAnonymousSession')
    ->label('sdk.description', '/docs/references/account/create-session-anonymous.md')
    ->label('sdk.response.code', Response::STATUS_CODE_CREATED)
    ->label('sdk.response.type', Response::CONTENT_TYPE_JSON)
    ->label('sdk.response.model', Response::MODEL_SESSION)
    ->label('abuse-limit', 50)
    ->label('abuse-key', 'ip:{ip}')
    ->inject('request')
    ->inject('response')
    ->inject('locale')
    ->inject('user')
    ->inject('project')
    ->inject('projectDB')
    ->inject('geodb')
    ->inject('audits')
    ->action(function ($request, $response, $locale, $user, $project, $projectDB, $geodb, $audits) {
        /** @var Utopia\Swoole\Request $request */
        /** @var Appwrite\Utopia\Response $response */
        /** @var Utopia\Locale\Locale $locale */
        /** @var Appwrite\Database\Document $user */
        /** @var Appwrite\Database\Document $project */
        /** @var Appwrite\Database\Database $projectDB */
        /** @var MaxMind\Db\Reader $geodb */
        /** @var Appwrite\Event\Event $audits */

        $protocol = $request->getProtocol();

        if ('console' === $project->getId()) {
            throw new Exception('Failed to create anonymous user.', 401);
        }

        if ($user->getId()) {
            throw new Exception('Cannot create an anonymous user when logged in.', 401);
        }

        $limit = $project->getAttribute('usersAuthLimit', 0);

        if ($limit !== 0) {
            $projectDB->getCollection([ // Count users
                'filters' => [
                    '$collection='.Database::SYSTEM_COLLECTION_USERS,
                ],
            ]);

            $sum = $projectDB->getSum();

            if($sum >= $limit) {
                throw new Exception('Project registration is restricted. Contact your administrator for more information.', 501);
            }
        }

        Authorization::disable();
        try {
            $user = $projectDB->createDocument([
                '$collection' => Database::SYSTEM_COLLECTION_USERS,
                '$permissions' => [
                    'read' => ['*'], 
                    'write' => ['user:{self}']
                ],
                'email' => null,
                'emailVerification' => false,
                'status' => Auth::USER_STATUS_UNACTIVATED,
                'password' => null,
                'passwordUpdate' => \time(),
                'registration' => \time(),
                'reset' => false,
                'name' => null
            ]);
        } catch (Exception $th) {
            throw new Exception('Failed saving user to DB', 500);
        }
        Authorization::reset();

        if (false === $user) {
            throw new Exception('Failed saving user to DB', 500);
        }

        // Create session token

        $detector = new Detector($request->getUserAgent('UNKNOWN'));
        $record = $geodb->get($request->getIP());
        $secret = Auth::tokenGenerator();
        $expiry = \time() + Auth::TOKEN_EXPIRATION_LOGIN_LONG;
        $session = new Document(array_merge(
            [
                '$collection' => Database::SYSTEM_COLLECTION_SESSIONS,
                '$permissions' => ['read' => ['user:' . $user['$id']], 'write' => ['user:' . $user['$id']]],
                'userId' => $user->getId(),
                'provider' => Auth::SESSION_PROVIDER_ANONYMOUS,
                'secret' => Auth::hash($secret), // One way hash encryption to protect DB leak
                'expire' => $expiry,
                'userAgent' => $request->getUserAgent('UNKNOWN'),
                'ip' => $request->getIP(),
                'countryCode' => ($record) ? \strtolower($record['country']['iso_code']) : '--',
            ],
            $detector->getOS(),
            $detector->getClient(),
            $detector->getDevice()
        ));

        Authorization::setRole('user:'.$user->getId());

        $session = $projectDB->createDocument($session->getArrayCopy());

        if (false === $session) {
            throw new Exception('Failed saving session to DB', 500);
        }

        $user->setAttribute('sessions', $session, Document::SET_TYPE_APPEND);

        $user = $projectDB->updateDocument($user->getArrayCopy());

        if (false === $user) {
            throw new Exception('Failed saving user to DB', 500);
        }

        $audits
            ->setParam('userId', $user->getId())
            ->setParam('event', 'account.sessions.create')
            ->setParam('resource', 'users/'.$user->getId())
        ;

        if (!Config::getParam('domainVerification')) {
            $response
                ->addHeader('X-Fallback-Cookies', \json_encode([Auth::$cookieName => Auth::encodeSession($user->getId(), $secret)]))
            ;
        }

        $response
            ->addCookie(Auth::$cookieName.'_legacy', Auth::encodeSession($user->getId(), $secret), $expiry, '/', Config::getParam('cookieDomain'), ('https' == $protocol), true, null)
            ->addCookie(Auth::$cookieName, Auth::encodeSession($user->getId(), $secret), $expiry, '/', Config::getParam('cookieDomain'), ('https' == $protocol), true, Config::getParam('cookieSamesite'))
            ->setStatusCode(Response::STATUS_CODE_CREATED)
        ;

        $session
            ->setAttribute('current', true)
            ->setAttribute('countryName', (isset($countries[$session->getAttribute('countryCode')])) ? $countries[$session->getAttribute('countryCode')] : $locale->getText('locale.country.unknown'))
        ;

        $response->dynamic($session, Response::MODEL_SESSION);
    });

App::post('/v1/account/jwt')
    ->desc('Create Account JWT')
    ->groups(['api', 'account', 'auth'])
    ->label('scope', 'account')
    ->label('auth.type', 'jwt')
    ->label('sdk.auth', [APP_AUTH_TYPE_SESSION])
    ->label('sdk.namespace', 'account')
    ->label('sdk.method', 'createJWT')
    ->label('sdk.description', '/docs/references/account/create-jwt.md')
    ->label('sdk.response.code', Response::STATUS_CODE_CREATED)
    ->label('sdk.response.type', Response::CONTENT_TYPE_JSON)
    ->label('sdk.response.model', Response::MODEL_JWT)
    ->label('abuse-limit', 10)
    ->label('abuse-key', 'url:{url},userId:{param-userId}')
    ->inject('response')
    ->inject('user')
    ->action(function ($response, $user) {
        /** @var Appwrite\Utopia\Response $response */
        /** @var Appwrite\Database\Document $user */
            
        $sessions = $user->getAttribute('sessions', []);
        $current = new Document();

        foreach ($sessions as $session) { 
            /** @var Appwrite\Database\Document $session */

            if ($session->getAttribute('secret') == Auth::hash(Auth::$secret)) { // If current session delete the cookies too
                $current = $session;
            }
        }

        if($current->isEmpty()) {
            throw new Exception('No valid session found', 401);
        }
        
        $jwt = new JWT(App::getEnv('_APP_OPENSSL_KEY_V1'), 'HS256', 900, 10); // Instantiate with key, algo, maxAge and leeway.

        $response
            ->setStatusCode(Response::STATUS_CODE_CREATED)
            ->dynamic(new Document(['jwt' => $jwt->encode([
                // 'uid'    => 1,
                // 'aud'    => 'http://site.com',
                // 'scopes' => ['user'],
                // 'iss'    => 'http://api.mysite.com',
                'userId' => $user->getId(),
                'sessionId' => $current->getId(),
            ])]), Response::MODEL_JWT);
    });

App::get('/v1/account')
    ->desc('Get Account')
    ->groups(['api', 'account'])
    ->label('scope', 'account')
    ->label('sdk.auth', [APP_AUTH_TYPE_SESSION, APP_AUTH_TYPE_JWT])
    ->label('sdk.namespace', 'account')
    ->label('sdk.method', 'get')
    ->label('sdk.description', '/docs/references/account/get.md')
    ->label('sdk.response.code', Response::STATUS_CODE_OK)
    ->label('sdk.response.type', Response::CONTENT_TYPE_JSON)
    ->label('sdk.response.model', Response::MODEL_USER)
    ->inject('response')
    ->inject('user')
    ->action(function ($response, $user) {
        /** @var Appwrite\Utopia\Response $response */
        /** @var Appwrite\Database\Document $user */

        $response->dynamic($user, Response::MODEL_USER);
    });

App::get('/v1/account/prefs')
    ->desc('Get Account Preferences')
    ->groups(['api', 'account'])
    ->label('scope', 'account')
    ->label('sdk.auth', [APP_AUTH_TYPE_SESSION, APP_AUTH_TYPE_JWT])
    ->label('sdk.namespace', 'account')
    ->label('sdk.method', 'getPrefs')
    ->label('sdk.description', '/docs/references/account/get-prefs.md')
    ->label('sdk.response.code', Response::STATUS_CODE_OK)
    ->label('sdk.response.type', Response::CONTENT_TYPE_JSON)
    ->label('sdk.response.model', Response::MODEL_PREFERENCES)
    ->inject('response')
    ->inject('user')
    ->action(function ($response, $user) {
        /** @var Appwrite\Utopia\Response $response */
        /** @var Appwrite\Database\Document $user */

        $prefs = $user->getAttribute('prefs', new \stdClass());

        $response->dynamic(new Document($prefs), Response::MODEL_PREFERENCES);
    });

App::get('/v1/account/sessions')
    ->desc('Get Account Sessions')
    ->groups(['api', 'account'])
    ->label('scope', 'account')
    ->label('sdk.auth', [APP_AUTH_TYPE_SESSION, APP_AUTH_TYPE_JWT])
    ->label('sdk.namespace', 'account')
    ->label('sdk.method', 'getSessions')
    ->label('sdk.description', '/docs/references/account/get-sessions.md')
    ->label('sdk.response.code', Response::STATUS_CODE_OK)
    ->label('sdk.response.type', Response::CONTENT_TYPE_JSON)
    ->label('sdk.response.model', Response::MODEL_SESSION_LIST)
    ->inject('response')
    ->inject('user')
    ->inject('locale')
    ->action(function ($response, $user, $locale) {
        /** @var Appwrite\Utopia\Response $response */
        /** @var Appwrite\Database\Document $user */
        /** @var Utopia\Locale\Locale $locale */

        $sessions = $user->getAttribute('sessions', []);
        $countries = $locale->getText('countries');
        $current = Auth::sessionVerify($sessions, Auth::$secret);

        foreach ($sessions as $key => $session) { 
            /** @var Document $session */

<<<<<<< HEAD
            $token->setAttribute('countryName', (isset($countries[strtoupper($token->getAttribute('countryCode'))]))
                ? $countries[strtoupper($token->getAttribute('countryCode'))]
=======
            $session->setAttribute('countryName', (isset($countries[strtoupper($session->getAttribute('countryCode'))]))
                ? $countries[strtoupper($session->getAttribute('countryCode'))]
>>>>>>> 9346b564
                : $locale->getText('locale.country.unknown'));
            $session->setAttribute('current', ($current == $session->getId()) ? true : false);

            $sessions[$key] = $session;
        }

        $response->dynamic(new Document([
            'sum' => count($sessions),
            'sessions' => $sessions
        ]), Response::MODEL_SESSION_LIST);
    });

App::get('/v1/account/logs')
    ->desc('Get Account Logs')
    ->groups(['api', 'account'])
    ->label('scope', 'account')
    ->label('sdk.auth', [APP_AUTH_TYPE_SESSION, APP_AUTH_TYPE_JWT])
    ->label('sdk.namespace', 'account')
    ->label('sdk.method', 'getLogs')
    ->label('sdk.description', '/docs/references/account/get-logs.md')
    ->label('sdk.response.code', Response::STATUS_CODE_OK)
    ->label('sdk.response.type', Response::CONTENT_TYPE_JSON)
    ->label('sdk.response.model', Response::MODEL_LOG_LIST)
    ->inject('response')
    ->inject('register')
    ->inject('project')
    ->inject('user')
    ->inject('locale')
    ->inject('geodb')
    ->action(function ($response, $register, $project, $user, $locale, $geodb) {
        /** @var Appwrite\Utopia\Response $response */
        /** @var Appwrite\Database\Document $project */
        /** @var Appwrite\Database\Document $user */
        /** @var Utopia\Locale\Locale $locale */
        /** @var MaxMind\Db\Reader $geodb */

        $adapter = new AuditAdapter($register->get('db'));
        $adapter->setNamespace('app_'.$project->getId());

        $audit = new Audit($adapter);
        $countries = $locale->getText('countries');

        $logs = $audit->getLogsByUserAndActions($user->getId(), [
            'account.create',
            'account.delete',
            'account.update.name',
            'account.update.email',
            'account.update.password',
            'account.update.prefs',
            'account.sessions.create',
            'account.sessions.delete',
            'account.recovery.create',
            'account.recovery.update',
            'account.verification.create',
            'account.verification.update',
            'teams.membership.create',
            'teams.membership.update',
            'teams.membership.delete',
        ]);

        $output = [];

        foreach ($logs as $i => &$log) {
            $log['userAgent'] = (!empty($log['userAgent'])) ? $log['userAgent'] : 'UNKNOWN';

            $detector = new Detector($log['userAgent']);

            $output[$i] = new Document(array_merge([
                'event' => $log['event'],
                'ip' => $log['ip'],
                'time' => \strtotime($log['time']),
            ], $detector->getOS(), $detector->getClient(), $detector->getDevice()));

            $record = $geodb->get($log['ip']);

            if ($record) {
                $output[$i]['countryCode'] = (isset($countries[$record['country']['iso_code']])) ? \strtolower($record['country']['iso_code']) : '--';
                $output[$i]['countryName'] = (isset($countries[$record['country']['iso_code']])) ? $countries[$record['country']['iso_code']] : $locale->getText('locale.country.unknown');
            } else {
                $output[$i]['countryCode'] = '--';
                $output[$i]['countryName'] = $locale->getText('locale.country.unknown');
            }

        }

        $response->dynamic(new Document(['logs' => $output]), Response::MODEL_LOG_LIST);
    });

App::patch('/v1/account/name')
    ->desc('Update Account Name')
    ->groups(['api', 'account'])
    ->label('event', 'account.update.name')
    ->label('scope', 'account')
    ->label('sdk.auth', [APP_AUTH_TYPE_SESSION, APP_AUTH_TYPE_JWT])
    ->label('sdk.namespace', 'account')
    ->label('sdk.method', 'updateName')
    ->label('sdk.description', '/docs/references/account/update-name.md')
    ->label('sdk.response.code', Response::STATUS_CODE_OK)
    ->label('sdk.response.type', Response::CONTENT_TYPE_JSON)
    ->label('sdk.response.model', Response::MODEL_USER)
    ->param('name', '', new Text(128), 'User name. Max length: 128 chars.')
    ->inject('response')
    ->inject('user')
    ->inject('projectDB')
    ->inject('audits')
    ->action(function ($name, $response, $user, $projectDB, $audits) {
        /** @var Appwrite\Utopia\Response $response */
        /** @var Appwrite\Database\Document $user */
        /** @var Appwrite\Database\Database $projectDB */
        /** @var Appwrite\Event\Event $audits */

        $user = $projectDB->updateDocument(\array_merge($user->getArrayCopy(), [
            'name' => $name,
        ]));

        if (false === $user) {
            throw new Exception('Failed saving user to DB', 500);
        }

        $audits
            ->setParam('userId', $user->getId())
            ->setParam('event', 'account.update.name')
            ->setParam('resource', 'users/'.$user->getId())
        ;

        $response->dynamic($user, Response::MODEL_USER);
    });

App::patch('/v1/account/password')
    ->desc('Update Account Password')
    ->groups(['api', 'account'])
    ->label('event', 'account.update.password')
    ->label('scope', 'account')
    ->label('sdk.auth', [APP_AUTH_TYPE_SESSION, APP_AUTH_TYPE_JWT])
    ->label('sdk.namespace', 'account')
    ->label('sdk.method', 'updatePassword')
    ->label('sdk.description', '/docs/references/account/update-password.md')
    ->label('sdk.response.code', Response::STATUS_CODE_OK)
    ->label('sdk.response.type', Response::CONTENT_TYPE_JSON)
    ->label('sdk.response.model', Response::MODEL_USER)
    ->param('password', '', new Password(), 'New user password. Must be between 6 to 32 chars.')
    ->param('oldPassword', '', new Password(), 'Old user password. Must be between 6 to 32 chars.', true)
    ->inject('response')
    ->inject('user')
    ->inject('projectDB')
    ->inject('audits')
    ->action(function ($password, $oldPassword, $response, $user, $projectDB, $audits) {
        /** @var Appwrite\Utopia\Response $response */
        /** @var Appwrite\Database\Document $user */
        /** @var Appwrite\Database\Database $projectDB */
        /** @var Appwrite\Event\Event $audits */

        // Check old password only if its an existing user.
        if ($user->getAttribute('passwordUpdate') !== 0 && !Auth::passwordVerify($oldPassword, $user->getAttribute('password'))) { // Double check user password
            throw new Exception('Invalid credentials', 401);
        }

        $user = $projectDB->updateDocument(\array_merge($user->getArrayCopy(), [
            'password' => Auth::passwordHash($password),
            'passwordUpdate' => \time(),
        ]));

        if (false === $user) {
            throw new Exception('Failed saving user to DB', 500);
        }

        $audits
            ->setParam('userId', $user->getId())
            ->setParam('event', 'account.update.password')
            ->setParam('resource', 'users/'.$user->getId())
        ;

        $response->dynamic($user, Response::MODEL_USER);
    });

App::patch('/v1/account/email')
    ->desc('Update Account Email')
    ->groups(['api', 'account'])
    ->label('event', 'account.update.email')
    ->label('scope', 'account')
    ->label('sdk.auth', [APP_AUTH_TYPE_SESSION, APP_AUTH_TYPE_JWT])
    ->label('sdk.namespace', 'account')
    ->label('sdk.method', 'updateEmail')
    ->label('sdk.description', '/docs/references/account/update-email.md')
    ->label('sdk.response.code', Response::STATUS_CODE_OK)
    ->label('sdk.response.type', Response::CONTENT_TYPE_JSON)
    ->label('sdk.response.model', Response::MODEL_USER)
    ->param('email', '', new Email(), 'User email.')
    ->param('password', '', new Password(), 'User password. Must be between 6 to 32 chars.')
    ->inject('response')
    ->inject('user')
    ->inject('projectDB')
    ->inject('audits')
    ->action(function ($email, $password, $response, $user, $projectDB, $audits) {
        /** @var Appwrite\Utopia\Response $response */
        /** @var Appwrite\Database\Document $user */
        /** @var Appwrite\Database\Database $projectDB */
        /** @var Appwrite\Event\Event $audits */

        $isAnonymousUser = is_null($user->getAttribute('email')) && is_null($user->getAttribute('password')); // Check if request is from an anonymous account for converting

        if (
            !$isAnonymousUser &&
            !Auth::passwordVerify($password, $user->getAttribute('password'))
        ) { // Double check user password
            throw new Exception('Invalid credentials', 401);
        }

        $email = \strtolower($email);
        $profile = $projectDB->getCollectionFirst([ // Get user by email address
            'limit' => 1,
            'filters' => [
                '$collection='.Database::SYSTEM_COLLECTION_USERS,
                'email='.$email,
            ],
        ]);

        if (!empty($profile)) {
            throw new Exception('User already registered', 400);
        }

        // TODO after this user needs to confirm mail again

        $user = $projectDB->updateDocument(\array_merge(
            $user->getArrayCopy(),
            ($isAnonymousUser ? [ 'password' => Auth::passwordHash($password) ] : []),
            [
                'email' => $email,
                'emailVerification' => false,
            ]
        ));

        if (false === $user) {
            throw new Exception('Failed saving user to DB', 500);
        }
        
        $audits
            ->setParam('userId', $user->getId())
            ->setParam('event', 'account.update.email')
            ->setParam('resource', 'users/'.$user->getId())
        ;

        $response->dynamic($user, Response::MODEL_USER);
    });

App::patch('/v1/account/prefs')
    ->desc('Update Account Preferences')
    ->groups(['api', 'account'])
    ->label('event', 'account.update.prefs')
    ->label('scope', 'account')
    ->label('sdk.auth', [APP_AUTH_TYPE_SESSION, APP_AUTH_TYPE_JWT])
    ->label('sdk.namespace', 'account')
    ->label('sdk.method', 'updatePrefs')
    ->label('sdk.description', '/docs/references/account/update-prefs.md')
    ->label('sdk.response.code', Response::STATUS_CODE_OK)
    ->label('sdk.response.type', Response::CONTENT_TYPE_JSON)
    ->label('sdk.response.model', Response::MODEL_USER)
    ->param('prefs', [], new Assoc(), 'Prefs key-value JSON object.')
    ->inject('response')
    ->inject('user')
    ->inject('projectDB')
    ->inject('audits')
    ->action(function ($prefs, $response, $user, $projectDB, $audits) {
        /** @var Appwrite\Utopia\Response $response */
        /** @var Appwrite\Database\Document $user */
        /** @var Appwrite\Database\Database $projectDB */
        /** @var Appwrite\Event\Event $audits */
        
        $user = $projectDB->updateDocument(\array_merge($user->getArrayCopy(), [
            'prefs' => $prefs,
        ]));

        if (false === $user) {
            throw new Exception('Failed saving user to DB', 500);
        }

        $audits
            ->setParam('event', 'account.update.prefs')
            ->setParam('resource', 'users/'.$user->getId())
        ;

        $response->dynamic($user, Response::MODEL_USER);
    });

App::delete('/v1/account')
    ->desc('Delete Account')
    ->groups(['api', 'account'])
    ->label('event', 'account.delete')
    ->label('scope', 'account')
    ->label('sdk.auth', [APP_AUTH_TYPE_SESSION, APP_AUTH_TYPE_JWT])
    ->label('sdk.namespace', 'account')
    ->label('sdk.method', 'delete')
    ->label('sdk.description', '/docs/references/account/delete.md')
    ->label('sdk.response.code', Response::STATUS_CODE_NOCONTENT)
    ->label('sdk.response.model', Response::MODEL_NONE)
    ->inject('request')
    ->inject('response')
    ->inject('user')
    ->inject('projectDB')
    ->inject('audits')
    ->inject('events')
    ->action(function ($request, $response, $user, $projectDB, $audits, $events) {
        /** @var Utopia\Swoole\Request $request */
        /** @var Appwrite\Utopia\Response $response */
        /** @var Appwrite\Database\Document $user */
        /** @var Appwrite\Database\Database $projectDB */
        /** @var Appwrite\Event\Event $audits */
        /** @var Appwrite\Event\Event $events */

        $protocol = $request->getProtocol();
        $user = $projectDB->updateDocument(\array_merge($user->getArrayCopy(), [
            'status' => Auth::USER_STATUS_BLOCKED,
        ]));

        if (false === $user) {
            throw new Exception('Failed saving user to DB', 500);
        }

        //TODO delete all tokens or only current session?
        //TODO delete all user data according to GDPR. Make sure everything is backed up and backups are deleted later
        /*
         * Data to delete
         * * Tokens
         * * Memberships
         */

        $audits
            ->setParam('userId', $user->getId())
            ->setParam('event', 'account.delete')
            ->setParam('resource', 'users/'.$user->getId())
            ->setParam('data', $user->getArrayCopy())
        ;

        $events
            ->setParam('eventData', $response->output($user, Response::MODEL_USER))
        ;

        if (!Config::getParam('domainVerification')) {
            $response
                ->addHeader('X-Fallback-Cookies', \json_encode([]))
            ;
        }

        $response
            ->addCookie(Auth::$cookieName.'_legacy', '', \time() - 3600, '/', Config::getParam('cookieDomain'), ('https' == $protocol), true, null)
            ->addCookie(Auth::$cookieName, '', \time() - 3600, '/', Config::getParam('cookieDomain'), ('https' == $protocol), true, Config::getParam('cookieSamesite'))
        ;
        $response->dynamic(new Document(), Response::MODEL_NONE);
    });

App::delete('/v1/account/sessions/:sessionId')
    ->desc('Delete Account Session')
    ->groups(['api', 'account'])
    ->label('scope', 'account')
    ->label('event', 'account.sessions.delete')
    ->label('sdk.auth', [APP_AUTH_TYPE_SESSION, APP_AUTH_TYPE_JWT])
    ->label('sdk.namespace', 'account')
    ->label('sdk.method', 'deleteSession')
    ->label('sdk.description', '/docs/references/account/delete-session.md')
    ->label('sdk.response.code', Response::STATUS_CODE_NOCONTENT)
    ->label('sdk.response.model', Response::MODEL_NONE)
    ->label('abuse-limit', 100)
    ->param('sessionId', null, new UID(), 'Session unique ID. Use the string \'current\' to delete the current device session.')
    ->inject('request')
    ->inject('response')
    ->inject('user')
    ->inject('projectDB')
    ->inject('audits')
    ->inject('events')
    ->action(function ($sessionId, $request, $response, $user, $projectDB, $audits, $events) {
        /** @var Utopia\Swoole\Request $request */
        /** @var Appwrite\Utopia\Response $response */
        /** @var Appwrite\Database\Document $user */
        /** @var Appwrite\Database\Database $projectDB */
        /** @var Appwrite\Event\Event $audits */
        /** @var Appwrite\Event\Event $events */

        $protocol = $request->getProtocol();
        $sessionId = ($sessionId === 'current')
            ? Auth::sessionVerify($user->getAttribute('sessions'), Auth::$secret)
            : $sessionId;
                
        $sessions = $user->getAttribute('sessions', []);

        foreach ($sessions as $session) { 
            /** @var Document $session */

            if (($sessionId == $session->getId())) {
                if (!$projectDB->deleteDocument($session->getId())) {
                    throw new Exception('Failed to remove token from DB', 500);
                }

                $audits
                    ->setParam('userId', $user->getId())
                    ->setParam('event', 'account.sessions.delete')
                    ->setParam('resource', '/user/'.$user->getId())
                ;

                $session->setAttribute('current', false);
                
                if ($session->getAttribute('secret') == Auth::hash(Auth::$secret)) { // If current session delete the cookies too
                    $session->setAttribute('current', true);
                    
                    if (!Config::getParam('domainVerification')) {
                        $response
                            ->addHeader('X-Fallback-Cookies', \json_encode([]))
                        ;
                    }

                    $response
                        ->addCookie(Auth::$cookieName.'_legacy', '', \time() - 3600, '/', Config::getParam('cookieDomain'), ('https' == $protocol), true, null)
                        ->addCookie(Auth::$cookieName, '', \time() - 3600, '/', Config::getParam('cookieDomain'), ('https' == $protocol), true, Config::getParam('cookieSamesite'))
                    ;
                }

                $events
                    ->setParam('eventData', $response->output($session, Response::MODEL_SESSION))
                ;

                return $response->dynamic(new Document(), Response::MODEL_NONE);;
            }
        }

        throw new Exception('Session not found', 404);
    });

App::delete('/v1/account/sessions')
    ->desc('Delete All Account Sessions')
    ->groups(['api', 'account'])
    ->label('scope', 'account')
    ->label('event', 'account.sessions.delete')
    ->label('sdk.auth', [APP_AUTH_TYPE_SESSION, APP_AUTH_TYPE_JWT])
    ->label('sdk.namespace', 'account')
    ->label('sdk.method', 'deleteSessions')
    ->label('sdk.description', '/docs/references/account/delete-sessions.md')
    ->label('sdk.response.code', Response::STATUS_CODE_NOCONTENT)
    ->label('sdk.response.model', Response::MODEL_NONE)
    ->label('abuse-limit', 100)
    ->inject('request')
    ->inject('response')
    ->inject('user')
    ->inject('projectDB')
    ->inject('audits')
    ->inject('events')
    ->action(function ($request, $response, $user, $projectDB, $audits, $events) {
        /** @var Utopia\Swoole\Request $request */
        /** @var Appwrite\Utopia\Response $response */
        /** @var Appwrite\Database\Document $user */
        /** @var Appwrite\Database\Database $projectDB */
        /** @var Appwrite\Event\Event $audits */
        /** @var Appwrite\Event\Event $events */

        $protocol = $request->getProtocol();
        $sessions = $user->getAttribute('sessions', []);

        foreach ($sessions as $session) { 
            /** @var Document $session */

            if (!$projectDB->deleteDocument($session->getId())) {
                throw new Exception('Failed to remove token from DB', 500);
            }

            $audits
                ->setParam('userId', $user->getId())
                ->setParam('event', 'account.sessions.delete')
                ->setParam('resource', '/user/'.$user->getId())
            ;

            if (!Config::getParam('domainVerification')) {
                $response
                    ->addHeader('X-Fallback-Cookies', \json_encode([]))
                ;
            }

            $session->setAttribute('current', false);

            if ($session->getAttribute('secret') == Auth::hash(Auth::$secret)) { // If current session delete the cookies too
                $session->setAttribute('current', true);
                $response
                    ->addCookie(Auth::$cookieName.'_legacy', '', \time() - 3600, '/', Config::getParam('cookieDomain'), ('https' == $protocol), true, null)
                    ->addCookie(Auth::$cookieName, '', \time() - 3600, '/', Config::getParam('cookieDomain'), ('https' == $protocol), true, Config::getParam('cookieSamesite'))
                ;
            }
        }
                    
        $events
            ->setParam('eventData', $response->output(new Document([
                'sum' => count($sessions),
                'sessions' => $sessions
            ]), Response::MODEL_SESSION_LIST))
        ;

        $response->dynamic(new Document(), Response::MODEL_NONE);
    });

App::post('/v1/account/recovery')
    ->desc('Create Password Recovery')
    ->groups(['api', 'account'])
    ->label('scope', 'public')
    ->label('event', 'account.recovery.create')
    ->label('sdk.auth', [APP_AUTH_TYPE_SESSION, APP_AUTH_TYPE_JWT])
    ->label('sdk.namespace', 'account')
    ->label('sdk.method', 'createRecovery')
    ->label('sdk.description', '/docs/references/account/create-recovery.md')
    ->label('sdk.response.code', Response::STATUS_CODE_CREATED)
    ->label('sdk.response.type', Response::CONTENT_TYPE_JSON)
    ->label('sdk.response.model', Response::MODEL_TOKEN)
    ->label('abuse-limit', 10)
    ->label('abuse-key', 'url:{url},email:{param-email}')
    ->param('email', '', new Email(), 'User email.')
    ->param('url', '', function ($clients) { return new Host($clients); }, 'URL to redirect the user back to your app from the recovery email. Only URLs from hostnames in your project platform list are allowed. This requirement helps to prevent an [open redirect](https://cheatsheetseries.owasp.org/cheatsheets/Unvalidated_Redirects_and_Forwards_Cheat_Sheet.html) attack against your project API.', false, ['clients'])
    ->inject('request')
    ->inject('response')
    ->inject('projectDB')
    ->inject('project')
    ->inject('locale')
    ->inject('mails')
    ->inject('audits')
    ->inject('events')
    ->action(function ($email, $url, $request, $response, $projectDB, $project, $locale, $mails, $audits, $events) {
        /** @var Utopia\Swoole\Request $request */
        /** @var Appwrite\Utopia\Response $response */
        /** @var Appwrite\Database\Database $projectDB */
        /** @var Appwrite\Database\Document $project */
        /** @var Utopia\Locale\Locale $locale */
        /** @var Appwrite\Event\Event $mails */
        /** @var Appwrite\Event\Event $audits */
        /** @var Appwrite\Event\Event $events */

        $isPrivilegedUser = Auth::isPrivilegedUser(Authorization::$roles);
        $isAppUser = Auth::isAppUser(Authorization::$roles);
        
        $email = \strtolower($email);
        $profile = $projectDB->getCollectionFirst([ // Get user by email address
            'limit' => 1,
            'filters' => [
                '$collection='.Database::SYSTEM_COLLECTION_USERS,
                'email='.$email,
            ],
        ]);

        if (empty($profile)) {
            throw new Exception('User not found', 404); // TODO maybe hide this
        }

        if (Auth::USER_STATUS_BLOCKED == $profile->getAttribute('status')) { // Account is blocked
            throw new Exception('Invalid credentials. User is blocked', 401); // User is in status blocked
        }

        $secret = Auth::tokenGenerator();
        $recovery = new Document([
            '$collection' => Database::SYSTEM_COLLECTION_TOKENS,
            '$permissions' => ['read' => ['user:'.$profile->getId()], 'write' => ['user:'.$profile->getId()]],
            'userId' => $profile->getId(),
            'type' => Auth::TOKEN_TYPE_RECOVERY,
            'secret' => Auth::hash($secret), // One way hash encryption to protect DB leak
            'expire' => \time() + Auth::TOKEN_EXPIRATION_RECOVERY,
            'userAgent' => $request->getUserAgent('UNKNOWN'),
            'ip' => $request->getIP(),
        ]);
            
        Authorization::setRole('user:'.$profile->getId());

        $recovery = $projectDB->createDocument($recovery->getArrayCopy());

        if (false === $recovery) {
            throw new Exception('Failed saving recovery to DB', 500);
        }

        $profile->setAttribute('tokens', $recovery, Document::SET_TYPE_APPEND);

        $profile = $projectDB->updateDocument($profile->getArrayCopy());

        if (false === $profile) {
            throw new Exception('Failed to save user to DB', 500);
        }

        $url = Template::parseURL($url);
        $url['query'] = Template::mergeQuery(((isset($url['query'])) ? $url['query'] : ''), ['userId' => $profile->getId(), 'secret' => $secret]);
        $url = Template::unParseURL($url);

        $body = new Template(__DIR__.'/../../config/locale/templates/email-base.tpl');
        $content = new Template(__DIR__.'/../../config/locale/translations/templates/'.$locale->getText('account.emails.recovery.body'));
        $cta = new Template(__DIR__.'/../../config/locale/templates/email-cta.tpl');

        $body
            ->setParam('{{content}}', $content->render())
            ->setParam('{{cta}}', $cta->render())
            ->setParam('{{title}}', $locale->getText('account.emails.recovery.title'))
            ->setParam('{{direction}}', $locale->getText('settings.direction'))
            ->setParam('{{project}}', $project->getAttribute('name', ['[APP-NAME]']))
            ->setParam('{{name}}', $profile->getAttribute('name'))
            ->setParam('{{redirect}}', $url)
            ->setParam('{{bg-body}}', '#f6f6f6')
            ->setParam('{{bg-content}}', '#ffffff')
            ->setParam('{{bg-cta}}', '#3498db')
            ->setParam('{{bg-cta-hover}}', '#34495e')
            ->setParam('{{text-content}}', '#000000')
            ->setParam('{{text-cta}}', '#ffffff')
        ;

        $mails
            ->setParam('event', 'account.recovery.create')
            ->setParam('from', ($project->getId() === 'console') ? '' : \sprintf($locale->getText('account.emails.team'), $project->getAttribute('name')))
            ->setParam('recipient', $profile->getAttribute('email', ''))
            ->setParam('name', $profile->getAttribute('name', ''))
            ->setParam('subject', $locale->getText('account.emails.recovery.title'))
            ->setParam('body', $body->render())
            ->trigger();
        ;

        $events
            ->setParam('eventData',
                $response->output($recovery->setAttribute('secret', $secret),
                Response::MODEL_TOKEN
            ))
        ;

        $recovery  // Hide secret for clients, sp
            ->setAttribute('secret',
                ($isPrivilegedUser || $isAppUser) ? $secret : '');

        $audits
            ->setParam('userId', $profile->getId())
            ->setParam('event', 'account.recovery.create')
            ->setParam('resource', 'users/'.$profile->getId())
        ;

        $response
            ->setStatusCode(Response::STATUS_CODE_CREATED)
            ->dynamic($recovery, Response::MODEL_TOKEN)
        ;
    });

App::put('/v1/account/recovery')
    ->desc('Complete Password Recovery')
    ->groups(['api', 'account'])
    ->label('scope', 'public')
    ->label('event', 'account.recovery.update')
    ->label('sdk.auth', [APP_AUTH_TYPE_SESSION, APP_AUTH_TYPE_JWT])
    ->label('sdk.namespace', 'account')
    ->label('sdk.method', 'updateRecovery')
    ->label('sdk.description', '/docs/references/account/update-recovery.md')
    ->label('sdk.response.code', Response::STATUS_CODE_OK)
    ->label('sdk.response.type', Response::CONTENT_TYPE_JSON)
    ->label('sdk.response.model', Response::MODEL_TOKEN)
    ->label('abuse-limit', 10)
    ->label('abuse-key', 'url:{url},userId:{param-userId}')
    ->param('userId', '', new UID(), 'User account UID address.')
    ->param('secret', '', new Text(256), 'Valid reset token.')
    ->param('password', '', new Password(), 'New password. Must be between 6 to 32 chars.')
    ->param('passwordAgain', '', new Password(), 'New password again. Must be between 6 to 32 chars.')
    ->inject('response')
    ->inject('projectDB')
    ->inject('audits')
    ->action(function ($userId, $secret, $password, $passwordAgain, $response, $projectDB, $audits) {
        /** @var Appwrite\Utopia\Response $response */
        /** @var Appwrite\Database\Database $projectDB */
        /** @var Appwrite\Event\Event $audits */
    
        if ($password !== $passwordAgain) {
            throw new Exception('Passwords must match', 400);
        }

        $profile = $projectDB->getCollectionFirst([ // Get user by email address
            'limit' => 1,
            'filters' => [
                '$collection='.Database::SYSTEM_COLLECTION_USERS,
                '$id='.$userId,
            ],
        ]);

        if (empty($profile)) {
            throw new Exception('User not found', 404); // TODO maybe hide this
        }

        $recovery = Auth::tokenVerify($profile->getAttribute('tokens', []), Auth::TOKEN_TYPE_RECOVERY, $secret);

        if (!$recovery) {
            throw new Exception('Invalid recovery token', 401);
        }

        Authorization::setRole('user:'.$profile->getId());

        $profile = $projectDB->updateDocument(\array_merge($profile->getArrayCopy(), [
            'password' => Auth::passwordHash($password),
            'passwordUpdate' => \time(),
            'emailVerification' => true,
        ]));

        if (false === $profile) {
            throw new Exception('Failed saving user to DB', 500);
        }

        /**
         * We act like we're updating and validating
         *  the recovery token but actually we don't need it anymore.
         */
        if (!$projectDB->deleteDocument($recovery)) {
            throw new Exception('Failed to remove recovery from DB', 500);
        }

        $audits
            ->setParam('userId', $profile->getId())
            ->setParam('event', 'account.recovery.update')
            ->setParam('resource', 'users/'.$profile->getId())
        ;

        $recovery = $profile->search('$id', $recovery, $profile->getAttribute('tokens', []));

        $response->dynamic($recovery, Response::MODEL_TOKEN);
    });

App::post('/v1/account/verification')
    ->desc('Create Email Verification')
    ->groups(['api', 'account'])
    ->label('scope', 'account')
    ->label('event', 'account.verification.create')
    ->label('sdk.auth', [APP_AUTH_TYPE_SESSION, APP_AUTH_TYPE_JWT])
    ->label('sdk.namespace', 'account')
    ->label('sdk.method', 'createVerification')
    ->label('sdk.description', '/docs/references/account/create-verification.md')
    ->label('sdk.response.code', Response::STATUS_CODE_CREATED)
    ->label('sdk.response.type', Response::CONTENT_TYPE_JSON)
    ->label('sdk.response.model', Response::MODEL_TOKEN)
    ->label('abuse-limit', 10)
    ->label('abuse-key', 'url:{url},email:{param-email}')
    ->param('url', '', function ($clients) { return new Host($clients); }, 'URL to redirect the user back to your app from the verification email. Only URLs from hostnames in your project platform list are allowed. This requirement helps to prevent an [open redirect](https://cheatsheetseries.owasp.org/cheatsheets/Unvalidated_Redirects_and_Forwards_Cheat_Sheet.html) attack against your project API.', false, ['clients']) // TODO add built-in confirm page
    ->inject('request')
    ->inject('response')
    ->inject('project')
    ->inject('user')
    ->inject('projectDB')
    ->inject('locale')
    ->inject('audits')
    ->inject('events')
    ->inject('mails')
    ->action(function ($url, $request, $response, $project, $user, $projectDB, $locale, $audits, $events, $mails) {
        /** @var Utopia\Swoole\Request $request */
        /** @var Appwrite\Utopia\Response $response */
        /** @var Appwrite\Database\Document $project */
        /** @var Appwrite\Database\Document $user */
        /** @var Appwrite\Database\Database $projectDB */
        /** @var Utopia\Locale\Locale $locale */
        /** @var Appwrite\Event\Event $audits */
        /** @var Appwrite\Event\Event $events */
        /** @var Appwrite\Event\Event $mails */

        $isPrivilegedUser = Auth::isPrivilegedUser(Authorization::$roles);
        $isAppUser = Auth::isAppUser(Authorization::$roles);

        $verificationSecret = Auth::tokenGenerator();
        
        $verification = new Document([
            '$collection' => Database::SYSTEM_COLLECTION_TOKENS,
            '$permissions' => ['read' => ['user:'.$user->getId()], 'write' => ['user:'.$user->getId()]],
            'userId' => $user->getId(),
            'type' => Auth::TOKEN_TYPE_VERIFICATION,
            'secret' => Auth::hash($verificationSecret), // One way hash encryption to protect DB leak
            'expire' => \time() + Auth::TOKEN_EXPIRATION_CONFIRM,
            'userAgent' => $request->getUserAgent('UNKNOWN'),
            'ip' => $request->getIP(),
        ]);
            
        Authorization::setRole('user:'.$user->getId());

        $verification = $projectDB->createDocument($verification->getArrayCopy());

        if (false === $verification) {
            throw new Exception('Failed saving verification to DB', 500);
        }

        $user->setAttribute('tokens', $verification, Document::SET_TYPE_APPEND);

        $user = $projectDB->updateDocument($user->getArrayCopy());

        if (false === $user) {
            throw new Exception('Failed to save user to DB', 500);
        }
        
        $url = Template::parseURL($url);
        $url['query'] = Template::mergeQuery(((isset($url['query'])) ? $url['query'] : ''), ['userId' => $user->getId(), 'secret' => $verificationSecret]);
        $url = Template::unParseURL($url);

        $body = new Template(__DIR__.'/../../config/locale/templates/email-base.tpl');
        $content = new Template(__DIR__.'/../../config/locale/translations/templates/'.$locale->getText('account.emails.verification.body'));
        $cta = new Template(__DIR__.'/../../config/locale/templates/email-cta.tpl');

        $body
            ->setParam('{{content}}', $content->render())
            ->setParam('{{cta}}', $cta->render())
            ->setParam('{{title}}', $locale->getText('account.emails.verification.title'))
            ->setParam('{{direction}}', $locale->getText('settings.direction'))
            ->setParam('{{project}}', $project->getAttribute('name', ['[APP-NAME]']))
            ->setParam('{{name}}', $user->getAttribute('name'))
            ->setParam('{{redirect}}', $url)
            ->setParam('{{bg-body}}', '#f6f6f6')
            ->setParam('{{bg-content}}', '#ffffff')
            ->setParam('{{bg-cta}}', '#3498db')
            ->setParam('{{bg-cta-hover}}', '#34495e')
            ->setParam('{{text-content}}', '#000000')
            ->setParam('{{text-cta}}', '#ffffff')
        ;

        $mails
            ->setParam('event', 'account.verification.create')
            ->setParam('from', ($project->getId() === 'console') ? '' : \sprintf($locale->getText('account.emails.team'), $project->getAttribute('name')))
            ->setParam('recipient', $user->getAttribute('email'))
            ->setParam('name', $user->getAttribute('name'))
            ->setParam('subject', $locale->getText('account.emails.verification.title'))
            ->setParam('body', $body->render())
            ->trigger()
        ;

        $events
            ->setParam('eventData',
                $response->output($verification->setAttribute('secret', $verificationSecret),
                Response::MODEL_TOKEN
            ))
        ;

        $verification  // Hide secret for clients, sp
            ->setAttribute('secret',
                ($isPrivilegedUser || $isAppUser) ? $verificationSecret : '');

        $audits
            ->setParam('userId', $user->getId())
            ->setParam('event', 'account.verification.create')
            ->setParam('resource', 'users/'.$user->getId())
        ;

        $response
            ->setStatusCode(Response::STATUS_CODE_CREATED)
            ->dynamic($verification, Response::MODEL_TOKEN)
        ;
    });

App::put('/v1/account/verification')
    ->desc('Complete Email Verification')
    ->groups(['api', 'account'])
    ->label('scope', 'public')
    ->label('event', 'account.verification.update')
    ->label('sdk.auth', [APP_AUTH_TYPE_SESSION, APP_AUTH_TYPE_JWT])
    ->label('sdk.namespace', 'account')
    ->label('sdk.method', 'updateVerification')
    ->label('sdk.description', '/docs/references/account/update-verification.md')
    ->label('sdk.response.code', Response::STATUS_CODE_OK)
    ->label('sdk.response.type', Response::CONTENT_TYPE_JSON)
    ->label('sdk.response.model', Response::MODEL_TOKEN)
    ->label('abuse-limit', 10)
    ->label('abuse-key', 'url:{url},userId:{param-userId}')
    ->param('userId', '', new UID(), 'User unique ID.')
    ->param('secret', '', new Text(256), 'Valid verification token.')
    ->inject('response')
    ->inject('user')
    ->inject('projectDB')
    ->inject('audits')
    ->action(function ($userId, $secret, $response, $user, $projectDB, $audits) {
        /** @var Appwrite\Utopia\Response $response */
        /** @var Appwrite\Database\Document $user */
        /** @var Appwrite\Database\Database $projectDB */
        /** @var Appwrite\Event\Event $audits */

        $profile = $projectDB->getCollectionFirst([ // Get user by email address
            'limit' => 1,
            'filters' => [
                '$collection='.Database::SYSTEM_COLLECTION_USERS,
                '$id='.$userId,
            ],
        ]);

        if (empty($profile)) {
            throw new Exception('User not found', 404); // TODO maybe hide this
        }

        $verification = Auth::tokenVerify($profile->getAttribute('tokens', []), Auth::TOKEN_TYPE_VERIFICATION, $secret);

        if (!$verification) {
            throw new Exception('Invalid verification token', 401);
        }

        Authorization::setRole('user:'.$profile->getId());

        $profile = $projectDB->updateDocument(\array_merge($profile->getArrayCopy(), [
            'emailVerification' => true,
        ]));

        if (false === $profile) {
            throw new Exception('Failed saving user to DB', 500);
        }

        /**
         * We act like we're updating and validating
         *  the verification token but actually we don't need it anymore.
         */
        if (!$projectDB->deleteDocument($verification)) {
            throw new Exception('Failed to remove verification from DB', 500);
        }

        $audits
            ->setParam('userId', $profile->getId())
            ->setParam('event', 'account.verification.update')
            ->setParam('resource', 'users/'.$user->getId())
        ;

        $verification = $profile->search('$id', $verification, $profile->getAttribute('tokens', []));

        $response->dynamic($verification, Response::MODEL_TOKEN);
    });<|MERGE_RESOLUTION|>--- conflicted
+++ resolved
@@ -878,13 +878,8 @@
         foreach ($sessions as $key => $session) { 
             /** @var Document $session */
 
-<<<<<<< HEAD
-            $token->setAttribute('countryName', (isset($countries[strtoupper($token->getAttribute('countryCode'))]))
-                ? $countries[strtoupper($token->getAttribute('countryCode'))]
-=======
             $session->setAttribute('countryName', (isset($countries[strtoupper($session->getAttribute('countryCode'))]))
                 ? $countries[strtoupper($session->getAttribute('countryCode'))]
->>>>>>> 9346b564
                 : $locale->getText('locale.country.unknown'));
             $session->setAttribute('current', ($current == $session->getId()) ? true : false);
 
