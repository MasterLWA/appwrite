--- conflicted
+++ resolved
@@ -190,15 +190,8 @@
     ->action(function ($response, $locale) {
         /** @var Appwrite\Utopia\Response $response */
         /** @var Utopia\Locale\Locale $locale */
-<<<<<<< HEAD
-        
-        $list = $locale->getText('continents'); /* @var $list array */
-
-        \asort($list);
-=======
 
         $list = Config::getParam('locale-continents'); /* @var $list array */
->>>>>>> 3b0ee398
         
         foreach ($list as $key => $value) {
             $output[] = new Document([
