--- conflicted
+++ resolved
@@ -1,12 +1,5 @@
 <?php
 
-<<<<<<< HEAD
-global $request, $response, $user;
-
-use Appwrite\Database\Document;
-use Appwrite\Utopia\Response;
-=======
->>>>>>> f5af0e70
 use Utopia\App;
 use GeoIp2\Database\Reader;
 use Utopia\Config\Config;
@@ -19,22 +12,6 @@
     ->label('sdk.namespace', 'locale')
     ->label('sdk.method', 'get')
     ->label('sdk.description', '/docs/references/locale/get-locale.md')
-<<<<<<< HEAD
-    ->action(
-        function () use ($response, $request) {
-            $eu = include __DIR__.'/../../config/eu.php';
-            $currencies = include __DIR__.'/../../config/currencies.php';
-            $reader = new Reader(__DIR__.'/../../db/DBIP/dbip-country-lite-2020-01.mmdb');
-            $output = [];
-            $ip = $request->getIP();
-            $time = (60 * 60 * 24 * 45); // 45 days cache
-            $countries = Locale::getText('countries');
-            $continents = Locale::getText('continents');
-
-            if (!App::isProduction()) {
-                $ip = '79.177.241.94';
-            }
-=======
     ->action(function ($request, $response, $locale) {
         /** @var Utopia\Request $request */
         /** @var Utopia\Response $response */
@@ -52,7 +29,6 @@
         if (!App::isProduction()) {
             $ip = '79.177.241.94';
         }
->>>>>>> f5af0e70
 
         $output['ip'] = $ip;
 
@@ -67,27 +43,12 @@
             $output['continentCode'] = $record->continent->code;
             $output['eu'] = (\in_array($record->country->isoCode, $eu)) ? true : false;
 
-<<<<<<< HEAD
-                foreach ($currencies as $element) {
-                    if (isset($element['locations']) && isset($element['code']) && \in_array($record->country->isoCode, $element['locations'])) {
-                        $currency = $element['code'];
-                    }
-=======
             foreach ($currencies as $code => $element) {
                 if (isset($element['locations']) && isset($element['code']) && \in_array($record->country->isoCode, $element['locations'])) {
                     $currency = $element['code'];
->>>>>>> f5af0e70
                 }
             }
 
-<<<<<<< HEAD
-            $response
-                ->addHeader('Cache-Control', 'public, max-age='.$time)
-                ->addHeader('Expires', \date('D, d M Y H:i:s', \time() + $time).' GMT') // 45 days cache
-            ;
-
-            $response->dynamic(new Document($output), Response::MODEL_LOCALE);
-=======
             $output['currency'] = $currency;
         } catch (\Exception $e) {
             $output['countryCode'] = '--';
@@ -96,18 +57,14 @@
             $output['continentCode'] = '--';
             $output['eu'] = false;
             $output['currency'] = $currency;
->>>>>>> f5af0e70
         }
 
-<<<<<<< HEAD
-=======
         $response
             ->addHeader('Cache-Control', 'public, max-age='.$time)
             ->addHeader('Expires', \date('D, d M Y H:i:s', \time() + $time).' GMT') // 45 days cache
             ->json($output);
     }, ['request', 'response', 'locale']);
 
->>>>>>> f5af0e70
 App::get('/v1/locale/countries')
     ->desc('List Countries')
     ->groups(['api', 'locale'])
@@ -124,12 +81,9 @@
 
         \asort($list);
 
-<<<<<<< HEAD
-=======
         $response->json($list);
     }, ['response', 'locale']);
 
->>>>>>> f5af0e70
 App::get('/v1/locale/countries/eu')
     ->desc('List EU Countries')
     ->groups(['api', 'locale'])
@@ -152,14 +106,11 @@
             }
         }
 
-<<<<<<< HEAD
-=======
         \asort($list);
 
         $response->json($list);
     }, ['response', 'locale']);
 
->>>>>>> f5af0e70
 App::get('/v1/locale/countries/phones')
     ->desc('List Countries Phone Codes')
     ->groups(['api', 'locale'])
@@ -206,10 +157,7 @@
         $response->json($list);
     }, ['response', 'locale']);
 
-<<<<<<< HEAD
-=======
 
->>>>>>> f5af0e70
 App::get('/v1/locale/currencies')
     ->desc('List Currencies')
     ->groups(['api', 'locale'])
