<?php

use Utopia\App;
<<<<<<< HEAD
=======
use GeoIp2\Database\Reader;
>>>>>>> 71438c66
use Utopia\Config\Config;

App::get('/v1/locale')
    ->desc('Get User Locale')
    ->groups(['api', 'locale'])
    ->label('scope', 'locale.read')
    ->label('sdk.platform', [APP_PLATFORM_CLIENT, APP_PLATFORM_SERVER])
    ->label('sdk.namespace', 'locale')
    ->label('sdk.method', 'get')
    ->label('sdk.description', '/docs/references/locale/get-locale.md')
<<<<<<< HEAD
    ->action(function ($request, $response, $locale, $geodb) {
        /** @var Utopia\Request $request */
        /** @var Utopia\Response $response */
        /** @var Utopia\Locale\Locale $locale */
        /** @var GeoIp2\Database\Reader $geodb */

        $eu = Config::getParam('locale-eu');
        $currencies = Config::getParam('locale-currencies');
=======
    ->action(function ($request, $response, $locale) {
        /** @var Utopia\Request $request */
        /** @var Utopia\Response $response */
        /** @var Utopia\Locale\Locale $locale */

        $eu = Config::getParam('locale-eu');
        $currencies = Config::getParam('locale-currencies');
        $reader = new Reader(__DIR__.'/../../db/DBIP/dbip-country-lite-2020-01.mmdb');
>>>>>>> 71438c66
        $output = [];
        $ip = $request->getIP();
        $time = (60 * 60 * 24 * 45); // 45 days cache
        $countries = $locale->getText('countries');
        $continents = $locale->getText('continents');

        if (!App::isProduction()) {
            $ip = '79.177.241.94';
        }

        $output['ip'] = $ip;

        $currency = null;

        try {
<<<<<<< HEAD
            $record = $geodb->country($ip);
=======
            $record = $reader->country($ip);
>>>>>>> 71438c66
            $output['countryCode'] = $record->country->isoCode;
            $output['country'] = (isset($countries[$record->country->isoCode])) ? $countries[$record->country->isoCode] : $locale->getText('locale.country.unknown');
            //$output['countryTimeZone'] = DateTimeZone::listIdentifiers(DateTimeZone::PER_COUNTRY, $record->country->isoCode);
            $output['continent'] = (isset($continents[$record->continent->code])) ? $continents[$record->continent->code] : $locale->getText('locale.country.unknown');
            $output['continentCode'] = $record->continent->code;
            $output['eu'] = (\in_array($record->country->isoCode, $eu)) ? true : false;

            foreach ($currencies as $code => $element) {
                if (isset($element['locations']) && isset($element['code']) && \in_array($record->country->isoCode, $element['locations'])) {
                    $currency = $element['code'];
                }
            }

            $output['currency'] = $currency;
        } catch (\Exception $e) {
            $output['countryCode'] = '--';
            $output['country'] = $locale->getText('locale.country.unknown');
            $output['continent'] = $locale->getText('locale.country.unknown');
            $output['continentCode'] = '--';
            $output['eu'] = false;
            $output['currency'] = $currency;
        }

        $response
            ->addHeader('Cache-Control', 'public, max-age='.$time)
            ->addHeader('Expires', \date('D, d M Y H:i:s', \time() + $time).' GMT') // 45 days cache
            ->json($output);
<<<<<<< HEAD
    }, ['request', 'response', 'locale', 'geodb']);
=======
    }, ['request', 'response', 'locale']);
>>>>>>> 71438c66

App::get('/v1/locale/countries')
    ->desc('List Countries')
    ->groups(['api', 'locale'])
    ->label('scope', 'locale.read')
    ->label('sdk.platform', [APP_PLATFORM_CLIENT, APP_PLATFORM_SERVER])
    ->label('sdk.namespace', 'locale')
    ->label('sdk.method', 'getCountries')
    ->label('sdk.description', '/docs/references/locale/get-countries.md')
    ->action(function ($response, $locale) {
        /** @var Utopia\Response $response */
        /** @var Utopia\Locale\Locale $locale */

        $list = $locale->getText('countries'); /* @var $list array */

        \asort($list);

        $response->json($list);
    }, ['response', 'locale']);

App::get('/v1/locale/countries/eu')
    ->desc('List EU Countries')
    ->groups(['api', 'locale'])
    ->label('scope', 'locale.read')
    ->label('sdk.platform', [APP_PLATFORM_CLIENT, APP_PLATFORM_SERVER])
    ->label('sdk.namespace', 'locale')
    ->label('sdk.method', 'getCountriesEU')
    ->label('sdk.description', '/docs/references/locale/get-countries-eu.md')
    ->action(function ($response, $locale) {
        /** @var Utopia\Response $response */
        /** @var Utopia\Locale\Locale $locale */

        $countries = $locale->getText('countries'); /* @var $countries array */
        $eu = Config::getParam('locale-eu');
        $list = [];

        foreach ($eu as $code) {
            if (\array_key_exists($code, $countries)) {
                $list[$code] = $countries[$code];
            }
        }

        \asort($list);

        $response->json($list);
    }, ['response', 'locale']);

App::get('/v1/locale/countries/phones')
    ->desc('List Countries Phone Codes')
    ->groups(['api', 'locale'])
    ->label('scope', 'locale.read')
    ->label('sdk.platform', [APP_PLATFORM_CLIENT, APP_PLATFORM_SERVER])
    ->label('sdk.namespace', 'locale')
    ->label('sdk.method', 'getCountriesPhones')
    ->label('sdk.description', '/docs/references/locale/get-countries-phones.md')
    ->action(function ($response, $locale) {
        /** @var Utopia\Response $response */
        /** @var Utopia\Locale\Locale $locale */

        $list = Config::getParam('locale-phones'); /* @var $list array */

        $countries = $locale->getText('countries'); /* @var $countries array */

        foreach ($list as $code => $name) {
            if (\array_key_exists($code, $countries)) {
                $list[$code] = '+'.$list[$code];
            }
        }

        \asort($list);

        $response->json($list);
    }, ['response', 'locale']);

App::get('/v1/locale/continents')
    ->desc('List Continents')
    ->groups(['api', 'locale'])
    ->label('scope', 'locale.read')
    ->label('sdk.platform', [APP_PLATFORM_CLIENT, APP_PLATFORM_SERVER])
    ->label('sdk.namespace', 'locale')
    ->label('sdk.method', 'getContinents')
    ->label('sdk.description', '/docs/references/locale/get-continents.md')
    ->action(function ($response, $locale) {
        /** @var Utopia\Response $response */
        /** @var Utopia\Locale\Locale $locale */

        $list = $locale->getText('continents'); /* @var $list array */

        \asort($list);

        $response->json($list);
    }, ['response', 'locale']);

<<<<<<< HEAD

=======
>>>>>>> 71438c66
App::get('/v1/locale/currencies')
    ->desc('List Currencies')
    ->groups(['api', 'locale'])
    ->label('scope', 'locale.read')
    ->label('sdk.platform', [APP_PLATFORM_CLIENT, APP_PLATFORM_SERVER])
    ->label('sdk.namespace', 'locale')
    ->label('sdk.method', 'getCurrencies')
    ->label('sdk.description', '/docs/references/locale/get-currencies.md')
    ->action(function ($response) {
        /** @var Utopia\Response $response */

        $currencies = Config::getParam('locale-currencies');

        $response->json($currencies);
    }, ['response']);


App::get('/v1/locale/languages')
    ->desc('List Languages')
    ->groups(['api', 'locale'])
    ->label('scope', 'locale.read')
    ->label('sdk.platform', [APP_PLATFORM_CLIENT, APP_PLATFORM_SERVER])
    ->label('sdk.namespace', 'locale')
    ->label('sdk.method', 'getLanguages')
    ->label('sdk.description', '/docs/references/locale/get-languages.md')
    ->action(function ($response) {
        /** @var Utopia\Response $response */

        $languages = Config::getParam('locale-languages');

        $response->json($languages);
    }, ['response']);<|MERGE_RESOLUTION|>--- conflicted
+++ resolved
@@ -1,10 +1,6 @@
 <?php
 
 use Utopia\App;
-<<<<<<< HEAD
-=======
-use GeoIp2\Database\Reader;
->>>>>>> 71438c66
 use Utopia\Config\Config;
 
 App::get('/v1/locale')
@@ -15,7 +11,6 @@
     ->label('sdk.namespace', 'locale')
     ->label('sdk.method', 'get')
     ->label('sdk.description', '/docs/references/locale/get-locale.md')
-<<<<<<< HEAD
     ->action(function ($request, $response, $locale, $geodb) {
         /** @var Utopia\Request $request */
         /** @var Utopia\Response $response */
@@ -24,16 +19,6 @@
 
         $eu = Config::getParam('locale-eu');
         $currencies = Config::getParam('locale-currencies');
-=======
-    ->action(function ($request, $response, $locale) {
-        /** @var Utopia\Request $request */
-        /** @var Utopia\Response $response */
-        /** @var Utopia\Locale\Locale $locale */
-
-        $eu = Config::getParam('locale-eu');
-        $currencies = Config::getParam('locale-currencies');
-        $reader = new Reader(__DIR__.'/../../db/DBIP/dbip-country-lite-2020-01.mmdb');
->>>>>>> 71438c66
         $output = [];
         $ip = $request->getIP();
         $time = (60 * 60 * 24 * 45); // 45 days cache
@@ -49,11 +34,7 @@
         $currency = null;
 
         try {
-<<<<<<< HEAD
             $record = $geodb->country($ip);
-=======
-            $record = $reader->country($ip);
->>>>>>> 71438c66
             $output['countryCode'] = $record->country->isoCode;
             $output['country'] = (isset($countries[$record->country->isoCode])) ? $countries[$record->country->isoCode] : $locale->getText('locale.country.unknown');
             //$output['countryTimeZone'] = DateTimeZone::listIdentifiers(DateTimeZone::PER_COUNTRY, $record->country->isoCode);
@@ -81,11 +62,7 @@
             ->addHeader('Cache-Control', 'public, max-age='.$time)
             ->addHeader('Expires', \date('D, d M Y H:i:s', \time() + $time).' GMT') // 45 days cache
             ->json($output);
-<<<<<<< HEAD
     }, ['request', 'response', 'locale', 'geodb']);
-=======
-    }, ['request', 'response', 'locale']);
->>>>>>> 71438c66
 
 App::get('/v1/locale/countries')
     ->desc('List Countries')
@@ -179,10 +156,6 @@
         $response->json($list);
     }, ['response', 'locale']);
 
-<<<<<<< HEAD
-
-=======
->>>>>>> 71438c66
 App::get('/v1/locale/currencies')
     ->desc('List Currencies')
     ->groups(['api', 'locale'])
