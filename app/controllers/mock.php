<?php

global $utopia, $request, $response;

use Appwrite\Extend\Exception;
use Utopia\Database\Document;
use Appwrite\Network\Validator\Host;
use Appwrite\Utopia\Request;
use Appwrite\Utopia\Response;
use Utopia\App;
use Utopia\Validator\ArrayList;
use Utopia\Validator\Integer;
use Utopia\Validator\Text;
use Utopia\Storage\Validator\File;
use Utopia\Validator\WhiteList;

App::get('/v1/mock/tests/foo')
    ->desc('Get Foo')
    ->groups(['mock'])
    ->label('scope', 'public')
    ->label('sdk.auth', [APP_AUTH_TYPE_SESSION, APP_AUTH_TYPE_KEY, APP_AUTH_TYPE_JWT])
    ->label('sdk.namespace', 'foo')
    ->label('sdk.method', 'get')
    ->label('sdk.description', 'Mock a get request.')
    ->label('sdk.response.code', Response::STATUS_CODE_OK)
    ->label('sdk.response.type', Response::CONTENT_TYPE_JSON)
    ->label('sdk.response.model', Response::MODEL_MOCK)
    ->label('sdk.mock', true)
    ->param('x', '', new Text(100), 'Sample string param')
    ->param('y', '', new Integer(true), 'Sample numeric param')
    ->param('z', null, new ArrayList(new Text(256), APP_LIMIT_ARRAY_PARAMS_SIZE), 'Sample array param')
    ->action(function ($x, $y, $z) {
    });

App::post('/v1/mock/tests/foo')
    ->desc('Post Foo')
    ->groups(['mock'])
    ->label('scope', 'public')
    ->label('sdk.auth', [APP_AUTH_TYPE_SESSION, APP_AUTH_TYPE_KEY, APP_AUTH_TYPE_JWT])
    ->label('sdk.namespace', 'foo')
    ->label('sdk.method', 'post')
    ->label('sdk.description', 'Mock a post request.')
    ->label('sdk.response.code', Response::STATUS_CODE_OK)
    ->label('sdk.response.type', Response::CONTENT_TYPE_JSON)
    ->label('sdk.response.model', Response::MODEL_MOCK)
    ->label('sdk.mock', true)
    ->param('x', '', new Text(100), 'Sample string param')
    ->param('y', '', new Integer(true), 'Sample numeric param')
    ->param('z', null, new ArrayList(new Text(256), APP_LIMIT_ARRAY_PARAMS_SIZE), 'Sample array param')
    ->action(function ($x, $y, $z) {
    });

App::patch('/v1/mock/tests/foo')
    ->desc('Patch Foo')
    ->groups(['mock'])
    ->label('scope', 'public')
    ->label('sdk.auth', [APP_AUTH_TYPE_SESSION, APP_AUTH_TYPE_KEY, APP_AUTH_TYPE_JWT])
    ->label('sdk.namespace', 'foo')
    ->label('sdk.method', 'patch')
    ->label('sdk.description', 'Mock a patch request.')
    ->label('sdk.response.code', Response::STATUS_CODE_OK)
    ->label('sdk.response.type', Response::CONTENT_TYPE_JSON)
    ->label('sdk.response.model', Response::MODEL_MOCK)
    ->label('sdk.mock', true)
    ->param('x', '', new Text(100), 'Sample string param')
    ->param('y', '', new Integer(true), 'Sample numeric param')
    ->param('z', null, new ArrayList(new Text(256), APP_LIMIT_ARRAY_PARAMS_SIZE), 'Sample array param')
    ->action(function ($x, $y, $z) {
    });

App::put('/v1/mock/tests/foo')
    ->desc('Put Foo')
    ->groups(['mock'])
    ->label('scope', 'public')
    ->label('sdk.auth', [APP_AUTH_TYPE_SESSION, APP_AUTH_TYPE_KEY, APP_AUTH_TYPE_JWT])
    ->label('sdk.namespace', 'foo')
    ->label('sdk.method', 'put')
    ->label('sdk.description', 'Mock a put request.')
    ->label('sdk.response.code', Response::STATUS_CODE_OK)
    ->label('sdk.response.type', Response::CONTENT_TYPE_JSON)
    ->label('sdk.response.model', Response::MODEL_MOCK)
    ->label('sdk.mock', true)
    ->param('x', '', new Text(100), 'Sample string param')
    ->param('y', '', new Integer(true), 'Sample numeric param')
    ->param('z', null, new ArrayList(new Text(256), APP_LIMIT_ARRAY_PARAMS_SIZE), 'Sample array param')
    ->action(function ($x, $y, $z) {
    });

App::delete('/v1/mock/tests/foo')
    ->desc('Delete Foo')
    ->groups(['mock'])
    ->label('scope', 'public')
    ->label('sdk.auth', [APP_AUTH_TYPE_SESSION, APP_AUTH_TYPE_KEY, APP_AUTH_TYPE_JWT])
    ->label('sdk.namespace', 'foo')
    ->label('sdk.method', 'delete')
    ->label('sdk.description', 'Mock a delete request.')
    ->label('sdk.response.code', Response::STATUS_CODE_OK)
    ->label('sdk.response.type', Response::CONTENT_TYPE_JSON)
    ->label('sdk.response.model', Response::MODEL_MOCK)
    ->label('sdk.mock', true)
    ->param('x', '', new Text(100), 'Sample string param')
    ->param('y', '', new Integer(true), 'Sample numeric param')
    ->param('z', null, new ArrayList(new Text(256), APP_LIMIT_ARRAY_PARAMS_SIZE), 'Sample array param')
    ->action(function ($x, $y, $z) {
    });

App::get('/v1/mock/tests/bar')
    ->desc('Get Bar')
    ->groups(['mock'])
    ->label('scope', 'public')
    ->label('sdk.auth', [APP_AUTH_TYPE_SESSION, APP_AUTH_TYPE_KEY, APP_AUTH_TYPE_JWT])
    ->label('sdk.namespace', 'bar')
    ->label('sdk.method', 'get')
    ->label('sdk.description', 'Mock a get request.')
    ->label('sdk.response.code', Response::STATUS_CODE_OK)
    ->label('sdk.response.type', Response::CONTENT_TYPE_JSON)
    ->label('sdk.response.model', Response::MODEL_MOCK)
    ->label('sdk.mock', true)
    ->param('required', '', new Text(100), 'Sample string param')
    ->param('default', '', new Integer(true), 'Sample numeric param')
    ->param('z', null, new ArrayList(new Text(256), APP_LIMIT_ARRAY_PARAMS_SIZE), 'Sample array param')
    ->action(function ($required, $default, $z) {
    });

App::post('/v1/mock/tests/bar')
    ->desc('Post Bar')
    ->groups(['mock'])
    ->label('scope', 'public')
    ->label('sdk.auth', [APP_AUTH_TYPE_SESSION, APP_AUTH_TYPE_KEY, APP_AUTH_TYPE_JWT])
    ->label('sdk.namespace', 'bar')
    ->label('sdk.method', 'post')
    ->label('sdk.description', 'Mock a post request.')
    ->label('sdk.response.code', Response::STATUS_CODE_OK)
    ->label('sdk.response.type', Response::CONTENT_TYPE_JSON)
    ->label('sdk.response.model', Response::MODEL_MOCK)
    ->label('sdk.mock', true)
    ->param('required', '', new Text(100), 'Sample string param')
    ->param('default', '', new Integer(true), 'Sample numeric param')
    ->param('z', null, new ArrayList(new Text(256), APP_LIMIT_ARRAY_PARAMS_SIZE), 'Sample array param')
    ->action(function ($required, $default, $z) {
    });

App::patch('/v1/mock/tests/bar')
    ->desc('Patch Bar')
    ->groups(['mock'])
    ->label('scope', 'public')
    ->label('sdk.auth', [APP_AUTH_TYPE_SESSION, APP_AUTH_TYPE_KEY, APP_AUTH_TYPE_JWT])
    ->label('sdk.namespace', 'bar')
    ->label('sdk.method', 'patch')
    ->label('sdk.description', 'Mock a patch request.')
    ->label('sdk.response.code', Response::STATUS_CODE_OK)
    ->label('sdk.response.type', Response::CONTENT_TYPE_JSON)
    ->label('sdk.response.model', Response::MODEL_MOCK)
    ->label('sdk.mock', true)
    ->param('required', '', new Text(100), 'Sample string param')
    ->param('default', '', new Integer(true), 'Sample numeric param')
    ->param('z', null, new ArrayList(new Text(256), APP_LIMIT_ARRAY_PARAMS_SIZE), 'Sample array param')
    ->action(function ($required, $default, $z) {
    });

App::put('/v1/mock/tests/bar')
    ->desc('Put Bar')
    ->groups(['mock'])
    ->label('scope', 'public')
    ->label('sdk.auth', [APP_AUTH_TYPE_SESSION, APP_AUTH_TYPE_KEY, APP_AUTH_TYPE_JWT])
    ->label('sdk.namespace', 'bar')
    ->label('sdk.method', 'put')
    ->label('sdk.description', 'Mock a put request.')
    ->label('sdk.response.code', Response::STATUS_CODE_OK)
    ->label('sdk.response.type', Response::CONTENT_TYPE_JSON)
    ->label('sdk.response.model', Response::MODEL_MOCK)
    ->label('sdk.mock', true)
    ->param('required', '', new Text(100), 'Sample string param')
    ->param('default', '', new Integer(true), 'Sample numeric param')
    ->param('z', null, new ArrayList(new Text(256), APP_LIMIT_ARRAY_PARAMS_SIZE), 'Sample array param')
    ->action(function ($required, $default, $z) {
    });

App::delete('/v1/mock/tests/bar')
    ->desc('Delete Bar')
    ->groups(['mock'])
    ->label('scope', 'public')
    ->label('sdk.auth', [APP_AUTH_TYPE_SESSION, APP_AUTH_TYPE_KEY, APP_AUTH_TYPE_JWT])
    ->label('sdk.namespace', 'bar')
    ->label('sdk.method', 'delete')
    ->label('sdk.description', 'Mock a delete request.')
    ->label('sdk.response.code', Response::STATUS_CODE_OK)
    ->label('sdk.response.type', Response::CONTENT_TYPE_JSON)
    ->label('sdk.response.model', Response::MODEL_MOCK)
    ->label('sdk.mock', true)
    ->param('required', '', new Text(100), 'Sample string param')
    ->param('default', '', new Integer(true), 'Sample numeric param')
    ->param('z', null, new ArrayList(new Text(256), APP_LIMIT_ARRAY_PARAMS_SIZE), 'Sample array param')
    ->action(function ($required, $default, $z) {
    });

App::get('/v1/mock/tests/general/download')
    ->desc('Download File')
    ->groups(['mock'])
    ->label('scope', 'public')
    ->label('sdk.auth', [APP_AUTH_TYPE_SESSION, APP_AUTH_TYPE_KEY, APP_AUTH_TYPE_JWT])
    ->label('sdk.namespace', 'general')
    ->label('sdk.method', 'download')
    ->label('sdk.methodType', 'location')
    ->label('sdk.description', 'Mock a file download request.')
    ->label('sdk.response.type', '*/*')
    ->label('sdk.response.code', Response::STATUS_CODE_OK)
    ->label('sdk.mock', true)
    ->inject('response')
    ->action(function (Response $response) {

        $response
            ->setContentType('text/plain')
            ->addHeader('Content-Disposition', 'attachment; filename="test.txt"')
            ->addHeader('Expires', \date('D, d M Y H:i:s', \time() + (60 * 60 * 24 * 45)) . ' GMT') // 45 days cache
            ->addHeader('X-Peak', \memory_get_peak_usage())
            ->send("GET:/v1/mock/tests/general/download:passed")
        ;
    });

App::post('/v1/mock/tests/general/upload')
    ->desc('Upload File')
    ->groups(['mock'])
    ->label('scope', 'public')
    ->label('sdk.auth', [APP_AUTH_TYPE_SESSION, APP_AUTH_TYPE_KEY, APP_AUTH_TYPE_JWT])
    ->label('sdk.namespace', 'general')
    ->label('sdk.method', 'upload')
    ->label('sdk.description', 'Mock a file upload request.')
    ->label('sdk.request.type', 'multipart/form-data')
    ->label('sdk.response.code', Response::STATUS_CODE_OK)
    ->label('sdk.response.type', Response::CONTENT_TYPE_JSON)
    ->label('sdk.response.model', Response::MODEL_MOCK)
    ->label('sdk.mock', true)
    ->param('x', '', new Text(100), 'Sample string param')
    ->param('y', '', new Integer(true), 'Sample numeric param')
    ->param('z', null, new ArrayList(new Text(256), APP_LIMIT_ARRAY_PARAMS_SIZE), 'Sample array param')
    ->param('file', [], new File(), 'Sample file param', false)
    ->inject('request')
    ->inject('response')
    ->action(function (string $x, int $y, array $z, mixed $file, Request $request, Response $response) {

        $file = $request->getFiles('file');

        $contentRange = $request->getHeader('content-range');

        $chunkSize = 5 * 1024 * 1024; // 5MB

        if (!empty($contentRange)) {
            $start = $request->getContentRangeStart();
            $end = $request->getContentRangeEnd();
            $size = $request->getContentRangeSize();
            $id = $request->getHeader('x-appwrite-id', '');
            $file['size'] = (\is_array($file['size'])) ? $file['size'][0] : $file['size'];

            if (is_null($start) || is_null($end) || is_null($size)) {
                throw new Exception(Exception::MOCK_INVALID_CONTENT_RANGE_HEADER);
            }

            if ($start > $end || $end > $size) {
                throw new Exception(Exception::MOCK_INVALID_CONTENT_RANGE_HEADER);
            }

            if ($start === 0 && !empty($id)) {
                throw new Exception(Exception::MOCK_FIRST_CHUNK_CANNOT_HAVE_ID);
            }

            if ($start !== 0 && $id !== 'newfileid') {
                throw new Exception(Exception::MOCK_CHUNK_MISSING_ID);
            }

            if ($end !== $size && $end - $start + 1 !== $chunkSize) {
                throw new Exception(Exception::MOCK_CHUNK_INVALID_SIZE);
            }

            if ($end !== $size && $file['size'] !== $chunkSize) {
                throw new Exception(Exception::MOCK_CHUNK_INVALID_SIZE);
            }

            if ($file['size'] > $chunkSize) {
                throw new Exception(Exception::MOCK_CHUNK_INVALID_SIZE);
            }

            if ($end !== $size) {
                $response->json([
                    '$id' => 'newfileid',
                    'chunksTotal' => $file['size'] / $chunkSize,
                    'chunksUploaded' => $start / $chunkSize
                ]);
            }
        } else {
            $file['tmp_name'] = (\is_array($file['tmp_name'])) ? $file['tmp_name'][0] : $file['tmp_name'];
            $file['name'] = (\is_array($file['name'])) ? $file['name'][0] : $file['name'];
            $file['size'] = (\is_array($file['size'])) ? $file['size'][0] : $file['size'];

            if ($file['name'] !== 'file.png') {
                throw new Exception(Exception::MOCK_INVALID_FILE_NAME);
            }

            if ($file['size'] !== 38756) {
                    throw new Exception(Exception::MOCK_INVALID_FILE_SIZE);
            }

            if (\md5(\file_get_contents($file['tmp_name'])) !== 'd80e7e6999a3eb2ae0d631a96fe135a4') {
                throw new Exception(Exception::MOCK_WRONG_FILE_UPLOADED);
            }
        }
    });

App::get('/v1/mock/tests/general/redirect')
    ->desc('Redirect')
    ->groups(['mock'])
    ->label('scope', 'public')
    ->label('sdk.auth', [APP_AUTH_TYPE_SESSION, APP_AUTH_TYPE_KEY, APP_AUTH_TYPE_JWT])
    ->label('sdk.namespace', 'general')
    ->label('sdk.method', 'redirect')
    ->label('sdk.description', 'Mock a redirect request.')
    ->label('sdk.response.code', Response::STATUS_CODE_MOVED_PERMANENTLY)
    ->label('sdk.response.type', Response::CONTENT_TYPE_HTML)
    ->label('sdk.response.model', Response::MODEL_MOCK)
    ->label('sdk.mock', true)
    ->inject('response')
    ->action(function (Response $response) {

        $response->redirect('/v1/mock/tests/general/redirect/done');
    });

App::get('/v1/mock/tests/general/redirect/done')
    ->desc('Redirected')
    ->groups(['mock'])
    ->label('scope', 'public')
    ->label('sdk.auth', [APP_AUTH_TYPE_SESSION, APP_AUTH_TYPE_KEY, APP_AUTH_TYPE_JWT])
    ->label('sdk.namespace', 'general')
    ->label('sdk.method', 'redirected')
    ->label('sdk.description', 'Mock a redirected request.')
    ->label('sdk.response.code', Response::STATUS_CODE_OK)
    ->label('sdk.response.type', Response::CONTENT_TYPE_JSON)
    ->label('sdk.response.model', Response::MODEL_MOCK)
    ->label('sdk.mock', true)
    ->action(function () {
    });

App::get('/v1/mock/tests/general/set-cookie')
    ->desc('Set Cookie')
    ->groups(['mock'])
    ->label('scope', 'public')
    ->label('sdk.auth', [APP_AUTH_TYPE_SESSION, APP_AUTH_TYPE_KEY, APP_AUTH_TYPE_JWT])
    ->label('sdk.namespace', 'general')
    ->label('sdk.method', 'setCookie')
    ->label('sdk.description', 'Mock a set cookie request.')
    ->label('sdk.response.code', Response::STATUS_CODE_OK)
    ->label('sdk.response.type', Response::CONTENT_TYPE_JSON)
    ->label('sdk.response.model', Response::MODEL_MOCK)
    ->label('sdk.mock', true)
    ->inject('response')
    ->inject('request')
    ->action(function (Response $response, Request $request) {

        $response->addCookie('cookieName', 'cookieValue', \time() + 31536000, '/', $request->getHostname(), true, true);
    });

App::get('/v1/mock/tests/general/get-cookie')
    ->desc('Get Cookie')
    ->groups(['mock'])
    ->label('scope', 'public')
    ->label('sdk.auth', [APP_AUTH_TYPE_SESSION, APP_AUTH_TYPE_KEY, APP_AUTH_TYPE_JWT])
    ->label('sdk.namespace', 'general')
    ->label('sdk.method', 'getCookie')
    ->label('sdk.description', 'Mock a cookie response.')
    ->label('sdk.response.code', Response::STATUS_CODE_OK)
    ->label('sdk.response.type', Response::CONTENT_TYPE_JSON)
    ->label('sdk.response.model', Response::MODEL_MOCK)
    ->label('sdk.mock', true)
    ->inject('request')
    ->action(function (Request $request) {

        if ($request->getCookie('cookieName', '') !== 'cookieValue') {
            throw new Exception(Exception::MOCK_MISSING_COOKIE);
        }
    });

App::get('/v1/mock/tests/general/empty')
    ->desc('Empty Response')
    ->groups(['mock'])
    ->label('scope', 'public')
    ->label('sdk.auth', [APP_AUTH_TYPE_SESSION, APP_AUTH_TYPE_KEY, APP_AUTH_TYPE_JWT])
    ->label('sdk.namespace', 'general')
    ->label('sdk.method', 'empty')
    ->label('sdk.description', 'Mock an empty response.')
    ->label('sdk.response.code', Response::STATUS_CODE_NOCONTENT)
    ->label('sdk.response.model', Response::MODEL_NONE)
    ->label('sdk.mock', true)
    ->inject('response')
    ->action(function (Response $response) {

        $response->noContent();
    });

App::get('/v1/mock/tests/general/400-error')
    ->desc('400 Error')
    ->groups(['mock'])
    ->label('scope', 'public')
    ->label('sdk.auth', [APP_AUTH_TYPE_SESSION, APP_AUTH_TYPE_KEY, APP_AUTH_TYPE_JWT])
    ->label('sdk.namespace', 'general')
    ->label('sdk.method', 'error400')
    ->label('sdk.description', 'Mock a 400 failed request.')
    ->label('sdk.response.code', Response::STATUS_CODE_BAD_REQUEST)
    ->label('sdk.response.type', Response::CONTENT_TYPE_JSON)
    ->label('sdk.response.model', Response::MODEL_ERROR)
    ->label('sdk.mock', true)
    ->action(function () {
        throw new Exception(Exception::MOCK_400);
    });

App::get('/v1/mock/tests/general/500-error')
    ->desc('500 Error')
    ->groups(['mock'])
    ->label('scope', 'public')
    ->label('sdk.auth', [APP_AUTH_TYPE_SESSION, APP_AUTH_TYPE_KEY, APP_AUTH_TYPE_JWT])
    ->label('sdk.namespace', 'general')
    ->label('sdk.method', 'error500')
    ->label('sdk.description', 'Mock a 500 failed request.')
    ->label('sdk.response.code', Response::STATUS_CODE_INTERNAL_SERVER_ERROR)
    ->label('sdk.response.type', Response::CONTENT_TYPE_JSON)
    ->label('sdk.response.model', Response::MODEL_ERROR)
    ->label('sdk.mock', true)
    ->action(function () {
        throw new Exception(Exception::MOCK_500);
    });

App::get('/v1/mock/tests/general/502-error')
    ->desc('502 Error')
    ->groups(['mock'])
    ->label('scope', 'public')
    ->label('sdk.platform', [APP_PLATFORM_CLIENT, APP_PLATFORM_SERVER])
    ->label('sdk.namespace', 'general')
    ->label('sdk.method', 'error502')
    ->label('sdk.description', 'Mock a 502 bad gateway.')
    ->label('sdk.response.code', Response::STATUS_CODE_BAD_GATEWAY)
    ->label('sdk.response.type', Response::CONTENT_TYPE_TEXT)
    ->label('sdk.response.model', Response::MODEL_ANY)
    ->label('sdk.mock', true)
    ->inject('response')
    ->action(function (Response $response) {

        $response
            ->setStatusCode(502)
            ->text('This is a text error')
        ;
    });

App::get('/v1/mock/tests/general/oauth2')
    ->desc('OAuth Login')
    ->groups(['mock'])
    ->label('scope', 'public')
    ->label('docs', false)
    ->label('sdk.mock', true)
    ->param('client_id', '', new Text(100), 'OAuth2 Client ID.')
    ->param('redirect_uri', '', new Host(['localhost']), 'OAuth2 Redirect URI.') // Important to deny an open redirect attack
    ->param('scope', '', new Text(100), 'OAuth2 scope list.')
    ->param('state', '', new Text(1024), 'OAuth2 state.')
    ->inject('response')
    ->action(function (string $client_id, string $redirectURI, string $scope, string $state, Response $response) {

        $response->redirect($redirectURI . '?' . \http_build_query(['code' => 'abcdef', 'state' => $state]));
    });

App::get('/v1/mock/tests/general/oauth2/token')
    ->desc('OAuth2 Token')
    ->groups(['mock'])
    ->label('scope', 'public')
    ->label('docs', false)
    ->label('sdk.mock', true)
    ->param('client_id', '', new Text(100), 'OAuth2 Client ID.')
    ->param('client_secret', '', new Text(100), 'OAuth2 scope list.')
    ->param('grant_type', 'authorization_code', new WhiteList(['refresh_token', 'authorization_code']), 'OAuth2 Grant Type.', true)
    ->param('redirect_uri', '', new Host(['localhost']), 'OAuth2 Redirect URI.', true)
    ->param('code', '', new Text(100), 'OAuth2 state.', true)
    ->param('refresh_token', '', new Text(100), 'OAuth2 refresh token.', true)
    ->inject('response')
    ->action(function (string $client_id, string $client_secret, string $grantType, string $redirectURI, string $code, string $refreshToken, Response $response) {

        if ($client_id != '1') {
            throw new Exception(Exception::MOCK_INVALID_CLIENT_ID);
        }

        if ($client_secret != '123456') {
            throw new Exception(Exception::MOCK_INVALID_CLIENT_SECRET);
        }

        $responseJson = [
            'access_token' => '123456',
            'refresh_token' => 'tuvwxyz',
            'expires_in' => 14400
        ];

        if ($grantType === 'authorization_code') {
            if ($code !== 'abcdef') {
                throw new Exception(Exception::MOCK_INVALID_TOKEN);
            }

            $response->json($responseJson);
        } elseif ($grantType === 'refresh_token') {
            if ($refreshToken !== 'tuvwxyz') {
                throw new Exception(Exception::MOCK_INVALID_REFRESH_TOKEN);
            }

            $response->json($responseJson);
        } else {
            throw new Exception(Exception::MOCK_INVALID_GRANT_TYPE);
        }
    });

App::get('/v1/mock/tests/general/oauth2/user')
    ->desc('OAuth2 User')
    ->groups(['mock'])
    ->label('scope', 'public')
    ->label('docs', false)
    ->param('token', '', new Text(100), 'OAuth2 Access Token.')
    ->inject('response')
    ->action(function (string $token, Response $response) {

        if ($token != '123456') {
            throw new Exception(Exception::MOCK_INVALID_TOKEN);
        }

        $response->json([
            'id' => 1,
            'name' => 'User Name',
            'email' => 'useroauth@localhost.test',
        ]);
    });

App::get('/v1/mock/tests/general/oauth2/success')
    ->desc('OAuth2 Success')
    ->groups(['mock'])
    ->label('scope', 'public')
    ->label('docs', false)
    ->inject('response')
    ->action(function (Response $response) {

        $response->json([
            'result' => 'success',
        ]);
    });

App::get('/v1/mock/tests/general/oauth2/failure')
    ->desc('OAuth2 Failure')
    ->groups(['mock'])
    ->label('scope', 'public')
    ->label('docs', false)
    ->inject('response')
    ->action(function (Response $response) {

        $response
            ->setStatusCode(Response::STATUS_CODE_BAD_REQUEST)
            ->json([
                'result' => 'failure',
            ]);
    });

App::shutdown()
    ->groups(['mock'])
    ->inject('utopia')
    ->inject('response')
    ->inject('request')
    ->action(function (App $utopia, Response $response, Request $request) {

        $result = [];
        $route  = $utopia->match($request);
        $path   = APP_STORAGE_CACHE . '/tests.json';
        $tests  = (\file_exists($path)) ? \json_decode(\file_get_contents($path), true) : [];

<<<<<<< HEAD
    if (!\is_array($tests)) {
        throw new Exception(Exception::MOCK_FAILED_TO_READ_RESULTS);
    }
=======
        if (!\is_array($tests)) {
            throw new Exception('Failed to read results', 500, Exception::GENERAL_MOCK);
        }
>>>>>>> e93c3483

        $result[$route->getMethod() . ':' . $route->getPath()] = true;

        $tests = \array_merge($tests, $result);

<<<<<<< HEAD
    if (!\file_put_contents($path, \json_encode($tests), LOCK_EX)) {
        throw new Exception(Exception::MOCK_FAILED_TO_SAVE_RESULTS);
    }
=======
        if (!\file_put_contents($path, \json_encode($tests), LOCK_EX)) {
            throw new Exception('Failed to save results', 500, Exception::GENERAL_MOCK);
        }
>>>>>>> e93c3483

        $response->dynamic(new Document(['result' => $route->getMethod() . ':' . $route->getPath() . ':passed']), Response::MODEL_MOCK);
    });<|MERGE_RESOLUTION|>--- conflicted
+++ resolved
@@ -253,31 +253,31 @@
             $file['size'] = (\is_array($file['size'])) ? $file['size'][0] : $file['size'];
 
             if (is_null($start) || is_null($end) || is_null($size)) {
-                throw new Exception(Exception::MOCK_INVALID_CONTENT_RANGE_HEADER);
+                throw new Exception('Invalid content-range header', 400, Exception::GENERAL_MOCK);
             }
 
             if ($start > $end || $end > $size) {
-                throw new Exception(Exception::MOCK_INVALID_CONTENT_RANGE_HEADER);
+                throw new Exception('Invalid content-range header', 400, Exception::GENERAL_MOCK);
             }
 
             if ($start === 0 && !empty($id)) {
-                throw new Exception(Exception::MOCK_FIRST_CHUNK_CANNOT_HAVE_ID);
+                throw new Exception('First chunked request cannot have id header', 400, Exception::GENERAL_MOCK);
             }
 
             if ($start !== 0 && $id !== 'newfileid') {
-                throw new Exception(Exception::MOCK_CHUNK_MISSING_ID);
+                throw new Exception('All chunked request must have id header (except first)', 400, Exception::GENERAL_MOCK);
             }
 
             if ($end !== $size && $end - $start + 1 !== $chunkSize) {
-                throw new Exception(Exception::MOCK_CHUNK_INVALID_SIZE);
+                throw new Exception('Chunk size must be 5MB (except last chunk)', 400, Exception::GENERAL_MOCK);
             }
 
             if ($end !== $size && $file['size'] !== $chunkSize) {
-                throw new Exception(Exception::MOCK_CHUNK_INVALID_SIZE);
+                throw new Exception('Wrong chunk size', 400, Exception::GENERAL_MOCK);
             }
 
             if ($file['size'] > $chunkSize) {
-                throw new Exception(Exception::MOCK_CHUNK_INVALID_SIZE);
+                throw new Exception('Chunk size must be 5MB or less', 400, Exception::GENERAL_MOCK);
             }
 
             if ($end !== $size) {
@@ -293,15 +293,15 @@
             $file['size'] = (\is_array($file['size'])) ? $file['size'][0] : $file['size'];
 
             if ($file['name'] !== 'file.png') {
-                throw new Exception(Exception::MOCK_INVALID_FILE_NAME);
+                throw new Exception('Wrong file name', 400, Exception::GENERAL_MOCK);
             }
 
             if ($file['size'] !== 38756) {
-                    throw new Exception(Exception::MOCK_INVALID_FILE_SIZE);
+                    throw new Exception('Wrong file size', 400, Exception::GENERAL_MOCK);
             }
 
             if (\md5(\file_get_contents($file['tmp_name'])) !== 'd80e7e6999a3eb2ae0d631a96fe135a4') {
-                throw new Exception(Exception::MOCK_WRONG_FILE_UPLOADED);
+                throw new Exception('Wrong file uploaded', 400, Exception::GENERAL_MOCK);
             }
         }
     });
@@ -374,7 +374,7 @@
     ->action(function (Request $request) {
 
         if ($request->getCookie('cookieName', '') !== 'cookieValue') {
-            throw new Exception(Exception::MOCK_MISSING_COOKIE);
+            throw new Exception('Missing cookie value', 400, Exception::GENERAL_MOCK);
         }
     });
 
@@ -408,7 +408,7 @@
     ->label('sdk.response.model', Response::MODEL_ERROR)
     ->label('sdk.mock', true)
     ->action(function () {
-        throw new Exception(Exception::MOCK_400);
+        throw new Exception('Mock 400 error', 400, Exception::GENERAL_MOCK);
     });
 
 App::get('/v1/mock/tests/general/500-error')
@@ -424,7 +424,7 @@
     ->label('sdk.response.model', Response::MODEL_ERROR)
     ->label('sdk.mock', true)
     ->action(function () {
-        throw new Exception(Exception::MOCK_500);
+        throw new Exception('Mock 500 error', 500, Exception::GENERAL_MOCK);
     });
 
 App::get('/v1/mock/tests/general/502-error')
@@ -480,11 +480,11 @@
     ->action(function (string $client_id, string $client_secret, string $grantType, string $redirectURI, string $code, string $refreshToken, Response $response) {
 
         if ($client_id != '1') {
-            throw new Exception(Exception::MOCK_INVALID_CLIENT_ID);
+            throw new Exception('Invalid client ID', 400, Exception::GENERAL_MOCK);
         }
 
         if ($client_secret != '123456') {
-            throw new Exception(Exception::MOCK_INVALID_CLIENT_SECRET);
+            throw new Exception('Invalid client secret', 400, Exception::GENERAL_MOCK);
         }
 
         $responseJson = [
@@ -495,18 +495,18 @@
 
         if ($grantType === 'authorization_code') {
             if ($code !== 'abcdef') {
-                throw new Exception(Exception::MOCK_INVALID_TOKEN);
+                throw new Exception('Invalid token', 400, Exception::GENERAL_MOCK);
             }
 
             $response->json($responseJson);
         } elseif ($grantType === 'refresh_token') {
             if ($refreshToken !== 'tuvwxyz') {
-                throw new Exception(Exception::MOCK_INVALID_REFRESH_TOKEN);
+                throw new Exception('Invalid refresh token', 400, Exception::GENERAL_MOCK);
             }
 
             $response->json($responseJson);
         } else {
-            throw new Exception(Exception::MOCK_INVALID_GRANT_TYPE);
+            throw new Exception('Invalid grant type', 400, Exception::GENERAL_MOCK);
         }
     });
 
@@ -520,7 +520,7 @@
     ->action(function (string $token, Response $response) {
 
         if ($token != '123456') {
-            throw new Exception(Exception::MOCK_INVALID_TOKEN);
+            throw new Exception('Invalid token', 400, Exception::GENERAL_MOCK);
         }
 
         $response->json([
@@ -570,29 +570,17 @@
         $path   = APP_STORAGE_CACHE . '/tests.json';
         $tests  = (\file_exists($path)) ? \json_decode(\file_get_contents($path), true) : [];
 
-<<<<<<< HEAD
-    if (!\is_array($tests)) {
-        throw new Exception(Exception::MOCK_FAILED_TO_READ_RESULTS);
-    }
-=======
         if (!\is_array($tests)) {
             throw new Exception('Failed to read results', 500, Exception::GENERAL_MOCK);
         }
->>>>>>> e93c3483
 
         $result[$route->getMethod() . ':' . $route->getPath()] = true;
 
         $tests = \array_merge($tests, $result);
 
-<<<<<<< HEAD
-    if (!\file_put_contents($path, \json_encode($tests), LOCK_EX)) {
-        throw new Exception(Exception::MOCK_FAILED_TO_SAVE_RESULTS);
-    }
-=======
         if (!\file_put_contents($path, \json_encode($tests), LOCK_EX)) {
             throw new Exception('Failed to save results', 500, Exception::GENERAL_MOCK);
         }
->>>>>>> e93c3483
 
         $response->dynamic(new Document(['result' => $route->getMethod() . ':' . $route->getPath() . ':passed']), Response::MODEL_MOCK);
     });