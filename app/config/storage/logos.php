--- conflicted
+++ resolved
@@ -5,7 +5,7 @@
     'default_image' => __DIR__ . '/logos/image.png',
 
     // Video Files
-<<<<<<< HEAD
+
     'video/mp4' => __DIR__.'/logos/video.png',
     'video/x-flv' => __DIR__.'/logos/video.png',
     'video/webm' => __DIR__.'/logos/video.png',
@@ -15,16 +15,8 @@
     'video/quicktime' => __DIR__.'/logos/video.png',
     'video/x-msvideo' => __DIR__.'/logos/video.png',
     'video/x-ms-wmv' => __DIR__.'/logos/video.png',
-=======
-    'video/mp4' => __DIR__ . '/logos/video.png',
-    'video/x-flv' => __DIR__ . '/logos/video.png',
-    'application/x-mpegURL' => __DIR__ . '/logos/video.png',
-    'video/MP2T' => __DIR__ . '/logos/video.png',
-    'video/3gpp' => __DIR__ . '/logos/video.png',
-    'video/quicktime' => __DIR__ . '/logos/video.png',
-    'video/x-msvideo' => __DIR__ . '/logos/video.png',
-    'video/x-ms-wmv' => __DIR__ . '/logos/video.png',
->>>>>>> 43a5d419
+
+
 
     // // Microsoft Word
     // 'application/msword' =>  __DIR__.'/logos/word.png',
