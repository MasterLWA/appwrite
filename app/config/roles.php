--- conflicted
+++ resolved
@@ -7,7 +7,6 @@
     'home',
     'console',
     'account',
-    'graphql',
     'teams.read',
     'teams.write',
     'documents.read',
@@ -23,7 +22,6 @@
 ];
 
 $admins = [
-    'graphql',
     'teams.read',
     'teams.write',
     'documents.read',
@@ -86,14 +84,8 @@
         'label' => 'Owner',
         'scopes' => \array_merge($member, $admins, []),
     ],
-<<<<<<< HEAD
-    Auth::USER_ROLE_APP => [
-        'label' => 'Application',
-        'scopes' => ['health.read', 'graphql'],
-=======
     Auth::USER_ROLE_APPS => [
         'label' => 'Applications',
         'scopes' => ['health.read'],
->>>>>>> 19eb6c7e
     ],
 ];