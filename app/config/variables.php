--- conflicted
+++ resolved
@@ -151,7 +151,6 @@
                 'filter' => ''
             ],
             [
-<<<<<<< HEAD
                 'name' => '_APP_LOGGING_PROVIDER',
                 'description' => 'This variable allows you to enable logging errors to 3rd party providers. This value is empty by default, to enable the logger set the value to one of \'sentry\', \'raygun\', \'appsignal\'',
                 'introduction' => '0.12.0',
@@ -165,12 +164,15 @@
                 'description' => 'This variable configures authentication to 3rd party error logging providers. If using Sentry, this should be \'SENTRY_API_KEY;SENTRY_APP_ID\'. If using Raygun, this should be Raygun API key. If using AppSignal, this should be AppSignal API key.',
                 'introduction' => '0.12.0',
                 'default' => '',
-=======
+                'required' => false,
+                'question' => '',
+                'filter' => ''
+            ],
+            [
                 'name' => '_APP_USAGE_AGGREGATION_INTERVAL',
                 'description' => 'Interval value containing the number of seconds that the Appwrite usage process should wait before aggregating stats and syncing it to mariadb from InfluxDB. The default value is 30 seconds.',
                 'introduction' => '0.10.0',
                 'default' => '30',
->>>>>>> b6dddd3c
                 'required' => false,
                 'question' => '',
                 'filter' => ''
