<?php

use Utopia\Config\Config;

return [
    [
        'category' => 'General',
        'description' => '',
        'variables' => [
            [
                'name' => '_APP_ENV',
                'description' => 'Set your server running environment. By default, the var is set to \'development\'. When deploying to production, change it to: \'production\'.',
                'introduction' => '',
                'default' => 'production',
                'required' => false,
                'question' => '',
                'filter' => ''
            ],
            [
                'name' => '_APP_LOCALE',
                'description' => 'Set your Appwrite\'s locale. By default, the locale is set to \'en\'.',
                'introduction' => '',
                'default' => 'en',
                'required' => false,
                'question' => '',
                'filter' => ''
            ],
            [
                'name' => '_APP_OPTIONS_ABUSE',
                'description' => 'Allows you to disable abuse checks and API rate limiting. By default, set to \'enabled\'. To cancel the abuse checking, set to \'disabled\'. It is not recommended to disable this check-in a production environment.',
                'introduction' => '',
                'default' => 'enabled',
                'required' => false,
                'question' => '',
                'filter' => ''
            ],
            [
                'name' => '_APP_OPTIONS_FORCE_HTTPS',
                'description' => 'Allows you to force HTTPS connection to your API. This feature redirects any HTTP call to HTTPS and adds the \'Strict-Transport-Security\' header to all HTTP responses. By default, set to \'enabled\'. To disable, set to \'disabled\'. This feature will work only when your ports are set to default 80 and 443.',
                'introduction' => '',
                'default' => 'disabled',
                'required' => false,
                'question' => '',
                'filter' => ''
            ],
            [
                'name' => '_APP_OPENSSL_KEY_V1',
                'description' => 'This is your server private secret key that is used to encrypt all sensitive data on your server. Appwrite server encrypts all secret data on your server like webhooks, HTTP passwords, user sessions, and storage files. The var is not set by default, if you wish to take advantage of Appwrite encryption capabilities you should change it and make sure to **keep it a secret and have a backup for it**.',
                'introduction' => '',
                'default' => 'your-secret-key',
                'required' => true,
                'question' => 'Choose a secret API key, make sure to make a backup of your key in a secure location',
                'filter' => 'token'
            ],
            [
                'name' => '_APP_DOMAIN',
                'description' => 'Your Appwrite domain address. When setting a public suffix domain, Appwrite will attempt to issue a valid SSL certificate automatically. When used with a dev domain, Appwrite will assign a self-signed SSL certificate. The default value is \'localhost\'.',
                'introduction' => '',
                'default' => 'localhost',
                'required' => true,
                'question' => 'Enter your Appwrite hostname',
                'filter' => ''
            ],
            [
                'name' => '_APP_DOMAIN_TARGET',
                'description' => 'A DNS A record hostname to serve as a CNAME target for your Appwrite custom domains. You can use the same value as used for the Appwrite \'_APP_DOMAIN\' variable. The default value is \'localhost\'.',
                'introduction' => '',
                'default' => 'localhost',
                'required' => true,
                'question' => 'Enter a DNS A record hostname to serve as a CNAME for your custom domains.' . PHP_EOL . 'You can use the same value as used for the Appwrite hostname.',
                'filter' => 'domainTarget'
            ],
            [
                'name' => '_APP_CONSOLE_WHITELIST_ROOT',
                'description' => 'This option allows you to disable the creation of new users on the Appwrite console. When enabled only 1 user will be able to use the registration form. New users can be added by inviting them to your project. By default this option is enabled.',
                'introduction' => '0.8.0',
                'default' => 'enabled',
                'required' => false,
                'question' => '',
                'filter' => ''
            ],
            [
                'name' => '_APP_CONSOLE_WHITELIST_EMAILS',
                'description' => 'This option allows you to limit creation of new users on the Appwrite console. This option is very useful for small teams or sole developers. To enable it, pass a list of allowed email addresses separated by a comma.',
                'introduction' => '',
                'default' => '',
                'required' => false,
                'question' => '',
                'filter' => ''
            ],
            // [
            //     'name' => '_APP_CONSOLE_WHITELIST_DOMAINS',
            //     'description' => 'This option allows you to limit creation of users to Appwrite console for users sharing the same email domains. This option is very useful for team working with company emails domain.\n\nTo enable this option, pass a list of allowed email domains separated by a comma.',
            //     'introduction' => '',
            //     'default' => '',
            //     'required' => false,
            //     'question' => '',
            // ],
            [
                'name' => '_APP_CONSOLE_WHITELIST_IPS',
                'description' => "This last option allows you to limit creation of users in Appwrite console for users sharing the same set of IP addresses. This option is very useful for team working with a VPN service or a company IP.\n\nTo enable/activate this option, pass a list of allowed IP addresses separated by a comma.",
                'introduction' => '',
                'default' => '',
                'required' => false,
                'question' => '',
                'filter' => ''
            ],
            [
                'name' => '_APP_SYSTEM_EMAIL_NAME',
                'description' => 'This is the sender name value that will appear on email messages sent to developers from the Appwrite console. The default value is: \'Appwrite\'. You can use url encoded strings for spaces and special chars.',
                'introduction' => '0.7.0',
                'default' => 'Appwrite',
                'required' => false,
                'question' => '',
                'filter' => ''
            ],
            [
                'name' => '_APP_SYSTEM_EMAIL_ADDRESS',
                'description' => 'This is the sender email address that will appear on email messages sent to developers from the Appwrite console. The default value is \'team@appwrite.io\'. You should choose an email address that is allowed to be used from your SMTP server to avoid the server email ending in the users\' SPAM folders.',
                'introduction' => '0.7.0',
                'default' => 'team@appwrite.io',
                'required' => false,
                'question' => '',
                'filter' => ''
            ],
            [
                'name' => '_APP_SYSTEM_RESPONSE_FORMAT',
                'description' => 'Use this environment variable to set the default Appwrite HTTP response format to support an older version of Appwrite. This option is useful to overcome breaking changes between versions. You can also use the `X-Appwrite-Response-Format` HTTP request header to overwrite the response for a specific request. This variable accepts any valid Appwrite version. To use the current version format, leave the value of the variable empty.',
                'introduction' => '0.7.0',
                'default' => '',
                'required' => false,
                'question' => '',
                'filter' => ''
            ],
            [
                'name' => '_APP_SYSTEM_SECURITY_EMAIL_ADDRESS',
                'description' => 'This is the email address used to issue SSL certificates for custom domains or the user agent in your webhooks payload.',
                'introduction' => '0.7.0',
                'default' => 'certs@appwrite.io',
                'required' => false,
                'question' => '',
                'filter' => ''
            ],
            [
                'name' => '_APP_USAGE_STATS',
                'description' => 'This variable allows you to disable the collection and displaying of usage stats. This value is set to \'enabled\' by default, to disable the usage stats set the value to \'disabled\'. When disabled, it\'s recommended to turn off the Worker Usage, Influxdb and Telegraf containers for better resource usage.',
                'introduction' => '0.7.0',
                'default' => 'enabled',
                'required' => false,
                'question' => '',
                'filter' => ''
            ],
            [
                'name' => '_APP_LOGGING_PROVIDER',
                'description' => 'This variable allows you to enable logging errors to 3rd party providers. This value is empty by default, to enable the logger set the value to one of \'sentry\', \'raygun\', \'appsignal\', \'logowl\'',
                'introduction' => '0.12.0',
                'default' => '',
                'required' => false,
                'question' => '',
                'filter' => ''
            ],
            [
                'name' => '_APP_LOGGING_CONFIG',
                'description' => 'This variable configures authentication to 3rd party error logging providers. If using Sentry, this should be \'SENTRY_API_KEY;SENTRY_APP_ID\'. If using Raygun, this should be Raygun API key. If using AppSignal, this should be AppSignal API key. If using LogOwl, this should be LogOwl Service Ticket.',
                'introduction' => '0.12.0',
                'default' => '',
                'required' => false,
                'question' => '',
                'filter' => ''
            ],
            [
                'name' => '_APP_USAGE_AGGREGATION_INTERVAL',
                'description' => 'Interval value containing the number of seconds that the Appwrite usage process should wait before aggregating stats and syncing it to Database from TimeSeries data. The default value is 30 seconds. Reintroduced in 1.1.0.',
                'introduction' => '1.1.0',
                'default' => '30',
                'required' => false,
                'question' => '',
                'filter' => ''
            ],
            [
                'name' => '_APP_USAGE_TIMESERIES_INTERVAL',
                'description' => 'Deprecated since 1.1.0 use _APP_USAGE_AGGREGATION_INTERVAL instead.',
                'introduction' => '1.0.0',
                'default' => '30',
                'required' => false,
                'question' => '',
                'filter' => ''
            ],
            [
                'name' => '_APP_USAGE_DATABASE_INTERVAL',
                'description' => 'Deprecated since 1.1.0 use _APP_USAGE_AGGREGATION_INTERVAL instead.',
                'introduction' => '1.0.0',
                'default' => '900',
                'required' => false,
                'question' => '',
                'filter' => ''
            ],
            [
                'name' => '_APP_WORKER_PER_CORE',
                'description' => 'Internal Worker per core for the API, Realtime and Executor containers. Can be configured to optimize performance.',
                'introduction' => '0.13.0',
                'default' => 6,
                'required' => false,
                'question' => '',
                'filter' => ''
            ]
        ],
    ],
    [
        'category' => 'Redis',
        'description' => 'Appwrite uses a Redis server for managing cache, queues and scheduled tasks. The Redis env vars are used to allow Appwrite server to connect to the Redis container.',
        'variables' => [
            [
                'name' => '_APP_REDIS_HOST',
                'description' => 'Redis server hostname address. Default value is: \'redis\'.',
                'introduction' => '',
                'default' => 'redis',
                'required' => false,
                'question' => '',
                'filter' => ''
            ],
            [
                'name' => '_APP_REDIS_PORT',
                'description' => 'Redis server TCP port. Default value is: \'6379\'.',
                'introduction' => '',
                'default' => '6379',
                'required' => false,
                'question' => '',
                'filter' => ''
            ],
            [
                'name' => '_APP_REDIS_USER',
                'description' => 'Redis server user. This is an optional variable. Default value is an empty string.',
                'introduction' => '0.7',
                'default' => '',
                'required' => false,
                'question' => '',
                'filter' => ''
            ],
            [
                'name' => '_APP_REDIS_PASS',
                'description' => 'Redis server password. This is an optional variable. Default value is an empty string.',
                'introduction' => '0.7',
                'default' => '',
                'required' => false,
                'question' => '',
                'filter' => ''
            ],
        ],
    ],
    [
        'category' => 'MariaDB',
        'description' => 'Appwrite is using a MariaDB server for managing persistent database data. The MariaDB env vars are used to allow Appwrite server to connect to the MariaDB container.',
        'variables' => [
            [
                'name' => '_APP_DB_HOST',
                'description' => 'MariaDB server host name address. Default value is: \'mariadb\'.',
                'introduction' => '',
                'default' => 'mariadb',
                'required' => false,
                'question' => '',
                'filter' => ''
            ],
            [
                'name' => '_APP_DB_PORT',
                'description' => 'MariaDB server TCP port. Default value is: \'3306\'.',
                'introduction' => '',
                'default' => '3306',
                'required' => false,
                'question' => '',
                'filter' => ''
            ],
            [
                'name' => '_APP_DB_SCHEMA',
                'description' => 'MariaDB server database schema. Default value is: \'appwrite\'.',
                'introduction' => '',
                'default' => 'appwrite',
                'required' => false,
                'question' => '',
                'filter' => ''
            ],
            [
                'name' => '_APP_DB_USER',
                'description' => 'MariaDB server user name. Default value is: \'user\'.',
                'introduction' => '',
                'default' => 'user',
                'required' => false,
                'question' => '',
                'filter' => ''
            ],
            [
                'name' => '_APP_DB_PASS',
                'description' => 'MariaDB server user password. Default value is: \'password\'.',
                'introduction' => '',
                'default' => 'password',
                'required' => false,
                'question' => '',
                'filter' => 'password'
            ],
            [
                'name' => '_APP_DB_ROOT_PASS',
                'description' => 'MariaDB server root password. Default value is: \'rootsecretpassword\'.',
                'introduction' => '',
                'default' => 'rootsecretpassword',
                'required' => false,
                'question' => '',
                'filter' => 'password'
            ],
            [
                'name' => '_APP_CONNECTIONS_MAX',
                'description' => 'MariaDB server maximum connections.',
                'introduction' => 'TBD',
                'default' => 251,
                'required' => false,
                'question' => '',
                'filter' => ''
            ],
//             [
//                 'name' => '_APP_CONNECTIONS_DB_PROJECT',
//                 'description' => 'A list of comma-separated key value pairs representing Project DBs where key is the database name and value is the DSN connection string.',
//                 'introduction' => 'TBD',
//                 'default' => 'db_fra1_01=mysql://user:password@mariadb:3306/appwrite',
//                 'required' => true,
//                 'question' => '',
//                 'filter' => ''
//             ],
//             [
//                 'name' => '_APP_CONNECTIONS_DB_CONSOLE',
//                 'description' => 'A key value pair representing the Console DB where key is the database name and value is the DSN connection string.',
//                 'introduction' => 'TBD',
//                 'default' => 'db_fra1_01=mysql://user:password@mariadb:3306/appwrite',
//                 'required' => true,
//                 'question' => '',
//                 'filter' => ''
//             ]
        ],
    ],
    [
        'category' => 'InfluxDB',
        'description' => 'Appwrite uses an InfluxDB server for managing time-series data and server stats. The InfluxDB env vars are used to allow Appwrite server to connect to the InfluxDB container.',
        'variables' => [
            [
                'name' => '_APP_INFLUXDB_HOST',
                'description' => 'InfluxDB server host name address. Default value is: \'influxdb\'.',
                'introduction' => '',
                'default' => 'influxdb',
                'required' => false,
                'question' => '',
                'filter' => ''
            ],
            [
                'name' => '_APP_INFLUXDB_PORT',
                'description' => 'InfluxDB server TCP port. Default value is: \'8086\'.',
                'introduction' => '',
                'default' => '8086',
                'required' => false,
                'question' => '',
                'filter' => ''
            ],
        ],
    ],
    [
        'category' => 'StatsD',
        'description' => 'Appwrite uses a StatsD server for aggregating and sending stats data over a fast UDP connection. The StatsD env vars are used to allow Appwrite server to connect to the StatsD container.',
        'variables' => [
            [
                'name' => '_APP_STATSD_HOST',
                'description' => 'StatsD server host name address. Default value is: \'telegraf\'.',
                'introduction' => '',
                'default' => 'telegraf',
                'required' => false,
                'question' => '',
                'filter' => ''
            ],
            [
                'name' => '_APP_STATSD_PORT',
                'description' => 'StatsD server TCP port. Default value is: \'8125\'.',
                'introduction' => '',
                'default' => '8125',
                'required' => false,
                'question' => '',
                'filter' => ''
            ],
        ],
    ],
    [
        'category' => 'SMTP',
        'description' => "Appwrite is using an SMTP server for emailing your projects users and server admins. The SMTP env vars are used to allow Appwrite server to connect to the SMTP container.\n\nIf running in production, it might be easier to use a 3rd party SMTP server as it might be a little more difficult to set up a production SMTP server that will not send all your emails into your user\'s SPAM folder.",
        'variables' => [
            [
                'name' => '_APP_SMTP_HOST',
                'description' => 'SMTP server host name address. Use an empty string to disable all mail sending from the server. The default value for this variable is an empty string',
                'introduction' => '',
                'default' => '',
                'required' => false,
                'question' => '',
                'filter' => ''
            ],
            [
                'name' => '_APP_SMTP_PORT',
                'description' => 'SMTP server TCP port. Empty by default.',
                'introduction' => '',
                'default' => '',
                'required' => false,
                'question' => '',
                'filter' => ''
            ],
            [
                'name' => '_APP_SMTP_SECURE',
                'description' => 'SMTP secure connection protocol. Empty by default, change to \'tls\' if running on a secure connection.',
                'introduction' => '',
                'default' => '',
                'required' => false,
                'question' => '',
                'filter' => ''
            ],
            [
                'name' => '_APP_SMTP_USERNAME',
                'description' => 'SMTP server user name. Empty by default.',
                'introduction' => '',
                'default' => '',
                'required' => false,
                'question' => '',
                'filter' => ''
            ],
            [
                'name' => '_APP_SMTP_PASSWORD',
                'description' => 'SMTP server user password. Empty by default.',
                'introduction' => '',
                'default' => '',
                'required' => false,
                'question' => '',
                'filter' => ''
            ],
        ],
    ],
    [
        'category' => 'Phone',
        'description' => '',
        'variables' => [
            [
                'name' => '_APP_SMS_PROVIDER',
                'description' => "Provider used for delivering SMS for Phone authentication. Use the following format: 'sms://[USER]:[SECRET]@[PROVIDER]'. \n\nAvailable providers are twilio, text-magic, telesign, msg91, and vonage.",
                'introduction' => '0.15.0',
                'default' => '',
                'required' => false,
                'question' => '',
                'filter' => ''
            ],
            [
                'name' => '_APP_SMS_FROM',
                'description' => 'Phone number used for sending out messages. Must start with a leading \'+\' and maximum of 15 digits without spaces (+123456789).',
                'introduction' => '0.15.0',
                'default' => '',
                'required' => false,
                'question' => '',
                'filter' => ''
            ],
        ],
    ],
    [
        'category' => 'Storage',
        'description' => '',
        'variables' => [
            [
                'name' => '_APP_STORAGE_LIMIT',
                'description' => 'Maximum file size allowed for file upload. The default value is 30MB. You should pass your size limit value in bytes.',
                'introduction' => '0.7.0',
                'default' => '30000000',
                'required' => false,
                'question' => '',
                'filter' => ''
            ],
            [
                'name' => '_APP_STORAGE_PREVIEW_LIMIT',
                'description' => 'Maximum file size allowed for file image preview. The default value is 20MB. You should pass your size limit value in bytes.',
                'introduction' => '0.13.4',
                'default' => '20000000',
                'required' => false,
                'question' => '',
                'filter' => ''
            ],
            [
                'name' => '_APP_STORAGE_ANTIVIRUS',
                'description' => 'This variable allows you to disable the internal anti-virus scans. This value is set to \'disabled\' by default, to enable the scans set the value to \'enabled\'. Before enabling, you must add the ClamAV service and depend on it on main Appwrite service.',
                'introduction' => '',
                'default' => 'disabled',
                'required' => false,
                'question' => '',
                'filter' => ''
            ],
            [
                'name' => '_APP_STORAGE_ANTIVIRUS_HOST',
                'description' => 'ClamAV server host name address. Default value is: \'clamav\'.',
                'introduction' => '0.7.0',
                'default' => 'clamav',
                'required' => false,
                'question' => '',
                'filter' => ''
            ],
            [
                'name' => '_APP_STORAGE_ANTIVIRUS_PORT',
                'description' => 'ClamAV server TCP port. Default value is: \'3310\'.',
                'introduction' => '0.7.0',
                'default' => '3310',
                'required' => false,
                'question' => '',
                'filter' => ''
            ],
            [
                'name' => '_APP_CONNECTIONS_STORAGE',
                'description' => 'A DSN representing the storage device to connect to. The DSN takes the following format <device>://<access_key>:<access_secret>@<host>:<port>/<bucket>?region=<region>. For example, for S3: \'s3://access_key:access_secret@host:port/bucket?region=us-east-1\'. To use the local filesystem, you can leave this variable empty. Available devices are file, s3, dospaces, linode, backblaze and wasabi.',
                'introduction' => '1.1.0',
                'default' => '',
                'required' => false,
                'question' => '',
            ],
            [
                'name' => '_APP_STORAGE_DEVICE',
                'description' => 'Deprecated since 1.2.0. Use _APP_CONNECTIONS_STORAGE instead.',
                'introduction' => '0.13.0',
                'default' => 'Local',
                'required' => false,
                'question' => '',
            ],
            [
                'name' => '_APP_STORAGE_S3_ACCESS_KEY',
                'description' => 'Deprecated since 1.2.0. Use _APP_CONNECTIONS_STORAGE instead.',
                'introduction' => '0.13.0',
                'default' => '',
                'required' => false,
                'question' => '',
            ],
            [
                'name' => '_APP_STORAGE_S3_SECRET',
                'description' => 'Deprecated since 1.2.0. Use _APP_CONNECTIONS_STORAGE instead.',
                'introduction' => '0.13.0',
                'default' => '',
                'required' => false,
                'question' => '',
            ],
            [
                'name' => '_APP_STORAGE_S3_REGION',
                'description' => 'Deprecated since 1.2.0. Use _APP_CONNECTIONS_STORAGE instead.',
                'introduction' => '0.13.0',
                'default' => 'us-east-1',
                'required' => false,
                'question' => '',
            ],
            [
                'name' => '_APP_STORAGE_S3_BUCKET',
                'description' => 'Deprecated since 1.2.0. Use _APP_CONNECTIONS_STORAGE instead.',
                'introduction' => '0.13.0',
                'default' => '',
                'required' => false,
                'question' => '',
            ],
            [
                'name' => '_APP_STORAGE_DO_SPACES_ACCESS_KEY',
                'description' => 'Deprecated since 1.2.0. Use _APP_CONNECTIONS_STORAGE instead.',
                'introduction' => '0.13.0',
                'default' => '',
                'required' => false,
                'question' => '',
            ],
            [
                'name' => '_APP_STORAGE_DO_SPACES_SECRET',
                'description' => 'Deprecated since 1.2.0. Use _APP_CONNECTIONS_STORAGE instead.',
                'introduction' => '0.13.0',
                'default' => '',
                'required' => false,
                'question' => '',
            ],
            [
                'name' => '_APP_STORAGE_DO_SPACES_REGION',
                'description' => 'Deprecated since 1.2.0. Use _APP_CONNECTIONS_STORAGE instead.',
                'introduction' => '0.13.0',
                'default' => 'us-east-1',
                'required' => false,
                'question' => '',
            ],
            [
                'name' => '_APP_STORAGE_DO_SPACES_BUCKET',
                'description' => 'Deprecated since 1.2.0. Use _APP_CONNECTIONS_STORAGE instead.',
                'introduction' => '0.13.0',
                'default' => '',
                'required' => false,
                'question' => '',
            ],
            [
                'name' => '_APP_STORAGE_BACKBLAZE_ACCESS_KEY',
                'description' => 'Deprecated since 1.2.0. Use _APP_CONNECTIONS_STORAGE instead.',
                'introduction' => '0.14.2',
                'default' => '',
                'required' => false,
                'question' => '',
            ],
            [
                'name' => '_APP_STORAGE_BACKBLAZE_SECRET',
                'description' => 'Deprecated since 1.2.0. Use _APP_CONNECTIONS_STORAGE instead.',
                'introduction' => '0.14.2',
                'default' => '',
                'required' => false,
                'question' => '',
            ],
            [
                'name' => '_APP_STORAGE_BACKBLAZE_REGION',
                'description' => 'Deprecated since 1.2.0. Use _APP_CONNECTIONS_STORAGE instead.',
                'introduction' => '0.14.2',
                'default' => 'us-west-004',
                'required' => false,
                'question' => '',
            ],
            [
                'name' => '_APP_STORAGE_BACKBLAZE_BUCKET',
                'description' => 'Deprecated since 1.2.0. Use _APP_CONNECTIONS_STORAGE instead.',
                'introduction' => '0.14.2',
                'default' => '',
                'required' => false,
                'question' => '',
            ],
            [
                'name' => '_APP_STORAGE_LINODE_ACCESS_KEY',
                'description' => 'Deprecated since 1.2.0. Use _APP_CONNECTIONS_STORAGE instead.',
                'introduction' => '0.14.2',
                'default' => '',
                'required' => false,
                'question' => '',
            ],
            [
                'name' => '_APP_STORAGE_LINODE_SECRET',
                'description' => 'Deprecated since 1.2.0. Use _APP_CONNECTIONS_STORAGE instead.',
                'introduction' => '0.14.2',
                'default' => '',
                'required' => false,
                'question' => '',
            ],
            [
                'name' => '_APP_STORAGE_LINODE_REGION',
                'description' => 'Deprecated since 1.2.0. Use _APP_CONNECTIONS_STORAGE instead.',
                'introduction' => '0.14.2',
                'default' => 'eu-central-1',
                'required' => false,
                'question' => '',
            ],
            [
                'name' => '_APP_STORAGE_LINODE_BUCKET',
                'description' => 'Deprecated since 1.2.0. Use _APP_CONNECTIONS_STORAGE instead.',
                'introduction' => '0.14.2',
                'default' => '',
                'required' => false,
                'question' => '',
            ],
            [
                'name' => '_APP_STORAGE_WASABI_ACCESS_KEY',
                'description' => 'Deprecated since 1.2.0. Use _APP_CONNECTIONS_STORAGE instead.',
                'introduction' => '0.14.2',
                'default' => '',
                'required' => false,
                'question' => '',
            ],
            [
                'name' => '_APP_STORAGE_WASABI_SECRET',
                'description' => 'Deprecated since 1.2.0. Use _APP_CONNECTIONS_STORAGE instead.',
                'introduction' => '0.14.2',
                'default' => '',
                'required' => false,
                'question' => '',
            ],
            [
                'name' => '_APP_STORAGE_WASABI_REGION',
                'description' => 'Deprecated since 1.2.0. Use _APP_CONNECTIONS_STORAGE instead.',
                'introduction' => '0.14.2',
                'default' => 'eu-central-1',
                'required' => false,
                'question' => '',
            ],
            [
                'name' => '_APP_STORAGE_WASABI_BUCKET',
                'description' => 'Deprecated since 1.2.0. Use _APP_CONNECTIONS_STORAGE instead.',
                'introduction' => '0.14.2',
                'default' => '',
                'required' => false,
                'question' => '',
            ],
        ],
    ],
    [
        'category' => 'Functions',
        'description' => '',
        'variables' => [
            [
                'name' => '_APP_FUNCTIONS_SIZE_LIMIT',
                'description' => 'The maximum size deployment in bytes. The default value is 30MB.',
                'introduction' => '0.13.0',
                'default' => '30000000',
                'required' => false,
                'question' => '',
                'filter' => ''
            ],
            [
                'name' => '_APP_FUNCTIONS_TIMEOUT',
                'description' => 'The maximum number of seconds allowed as a timeout value when creating a new function. The default value is 900 seconds. This is the global limit, timeout for individual functions are configured in the function\'s settings or in appwrite.json.',
                'introduction' => '0.7.0',
                'default' => '900',
                'required' => false,
                'question' => '',
                'filter' => ''
            ],
            [
                'name' => '_APP_FUNCTIONS_BUILD_TIMEOUT',
                'description' => 'The maximum number of seconds allowed as a timeout value when building a new function. The default value is 900 seconds.',
                'introduction' => '0.13.0',
                'default' => '900',
                'required' => false,
                'question' => '',
                'filter' => ''
            ],
            [
                'name' => '_APP_FUNCTIONS_CONTAINERS',
                'description' => 'Deprecated since 1.2.0. Runtimes now timeout by inactivity using \'_APP_FUNCTIONS_INACTIVE_THRESHOLD\'.',
                'introduction' => '0.7.0',
                'default' => '10',
                'required' => false,
                'question' => '',
                'filter' => ''
            ],
            [
                'name' => '_APP_FUNCTIONS_CPUS',
                'description' => 'The maximum number of CPU core a single cloud function is allowed to use. Please note that setting a value higher than available cores will result in a function error, which might result in an error. The default value is empty. When it\'s empty, CPU limit will be disabled.',
                'introduction' => '0.7.0',
                'default' => '0',
                'required' => false,
                'question' => '',
                'filter' => ''
            ],
            [
                'name' => '_APP_FUNCTIONS_MEMORY',
                'description' => 'The maximum amount of memory a single cloud function is allowed to use in megabytes. The default value is  empty. When it\'s empty, memory limit will be disabled.',
                'introduction' => '0.7.0',
                'default' => '0',
                'required' => false,
                'question' => '',
                'filter' => ''
            ],
            [
                'name' => '_APP_FUNCTIONS_MEMORY_SWAP',
                'description' => 'Deprecated since 1.2.0. High use of swap memory is not recommended to preserve harddrive health.',
                'introduction' => '0.7.0',
                'default' => '0',
                'required' => false,
                'question' => '',
                'filter' => ''
            ],
            [
                'name' => '_APP_FUNCTIONS_RUNTIMES',
                'description' => "This option allows you to enable or disable runtime environments for cloud functions. Disable unused runtimes to save disk space.\n\nTo enable cloud function runtimes, pass a list of enabled environments separated by a comma.\n\nCurrently, supported environments are: " . \implode(', ', \array_keys(Config::getParam('runtimes'))),
                'introduction' => '0.8.0',
                'default' => 'node-16.0,php-8.0,python-3.9,ruby-3.0',
                'required' => false,
                'question' => '',
                'filter' => ''
            ],
            [
                'name' => '_APP_EXECUTOR_SECRET',
                'description' => 'The secret key used by Appwrite to communicate with the function executor. Make sure to change this!',
                'introduction' => '0.13.0',
                'default' => 'your-secret-key',
                'required' => false,
                'question' => '',
                'filter' => ''
            ],
            [
                'name' => '_APP_EXECUTOR_HOST',
                'description' => 'The host used by Appwrite to communicate with the function executor!',
                'introduction' => '0.13.0',
                'default' => 'http://appwrite-executor/v1',
                'required' => false,
                'question' => '',
                'filter' => ''
            ],
            [
                'name' => '_APP_EXECUTOR_RUNTIME_NETWORK',
                'description' => 'Deprecated with 0.14.0, use \'OPEN_RUNTIMES_NETWORK\' instead!',
                'introduction' => '0.13.0',
                'default' => 'appwrite_runtimes',
                'required' => false,
                'question' => '',
                'filter' => ''
            ],
            [
                'name' => '_APP_FUNCTIONS_ENVS',
                'description' => 'Deprecated with 0.8.0, use \'_APP_FUNCTIONS_RUNTIMES\' instead!',
                'introduction' => '0.7.0',
                'default' => 'node-16.0,php-7.4,python-3.9,ruby-3.0',
                'required' => false,
                'question' => '',
                'filter' => ''
            ],
            [
                'name' => '_APP_FUNCTIONS_INACTIVE_THRESHOLD',
                'description' => 'The minimum time a function can be inactive before it\'s container is shutdown and put to sleep. The default value is 60 seconds.',
                'introduction' => '0.13.0',
                'default' => '60',
                'required' => false,
                'question' => '',
                'filter' => ''
            ],
            [
                'name' => 'DOCKERHUB_PULL_USERNAME',
                'description' => 'Deprecated with 1.2.0, use \'_APP_DOCKER_HUB_USERNAME\' instead!',
                'introduction' => '0.10.0',
                'default' => '',
                'required' => false,
                'question' => '',
                'filter' => ''
            ],
            [
                'name' => 'DOCKERHUB_PULL_PASSWORD',
                'description' => 'Deprecated with 1.2.0, use \'_APP_DOCKER_HUB_PASSWORD\' instead!',
                'introduction' => '0.10.0',
                'default' => '',
                'required' => false,
                'question' => '',
                'filter' => ''
            ],
            [
                'name' => 'DOCKERHUB_PULL_EMAIL',
                'description' => 'Deprecated since 1.2.0. Email is no longer needed.',
                'introduction' => '0.10.0',
                'default' => '',
                'required' => false,
                'question' => '',
                'filter' => ''
            ],
            [
                'name' => 'OPEN_RUNTIMES_NETWORK',
                'description' => 'Deprecated with 1.2.0, use \'_APP_FUNCTIONS_RUNTIMES_NETWORK\' instead!',
                'introduction' => '0.13.0',
                'default' => 'appwrite_runtimes',
                'required' => false,
                'question' => '',
                'filter' => ''
            ],
            [
                'name' => '_APP_FUNCTIONS_RUNTIMES_NETWORK',
                'description' => 'The docker network used for communication between the executor and runtimes. Change this if you have altered the default network names.',
                'introduction' => '1.2.0',
                'default' => 'openruntimes-runtimes',
                'required' => false,
                'question' => '',
                'filter' => ''
            ],
            [
                'name' => '_APP_DOCKER_HUB_USERNAME',
                'description' => 'The username for hub.docker.com. This variable is used to pull images from hub.docker.com.',
                'introduction' => '1.2.0',
                'default' => '',
                'required' => false,
                'question' => '',
                'filter' => ''
            ],
            [
                'name' => '_APP_DOCKER_HUB_PASSWORD',
                'description' => 'The password for hub.docker.com. This variable is used to pull images from hub.docker.com.',
                'introduction' => '1.2.0',
                'default' => '',
                'required' => false,
                'question' => '',
                'filter' => ''
            ]
        ],
    ],
    [
        'category' => 'Maintenance',
        'description' => '',
        'variables' => [
            [
                'name' => '_APP_MAINTENANCE_INTERVAL',
                'description' => 'Interval value containing the number of seconds that the Appwrite maintenance process should wait before executing system cleanups and optimizations. The default value is 86400 seconds (1 day).',
                'introduction' => '0.7.0',
                'default' => '86400',
                'required' => false,
                'question' => '',
                'filter' => ''
            ],
            [
                'name' => '_APP_MAINTENANCE_RETENTION_CACHE',
                'description' => 'The maximum duration (in seconds) upto which to retain cached files. The default value is 2592000 seconds (30 days).',
                'introduction' => '1.0.0',
                'default' => '2592000',
                'required' => false,
                'question' => '',
                'filter' => ''
            ],
            [
                'name' => '_APP_MAINTENANCE_RETENTION_EXECUTION',
                'description' => 'The maximum duration (in seconds) upto which to retain execution logs. The default value is 1209600 seconds (14 days).',
                'introduction' => '0.7.0',
                'default' => '1209600',
                'required' => false,
                'question' => '',
                'filter' => ''
            ],
            [
                'name' => '_APP_MAINTENANCE_RETENTION_AUDIT',
                'description' => 'IThe maximum duration (in seconds) upto which to retain audit logs. The default value is 1209600 seconds (14 days).',
                'introduction' => '0.7.0',
                'default' => '1209600',
                'required' => false,
                'question' => '',
                'filter' => ''
            ],
            [
                'name' => '_APP_MAINTENANCE_RETENTION_ABUSE',
                'description' => 'The maximum duration (in seconds) upto which to retain abuse logs. The default value is 86400 seconds (1 day).',
                'introduction' => '0.7.0',
                'default' => '86400',
                'required' => false,
                'question' => '',
                'filter' => ''
            ],
            [
<<<<<<< HEAD
                'name' => '_APP_MAINTENANCE_RETENTION_SCHEDULES',
                'description' => 'Schedules deletion interval ( in seconds ) ',
                'introduction' => 'TBD',
                'default' => '86400',
                'required' => false,
                'question' => '',
                'filter' => ''
            ]
=======
                'name' => '_APP_MAINTENANCE_RETENTION_USAGE_HOURLY',
                'description' => 'The maximum duration (in seconds) upto which to retain hourly usage metrics. The default value is 8640000 seconds (100 days).',
                'introduction' => '',
                'default' => '8640000',
                'required' => false,
                'question' => '',
                'filter' => ''
            ],
>>>>>>> ac73be78
        ],
    ],
];<|MERGE_RESOLUTION|>--- conflicted
+++ resolved
@@ -921,7 +921,6 @@
                 'filter' => ''
             ],
             [
-<<<<<<< HEAD
                 'name' => '_APP_MAINTENANCE_RETENTION_SCHEDULES',
                 'description' => 'Schedules deletion interval ( in seconds ) ',
                 'introduction' => 'TBD',
@@ -930,16 +929,6 @@
                 'question' => '',
                 'filter' => ''
             ]
-=======
-                'name' => '_APP_MAINTENANCE_RETENTION_USAGE_HOURLY',
-                'description' => 'The maximum duration (in seconds) upto which to retain hourly usage metrics. The default value is 8640000 seconds (100 days).',
-                'introduction' => '',
-                'default' => '8640000',
-                'required' => false,
-                'question' => '',
-                'filter' => ''
-            ],
->>>>>>> ac73be78
         ],
     ],
 ];