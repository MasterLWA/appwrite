--- conflicted
+++ resolved
@@ -306,7 +306,6 @@
                 'question' => '',
                 'filter' => 'password'
             ],
-<<<<<<< HEAD
             [
                 'name' => '_APP_DB_MAX_CONNECTIONS',
                 'description' => 'MariaDB server maximum connections.',
@@ -316,7 +315,6 @@
                 'question' => '',
                 'filter' => ''
             ],
-=======
             // [
             //     'name' => '_APP_CONNECTIONS_DB_PROJECT',
             //     'description' => 'A list of comma-separated key value pairs representing Project DBs where key is the database name and value is the DSN connection string.',
@@ -335,7 +333,6 @@
             //     'question' => '',
             //     'filter' => ''
             // ]
->>>>>>> 68279027
         ],
     ],
     [
