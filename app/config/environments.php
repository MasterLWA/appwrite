<?php

use Utopia\App;
use Utopia\System\System;

/**
 * List of Appwrite Cloud Functions supported environments
 */
$environments = [
    'node-14.5' => [
        'name' => 'Node.js',
        'version' => '14.5',
        'base' => 'node:14.5-alpine',
        'image' => 'appwrite/env-node-14.5:1.0.0',
        'build' => '/usr/src/code/docker/environments/node-14.5',
        'logo' => 'node.png',
        'supports' => [System::X86, System::PPC, System::ARM],
    ],
    'node-15.5' => [
        'name' => 'Node.js',
        'version' => '15.5',
        'base' => 'node:15.5-alpine',
        'image' => 'appwrite/env-node-15.5:1.0.0',
        'build' => '/usr/src/code/docker/environments/node-15.5',
        'logo' => 'node.png',
        'supports' => [System::X86, System::PPC, System::ARM],
    ],
    'php-7.4' => [
        'name' => 'PHP',
        'version' => '7.4',
        'base' => 'php:7.4-cli-alpine',
        'image' => 'appwrite/env-php-7.4:1.0.0',
        'build' => '/usr/src/code/docker/environments/php-7.4',
        'logo' => 'php.png',
        'supports' => [System::X86, System::PPC, System::ARM],
    ],
    'php-8.0' => [
        'name' => 'PHP',
        'version' => '8.0',
        'base' => 'php:8.0-cli-alpine',
        'image' => 'appwrite/env-php-8.0:1.0.0',
        'build' => '/usr/src/code/docker/environments/php-8.0',
        'logo' => 'php.png',
        'supports' => [System::X86, System::PPC, System::ARM],
    ],
    'ruby-2.7' => [
        'name' => 'Ruby',
        'version' => '2.7',
        'base' => 'ruby:2.7-alpine',
        'image' => 'appwrite/env-ruby-2.7:1.0.2',
        'build' => '/usr/src/code/docker/environments/ruby-2.7',
        'logo' => 'ruby.png',
        'supports' => [System::X86, System::PPC, System::ARM],
    ],
    'ruby-3.0' => [
        'name' => 'Ruby',
        'version' => '3.0',
        'base' => 'ruby:3.0-alpine',
        'image' => 'appwrite/env-ruby-3.0:1.0.0',
        'build' => '/usr/src/code/docker/environments/ruby-3.0',
        'logo' => 'ruby.png',
        'supports' => [System::X86, System::PPC, System::ARM],
    ],
    'python-3.8' => [
        'name' => 'Python',
        'version' => '3.8',
        'base' => 'python:3.8-alpine',
        'image' => 'appwrite/env-python-3.8:1.0.0',
        'build' => '/usr/src/code/docker/environments/python-3.8',
        'logo' => 'python.png',
        'supports' => [System::X86, System::PPC, System::ARM],
    ],
<<<<<<< HEAD
    // 'deno-1.2' => [
    //     'name' => 'Deno',
    //     'version' => '1.2',
    //     'base' => 'hayd/deno:alpine-1.2.0',
    //     'image' => 'appwrite/env-deno-1.2:1.0.0',
    //     'build' => '/usr/src/code/docker/environments/deno-1.2',
    //     'logo' => 'deno.png',
    //     'supports' => [System::X86],
    // ],
=======
    'python-3.9' => [
        'name' => 'Python',
        'version' => '3.9',
        'base' => 'python:3.9-alpine',
        'image' => 'appwrite/env-python-3.9:1.0.0',
        'build' => '/usr/src/code/docker/environments/python-3.9',
        'logo' => 'python.png',
        'supports' => [System::X86, System::PPC, System::ARM],
    ],
    'deno-1.2' => [
        'name' => 'Deno',
        'version' => '1.2',
        'base' => 'hayd/deno:alpine-1.2.0',
        'image' => 'appwrite/env-deno-1.2:1.0.0',
        'build' => '/usr/src/code/docker/environments/deno-1.2',
        'logo' => 'deno.png',
        'supports' => [System::X86, System::PPC, System::ARM],
    ],
>>>>>>> 65f9c97e
    'deno-1.5' => [
        'name' => 'Deno',
        'version' => '1.5',
        'base' => 'hayd/deno:alpine-1.5.0',
        'image' => 'appwrite/env-deno-1.5:1.0.0',
        'build' => '/usr/src/code/docker/environments/deno-1.5',
        'logo' => 'deno.png',
        'supports' => [System::X86],
    ],
    'deno-1.6' => [
        'name' => 'Deno',
        'version' => '1.6',
        'base' => 'hayd/deno:alpine-1.6.0',
        'image' => 'appwrite/env-deno-1.6:1.0.0',
        'build' => '/usr/src/code/docker/environments/deno-1.6',
        'logo' => 'deno.png',
        'supports' => [System::X86],
    ],
    'deno-1.8' => [
        'name' => 'Deno',
        'version' => '1.8',
        'base' => 'hayd/deno:alpine-1.8.2',
        'image' => 'appwrite/env-deno-1.8:1.0.0',
        'build' => '/usr/src/code/docker/environments/deno-1.8',
        'logo' => 'deno.png',
        'supports' => [System::X86, System::PPC, System::ARM],
    ],
    'dart-2.10' => [
        'name' => 'Dart',
        'version' => '2.10',
        'base' => 'google/dart:2.10',
        'image' => 'appwrite/env-dart-2.10:1.0.0',
        'build' => '/usr/src/code/docker/environments/dart-2.10',
        'logo' => 'dart.png',
        'supports' => [System::X86],
    ],
    'dart-2.12' => [
        'name' => 'Dart',
        'version' => '2.12',
        'base' => 'google/dart:2.12',
        'image' => 'appwrite/env-dart-2.12:1.0.0',
        'build' => '/usr/src/code/docker/environments/dart-2.12',
        'logo' => 'dart.png',
        'supports' => [System::X86],
    ],
    'dotnet-3.1' => [
        'name' => '.NET',
        'version' => '3.1',
        'base' => 'mcr.microsoft.com/dotnet/runtime:3.1-alpine',
        'image' => 'appwrite/env-dotnet-3.1:1.0.0',
        'build' => '/usr/src/code/docker/environments/dotnet-3.1',
        'logo' => 'dotnet.png',
        'supports' => [System::X86],
    ],
    'dotnet-5.0' => [
        'name' => '.NET',
        'version' => '5.0',
        'base' => 'mcr.microsoft.com/dotnet/runtime:5.0-alpine',
        'image' => 'appwrite/env-dotnet-5.0:1.0.0',
        'build' => '/usr/src/code/docker/environments/dotnet-5.0',
        'logo' => 'dotnet.png',
        'supports' => [System::X86, System::ARM],
    ],
];

$allowList = empty(App::getEnv('_APP_FUNCTIONS_ENVS', null)) ? false : \explode(',', App::getEnv('_APP_FUNCTIONS_ENVS', null));

$environments = array_filter($environments, function ($environment, $key) use ($allowList) {
    $isAllowed = $allowList && in_array($key, $allowList);
    $isSupported = in_array(System::getArchEnum(), $environment["supports"]);

    return $allowList ? ($isAllowed && $isSupported) : $isSupported;
}, ARRAY_FILTER_USE_BOTH);

return $environments;<|MERGE_RESOLUTION|>--- conflicted
+++ resolved
@@ -70,17 +70,6 @@
         'logo' => 'python.png',
         'supports' => [System::X86, System::PPC, System::ARM],
     ],
-<<<<<<< HEAD
-    // 'deno-1.2' => [
-    //     'name' => 'Deno',
-    //     'version' => '1.2',
-    //     'base' => 'hayd/deno:alpine-1.2.0',
-    //     'image' => 'appwrite/env-deno-1.2:1.0.0',
-    //     'build' => '/usr/src/code/docker/environments/deno-1.2',
-    //     'logo' => 'deno.png',
-    //     'supports' => [System::X86],
-    // ],
-=======
     'python-3.9' => [
         'name' => 'Python',
         'version' => '3.9',
@@ -99,7 +88,6 @@
         'logo' => 'deno.png',
         'supports' => [System::X86, System::PPC, System::ARM],
     ],
->>>>>>> 65f9c97e
     'deno-1.5' => [
         'name' => 'Deno',
         'version' => '1.5',
