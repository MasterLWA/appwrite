--- conflicted
+++ resolved
@@ -586,7 +586,6 @@
         'description' => 'The project key has expired. Please generate a new key using the Appwrite console.',
         'code' => 401,
     ],
-<<<<<<< HEAD
     Exception::ROUTER_HOST_NOT_FOUND => [
         'name' => Exception::ROUTER_HOST_NOT_FOUND,
         'description' => 'Host is not trusted. Add a custom domain to your project first.',
@@ -610,7 +609,8 @@
     Exception::RULE_VERIFICATION_FAILED => [
         'name' => Exception::RULE_VERIFICATION_FAILED,
         'description' => 'Domain verification failed. Please check your DNS records.',
-=======
+        'code' => 401,
+    ],
     Exception::PROJECT_SMTP_CONFIG_INVALID => [
         'name' => Exception::PROJECT_SMTP_CONFIG_INVALID,
         'description' => 'Provided SMTP config is invalid.',
@@ -619,7 +619,6 @@
     Exception::PROJECT_TEMPLATE_DEFAULT_DELETION => [
         'name' => Exception::PROJECT_TEMPLATE_DEFAULT_DELETION,
         'description' => 'The default template for the project cannot be deleted.',
->>>>>>> d960f85d
         'code' => 401,
     ],
     Exception::WEBHOOK_NOT_FOUND => [
@@ -637,24 +636,6 @@
         'description' => 'Platform with the requested ID could not be found.',
         'code' => 404,
     ],
-<<<<<<< HEAD
-=======
-    Exception::DOMAIN_NOT_FOUND => [
-        'name' => Exception::DOMAIN_NOT_FOUND,
-        'description' => 'Domain with the requested ID could not be found.',
-        'code' => 404,
-    ],
-    Exception::DOMAIN_ALREADY_EXISTS => [
-        'name' => Exception::DOMAIN_ALREADY_EXISTS,
-        'description' => 'The requested domain is currently in use by a project.',
-        'code' => 409,
-    ],
-    Exception::DOMAIN_FORBIDDEN => [
-        'name' => Exception::DOMAIN_FORBIDDEN,
-        'description' => 'The requested domain cannot be used as a custom domain.',
-        'code' => 403,
-    ],
->>>>>>> d960f85d
     Exception::VARIABLE_NOT_FOUND => [
         'name' => Exception::VARIABLE_NOT_FOUND,
         'description' => 'Variable with the requested ID could not be found.',
@@ -665,18 +646,6 @@
         'description' => 'Variable with the same ID already exists in your project.',
         'code' => 409,
     ],
-<<<<<<< HEAD
-=======
-    Exception::DOMAIN_VERIFICATION_FAILED => [
-        'name' => Exception::DOMAIN_VERIFICATION_FAILED,
-        'description' => 'Domain verification for the requested domain has failed.',
-        'code' => 401,
-    ],
-    Exception::DOMAIN_TARGET_INVALID => [
-        'name' => Exception::DOMAIN_TARGET_INVALID,
-        'description' => 'Your Appwrite instance is not publicly accessible. Please check the _APP_DOMAIN_TARGET environment variable of your Appwrite server.',
-        'code' => 501,
-    ],
     Exception::GRAPHQL_NO_QUERY => [
         'name' => Exception::GRAPHQL_NO_QUERY,
         'description' => 'Param "query" is not optional.',
@@ -687,5 +656,4 @@
         'description' => 'Too many queries.',
         'code' => 400,
     ],
->>>>>>> d960f85d
 ];