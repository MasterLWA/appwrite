--- conflicted
+++ resolved
@@ -414,11 +414,7 @@
     ],
     Exception::FUNCTION_ENTRYPOINT_MISSING => [
         'name' => Exception::FUNCTION_RUNTIME_UNSUPPORTED,
-<<<<<<< HEAD
-        'description' => 'Entrypoint for your Appwrite Function is missing. Please update the entry point under your function\'s "Settings" > "Configuration" > "Entrypoint".',
-=======
-        'description' => 'Function entrypoint is not configured. Please specify it in function settings or when making deployment.',
->>>>>>> e8ae7fb4
+        'description' => 'Entrypoint for your Appwrite Function is missing. Please specify it when making deployment or update the entrypoint under your function\'s "Settings" > "Configuration" > "Entrypoint".',
         'code' => 404,
     ],
 
