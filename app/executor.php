--- conflicted
+++ resolved
@@ -450,13 +450,8 @@
     }
 
     try {
-<<<<<<< HEAD
-        if (!$activeFunctions->exists($container)) { // Create contianer if not ready
+        if (!$activeFunctions->exists($container)) { // Create container if not ready
             createRuntimeServer($functionId, $projectId, $deployment->getId(), $database);
-=======
-        if (!$activeFunctions->exists($container)) { // Create container if not ready
-            createRuntimeServer($functionId, $projectId, $tag->getId(), $database);
->>>>>>> 342f22ff
         } else if ($activeFunctions->get($container)['status'] === 'Down') {
             sleep(1);
         } else {
@@ -675,7 +670,280 @@
     $buildStdout = '';
     $buildStderr = '';
 
-<<<<<<< HEAD
+    $db = $register->get('dbPool')->get();
+    $redis = $register->get('redisPool')->get();
+    $cache = new Cache(new RedisCache($redis));
+
+    $database = new Database(new MariaDB($db), $cache);
+    $database->setDefaultDatabase(App::getEnv('_APP_DB_SCHEMA', 'appwrite'));
+    $database->setNamespace('_project_' . $projectID);
+
+    // Check if build has already been run
+    $build = $database->getDocument('builds', $buildId);
+
+    try {
+        // If we already have a built package ready there is no need to rebuild.
+        if ($build->getAttribute('status') === 'ready' && \file_exists($build->getAttribute('outputPath'))) {
+            return $build;
+        }
+
+        // Update Tag Status
+        $build->setAttribute('status', 'building');
+
+        $database->updateDocument('builds', $build->getId(), $build);
+
+        // Check if runtime is active
+        $runtime = $runtimes[$build->getAttribute('runtime', '')] ?? null;
+
+        if (\is_null($runtime)) {
+            throw new Exception('Runtime "' . $build->getAttribute('runtime', '') . '" is not supported');
+        }
+
+        // Grab Tag Files
+        $deploymentPath = $build->getAttribute('source', '');
+        $sourceType = $build->getAttribute('sourceType', '');
+
+        $device = Storage::getDevice('builds');
+
+        $deploymentPathTarget = '/tmp/project-' . $projectID . '/' . $build->getId() . '/code.tar.gz';
+        $deploymentPathTargetDir = \pathinfo($deploymentPathTarget, PATHINFO_DIRNAME);
+
+        $container = 'build-stage-' . $build->getId();
+
+        // Perform various checks
+        if (!\file_exists($deploymentPathTargetDir)) {
+            if (@\mkdir($deploymentPathTargetDir, 0777, true)) {
+                \chmod($deploymentPathTargetDir, 0777);
+            } else {
+                throw new Exception('Can\'t create directory ' . $deploymentPathTargetDir);
+            }
+        }
+
+        if (!\file_exists($deploymentPathTarget)) {
+            if (App::getEnv('_APP_STORAGE_DEVICE', Storage::DEVICE_LOCAL) === Storage::DEVICE_LOCAL) {
+                if (!\copy($deploymentPath, $deploymentPathTarget)) {
+                    throw new Exception('Can\'t create temporary code file ' . $deploymentPathTarget);
+                }
+            } else {
+                $buffer = $device->read($deploymentPath);
+                \file_put_contents($deploymentPathTarget, $buffer);
+            }
+        }
+
+        if (!$device->exists($deploymentPath)) {
+            throw new Exception('Code is not readable: ' . $build->getAttribute('source', ''));
+        }
+
+        $vars = $build->getAttribute('vars', []);
+
+        // Start tracking time
+        $buildStart = \microtime(true);
+        $time = \time();
+
+        $orchestration
+            ->setCpus(App::getEnv('_APP_FUNCTIONS_CPUS', 0))
+            ->setMemory(App::getEnv('_APP_FUNCTIONS_MEMORY', 256))
+            ->setSwap(App::getEnv('_APP_FUNCTIONS_MEMORY_SWAP', 256));
+
+        $vars = array_map(fn ($v) => strval($v), $vars);
+        $path = '/tmp/project-' . $projectID . '/' . $build->getId() . '/builtCode';
+
+        if (!\file_exists($path)) {
+            if (@\mkdir($path, 0777, true)) {
+                \chmod($path, 0777);
+            } else {
+                throw new Exception('Can\'t create directory /tmp/project-' . $projectID . '/' . $build->getId() . '/builtCode');
+            }
+        }
+
+        // Launch build container
+        $id = $orchestration->run(
+            image: $runtime['base'],
+            name: $container,
+            vars: $vars,
+            workdir: '/usr/code',
+            labels: [
+                'appwrite-type' => 'function',
+                'appwrite-created' => strval($time),
+                'appwrite-runtime' => $build->getAttribute('runtime', ''),
+                'appwrite-project' => $projectID,
+                'appwrite-build' => $build->getId(),
+            ],
+            command: [
+                'tail',
+                '-f',
+                '/dev/null'
+            ],
+            hostname: $container,
+            mountFolder: $deploymentPathTargetDir,
+            volumes: [
+                '/tmp/project-' . $projectID . '/' . $build->getId() . '/builtCode' . ':/usr/builtCode:rw'
+            ]
+        );
+
+        if (empty($id)) {
+            throw new Exception('Failed to start build container');
+        }
+
+        // Extract user code into build container
+        $untarStdout = '';
+        $untarStderr = '';
+
+        $untarSuccess = $orchestration->execute(
+            name: $container,
+            command: [
+                'sh',
+                '-c',
+                'mkdir -p /usr/code && cp /tmp/code.tar.gz /usr/workspace/code.tar.gz && cd /usr/workspace/ && tar -zxf /usr/workspace/code.tar.gz -C /usr/code && rm /usr/workspace/code.tar.gz'
+            ],
+            stdout: $untarStdout,
+            stderr: $untarStderr,
+            timeout: 60
+        );
+
+        if (!$untarSuccess) {
+            throw new Exception('Failed to extract tar: ' . $untarStderr);
+        }
+
+        // Build Code / Install Dependencies
+        $buildSuccess = $orchestration->execute(
+            name: $container,
+            command: ['sh', '-c', 'cd /usr/local/src && ./build.sh'],
+            stdout: $buildStdout,
+            stderr: $buildStderr,
+            timeout: App::getEnv('_APP_FUNCTIONS_BUILD_TIMEOUT', 900)
+        );
+
+        if (!$buildSuccess) {
+            throw new Exception('Failed to build dependencies: ' . $buildStderr);
+        }
+
+        // Repackage Code and Save.
+        $compressStdout = '';
+        $compressStderr = '';
+
+        $builtCodePath = '/tmp/project-' . $projectID . '/' . $build->getId() . '/builtCode/code.tar.gz';
+
+        $compressSuccess = $orchestration->execute(
+            name: $container,
+            command: [
+                'tar', '-C', '/usr/code', '-czvf', '/usr/builtCode/code.tar.gz', './'
+            ],
+            stdout: $compressStdout,
+            stderr: $compressStderr,
+            timeout: 60
+        );
+
+        if (!$compressSuccess) {
+            throw new Exception('Failed to compress built code: ' . $compressStderr);
+        }
+
+        // Remove Container
+        $orchestration->remove($id, true);
+
+        // Check if the build was successful by checking if file exists
+        if (!\file_exists($builtCodePath)) {
+            throw new Exception('Something went wrong during the build process.');
+        }
+
+        // Upload new code
+        $device = Storage::getDevice('builds');
+
+        $path = $device->getPath(\uniqid() . '.' . \pathinfo('code.tar.gz', PATHINFO_EXTENSION));
+
+        if (!\file_exists(\dirname($path))) { // Checks if directory path to file exists
+            if (@\mkdir(\dirname($path), 0777, true)) {
+                \chmod(\dirname($path), 0777);
+            } else {
+                throw new Exception('Can\'t create directory: ' . \dirname($path));
+            }
+        }
+
+        if (App::getEnv('_APP_STORAGE_DEVICE', Storage::DEVICE_LOCAL) === Storage::DEVICE_LOCAL) {
+            if (!$device->move($builtCodePath, $path)) {
+                throw new Exception('Failed to upload built code upload to storage', 500);
+            }
+        } else {
+            if (!$device->upload($builtCodePath, $path)) {
+                throw new Exception('Failed to upload built code upload to storage', 500);
+            }
+        }
+
+        if ($buildStdout == '') {
+            $buildStdout = 'Build Successful!';
+        }
+
+        $build
+            ->setAttribute('outputPath', $path)
+            ->setAttribute('status', 'ready')
+            ->setAttribute('stdout',  \utf8_encode(\mb_substr($buildStdout, -4096)))
+            ->setAttribute('stderr', \utf8_encode(\mb_substr($buildStderr, -4096)))
+            ->setAttribute('time', $time);
+
+        // Update build with built code attribute
+        $build = $database->updateDocument('builds', $buildId, $build);
+
+        $buildEnd = \microtime(true);
+
+        Console::info('Build Stage Ran in ' . ($buildEnd - $buildStart) . ' seconds');
+    } catch (Exception $e) {
+        $build
+            ->setAttribute('status', 'failed')
+            ->setAttribute('stdout',  \utf8_encode(\mb_substr($buildStdout, -4096)))
+            ->setAttribute('stderr', \utf8_encode(\mb_substr($e->getMessage(), -4096)));
+
+        $build = $database->updateDocument('builds', $buildId, $build);
+
+        // also remove the container if it exists
+        if (isset($id)) {
+            $orchestration->remove($id, true);
+        }
+
+        $register->get('dbPool')->put($db);
+        $register->get('redisPool')->put($redis);
+
+        throw new Exception('Build failed: ' . $e->getMessage());
+    }
+
+    $orchestrationPool->put($orchestration);
+
+    $register->get('dbPool')->put($db);
+    $register->get('redisPool')->put($redis);
+
+    return $build;
+}
+
+App::post('/v1/execute') // Define Route
+    ->desc('Execute a function')
+    ->param('trigger', '', new Text(1024))
+    ->param('projectId', '', new Text(1024))
+    ->param('executionId', '', new Text(1024), '', true)
+    ->param('functionId', '', new Text(1024))
+    ->param('event', '', new Text(1024), '', true)
+    ->param('eventData', '', new Text(10240), '', true)
+    ->param('data', '', new Text(1024), '', true)
+    ->param('webhooks', [], new ArrayList(new JSON()), '', true)
+    ->param('userId', '', new Text(1024), '', true)
+    ->param('jwt', '', new Text(1024), '', true)
+    ->inject('response')
+    ->inject('dbForProject')
+    ->action(
+        function (string $trigger, string $projectId, string $executionId, string $functionId, string $event, string $eventData, string $data, array $webhooks, string $userId, string $jwt, Response $response, Database $dbForProject) {
+            try {
+                $data = execute($trigger, $projectId, $executionId, $functionId, $dbForProject, $event, $eventData, $data, $webhooks, $userId, $jwt);
+                $response->json($data);
+            } catch (Exception $e) {
+                logError($e, 'executeEndpoint');
+
+                $response
+                    ->addHeader('Cache-Control', 'no-cache, no-store, must-revalidate')
+                    ->addHeader('Expires', '0')
+                    ->addHeader('Pragma', 'no-cache')
+                    ->json(['error' => $e->getMessage()]);
+            }
+        }
+    );
+
 // Cleanup Endpoints used internally by appwrite when a function or deployment gets deleted to also clean up their containers
 App::post('/v1/cleanup/function')
     ->param('functionId', '', new UID())
@@ -686,33 +954,22 @@
             try {
                 /** @var Orchestration $orchestration */
                 $orchestration = $orchestrationPool->get();
-=======
-    $db = $register->get('dbPool')->get();
-    $redis = $register->get('redisPool')->get();
-    $cache = new Cache(new RedisCache($redis));
->>>>>>> 342f22ff
-
-    $database = new Database(new MariaDB($db), $cache);
-    $database->setDefaultDatabase(App::getEnv('_APP_DB_SCHEMA', 'appwrite'));
-    $database->setNamespace('_project_' . $projectID);
-
-    // Check if build has already been run
-    $build = $database->getDocument('builds', $buildId);
-
-<<<<<<< HEAD
+
+                // Get function document
+                $function = $dbForProject->getDocument('functions', $functionId);
+
+                // Check if function exists
+                if ($function->isEmpty()) {
+                    throw new Exception('Function not found', 404);
+                }
+
                 $results = $dbForProject->find('deployments', [new Query('functionId', Query::TYPE_EQUAL, [$functionId])], 999);
-=======
-    try {
-        // If we already have a built package ready there is no need to rebuild.
-        if ($build->getAttribute('status') === 'ready' && \file_exists($build->getAttribute('outputPath'))) {
-            return $build;
-        }
->>>>>>> 342f22ff
-
-        // Update Tag Status
-        $build->setAttribute('status', 'building');
-
-<<<<<<< HEAD
+
+                // If amount is 0 then we simply return true
+                if (count($results) === 0) {
+                    return $response->json(['success' => true]);
+                }
+
                 // Delete the containers of all deployments
                 foreach ($results as $deployment) {
                     try {
@@ -733,24 +990,18 @@
                         // Do nothing, we don't care that much if it fails
                     }
                 }
-=======
-        $database->updateDocument('builds', $build->getId(), $build);
-
-        // Check if runtime is active
-        $runtime = $runtimes[$build->getAttribute('runtime', '')] ?? null;
-
-        if (\is_null($runtime)) {
-            throw new Exception('Runtime "' . $build->getAttribute('runtime', '') . '" is not supported');
-        }
->>>>>>> 342f22ff
-
-        // Grab Tag Files
-        $tagPath = $build->getAttribute('source', '');
-        $sourceType = $build->getAttribute('sourceType', '');
-
-        $device = Storage::getDevice('builds');
-
-<<<<<<< HEAD
+
+                return $response->json(['success' => true]);
+            } catch (Exception $e) {
+                logError($e, "cleanupFunction");
+                $orchestrationPool->put($orchestration);
+
+                return $response->json(['error' => $e->getMessage()]);
+            }
+            $orchestrationPool->put($orchestration);
+        }
+    );
+
 App::post('/v1/cleanup/deployment')
     ->param('deploymentId', '', new UID(), 'Deployment unique ID.')
     ->inject('response')
@@ -766,23 +1017,8 @@
             // Check if deployment exists
             if ($deployment->isEmpty()) {
                 throw new Exception('Deployment not found', 404);
-=======
-        $tagPathTarget = '/tmp/project-' . $projectID . '/' . $build->getId() . '/code.tar.gz';
-        $tagPathTargetDir = \pathinfo($tagPathTarget, PATHINFO_DIRNAME);
-
-        $container = 'build-stage-' . $build->getId();
-
-        // Perform various checks
-        if (!\file_exists($tagPathTargetDir)) {
-            if (@\mkdir($tagPathTargetDir, 0777, true)) {
-                \chmod($tagPathTargetDir, 0777);
-            } else {
-                throw new Exception('Can\'t create directory ' . $tagPathTargetDir);
->>>>>>> 342f22ff
-            }
-        }
-
-<<<<<<< HEAD
+            }
+
             try {
                 // Remove any ongoing builds
                 if ($deployment->getAttribute('buildId')) {
@@ -800,19 +1036,13 @@
                 Console::info('Removed container for deployment ' . $deployment['$id']);
             } catch (Exception $e) {
                 // Do nothing, we don't care that much if it fails
-=======
-        if (!\file_exists($tagPathTarget)) {
-            if (App::getEnv('_APP_STORAGE_DEVICE', Storage::DEVICE_LOCAL) === Storage::DEVICE_LOCAL) {
-                if (!\copy($tagPath, $tagPathTarget)) {
-                    throw new Exception('Can\'t create temporary code file ' . $tagPathTarget);
-                }
-            } else {
-                $buffer = $device->read($tagPath);
-                \file_put_contents($tagPathTarget, $buffer);
->>>>>>> 342f22ff
-            }
-        }
-<<<<<<< HEAD
+            }
+        } catch (Exception $e) {
+            logError($e, "cleanupFunction");
+            $orchestrationPool->put($orchestration);
+
+            return $response->json(['error' => $e->getMessage()]);
+        }
         $orchestrationPool->put($orchestration);
 
         return $response->json(['success' => true]);
@@ -831,14 +1061,12 @@
         $function = $dbForProject->getDocument('functions', $functionId);
         // Get deployment document
         $deployment = $dbForProject->getDocument('deployments', $deploymentId);
-=======
->>>>>>> 342f22ff
-
-        if (!$device->exists($tagPath)) {
-            throw new Exception('Code is not readable: ' . $build->getAttribute('source', ''));
-        }
-
-<<<<<<< HEAD
+
+        // Check if both documents exist
+        if ($function->isEmpty()) {
+            throw new Exception('Function not found', 404);
+        }
+
         if ($deployment->isEmpty()) {
             throw new Exception('Deployment not found', 404);
         }
@@ -890,574 +1118,6 @@
 
         // Build Code
         go(function () use ($projectID, $deploymentId, $buildId, $functionId, $function, $register) {
-            $db = $register->get('dbPool')->get();
-            $redis = $register->get('redisPool')->get();
-            $cache = new Cache(new RedisCache($redis));
-
-            $dbForProject = new Database(new MariaDB($db), $cache);
-            $dbForProject->setDefaultDatabase(App::getEnv('_APP_DB_SCHEMA', 'appwrite'));
-            $dbForProject->setNamespace('_project_' . $projectID);
-            // Build Code
-            runBuildStage($buildId, $projectID);
-
-            // Update the schedule
-            $schedule = $function->getAttribute('schedule', '');
-            $cron = (empty($function->getAttribute('deployment')) && !empty($schedule)) ? new CronExpression($schedule) : null;
-            $next = (empty($function->getAttribute('deployment')) && !empty($schedule)) ? $cron->getNextRunDate()->format('U') : 0;
-
-            // Grab deployment
-            $deployment = $dbForProject->getDocument('deployments', $deploymentId);
-
-            // Grab build
-            $build = $dbForProject->getDocument('builds', $buildId);
-
-            // If the build failed, it won't be possible to deploy
-            if ($build->getAttribute('status') !== 'ready') {
-                return;
-            }
-
-            if ($deployment->getAttribute('deploy') === true) {
-                // Update the function document setting the deployment as the active one
-                $function
-                    ->setAttribute('deployment', $deployment->getId())
-                    ->setAttribute('scheduleNext', (int)$next);
-                $function = $dbForProject->updateDocument('functions', $function->getId(), $function);
-            }
-
-            // Deploy Runtime Server
-            createRuntimeServer($functionId, $projectID, $deploymentId, $dbForProject);
-
-            $register->get('dbPool')->put($db);
-            $register->get('redisPool')->put($redis);
-        });
-
-        if (false === $function) {
-            throw new Exception('Failed saving function to DB', 500);
-        }
-
-        $response->dynamic($function, Response::MODEL_FUNCTION);
-    });
-
-App::get('/v1/')
-    ->inject('response')
-    ->action(
-        function (Response $response) {
-            $response
-                ->addHeader('Cache-Control', 'no-cache, no-store, must-revalidate')
-                ->addHeader('Expires', '0')
-                ->addHeader('Pragma', 'no-cache')
-                ->json(['status' => 'online']);
-        }
-    );
-
-// Build Endpoints
-App::post('/v1/build/:buildId') // Start a Build
-    ->param('buildId', '', new UID(), 'Build unique ID.', false)
-    ->inject('response')
-    ->inject('dbForProject')
-    ->inject('projectID')
-    ->action(function (string $buildId, Response $response, Database $dbForProject, string $projectID) {
-        try {
-            // Get build document
-            $build = $dbForProject->getDocument('builds', $buildId);
-
-            // Check if build exists
-            if ($build->isEmpty()) {
-                throw new Exception('Build not found', 404);
-            }
-
-            // Check if build is already running
-            if ($build->getAttribute('status') === 'running') {
-                throw new Exception('Build is already running', 409);
-            }
-
-            // Check if build is already finished
-            if ($build->getAttribute('status') === 'finished') {
-                throw new Exception('Build is already finished', 409);
-            }
-
-            go(function () use ($buildId, $dbForProject, $projectID) {
-                // Build Code
-                runBuildStage($buildId, $projectID, $dbForProject);
-            });
-
-            // return success
-            return $response->json(['success' => true]);
-        } catch (Exception $e) {
-            logError($e, "buildEndpoint");
-
-            $response
-                ->addHeader('Cache-Control', 'no-cache, no-store, must-revalidate')
-                ->addHeader('Expires', '0')
-                ->addHeader('Pragma', 'no-cache')
-                ->json(['error' => $e->getMessage()]);
-        }
-    });
-
-function runBuildStage(string $buildId, string $projectID): Document
-{
-    global $runtimes;
-    global $orchestrationPool;
-    global $register;
-
-    /** @var Orchestration $orchestration */
-    $orchestration = $orchestrationPool->get();
-
-    $buildStdout = '';
-    $buildStderr = '';
-
-    $db = $register->get('dbPool')->get();
-    $redis = $register->get('redisPool')->get();
-    $cache = new Cache(new RedisCache($redis));
-
-    $database = new Database(new MariaDB($db), $cache);
-    $database->setDefaultDatabase(App::getEnv('_APP_DB_SCHEMA', 'appwrite'));
-    $database->setNamespace('_project_' . $projectID);
-
-    // Check if build has already been run
-    $build = $database->getDocument('builds', $buildId);
-
-    try {
-        // If we already have a built package ready there is no need to rebuild.
-        if ($build->getAttribute('status') === 'ready' && \file_exists($build->getAttribute('outputPath'))) {
-            return $build;
-        }
-
-        // Update Deployment Status
-        $build->setAttribute('status', 'building');
-
-        $database->updateDocument('builds', $build->getId(), $build);
-
-        // Check if runtime is active
-        $runtime = $runtimes[$build->getAttribute('runtime', '')] ?? null;
-
-        if (\is_null($runtime)) {
-            throw new Exception('Runtime "' . $build->getAttribute('runtime', '') . '" is not supported');
-        }
-
-        // Grab Deployment Files
-        $deploymentPath = $build->getAttribute('source', '');
-        $sourceType = $build->getAttribute('sourceType', '');
-
-        $device = Storage::getDevice('builds');
-
-        $deploymentPathTarget = '/tmp/project-' . $projectID . '/' . $build->getId() . '/code.tar.gz';
-        $deploymentPathTargetDir = \pathinfo($deploymentPathTarget, PATHINFO_DIRNAME);
-
-        $container = 'build-stage-' . $build->getId();
-
-        // Perform various checks
-        if (!\file_exists($deploymentPathTargetDir)) {
-            if (@\mkdir($deploymentPathTargetDir, 0777, true)) {
-                \chmod($deploymentPathTargetDir, 0777);
-            } else {
-                throw new Exception('Can\'t create directory ' . $deploymentPathTargetDir);
-            }
-        }
-
-        if (!\file_exists($deploymentPathTarget)) {
-            if (App::getEnv('_APP_STORAGE_DEVICE', Storage::DEVICE_LOCAL) === Storage::DEVICE_LOCAL) {
-                if (!\copy($deploymentPath, $deploymentPathTarget)) {
-                    throw new Exception('Can\'t create temporary code file ' . $deploymentPathTarget);
-                }
-            } else {
-                $buffer = $device->read($deploymentPath);
-                \file_put_contents($deploymentPathTarget, $buffer);
-            }
-        }
-
-        if (!$device->exists($deploymentPath)) {
-            throw new Exception('Code is not readable: ' . $build->getAttribute('source', ''));
-        }
-
-        $vars = $build->getAttribute('vars', []);
-
-=======
-        $vars = $build->getAttribute('vars', []);
-
->>>>>>> 342f22ff
-        // Start tracking time
-        $buildStart = \microtime(true);
-        $time = \time();
-
-        $orchestration
-            ->setCpus(App::getEnv('_APP_FUNCTIONS_CPUS', 0))
-            ->setMemory(App::getEnv('_APP_FUNCTIONS_MEMORY', 256))
-            ->setSwap(App::getEnv('_APP_FUNCTIONS_MEMORY_SWAP', 256));
-
-        $vars = array_map(fn ($v) => strval($v), $vars);
-        $path = '/tmp/project-' . $projectID . '/' . $build->getId() . '/builtCode';
-
-        if (!\file_exists($path)) {
-            if (@\mkdir($path, 0777, true)) {
-                \chmod($path, 0777);
-            } else {
-                throw new Exception('Can\'t create directory /tmp/project-' . $projectID . '/' . $build->getId() . '/builtCode');
-            }
-        }
-
-        // Launch build container
-        $id = $orchestration->run(
-            image: $runtime['base'],
-            name: $container,
-            vars: $vars,
-            workdir: '/usr/code',
-            labels: [
-                'appwrite-type' => 'function',
-                'appwrite-created' => strval($time),
-                'appwrite-runtime' => $build->getAttribute('runtime', ''),
-                'appwrite-project' => $projectID,
-                'appwrite-build' => $build->getId(),
-            ],
-            command: [
-                'tail',
-                '-f',
-                '/dev/null'
-            ],
-            hostname: $container,
-            mountFolder: $deploymentPathTargetDir,
-            volumes: [
-                '/tmp/project-' . $projectID . '/' . $build->getId() . '/builtCode' . ':/usr/builtCode:rw'
-            ]
-        );
-
-        if (empty($id)) {
-            throw new Exception('Failed to start build container');
-        }
-
-        // Extract user code into build container
-        $untarStdout = '';
-        $untarStderr = '';
-
-        $untarSuccess = $orchestration->execute(
-            name: $container,
-            command: [
-                'sh',
-                '-c',
-                'mkdir -p /usr/code && cp /tmp/code.tar.gz /usr/workspace/code.tar.gz && cd /usr/workspace/ && tar -zxf /usr/workspace/code.tar.gz -C /usr/code && rm /usr/workspace/code.tar.gz'
-            ],
-            stdout: $untarStdout,
-            stderr: $untarStderr,
-            timeout: 60
-        );
-
-        if (!$untarSuccess) {
-            throw new Exception('Failed to extract tar: ' . $untarStderr);
-        }
-
-        // Build Code / Install Dependencies
-        $buildSuccess = $orchestration->execute(
-            name: $container,
-            command: ['sh', '-c', 'cd /usr/local/src && ./build.sh'],
-            stdout: $buildStdout,
-            stderr: $buildStderr,
-            timeout: App::getEnv('_APP_FUNCTIONS_BUILD_TIMEOUT', 900)
-        );
-
-        if (!$buildSuccess) {
-            throw new Exception('Failed to build dependencies: ' . $buildStderr);
-        }
-
-        // Repackage Code and Save.
-        $compressStdout = '';
-        $compressStderr = '';
-
-        $builtCodePath = '/tmp/project-' . $projectID . '/' . $build->getId() . '/builtCode/code.tar.gz';
-
-        $compressSuccess = $orchestration->execute(
-            name: $container,
-            command: [
-                'tar', '-C', '/usr/code', '-czvf', '/usr/builtCode/code.tar.gz', './'
-            ],
-            stdout: $compressStdout,
-            stderr: $compressStderr,
-            timeout: 60
-        );
-
-        if (!$compressSuccess) {
-            throw new Exception('Failed to compress built code: ' . $compressStderr);
-        }
-
-        // Remove Container
-        $orchestration->remove($id, true);
-
-        // Check if the build was successful by checking if file exists
-        if (!\file_exists($builtCodePath)) {
-            throw new Exception('Something went wrong during the build process.');
-        }
-
-        // Upload new code
-        $device = Storage::getDevice('builds');
-
-        $path = $device->getPath(\uniqid() . '.' . \pathinfo('code.tar.gz', PATHINFO_EXTENSION));
-
-        if (!\file_exists(\dirname($path))) { // Checks if directory path to file exists
-            if (@\mkdir(\dirname($path), 0777, true)) {
-                \chmod(\dirname($path), 0777);
-            } else {
-                throw new Exception('Can\'t create directory: ' . \dirname($path));
-            }
-        }
-
-        if (App::getEnv('_APP_STORAGE_DEVICE', Storage::DEVICE_LOCAL) === Storage::DEVICE_LOCAL) {
-            if (!$device->move($builtCodePath, $path)) {
-                throw new Exception('Failed to upload built code upload to storage', 500);
-            }
-        } else {
-            if (!$device->upload($builtCodePath, $path)) {
-                throw new Exception('Failed to upload built code upload to storage', 500);
-            }
-        }
-
-        if ($buildStdout == '') {
-            $buildStdout = 'Build Successful!';
-        }
-
-        $build
-            ->setAttribute('outputPath', $path)
-            ->setAttribute('status', 'ready')
-            ->setAttribute('stdout',  \utf8_encode(\mb_substr($buildStdout, -4096)))
-            ->setAttribute('stderr', \utf8_encode(\mb_substr($buildStderr, -4096)))
-            ->setAttribute('time', $time);
-
-        // Update build with built code attribute
-        $build = $database->updateDocument('builds', $buildId, $build);
-
-        $buildEnd = \microtime(true);
-
-        Console::info('Build Stage Ran in ' . ($buildEnd - $buildStart) . ' seconds');
-    } catch (Exception $e) {
-        $build
-            ->setAttribute('status', 'failed')
-            ->setAttribute('stdout',  \utf8_encode(\mb_substr($buildStdout, -4096)))
-            ->setAttribute('stderr', \utf8_encode(\mb_substr($e->getMessage(), -4096)));
-
-        $build = $database->updateDocument('builds', $buildId, $build);
-
-        // also remove the container if it exists
-        if (isset($id)) {
-            $orchestration->remove($id, true);
-        }
-
-        $register->get('dbPool')->put($db);
-        $register->get('redisPool')->put($redis);
-
-        throw new Exception('Build failed: ' . $e->getMessage());
-    }
-
-    $orchestrationPool->put($orchestration);
-
-    $register->get('dbPool')->put($db);
-    $register->get('redisPool')->put($redis);
-
-    return $build;
-}
-
-App::post('/v1/execute') // Define Route
-    ->desc('Execute a function')
-    ->param('trigger', '', new Text(1024))
-    ->param('projectId', '', new Text(1024))
-    ->param('executionId', '', new Text(1024), '', true)
-    ->param('functionId', '', new Text(1024))
-    ->param('event', '', new Text(1024), '', true)
-    ->param('eventData', '', new Text(10240), '', true)
-    ->param('data', '', new Text(1024), '', true)
-    ->param('webhooks', [], new ArrayList(new JSON()), '', true)
-    ->param('userId', '', new Text(1024), '', true)
-    ->param('jwt', '', new Text(1024), '', true)
-    ->inject('response')
-    ->inject('dbForProject')
-    ->action(
-        function (string $trigger, string $projectId, string $executionId, string $functionId, string $event, string $eventData, string $data, array $webhooks, string $userId, string $jwt, Response $response, Database $dbForProject) {
-            try {
-                $data = execute($trigger, $projectId, $executionId, $functionId, $dbForProject, $event, $eventData, $data, $webhooks, $userId, $jwt);
-                $response->json($data);
-            } catch (Exception $e) {
-                logError($e, 'executeEndpoint');
-
-                $response
-                    ->addHeader('Cache-Control', 'no-cache, no-store, must-revalidate')
-                    ->addHeader('Expires', '0')
-                    ->addHeader('Pragma', 'no-cache')
-                    ->json(['error' => $e->getMessage()]);
-            }
-        }
-    );
-
-// Cleanup Endpoints used internally by appwrite when a function or tag gets deleted to also clean up their containers
-App::post('/v1/cleanup/function')
-    ->param('functionId', '', new UID())
-    ->inject('response')
-    ->inject('dbForProject')
-    ->action(
-        function (string $functionId, Response $response, Database $dbForProject) use ($orchestrationPool) {
-            try {
-                /** @var Orchestration $orchestration */
-                $orchestration = $orchestrationPool->get();
-
-                // Get function document
-                $function = $dbForProject->getDocument('functions', $functionId);
-
-                // Check if function exists
-                if ($function->isEmpty()) {
-                    throw new Exception('Function not found', 404);
-                }
-
-                $results = $dbForProject->find('tags', [new Query('functionId', Query::TYPE_EQUAL, [$functionId])], 999);
-
-                // If amount is 0 then we simply return true
-                if (count($results) === 0) {
-                    return $response->json(['success' => true]);
-                }
-
-                // Delete the containers of all tags
-                foreach ($results as $tag) {
-                    try {
-                        // Remove any ongoing builds
-                        if ($tag->getAttribute('buildId')) {
-                            $build = $dbForProject->getDocument('builds', $tag->getAttribute('buildId'));
-
-                            if ($build->getAttribute('status') === 'building') {
-                                // Remove the build
-                                $orchestration->remove('build-stage-' . $tag->getAttribute('buildId'), true);
-                                Console::info('Removed build for tag ' . $tag['$id']);
-                            }
-                        }
-
-                        $orchestration->remove('appwrite-function-' . $tag['$id'], true);
-                        Console::info('Removed container for tag ' . $tag['$id']);
-                    } catch (Exception $e) {
-                        // Do nothing, we don't care that much if it fails
-                    }
-                }
-
-                return $response->json(['success' => true]);
-            } catch (Exception $e) {
-                logError($e, "cleanupFunction");
-                $orchestrationPool->put($orchestration);
-
-                return $response->json(['error' => $e->getMessage()]);
-            }
-            $orchestrationPool->put($orchestration);
-        }
-    );
-
-App::post('/v1/cleanup/tag')
-    ->param('tagId', '', new UID(), 'Tag unique ID.')
-    ->inject('response')
-    ->inject('dbForProject')
-    ->action(function (string $tagId, Response $response, Database $dbForProject) use ($orchestrationPool) {
-        try {
-            /** @var Orchestration $orchestration */
-            $orchestration = $orchestrationPool->get();
-
-            // Get tag document
-            $tag = $dbForProject->getDocument('tags', $tagId);
-
-            // Check if tag exists
-            if ($tag->isEmpty()) {
-                throw new Exception('Tag not found', 404);
-            }
-
-            try {
-                // Remove any ongoing builds
-                if ($tag->getAttribute('buildId')) {
-                    $build = $dbForProject->getDocument('builds', $tag->getAttribute('buildId'));
-
-                    if ($build->getAttribute('status') == 'building') {
-                        // Remove the build
-                        $orchestration->remove('build-stage-' . $tag->getAttribute('buildId'), true);
-                        Console::info('Removed build for tag ' . $tag['$id']);
-                    }
-                }
-
-                // Remove the container of the tag
-                $orchestration->remove('appwrite-function-' . $tag['$id'], true);
-                Console::info('Removed container for tag ' . $tag['$id']);
-            } catch (Exception $e) {
-                // Do nothing, we don't care that much if it fails
-            }
-        } catch (Exception $e) {
-            logError($e, "cleanupFunction");
-            $orchestrationPool->put($orchestration);
-
-            return $response->json(['error' => $e->getMessage()]);
-        }
-        $orchestrationPool->put($orchestration);
-
-        return $response->json(['success' => true]);
-    });
-
-App::post('/v1/tag')
-    ->param('functionId', '', new UID(), 'Function unique ID.')
-    ->param('tagId', '', new UID(), 'Tag unique ID.')
-    ->param('userId', '', new UID(), 'User unique ID.', true)
-    ->inject('response')
-    ->inject('dbForProject')
-    ->inject('projectID')
-    ->inject('register')
-    ->action(function (string $functionId, string $tagId, string $userId, Response $response, Database $dbForProject, string $projectID, Registry $register) use ($runtimes) {
-        // Get function document
-        $function = $dbForProject->getDocument('functions', $functionId);
-        // Get tag document
-        $tag = $dbForProject->getDocument('tags', $tagId);
-
-        // Check if both documents exist
-        if ($function->isEmpty()) {
-            throw new Exception('Function not found', 404);
-        }
-
-        if ($tag->isEmpty()) {
-            throw new Exception('Tag not found', 404);
-        }
-
-        $runtime = $runtimes[$function->getAttribute('runtime')] ?? null;
-
-        if (\is_null($runtime)) {
-            throw new Exception('Runtime "' . $function->getAttribute('runtime', '') . '" is not supported');
-        }
-
-        // Create a new build entry
-        $buildId = $dbForProject->getId();
-
-        if ($tag->getAttribute('buildId')) {
-            $buildId = $tag->getAttribute('buildId');
-        } else {
-            try {
-                $dbForProject->createDocument('builds', new Document([
-                    '$id' => $buildId,
-                    '$read' => (!empty($userId)) ? ['user:' . $userId] : [],
-                    '$write' => ['role:all'],
-                    'dateCreated' => time(),
-                    'status' => 'processing',
-                    'runtime' => $function->getAttribute('runtime'),
-                    'outputPath' => '',
-                    'source' => $tag->getAttribute('path'),
-                    'sourceType' => Storage::DEVICE_LOCAL,
-                    'stdout' => '',
-                    'stderr' => '',
-                    'time' => 0,
-                    'vars' => [
-                        'ENTRYPOINT_NAME' => $tag->getAttribute('entrypoint'),
-                        'APPWRITE_FUNCTION_ID' => $function->getId(),
-                        'APPWRITE_FUNCTION_NAME' => $function->getAttribute('name', ''),
-                        'APPWRITE_FUNCTION_RUNTIME_NAME' => $runtime['name'],
-                        'APPWRITE_FUNCTION_RUNTIME_VERSION' => $runtime['version'],
-                        'APPWRITE_FUNCTION_PROJECT_ID' => $projectID,
-                    ]
-                ]));
-
-                $tag->setAttribute('buildId', $buildId);
-
-                $dbForProject->updateDocument('tags', $tag->getId(), $tag);
-            } catch (\Throwable $th) {
-                var_dump($tag->getArrayCopy());
-                throw $th;
-            }
-        }
-
-        // Build Code
-        go(function () use ($projectID, $tagId, $buildId, $functionId, $function, $register) {
             try {
                 $db = $register->get('dbPool')->get();
                 $redis = $register->get('redisPool')->get();
@@ -1471,11 +1131,11 @@
 
                 // Update the schedule
                 $schedule = $function->getAttribute('schedule', '');
-                $cron = (empty($function->getAttribute('tag')) && !empty($schedule)) ? new CronExpression($schedule) : null;
-                $next = (empty($function->getAttribute('tag')) && !empty($schedule)) ? $cron->getNextRunDate()->format('U') : 0;
-
-                // Grab tag
-                $tag = $dbForProject->getDocument('tags', $tagId);
+                $cron = (empty($function->getAttribute('deployment')) && !empty($schedule)) ? new CronExpression($schedule) : null;
+                $next = (empty($function->getAttribute('deployment')) && !empty($schedule)) ? $cron->getNextRunDate()->format('U') : 0;
+
+                // Grab deployment
+                $deployment = $dbForProject->getDocument('deployments', $deploymentId);
 
                 // Grab build
                 $build = $dbForProject->getDocument('builds', $buildId);
@@ -1485,16 +1145,16 @@
                     return;
                 }
 
-                if ($tag->getAttribute('automaticDeploy') === true) {
-                    // Update the function document setting the tag as the active one
+                if ($deployment->getAttribute('automaticDeploy') === true) {
+                    // Update the function document setting the deployment as the active one
                     $function
-                        ->setAttribute('tag', $tag->getId())
+                        ->setAttribute('deployment', $deployment->getId())
                         ->setAttribute('scheduleNext', (int)$next);
                     $function = $dbForProject->updateDocument('functions', $function->getId(), $function);
                 }
 
                 // Deploy Runtime Server
-                createRuntimeServer($functionId, $projectID, $tagId, $dbForProject);
+                createRuntimeServer($functionId, $projectID, $deploymentId, $dbForProject);
             } catch (\Throwable $th) {
             } finally {
                 $register->get('dbPool')->put($db);
