<?php
require_once __DIR__ . '/../vendor/autoload.php';

use Appwrite\Event\Event;
use Appwrite\Messaging\Adapter\Realtime;
use Appwrite\Stats\Stats;
use Appwrite\Utopia\Response;
use Appwrite\Utopia\Response\Model\Execution;
use Cron\CronExpression;
use Swoole\ConnectionPool;
use Swoole\Coroutine as Co;
use Swoole\Http\Request as SwooleRequest;
use Swoole\Http\Response as SwooleResponse;
use Swoole\Http\Server;
use Swoole\Process;
use Utopia\App;
use Utopia\CLI\Console;
use Utopia\Cache\Adapter\Redis as RedisCache;
use Utopia\Cache\Cache;
use Utopia\Config\Config;
use Utopia\Database\Adapter\MariaDB;
use Utopia\Database\Database;
use Utopia\Database\Document;
use Utopia\Database\Query;
use Utopia\Database\Validator\Authorization;
use Utopia\Database\Validator\UID;
use Utopia\Logger\Log;
use Utopia\Orchestration\Adapter\DockerCLI;
use Utopia\Orchestration\Orchestration;
use Utopia\Registry\Registry;
use Utopia\Storage\Device\Local;
use Utopia\Storage\Storage;
use Utopia\Swoole\Request;
use Utopia\Validator\ArrayList;
use Utopia\Validator\JSON;
use Utopia\Validator\Text;

require_once __DIR__ . '/init.php';

Authorization::disable();
Swoole\Runtime::enableCoroutine(true, SWOOLE_HOOK_ALL);

function logError(Throwable $error, string $action, Utopia\Route $route = null)
{
    global $register;

    $logger = $register->get('logger');

    if ($logger) {
        $version = App::getEnv('_APP_VERSION', 'UNKNOWN');

        $log = new Log();
        $log->setNamespace("executor");
        $log->setServer(\gethostname());
        $log->setVersion($version);
        $log->setType(Log::TYPE_ERROR);
        $log->setMessage($error->getMessage());

        if ($route) {
            $log->addTag('method', $route->getMethod());
            $log->addTag('url',  $route->getPath());
        }

        $log->addTag('code', $error->getCode());
        $log->addTag('verboseType', get_class($error));

        $log->addExtra('file', $error->getFile());
        $log->addExtra('line', $error->getLine());
        $log->addExtra('trace', $error->getTraceAsString());

        $log->setAction($action);

        $isProduction = App::getEnv('_APP_ENV', 'development') === 'production';
        $log->setEnvironment($isProduction ? Log::ENVIRONMENT_PRODUCTION : Log::ENVIRONMENT_STAGING);

        $responseCode = $logger->addLog($log);
        Console::info('Executor log pushed with status code: ' . $responseCode);
    }

    Console::error('[Error] Type: ' . get_class($error));
    Console::error('[Error] Message: ' . $error->getMessage());
    Console::error('[Error] File: ' . $error->getFile());
    Console::error('[Error] Line: ' . $error->getLine());
};

$orchestrationPool = new ConnectionPool(function () {
    $dockerUser = App::getEnv('DOCKERHUB_PULL_USERNAME', null);
    $dockerPass = App::getEnv('DOCKERHUB_PULL_PASSWORD', null);
    $orchestration = new Orchestration(new DockerCLI($dockerUser, $dockerPass));

    return $orchestration;
}, 6);

try {
    $runtimes = Config::getParam('runtimes');

    // Warmup: make sure images are ready to run fast 🚀
    Co\run(function () use ($runtimes, $orchestrationPool) {
        foreach ($runtimes as $runtime) {
            go(function () use ($runtime, $orchestrationPool) {
                try {
                    $orchestration = $orchestrationPool->get();

                    Console::info('Warming up ' . $runtime['name'] . ' ' . $runtime['version'] . ' environment...');

                    $response = $orchestration->pull($runtime['image']);

                    if ($response) {
                        Console::success("Successfully Warmed up {$runtime['name']} {$runtime['version']}!");
                    } else {
                        Console::warning("Failed to Warmup {$runtime['name']} {$runtime['version']}!");
                    }
                } catch (\Throwable $th) {
                } finally {
                    $orchestrationPool->put($orchestration);
                }
            });
        }
    });

    $activeFunctions = new Swoole\Table(1024);
    $activeFunctions->column('id', Swoole\Table::TYPE_STRING, 512);
    $activeFunctions->column('name', Swoole\Table::TYPE_STRING, 512);
    $activeFunctions->column('status', Swoole\Table::TYPE_STRING, 512);
    $activeFunctions->column('key', Swoole\Table::TYPE_STRING, 4096);
    $activeFunctions->create();

    Co\run(function () use ($orchestrationPool, $activeFunctions) {
        try {
            $orchestration = $orchestrationPool->get();
            $executionStart = \microtime(true);
            $residueList = $orchestration->list(['label' => 'appwrite-type=function']);
        } catch (\Throwable $th) {
        } finally {
            $orchestrationPool->put($orchestration);
        }


        foreach ($residueList as $value) {
            go(fn () => $activeFunctions->set($value->getName(), [
                'id' => $value->getId(),
                'name' => $value->getName(),
                'status' => $value->getStatus(),
                'private-key' => ''
            ]));
        }

        $executionEnd = \microtime(true);
        Console::info(count($activeFunctions) . ' functions listed in ' . ($executionEnd - $executionStart) . ' seconds');
    });
} catch (\Throwable $error) {
    call_user_func($logError, $error, "startupError");
}

function createRuntimeServer(string $functionId, string $projectId, string $deploymentId, Database $database): void
{
    global $orchestrationPool;
    global $runtimes;
    global $activeFunctions;

    try {
        $orchestration = $orchestrationPool->get();
        $function = $database->getDocument('functions', $functionId);
        $deployment = $database->getDocument('deployments', $deploymentId);

        if ($deployment->getAttribute('buildId') === null) {
            throw new Exception('Deployment has no buildId');
        }

        // Grab Build Document
        $build = $database->getDocument('builds', $deployment->getAttribute('buildId'));

        // Check if function isn't already created
        $functions = $orchestration->list(['label' => 'appwrite-type=function', 'name' => 'appwrite-function-' . $deployment->getId()]);

        if (\count($functions) > 0) {
            return;
        }

        // Generate random secret key
        $secret = \bin2hex(\random_bytes(16));

        // Check if runtime is active
        $runtime = $runtimes[$function->getAttribute('runtime', '')] ?? null;

        if ($deployment->getAttribute('resourceId') !== $function->getId()) {
            throw new Exception('deployment not found', 404);
        }

        if (\is_null($runtime)) {
            throw new Exception('Runtime "' . $function->getAttribute('runtime', '') . '" is not supported');
        }

        // Process environment variables
        $vars = \array_merge($function->getAttribute('vars', []), [
            'ENTRYPOINT_NAME' => $deployment->getAttribute('entrypoint', ''),
            'APPWRITE_FUNCTION_ID' => $function->getId(),
            'APPWRITE_FUNCTION_NAME' => $function->getAttribute('name', ''),
            'APPWRITE_FUNCTION_DEPLOYMENT' => $deployment->getId(),
            'APPWRITE_FUNCTION_RUNTIME_NAME' => $runtime['name'],
            'APPWRITE_FUNCTION_RUNTIME_VERSION' => $runtime['version'],
            'APPWRITE_FUNCTION_PROJECT_ID' => $projectId,
            'INTERNAL_RUNTIME_KEY' => $secret
        ]);

        $container = 'appwrite-function-' . $deployment->getId();

        if ($activeFunctions->exists($container) && !(\substr($activeFunctions->get($container)['status'], 0, 2) === 'Up')) { // Remove container if not online
            // If container is online then stop and remove it
            try {
                $orchestration->remove($container, true);
            } catch (Exception $e) {
                try {
                    throw new Exception('Failed to remove container: ' . $e->getMessage());
                } catch (Throwable $error) {
                    logError($error, "createRuntimeServer");
                }
            }

            $activeFunctions->del($container);
        }

        // Check if deployment hasn't failed
        if ($build->getAttribute('status') === 'failed') {
            throw new Exception('Deployment build failed, please check your logs.', 500);
        }

        // Check if deployment is built yet.
        if ($build->getAttribute('status') !== 'ready') {
            throw new Exception('Deployment is not built yet', 500);
        }

        // Grab Deployment Files
        $deploymentPath = $build->getAttribute('outputPath', '');

        $deploymentPathTarget = '/tmp/project-' . $projectId . '/' . $build->getId() . '/builtCode/code.tar.gz';
        $deploymentPathTargetDir = \pathinfo($deploymentPathTarget, PATHINFO_DIRNAME);
        $container = 'appwrite-function-' . $deployment->getId();

        $device = Storage::getDevice('builds');

        if (!\file_exists($deploymentPathTargetDir)) {
            if (@\mkdir($deploymentPathTargetDir, 0777, true)) {
                \chmod($deploymentPathTargetDir, 0777);
            } else {
                throw new Exception('Can\'t create directory ' . $deploymentPathTargetDir);
            }
        }

        if (!\file_exists($deploymentPathTarget)) {
            if (App::getEnv('_APP_STORAGE_DEVICE', Storage::DEVICE_LOCAL) === Storage::DEVICE_LOCAL) {
                if (!\copy($deploymentPath, $deploymentPathTarget)) {
                    throw new Exception('Can\'t create temporary code file ' . $deploymentPathTarget);
                }
            } else {
                $buffer = $device->read($deploymentPath);
                \file_put_contents($deploymentPathTarget, $buffer);
            }
        };

        /**
         * Limit CPU Usage - DONE
         * Limit Memory Usage - DONE
         * Limit Network Usage
         * Limit Storage Usage (//--storage-opt size=120m \)
         * Make sure no access to redis, mariadb, influxdb or other system services
         * Make sure no access to NFS server / storage volumes
         * Access Appwrite REST from internal network for improved performance
         */
        if (!$activeFunctions->exists($container)) { // Create contianer if not ready
            $executionStart = \microtime(true);
            $executionTime = \time();

            $orchestration
                ->setCpus(App::getEnv('_APP_FUNCTIONS_CPUS', '1'))
                ->setMemory(App::getEnv('_APP_FUNCTIONS_MEMORY', '256'))
                ->setSwap(App::getEnv('_APP_FUNCTIONS_MEMORY_SWAP', '256'));

            $vars = array_map(fn ($v) => strval($v), $vars);

            // Launch runtime server
            $id = $orchestration->run(
                image: $runtime['image'],
                name: $container,
                vars: $vars,
                labels: [
                    'appwrite-type' => 'function',
                    'appwrite-created' => strval($executionTime),
                    'appwrite-runtime' => $function->getAttribute('runtime', ''),
                    'appwrite-project' => $projectId,
                    'appwrite-deployment' => $deployment->getId(),
                ],
                hostname: $container,
                mountFolder: $deploymentPathTargetDir,
            );

            if (empty($id)) {
                throw new Exception('Failed to create container');
            }

            // Add to network
            $orchestration->networkConnect($container, App::getEnv('_APP_EXECUTOR_RUNTIME_NETWORK', 'appwrite_runtimes'));

            $executionEnd = \microtime(true);

            $activeFunctions->set($container, [
                'id' => $id,
                'name' => $container,
                'status' => 'Up ' . \round($executionEnd - $executionStart, 2) . 's',
                'key' => $secret,
            ]);

            Console::success('Runtime Server created in ' . ($executionEnd - $executionStart) . ' seconds');
        } else {
            Console::success('Runtime server is ready to run');
        }
    } catch (\Throwable $th) {
        Console::error($th->getMessage());
        $orchestrationPool->put($orchestration ?? null);
        throw $th;
    }
    $orchestrationPool->put($orchestration);
};

function execute(string $trigger, string $projectId, string $executionId, string $functionId, Database $database, string $event = '', string $eventData = '', string $data = '', array $webhooks = [], string $userId = '', string $jwt = ''): array
{
    Console::info('Executing function: ' . $functionId);

    global $activeFunctions;
    global $runtimes;
    global $register;

    $function = $database->getDocument('functions', $functionId);
    $deployment = $database->getDocument('deployments', $function->getAttribute('deployment', ''));
    $build = $database->getDocument('builds', $deployment->getAttribute('buildId', ''));

    if ($deployment->getAttribute('resourceId') !== $function->getId()) {
        throw new Exception('Deployment not found', 404);
    }

    // Grab execution document if exists
    // It it doesn't exist, create a new one.
    $execution = !empty($executionId)
        ? $database->getDocument('executions', $executionId)
        : $database->createDocument('executions', new Document([
            '$id' => $executionId,
            '$read' => ($userId !== '') ? ['user:' . $userId] : [],
            '$write' => ['role:all'],
            'dateCreated' => time(),
            'functionId' => $function->getId(),
            'deploymentId' => $deployment->getId(),
            'trigger' => $trigger, // http / schedule / event
            'status' => 'processing', // waiting / processing / completed / failed
            'statusCode' => 0,
            'stdout' => '',
            'stderr' => '',
            'time' => 0.0,
            'search' => implode(' ', [$functionId, $executionId]),
        ]));

    if (false === $execution || ($execution instanceof Document && $execution->isEmpty())) {
        throw new Exception('Failed to create or read execution');
    }


    if ($build->getAttribute('status') === 'building') {

        $execution
            ->setAttribute('status', 'failed')
            ->setAttribute('statusCode', 500)
            ->setAttribute('stderr', 'Deployment is still being built.')
            ->setAttribute('time', 0);

        $database->updateDocument('executions', $execution->getId(), $execution);

        throw new Exception('Execution Failed. Reason: Deployment is still being built.');
    }

    // Check if runtime is active
    $runtime = $runtimes[$function->getAttribute('runtime', '')] ?? null;

    if (\is_null($runtime)) {
        throw new Exception('Runtime "' . $function->getAttribute('runtime', '') . '" is not supported');
    }

    // Process environment variables
    $vars = \array_merge($function->getAttribute('vars', []), [
        'ENTRYPOINT_NAME' => $deployment->getAttribute('entrypoint', ''),
        'APPWRITE_FUNCTION_ID' => $function->getId(),
        'APPWRITE_FUNCTION_NAME' => $function->getAttribute('name', ''),
        'APPWRITE_FUNCTION_DEPLOYMENT' => $deployment->getId(),
        'APPWRITE_FUNCTION_TRIGGER' => $trigger,
        'APPWRITE_FUNCTION_RUNTIME_NAME' => $runtime['name'],
        'APPWRITE_FUNCTION_RUNTIME_VERSION' => $runtime['version'],
        'APPWRITE_FUNCTION_EVENT' => $event,
        'APPWRITE_FUNCTION_EVENT_DATA' => $eventData,
        'APPWRITE_FUNCTION_DATA' => $data,
        'APPWRITE_FUNCTION_USER_ID' => $userId,
        'APPWRITE_FUNCTION_JWT' => $jwt,
        'APPWRITE_FUNCTION_PROJECT_ID' => $projectId,
    ]);

    $container = 'appwrite-function-' . $deployment->getId();

    try {
        if ($build->getAttribute('status') !== 'ready') {
            // Create a new build entry
            $buildId = $database->getId();
            $database->createDocument('builds', new Document([
                '$id' => $buildId,
                '$read' => ($userId !== '') ? ['user:' . $userId] : [],
                '$write' => [],
<<<<<<< HEAD
                'deploymentId' => $deployment->getId(),
                'dateCreated' => time(),
=======
                'startTime' => time(),
                'deploymentId' => $deployment->getId(),
>>>>>>> 73ee2349
                'status' => 'processing',
                'outputPath' => '',
                'runtime' => $function->getAttribute('runtime', ''),
                'source' => $deployment->getAttribute('path'),
                'sourceType' => Storage::DEVICE_LOCAL,
                'stdout' => '',
                'stderr' => '',
                'endTime' => 0,
                'duration' => 0
            ]));

            $deployment->setAttribute('buildId', $buildId);

            $database->updateDocument('deployments', $deployment->getId(), $deployment);

            runBuildStage($buildId, $deployment->getId(), $projectId);
        }
    } catch (Exception $e) {
        $execution
            ->setAttribute('status', 'failed')
            ->setAttribute('statusCode', 500)
            ->setAttribute('stderr', \utf8_encode(\mb_substr($e->getMessage(), -4000))) // log last 4000 chars output
            ->setAttribute('time', 0);

        $database->updateDocument('executions', $execution->getId(), $execution);

        throw new Error('Something went wrong building the code. ' . $e->getMessage());
    }

    try {
        if (!$activeFunctions->exists($container)) { // Create container if not ready
            createRuntimeServer($functionId, $projectId, $deployment->getId(), $database);
        } else if ($activeFunctions->get($container)['status'] === 'Down') {
            sleep(1);
        } else {
            Console::info('Container is ready to run');
        }
    } catch (Exception $e) {
        $execution->setAttribute('status', 'failed')
            ->setAttribute('statusCode', 500)
            ->setAttribute('stderr', \utf8_encode(\mb_substr($e->getMessage(), -4000))) // log last 4000 chars output
            ->setAttribute('time', 0);

        $execution = $database->updateDocument('executions', $execution->getId(), $execution);

        try {
            throw new Exception('Something went wrong building the runtime server. ' . $e->getMessage());
        } catch (\Exception $error) {
            logError($error, 'execution');
        }

        return [
            'status' => 'failed',
            'response' => \utf8_encode(\mb_substr($e->getMessage(), -4000)), // log last 4000 chars output
            'time' => 0
        ];
    }

    $key = $activeFunctions->get('appwrite-function-' . $deployment->getId(), 'key');

    // Process environment variables
    $vars = \array_merge($function->getAttribute('vars', []), [
        'ENTRYPOINT_NAME' => $deployment->getAttribute('entrypoint', ''),
        'APPWRITE_FUNCTION_ID' => $function->getId(),
        'APPWRITE_FUNCTION_NAME' => $function->getAttribute('name', ''),
        'APPWRITE_FUNCTION_DEPLOYMENT' => $deployment->getId(),
        'APPWRITE_FUNCTION_TRIGGER' => $trigger,
        'APPWRITE_FUNCTION_RUNTIME_NAME' => $runtime['name'],
        'APPWRITE_FUNCTION_RUNTIME_VERSION' => $runtime['version'],
        'APPWRITE_FUNCTION_EVENT' => $event,
        'APPWRITE_FUNCTION_EVENT_DATA' => $eventData,
        'APPWRITE_FUNCTION_DATA' => $data,
        'APPWRITE_FUNCTION_USER_ID' => $userId,
        'APPWRITE_FUNCTION_JWT' => $jwt,
        'APPWRITE_FUNCTION_PROJECT_ID' => $projectId
    ]);

    $stdout = '';
    $stderr = '';

    $executionStart = \microtime(true);

    $statusCode = 0;

    $errNo = -1;
    $attempts = 0;
    $max = 5;

    $executorResponse = '';

    // cURL request to runtime
    do {
        $attempts++;
        $ch = \curl_init();

        $body = \json_encode([
            'path' => '/usr/code',
            'file' => $vars['ENTRYPOINT_NAME'],
            'env' => $vars,
            'payload' => $data,
            'timeout' => $function->getAttribute('timeout', (int) App::getEnv('_APP_FUNCTIONS_TIMEOUT', 900))
        ]);

        \curl_setopt($ch, CURLOPT_URL, "http://" . $container . ":3000/");
        \curl_setopt($ch, CURLOPT_POST, true);
        \curl_setopt($ch, CURLOPT_POSTFIELDS, $body);

        \curl_setopt($ch, CURLOPT_RETURNTRANSFER, true);
        \curl_setopt($ch, CURLOPT_TIMEOUT, $function->getAttribute('timeout', (int) App::getEnv('_APP_FUNCTIONS_TIMEOUT', 900)));
        \curl_setopt($ch, CURLOPT_CONNECTTIMEOUT, 10);

        \curl_setopt($ch, CURLOPT_HTTPHEADER, [
            'Content-Type: application/json',
            'Content-Length: ' . \strlen($body),
            'x-internal-challenge: ' . $key,
            'host: null'
        ]);

        $executorResponse = \curl_exec($ch);

        $statusCode = \curl_getinfo($ch, CURLINFO_HTTP_CODE);

        $error = \curl_error($ch);

        $errNo = \curl_errno($ch);

        \curl_close($ch);
        if ($errNo != CURLE_COULDNT_CONNECT && $errNo != 111) {
            break;
        }

        sleep(1);
    } while ($attempts < $max);

    if ($attempts >= 5) {
        $stderr = 'Failed to connect to executor runtime after 5 attempts.';
        $statusCode = 124;
    }

    // If timeout error
    if (in_array($errNo, [CURLE_OPERATION_TIMEDOUT, 110])) {
        $statusCode = 124;
    }

    // 110 is the Swoole error code for timeout, see: https://www.swoole.co.uk/docs/swoole-error-code
    if ($errNo !== 0 && $errNo !== CURLE_COULDNT_CONNECT && $errNo !== CURLE_OPERATION_TIMEDOUT && $errNo !== 110) {
        throw new Exception('An internal curl error has occurred within the executor! Error Msg: ' . $error, 500);
    }

    $executionData = [];

    if (!empty($executorResponse)) {
        $executionData = json_decode($executorResponse, true);
    }

    if (isset($executionData['code'])) {
        $statusCode = $executionData['code'];
    }

    if ($statusCode === 500) {
        if (isset($executionData['message'])) {
            $stderr = $executionData['message'];
        } else {
            $stderr = 'Internal Runtime error';
        }
    } else if ($statusCode === 124) {
        $stderr = 'Execution timed out.';
    } else if ($statusCode === 0) {
        $stderr = 'Execution failed.';
    } else if ($statusCode >= 200 && $statusCode < 300) {
        $stdout = $executorResponse;
    } else {
        $stderr = 'Execution failed.';
    }

    $executionEnd = \microtime(true);
    $executionTime = ($executionEnd - $executionStart);
    $functionStatus = ($statusCode >= 200 && $statusCode < 300) ? 'completed' : 'failed';

    Console::success('Function executed in ' . ($executionEnd - $executionStart) . ' seconds, status: ' . $functionStatus);

    $execution->setAttribute('deploymentId', $deployment->getId())
        ->setAttribute('status', $functionStatus)
        ->setAttribute('statusCode', $statusCode)
        ->setAttribute('stdout', \utf8_encode(\mb_substr($stdout, -8000)))
        ->setAttribute('stderr', \utf8_encode(\mb_substr($stderr, -8000)))
        ->setAttribute('time', $executionTime);

    $execution = $database->updateDocument('executions', $execution->getId(), $execution);

    $executionModel = new Execution();
    $executionUpdate = new Event('v1-webhooks', 'WebhooksV1');

    $executionUpdate
        ->setParam('projectId', $projectId)
        ->setParam('userId', $userId)
        ->setParam('webhooks', $webhooks)
        ->setParam('event', 'functions.executions.update')
        ->setParam('eventData', $execution->getArrayCopy(array_keys($executionModel->getRules())));

    $executionUpdate->trigger();

    $target = Realtime::fromPayload('functions.executions.update', $execution);

    Realtime::send(
        projectId: $projectId,
        payload: $execution->getArrayCopy(),
        event: 'functions.executions.update',
        channels: $target['channels'],
        roles: $target['roles']
    );

    if (App::getEnv('_APP_USAGE_STATS', 'enabled') === 'enabled') {
        $statsd = $register->get('statsd');

        $usage = new Stats($statsd);

        $usage
            ->setParam('projectId', $projectId)
            ->setParam('functionId', $function->getId())
            ->setParam('functionExecution', 1)
            ->setParam('functionStatus', $functionStatus)
            ->setParam('functionExecutionTime', $executionTime * 1000) // ms
            ->setParam('networkRequestSize', 0)
            ->setParam('networkResponseSize', 0)
            ->submit();

        $usage->submit();
    }

    return [
        'status' => $functionStatus,
        'response' => ($functionStatus !== 'completed') ? $stderr : $stdout,
        'time' => $executionTime
    ];
};

function runBuildStage(string $buildId, string $deploymentId, string $projectID): Document
{
    global $runtimes;
    global $orchestrationPool;
    global $register;

    /** @var Orchestration $orchestration */
    $orchestration = $orchestrationPool->get();

    $buildStdout = '';
    $buildStderr = '';

    $db = $register->get('dbPool')->get();
    $redis = $register->get('redisPool')->get();
    $cache = new Cache(new RedisCache($redis));

    $database = new Database(new MariaDB($db), $cache);
    $database->setDefaultDatabase(App::getEnv('_APP_DB_SCHEMA', 'appwrite'));
    $database->setNamespace('_project_' . $projectID);

    // Check if build has already been run
    $build = $database->getDocument('builds', $buildId);
    $deployment = $database->getDocument('deployments', $deploymentId);


    // Start tracking time
    $buildStart = \time();

    try {
        // If we already have a built package ready there is no need to rebuild.
        if ($build->getAttribute('status') === 'ready' && \file_exists($build->getAttribute('outputPath'))) {
            return $build;
        }

        // Update deployment Status
        $build->setAttribute('status', 'building');
        $deployment->setAttribute('status', 'building');
        $database->updateDocument('builds', $buildId, $build);
        $database->updateDocument('deployments', $deploymentId, $deployment);

        // Check if runtime is active
        $runtime = $runtimes[$build->getAttribute('runtime', '')] ?? null;

        if (\is_null($runtime)) {
            throw new Exception('Runtime "' . $build->getAttribute('runtime', '') . '" is not supported');
        }

        // Grab Deployment Files
        $deploymentPath = $build->getAttribute('source', '');
        $device = Storage::getDevice('builds');

        $deploymentPathTarget = '/tmp/project-' . $projectID . '/' . $buildId . '/code.tar.gz';
        $deploymentPathTargetDir = \pathinfo($deploymentPathTarget, PATHINFO_DIRNAME);

        $container = 'build-stage-' . $buildId;

        // Perform various checks
        if (!\file_exists($deploymentPathTargetDir)) {
            if (@\mkdir($deploymentPathTargetDir, 0777, true)) {
                \chmod($deploymentPathTargetDir, 0777);
            } else {
                throw new Exception('Can\'t create directory ' . $deploymentPathTargetDir);
            }
        }

        if (!\file_exists($deploymentPathTarget)) {
            if (App::getEnv('_APP_STORAGE_DEVICE', Storage::DEVICE_LOCAL) === Storage::DEVICE_LOCAL) {
                if (!\copy($deploymentPath, $deploymentPathTarget)) {
                    throw new Exception('Can\'t create temporary code file ' . $deploymentPathTarget);
                }
            } else {
                $buffer = $device->read($deploymentPath);
                \file_put_contents($deploymentPathTarget, $buffer);
            }
        }

        if (!$device->exists($deploymentPath)) {
            throw new Exception('Code is not readable: ' . $build->getAttribute('source', ''));
        }

        $deployment = $database->getDocument('deployments', $build->getAttribute('deploymentId', ''));
        $resourceId = $deployment->getAttribute('resourceId', '');
        $resourceType = $deployment->getAttribute('resourceType', '');

        if (empty($resourceId)) {
            throw new Exception('Invalid resource ID on build ' . $build->getId());
        }

        if (empty($resourceType)) {
            throw new Exception('Invalid resource type on build' . $build->getId());
        }

        $resource = $database->getDocument($resourceType, $resourceId);

        if ($resource->isEmpty()) {
            throw new Exception('Resource not found on build ' . $build->getId());
        }

        $vars = $resource->getAttribute('vars', []);

        $orchestration
            ->setCpus(App::getEnv('_APP_FUNCTIONS_CPUS', 0))
            ->setMemory(App::getEnv('_APP_FUNCTIONS_MEMORY', 256))
            ->setSwap(App::getEnv('_APP_FUNCTIONS_MEMORY_SWAP', 256));

        $vars = array_map(fn ($v) => strval($v), $vars);
        $path = '/tmp/project-' . $projectID . '/' . $buildId . '/builtCode';

        if (!\file_exists($path)) {
            if (@\mkdir($path, 0777, true)) {
                \chmod($path, 0777);
            } else {
                throw new Exception('Can\'t create directory /tmp/project-' . $projectID . '/' . $buildId . '/builtCode');
            }
        }

        // Launch build container
        $id = $orchestration->run(
            image: $runtime['base'],
            name: $container,
            vars: $vars,
            workdir: '/usr/code',
            labels: [
                'appwrite-type' => 'function',
                'appwrite-created' => strval($buildStart),
                'appwrite-runtime' => $build->getAttribute('runtime', ''),
                'appwrite-project' => $projectID,
                'appwrite-build' => $buildId,
            ],
            command: [
                'tail',
                '-f',
                '/dev/null'
            ],
            hostname: $container,
            mountFolder: $deploymentPathTargetDir,
            volumes: [
                '/tmp/project-' . $projectID . '/' . $buildId . '/builtCode' . ':/usr/builtCode:rw'
            ]
        );

        if (empty($id)) {
            throw new Exception('Failed to start build container');
        }

        // Extract user code into build container
        $untarStdout = '';
        $untarStderr = '';

        $untarSuccess = $orchestration->execute(
            name: $container,
            command: [
                'sh',
                '-c',
                'mkdir -p /usr/code && cp /tmp/code.tar.gz /usr/workspace/code.tar.gz && cd /usr/workspace/ && tar -zxf /usr/workspace/code.tar.gz -C /usr/code && rm /usr/workspace/code.tar.gz'
            ],
            stdout: $untarStdout,
            stderr: $untarStderr,
            timeout: 60
        );

        if (!$untarSuccess) {
            throw new Exception('Failed to extract tar: ' . $untarStderr);
        }

        // Build Code / Install Dependencies
        $buildSuccess = $orchestration->execute(
            name: $container,
            command: ['sh', '-c', 'cd /usr/local/src && ./build.sh'],
            stdout: $buildStdout,
            stderr: $buildStderr,
            timeout: App::getEnv('_APP_FUNCTIONS_BUILD_TIMEOUT', 900)
        );

        if (!$buildSuccess) {
            throw new Exception('Failed to build dependencies: ' . $buildStderr);
        }

        // Repackage Code and Save.
        $compressStdout = '';
        $compressStderr = '';

        $builtCodePath = '/tmp/project-' . $projectID . '/' . $build->getId() . '/builtCode/code.tar.gz';

        $compressSuccess = $orchestration->execute(
            name: $container,
            command: [
                'tar', '-C', '/usr/code', '-czvf', '/usr/builtCode/code.tar.gz', './'
            ],
            stdout: $compressStdout,
            stderr: $compressStderr,
            timeout: 60
        );

        if (!$compressSuccess) {
            throw new Exception('Failed to compress built code: ' . $compressStderr);
        }

        // Remove Container
        $orchestration->remove($id, true);

        // Check if the build was successful by checking if file exists
        if (!\file_exists($builtCodePath)) {
            throw new Exception('Something went wrong during the build process.');
        }

        // Upload new code
        $device = Storage::getDevice('builds');

        $path = $device->getPath(\uniqid() . '.' . \pathinfo('code.tar.gz', PATHINFO_EXTENSION));

        if (!\file_exists(\dirname($path))) { // Checks if directory path to file exists
            if (@\mkdir(\dirname($path), 0777, true)) {
                \chmod(\dirname($path), 0777);
            } else {
                throw new Exception('Can\'t create directory: ' . \dirname($path));
            }
        }

        if (App::getEnv('_APP_STORAGE_DEVICE', Storage::DEVICE_LOCAL) === Storage::DEVICE_LOCAL) {
            if (!$device->move($builtCodePath, $path)) {
                throw new Exception('Failed to upload built code upload to storage', 500);
            }
        } else {
            if (!$device->upload($builtCodePath, $path)) {
                throw new Exception('Failed to upload built code upload to storage', 500);
            }
        }

        if ($buildStdout === '') {
            $buildStdout = 'Build Successful!';
        }

        $build
            ->setAttribute('outputPath', $path)
            ->setAttribute('status', 'ready')
            ->setAttribute('stdout',  \utf8_encode(\mb_substr($buildStdout, -4096)))
            ->setAttribute('stderr', \utf8_encode(\mb_substr($buildStderr, -4096)))
            ->setAttribute('startTime', $buildStart)
            ->setAttribute('endTime', \time())
            ->setAttribute('duration', \time() - $buildStart);

        // Update build with built code attribute
        $build = $database->updateDocument('builds', $buildId, $build);

        $buildEnd = \time();

        Console::info('Build Stage Ran in ' . ($buildEnd - $buildStart) . ' seconds');
    } catch (Exception $e) {
        $build
            ->setAttribute('status', 'failed')
            ->setAttribute('stdout',  \utf8_encode(\mb_substr($buildStdout, -4096)))
            ->setAttribute('stderr', \utf8_encode(\mb_substr($e->getMessage(), -4096)))
            ->setAttribute('startTime', $buildStart)
            ->setAttribute('endTime', \microtime(true))
            ->setAttribute('duration', \microtime(true) - $buildStart);

        $build = $database->updateDocument('builds', $buildId, $build);

        $deployment->setAttribute('status', 'failed');
        $database->updateDocument('deployments', $deploymentId, $deployment);

        // also remove the container if it exists
        if (isset($id)) {
            $orchestration->remove($id, true);
        }

        $register->get('dbPool')->put($db);
        $register->get('redisPool')->put($redis);

        throw new Exception('Build failed: ' . $e->getMessage());
    }

    $orchestrationPool->put($orchestration);

    $register->get('dbPool')->put($db);
    $register->get('redisPool')->put($redis);

    return $build;
}

App::post('/v1/functions/:functionId/executions')
    ->desc('Execute a function')
    ->param('trigger', '', new Text(1024), 'What triggered this execution, can be http / schedule / event')
    ->param('projectId', '', new Text(1024), 'The ProjectID this execution belongs to')
    ->param('executionId', '', new Text(1024), 'An optional execution ID, If not specified a new execution document is created.', true)
    ->param('functionId', '', new Text(1024), 'The FunctionID to execute')
    ->param('event', '', new Text(1024), 'The event that triggered this execution', true)
    ->param('eventData', '', new Text(0), 'Extra Data for the event', true)
    ->param('data', '', new Text(1024), 'Data to be forwarded to the function, this is user specified.', true)
    ->param('webhooks', [], new ArrayList(new JSON()), 'Any webhooks that need to be triggered after this execution', true)
    ->param('userId', '', new Text(1024), 'The UserID of the user who triggered the execution if it was called from a client SDK', true)
    ->param('jwt', '', new Text(1024), 'A JWT of the user who triggered the execution if it was called from a client SDK', true)
    ->inject('response')
    ->inject('dbForProject')
    ->action(
        function (string $trigger, string $projectId, string $executionId, string $functionId, string $event, string $eventData, string $data, array $webhooks, string $userId, string $jwt, Response $response, Database $dbForProject) {
            $data = execute($trigger, $projectId, $executionId, $functionId, $dbForProject, $event, $eventData, $data, $webhooks, $userId, $jwt);
            $response
                ->setStatusCode(Response::STATUS_CODE_OK)
                ->json($data);
        }
    );

App::delete('/v1/functions/:functionId')
    ->desc('Delete a function')
<<<<<<< HEAD
    ->param('functionId', '', new UID())
    ->inject('projectId')
    ->inject('response')
    ->inject('dbForProject')
    ->action(
        function (string $functionId, string $projectId, Response $response, Database $dbForProject) use ($orchestrationPool) {
=======
    ->param('functionId', '', new UID(), 'The FunctionID to delete')
    ->inject('response')
    ->inject('dbForProject')
    ->action(
        function (string $functionId, Response $response, Database $dbForProject) use ($orchestrationPool) {
            try {
                /** @var Orchestration $orchestration */
                $orchestration = $orchestrationPool->get();
                
                // Get function document
                $function = $dbForProject->getDocument('functions', $functionId);

                // Check if function exists
                if ($function->isEmpty()) {
                    throw new Exception('Function not found', 404);
                }
>>>>>>> 73ee2349

            $results = $dbForProject->find('deployments', [new Query('functionId', Query::TYPE_EQUAL, [$functionId])], 999);

<<<<<<< HEAD
            // If amount is 0 then we simply return true
            if (count($results) === 0) {
                $response
                    ->setStatusCode(Response::STATUS_CODE_OK)
                    ->send();
            }

            // Delete the containers of all deployments
            global $register;
            foreach ($results as $deployment) {
                go(function () use ($orchestrationPool, $deployment, $register, $projectId) {
                    try {
                        $orchestration = $orchestrationPool->get();
                        // Remove the container of the deployment
                        $orchestration->remove('appwrite-function-' . $deployment['$id'], true);
                        Console::success('Removed container for deployment: ' . $deployment['$id']);

                        $db = $register->get('dbPool')->get();
                        $redis = $register->get('redisPool')->get();
                        $cache = new Cache(new RedisCache($redis));
                        $dbForProject = new Database(new MariaDB($db), $cache);
                        $dbForProject->setDefaultDatabase(App::getEnv('_APP_DB_SCHEMA', 'appwrite'));
                        $dbForProject->setNamespace('_project_' . $projectId);

                        $builds = $dbForProject->find('builds', [ 
                            new Query('deploymentId', Query::TYPE_EQUAL, [$deployment['$id']]),
                            new Query('status', Query::TYPE_EQUAL, ['building'])
                        ], 999);
        
                        // Remove all the build containers
                        foreach ($builds as $build) {
                            $orchestration->remove('build-stage-' . $build['$id'], true);
                            Console::success("Removed build contanier: $build for deployment: " . $deployment['$id']);
                        }
                    } catch (\Throwable $th) {
                        Console::error($th->getMessage());
                    } finally {
                        $orchestrationPool->put($orchestration);
                        $register->get('dbPool')->put($db);
                        $register->get('redisPool')->put($redis);
                    }
                });
            }

            $response
                ->setStatusCode(Response::STATUS_CODE_OK)
                ->send();
=======
                // If amount is 0 then we simply return true
                if (count($results) === 0) {
                    $response
                        ->setStatusCode(Response::STATUS_CODE_OK)
                        ->send();
                }

                // Delete the containers of all deployments
                foreach ($results as $deployment) {
                    // Remove any ongoing builds
                    if ($deployment->getAttribute('buildId')) {
                        $build = $dbForProject->getDocument('builds', $deployment->getAttribute('buildId'));

                        if ($build->getAttribute('status') === 'building') {
                            // Remove the build
                            $orchestration->remove('build-stage-' . $deployment->getAttribute('buildId'), true);
                            Console::info('Removed build for deployment ' . $deployment['$id']);
                        }
                    }

                    $orchestration->remove('appwrite-function-' . $deployment['$id'], true);
                    Console::info('Removed container for deployment ' . $deployment['$id']);
                }

                $response
                    ->setStatusCode(Response::STATUS_CODE_OK)
                    ->send();
            } catch (Throwable $th) {
                $orchestrationPool->put($orchestration);
                throw $th; 
            } finally {
                $orchestrationPool->put($orchestration);
            }
>>>>>>> 73ee2349
        }
    );

App::post('/v1/functions/:functionId/deployments/:deploymentId/runtime')
    ->desc('Create a new runtime server for a deployment')
    ->param('functionId', '', new UID(), 'Function unique ID.')
    ->param('deploymentId', '', new UID(), 'Deployment unique ID.')
    ->inject('response')
    ->inject('dbForProject')
    ->inject('projectId')
    ->action(function (string $functionId, string $deploymentId, Response $response, Database $dbForProject, string $projectID) use ($runtimes) {
        // Get function document
        $function = $dbForProject->getDocument('functions', $functionId);
        if ($function->isEmpty()) {
            throw new Exception('Function not found', 404);
        }

        // Get deployment document
        $deployment = $dbForProject->getDocument('deployments', $deploymentId);
        if ($deployment->isEmpty()) {
            throw new Exception('Deployment not found', 404);
        }

        $runtime = $runtimes[$function->getAttribute('runtime')] ?? null;
        if (\is_null($runtime)) {
            throw new Exception('Runtime "' . $function->getAttribute('runtime', '') . '" not found.', 404);
        }

        createRuntimeServer($functionId, $projectID, $deploymentId, $dbForProject);

        $response
            ->setStatusCode(201)
            ->send();
    });

App::delete('/v1/deployments/:deploymentId')
    ->desc('Delete a deployment')
    ->param('deploymentId', '', new UID(), 'Deployment unique ID.')
    ->inject('projectId')
    ->inject('response')
<<<<<<< HEAD
    ->action(function (string $deploymentId, string $projectId, Response $response) use ($orchestrationPool) {

        global $register;
        go(function () use ($projectId, $orchestrationPool, $register, $deploymentId) {
            try {
                $orchestration = $orchestrationPool->get();
                // Remove the container of the deployment
                $orchestration->remove('appwrite-function-' . $deploymentId , true);
                Console::success('Removed container for deployment: ' . $deploymentId);

                $db = $register->get('dbPool')->get();
                $redis = $register->get('redisPool')->get();
                $cache = new Cache(new RedisCache($redis));
                $dbForProject = new Database(new MariaDB($db), $cache);
                $dbForProject->setDefaultDatabase(App::getEnv('_APP_DB_SCHEMA', 'appwrite'));
                $dbForProject->setNamespace('_project_' . $projectId);

                $builds = $dbForProject->find('builds', [ 
                    new Query('deploymentId', Query::TYPE_EQUAL, [$deploymentId]),
                    new Query('status', Query::TYPE_EQUAL, ['building'])
                ], 999);

                // Remove all the build containers
                foreach ($builds as $build) {
                    $orchestration->remove('build-stage-' . $build['$id'], true);
                    Console::success("Removed build container: $build for deployment: " . $deploymentId);
                }
            } catch (\Throwable $th) {
                Console::error($th->getMessage());
            } finally {
                $orchestrationPool->put($orchestration);
                $register->get('dbPool')->put($db);
                $register->get('redisPool')->put($redis);
            }
        });
=======
    ->inject('dbForProject')
    ->action(function (string $deploymentId, Response $response, Database $dbForProject) use ($orchestrationPool) {
        try {
            /** @var Orchestration $orchestration */
            $orchestration = $orchestrationPool->get();
            
            // Get deployment document
            $deployment = $dbForProject->getDocument('deployments', $deploymentId);

            // Check if deployment exists
            if ($deployment->isEmpty()) {
                throw new Exception('Deployment not found', 404);
            }

            // Remove any ongoing builds
            if ($deployment->getAttribute('buildId')) {
                $build = $dbForProject->getDocument('builds', $deployment->getAttribute('buildId'));

                if ($build->getAttribute('status') === 'building') {
                    // Remove the build
                    $orchestration->remove('build-stage-' . $deployment->getAttribute('buildId'), true);
                    Console::info('Removed build for deployment ' . $deployment['$id']);
                }
            }

            // Remove the container of the deployment
            $orchestration->remove('appwrite-function-' . $deployment['$id'], true);
            Console::info('Removed container for deployment ' . $deployment['$id']);
        } catch (Throwable $th) {
            $orchestrationPool->put($orchestration);
            throw $th;
        }
        $orchestrationPool->put($orchestration);
>>>>>>> 73ee2349

        $response
            ->setStatusCode(Response::STATUS_CODE_OK)
            ->send();
    });

App::post('/v1/functions/:functionId/deployments/:deploymentId/builds/:buildId')
    ->desc("Create a new build")
    ->param('functionId', '', new UID(), 'Function unique ID.', false)
    ->param('deploymentId', '', new UID(), 'Deployment unique ID.', false)
    ->param('buildId', '', new UID(), 'Build unique ID.', false)
    ->inject('response')
    ->inject('dbForProject')
    ->inject('projectId')
    ->action(function (string $functionId, string $deploymentId, string $buildId, Response $response, Database $dbForProject, string $projectId) {
        
        $function = $dbForProject->getDocument('functions', $functionId);
        if ($function->isEmpty()) {
            throw new Exception('Function not found', 404);
        }

        $deployment = $dbForProject->getDocument('deployments', $deploymentId);
        if ($deployment->isEmpty()) {
            throw new Exception('Deployment not found', 404);
        }

        $build = $dbForProject->getDocument('builds', $buildId);
        if ($build->isEmpty()) {
            throw new Exception('Build not found', 404);
        }

        if ($build->getAttribute('status') === 'building') {
            throw new Exception('Build is already running', 409);
        }

        // Check if build is already finished
        if ($build->getAttribute('status') === 'ready') {
            throw new Exception('Build is already finished', 409);
        }

        go(function() use ($functionId, $deploymentId, $buildId, $projectId, $dbForProject, $function, $deployment) {
            Console::info('Starting build for deployment ' . $deployment['$id']);
            runBuildStage($buildId, $deploymentId, $projectId);

            // Update the schedule
            $schedule = $function->getAttribute('schedule', '');
            $cron = (empty($function->getAttribute('deployment')) && !empty($schedule)) ? new CronExpression($schedule) : null;
            $next = (empty($function->getAttribute('deployment')) && !empty($schedule)) ? $cron->getNextRunDate()->format('U') : 0;

            // Grab build
            $build = $dbForProject->getDocument('builds', $buildId);

            // If the build failed, it won't be possible to deploy
            if ($build->getAttribute('status') !== 'ready') {
                throw new Exception('Build failed', 500);
            }

            if ($deployment->getAttribute('deploy') === true) {
                // Update the function document setting the deployment as the active one
                $function
                    ->setAttribute('deployment', $deployment->getId())
                    ->setAttribute('scheduleNext', (int)$next);

                $function = $dbForProject->updateDocument('functions', $functionId, $function);
            }

            // Deploy Runtime Server
            try {
                Console::info("[ INFO ] Creating runtime server");
                createRuntimeServer($functionId, $projectId, $deploymentId, $dbForProject);
            } catch (\Throwable $th) {
                Console::error($th->getMessage());
                $deployment->setAttribute('status', 'failed');
                $deployment = $dbForProject->updateDocument('deployments', $deploymentId, $deployment);
                throw $th;
            }
        });

        $response
            ->setStatusCode(Response::STATUS_CODE_CREATED)
            ->send();
    });

App::setMode(App::MODE_TYPE_PRODUCTION); // Define Mode

$http = new Server("0.0.0.0", 80);

function handleShutdown()
{
    global $orchestrationPool;
    global $register;

    try {
        Console::info('Cleaning up containers before shutdown...');

        // Remove all containers.

        /** @var Orchestration $orchestration */
        $orchestration = $orchestrationPool->get();

        $functionsToRemove = $orchestration->list(['label' => 'appwrite-type=function']);

        foreach ($functionsToRemove as $container) {
            go(fn () => $orchestration->remove($container->getId(), true));

            // Get a database instance
            $db = $register->get('dbPool')->get();
            $cache = $register->get('redisPool')->get();

            $cache = new Cache(new RedisCache($cache));
            $database = new Database(new MariaDB($db), $cache);
            $database->setDefaultDatabase(App::getEnv('_APP_DB_SCHEMA', 'appwrite'));
            $database->setNamespace('_project_' . $container->getLabels()["appwrite-project"]);

            // Get list of all processing executions
            $executions = $database->find('executions', [
                new Query('deploymentId', Query::TYPE_EQUAL, [$container->getLabels()["appwrite-deployment"]]),
                new Query('status', Query::TYPE_EQUAL, ['waiting'])
            ]);

            // Mark all processing executions as failed
            foreach ($executions as $execution) {
                $execution
                    ->setAttribute('status', 'failed')
                    ->setAttribute('statusCode', 1)
                    ->setAttribute('stderr', 'Appwrite was shutdown during execution');

                $database->updateDocument('executions', $execution->getId(), $execution);
            }

            Console::info('Removed container ' . $container->getName());
        }
    } catch (\Throwable $error) {
        logError($error, 'shutdownError');
    } finally {
        $orchestrationPool->put($orchestration);
    }
};

$http->on('start', function ($http) {
    @Process::signal(SIGINT, function () use ($http) {
        handleShutdown();
        $http->shutdown();
    });

    @Process::signal(SIGQUIT, function () use ($http) {
        handleShutdown();
        $http->shutdown();
    });

    @Process::signal(SIGKILL, function () use ($http) {
        handleShutdown();
        $http->shutdown();
    });

    @Process::signal(SIGTERM, function () use ($http) {
        handleShutdown();
        $http->shutdown();
    });
});

$http->on('request', function (SwooleRequest $swooleRequest, SwooleResponse $swooleResponse) {
    global $register;

    $request = new Request($swooleRequest);
    $response = new Response($swooleResponse);
    $app = new App('UTC');

    $db = $register->get('dbPool')->get();
    $redis = $register->get('redisPool')->get();

    App::setResource('db', fn () => $db);
    App::setResource('cache', fn () => $redis);

    $projectId = $request->getHeader('x-appwrite-project', '');

    Storage::setDevice('functions', new Local(APP_STORAGE_FUNCTIONS . '/app-' . $projectId));
    Storage::setDevice('builds', new Local(APP_STORAGE_BUILDS . '/app-' . $projectId));

    // Check environment variable key
    $secretKey = $request->getHeader('x-appwrite-executor-key', '');

    if (empty($secretKey)) {
        $swooleResponse->status(401);
        return $swooleResponse->end('401: Authentication Error');
    }

    if ($secretKey !== App::getEnv('_APP_EXECUTOR_SECRET', '')) {
        $swooleResponse->status(401);
        return $swooleResponse->end('401: Authentication Error');
    }

    App::setResource('dbForProject', function ($db, $cache) use ($projectId) {
        $cache = new Cache(new RedisCache($cache));

        $database = new Database(new MariaDB($db), $cache);
        $database->setDefaultDatabase(App::getEnv('_APP_DB_SCHEMA', 'appwrite'));
        $database->setNamespace('_project_' . $projectId);

        return $database;
    }, ['db', 'cache']);

    App::error(function ($error, $utopia, $request, $response) {
        /** @var Exception $error */
        /** @var Utopia\App $utopia */
        /** @var Utopia\Swoole\Request $request */
        /** @var Appwrite\Utopia\Response $response */

        if ($error instanceof PDOException) {
            throw $error;
        }

        $route = $utopia->match($request);
        logError($error, "httpError", $route);

        $version = App::getEnv('_APP_VERSION', 'UNKNOWN');

        $code = $error->getCode();
        $message = $error->getMessage();

        $output = ((App::isDevelopment())) ? [
            'message' => $error->getMessage(),
            'code' => $error->getCode(),
            'file' => $error->getFile(),
            'line' => $error->getLine(),
            'trace' => $error->getTrace(),
            'version' => $version,
        ] : [
            'message' => $message,
            'code' => $code,
            'version' => $version,
        ];

        $response
            ->addHeader('Cache-Control', 'no-cache, no-store, must-revalidate')
            ->addHeader('Expires', '0')
            ->addHeader('Pragma', 'no-cache')
            ->setStatusCode(500);

        $response->dynamic(
            new Document($output),
            $utopia->isDevelopment() ? Response::MODEL_ERROR_DEV : Response::MODEL_ERROR
        );
    }, ['error', 'utopia', 'request', 'response']);

    App::setResource('projectId', function () use ($projectId) {
        return $projectId;
    });

    try {
        $app->run($request, $response);
    } catch (Exception $e) {
        logError($e, "serverError");
        $swooleResponse->end('500: Server Error');
    } finally {
        /** @var PDOPool $dbPool */
        $dbPool = $register->get('dbPool');
        $dbPool->put($db);

        /** @var RedisPool $redisPool */
        $redisPool = $register->get('redisPool');
        $redisPool->put($redis);
    }
});

$http->start();<|MERGE_RESOLUTION|>--- conflicted
+++ resolved
@@ -410,13 +410,8 @@
                 '$id' => $buildId,
                 '$read' => ($userId !== '') ? ['user:' . $userId] : [],
                 '$write' => [],
-<<<<<<< HEAD
-                'deploymentId' => $deployment->getId(),
-                'dateCreated' => time(),
-=======
                 'startTime' => time(),
                 'deploymentId' => $deployment->getId(),
->>>>>>> 73ee2349
                 'status' => 'processing',
                 'outputPath' => '',
                 'runtime' => $function->getAttribute('runtime', ''),
@@ -960,35 +955,15 @@
 
 App::delete('/v1/functions/:functionId')
     ->desc('Delete a function')
-<<<<<<< HEAD
     ->param('functionId', '', new UID())
     ->inject('projectId')
     ->inject('response')
     ->inject('dbForProject')
     ->action(
         function (string $functionId, string $projectId, Response $response, Database $dbForProject) use ($orchestrationPool) {
-=======
-    ->param('functionId', '', new UID(), 'The FunctionID to delete')
-    ->inject('response')
-    ->inject('dbForProject')
-    ->action(
-        function (string $functionId, Response $response, Database $dbForProject) use ($orchestrationPool) {
-            try {
-                /** @var Orchestration $orchestration */
-                $orchestration = $orchestrationPool->get();
-                
-                // Get function document
-                $function = $dbForProject->getDocument('functions', $functionId);
-
-                // Check if function exists
-                if ($function->isEmpty()) {
-                    throw new Exception('Function not found', 404);
-                }
->>>>>>> 73ee2349
 
             $results = $dbForProject->find('deployments', [new Query('functionId', Query::TYPE_EQUAL, [$functionId])], 999);
 
-<<<<<<< HEAD
             // If amount is 0 then we simply return true
             if (count($results) === 0) {
                 $response
@@ -1036,41 +1011,6 @@
             $response
                 ->setStatusCode(Response::STATUS_CODE_OK)
                 ->send();
-=======
-                // If amount is 0 then we simply return true
-                if (count($results) === 0) {
-                    $response
-                        ->setStatusCode(Response::STATUS_CODE_OK)
-                        ->send();
-                }
-
-                // Delete the containers of all deployments
-                foreach ($results as $deployment) {
-                    // Remove any ongoing builds
-                    if ($deployment->getAttribute('buildId')) {
-                        $build = $dbForProject->getDocument('builds', $deployment->getAttribute('buildId'));
-
-                        if ($build->getAttribute('status') === 'building') {
-                            // Remove the build
-                            $orchestration->remove('build-stage-' . $deployment->getAttribute('buildId'), true);
-                            Console::info('Removed build for deployment ' . $deployment['$id']);
-                        }
-                    }
-
-                    $orchestration->remove('appwrite-function-' . $deployment['$id'], true);
-                    Console::info('Removed container for deployment ' . $deployment['$id']);
-                }
-
-                $response
-                    ->setStatusCode(Response::STATUS_CODE_OK)
-                    ->send();
-            } catch (Throwable $th) {
-                $orchestrationPool->put($orchestration);
-                throw $th; 
-            } finally {
-                $orchestrationPool->put($orchestration);
-            }
->>>>>>> 73ee2349
         }
     );
 
@@ -1111,7 +1051,6 @@
     ->param('deploymentId', '', new UID(), 'Deployment unique ID.')
     ->inject('projectId')
     ->inject('response')
-<<<<<<< HEAD
     ->action(function (string $deploymentId, string $projectId, Response $response) use ($orchestrationPool) {
 
         global $register;
@@ -1147,41 +1086,6 @@
                 $register->get('redisPool')->put($redis);
             }
         });
-=======
-    ->inject('dbForProject')
-    ->action(function (string $deploymentId, Response $response, Database $dbForProject) use ($orchestrationPool) {
-        try {
-            /** @var Orchestration $orchestration */
-            $orchestration = $orchestrationPool->get();
-            
-            // Get deployment document
-            $deployment = $dbForProject->getDocument('deployments', $deploymentId);
-
-            // Check if deployment exists
-            if ($deployment->isEmpty()) {
-                throw new Exception('Deployment not found', 404);
-            }
-
-            // Remove any ongoing builds
-            if ($deployment->getAttribute('buildId')) {
-                $build = $dbForProject->getDocument('builds', $deployment->getAttribute('buildId'));
-
-                if ($build->getAttribute('status') === 'building') {
-                    // Remove the build
-                    $orchestration->remove('build-stage-' . $deployment->getAttribute('buildId'), true);
-                    Console::info('Removed build for deployment ' . $deployment['$id']);
-                }
-            }
-
-            // Remove the container of the deployment
-            $orchestration->remove('appwrite-function-' . $deployment['$id'], true);
-            Console::info('Removed container for deployment ' . $deployment['$id']);
-        } catch (Throwable $th) {
-            $orchestrationPool->put($orchestration);
-            throw $th;
-        }
-        $orchestrationPool->put($orchestration);
->>>>>>> 73ee2349
 
         $response
             ->setStatusCode(Response::STATUS_CODE_OK)
