<?php
require_once __DIR__ . '/../vendor/autoload.php';

use Appwrite\Event\Event;
use Appwrite\Messaging\Adapter\Realtime;
use Appwrite\Stats\Stats;
use Appwrite\Utopia\Response;
use Appwrite\Utopia\Response\Model\Execution;
use Cron\CronExpression;
use Swoole\ConnectionPool;
use Swoole\Coroutine as Co;
use Swoole\Http\Request as SwooleRequest;
use Swoole\Http\Response as SwooleResponse;
use Swoole\Http\Server;
use Swoole\Process;
use Utopia\App;
use Utopia\CLI\Console;
use Utopia\Cache\Adapter\Redis as RedisCache;
use Utopia\Cache\Cache;
use Utopia\Config\Config;
use Utopia\Database\Adapter\MariaDB;
use Utopia\Database\Database;
use Utopia\Database\Document;
use Utopia\Database\Query;
use Utopia\Database\Validator\Authorization;
use Utopia\Database\Validator\UID;
use Utopia\Logger\Log;
use Utopia\Orchestration\Adapter\DockerAPI;
use Utopia\Orchestration\Adapter\DockerCLI;
use Utopia\Orchestration\Orchestration;
use Utopia\Registry\Registry;
use Utopia\Storage\Device\Local;
use Utopia\Storage\Storage;
use Utopia\Swoole\Request;
use Utopia\Validator\ArrayList;
use Utopia\Validator\JSON;
use Utopia\Validator\Text;

require_once __DIR__ . '/init.php';

Authorization::disable();
Swoole\Runtime::enableCoroutine(true, SWOOLE_HOOK_ALL);

function logError(Throwable $error, string $action, Utopia\Route $route = null)
{
    global $register;

    $logger = $register->get('logger');

    if ($logger) {
        $version = App::getEnv('_APP_VERSION', 'UNKNOWN');

        $log = new Log();
        $log->setNamespace("executor");
        $log->setServer(\gethostname());
        $log->setVersion($version);
        $log->setType(Log::TYPE_ERROR);
        $log->setMessage($error->getMessage());

        if ($route) {
            $log->addTag('method', $route->getMethod());
            $log->addTag('url',  $route->getPath());
        }

        $log->addTag('code', $error->getCode());
        $log->addTag('verboseType', get_class($error));

        $log->addExtra('file', $error->getFile());
        $log->addExtra('line', $error->getLine());
        $log->addExtra('trace', $error->getTraceAsString());

        $log->setAction($action);

        $isProduction = App::getEnv('_APP_ENV', 'development') === 'production';
        $log->setEnvironment($isProduction ? Log::ENVIRONMENT_PRODUCTION : Log::ENVIRONMENT_STAGING);

        $responseCode = $logger->addLog($log);
        Console::info('Executor log pushed with status code: ' . $responseCode);
    }

    Console::error('[Error] Type: ' . get_class($error));
    Console::error('[Error] Message: ' . $error->getMessage());
    Console::error('[Error] File: ' . $error->getFile());
    Console::error('[Error] Line: ' . $error->getLine());
};

$orchestrationPool = new ConnectionPool(function () {
    $dockerUser = App::getEnv('DOCKERHUB_PULL_USERNAME', null);
    $dockerPass = App::getEnv('DOCKERHUB_PULL_PASSWORD', null);
    $orchestration = new Orchestration(new DockerCLI($dockerUser, $dockerPass));

    return $orchestration;
}, 6);

try {
    $runtimes = Config::getParam('runtimes');

    // Warmup: make sure images are ready to run fast 🚀
    Co\run(function () use ($runtimes, $orchestrationPool) {
        foreach ($runtimes as $runtime) {
            go(function () use ($runtime, $orchestrationPool) {
                try {
                    $orchestration = $orchestrationPool->get();

                    Console::info('Warming up ' . $runtime['name'] . ' ' . $runtime['version'] . ' environment...');

                    $response = $orchestration->pull($runtime['image']);

                    if ($response) {
                        Console::success("Successfully Warmed up {$runtime['name']} {$runtime['version']}!");
                    } else {
                        Console::warning("Failed to Warmup {$runtime['name']} {$runtime['version']}!");
                    }
                } catch (\Throwable $th) {
                } finally {
                    $orchestrationPool->put($orchestration);
                }
            });
        }
    });

    $activeFunctions = new Swoole\Table(1024);
    $activeFunctions->column('id', Swoole\Table::TYPE_STRING, 512);
    $activeFunctions->column('name', Swoole\Table::TYPE_STRING, 512);
    $activeFunctions->column('status', Swoole\Table::TYPE_STRING, 512);
    $activeFunctions->column('key', Swoole\Table::TYPE_STRING, 4096);
    $activeFunctions->create();

    Co\run(function () use ($orchestrationPool, $activeFunctions) {
        try {
            $orchestration = $orchestrationPool->get();
            $executionStart = \microtime(true);
            $residueList = $orchestration->list(['label' => 'appwrite-type=function']);
        } catch (\Throwable $th) {
        } finally {
            $orchestrationPool->put($orchestration);
        }


        foreach ($residueList as $value) {
            go(fn () => $activeFunctions->set($value->getName(), [
                'id' => $value->getId(),
                'name' => $value->getName(),
                'status' => $value->getStatus(),
                'private-key' => ''
            ]));
        }

        $executionEnd = \microtime(true);
        Console::info(count($activeFunctions) . ' functions listed in ' . ($executionEnd - $executionStart) . ' seconds');
    });
} catch (\Throwable $error) {
    call_user_func($logError, $error, "startupError");
}

function createRuntimeServer(string $functionId, string $projectId, string $tagId, Database $database): void
{
    global $orchestrationPool;
    global $runtimes;
    global $activeFunctions;

    try {
        $orchestration = $orchestrationPool->get();
        $function = $database->getDocument('functions', $functionId);
        $tag = $database->getDocument('tags', $tagId);

        if ($tag->getAttribute('buildId') === null) {
            throw new Exception('Tag has no buildId');
        }

        // Grab Build Document
        $build = $database->getDocument('builds', $tag->getAttribute('buildId'));

        // Check if function isn't already created
        $functions = $orchestration->list(['label' => 'appwrite-type=function', 'name' => 'appwrite-function-' . $tag->getId()]);

        if (\count($functions) > 0) {
            return;
        }

        // Generate random secret key
        $secret = \bin2hex(\random_bytes(16));

        // Check if runtime is active
        $runtime = $runtimes[$function->getAttribute('runtime', '')] ?? null;

        if ($tag->getAttribute('functionId') !== $function->getId()) {
            throw new Exception('Tag not found', 404);
        }

        if (\is_null($runtime)) {
            throw new Exception('Runtime "' . $function->getAttribute('runtime', '') . '" is not supported');
        }

        // Process environment variables
        $vars = \array_merge($function->getAttribute('vars', []), [
            'APPWRITE_FUNCTION_ID' => $function->getId(),
            'APPWRITE_FUNCTION_NAME' => $function->getAttribute('name', ''),
            'APPWRITE_FUNCTION_TAG' => $tag->getId(),
            'APPWRITE_FUNCTION_RUNTIME_NAME' => $runtime['name'],
            'APPWRITE_FUNCTION_RUNTIME_VERSION' => $runtime['version'],
            'APPWRITE_FUNCTION_PROJECT_ID' => $projectId,
            'INTERNAL_RUNTIME_KEY' => $secret
        ]);

        $vars = \array_merge($vars, $build->getAttribute('vars', [])); // for gettng endpoint.

        $container = 'appwrite-function-' . $tag->getId();

        if ($activeFunctions->exists($container) && !(\substr($activeFunctions->get($container)['status'], 0, 2) === 'Up')) { // Remove container if not online
            // If container is online then stop and remove it
            try {
                $orchestration->remove($container, true);
            } catch (Exception $e) {
                try {
                    throw new Exception('Failed to remove container: ' . $e->getMessage());
                } catch (Throwable $error) {
                    logError($error, "createRuntimeServer");
                }
            }

            $activeFunctions->del($container);
        }

        // Check if tag hasn't failed
        if ($build->getAttribute('status') === 'failed') {
            throw new Exception('Tag build failed, please check your logs.', 500);
        }

        // Check if tag is built yet.
        if ($build->getAttribute('status') !== 'ready') {
            throw new Exception('Tag is not built yet', 500);
        }

        // Grab Tag Files
        $tagPath = $build->getAttribute('outputPath', '');

        $tagPathTarget = '/tmp/project-' . $projectId . '/' . $build->getId() . '/builtCode/code.tar.gz';
        $tagPathTargetDir = \pathinfo($tagPathTarget, PATHINFO_DIRNAME);
        $container = 'appwrite-function-' . $tag->getId();

        $device = Storage::getDevice('builds');

        if (!\file_exists($tagPathTargetDir)) {
            if (@\mkdir($tagPathTargetDir, 0777, true)) {
                \chmod($tagPathTargetDir, 0777);
            } else {
                throw new Exception('Can\'t create directory ' . $tagPathTargetDir);
            }
        }

        if (!\file_exists($tagPathTarget)) {
            if (App::getEnv('_APP_STORAGE_DEVICE', Storage::DEVICE_LOCAL) === Storage::DEVICE_LOCAL) {
                if (!\copy($tagPath, $tagPathTarget)) {
                    throw new Exception('Can\'t create temporary code file ' . $tagPathTarget);
                }
            } else {
                $buffer = $device->read($tagPath);
                \file_put_contents($tagPathTarget, $buffer);
            }
        };

        /**
         * Limit CPU Usage - DONE
         * Limit Memory Usage - DONE
         * Limit Network Usage
         * Limit Storage Usage (//--storage-opt size=120m \)
         * Make sure no access to redis, mariadb, influxdb or other system services
         * Make sure no access to NFS server / storage volumes
         * Access Appwrite REST from internal network for improved performance
         */
        if (!$activeFunctions->exists($container)) { // Create contianer if not ready
            $executionStart = \microtime(true);
            $executionTime = \time();

            $orchestration
                ->setCpus(App::getEnv('_APP_FUNCTIONS_CPUS', '1'))
                ->setMemory(App::getEnv('_APP_FUNCTIONS_MEMORY', '256'))
                ->setSwap(App::getEnv('_APP_FUNCTIONS_MEMORY_SWAP', '256'));

            $vars = array_map(fn ($v) => strval($v), $vars);

            // Launch runtime server
            $id = $orchestration->run(
                image: $runtime['image'],
                name: $container,
                vars: $vars,
                labels: [
                    'appwrite-type' => 'function',
                    'appwrite-created' => strval($executionTime),
                    'appwrite-runtime' => $function->getAttribute('runtime', ''),
                    'appwrite-project' => $projectId,
                    'appwrite-tag' => $tag->getId(),
                ],
                hostname: $container,
                mountFolder: $tagPathTargetDir,
            );

            if (empty($id)) {
                throw new Exception('Failed to create container');
            }

            // Add to network
            $orchestration->networkConnect($container, 'appwrite_runtimes');

            $executionEnd = \microtime(true);

            $activeFunctions->set($container, [
                'id' => $id,
                'name' => $container,
                'status' => 'Up ' . \round($executionEnd - $executionStart, 2) . 's',
                'key' => $secret,
            ]);

            Console::info('Runtime Server created in ' . ($executionEnd - $executionStart) . ' seconds');
        } else {
            Console::info('Runtime server is ready to run');
        }
    } catch (\Throwable $th) {
        var_dump($th->getTraceAsString());
        $orchestrationPool->put($orchestration ?? null);
        throw $th;
    }
    $orchestrationPool->put($orchestration);
};

function execute(string $trigger, string $projectId, string $executionId, string $functionId, Database $database, string $event = '', string $eventData = '', string $data = '', array $webhooks = [], string $userId = '', string $jwt = ''): array
{
    Console::info('Executing function: ' . $functionId);

    global $activeFunctions;
    global $runtimes;
    global $register;

    $function = $database->getDocument('functions', $functionId);
    $tag = $database->getDocument('tags', $function->getAttribute('tag', ''));
    $build = $database->getDocument('builds', $tag->getAttribute('buildId', ''));

    if ($tag->getAttribute('functionId') !== $function->getId()) {
        throw new Exception('Tag not found', 404);
    }

    // Grab execution document if exists
    // It it doesn't exist, create a new one.
    $execution = !empty($executionId)
        ? $database->getDocument('executions', $executionId)
        : $database->createDocument('executions', new Document([
            '$id' => $executionId,
            '$read' => ($userId !== '') ? ['user:' . $userId] : [],
            '$write' => ['role:all'],
            'dateCreated' => time(),
            'functionId' => $function->getId(),
            'tagId' => $tag->getId(),
            'trigger' => $trigger, // http / schedule / event
            'status' => 'processing', // waiting / processing / completed / failed
            'statusCode' => 0,
            'stdout' => '',
            'stderr' => '',
            'time' => 0.0,
            'search' => implode(' ', [$functionId, $executionId]),
        ]));

    if (false === $execution || ($execution instanceof Document && $execution->isEmpty())) {
        throw new Exception('Failed to create or read execution');
    }


    if ($build->getAttribute('status') == 'building') {

        $execution
            ->setAttribute('status', 'failed')
            ->setAttribute('statusCode', 500)
            ->setAttribute('stderr', 'Tag is still being built.')
            ->setAttribute('time', 0);

        $database->updateDocument('executions', $execution->getId(), $execution);

        throw new Exception('Execution Failed. Reason: Tag is still being built.');
    }

    // Check if runtime is active
    $runtime = $runtimes[$function->getAttribute('runtime', '')] ?? null;

    if (\is_null($runtime)) {
        throw new Exception('Runtime "' . $function->getAttribute('runtime', '') . '" is not supported');
    }

    // Process environment variables
    $vars = \array_merge($function->getAttribute('vars', []), [
        'APPWRITE_FUNCTION_ID' => $function->getId(),
        'APPWRITE_FUNCTION_NAME' => $function->getAttribute('name', ''),
        'APPWRITE_FUNCTION_TAG' => $tag->getId(),
        'APPWRITE_FUNCTION_TRIGGER' => $trigger,
        'APPWRITE_FUNCTION_RUNTIME_NAME' => $runtime['name'],
        'APPWRITE_FUNCTION_RUNTIME_VERSION' => $runtime['version'],
        'APPWRITE_FUNCTION_EVENT' => $event,
        'APPWRITE_FUNCTION_EVENT_DATA' => $eventData,
        'APPWRITE_FUNCTION_DATA' => $data,
        'APPWRITE_FUNCTION_USER_ID' => $userId,
        'APPWRITE_FUNCTION_JWT' => $jwt,
        'APPWRITE_FUNCTION_PROJECT_ID' => $projectId,
    ]);

    $vars = \array_merge($vars, $build->getAttribute('vars', []));

    $container = 'appwrite-function-' . $tag->getId();

    try {
        if ($build->getAttribute('status') !== 'ready') {
            // Create a new build entry
            $buildId = $database->getId();
            $database->createDocument('builds', new Document([
                '$id' => $buildId,
                '$read' => ($userId !== '') ? ['user:' . $userId] : [],
                '$write' => [],
                'dateCreated' => time(),
                'status' => 'processing',
                'outputPath' => '',
                'runtime' => $function->getAttribute('runtime', ''),
                'source' => $tag->getAttribute('path'),
                'sourceType' => Storage::DEVICE_LOCAL,
                'stdout' => '',
                'stderr' => '',
                'time' => 0,
                'vars' => [
                    'ENTRYPOINT_NAME' => $tag->getAttribute('entrypoint'),
                    'APPWRITE_FUNCTION_ID' => $function->getId(),
                    'APPWRITE_FUNCTION_NAME' => $function->getAttribute('name', ''),
                    'APPWRITE_FUNCTION_RUNTIME_NAME' => $runtime['name'],
                    'APPWRITE_FUNCTION_RUNTIME_VERSION' => $runtime['version'],
                    'APPWRITE_FUNCTION_PROJECT_ID' => $projectId,
                ]
            ]));

            $tag->setAttribute('buildId', $buildId);

            $database->updateDocument('tags', $tag->getId(), $tag);

            runBuildStage($buildId, $projectId);
        }
    } catch (Exception $e) {
        $execution
            ->setAttribute('status', 'failed')
            ->setAttribute('statusCode', 500)
            ->setAttribute('stderr', \utf8_encode(\mb_substr($e->getMessage(), -4000))) // log last 4000 chars output
            ->setAttribute('time', 0);

        $database->updateDocument('executions', $execution->getId(), $execution);

        throw new Error('Something went wrong building the code. ' . $e->getMessage());
    }

    try {
        if (!$activeFunctions->exists($container)) { // Create container if not ready
            createRuntimeServer($functionId, $projectId, $tag->getId(), $database);
        } else if ($activeFunctions->get($container)['status'] === 'Down') {
            sleep(1);
        } else {
            Console::info('Container is ready to run');
        }
    } catch (Exception $e) {
        $execution->setAttribute('status', 'failed')
            ->setAttribute('statusCode', 500)
            ->setAttribute('stderr', \utf8_encode(\mb_substr($e->getMessage(), -4000))) // log last 4000 chars output
            ->setAttribute('time', 0);

        $execution = $database->updateDocument('executions', $execution->getId(), $execution);

        try {
            throw new Exception('Something went wrong building the runtime server. ' . $e->getMessage());
        } catch (\Exception $error) {
            logError($error, 'execution');
        }

        return [
            'status' => 'failed',
            'response' => \utf8_encode(\mb_substr($e->getMessage(), -4000)), // log last 4000 chars output
            'time' => 0
        ];
    }

    $key = $activeFunctions->get('appwrite-function-' . $tag->getId(), 'key');

    // Process environment variables
    $vars = \array_merge($function->getAttribute('vars', []), [
        'APPWRITE_FUNCTION_ID' => $function->getId(),
        'APPWRITE_FUNCTION_NAME' => $function->getAttribute('name', ''),
        'APPWRITE_FUNCTION_TAG' => $tag->getId(),
        'APPWRITE_FUNCTION_TRIGGER' => $trigger,
        'APPWRITE_FUNCTION_RUNTIME_NAME' => $runtime['name'],
        'APPWRITE_FUNCTION_RUNTIME_VERSION' => $runtime['version'],
        'APPWRITE_FUNCTION_EVENT' => $event,
        'APPWRITE_FUNCTION_EVENT_DATA' => $eventData,
        'APPWRITE_FUNCTION_DATA' => $data,
        'APPWRITE_FUNCTION_USER_ID' => $userId,
        'APPWRITE_FUNCTION_JWT' => $jwt,
        'APPWRITE_FUNCTION_PROJECT_ID' => $projectId
    ]);

    $vars = \array_merge($vars, $build->getAttribute('vars', []));

    $stdout = '';
    $stderr = '';

    $executionStart = \microtime(true);

    $statusCode = 0;

    $errNo = -1;
    $attempts = 0;
    $max = 5;

    $executorResponse = '';

    // cURL request to runtime
    do {
        $attempts++;
        $ch = \curl_init();

        $body = \json_encode([
            'path' => '/usr/code',
            'file' => $build->getAttribute('vars', [])['ENTRYPOINT_NAME'],
            'env' => $vars,
            'payload' => $data,
            'timeout' => $function->getAttribute('timeout', (int) App::getEnv('_APP_FUNCTIONS_TIMEOUT', 900))
        ]);

        \curl_setopt($ch, CURLOPT_URL, "http://" . $container . ":3000/");
        \curl_setopt($ch, CURLOPT_POST, true);
        \curl_setopt($ch, CURLOPT_POSTFIELDS, $body);

        \curl_setopt($ch, CURLOPT_RETURNTRANSFER, true);
        \curl_setopt($ch, CURLOPT_TIMEOUT, $function->getAttribute('timeout', (int) App::getEnv('_APP_FUNCTIONS_TIMEOUT', 900)));
        \curl_setopt($ch, CURLOPT_CONNECTTIMEOUT, 10);

        \curl_setopt($ch, CURLOPT_HTTPHEADER, [
            'Content-Type: application/json',
            'Content-Length: ' . \strlen($body),
            'x-internal-challenge: ' . $key,
            'host: null'
        ]);

        $executorResponse = \curl_exec($ch);

        $statusCode = \curl_getinfo($ch, CURLINFO_HTTP_CODE);

        $error = \curl_error($ch);

        $errNo = \curl_errno($ch);

        \curl_close($ch);
        if ($errNo != CURLE_COULDNT_CONNECT && $errNo != 111) {
            break;
        }

        sleep(1);
    } while ($attempts < $max);

    if ($attempts >= 5) {
        $stderr = 'Failed to connect to executor runtime after 5 attempts.';
        $statusCode = 124;
    }

    // If timeout error
    if (in_array($errNo, [CURLE_OPERATION_TIMEDOUT, 110])) {
        $statusCode = 124;
    }

    // 110 is the Swoole error code for timeout, see: https://www.swoole.co.uk/docs/swoole-error-code
    if ($errNo !== 0 && $errNo !== CURLE_COULDNT_CONNECT && $errNo !== CURLE_OPERATION_TIMEDOUT && $errNo !== 110) {
        throw new Exception('An internal curl error has occurred within the executor! Error Msg: ' . $error, 500);
    }

    $executionData = [];

    if (!empty($executorResponse)) {
        $executionData = json_decode($executorResponse, true);
    }

    if (isset($executionData['code'])) {
        $statusCode = $executionData['code'];
    }

    if ($statusCode === 500) {
        if (isset($executionData['message'])) {
            $stderr = $executionData['message'];
        } else {
            $stderr = 'Internal Runtime error';
        }
    } else if ($statusCode === 124) {
        $stderr = 'Execution timed out.';
    } else if ($statusCode === 0) {
        $stderr = 'Execution failed.';
    } else if ($statusCode >= 200 && $statusCode < 300) {
        $stdout = $executorResponse;
    } else {
        $stderr = 'Execution failed.';
    }

    $executionEnd = \microtime(true);
    $executionTime = ($executionEnd - $executionStart);
    $functionStatus = ($statusCode >= 200 && $statusCode < 300) ? 'completed' : 'failed';

    Console::info('Function executed in ' . ($executionEnd - $executionStart) . ' seconds, status: ' . $functionStatus);

    $execution->setAttribute('tagId', $tag->getId())
        ->setAttribute('status', $functionStatus)
        ->setAttribute('statusCode', $statusCode)
        ->setAttribute('stdout', \utf8_encode(\mb_substr($stdout, -8000)))
        ->setAttribute('stderr', \utf8_encode(\mb_substr($stderr, -8000)))
        ->setAttribute('time', $executionTime);

    $execution = $database->updateDocument('executions', $execution->getId(), $execution);

    $executionModel = new Execution();
    $executionUpdate = new Event('v1-webhooks', 'WebhooksV1');

    $executionUpdate
        ->setParam('projectId', $projectId)
        ->setParam('userId', $userId)
        ->setParam('webhooks', $webhooks)
        ->setParam('event', 'functions.executions.update')
        ->setParam('eventData', $execution->getArrayCopy(array_keys($executionModel->getRules())));

    $executionUpdate->trigger();

    $target = Realtime::fromPayload('functions.executions.update', $execution);

    Realtime::send(
        projectId: $projectId,
        payload: $execution->getArrayCopy(),
        event: 'functions.executions.update',
        channels: $target['channels'],
        roles: $target['roles']
    );

    if (App::getEnv('_APP_USAGE_STATS', 'enabled') == 'enabled') {
        $statsd = $register->get('statsd');

        $usage = new Stats($statsd);

        $usage
            ->setParam('projectId', $projectId)
            ->setParam('functionId', $function->getId())
            ->setParam('functionExecution', 1)
            ->setParam('functionStatus', $functionStatus)
            ->setParam('functionExecutionTime', $executionTime * 1000) // ms
            ->setParam('networkRequestSize', 0)
            ->setParam('networkResponseSize', 0)
            ->submit();

        $usage->submit();
    }

    return [
        'status' => $functionStatus,
        'response' => ($functionStatus !== 'completed') ? $stderr : $stdout,
        'time' => $executionTime
    ];
};

function runBuildStage(string $buildId, string $projectID): Document
{
    global $runtimes;
    global $orchestrationPool;
    global $register;

    /** @var Orchestration $orchestration */
    $orchestration = $orchestrationPool->get();

    $buildStdout = '';
    $buildStderr = '';

    $db = $register->get('dbPool')->get();
    $redis = $register->get('redisPool')->get();
    $cache = new Cache(new RedisCache($redis));

    $database = new Database(new MariaDB($db), $cache);
    $database->setDefaultDatabase(App::getEnv('_APP_DB_SCHEMA', 'appwrite'));
    $database->setNamespace('_project_' . $projectID);

    // Check if build has already been run
    $build = $database->getDocument('builds', $buildId);

    try {
        // If we already have a built package ready there is no need to rebuild.
        if ($build->getAttribute('status') === 'ready' && \file_exists($build->getAttribute('outputPath'))) {
            return $build;
        }

        // Update Tag Status
        $build->setAttribute('status', 'building');

        $database->updateDocument('builds', $build->getId(), $build);

        // Check if runtime is active
        $runtime = $runtimes[$build->getAttribute('runtime', '')] ?? null;

        if (\is_null($runtime)) {
            throw new Exception('Runtime "' . $build->getAttribute('runtime', '') . '" is not supported');
        }

        // Grab Tag Files
        $tagPath = $build->getAttribute('source', '');
        $sourceType = $build->getAttribute('sourceType', '');

        $device = Storage::getDevice('builds');

        $tagPathTarget = '/tmp/project-' . $projectID . '/' . $build->getId() . '/code.tar.gz';
        $tagPathTargetDir = \pathinfo($tagPathTarget, PATHINFO_DIRNAME);

        $container = 'build-stage-' . $build->getId();

        // Perform various checks
        if (!\file_exists($tagPathTargetDir)) {
            if (@\mkdir($tagPathTargetDir, 0777, true)) {
                \chmod($tagPathTargetDir, 0777);
            } else {
                throw new Exception('Can\'t create directory ' . $tagPathTargetDir);
            }
        }

        if (!\file_exists($tagPathTarget)) {
            if (App::getEnv('_APP_STORAGE_DEVICE', Storage::DEVICE_LOCAL) === Storage::DEVICE_LOCAL) {
                if (!\copy($tagPath, $tagPathTarget)) {
                    throw new Exception('Can\'t create temporary code file ' . $tagPathTarget);
                }
            } else {
                $buffer = $device->read($tagPath);
                \file_put_contents($tagPathTarget, $buffer);
            }
        }

        if (!$device->exists($tagPath)) {
            throw new Exception('Code is not readable: ' . $build->getAttribute('source', ''));
        }

        $vars = $build->getAttribute('vars', []);

<<<<<<< HEAD

App::post('/v1/executor/runtime')
    ->desc('Create a new runtime server')
    ->param('functionId', '', new UID(), 'Function unique ID.')
    ->param('tagId', '', new UID(), 'Tag unique ID.')
    ->inject('projectID')
    ->inject('response')
    ->inject('dbForProject')
    ->action(function (string $functionId, string $tagId, string $projectID, Response $response, Database $dbForProject) {
        try {
            Console::success('Creating runtime for tag ' . $tagId);
            createRuntimeServer($functionId, $projectID, $tagId, $dbForProject);
        } catch (\Throwable $th) {
            $response
                ->setStatusCode(400)
                ->json(['error' => $th->getMessage()]);
        };

        $response
            ->setStatusCode(201)
            ->noContent();
    });

App::get('/v1/')
    ->inject('response')
    ->action(
        function (Response $response) {
            $response
                ->addHeader('Cache-Control', 'no-cache, no-store, must-revalidate')
                ->addHeader('Expires', '0')
                ->addHeader('Pragma', 'no-cache')
                ->json(['status' => 'online']);
        }
    );

// Build Endpoints
App::post('/v1/build/:buildId') // Start a Build
    ->param('buildId', '', new UID(), 'Build unique ID.', false)
    ->inject('response')
    ->inject('dbForProject')
    ->inject('projectID')
    ->action(function (string $buildId, Response $response, Database $dbForProject, string $projectID) {
        try {
            // Get build document
            $build = $dbForProject->getDocument('builds', $buildId);

            // Check if build exists
            if ($build->isEmpty()) {
                throw new Exception('Build not found', 404);
            }

            // Check if build is already running
            if ($build->getAttribute('status') === 'running') {
                throw new Exception('Build is already running', 409);
            }

            // Check if build is already finished
            if ($build->getAttribute('status') === 'finished') {
                throw new Exception('Build is already finished', 409);
            }

            Console::success('Starting build ' . $buildId);
            // Build Code
            runBuildStage($buildId, $projectID, $dbForProject);

            // return success
            return $response->json(['success' => true]);
        } catch (Exception $e) {
            logError($e, "buildEndpoint");

            $response
                ->addHeader('Cache-Control', 'no-cache, no-store, must-revalidate')
                ->addHeader('Expires', '0')
                ->addHeader('Pragma', 'no-cache')
                ->json(['error' => $e->getMessage()]);
        }
    });

function runBuildStage(string $buildId, string $projectID): Document
{
    global $runtimes;
    global $orchestrationPool;
    global $register;

    /** @var Orchestration $orchestration */
    $orchestration = $orchestrationPool->get();

    $buildStdout = '';
    $buildStderr = '';

    $db = $register->get('dbPool')->get();
    $redis = $register->get('redisPool')->get();
    $cache = new Cache(new RedisCache($redis));

    $database = new Database(new MariaDB($db), $cache);
    $database->setDefaultDatabase(App::getEnv('_APP_DB_SCHEMA', 'appwrite'));
    $database->setNamespace('_project_' . $projectID);

    // Check if build has already been run
    $build = $database->getDocument('builds', $buildId);

    try {
        // If we already have a built package ready there is no need to rebuild.
        if ($build->getAttribute('status') === 'ready' && \file_exists($build->getAttribute('outputPath'))) {
            return $build;
        }

        // Update Tag Status
        $build->setAttribute('status', 'building');

        $database->updateDocument('builds', $build->getId(), $build);

        // Check if runtime is active
        $runtime = $runtimes[$build->getAttribute('runtime', '')] ?? null;

        if (\is_null($runtime)) {
            throw new Exception('Runtime "' . $build->getAttribute('runtime', '') . '" is not supported');
        }

        // Grab Tag Files
        $tagPath = $build->getAttribute('source', '');
        $sourceType = $build->getAttribute('sourceType', '');

        $device = Storage::getDevice('builds');

        $tagPathTarget = '/tmp/project-' . $projectID . '/' . $build->getId() . '/code.tar.gz';
        $tagPathTargetDir = \pathinfo($tagPathTarget, PATHINFO_DIRNAME);

        $container = 'build-stage-' . $build->getId();

        // Perform various checks
        if (!\file_exists($tagPathTargetDir)) {
            if (!\mkdir($tagPathTargetDir, 0777, true)) {
                throw new Exception('Can\'t create directory ' . $tagPathTargetDir);
            }
        }

        if (!\file_exists($tagPathTarget)) {
            if (App::getEnv('_APP_STORAGE_DEVICE', Storage::DEVICE_LOCAL) === Storage::DEVICE_LOCAL) {
                if (!\copy($tagPath, $tagPathTarget)) {
                    throw new Exception('Can\'t create temporary code file ' . $tagPathTarget);
                }
            } else {
                $buffer = $device->read($tagPath);
                \file_put_contents($tagPathTarget, $buffer);
            }
        }

        if (!$device->exists($tagPath)) {
            throw new Exception('Code is not readable: ' . $build->getAttribute('source', ''));
        }

        $vars = $build->getAttribute('envVars', []);

        // Start tracking time
        $buildStart = \microtime(true);
        $buildTime = \time();
=======
        // Start tracking time
        $buildStart = \microtime(true);
        $time = \time();
>>>>>>> 342f22ff

        $orchestration
            ->setCpus(App::getEnv('_APP_FUNCTIONS_CPUS', 0))
            ->setMemory(App::getEnv('_APP_FUNCTIONS_MEMORY', 256))
            ->setSwap(App::getEnv('_APP_FUNCTIONS_MEMORY_SWAP', 256));

<<<<<<< HEAD
        foreach ($vars as &$value) {
            $value = strval($value);
        }

        if (!\file_exists('/tmp/project-' . $projectID . '/' . $build->getId() . '/builtCode')) {
            if (!\mkdir('/tmp/project-' . $projectID . '/' . $build->getId() . '/builtCode', 0777, true)) {
                throw new Exception('Can\'t create directory /tmp/project-' . $projectID . '/' . $build->getId() . '/builtCode');
            }
        };
=======
        $vars = array_map(fn ($v) => strval($v), $vars);
        $path = '/tmp/project-' . $projectID . '/' . $build->getId() . '/builtCode';

        if (!\file_exists($path)) {
            if (@\mkdir($path, 0777, true)) {
                \chmod($path, 0777);
            } else {
                throw new Exception('Can\'t create directory /tmp/project-' . $projectID . '/' . $build->getId() . '/builtCode');
            }
        }
>>>>>>> 342f22ff

        // Launch build container
        $id = $orchestration->run(
            image: $runtime['base'],
            name: $container,
            vars: $vars,
            workdir: '/usr/code',
            labels: [
                'appwrite-type' => 'function',
                'appwrite-created' => strval($time),
                'appwrite-runtime' => $build->getAttribute('runtime', ''),
                'appwrite-project' => $projectID,
                'appwrite-build' => $build->getId(),
            ],
            command: [
                'tail',
                '-f',
                '/dev/null'
            ],
            hostname: $container,
            mountFolder: $tagPathTargetDir,
            volumes: [
                '/tmp/project-' . $projectID . '/' . $build->getId() . '/builtCode' . ':/usr/builtCode:rw'
            ]
        );

        if (empty($id)) {
            throw new Exception('Failed to start build container');
        }

        // Extract user code into build container
        $untarStdout = '';
        $untarStderr = '';

        $untarSuccess = $orchestration->execute(
            name: $container,
            command: [
                'sh',
                '-c',
                'mkdir -p /usr/code && cp /tmp/code.tar.gz /usr/workspace/code.tar.gz && cd /usr/workspace/ && tar -zxf /usr/workspace/code.tar.gz -C /usr/code && rm /usr/workspace/code.tar.gz'
            ],
            stdout: $untarStdout,
            stderr: $untarStderr,
            timeout: 60
        );

        if (!$untarSuccess) {
            throw new Exception('Failed to extract tar: ' . $untarStderr);
        }

        // Build Code / Install Dependencies
        $buildSuccess = $orchestration->execute(
            name: $container,
            command: ['sh', '-c', 'cd /usr/local/src && ./build.sh'],
            stdout: $buildStdout,
            stderr: $buildStderr,
            timeout: App::getEnv('_APP_FUNCTIONS_BUILD_TIMEOUT', 900)
        );

        if (!$buildSuccess) {
            throw new Exception('Failed to build dependencies: ' . $buildStderr);
        }

        // Repackage Code and Save.
        $compressStdout = '';
        $compressStderr = '';

        $builtCodePath = '/tmp/project-' . $projectID . '/' . $build->getId() . '/builtCode/code.tar.gz';

        $compressSuccess = $orchestration->execute(
            name: $container,
            command: [
                'tar', '-C', '/usr/code', '-czvf', '/usr/builtCode/code.tar.gz', './'
            ],
            stdout: $compressStdout,
            stderr: $compressStderr,
            timeout: 60
        );

        if (!$compressSuccess) {
            throw new Exception('Failed to compress built code: ' . $compressStderr);
        }

        // Remove Container
        $orchestration->remove($id, true);

        // Check if the build was successful by checking if file exists
        if (!\file_exists($builtCodePath)) {
            throw new Exception('Something went wrong during the build process.');
        }

        // Upload new code
        $device = Storage::getDevice('builds');

        $path = $device->getPath(\uniqid() . '.' . \pathinfo('code.tar.gz', PATHINFO_EXTENSION));

        if (!\file_exists(\dirname($path))) { // Checks if directory path to file exists
            if (@\mkdir(\dirname($path), 0777, true)) {
                \chmod(\dirname($path), 0777);
            } else {
                throw new Exception('Can\'t create directory: ' . \dirname($path));
            }
        }

        if (App::getEnv('_APP_STORAGE_DEVICE', Storage::DEVICE_LOCAL) === Storage::DEVICE_LOCAL) {
            if (!$device->move($builtCodePath, $path)) {
                throw new Exception('Failed to upload built code upload to storage', 500);
            }
        } else {
            if (!$device->upload($builtCodePath, $path)) {
                throw new Exception('Failed to upload built code upload to storage', 500);
            }
        }

        if ($buildStdout == '') {
            $buildStdout = 'Build Successful!';
        }

        $build
            ->setAttribute('outputPath', $path)
            ->setAttribute('status', 'ready')
            ->setAttribute('stdout',  \utf8_encode(\mb_substr($buildStdout, -4096)))
            ->setAttribute('stderr', \utf8_encode(\mb_substr($buildStderr, -4096)))
            ->setAttribute('time', $time);

        // Update build with built code attribute
        $build = $database->updateDocument('builds', $buildId, $build);

        $buildEnd = \microtime(true);

        Console::info('Build Stage Ran in ' . ($buildEnd - $buildStart) . ' seconds');
    } catch (Exception $e) {
        $build
            ->setAttribute('status', 'failed')
            ->setAttribute('stdout',  \utf8_encode(\mb_substr($buildStdout, -4096)))
            ->setAttribute('stderr', \utf8_encode(\mb_substr($e->getMessage(), -4096)));

        $build = $database->updateDocument('builds', $buildId, $build);

        // also remove the container if it exists
        if (isset($id)) {
            $orchestration->remove($id, true);
        }

        $register->get('dbPool')->put($db);
        $register->get('redisPool')->put($redis);

        throw new Exception('Build failed: ' . $e->getMessage());
    }

    $orchestrationPool->put($orchestration);

    $register->get('dbPool')->put($db);
    $register->get('redisPool')->put($redis);

    return $build;
}

App::post('/v1/execute') // Define Route
    ->desc('Execute a function')
    ->param('trigger', '', new Text(1024))
    ->param('projectId', '', new Text(1024))
    ->param('executionId', '', new Text(1024), '', true)
    ->param('functionId', '', new Text(1024))
    ->param('event', '', new Text(1024), '', true)
    ->param('eventData', '', new Text(10240), '', true)
    ->param('data', '', new Text(1024), '', true)
    ->param('webhooks', [], new ArrayList(new JSON()), '', true)
    ->param('userId', '', new Text(1024), '', true)
    ->param('jwt', '', new Text(1024), '', true)
    ->inject('response')
    ->inject('dbForProject')
    ->action(
        function (string $trigger, string $projectId, string $executionId, string $functionId, string $event, string $eventData, string $data, array $webhooks, string $userId, string $jwt, Response $response, Database $dbForProject) {
            try {
                $data = execute($trigger, $projectId, $executionId, $functionId, $dbForProject, $event, $eventData, $data, $webhooks, $userId, $jwt);
                $response->json($data);
            } catch (Exception $e) {
                logError($e, 'executeEndpoint');

                $response
                    ->addHeader('Cache-Control', 'no-cache, no-store, must-revalidate')
                    ->addHeader('Expires', '0')
                    ->addHeader('Pragma', 'no-cache')
                    ->json(['error' => $e->getMessage()]);
            }
        }
    );

// Cleanup Endpoints used internally by appwrite when a function or tag gets deleted to also clean up their containers
App::post('/v1/cleanup/function')
    ->param('functionId', '', new UID())
    ->inject('response')
    ->inject('dbForProject')
    ->action(
        function (string $functionId, Response $response, Database $dbForProject) use ($orchestrationPool) {
            try {
                /** @var Orchestration $orchestration */
                $orchestration = $orchestrationPool->get();

                // Get function document
                $function = $dbForProject->getDocument('functions', $functionId);

                // Check if function exists
                if ($function->isEmpty()) {
                    throw new Exception('Function not found', 404);
                }

                $results = $dbForProject->find('tags', [new Query('functionId', Query::TYPE_EQUAL, [$functionId])], 999);

                // If amount is 0 then we simply return true
                if (count($results) === 0) {
                    return $response->json(['success' => true]);
                }

                // Delete the containers of all tags
                foreach ($results as $tag) {
                    try {
                        // Remove any ongoing builds
                        if ($tag->getAttribute('buildId')) {
                            $build = $dbForProject->getDocument('builds', $tag->getAttribute('buildId'));

                            if ($build->getAttribute('status') === 'building') {
                                // Remove the build
                                $orchestration->remove('build-stage-' . $tag->getAttribute('buildId'), true);
                                Console::info('Removed build for tag ' . $tag['$id']);
                            }
                        }

                        $orchestration->remove('appwrite-function-' . $tag['$id'], true);
                        Console::info('Removed container for tag ' . $tag['$id']);
                    } catch (Exception $e) {
                        // Do nothing, we don't care that much if it fails
                    }
                }

                return $response->json(['success' => true]);
            } catch (Exception $e) {
                logError($e, "cleanupFunction");
                $orchestrationPool->put($orchestration);

                return $response->json(['error' => $e->getMessage()]);
            }
            $orchestrationPool->put($orchestration);
        }
    );

App::post('/v1/cleanup/tag')
    ->param('tagId', '', new UID(), 'Tag unique ID.')
    ->inject('response')
    ->inject('dbForProject')
    ->action(function (string $tagId, Response $response, Database $dbForProject) use ($orchestrationPool) {
        try {
            /** @var Orchestration $orchestration */
            $orchestration = $orchestrationPool->get();

            // Get tag document
            $tag = $dbForProject->getDocument('tags', $tagId);

            // Check if tag exists
            if ($tag->isEmpty()) {
                throw new Exception('Tag not found', 404);
            }

            try {
                // Remove any ongoing builds
                if ($tag->getAttribute('buildId')) {
                    $build = $dbForProject->getDocument('builds', $tag->getAttribute('buildId'));

                    if ($build->getAttribute('status') == 'building') {
                        // Remove the build
                        $orchestration->remove('build-stage-' . $tag->getAttribute('buildId'), true);
                        Console::info('Removed build for tag ' . $tag['$id']);
                    }
                }

                // Remove the container of the tag
                $orchestration->remove('appwrite-function-' . $tag['$id'], true);
                Console::info('Removed container for tag ' . $tag['$id']);
            } catch (Exception $e) {
                // Do nothing, we don't care that much if it fails
            }
        } catch (Exception $e) {
            logError($e, "cleanupFunction");
            $orchestrationPool->put($orchestration);

            return $response->json(['error' => $e->getMessage()]);
        }
        $orchestrationPool->put($orchestration);

        return $response->json(['success' => true]);
    });

App::post('/v1/tag')
    ->param('functionId', '', new UID(), 'Function unique ID.')
    ->param('tagId', '', new UID(), 'Tag unique ID.')
    ->param('userId', '', new UID(), 'User unique ID.', true)
    ->inject('response')
    ->inject('dbForProject')
    ->inject('projectID')
    ->inject('register')
    ->action(function (string $functionId, string $tagId, string $userId, Response $response, Database $dbForProject, string $projectID, Registry $register) use ($runtimes) {
        // Get function document
        $function = $dbForProject->getDocument('functions', $functionId);
        // Get tag document
        $tag = $dbForProject->getDocument('tags', $tagId);

        // Check if both documents exist
        if ($function->isEmpty()) {
            throw new Exception('Function not found', 404);
        }

        if ($tag->isEmpty()) {
            throw new Exception('Tag not found', 404);
        }

        $runtime = $runtimes[$function->getAttribute('runtime')] ?? null;

        if (\is_null($runtime)) {
            throw new Exception('Runtime "' . $function->getAttribute('runtime', '') . '" is not supported');
        }

        // Create a new build entry
        $buildId = $dbForProject->getId();

        if ($tag->getAttribute('buildId')) {
            $buildId = $tag->getAttribute('buildId');
        } else {
            try {
                $dbForProject->createDocument('builds', new Document([
                    '$id' => $buildId,
                    '$read' => (!empty($userId)) ? ['user:' . $userId] : [],
                    '$write' => ['role:all'],
                    'dateCreated' => time(),
                    'status' => 'processing',
                    'runtime' => $function->getAttribute('runtime'),
                    'outputPath' => '',
                    'source' => $tag->getAttribute('path'),
                    'sourceType' => Storage::DEVICE_LOCAL,
                    'stdout' => '',
                    'stderr' => '',
                    'time' => 0,
                    'vars' => [
                        'ENTRYPOINT_NAME' => $tag->getAttribute('entrypoint'),
                        'APPWRITE_FUNCTION_ID' => $function->getId(),
                        'APPWRITE_FUNCTION_NAME' => $function->getAttribute('name', ''),
                        'APPWRITE_FUNCTION_RUNTIME_NAME' => $runtime['name'],
                        'APPWRITE_FUNCTION_RUNTIME_VERSION' => $runtime['version'],
                        'APPWRITE_FUNCTION_PROJECT_ID' => $projectID,
                    ]
                ]));

                $tag->setAttribute('buildId', $buildId);

                $dbForProject->updateDocument('tags', $tag->getId(), $tag);
            } catch (\Throwable $th) {
                var_dump($tag->getArrayCopy());
                throw $th;
            }
        }

        // Build Code
        go(function () use ($projectID, $tagId, $buildId, $functionId, $function, $register) {
            try {
                $db = $register->get('dbPool')->get();
                $redis = $register->get('redisPool')->get();
                $cache = new Cache(new RedisCache($redis));

                $dbForProject = new Database(new MariaDB($db), $cache);
                $dbForProject->setDefaultDatabase(App::getEnv('_APP_DB_SCHEMA', 'appwrite'));
                $dbForProject->setNamespace('_project_' . $projectID);
                // Build Code
                runBuildStage($buildId, $projectID);

                // Update the schedule
                $schedule = $function->getAttribute('schedule', '');
                $cron = (empty($function->getAttribute('tag')) && !empty($schedule)) ? new CronExpression($schedule) : null;
                $next = (empty($function->getAttribute('tag')) && !empty($schedule)) ? $cron->getNextRunDate()->format('U') : 0;

                // Grab tag
                $tag = $dbForProject->getDocument('tags', $tagId);

                // Grab build
                $build = $dbForProject->getDocument('builds', $buildId);

                // If the build failed, it won't be possible to deploy
                if ($build->getAttribute('status') !== 'ready') {
                    return;
                }

                if ($tag->getAttribute('automaticDeploy') === true) {
                    // Update the function document setting the tag as the active one
                    $function
                        ->setAttribute('tag', $tag->getId())
                        ->setAttribute('scheduleNext', (int)$next);
                    $function = $dbForProject->updateDocument('functions', $function->getId(), $function);
                }

                // Deploy Runtime Server
                createRuntimeServer($functionId, $projectID, $tagId, $dbForProject);
            } catch (\Throwable $th) {
            } finally {
                $register->get('dbPool')->put($db);
                $register->get('redisPool')->put($redis);
            }
        });

        if (false === $function) {
            throw new Exception('Failed saving function to DB', 500);
        }

        $response->dynamic($function, Response::MODEL_FUNCTION);
    });

App::get('/v1/')
    ->inject('response')
    ->action(
        function (Response $response) {
            $response
                ->addHeader('Cache-Control', 'no-cache, no-store, must-revalidate')
                ->addHeader('Expires', '0')
                ->addHeader('Pragma', 'no-cache')
                ->json(['status' => 'online']);
        }
    );

// Build Endpoints
App::post('/v1/build/:buildId') // Start a Build
    ->param('buildId', '', new UID(), 'Build unique ID.', false)
    ->inject('response')
    ->inject('dbForProject')
    ->inject('projectID')
    ->action(function (string $buildId, Response $response, Database $dbForProject, string $projectID) {
        try {
            // Get build document
            $build = $dbForProject->getDocument('builds', $buildId);

            // Check if build exists
            if ($build->isEmpty()) {
                throw new Exception('Build not found', 404);
            }

            // Check if build is already running
            if ($build->getAttribute('status') === 'running') {
                throw new Exception('Build is already running', 409);
            }

            // Check if build is already finished
            if ($build->getAttribute('status') === 'finished') {
                throw new Exception('Build is already finished', 409);
            }

            go(function () use ($buildId, $dbForProject, $projectID) {
                // Build Code
                runBuildStage($buildId, $projectID, $dbForProject);
            });

            // return success
            return $response->json(['success' => true]);
        } catch (Exception $e) {
            logError($e, "buildEndpoint");

            $response
                ->addHeader('Cache-Control', 'no-cache, no-store, must-revalidate')
                ->addHeader('Expires', '0')
                ->addHeader('Pragma', 'no-cache')
                ->json(['error' => $e->getMessage()]);
        }
    });

App::setMode(App::MODE_TYPE_PRODUCTION); // Define Mode

$http = new Server("0.0.0.0", 80);

function handleShutdown()
{
    global $orchestrationPool;
    global $register;

    try {
        Console::info('Cleaning up containers before shutdown...');

        // Remove all containers.

        /** @var Orchestration $orchestration */
        $orchestration = $orchestrationPool->get();

        $functionsToRemove = $orchestration->list(['label' => 'appwrite-type=function']);

        foreach ($functionsToRemove as $container) {
            go(fn () => $orchestration->remove($container->getId(), true));

            // Get a database instance
            $db = $register->get('dbPool')->get();
            $cache = $register->get('redisPool')->get();

            $cache = new Cache(new RedisCache($cache));
            $database = new Database(new MariaDB($db), $cache);
            $database->setDefaultDatabase(App::getEnv('_APP_DB_SCHEMA', 'appwrite'));
            $database->setNamespace('_project_' . $container->getLabels()["appwrite-project"]);

            // Get list of all processing executions
            $executions = $database->find('executions', [
                new Query('tagId', Query::TYPE_EQUAL, [$container->getLabels()["appwrite-tag"]]),
                new Query('status', Query::TYPE_EQUAL, ['waiting'])
            ]);

            // Mark all processing executions as failed
            foreach ($executions as $execution) {
                $execution
                    ->setAttribute('status', 'failed')
                    ->setAttribute('statusCode', 1)
                    ->setAttribute('stderr', 'Appwrite was shutdown during execution');

                $database->updateDocument('executions', $execution->getId(), $execution);
            }

            Console::info('Removed container ' . $container->getName());
        }
    } catch (\Throwable $error) {
        logError($error, 'shutdownError');
    } finally {
        $orchestrationPool->put($orchestration);
    }
};

$http->on('start', function ($http) {
    @Process::signal(SIGINT, function () use ($http) {
        handleShutdown();
        $http->shutdown();
    });

    @Process::signal(SIGQUIT, function () use ($http) {
        handleShutdown();
        $http->shutdown();
    });

    @Process::signal(SIGKILL, function () use ($http) {
        handleShutdown();
        $http->shutdown();
    });

    @Process::signal(SIGTERM, function () use ($http) {
        handleShutdown();
        $http->shutdown();
    });
});

$http->on('request', function (SwooleRequest $swooleRequest, SwooleResponse $swooleResponse) {
    global $register;

    $request = new Request($swooleRequest);
    $response = new Response($swooleResponse);
    $app = new App('UTC');

    $db = $register->get('dbPool')->get();
    $redis = $register->get('redisPool')->get();

    App::setResource('db', fn () => $db);
    App::setResource('cache', fn () => $redis);

    $projectId = $request->getHeader('x-appwrite-project', '');

    Storage::setDevice('functions', new Local(APP_STORAGE_FUNCTIONS . '/app-' . $projectId));
    Storage::setDevice('builds', new Local(APP_STORAGE_BUILDS . '/app-' . $projectId));

    // Check environment variable key
    $secretKey = $request->getHeader('x-appwrite-executor-key', '');

    if (empty($secretKey)) {
        $swooleResponse->status(401);
        return $swooleResponse->end('401: Authentication Error');
    }

    if ($secretKey !== App::getEnv('_APP_EXECUTOR_SECRET', '')) {
        $swooleResponse->status(401);
        return $swooleResponse->end('401: Authentication Error');
    }

    App::setResource('dbForProject', function ($db, $cache) use ($projectId) {
        $cache = new Cache(new RedisCache($cache));

        $database = new Database(new MariaDB($db), $cache);
        $database->setDefaultDatabase(App::getEnv('_APP_DB_SCHEMA', 'appwrite'));
        $database->setNamespace('_project_' . $projectId);

        return $database;
    }, ['db', 'cache']);

    App::error(function ($error, $utopia, $request, $response) {
        /** @var Exception $error */
        /** @var Utopia\App $utopia */
        /** @var Utopia\Swoole\Request $request */
        /** @var Appwrite\Utopia\Response $response */

        if ($error instanceof PDOException) {
            throw $error;
        }

        $route = $utopia->match($request);
        logError($error, "httpError", $route);

        $version = App::getEnv('_APP_VERSION', 'UNKNOWN');

        $code = $error->getCode();
        $message = $error->getMessage();

        $output = ((App::isDevelopment())) ? [
            'message' => $error->getMessage(),
            'code' => $error->getCode(),
            'file' => $error->getFile(),
            'line' => $error->getLine(),
            'trace' => $error->getTrace(),
            'version' => $version,
        ] : [
            'message' => $message,
            'code' => $code,
            'version' => $version,
        ];

        $response
            ->addHeader('Cache-Control', 'no-cache, no-store, must-revalidate')
            ->addHeader('Expires', '0')
            ->addHeader('Pragma', 'no-cache')
            ->setStatusCode(500);

        $response->dynamic(
            new Document($output),
            $utopia->isDevelopment() ? Response::MODEL_ERROR_DEV : Response::MODEL_ERROR
        );
    }, ['error', 'utopia', 'request', 'response']);

    App::setResource('projectID', function () use ($projectId) {
        return $projectId;
    });

    try {
        $app->run($request, $response);
    } catch (Exception $e) {
        logError($e, "serverError");
        $swooleResponse->end('500: Server Error');
    } finally {
        /** @var PDOPool $dbPool */
        $dbPool = $register->get('dbPool');
        $dbPool->put($db);

        /** @var RedisPool $redisPool */
        $redisPool = $register->get('redisPool');
        $redisPool->put($redis);
    }
});

$http->start();<|MERGE_RESOLUTION|>--- conflicted
+++ resolved
@@ -737,186 +737,15 @@
 
         $vars = $build->getAttribute('vars', []);
 
-<<<<<<< HEAD
-
-App::post('/v1/executor/runtime')
-    ->desc('Create a new runtime server')
-    ->param('functionId', '', new UID(), 'Function unique ID.')
-    ->param('tagId', '', new UID(), 'Tag unique ID.')
-    ->inject('projectID')
-    ->inject('response')
-    ->inject('dbForProject')
-    ->action(function (string $functionId, string $tagId, string $projectID, Response $response, Database $dbForProject) {
-        try {
-            Console::success('Creating runtime for tag ' . $tagId);
-            createRuntimeServer($functionId, $projectID, $tagId, $dbForProject);
-        } catch (\Throwable $th) {
-            $response
-                ->setStatusCode(400)
-                ->json(['error' => $th->getMessage()]);
-        };
-
-        $response
-            ->setStatusCode(201)
-            ->noContent();
-    });
-
-App::get('/v1/')
-    ->inject('response')
-    ->action(
-        function (Response $response) {
-            $response
-                ->addHeader('Cache-Control', 'no-cache, no-store, must-revalidate')
-                ->addHeader('Expires', '0')
-                ->addHeader('Pragma', 'no-cache')
-                ->json(['status' => 'online']);
-        }
-    );
-
-// Build Endpoints
-App::post('/v1/build/:buildId') // Start a Build
-    ->param('buildId', '', new UID(), 'Build unique ID.', false)
-    ->inject('response')
-    ->inject('dbForProject')
-    ->inject('projectID')
-    ->action(function (string $buildId, Response $response, Database $dbForProject, string $projectID) {
-        try {
-            // Get build document
-            $build = $dbForProject->getDocument('builds', $buildId);
-
-            // Check if build exists
-            if ($build->isEmpty()) {
-                throw new Exception('Build not found', 404);
-            }
-
-            // Check if build is already running
-            if ($build->getAttribute('status') === 'running') {
-                throw new Exception('Build is already running', 409);
-            }
-
-            // Check if build is already finished
-            if ($build->getAttribute('status') === 'finished') {
-                throw new Exception('Build is already finished', 409);
-            }
-
-            Console::success('Starting build ' . $buildId);
-            // Build Code
-            runBuildStage($buildId, $projectID, $dbForProject);
-
-            // return success
-            return $response->json(['success' => true]);
-        } catch (Exception $e) {
-            logError($e, "buildEndpoint");
-
-            $response
-                ->addHeader('Cache-Control', 'no-cache, no-store, must-revalidate')
-                ->addHeader('Expires', '0')
-                ->addHeader('Pragma', 'no-cache')
-                ->json(['error' => $e->getMessage()]);
-        }
-    });
-
-function runBuildStage(string $buildId, string $projectID): Document
-{
-    global $runtimes;
-    global $orchestrationPool;
-    global $register;
-
-    /** @var Orchestration $orchestration */
-    $orchestration = $orchestrationPool->get();
-
-    $buildStdout = '';
-    $buildStderr = '';
-
-    $db = $register->get('dbPool')->get();
-    $redis = $register->get('redisPool')->get();
-    $cache = new Cache(new RedisCache($redis));
-
-    $database = new Database(new MariaDB($db), $cache);
-    $database->setDefaultDatabase(App::getEnv('_APP_DB_SCHEMA', 'appwrite'));
-    $database->setNamespace('_project_' . $projectID);
-
-    // Check if build has already been run
-    $build = $database->getDocument('builds', $buildId);
-
-    try {
-        // If we already have a built package ready there is no need to rebuild.
-        if ($build->getAttribute('status') === 'ready' && \file_exists($build->getAttribute('outputPath'))) {
-            return $build;
-        }
-
-        // Update Tag Status
-        $build->setAttribute('status', 'building');
-
-        $database->updateDocument('builds', $build->getId(), $build);
-
-        // Check if runtime is active
-        $runtime = $runtimes[$build->getAttribute('runtime', '')] ?? null;
-
-        if (\is_null($runtime)) {
-            throw new Exception('Runtime "' . $build->getAttribute('runtime', '') . '" is not supported');
-        }
-
-        // Grab Tag Files
-        $tagPath = $build->getAttribute('source', '');
-        $sourceType = $build->getAttribute('sourceType', '');
-
-        $device = Storage::getDevice('builds');
-
-        $tagPathTarget = '/tmp/project-' . $projectID . '/' . $build->getId() . '/code.tar.gz';
-        $tagPathTargetDir = \pathinfo($tagPathTarget, PATHINFO_DIRNAME);
-
-        $container = 'build-stage-' . $build->getId();
-
-        // Perform various checks
-        if (!\file_exists($tagPathTargetDir)) {
-            if (!\mkdir($tagPathTargetDir, 0777, true)) {
-                throw new Exception('Can\'t create directory ' . $tagPathTargetDir);
-            }
-        }
-
-        if (!\file_exists($tagPathTarget)) {
-            if (App::getEnv('_APP_STORAGE_DEVICE', Storage::DEVICE_LOCAL) === Storage::DEVICE_LOCAL) {
-                if (!\copy($tagPath, $tagPathTarget)) {
-                    throw new Exception('Can\'t create temporary code file ' . $tagPathTarget);
-                }
-            } else {
-                $buffer = $device->read($tagPath);
-                \file_put_contents($tagPathTarget, $buffer);
-            }
-        }
-
-        if (!$device->exists($tagPath)) {
-            throw new Exception('Code is not readable: ' . $build->getAttribute('source', ''));
-        }
-
-        $vars = $build->getAttribute('envVars', []);
-
-        // Start tracking time
-        $buildStart = \microtime(true);
-        $buildTime = \time();
-=======
         // Start tracking time
         $buildStart = \microtime(true);
         $time = \time();
->>>>>>> 342f22ff
 
         $orchestration
             ->setCpus(App::getEnv('_APP_FUNCTIONS_CPUS', 0))
             ->setMemory(App::getEnv('_APP_FUNCTIONS_MEMORY', 256))
             ->setSwap(App::getEnv('_APP_FUNCTIONS_MEMORY_SWAP', 256));
 
-<<<<<<< HEAD
-        foreach ($vars as &$value) {
-            $value = strval($value);
-        }
-
-        if (!\file_exists('/tmp/project-' . $projectID . '/' . $build->getId() . '/builtCode')) {
-            if (!\mkdir('/tmp/project-' . $projectID . '/' . $build->getId() . '/builtCode', 0777, true)) {
-                throw new Exception('Can\'t create directory /tmp/project-' . $projectID . '/' . $build->getId() . '/builtCode');
-            }
-        };
-=======
         $vars = array_map(fn ($v) => strval($v), $vars);
         $path = '/tmp/project-' . $projectID . '/' . $build->getId() . '/builtCode';
 
@@ -927,7 +756,6 @@
                 throw new Exception('Can\'t create directory /tmp/project-' . $projectID . '/' . $build->getId() . '/builtCode');
             }
         }
->>>>>>> 342f22ff
 
         // Launch build container
         $id = $orchestration->run(
