<?php
require_once __DIR__ . '/../vendor/autoload.php';

use Appwrite\Event\Event;
use Appwrite\Messaging\Adapter\Realtime;
use Appwrite\Stats\Stats;
use Appwrite\Utopia\Response;
use Appwrite\Utopia\Response\Model\Execution;
use Cron\CronExpression;
use Swoole\ConnectionPool;
use Swoole\Coroutine as Co;
use Swoole\Http\Request as SwooleRequest;
use Swoole\Http\Response as SwooleResponse;
use Swoole\Http\Server;
use Swoole\Process;
use Utopia\App;
use Utopia\CLI\Console;
use Utopia\Cache\Adapter\Redis as RedisCache;
use Utopia\Cache\Cache;
use Utopia\Config\Config;
use Utopia\Database\Adapter\MariaDB;
use Utopia\Database\Database;
use Utopia\Database\Document;
use Utopia\Database\Query;
use Utopia\Database\Validator\Authorization;
use Utopia\Database\Validator\UID;
use Utopia\Logger\Log;
use Utopia\Orchestration\Adapter\DockerAPI;
use Utopia\Orchestration\Adapter\DockerCLI;
use Utopia\Orchestration\Orchestration;
use Utopia\Registry\Registry;
use Utopia\Storage\Device\Local;
use Utopia\Storage\Storage;
use Utopia\Swoole\Request;
use Utopia\Validator\ArrayList;
use Utopia\Validator\JSON;
use Utopia\Validator\Text;

require_once __DIR__ . '/init.php';

Authorization::disable();
Swoole\Runtime::enableCoroutine(true, SWOOLE_HOOK_ALL);

function logError(Throwable $error, string $action, Utopia\Route $route = null)
{
    global $register;

    $logger = $register->get('logger');

    if ($logger) {
        $version = App::getEnv('_APP_VERSION', 'UNKNOWN');

        $log = new Log();
        $log->setNamespace("executor");
        $log->setServer(\gethostname());
        $log->setVersion($version);
        $log->setType(Log::TYPE_ERROR);
        $log->setMessage($error->getMessage());

        if ($route) {
            $log->addTag('method', $route->getMethod());
            $log->addTag('url',  $route->getPath());
        }

        $log->addTag('code', $error->getCode());
        $log->addTag('verboseType', get_class($error));

        $log->addExtra('file', $error->getFile());
        $log->addExtra('line', $error->getLine());
        $log->addExtra('trace', $error->getTraceAsString());

        $log->setAction($action);

        $isProduction = App::getEnv('_APP_ENV', 'development') === 'production';
        $log->setEnvironment($isProduction ? Log::ENVIRONMENT_PRODUCTION : Log::ENVIRONMENT_STAGING);

        $responseCode = $logger->addLog($log);
        Console::info('Executor log pushed with status code: ' . $responseCode);
    }

    Console::error('[Error] Type: ' . get_class($error));
    Console::error('[Error] Message: ' . $error->getMessage());
    Console::error('[Error] File: ' . $error->getFile());
    Console::error('[Error] Line: ' . $error->getLine());
};

$orchestrationPool = new ConnectionPool(function () {
    $dockerUser = App::getEnv('DOCKERHUB_PULL_USERNAME', null);
    $dockerPass = App::getEnv('DOCKERHUB_PULL_PASSWORD', null);
    $orchestration = new Orchestration(new DockerCLI($dockerUser, $dockerPass));

    return $orchestration;
}, 6);

try {
    $runtimes = Config::getParam('runtimes');

    // Warmup: make sure images are ready to run fast 🚀
    Co\run(function () use ($runtimes, $orchestrationPool) {
        foreach ($runtimes as $runtime) {
            go(function () use ($runtime, $orchestrationPool) {
                try {
                    $orchestration = $orchestrationPool->get();

                    Console::info('Warming up ' . $runtime['name'] . ' ' . $runtime['version'] . ' environment...');

                    $response = $orchestration->pull($runtime['image']);

                    if ($response) {
                        Console::success("Successfully Warmed up {$runtime['name']} {$runtime['version']}!");
                    } else {
                        Console::warning("Failed to Warmup {$runtime['name']} {$runtime['version']}!");
                    }
                } catch (\Throwable $th) {
                } finally {
                    $orchestrationPool->put($orchestration);
                }
            });
        }
    });

    $activeFunctions = new Swoole\Table(1024);
    $activeFunctions->column('id', Swoole\Table::TYPE_STRING, 512);
    $activeFunctions->column('name', Swoole\Table::TYPE_STRING, 512);
    $activeFunctions->column('status', Swoole\Table::TYPE_STRING, 512);
    $activeFunctions->column('key', Swoole\Table::TYPE_STRING, 4096);
    $activeFunctions->create();

    Co\run(function () use ($orchestrationPool, $activeFunctions) {
        try {
            $orchestration = $orchestrationPool->get();
            $executionStart = \microtime(true);
            $residueList = $orchestration->list(['label' => 'appwrite-type=function']);
        } catch (\Throwable $th) {
        } finally {
            $orchestrationPool->put($orchestration);
        }


        foreach ($residueList as $value) {
            go(fn () => $activeFunctions->set($value->getName(), [
                'id' => $value->getId(),
                'name' => $value->getName(),
                'status' => $value->getStatus(),
                'private-key' => ''
            ]));
        }

        $executionEnd = \microtime(true);
        Console::info(count($activeFunctions) . ' functions listed in ' . ($executionEnd - $executionStart) . ' seconds');
    });
} catch (\Throwable $error) {
    call_user_func($logError, $error, "startupError");
}

function createRuntimeServer(string $functionId, string $projectId, string $deploymentId, Database $database): void
{
    global $orchestrationPool;
    global $runtimes;
    global $activeFunctions;

    try {
        $orchestration = $orchestrationPool->get();
        $function = $database->getDocument('functions', $functionId);
        $deployment = $database->getDocument('deployments', $deploymentId);

        if ($deployment->getAttribute('buildId') === null) {
            throw new Exception('Deployment has no buildId');
        }

        // Grab Build Document
        $build = $database->getDocument('builds', $deployment->getAttribute('buildId'));

        // Check if function isn't already created
        $functions = $orchestration->list(['label' => 'appwrite-type=function', 'name' => 'appwrite-function-' . $deployment->getId()]);

        if (\count($functions) > 0) {
            return;
        }

        // Generate random secret key
        $secret = \bin2hex(\random_bytes(16));

        // Check if runtime is active
        $runtime = $runtimes[$function->getAttribute('runtime', '')] ?? null;

        if ($deployment->getAttribute('resourceId') !== $function->getId()) {
            throw new Exception('deployment not found', 404);
        }

        if (\is_null($runtime)) {
            throw new Exception('Runtime "' . $function->getAttribute('runtime', '') . '" is not supported');
        }

        // Process environment variables
        $vars = \array_merge($function->getAttribute('vars', []), [
            'ENTRYPOINT_NAME' => $deployment->getAttribute('entrypoint', ''),
            'APPWRITE_FUNCTION_ID' => $function->getId(),
            'APPWRITE_FUNCTION_NAME' => $function->getAttribute('name', ''),
            'APPWRITE_FUNCTION_DEPLOYMENT' => $deployment->getId(),
            'APPWRITE_FUNCTION_RUNTIME_NAME' => $runtime['name'],
            'APPWRITE_FUNCTION_RUNTIME_VERSION' => $runtime['version'],
            'APPWRITE_FUNCTION_PROJECT_ID' => $projectId,
            'INTERNAL_RUNTIME_KEY' => $secret
        ]);

        $container = 'appwrite-function-' . $deployment->getId();

        if ($activeFunctions->exists($container) && !(\substr($activeFunctions->get($container)['status'], 0, 2) === 'Up')) { // Remove container if not online
            // If container is online then stop and remove it
            try {
                $orchestration->remove($container, true);
            } catch (Exception $e) {
                try {
                    throw new Exception('Failed to remove container: ' . $e->getMessage());
                } catch (Throwable $error) {
                    logError($error, "createRuntimeServer");
                }
            }

            $activeFunctions->del($container);
        }

        // Check if deployment hasn't failed
        if ($build->getAttribute('status') === 'failed') {
            throw new Exception('Deployment build failed, please check your logs.', 500);
        }

        // Check if deployment is built yet.
        if ($build->getAttribute('status') !== 'ready') {
            throw new Exception('Deployment is not built yet', 500);
        }

        // Grab Deployment Files
        $deploymentPath = $build->getAttribute('outputPath', '');

        $deploymentPathTarget = '/tmp/project-' . $projectId . '/' . $build->getId() . '/builtCode/code.tar.gz';
        $deploymentPathTargetDir = \pathinfo($deploymentPathTarget, PATHINFO_DIRNAME);
        $container = 'appwrite-function-' . $deployment->getId();

        $device = Storage::getDevice('builds');

        if (!\file_exists($deploymentPathTargetDir)) {
            if (@\mkdir($deploymentPathTargetDir, 0777, true)) {
                \chmod($deploymentPathTargetDir, 0777);
            } else {
                throw new Exception('Can\'t create directory ' . $deploymentPathTargetDir);
            }
        }

        if (!\file_exists($deploymentPathTarget)) {
            if (App::getEnv('_APP_STORAGE_DEVICE', Storage::DEVICE_LOCAL) === Storage::DEVICE_LOCAL) {
                if (!\copy($deploymentPath, $deploymentPathTarget)) {
                    throw new Exception('Can\'t create temporary code file ' . $deploymentPathTarget);
                }
            } else {
                $buffer = $device->read($deploymentPath);
                \file_put_contents($deploymentPathTarget, $buffer);
            }
        };

        /**
         * Limit CPU Usage - DONE
         * Limit Memory Usage - DONE
         * Limit Network Usage
         * Limit Storage Usage (//--storage-opt size=120m \)
         * Make sure no access to redis, mariadb, influxdb or other system services
         * Make sure no access to NFS server / storage volumes
         * Access Appwrite REST from internal network for improved performance
         */
        if (!$activeFunctions->exists($container)) { // Create contianer if not ready
            $executionStart = \microtime(true);
            $executionTime = \time();

            $orchestration
                ->setCpus(App::getEnv('_APP_FUNCTIONS_CPUS', '1'))
                ->setMemory(App::getEnv('_APP_FUNCTIONS_MEMORY', '256'))
                ->setSwap(App::getEnv('_APP_FUNCTIONS_MEMORY_SWAP', '256'));

            $vars = array_map(fn ($v) => strval($v), $vars);

            // Launch runtime server
            $id = $orchestration->run(
                image: $runtime['image'],
                name: $container,
                vars: $vars,
                labels: [
                    'appwrite-type' => 'function',
                    'appwrite-created' => strval($executionTime),
                    'appwrite-runtime' => $function->getAttribute('runtime', ''),
                    'appwrite-project' => $projectId,
                    'appwrite-deployment' => $deployment->getId(),
                ],
                hostname: $container,
                mountFolder: $deploymentPathTargetDir,
            );

            if (empty($id)) {
                throw new Exception('Failed to create container');
            }

            // Add to network
            $orchestration->networkConnect($container, 'appwrite_runtimes');

            $executionEnd = \microtime(true);

            $activeFunctions->set($container, [
                'id' => $id,
                'name' => $container,
                'status' => 'Up ' . \round($executionEnd - $executionStart, 2) . 's',
                'key' => $secret,
            ]);

            Console::info('Runtime Server created in ' . ($executionEnd - $executionStart) . ' seconds');
        } else {
            Console::info('Runtime server is ready to run');
        }
    } catch (\Throwable $th) {
        $orchestrationPool->put($orchestration);
        throw $th;
    }
    $orchestrationPool->put($orchestration);
};

function execute(string $trigger, string $projectId, string $executionId, string $functionId, Database $database, string $event = '', string $eventData = '', string $data = '', array $webhooks = [], string $userId = '', string $jwt = ''): array
{
    Console::info('Executing function: ' . $functionId);

    global $activeFunctions;
    global $runtimes;
    global $register;

    $function = $database->getDocument('functions', $functionId);
    $deployment = $database->getDocument('deployments', $function->getAttribute('deployment', ''));
    $build = $database->getDocument('builds', $deployment->getAttribute('buildId', ''));

    if ($deployment->getAttribute('resourceId') !== $function->getId()) {
        throw new Exception('Deployment not found', 404);
    }

    // Grab execution document if exists
    // It it doesn't exist, create a new one.
    $execution = !empty($executionId)
        ? $database->getDocument('executions', $executionId)
        : $database->createDocument('executions', new Document([
            '$id' => $executionId,
            '$read' => ($userId !== '') ? ['user:' . $userId] : [],
            '$write' => ['role:all'],
            'dateCreated' => time(),
            'functionId' => $function->getId(),
            'deploymentId' => $deployment->getId(),
            'trigger' => $trigger, // http / schedule / event
            'status' => 'processing', // waiting / processing / completed / failed
            'statusCode' => 0,
            'stdout' => '',
            'stderr' => '',
            'time' => 0.0,
            'search' => implode(' ', [$functionId, $executionId]),
        ]));

    if (false === $execution || ($execution instanceof Document && $execution->isEmpty())) {
        throw new Exception('Failed to create or read execution');
    }


    if ($build->getAttribute('status') == 'building') {

        $execution
            ->setAttribute('status', 'failed')
            ->setAttribute('statusCode', 500)
            ->setAttribute('stderr', 'Deployment is still being built.')
            ->setAttribute('time', 0);

        $database->updateDocument('executions', $execution->getId(), $execution);

        throw new Exception('Execution Failed. Reason: Deployment is still being built.');
    }

    // Check if runtime is active
    $runtime = $runtimes[$function->getAttribute('runtime', '')] ?? null;

    if (\is_null($runtime)) {
        throw new Exception('Runtime "' . $function->getAttribute('runtime', '') . '" is not supported');
    }

    // Process environment variables
    $vars = \array_merge($function->getAttribute('vars', []), [
        'ENTRYPOINT_NAME' => $deployment->getAttribute('entrypoint', ''),
        'APPWRITE_FUNCTION_ID' => $function->getId(),
        'APPWRITE_FUNCTION_NAME' => $function->getAttribute('name', ''),
        'APPWRITE_FUNCTION_DEPLOYMENT' => $deployment->getId(),
        'APPWRITE_FUNCTION_TRIGGER' => $trigger,
        'APPWRITE_FUNCTION_RUNTIME_NAME' => $runtime['name'],
        'APPWRITE_FUNCTION_RUNTIME_VERSION' => $runtime['version'],
        'APPWRITE_FUNCTION_EVENT' => $event,
        'APPWRITE_FUNCTION_EVENT_DATA' => $eventData,
        'APPWRITE_FUNCTION_DATA' => $data,
        'APPWRITE_FUNCTION_USER_ID' => $userId,
        'APPWRITE_FUNCTION_JWT' => $jwt,
        'APPWRITE_FUNCTION_PROJECT_ID' => $projectId,
    ]);

    $container = 'appwrite-function-' . $deployment->getId();

    try {
        if ($build->getAttribute('status') !== 'ready') {
            // Create a new build entry
            $buildId = $database->getId();
            $database->createDocument('builds', new Document([
                '$id' => $buildId,
                '$read' => ($userId !== '') ? ['user:' . $userId] : [],
<<<<<<< HEAD
                '$write' => ['role:all'],
                'startTime' => time(),
                'deploymentId' => $deployment->getId(),
=======
                '$write' => [],
                'dateCreated' => time(),
>>>>>>> 4147faaf
                'status' => 'processing',
                'outputPath' => '',
                'runtime' => $function->getAttribute('runtime', ''),
                'source' => $deployment->getAttribute('path'),
                'sourceType' => Storage::DEVICE_LOCAL,
                'stdout' => '',
                'stderr' => '',
                'endTime' => 0,
                'duration' => 0,
                'search' => implode(' ', [$deployment->getId(), $buildId]),
            ]));

            $deployment->setAttribute('buildId', $buildId);

            $database->updateDocument('deployments', $deployment->getId(), $deployment);

            runBuildStage($buildId, $projectId);
        }
    } catch (Exception $e) {
        $execution
            ->setAttribute('status', 'failed')
            ->setAttribute('statusCode', 500)
            ->setAttribute('stderr', \utf8_encode(\mb_substr($e->getMessage(), -4000))) // log last 4000 chars output
            ->setAttribute('time', 0);

        $database->updateDocument('executions', $execution->getId(), $execution);

        throw new Error('Something went wrong building the code. ' . $e->getMessage());
    }

    try {
        if (!$activeFunctions->exists($container)) { // Create container if not ready
            createRuntimeServer($functionId, $projectId, $deployment->getId(), $database);
        } else if ($activeFunctions->get($container)['status'] === 'Down') {
            sleep(1);
        } else {
            Console::info('Container is ready to run');
        }
    } catch (Exception $e) {
        $execution->setAttribute('status', 'failed')
            ->setAttribute('statusCode', 500)
            ->setAttribute('stderr', \utf8_encode(\mb_substr($e->getMessage(), -4000))) // log last 4000 chars output
            ->setAttribute('time', 0);

        $execution = $database->updateDocument('executions', $execution->getId(), $execution);

        try {
            throw new Exception('Something went wrong building the runtime server. ' . $e->getMessage());
        } catch (\Exception $error) {
            logError($error, 'execution');
        }

        return [
            'status' => 'failed',
            'response' => \utf8_encode(\mb_substr($e->getMessage(), -4000)), // log last 4000 chars output
            'time' => 0
        ];
    }

    $key = $activeFunctions->get('appwrite-function-' . $deployment->getId(), 'key');

    // Process environment variables
    $vars = \array_merge($function->getAttribute('vars', []), [
        'ENTRYPOINT_NAME' => $deployment->getAttribute('entrypoint', ''),
        'APPWRITE_FUNCTION_ID' => $function->getId(),
        'APPWRITE_FUNCTION_NAME' => $function->getAttribute('name', ''),
        'APPWRITE_FUNCTION_DEPLOYMENT' => $deployment->getId(),
        'APPWRITE_FUNCTION_TRIGGER' => $trigger,
        'APPWRITE_FUNCTION_RUNTIME_NAME' => $runtime['name'],
        'APPWRITE_FUNCTION_RUNTIME_VERSION' => $runtime['version'],
        'APPWRITE_FUNCTION_EVENT' => $event,
        'APPWRITE_FUNCTION_EVENT_DATA' => $eventData,
        'APPWRITE_FUNCTION_DATA' => $data,
        'APPWRITE_FUNCTION_USER_ID' => $userId,
        'APPWRITE_FUNCTION_JWT' => $jwt,
        'APPWRITE_FUNCTION_PROJECT_ID' => $projectId
    ]);

    $stdout = '';
    $stderr = '';

    $executionStart = \microtime(true);

    $statusCode = 0;

    $errNo = -1;
    $attempts = 0;
    $max = 5;

    $executorResponse = '';

    // cURL request to runtime
    do {
        $attempts++;
        $ch = \curl_init();

        $body = \json_encode([
            'path' => '/usr/code',
            'file' => $vars['ENTRYPOINT_NAME'],
            'env' => $vars,
            'payload' => $data,
            'timeout' => $function->getAttribute('timeout', (int) App::getEnv('_APP_FUNCTIONS_TIMEOUT', 900))
        ]);

        \curl_setopt($ch, CURLOPT_URL, "http://" . $container . ":3000/");
        \curl_setopt($ch, CURLOPT_POST, true);
        \curl_setopt($ch, CURLOPT_POSTFIELDS, $body);

        \curl_setopt($ch, CURLOPT_RETURNTRANSFER, true);
        \curl_setopt($ch, CURLOPT_TIMEOUT, $function->getAttribute('timeout', (int) App::getEnv('_APP_FUNCTIONS_TIMEOUT', 900)));
        \curl_setopt($ch, CURLOPT_CONNECTTIMEOUT, 10);

        \curl_setopt($ch, CURLOPT_HTTPHEADER, [
            'Content-Type: application/json',
            'Content-Length: ' . \strlen($body),
            'x-internal-challenge: ' . $key,
            'host: null'
        ]);

        $executorResponse = \curl_exec($ch);

        $statusCode = \curl_getinfo($ch, CURLINFO_HTTP_CODE);

        $error = \curl_error($ch);

        $errNo = \curl_errno($ch);

        \curl_close($ch);
        if ($errNo != CURLE_COULDNT_CONNECT && $errNo != 111) {
            break;
        }

        sleep(1);
    } while ($attempts < $max);

    if ($attempts >= 5) {
        $stderr = 'Failed to connect to executor runtime after 5 attempts.';
        $statusCode = 124;
    }

    // If timeout error
    if (in_array($errNo, [CURLE_OPERATION_TIMEDOUT, 110])) {
        $statusCode = 124;
    }

    // 110 is the Swoole error code for timeout, see: https://www.swoole.co.uk/docs/swoole-error-code
    if ($errNo !== 0 && $errNo !== CURLE_COULDNT_CONNECT && $errNo !== CURLE_OPERATION_TIMEDOUT && $errNo !== 110) {
        throw new Exception('An internal curl error has occurred within the executor! Error Msg: ' . $error, 500);
    }

    $executionData = [];

    if (!empty($executorResponse)) {
        $executionData = json_decode($executorResponse, true);
    }

    if (isset($executionData['code'])) {
        $statusCode = $executionData['code'];
    }

    if ($statusCode === 500) {
        if (isset($executionData['message'])) {
            $stderr = $executionData['message'];
        } else {
            $stderr = 'Internal Runtime error';
        }
    } else if ($statusCode === 124) {
        $stderr = 'Execution timed out.';
    } else if ($statusCode === 0) {
        $stderr = 'Execution failed.';
    } else if ($statusCode >= 200 && $statusCode < 300) {
        $stdout = $executorResponse;
    } else {
        $stderr = 'Execution failed.';
    }

    $executionEnd = \microtime(true);
    $executionTime = ($executionEnd - $executionStart);
    $functionStatus = ($statusCode >= 200 && $statusCode < 300) ? 'completed' : 'failed';

    Console::info('Function executed in ' . ($executionEnd - $executionStart) . ' seconds, status: ' . $functionStatus);

    $execution->setAttribute('deploymentId', $deployment->getId())
        ->setAttribute('status', $functionStatus)
        ->setAttribute('statusCode', $statusCode)
        ->setAttribute('stdout', \utf8_encode(\mb_substr($stdout, -8000)))
        ->setAttribute('stderr', \utf8_encode(\mb_substr($stderr, -8000)))
        ->setAttribute('time', $executionTime);

    $execution = $database->updateDocument('executions', $execution->getId(), $execution);

    $executionModel = new Execution();
    $executionUpdate = new Event('v1-webhooks', 'WebhooksV1');

    $executionUpdate
        ->setParam('projectId', $projectId)
        ->setParam('userId', $userId)
        ->setParam('webhooks', $webhooks)
        ->setParam('event', 'functions.executions.update')
        ->setParam('eventData', $execution->getArrayCopy(array_keys($executionModel->getRules())));

    $executionUpdate->trigger();

    $target = Realtime::fromPayload('functions.executions.update', $execution);

    Realtime::send(
        projectId: $projectId,
        payload: $execution->getArrayCopy(),
        event: 'functions.executions.update',
        channels: $target['channels'],
        roles: $target['roles']
    );

    if (App::getEnv('_APP_USAGE_STATS', 'enabled') == 'enabled') {
        $statsd = $register->get('statsd');

        $usage = new Stats($statsd);

        $usage
            ->setParam('projectId', $projectId)
            ->setParam('functionId', $function->getId())
            ->setParam('functionExecution', 1)
            ->setParam('functionStatus', $functionStatus)
            ->setParam('functionExecutionTime', $executionTime * 1000) // ms
            ->setParam('networkRequestSize', 0)
            ->setParam('networkResponseSize', 0)
            ->submit();

        $usage->submit();
    }

    return [
        'status' => $functionStatus,
        'response' => ($functionStatus !== 'completed') ? $stderr : $stdout,
        'time' => $executionTime
    ];
};

function runBuildStage(string $buildId, string $projectID): Document
{
    global $runtimes;
    global $orchestrationPool;
    global $register;

    /** @var Orchestration $orchestration */
    $orchestration = $orchestrationPool->get();

    $buildStdout = '';
    $buildStderr = '';

    $db = $register->get('dbPool')->get();
    $redis = $register->get('redisPool')->get();
    $cache = new Cache(new RedisCache($redis));

    $database = new Database(new MariaDB($db), $cache);
    $database->setDefaultDatabase(App::getEnv('_APP_DB_SCHEMA', 'appwrite'));
    $database->setNamespace('_project_' . $projectID);

    // Check if build has already been run
    $build = $database->getDocument('builds', $buildId);

    try {
        // If we already have a built package ready there is no need to rebuild.
        if ($build->getAttribute('status') === 'ready' && \file_exists($build->getAttribute('outputPath'))) {
            return $build;
        }

        // Update Tag Status
        $build->setAttribute('status', 'building');

        $database->updateDocument('builds', $build->getId(), $build);

        // Check if runtime is active
        $runtime = $runtimes[$build->getAttribute('runtime', '')] ?? null;

        if (\is_null($runtime)) {
            throw new Exception('Runtime "' . $build->getAttribute('runtime', '') . '" is not supported');
        }

        // Grab Tag Files
        $deploymentPath = $build->getAttribute('source', '');
        $sourceType = $build->getAttribute('sourceType', '');

        $device = Storage::getDevice('builds');

        $deploymentPathTarget = '/tmp/project-' . $projectID . '/' . $build->getId() . '/code.tar.gz';
        $deploymentPathTargetDir = \pathinfo($deploymentPathTarget, PATHINFO_DIRNAME);

        $container = 'build-stage-' . $build->getId();

        // Perform various checks
        if (!\file_exists($deploymentPathTargetDir)) {
            if (@\mkdir($deploymentPathTargetDir, 0777, true)) {
                \chmod($deploymentPathTargetDir, 0777);
            } else {
                throw new Exception('Can\'t create directory ' . $deploymentPathTargetDir);
            }
        }

        if (!\file_exists($deploymentPathTarget)) {
            if (App::getEnv('_APP_STORAGE_DEVICE', Storage::DEVICE_LOCAL) === Storage::DEVICE_LOCAL) {
                if (!\copy($deploymentPath, $deploymentPathTarget)) {
                    throw new Exception('Can\'t create temporary code file ' . $deploymentPathTarget);
                }
            } else {
                $buffer = $device->read($deploymentPath);
                \file_put_contents($deploymentPathTarget, $buffer);
            }
        }

        if (!$device->exists($deploymentPath)) {
            throw new Exception('Code is not readable: ' . $build->getAttribute('source', ''));
        }

        $vars = $build->getAttribute('vars', []);

        // Start tracking time
        $buildStart = \microtime(true);
        $time = \time();

        $orchestration
            ->setCpus(App::getEnv('_APP_FUNCTIONS_CPUS', 0))
            ->setMemory(App::getEnv('_APP_FUNCTIONS_MEMORY', 256))
            ->setSwap(App::getEnv('_APP_FUNCTIONS_MEMORY_SWAP', 256));

<<<<<<< HEAD
        if ($deployment->isEmpty()) {
            throw new Exception('Deployment not found', 404);
        }

        $runtime = $runtimes[$function->getAttribute('runtime')] ?? null;

        if (\is_null($runtime)) {
            throw new Exception('Runtime "' . $function->getAttribute('runtime', '') . '" is not supported');
        }

        // Create a new build entry
        $buildId = $dbForProject->getId();

        if ($deployment->getAttribute('buildId')) {
            $buildId = $deployment->getAttribute('buildId');
        } else {
            try {
                $dbForProject->createDocument('builds', new Document([
                    '$id' => $buildId,
                    '$read' => (!empty($userId)) ? ['user:' . $userId] : [],
                    '$write' => ['role:all'],
                    'startTime' => time(),
                    'deploymentId' => $deploymentId,
                    'status' => 'processing',
                    'runtime' => $function->getAttribute('runtime'),
                    'outputPath' => '',
                    'source' => $deployment->getAttribute('path'),
                    'sourceType' => Storage::DEVICE_LOCAL,
                    'stdout' => '',
                    'stderr' => '',
                    'endTime' => 0,
                    'duration' => 0,
                    'search' => implode(' ', [$deployment->getId(), $buildId])
                ]));

                $deployment->setAttribute('buildId', $buildId);

                $dbForProject->updateDocument('deployments', $deployment->getId(), $deployment);
            } catch (\Throwable $th) {
                var_dump($deployment->getArrayCopy());
                throw $th;
            }
        }

        // Build Code
        go(function () use ($projectID, $deploymentId, $buildId, $functionId, $function, $register) {
            $db = $register->get('dbPool')->get();
            $redis = $register->get('redisPool')->get();
            $cache = new Cache(new RedisCache($redis));

            $dbForProject = new Database(new MariaDB($db), $cache);
            $dbForProject->setDefaultDatabase(App::getEnv('_APP_DB_SCHEMA', 'appwrite'));
            $dbForProject->setNamespace('_project_' . $projectID);
            // Build Code
            runBuildStage($buildId, $projectID);

            // Update the schedule
            $schedule = $function->getAttribute('schedule', '');
            $cron = (empty($function->getAttribute('deployment')) && !empty($schedule)) ? new CronExpression($schedule) : null;
            $next = (empty($function->getAttribute('deployment')) && !empty($schedule)) ? $cron->getNextRunDate()->format('U') : 0;

            // Grab deployment
            $deployment = $dbForProject->getDocument('deployments', $deploymentId);

            // Grab build
            $build = $dbForProject->getDocument('builds', $buildId);

            // If the build failed, it won't be possible to deploy
            if ($build->getAttribute('status') !== 'ready') {
                return;
            }

            if ($deployment->getAttribute('deploy') === true) {
                // Update the function document setting the deployment as the active one
                $function
                    ->setAttribute('deployment', $deployment->getId())
                    ->setAttribute('scheduleNext', (int)$next);
                $function = $dbForProject->updateDocument('functions', $function->getId(), $function);
            }

            // Deploy Runtime Server
            createRuntimeServer($functionId, $projectID, $deploymentId, $dbForProject);

            $register->get('dbPool')->put($db);
            $register->get('redisPool')->put($redis);
        });

        if (false === $function) {
            throw new Exception('Failed saving function to DB', 500);
        }

        $response->dynamic($function, Response::MODEL_FUNCTION);
    });

App::get('/v1/')
    ->inject('response')
    ->action(
        function (Response $response) {
            $response
                ->addHeader('Cache-Control', 'no-cache, no-store, must-revalidate')
                ->addHeader('Expires', '0')
                ->addHeader('Pragma', 'no-cache')
                ->json(['status' => 'online']);
        }
    );

// Build Endpoints
App::post('/v1/build/:buildId') // Start a Build
    ->param('buildId', '', new UID(), 'Build unique ID.', false)
    ->inject('response')
    ->inject('dbForProject')
    ->inject('projectID')
    ->action(function (string $buildId, Response $response, Database $dbForProject, string $projectID) {
        try {
            // Get build document
            $build = $dbForProject->getDocument('builds', $buildId);

            // Check if build exists
            if ($build->isEmpty()) {
                throw new Exception('Build not found', 404);
            }

            // Check if build is already running
            if ($build->getAttribute('status') === 'running') {
                throw new Exception('Build is already running', 409);
            }

            // Check if build is already finished
            if ($build->getAttribute('status') === 'finished') {
                throw new Exception('Build is already finished', 409);
            }

            go(function () use ($buildId, $dbForProject, $projectID) {
                // Build Code
                runBuildStage($buildId, $projectID, $dbForProject);
            });

            // return success
            return $response->json(['success' => true]);
        } catch (Exception $e) {
            logError($e, "buildEndpoint");

            $response
                ->addHeader('Cache-Control', 'no-cache, no-store, must-revalidate')
                ->addHeader('Expires', '0')
                ->addHeader('Pragma', 'no-cache')
                ->json(['error' => $e->getMessage()]);
        }
    });

function runBuildStage(string $buildId, string $projectID): Document
{
    global $runtimes;
    global $orchestrationPool;
    global $register;

    /** @var Orchestration $orchestration */
    $orchestration = $orchestrationPool->get();

    $buildStdout = '';
    $buildStderr = '';

    $db = $register->get('dbPool')->get();
    $redis = $register->get('redisPool')->get();
    $cache = new Cache(new RedisCache($redis));

    $database = new Database(new MariaDB($db), $cache);
    $database->setDefaultDatabase(App::getEnv('_APP_DB_SCHEMA', 'appwrite'));
    $database->setNamespace('_project_' . $projectID);

    // Check if build has already been run
    $build = $database->getDocument('builds', $buildId);

    try {
        // If we already have a built package ready there is no need to rebuild.
        if ($build->getAttribute('status') === 'ready' && \file_exists($build->getAttribute('outputPath'))) {
            return $build;
        }

        // Update Deployment Status
        $build->setAttribute('status', 'building');

        $database->updateDocument('builds', $build->getId(), $build);

        // Check if runtime is active
        $runtime = $runtimes[$build->getAttribute('runtime', '')] ?? null;

        if (\is_null($runtime)) {
            throw new Exception('Runtime "' . $build->getAttribute('runtime', '') . '" is not supported');
        }

        // Grab Deployment Files
        $deploymentPath = $build->getAttribute('source', '');
        $sourceType = $build->getAttribute('sourceType', '');

        $device = Storage::getDevice('builds');

        $deploymentPathTarget = '/tmp/project-' . $projectID . '/' . $build->getId() . '/code.tar.gz';
        $deploymentPathTargetDir = \pathinfo($deploymentPathTarget, PATHINFO_DIRNAME);

        $container = 'build-stage-' . $build->getId();

        // Perform various checks
        if (!\file_exists($deploymentPathTargetDir)) {
            if (@\mkdir($deploymentPathTargetDir, 0777, true)) {
                \chmod($deploymentPathTargetDir, 0777);
            } else {
                throw new Exception('Can\'t create directory ' . $deploymentPathTargetDir);
            }
        }

        if (!\file_exists($deploymentPathTarget)) {
            if (App::getEnv('_APP_STORAGE_DEVICE', Storage::DEVICE_LOCAL) === Storage::DEVICE_LOCAL) {
                if (!\copy($deploymentPath, $deploymentPathTarget)) {
                    throw new Exception('Can\'t create temporary code file ' . $deploymentPathTarget);
                }
            } else {
                $buffer = $device->read($deploymentPath);
                \file_put_contents($deploymentPathTarget, $buffer);
            }
        }

        if (!$device->exists($deploymentPath)) {
            throw new Exception('Code is not readable: ' . $build->getAttribute('source', ''));
        }

        $deployment = $database->getDocument('deployments', $build->getAttribute('deploymentId', ''));
        $resourceId = $deployment->getAttribute('resourceId', '');
        $resourceType = $deployment->getAttribute('resourceType', '');

        if (empty($resourceId)) {
            throw new Exception('Invalid resource ID on build ' . $build->getId());
        }

        if (empty($resourceType)) {
            throw new Exception('Invalid resource type on build' . $build->getId());
        }

        $resource = $database->getDocument($resourceType, $resourceId);

        if ($resource->isEmpty()) {
            throw new Exception('Resource not found on build ' . $build->getId());
        }

        $vars = $resource->getAttribute('vars', []);

        // Start tracking time
        $buildStart = \time();

        $orchestration
            ->setCpus(App::getEnv('_APP_FUNCTIONS_CPUS', 0))
            ->setMemory(App::getEnv('_APP_FUNCTIONS_MEMORY', 256))
            ->setSwap(App::getEnv('_APP_FUNCTIONS_MEMORY_SWAP', 256));

=======
>>>>>>> 4147faaf
        $vars = array_map(fn ($v) => strval($v), $vars);
        $path = '/tmp/project-' . $projectID . '/' . $build->getId() . '/builtCode';

        if (!\file_exists($path)) {
            if (@\mkdir($path, 0777, true)) {
                \chmod($path, 0777);
            } else {
                throw new Exception('Can\'t create directory /tmp/project-' . $projectID . '/' . $build->getId() . '/builtCode');
            }
        }

        // Launch build container
        $id = $orchestration->run(
            image: $runtime['base'],
            name: $container,
            vars: $vars,
            workdir: '/usr/code',
            labels: [
                'appwrite-type' => 'function',
                'appwrite-created' => strval($buildStart),
                'appwrite-runtime' => $build->getAttribute('runtime', ''),
                'appwrite-project' => $projectID,
                'appwrite-build' => $build->getId(),
            ],
            command: [
                'tail',
                '-f',
                '/dev/null'
            ],
            hostname: $container,
            mountFolder: $deploymentPathTargetDir,
            volumes: [
                '/tmp/project-' . $projectID . '/' . $build->getId() . '/builtCode' . ':/usr/builtCode:rw'
            ]
        );

        if (empty($id)) {
            throw new Exception('Failed to start build container');
        }

        // Extract user code into build container
        $untarStdout = '';
        $untarStderr = '';

        $untarSuccess = $orchestration->execute(
            name: $container,
            command: [
                'sh',
                '-c',
                'mkdir -p /usr/code && cp /tmp/code.tar.gz /usr/workspace/code.tar.gz && cd /usr/workspace/ && tar -zxf /usr/workspace/code.tar.gz -C /usr/code && rm /usr/workspace/code.tar.gz'
            ],
            stdout: $untarStdout,
            stderr: $untarStderr,
            timeout: 60
        );

        if (!$untarSuccess) {
            throw new Exception('Failed to extract tar: ' . $untarStderr);
        }

        // Build Code / Install Dependencies
        $buildSuccess = $orchestration->execute(
            name: $container,
            command: ['sh', '-c', 'cd /usr/local/src && ./build.sh'],
            stdout: $buildStdout,
            stderr: $buildStderr,
            timeout: App::getEnv('_APP_FUNCTIONS_BUILD_TIMEOUT', 900)
        );

        if (!$buildSuccess) {
            throw new Exception('Failed to build dependencies: ' . $buildStderr);
        }

        // Repackage Code and Save.
        $compressStdout = '';
        $compressStderr = '';

        $builtCodePath = '/tmp/project-' . $projectID . '/' . $build->getId() . '/builtCode/code.tar.gz';

        $compressSuccess = $orchestration->execute(
            name: $container,
            command: [
                'tar', '-C', '/usr/code', '-czvf', '/usr/builtCode/code.tar.gz', './'
            ],
            stdout: $compressStdout,
            stderr: $compressStderr,
            timeout: 60
        );

        if (!$compressSuccess) {
            throw new Exception('Failed to compress built code: ' . $compressStderr);
        }

        // Remove Container
        $orchestration->remove($id, true);

        // Check if the build was successful by checking if file exists
        if (!\file_exists($builtCodePath)) {
            throw new Exception('Something went wrong during the build process.');
        }

        // Upload new code
        $device = Storage::getDevice('builds');

        $path = $device->getPath(\uniqid() . '.' . \pathinfo('code.tar.gz', PATHINFO_EXTENSION));

        if (!\file_exists(\dirname($path))) { // Checks if directory path to file exists
            if (@\mkdir(\dirname($path), 0777, true)) {
                \chmod(\dirname($path), 0777);
            } else {
                throw new Exception('Can\'t create directory: ' . \dirname($path));
            }
        }

        if (App::getEnv('_APP_STORAGE_DEVICE', Storage::DEVICE_LOCAL) === Storage::DEVICE_LOCAL) {
            if (!$device->move($builtCodePath, $path)) {
                throw new Exception('Failed to upload built code upload to storage', 500);
            }
        } else {
            if (!$device->upload($builtCodePath, $path)) {
                throw new Exception('Failed to upload built code upload to storage', 500);
            }
        }

        if ($buildStdout == '') {
            $buildStdout = 'Build Successful!';
        }

        $build
            ->setAttribute('outputPath', $path)
            ->setAttribute('status', 'ready')
            ->setAttribute('stdout',  \utf8_encode(\mb_substr($buildStdout, -4096)))
            ->setAttribute('stderr', \utf8_encode(\mb_substr($buildStderr, -4096)))
            ->setAttribute('startTime', $buildStart)
            ->setAttribute('endTime', \time())
            ->setAttribute('duration', \time() - $buildStart);

        // Update build with built code attribute
        $build = $database->updateDocument('builds', $buildId, $build);

        $buildEnd = \time();

        Console::info('Build Stage Ran in ' . ($buildEnd - $buildStart) . ' seconds');
    } catch (Exception $e) {
        $build
            ->setAttribute('status', 'failed')
            ->setAttribute('stdout',  \utf8_encode(\mb_substr($buildStdout, -4096)))
            ->setAttribute('stderr', \utf8_encode(\mb_substr($e->getMessage(), -4096)))
            ->setAttribute('startTime', $buildStart)
            ->setAttribute('endTime', \microtime(true))
            ->setAttribute('duration', \microtime(true) - $buildStart);

        $build = $database->updateDocument('builds', $buildId, $build);

        // also remove the container if it exists
        if (isset($id)) {
            $orchestration->remove($id, true);
        }

        $register->get('dbPool')->put($db);
        $register->get('redisPool')->put($redis);

        throw new Exception('Build failed: ' . $e->getMessage());
    }

    $orchestrationPool->put($orchestration);

    $register->get('dbPool')->put($db);
    $register->get('redisPool')->put($redis);

    return $build;
}

App::post('/v1/execute') // Define Route
    ->desc('Execute a function')
    ->param('trigger', '', new Text(1024))
    ->param('projectId', '', new Text(1024))
    ->param('executionId', '', new Text(1024), '', true)
    ->param('functionId', '', new Text(1024))
    ->param('event', '', new Text(1024), '', true)
    ->param('eventData', '', new Text(10240), '', true)
    ->param('data', '', new Text(1024), '', true)
    ->param('webhooks', [], new ArrayList(new JSON()), '', true)
    ->param('userId', '', new Text(1024), '', true)
    ->param('jwt', '', new Text(1024), '', true)
    ->inject('response')
    ->inject('dbForProject')
    ->action(
        function (string $trigger, string $projectId, string $executionId, string $functionId, string $event, string $eventData, string $data, array $webhooks, string $userId, string $jwt, Response $response, Database $dbForProject) {
            try {
                $data = execute($trigger, $projectId, $executionId, $functionId, $dbForProject, $event, $eventData, $data, $webhooks, $userId, $jwt);
                $response->json($data);
            } catch (Exception $e) {
                logError($e, 'executeEndpoint');

                $response
                    ->addHeader('Cache-Control', 'no-cache, no-store, must-revalidate')
                    ->addHeader('Expires', '0')
                    ->addHeader('Pragma', 'no-cache')
                    ->json(['error' => $e->getMessage()]);
            }
        }
    );

// Cleanup Endpoints used internally by appwrite when a function or deployment gets deleted to also clean up their containers
App::post('/v1/cleanup/function')
    ->param('functionId', '', new UID())
    ->inject('response')
    ->inject('dbForProject')
    ->action(
        function (string $functionId, Response $response, Database $dbForProject) use ($orchestrationPool) {
            try {
                /** @var Orchestration $orchestration */
                $orchestration = $orchestrationPool->get();

                // Get function document
                $function = $dbForProject->getDocument('functions', $functionId);

                // Check if function exists
                if ($function->isEmpty()) {
                    throw new Exception('Function not found', 404);
                }

                $results = $dbForProject->find('deployments', [new Query('functionId', Query::TYPE_EQUAL, [$functionId])], 999);

                // If amount is 0 then we simply return true
                if (count($results) === 0) {
                    return $response->json(['success' => true]);
                }

                // Delete the containers of all deployments
                foreach ($results as $deployment) {
                    try {
                        // Remove any ongoing builds
                        if ($deployment->getAttribute('buildId')) {
                            $build = $dbForProject->getDocument('builds', $deployment->getAttribute('buildId'));

                            if ($build->getAttribute('status') === 'building') {
                                // Remove the build
                                $orchestration->remove('build-stage-' . $deployment->getAttribute('buildId'), true);
                                Console::info('Removed build for deployment ' . $deployment['$id']);
                            }
                        }

                        $orchestration->remove('appwrite-function-' . $deployment['$id'], true);
                        Console::info('Removed container for deployment ' . $deployment['$id']);
                    } catch (Exception $e) {
                        // Do nothing, we don't care that much if it fails
                    }
                }

                return $response->json(['success' => true]);
            } catch (Exception $e) {
                logError($e, "cleanupFunction");
                $orchestrationPool->put($orchestration);

                return $response->json(['error' => $e->getMessage()]);
            }
            $orchestrationPool->put($orchestration);
        }
    );

App::post('/v1/cleanup/deployment')
    ->param('deploymentId', '', new UID(), 'Deployment unique ID.')
    ->inject('response')
    ->inject('dbForProject')
    ->action(function (string $deploymentId, Response $response, Database $dbForProject) use ($orchestrationPool) {
        try {
            /** @var Orchestration $orchestration */
            $orchestration = $orchestrationPool->get();

            // Get deployment document
            $deployment = $dbForProject->getDocument('deployments', $deploymentId);

            // Check if deployment exists
            if ($deployment->isEmpty()) {
                throw new Exception('Deployment not found', 404);
            }

            try {
                // Remove any ongoing builds
                if ($deployment->getAttribute('buildId')) {
                    $build = $dbForProject->getDocument('builds', $deployment->getAttribute('buildId'));

                    if ($build->getAttribute('status') == 'building') {
                        // Remove the build
                        $orchestration->remove('build-stage-' . $deployment->getAttribute('buildId'), true);
                        Console::info('Removed build for deployment ' . $deployment['$id']);
                    }
                }

                // Remove the container of the deployment
                $orchestration->remove('appwrite-function-' . $deployment['$id'], true);
                Console::info('Removed container for deployment ' . $deployment['$id']);
            } catch (Exception $e) {
                // Do nothing, we don't care that much if it fails
            }
        } catch (Exception $e) {
            logError($e, "cleanupFunction");
            $orchestrationPool->put($orchestration);

            return $response->json(['error' => $e->getMessage()]);
        }
        $orchestrationPool->put($orchestration);

        return $response->json(['success' => true]);
    });

App::post('/v1/deployment')
    ->param('functionId', '', new UID(), 'Function unique ID.')
    ->param('deploymentId', '', new UID(), 'Deployment unique ID.')
    ->param('userId', '', new UID(), 'User unique ID.', true)
    ->inject('response')
    ->inject('dbForProject')
    ->inject('projectID')
    ->inject('register')
    ->action(function (string $functionId, string $deploymentId, string $userId, Response $response, Database $dbForProject, string $projectID, Registry $register) use ($runtimes) {
        // Get function document
        $function = $dbForProject->getDocument('functions', $functionId);
        // Get deployment document
        $deployment = $dbForProject->getDocument('deployments', $deploymentId);

        // Check if both documents exist
        if ($function->isEmpty()) {
            throw new Exception('Function not found', 404);
        }

        if ($deployment->isEmpty()) {
            throw new Exception('Deployment not found', 404);
        }

        $runtime = $runtimes[$function->getAttribute('runtime')] ?? null;

        if (\is_null($runtime)) {
            throw new Exception('Runtime "' . $function->getAttribute('runtime', '') . '" is not supported');
        }

        // Create a new build entry
        $buildId = $dbForProject->getId();

        if ($deployment->getAttribute('buildId')) {
            $buildId = $deployment->getAttribute('buildId');
        } else {
            try {
                $dbForProject->createDocument('builds', new Document([
                    '$id' => $buildId,
                    '$read' => (!empty($userId)) ? ['user:' . $userId] : [],
                    '$write' => ['role:all'],
                    'dateCreated' => time(),
                    'status' => 'processing',
                    'runtime' => $function->getAttribute('runtime'),
                    'outputPath' => '',
                    'source' => $deployment->getAttribute('path'),
                    'sourceType' => Storage::DEVICE_LOCAL,
                    'stdout' => '',
                    'stderr' => '',
                    'time' => 0,
                    'vars' => [
                        'ENTRYPOINT_NAME' => $deployment->getAttribute('entrypoint'),
                        'APPWRITE_FUNCTION_ID' => $function->getId(),
                        'APPWRITE_FUNCTION_NAME' => $function->getAttribute('name', ''),
                        'APPWRITE_FUNCTION_RUNTIME_NAME' => $runtime['name'],
                        'APPWRITE_FUNCTION_RUNTIME_VERSION' => $runtime['version'],
                        'APPWRITE_FUNCTION_PROJECT_ID' => $projectID,
                    ]
                ]));

                $deployment->setAttribute('buildId', $buildId);

                $dbForProject->updateDocument('deployments', $deployment->getId(), $deployment);
            } catch (\Throwable $th) {
                var_dump($deployment->getArrayCopy());
                throw $th;
            }
        }

        // Build Code
        go(function () use ($projectID, $deploymentId, $buildId, $functionId, $function, $register) {
            try {
                $db = $register->get('dbPool')->get();
                $redis = $register->get('redisPool')->get();
                $cache = new Cache(new RedisCache($redis));

                $dbForProject = new Database(new MariaDB($db), $cache);
                $dbForProject->setDefaultDatabase(App::getEnv('_APP_DB_SCHEMA', 'appwrite'));
                $dbForProject->setNamespace('_project_' . $projectID);
                // Build Code
                runBuildStage($buildId, $projectID);

                // Update the schedule
                $schedule = $function->getAttribute('schedule', '');
                $cron = (empty($function->getAttribute('deployment')) && !empty($schedule)) ? new CronExpression($schedule) : null;
                $next = (empty($function->getAttribute('deployment')) && !empty($schedule)) ? $cron->getNextRunDate()->format('U') : 0;

                // Grab deployment
                $deployment = $dbForProject->getDocument('deployments', $deploymentId);

                // Grab build
                $build = $dbForProject->getDocument('builds', $buildId);

                // If the build failed, it won't be possible to deploy
                if ($build->getAttribute('status') !== 'ready') {
                    return;
                }

                if ($deployment->getAttribute('automaticDeploy') === true) {
                    // Update the function document setting the deployment as the active one
                    $function
                        ->setAttribute('deployment', $deployment->getId())
                        ->setAttribute('scheduleNext', (int)$next);
                    $function = $dbForProject->updateDocument('functions', $function->getId(), $function);
                }

                // Deploy Runtime Server
                createRuntimeServer($functionId, $projectID, $deploymentId, $dbForProject);
            } catch (\Throwable $th) {
            } finally {
                $register->get('dbPool')->put($db);
                $register->get('redisPool')->put($redis);
            }
        });

        if (false === $function) {
            throw new Exception('Failed saving function to DB', 500);
        }

        $response->dynamic($function, Response::MODEL_FUNCTION);
    });

App::get('/v1/')
    ->inject('response')
    ->action(
        function (Response $response) {
            $response
                ->addHeader('Cache-Control', 'no-cache, no-store, must-revalidate')
                ->addHeader('Expires', '0')
                ->addHeader('Pragma', 'no-cache')
                ->json(['status' => 'online']);
        }
    );

// Build Endpoints
App::post('/v1/build/:buildId') // Start a Build
    ->param('buildId', '', new UID(), 'Build unique ID.', false)
    ->inject('response')
    ->inject('dbForProject')
    ->inject('projectID')
    ->action(function (string $buildId, Response $response, Database $dbForProject, string $projectID) {
        try {
            // Get build document
            $build = $dbForProject->getDocument('builds', $buildId);

            // Check if build exists
            if ($build->isEmpty()) {
                throw new Exception('Build not found', 404);
            }

            // Check if build is already running
            if ($build->getAttribute('status') === 'running') {
                throw new Exception('Build is already running', 409);
            }

            // Check if build is already finished
            if ($build->getAttribute('status') === 'finished') {
                throw new Exception('Build is already finished', 409);
            }

            go(function () use ($buildId, $dbForProject, $projectID) {
                // Build Code
                runBuildStage($buildId, $projectID, $dbForProject);
            });

            // return success
            return $response->json(['success' => true]);
        } catch (Exception $e) {
            logError($e, "buildEndpoint");

            $response
                ->addHeader('Cache-Control', 'no-cache, no-store, must-revalidate')
                ->addHeader('Expires', '0')
                ->addHeader('Pragma', 'no-cache')
                ->json(['error' => $e->getMessage()]);
        }
    });

App::setMode(App::MODE_TYPE_PRODUCTION); // Define Mode

$http = new Server("0.0.0.0", 80);

function handleShutdown()
{
    global $orchestrationPool;
    global $register;

    try {
        Console::info('Cleaning up containers before shutdown...');

        // Remove all containers.

        /** @var Orchestration $orchestration */
        $orchestration = $orchestrationPool->get();

        $functionsToRemove = $orchestration->list(['label' => 'appwrite-type=function']);

        foreach ($functionsToRemove as $container) {
            go(fn () => $orchestration->remove($container->getId(), true));

            // Get a database instance
            $db = $register->get('dbPool')->get();
            $cache = $register->get('redisPool')->get();

            $cache = new Cache(new RedisCache($cache));
            $database = new Database(new MariaDB($db), $cache);
            $database->setDefaultDatabase(App::getEnv('_APP_DB_SCHEMA', 'appwrite'));
            $database->setNamespace('_project_' . $container->getLabels()["appwrite-project"]);

            // Get list of all processing executions
            $executions = $database->find('executions', [
                new Query('deploymentId', Query::TYPE_EQUAL, [$container->getLabels()["appwrite-deployment"]]),
                new Query('status', Query::TYPE_EQUAL, ['waiting'])
            ]);

            // Mark all processing executions as failed
            foreach ($executions as $execution) {
                $execution
                    ->setAttribute('status', 'failed')
                    ->setAttribute('statusCode', 1)
                    ->setAttribute('stderr', 'Appwrite was shutdown during execution');

                $database->updateDocument('executions', $execution->getId(), $execution);
            }

            Console::info('Removed container ' . $container->getName());
        }
    } catch (\Throwable $error) {
        logError($error, 'shutdownError');
    } finally {
        $orchestrationPool->put($orchestration);
    }
};

$http->on('start', function ($http) {
    @Process::signal(SIGINT, function () use ($http) {
        handleShutdown();
        $http->shutdown();
    });

    @Process::signal(SIGQUIT, function () use ($http) {
        handleShutdown();
        $http->shutdown();
    });

    @Process::signal(SIGKILL, function () use ($http) {
        handleShutdown();
        $http->shutdown();
    });

    @Process::signal(SIGTERM, function () use ($http) {
        handleShutdown();
        $http->shutdown();
    });
});

$http->on('request', function (SwooleRequest $swooleRequest, SwooleResponse $swooleResponse) {
    global $register;

    $request = new Request($swooleRequest);
    $response = new Response($swooleResponse);
    $app = new App('UTC');

    $db = $register->get('dbPool')->get();
    $redis = $register->get('redisPool')->get();

    App::setResource('db', fn () => $db);
    App::setResource('cache', fn () => $redis);

    $projectId = $request->getHeader('x-appwrite-project', '');

    Storage::setDevice('functions', new Local(APP_STORAGE_FUNCTIONS . '/app-' . $projectId));
    Storage::setDevice('builds', new Local(APP_STORAGE_BUILDS . '/app-' . $projectId));

    // Check environment variable key
    $secretKey = $request->getHeader('x-appwrite-executor-key', '');

    if (empty($secretKey)) {
        $swooleResponse->status(401);
        return $swooleResponse->end('401: Authentication Error');
    }

    if ($secretKey !== App::getEnv('_APP_EXECUTOR_SECRET', '')) {
        $swooleResponse->status(401);
        return $swooleResponse->end('401: Authentication Error');
    }

    App::setResource('dbForProject', function ($db, $cache) use ($projectId) {
        $cache = new Cache(new RedisCache($cache));

        $database = new Database(new MariaDB($db), $cache);
        $database->setDefaultDatabase(App::getEnv('_APP_DB_SCHEMA', 'appwrite'));
        $database->setNamespace('_project_' . $projectId);

        return $database;
    }, ['db', 'cache']);

    App::error(function ($error, $utopia, $request, $response) {
        /** @var Exception $error */
        /** @var Utopia\App $utopia */
        /** @var Utopia\Swoole\Request $request */
        /** @var Appwrite\Utopia\Response $response */

        if ($error instanceof PDOException) {
            throw $error;
        }

        $route = $utopia->match($request);
        logError($error, "httpError", $route);

        $version = App::getEnv('_APP_VERSION', 'UNKNOWN');

        $code = $error->getCode();
        $message = $error->getMessage();

        $output = ((App::isDevelopment())) ? [
            'message' => $error->getMessage(),
            'code' => $error->getCode(),
            'file' => $error->getFile(),
            'line' => $error->getLine(),
            'trace' => $error->getTrace(),
            'version' => $version,
        ] : [
            'message' => $message,
            'code' => $code,
            'version' => $version,
        ];

        $response
            ->addHeader('Cache-Control', 'no-cache, no-store, must-revalidate')
            ->addHeader('Expires', '0')
            ->addHeader('Pragma', 'no-cache')
            ->setStatusCode(500);

        $response->dynamic(
            new Document($output),
            $utopia->isDevelopment() ? Response::MODEL_ERROR_DEV : Response::MODEL_ERROR
        );
    }, ['error', 'utopia', 'request', 'response']);

    App::setResource('projectID', function () use ($projectId) {
        return $projectId;
    });

    try {
        $app->run($request, $response);
    } catch (Exception $e) {
        logError($e, "serverError");
        $swooleResponse->end('500: Server Error');
    } finally {
        /** @var PDOPool $dbPool */
        $dbPool = $register->get('dbPool');
        $dbPool->put($db);

        /** @var RedisPool $redisPool */
        $redisPool = $register->get('redisPool');
        $redisPool->put($redis);
    }
});

$http->start();<|MERGE_RESOLUTION|>--- conflicted
+++ resolved
@@ -409,14 +409,9 @@
             $database->createDocument('builds', new Document([
                 '$id' => $buildId,
                 '$read' => ($userId !== '') ? ['user:' . $userId] : [],
-<<<<<<< HEAD
-                '$write' => ['role:all'],
+                '$write' => [],
                 'startTime' => time(),
                 'deploymentId' => $deployment->getId(),
-=======
-                '$write' => [],
-                'dateCreated' => time(),
->>>>>>> 4147faaf
                 'status' => 'processing',
                 'outputPath' => '',
                 'runtime' => $function->getAttribute('runtime', ''),
@@ -734,271 +729,13 @@
         $vars = $build->getAttribute('vars', []);
 
         // Start tracking time
-        $buildStart = \microtime(true);
-        $time = \time();
+        $buildStart = \time();
 
         $orchestration
             ->setCpus(App::getEnv('_APP_FUNCTIONS_CPUS', 0))
             ->setMemory(App::getEnv('_APP_FUNCTIONS_MEMORY', 256))
             ->setSwap(App::getEnv('_APP_FUNCTIONS_MEMORY_SWAP', 256));
 
-<<<<<<< HEAD
-        if ($deployment->isEmpty()) {
-            throw new Exception('Deployment not found', 404);
-        }
-
-        $runtime = $runtimes[$function->getAttribute('runtime')] ?? null;
-
-        if (\is_null($runtime)) {
-            throw new Exception('Runtime "' . $function->getAttribute('runtime', '') . '" is not supported');
-        }
-
-        // Create a new build entry
-        $buildId = $dbForProject->getId();
-
-        if ($deployment->getAttribute('buildId')) {
-            $buildId = $deployment->getAttribute('buildId');
-        } else {
-            try {
-                $dbForProject->createDocument('builds', new Document([
-                    '$id' => $buildId,
-                    '$read' => (!empty($userId)) ? ['user:' . $userId] : [],
-                    '$write' => ['role:all'],
-                    'startTime' => time(),
-                    'deploymentId' => $deploymentId,
-                    'status' => 'processing',
-                    'runtime' => $function->getAttribute('runtime'),
-                    'outputPath' => '',
-                    'source' => $deployment->getAttribute('path'),
-                    'sourceType' => Storage::DEVICE_LOCAL,
-                    'stdout' => '',
-                    'stderr' => '',
-                    'endTime' => 0,
-                    'duration' => 0,
-                    'search' => implode(' ', [$deployment->getId(), $buildId])
-                ]));
-
-                $deployment->setAttribute('buildId', $buildId);
-
-                $dbForProject->updateDocument('deployments', $deployment->getId(), $deployment);
-            } catch (\Throwable $th) {
-                var_dump($deployment->getArrayCopy());
-                throw $th;
-            }
-        }
-
-        // Build Code
-        go(function () use ($projectID, $deploymentId, $buildId, $functionId, $function, $register) {
-            $db = $register->get('dbPool')->get();
-            $redis = $register->get('redisPool')->get();
-            $cache = new Cache(new RedisCache($redis));
-
-            $dbForProject = new Database(new MariaDB($db), $cache);
-            $dbForProject->setDefaultDatabase(App::getEnv('_APP_DB_SCHEMA', 'appwrite'));
-            $dbForProject->setNamespace('_project_' . $projectID);
-            // Build Code
-            runBuildStage($buildId, $projectID);
-
-            // Update the schedule
-            $schedule = $function->getAttribute('schedule', '');
-            $cron = (empty($function->getAttribute('deployment')) && !empty($schedule)) ? new CronExpression($schedule) : null;
-            $next = (empty($function->getAttribute('deployment')) && !empty($schedule)) ? $cron->getNextRunDate()->format('U') : 0;
-
-            // Grab deployment
-            $deployment = $dbForProject->getDocument('deployments', $deploymentId);
-
-            // Grab build
-            $build = $dbForProject->getDocument('builds', $buildId);
-
-            // If the build failed, it won't be possible to deploy
-            if ($build->getAttribute('status') !== 'ready') {
-                return;
-            }
-
-            if ($deployment->getAttribute('deploy') === true) {
-                // Update the function document setting the deployment as the active one
-                $function
-                    ->setAttribute('deployment', $deployment->getId())
-                    ->setAttribute('scheduleNext', (int)$next);
-                $function = $dbForProject->updateDocument('functions', $function->getId(), $function);
-            }
-
-            // Deploy Runtime Server
-            createRuntimeServer($functionId, $projectID, $deploymentId, $dbForProject);
-
-            $register->get('dbPool')->put($db);
-            $register->get('redisPool')->put($redis);
-        });
-
-        if (false === $function) {
-            throw new Exception('Failed saving function to DB', 500);
-        }
-
-        $response->dynamic($function, Response::MODEL_FUNCTION);
-    });
-
-App::get('/v1/')
-    ->inject('response')
-    ->action(
-        function (Response $response) {
-            $response
-                ->addHeader('Cache-Control', 'no-cache, no-store, must-revalidate')
-                ->addHeader('Expires', '0')
-                ->addHeader('Pragma', 'no-cache')
-                ->json(['status' => 'online']);
-        }
-    );
-
-// Build Endpoints
-App::post('/v1/build/:buildId') // Start a Build
-    ->param('buildId', '', new UID(), 'Build unique ID.', false)
-    ->inject('response')
-    ->inject('dbForProject')
-    ->inject('projectID')
-    ->action(function (string $buildId, Response $response, Database $dbForProject, string $projectID) {
-        try {
-            // Get build document
-            $build = $dbForProject->getDocument('builds', $buildId);
-
-            // Check if build exists
-            if ($build->isEmpty()) {
-                throw new Exception('Build not found', 404);
-            }
-
-            // Check if build is already running
-            if ($build->getAttribute('status') === 'running') {
-                throw new Exception('Build is already running', 409);
-            }
-
-            // Check if build is already finished
-            if ($build->getAttribute('status') === 'finished') {
-                throw new Exception('Build is already finished', 409);
-            }
-
-            go(function () use ($buildId, $dbForProject, $projectID) {
-                // Build Code
-                runBuildStage($buildId, $projectID, $dbForProject);
-            });
-
-            // return success
-            return $response->json(['success' => true]);
-        } catch (Exception $e) {
-            logError($e, "buildEndpoint");
-
-            $response
-                ->addHeader('Cache-Control', 'no-cache, no-store, must-revalidate')
-                ->addHeader('Expires', '0')
-                ->addHeader('Pragma', 'no-cache')
-                ->json(['error' => $e->getMessage()]);
-        }
-    });
-
-function runBuildStage(string $buildId, string $projectID): Document
-{
-    global $runtimes;
-    global $orchestrationPool;
-    global $register;
-
-    /** @var Orchestration $orchestration */
-    $orchestration = $orchestrationPool->get();
-
-    $buildStdout = '';
-    $buildStderr = '';
-
-    $db = $register->get('dbPool')->get();
-    $redis = $register->get('redisPool')->get();
-    $cache = new Cache(new RedisCache($redis));
-
-    $database = new Database(new MariaDB($db), $cache);
-    $database->setDefaultDatabase(App::getEnv('_APP_DB_SCHEMA', 'appwrite'));
-    $database->setNamespace('_project_' . $projectID);
-
-    // Check if build has already been run
-    $build = $database->getDocument('builds', $buildId);
-
-    try {
-        // If we already have a built package ready there is no need to rebuild.
-        if ($build->getAttribute('status') === 'ready' && \file_exists($build->getAttribute('outputPath'))) {
-            return $build;
-        }
-
-        // Update Deployment Status
-        $build->setAttribute('status', 'building');
-
-        $database->updateDocument('builds', $build->getId(), $build);
-
-        // Check if runtime is active
-        $runtime = $runtimes[$build->getAttribute('runtime', '')] ?? null;
-
-        if (\is_null($runtime)) {
-            throw new Exception('Runtime "' . $build->getAttribute('runtime', '') . '" is not supported');
-        }
-
-        // Grab Deployment Files
-        $deploymentPath = $build->getAttribute('source', '');
-        $sourceType = $build->getAttribute('sourceType', '');
-
-        $device = Storage::getDevice('builds');
-
-        $deploymentPathTarget = '/tmp/project-' . $projectID . '/' . $build->getId() . '/code.tar.gz';
-        $deploymentPathTargetDir = \pathinfo($deploymentPathTarget, PATHINFO_DIRNAME);
-
-        $container = 'build-stage-' . $build->getId();
-
-        // Perform various checks
-        if (!\file_exists($deploymentPathTargetDir)) {
-            if (@\mkdir($deploymentPathTargetDir, 0777, true)) {
-                \chmod($deploymentPathTargetDir, 0777);
-            } else {
-                throw new Exception('Can\'t create directory ' . $deploymentPathTargetDir);
-            }
-        }
-
-        if (!\file_exists($deploymentPathTarget)) {
-            if (App::getEnv('_APP_STORAGE_DEVICE', Storage::DEVICE_LOCAL) === Storage::DEVICE_LOCAL) {
-                if (!\copy($deploymentPath, $deploymentPathTarget)) {
-                    throw new Exception('Can\'t create temporary code file ' . $deploymentPathTarget);
-                }
-            } else {
-                $buffer = $device->read($deploymentPath);
-                \file_put_contents($deploymentPathTarget, $buffer);
-            }
-        }
-
-        if (!$device->exists($deploymentPath)) {
-            throw new Exception('Code is not readable: ' . $build->getAttribute('source', ''));
-        }
-
-        $deployment = $database->getDocument('deployments', $build->getAttribute('deploymentId', ''));
-        $resourceId = $deployment->getAttribute('resourceId', '');
-        $resourceType = $deployment->getAttribute('resourceType', '');
-
-        if (empty($resourceId)) {
-            throw new Exception('Invalid resource ID on build ' . $build->getId());
-        }
-
-        if (empty($resourceType)) {
-            throw new Exception('Invalid resource type on build' . $build->getId());
-        }
-
-        $resource = $database->getDocument($resourceType, $resourceId);
-
-        if ($resource->isEmpty()) {
-            throw new Exception('Resource not found on build ' . $build->getId());
-        }
-
-        $vars = $resource->getAttribute('vars', []);
-
-        // Start tracking time
-        $buildStart = \time();
-
-        $orchestration
-            ->setCpus(App::getEnv('_APP_FUNCTIONS_CPUS', 0))
-            ->setMemory(App::getEnv('_APP_FUNCTIONS_MEMORY', 256))
-            ->setSwap(App::getEnv('_APP_FUNCTIONS_MEMORY_SWAP', 256));
-
-=======
->>>>>>> 4147faaf
         $vars = array_map(fn ($v) => strval($v), $vars);
         $path = '/tmp/project-' . $projectID . '/' . $build->getId() . '/builtCode';
 
