--- conflicted
+++ resolved
@@ -512,15 +512,12 @@
         return;
     }
 
-<<<<<<< HEAD
     // Generate random secret key
     $privateKey = openssl_pkey_new(array('private_key_bits' => 2048));
     $details = openssl_pkey_get_details($privateKey);
     $publicKey = $details['key'];
     openssl_pkey_export($privateKey, $privateKey); // Turn private key into a string so we can place it into a swoole table
 
-=======
->>>>>>> 28a9e1e2
     // Check if runtime is active
     $runtime = (isset($runtimes[$function->getAttribute('runtime', '')]))
         ? $runtimes[$function->getAttribute('runtime', '')]
@@ -542,10 +539,7 @@
         'APPWRITE_FUNCTION_RUNTIME_NAME' => $runtime['name'],
         'APPWRITE_FUNCTION_RUNTIME_VERSION' => $runtime['version'],
         'APPWRITE_FUNCTION_PROJECT_ID' => $projectId,
-<<<<<<< HEAD
         'APPWRITE_INTERNAL_RUNTIME_PUBLIC' => $publicKey,
-=======
->>>>>>> 28a9e1e2
     ]);
 
     $container = 'appwrite-function-' . $tag->getId();
@@ -627,37 +621,12 @@
 
         $executionEnd = \microtime(true);
 
-<<<<<<< HEAD
         $activeFunctions->set($container, [
             'id' => $id,
             'name' => $container,
             'status' => 'Up ' . \round($executionEnd - $executionStart, 2) . 's',
             'private-key' => $privateKey,
         ]);
-
-        // $activeFunctions[$container] = new Container(
-        //     $container,
-        //     $id,
-        //     'Up',
-        //     [
-        //         'appwrite-type' => 'function',
-        //         'appwrite-created' => strval($executionTime),
-        //         'appwrite-runtime' => $function->getAttribute('runtime', ''),
-        //         'security-key' => $privateKey,
-        //     ]
-        // );
-=======
-        $activeFunctions[$container] = new Container(
-            $container,
-            $id,
-            'Up',
-            [
-                'appwrite-type' => 'function',
-                'appwrite-created' => strval($executionTime),
-                'appwrite-runtime' => $function->getAttribute('runtime', ''),
-            ]
-        );
->>>>>>> 28a9e1e2
 
         Console::info('Runtime Server created in ' . ($executionEnd - $executionStart) . ' seconds');
     } else {
@@ -773,7 +742,6 @@
         Authorization::enable();
     }
 
-<<<<<<< HEAD
     // Generate Signed Challenge
     $internalFunction = $activeFunctions->get('appwrite-function-' . $tag->getId());
     $privateKey = openssl_pkey_get_private($internalFunction['private-key']); // Convert PEM formatted key from swoole table into resource
@@ -799,8 +767,6 @@
         'APPWRITE_FUNCTION_PROJECT_ID' => $projectId
     ]);
 
-=======
->>>>>>> 28a9e1e2
     $stdout = '';
     $stderr = '';
 
