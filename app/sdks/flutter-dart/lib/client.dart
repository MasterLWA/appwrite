import 'dart:io';

import 'package:dio/adapter.dart';
import 'package:dio/dio.dart';
import 'package:dio_cookie_manager/dio_cookie_manager.dart';
import 'package:cookie_jar/cookie_jar.dart';

import 'enums.dart';

class Client {
    String endPoint;
    Map<String, String> headers;
    bool selfSigned;
    final Dio http;

    Client({this.endPoint: 'https://appwrite.io/v1', this.selfSigned: false, Dio http}) : this.http = http ?? Dio() {
        this.headers = {
            'content-type': 'application/json',
            'x-sdk-version': 'appwrite:dart:0.0.8',
        };

        assert(endPoint.startsWith(RegExp("http://|https://")), "endPoint $endPoint must start with 'http'");
        this.http.options.baseUrl = this.endPoint;
        this.http.options.validateStatus = (status) => status != 404;
        this.http.interceptors.add(CookieManager(CookieJar()));
    }

     /// Your project ID
    Client setProject(value) {
        addHeader('X-Appwrite-Project', value);
        return this;
    }
     /// Your secret API key
    Client setKey(value) {
        addHeader('X-Appwrite-Key', value);
        return this;
    }
    Client setLocale(value) {
        addHeader('X-Appwrite-Locale', value);
        return this;
    }
    Client setMode(value) {
        addHeader('X-Appwrite-Mode', value);
        return this;
    }
    Client setSelfSigned({bool status = true}) {
        selfSigned = status;
        return this;
    }

    Client setEndpoint(String endPoint) {
        this.endPoint = endPoint;
        this.http.options.baseUrl = this.endPoint;
        return this;
    }

    Client addHeader(String key, String value) {
        headers[key] = value;
        
        return this;
    }

    Future<Response> call(HttpMethod method, {String path = '', Map<String, String> headers = const {}, Map<String, dynamic> params = const {}}) {
<<<<<<< HEAD
        
=======
        if(this.selfSigned) {
            // Allow self signed requests
            (http.httpClientAdapter as DefaultHttpClientAdapter).onHttpClientCreate = (HttpClient client) {
                client.badCertificateCallback = (X509Certificate cert, String host, int port) => true;
                return client;
            };
        }

>>>>>>> 02c7f4a6
        // Origin is hardcoded for testing
        Options options = Options(
            headers: {...this.headers, ...headers, "Origin": "http://localhost"},
            method: method.name(),
        );

        if (method == HttpMethod.get) {
            return http.get(path, queryParameters: params, options: options);
        } else {
            return http.request(path, data: params, options: options);
        }
    }
}<|MERGE_RESOLUTION|>--- conflicted
+++ resolved
@@ -61,9 +61,6 @@
     }
 
     Future<Response> call(HttpMethod method, {String path = '', Map<String, String> headers = const {}, Map<String, dynamic> params = const {}}) {
-<<<<<<< HEAD
-        
-=======
         if(this.selfSigned) {
             // Allow self signed requests
             (http.httpClientAdapter as DefaultHttpClientAdapter).onHttpClientCreate = (HttpClient client) {
@@ -72,7 +69,6 @@
             };
         }
 
->>>>>>> 02c7f4a6
         // Origin is hardcoded for testing
         Options options = Options(
             headers: {...this.headers, ...headers, "Origin": "http://localhost"},
