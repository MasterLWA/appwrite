FROM composer:2.0 as step0

ARG TESTING=false
ENV TESTING=$TESTING

WORKDIR /usr/local/src/

COPY composer.lock /usr/local/src/
COPY composer.json /usr/local/src/

RUN composer update --ignore-platform-reqs --optimize-autoloader \
    --no-plugins --no-scripts --prefer-dist \
    `if [ "$TESTING" != "true" ]; then echo "--no-dev"; fi`

FROM php:7.4-cli-alpine as step1

<<<<<<< HEAD
ENV TZ=Asia/Tel_Aviv \
    PHP_REDIS_VERSION=5.3.2 \
    PHP_SWOOLE_VERSION=4.5.6 \
=======
ENV PHP_REDIS_VERSION=5.3.0 \
    PHP_SWOOLE_VERSION=v4.5.6 \
    PHP_MAXMINDDB_VERSION=v1.8.0 \
>>>>>>> b79188a0
    PHP_XDEBUG_VERSION=sdebug_2_9-beta

RUN \
  apk add --no-cache --virtual .deps \
  make \
  automake \
  autoconf \
  gcc \
  g++ \
  git \
  zlib-dev \
  brotli-dev \
  libmaxminddb-dev

RUN docker-php-ext-install sockets

RUN \
  # Redis Extension
  git clone https://github.com/phpredis/phpredis.git && \
  cd phpredis && \
  git checkout $PHP_REDIS_VERSION && \
  phpize && \
  ./configure && \
  make && make install && \
  cd .. && \
  ## Swoole Extension
  git clone https://github.com/swoole/swoole-src.git && \
  cd swoole-src && \
  git checkout $PHP_SWOOLE_VERSION && \
  phpize && \
  ./configure --enable-sockets --enable-http2 && \
  make && make install && \
  cd .. && \
  ## Maxminddb extension
  git clone https://github.com/maxmind/MaxMind-DB-Reader-php.git && \
  cd MaxMind-DB-Reader-php && \
  git checkout $PHP_MAXMINDDB_VERSION && \
  cd ext && \
  phpize && \
  ./configure && \
  make && make install && \
  cd ../..

FROM php:7.4-cli-alpine as final

LABEL maintainer="team@appwrite.io"

ARG VERSION=dev

ENV _APP_SERVER=swoole \
    _APP_ENV=production \
    _APP_DOMAIN=localhost \
    _APP_DOMAIN_TARGET=localhost \
    _APP_HOME=https://appwrite.io \
    _APP_EDITION=community \
    _APP_OPTIONS_ABUSE=enabled \
    _APP_OPTIONS_FORCE_HTTPS=disabled \
    _APP_OPENSSL_KEY_V1=your-secret-key \
    _APP_STORAGE_LIMIT=100000000 \
    _APP_STORAGE_ANTIVIRUS=enabled \
    _APP_REDIS_HOST=redis \
    _APP_REDIS_PORT=6379 \
    _APP_DB_HOST=mariadb \
    _APP_DB_PORT=3306 \
    _APP_DB_USER=root \
    _APP_DB_PASS=password \
    _APP_DB_SCHEMA=appwrite \
    _APP_INFLUXDB_HOST=influxdb \
    _APP_INFLUXDB_PORT=8086 \
    _APP_STATSD_HOST=telegraf \
    _APP_STATSD_PORT=8125 \
    _APP_SMTP_HOST=smtp \
    _APP_SMTP_PORT=25 \
    _APP_FUNCTIONS_TIMEOUT=900 \
    _APP_FUNCTIONS_CONTAINERS=10 \
    _APP_SETUP=self-hosted \
    _APP_VERSION=$VERSION
#ENV _APP_SMTP_SECURE ''
#ENV _APP_SMTP_USERNAME ''
#ENV _APP_SMTP_PASSWORD ''

RUN ln -snf /usr/share/zoneinfo/$TZ /etc/localtime && echo $TZ > /etc/timezone

RUN \
  apk update \
  && apk add --no-cache --virtual .deps \
  make \
  automake \
  autoconf \
  gcc \
  g++ \
  curl-dev \
  && apk add --no-cache \
  libstdc++ \
  yaml-dev \
  imagemagick \
  imagemagick-dev \
  certbot \
  docker-cli \
  docker-compose \
  libmaxminddb \
  libmaxminddb-dev \
  && pecl install imagick yaml \ 
  && docker-php-ext-enable imagick yaml \
  && docker-php-ext-install sockets opcache pdo_mysql \
  && apk del .deps \
  && rm -rf /var/cache/apk/*

WORKDIR /usr/src/code

COPY --from=step0 /usr/local/src/vendor /usr/src/code/vendor
COPY --from=step1 /usr/local/lib/php/extensions/no-debug-non-zts-20190902/swoole.so /usr/local/lib/php/extensions/no-debug-non-zts-20190902/
COPY --from=step1 /usr/local/lib/php/extensions/no-debug-non-zts-20190902/redis.so /usr/local/lib/php/extensions/no-debug-non-zts-20190902/
COPY --from=step1 /usr/local/lib/php/extensions/no-debug-non-zts-20190902/maxminddb.so /usr/local/lib/php/extensions/no-debug-non-zts-20190902/ 

# Add Source Code
COPY ./app /usr/src/code/app
COPY ./bin /usr/local/bin
COPY ./docs /usr/src/code/docs
COPY ./public /usr/src/code/public
COPY ./src /usr/src/code/src

# Set Volumes
RUN mkdir -p /storage/uploads && \
    mkdir -p /storage/cache && \
    mkdir -p /storage/config && \
    mkdir -p /storage/certificates && \
    mkdir -p /storage/functions && \
    mkdir -p /storage/debug && \
    chown -Rf www-data.www-data /storage/uploads && chmod -Rf 0755 /storage/uploads && \
    chown -Rf www-data.www-data /storage/cache && chmod -Rf 0755 /storage/cache && \
    chown -Rf www-data.www-data /storage/config && chmod -Rf 0755 /storage/config && \
    chown -Rf www-data.www-data /storage/certificates && chmod -Rf 0755 /storage/certificates && \
    chown -Rf www-data.www-data /storage/functions && chmod -Rf 0755 /storage/functions && \
    chown -Rf www-data.www-data /storage/debug && chmod -Rf 0755 /storage/debug

# Executables
RUN chmod +x /usr/local/bin/doctor && \
    chmod +x /usr/local/bin/install && \
    chmod +x /usr/local/bin/migrate && \
    chmod +x /usr/local/bin/realtime && \
    chmod +x /usr/local/bin/schedule && \
    chmod +x /usr/local/bin/ssl && \
    chmod +x /usr/local/bin/test && \
    chmod +x /usr/local/bin/vars && \
    chmod +x /usr/local/bin/worker-audits && \
    chmod +x /usr/local/bin/worker-certificates && \
    chmod +x /usr/local/bin/worker-deletes && \
    chmod +x /usr/local/bin/worker-functions && \
    chmod +x /usr/local/bin/worker-mails && \
    chmod +x /usr/local/bin/worker-tasks && \
    chmod +x /usr/local/bin/worker-usage && \
    chmod +x /usr/local/bin/worker-webhooks

# Letsencrypt Permissions
RUN mkdir -p /etc/letsencrypt/live/ && chmod -Rf 755 /etc/letsencrypt/live/

# Enable Extensions
RUN echo extension=swoole.so >> /usr/local/etc/php/conf.d/swoole.ini
RUN echo extension=redis.so >> /usr/local/etc/php/conf.d/redis.ini
RUN echo extension=maxminddb.so >> /usr/local/etc/php/conf.d/maxminddb.ini

RUN echo "opcache.preload_user=www-data" >> /usr/local/etc/php/conf.d/appwrite.ini
RUN echo "opcache.preload=/usr/src/code/app/preload.php" >> /usr/local/etc/php/conf.d/appwrite.ini
RUN echo "opcache.enable_cli = 1" >> /usr/local/etc/php/conf.d/appwrite.ini
RUN echo "default_socket_timeout = -1" >> /usr/local/etc/php/conf.d/appwrite.ini

EXPOSE 80

CMD [ "php", "app/http.php", "-dopcache.preload=opcache.preload=/usr/src/code/app/preload.php" ]<|MERGE_RESOLUTION|>--- conflicted
+++ resolved
@@ -14,15 +14,9 @@
 
 FROM php:7.4-cli-alpine as step1
 
-<<<<<<< HEAD
-ENV TZ=Asia/Tel_Aviv \
-    PHP_REDIS_VERSION=5.3.2 \
-    PHP_SWOOLE_VERSION=4.5.6 \
-=======
-ENV PHP_REDIS_VERSION=5.3.0 \
+ENV PHP_REDIS_VERSION=5.3.2 \
     PHP_SWOOLE_VERSION=v4.5.6 \
     PHP_MAXMINDDB_VERSION=v1.8.0 \
->>>>>>> b79188a0
     PHP_XDEBUG_VERSION=sdebug_2_9-beta
 
 RUN \
