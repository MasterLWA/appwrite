--- conflicted
+++ resolved
@@ -11,30 +11,17 @@
 
 RUN \
   apt-get update && \
-<<<<<<< HEAD
-  apt-get install -y --no-install-recommends --no-install-suggests ca-certificates software-properties-common curl git openssl && \
-=======
   apt-get install -y --no-install-recommends --no-install-suggests ca-certificates software-properties-common wget git openssl && \
->>>>>>> 3a12fc23
   LC_ALL=C.UTF-8 add-apt-repository -y ppa:ondrej/php && \
   apt-get update && \
   apt-get install -y --no-install-recommends --no-install-suggests make php$PHP_VERSION php$PHP_VERSION-dev zip unzip php$PHP_VERSION-zip && \
   # Redis Extension
-  curl -L -o phpredis-$PHP_REDIS_VERSION.tar https://github.com/phpredis/phpredis/tarball/$PHP_REDIS_VERSION && \
-  mkdir phpredis-$PHP_REDIS_VERSION && tar xf phpredis-$PHP_REDIS_VERSION.tar -C phpredis-$PHP_REDIS_VERSION --strip-components 1 && \
+  wget -q https://github.com/phpredis/phpredis/archive/$PHP_REDIS_VERSION.tar.gz && \
+  tar -xf $PHP_REDIS_VERSION.tar.gz && \
   cd phpredis-$PHP_REDIS_VERSION && \
   phpize$PHP_VERSION && \
   ./configure && \
   make && \
-  # # XHprof Extension
-  # git clone "https://github.com/tideways/php-xhprof-extension.git" && \
-  # cd php-xhprof-extension && \
-  # phpize$PHP_VERSION && \
-  # ./configure && \
-  # make && \
-  # make install && \
-  # ls -ll && \
-  # ls -ll modules && \
   # Composer
   wget https://getcomposer.org/composer.phar && \
   chmod +x ./composer.phar && \
@@ -94,22 +81,14 @@
 #ENV _APP_SMTP_PASSWORD ''
 
 COPY --from=builder /phpredis-5.2.1/modules/redis.so /usr/lib/php/20190902/
-<<<<<<< HEAD
-#COPY --from=builder /phpredis-5.2.1/php-xhprof-extension/modules/tideways_xhprof.so /usr/lib/php/20190902/
-=======
 COPY --from=builder /phpredis-5.2.1/modules/redis.so /usr/lib/php/20190902/
 COPY --from=builder /ngx_brotli /ngx_brotli
->>>>>>> 3a12fc23
 
 RUN ln -snf /usr/share/zoneinfo/$TZ /etc/localtime && echo $TZ > /etc/timezone
 
 RUN \
   apt-get update && \
-<<<<<<< HEAD
-  apt-get install -y --no-install-recommends --no-install-suggests curl ca-certificates software-properties-common openssl gnupg docker.io && \
-=======
-  apt-get install -y --no-install-recommends --no-install-suggests wget ca-certificates software-properties-common build-essential libpcre3-dev zlib1g-dev libssl-dev openssl gnupg htop supervisor && \
->>>>>>> 3a12fc23
+  apt-get install -y --no-install-recommends --no-install-suggests wget ca-certificates software-properties-common build-essential libpcre3-dev zlib1g-dev libssl-dev openssl gnupg htop supervisor docker.io && \
   LC_ALL=C.UTF-8 add-apt-repository -y ppa:ondrej/php && \
   add-apt-repository universe && \
   add-apt-repository ppa:certbot/certbot && \
@@ -117,13 +96,6 @@
   apt-get install -y --no-install-recommends --no-install-suggests php$PHP_VERSION php$PHP_VERSION-fpm \
   php$PHP_VERSION-mysqlnd php$PHP_VERSION-curl php$PHP_VERSION-imagick php$PHP_VERSION-mbstring php$PHP_VERSION-dom webp certbot && \
   # Nginx
-<<<<<<< HEAD
-  echo "deb http://nginx.org/packages/mainline/ubuntu/ bionic nginx" >> /etc/apt/sources.list.d/nginx.list && \
-  curl -o nginx_signing.key http://nginx.org/keys/nginx_signing.key && \
-  apt-key add nginx_signing.key && \
-  apt-get update && \
-  apt-get install -y --no-install-recommends --no-install-suggests nginx && \
-=======
   wget http://nginx.org/download/nginx-1.19.0.tar.gz && \
   tar -xzvf nginx-1.19.0.tar.gz && rm nginx-1.19.0.tar.gz && \
   cd nginx-1.19.0 && \
@@ -145,13 +117,18 @@
   make && \
   make install && \
   rm -rf ../nginx-1.19.0 && \
->>>>>>> 3a12fc23
   # Redis Extension
   echo extension=redis.so >> /etc/php/$PHP_VERSION/fpm/conf.d/redis.ini && \
   echo extension=redis.so >> /etc/php/$PHP_VERSION/cli/conf.d/redis.ini && \
-  # XHProf Extension
-  #echo extension=tideways_xhprof.so >> /etc/php/$PHP_VERSION/fpm/conf.d/xhprof.ini && \
-  #echo extension=tideways_xhprof.so >> /etc/php/$PHP_VERSION/cli/conf.d/xhprof.ini && \
+  # XHprof Extension	
+  # git clone "https://github.com/tideways/php-xhprof-extension.git" && \	
+  # cd php-xhprof-extension && \	
+  # phpize$PHP_VERSION && \	
+  # ./configure && \	
+  # make && \	
+  # make install && \	
+  # ls -ll && \	
+  # ls -ll modules && \
   # Cleanup
   cd ../ && \
   apt-get purge -y --auto-remove wget software-properties-common build-essential libpcre3-dev zlib1g-dev libssl-dev gnupg && \
