FROM composer:2.0 as step0

ARG TESTING=false
ENV TESTING=$TESTING

WORKDIR /usr/local/src/

COPY composer.lock /usr/local/src/
COPY composer.json /usr/local/src/

RUN composer update --ignore-platform-reqs --optimize-autoloader \
    --no-plugins --no-scripts --prefer-dist \
    `if [ "$TESTING" != "true" ]; then echo "--no-dev"; fi`

FROM php:8.0.0-cli-alpine as step1

<<<<<<< HEAD
ENV PHP_REDIS_VERSION=5.3.2 \
    PHP_SWOOLE_VERSION=v4.5.6 \
    PHP_IMAGICK_VERSION=master \
    PHP_YAML_VERSION=2.2.0b2 \
    PHP_MAXMINDDB_VERSION=v1.8.0
=======
ENV PHP_REDIS_VERSION=5.3.0 \
    PHP_SWOOLE_VERSION=v4.5.8 \
    PHP_MAXMINDDB_VERSION=v1.8.0 \
    PHP_XDEBUG_VERSION=sdebug_2_9-beta
>>>>>>> 984cb830

RUN \
  apk add --no-cache --virtual .deps \
  make \
  automake \
  autoconf \
  gcc \
  g++ \
  git \
  zlib-dev \
  brotli-dev \
  yaml-dev \
  imagemagick \
  imagemagick-dev \
  libmaxminddb-dev

RUN docker-php-ext-install sockets

RUN \
  # Redis Extension
  git clone https://github.com/phpredis/phpredis.git && \
  cd phpredis && \
  git checkout $PHP_REDIS_VERSION && \
  phpize && \
  ./configure && \
  make && make install && \
  cd .. && \
  ## Swoole Extension
  git clone https://github.com/swoole/swoole-src.git && \
  cd swoole-src && \
  git checkout $PHP_SWOOLE_VERSION && \
  phpize && \
  ./configure --enable-http2 && \
  make && make install && \
  cd .. && \
  ## Imagick Extension
  git clone https://github.com/Imagick/imagick && \
  cd imagick && \
  git checkout $PHP_IMAGICK_VERSION && \
  phpize && \
  ./configure && \
  make && make install && \
  cd .. && \
  ## YAML Extension
  git clone https://github.com/php/pecl-file_formats-yaml && \
  cd pecl-file_formats-yaml && \
  git checkout $PHP_YAML_VERSION && \
  phpize && \
  ./configure && \
  make && make install && \
  cd .. && \
  ## Maxminddb extension
  git clone https://github.com/maxmind/MaxMind-DB-Reader-php.git && \
  cd MaxMind-DB-Reader-php && \
  git checkout $PHP_MAXMINDDB_VERSION && \
  cd ext && \
  phpize && \
  ./configure && \
  make && make install && \
  cd ../..

FROM php:8.0.0-cli-alpine as final

LABEL maintainer="team@appwrite.io"

ARG VERSION=dev

ENV _APP_SERVER=swoole \
    _APP_ENV=production \
    _APP_DOMAIN=localhost \
    _APP_DOMAIN_TARGET=localhost \
    _APP_HOME=https://appwrite.io \
    _APP_EDITION=community \
    _APP_OPTIONS_ABUSE=enabled \
    _APP_OPTIONS_FORCE_HTTPS=disabled \
    _APP_OPENSSL_KEY_V1=your-secret-key \
    _APP_STORAGE_LIMIT=10000000 \
    _APP_STORAGE_ANTIVIRUS=enabled \
    _APP_REDIS_HOST=redis \
    _APP_REDIS_PORT=6379 \
    _APP_DB_HOST=mariadb \
    _APP_DB_PORT=3306 \
    _APP_DB_USER=root \
    _APP_DB_PASS=password \
    _APP_DB_SCHEMA=appwrite \
    _APP_INFLUXDB_HOST=influxdb \
    _APP_INFLUXDB_PORT=8086 \
    _APP_STATSD_HOST=telegraf \
    _APP_STATSD_PORT=8125 \
    _APP_SMTP_HOST=smtp \
    _APP_SMTP_PORT=25 \
    _APP_FUNCTIONS_TIMEOUT=900 \
    _APP_FUNCTIONS_CONTAINERS=10 \
    _APP_SETUP=self-hosted \
    _APP_VERSION=$VERSION
#ENV _APP_SMTP_SECURE ''
#ENV _APP_SMTP_USERNAME ''
#ENV _APP_SMTP_PASSWORD ''

RUN ln -snf /usr/share/zoneinfo/$TZ /etc/localtime && echo $TZ > /etc/timezone

RUN \
  apk update \
  && apk add --no-cache --virtual .deps \
  make \
  automake \
  autoconf \
  gcc \
  g++ \
  curl-dev \
  && apk add --no-cache \
  libstdc++ \
  certbot \
  brotli-dev \
  yaml-dev \
  imagemagick \
  libmaxminddb-dev \
  certbot \
  docker-cli \
  docker-compose \
  && docker-php-ext-install sockets opcache pdo_mysql \
  && apk del .deps \
  && rm -rf /var/cache/apk/*

WORKDIR /usr/src/code

COPY --from=step0 /usr/local/src/vendor /usr/src/code/vendor
COPY --from=step1 /usr/local/lib/php/extensions/no-debug-non-zts-20200930/swoole.so /usr/local/lib/php/extensions/no-debug-non-zts-20200930/
COPY --from=step1 /usr/local/lib/php/extensions/no-debug-non-zts-20200930/redis.so /usr/local/lib/php/extensions/no-debug-non-zts-20200930/
COPY --from=step1 /usr/local/lib/php/extensions/no-debug-non-zts-20200930/imagick.so /usr/local/lib/php/extensions/no-debug-non-zts-20200930/
COPY --from=step1 /usr/local/lib/php/extensions/no-debug-non-zts-20200930/yaml.so /usr/local/lib/php/extensions/no-debug-non-zts-20200930/
COPY --from=step1 /usr/local/lib/php/extensions/no-debug-non-zts-20200930/maxminddb.so /usr/local/lib/php/extensions/no-debug-non-zts-20200930/ 

# Add Source Code
COPY ./app /usr/src/code/app
COPY ./bin /usr/local/bin
COPY ./docs /usr/src/code/docs
COPY ./public /usr/src/code/public
COPY ./src /usr/src/code/src

# Set Volumes
RUN mkdir -p /storage/uploads && \
    mkdir -p /storage/cache && \
    mkdir -p /storage/config && \
    mkdir -p /storage/certificates && \
    mkdir -p /storage/functions && \
    mkdir -p /storage/debug && \
    chown -Rf www-data.www-data /storage/uploads && chmod -Rf 0755 /storage/uploads && \
    chown -Rf www-data.www-data /storage/cache && chmod -Rf 0755 /storage/cache && \
    chown -Rf www-data.www-data /storage/config && chmod -Rf 0755 /storage/config && \
    chown -Rf www-data.www-data /storage/certificates && chmod -Rf 0755 /storage/certificates && \
    chown -Rf www-data.www-data /storage/functions && chmod -Rf 0755 /storage/functions && \
    chown -Rf www-data.www-data /storage/debug && chmod -Rf 0755 /storage/debug

# Executables
RUN chmod +x /usr/local/bin/doctor && \
    chmod +x /usr/local/bin/install && \
    chmod +x /usr/local/bin/migrate && \
    chmod +x /usr/local/bin/schedule && \
    chmod +x /usr/local/bin/sdks && \
    chmod +x /usr/local/bin/ssl && \
    chmod +x /usr/local/bin/test && \
    chmod +x /usr/local/bin/vars && \
    chmod +x /usr/local/bin/worker-audits && \
    chmod +x /usr/local/bin/worker-certificates && \
    chmod +x /usr/local/bin/worker-deletes && \
    chmod +x /usr/local/bin/worker-functions && \
    chmod +x /usr/local/bin/worker-mails && \
    chmod +x /usr/local/bin/worker-tasks && \
    chmod +x /usr/local/bin/worker-usage && \
    chmod +x /usr/local/bin/worker-webhooks

# Letsencrypt Permissions
RUN mkdir -p /etc/letsencrypt/live/ && chmod -Rf 755 /etc/letsencrypt/live/

# Enable Extensions
RUN echo extension=swoole.so >> /usr/local/etc/php/conf.d/swoole.ini
RUN echo extension=redis.so >> /usr/local/etc/php/conf.d/redis.ini
RUN echo extension=imagick.so >> /usr/local/etc/php/conf.d/imagick.ini
RUN echo extension=yaml.so >> /usr/local/etc/php/conf.d/yaml.ini
RUN echo extension=maxminddb.so >> /usr/local/etc/php/conf.d/maxminddb.ini

RUN echo "opcache.preload_user=www-data" >> /usr/local/etc/php/conf.d/appwrite.ini
RUN echo "opcache.preload=/usr/src/code/app/preload.php" >> /usr/local/etc/php/conf.d/appwrite.ini
RUN echo "opcache.enable_cli=1" >> /usr/local/etc/php/conf.d/appwrite.ini
RUN echo "opcache.jit_buffer_size=100M" >> /usr/local/etc/php/conf.d/appwrite.ini
RUN echo "opcache.jit=1235" >> /usr/local/etc/php/conf.d/appwrite.ini

EXPOSE 80

CMD [ "php", "app/http.php", "-dopcache.preload=opcache.preload=/usr/src/code/app/preload.php" ]<|MERGE_RESOLUTION|>--- conflicted
+++ resolved
@@ -14,18 +14,11 @@
 
 FROM php:8.0.0-cli-alpine as step1
 
-<<<<<<< HEAD
 ENV PHP_REDIS_VERSION=5.3.2 \
-    PHP_SWOOLE_VERSION=v4.5.6 \
+    PHP_SWOOLE_VERSION=v4.5.8 \
     PHP_IMAGICK_VERSION=master \
     PHP_YAML_VERSION=2.2.0b2 \
     PHP_MAXMINDDB_VERSION=v1.8.0
-=======
-ENV PHP_REDIS_VERSION=5.3.0 \
-    PHP_SWOOLE_VERSION=v4.5.8 \
-    PHP_MAXMINDDB_VERSION=v1.8.0 \
-    PHP_XDEBUG_VERSION=sdebug_2_9-beta
->>>>>>> 984cb830
 
 RUN \
   apk add --no-cache --virtual .deps \
