FROM composer:2.0 as composer

ARG TESTING=false
ENV TESTING=$TESTING

WORKDIR /usr/local/src/

COPY composer.lock /usr/local/src/
COPY composer.json /usr/local/src/

RUN composer install --ignore-platform-reqs --optimize-autoloader \
    --no-plugins --no-scripts --prefer-dist \
    `if [ "$TESTING" != "true" ]; then echo "--no-dev"; fi`

FROM node:16.14.2-alpine3.15 as node

COPY app/console /usr/local/src/console

WORKDIR /usr/local/src/console

RUN npm ci
RUN npm run build

FROM php:8.0.18-cli-alpine3.15 as compile

ARG DEBUG=false
ENV DEBUG=$DEBUG

ENV PHP_REDIS_VERSION=5.3.7 \
    PHP_MONGODB_VERSION=1.13.0 \
    PHP_SWOOLE_VERSION=v4.8.10 \
    PHP_IMAGICK_VERSION=3.7.0 \
    PHP_YAML_VERSION=2.2.2 \
    PHP_MAXMINDDB_VERSION=v1.11.0 \
    PHP_MEMCACHED_VERSION=v3.2.0 \
    PHP_ZSTD_VERSION="4504e4186e79b197cfcb75d4d09aa47ef7d92fe9 "

RUN \
  apk add --no-cache --virtual .deps \
  make \
  automake \
  autoconf \
  gcc \
  g++ \
  git \
  zlib-dev \
  brotli-dev \
  openssl-dev \
  yaml-dev \
  imagemagick \
  imagemagick-dev \
  libmaxminddb-dev \
  libmemcached-dev \
  zstd-dev

RUN docker-php-ext-install sockets

FROM compile AS redis
RUN \
  # Redis Extension
  git clone --depth 1 --branch $PHP_REDIS_VERSION https://github.com/phpredis/phpredis.git && \
  cd phpredis && \
  phpize && \
  ./configure && \
  make && make install

## Swoole Extension
FROM compile AS swoole
RUN \
  git clone --depth 1 --branch $PHP_SWOOLE_VERSION https://github.com/swoole/swoole-src.git && \
  cd swoole-src && \
  phpize && \
  ./configure --enable-sockets --enable-http2 --enable-openssl && \
  make && make install && \
  cd ..

## Swoole Debugger setup
RUN if [ "$DEBUG" == "true" ]; then \
    cd /tmp && \
    apk add boost-dev && \
    git clone --depth 1 https://github.com/swoole/yasd && \
    cd yasd && \
    phpize && \
    ./configure && \
    make && make install && \
    cd ..;\
  fi

## Imagick Extension
FROM compile AS imagick
RUN \
  git clone --depth 1 --branch $PHP_IMAGICK_VERSION https://github.com/imagick/imagick && \
  cd imagick && \
  phpize && \
  ./configure && \
  make && make install

## YAML Extension
FROM compile AS yaml
RUN \
  git clone --depth 1 --branch $PHP_YAML_VERSION https://github.com/php/pecl-file_formats-yaml && \
  cd pecl-file_formats-yaml && \
  phpize && \
  ./configure && \
  make && make install

## Maxminddb extension
FROM compile AS maxmind
RUN \
  git clone --depth 1 --branch $PHP_MAXMINDDB_VERSION https://github.com/maxmind/MaxMind-DB-Reader-php.git && \
  cd MaxMind-DB-Reader-php && \
  cd ext && \
  phpize && \
  ./configure && \
  make && make install

# Mongodb Extension
FROM compile as mongodb
RUN \
  git clone --depth 1 --branch $PHP_MONGODB_VERSION https://github.com/mongodb/mongo-php-driver.git && \
  cd mongo-php-driver && \
  git submodule update --init && \
  phpize && \
  ./configure && \
  make && make install

# Memcached Extension
FROM compile as memcached
RUN \
  git clone --depth 1 --branch $PHP_MEMCACHED_VERSION https://github.com/php-memcached-dev/php-memcached.git && \
  cd php-memcached && \
  phpize && \
  ./configure && \
  make && make install

# Zstd Compression
FROM compile as zstd
RUN git clone --recursive -n https://github.com/kjdev/php-ext-zstd.git \
  && cd php-ext-zstd \
  && git checkout $PHP_ZSTD_VERSION \
  && phpize \
  && ./configure --with-libzstd \
  && make && make install

# Rust Extensions Compile Image
FROM php:8.0.18-cli as rust_compile

RUN curl --proto '=https' --tlsv1.2 -sSf https://sh.rustup.rs | sh -s -- -y

ENV PATH=/root/.cargo/bin:$PATH

RUN apt-get update && apt-get install musl-tools build-essential clang-11 git -y
RUN rustup target add $(uname -m)-unknown-linux-musl

# Install ZigBuild for easier cross-compilation
RUN curl https://ziglang.org/builds/zig-linux-$(uname -m)-0.10.0-dev.2674+d980c6a38.tar.xz --output /tmp/zig.tar.xz
RUN tar -xf /tmp/zig.tar.xz -C /tmp/ && cp -r /tmp/zig-linux-$(uname -m)-0.10.0-dev.2674+d980c6a38 /tmp/zig/
ENV PATH=/tmp/zig:$PATH
RUN cargo install cargo-zigbuild
ENV RUSTFLAGS="-C target-feature=-crt-static"

FROM rust_compile as scrypt

WORKDIR /usr/local/lib/php/extensions/

RUN \
  git clone --depth 1 https://github.com/appwrite/php-scrypt.git && \
  cd php-scrypt && \
  cargo zigbuild --workspace --all-targets --target $(uname -m)-unknown-linux-musl --release && \
  mv target/$(uname -m)-unknown-linux-musl/release/libphp_scrypt.so target/libphp_scrypt.so

FROM php:8.0.18-cli-alpine3.15 as final

LABEL maintainer="team@appwrite.io"

ARG VERSION=dev
ARG DEBUG=false
ENV DEBUG=$DEBUG

ENV DOCKER_CONFIG=${DOCKER_CONFIG:-$HOME/.docker}
ENV DOCKER_COMPOSE_VERSION=v2.5.0

ENV _APP_SERVER=swoole \
    _APP_ENV=production \
    _APP_LOCALE=en \
    _APP_DOMAIN=localhost \
    _APP_DOMAIN_TARGET=localhost \
    _APP_HOME=https://appwrite.io \
    _APP_EDITION=community \
    _APP_CONSOLE_WHITELIST_ROOT=enabled \
    _APP_OPTIONS_ABUSE=enabled \
    _APP_OPTIONS_FORCE_HTTPS=disabled \
    _APP_OPENSSL_KEY_V1=your-secret-key \
    _APP_STORAGE_LIMIT=10000000 \
    _APP_STORAGE_ANTIVIRUS=enabled \
    _APP_STORAGE_ANTIVIRUS_HOST=clamav \
    _APP_STORAGE_ANTIVIRUS_PORT=3310 \
    _APP_REDIS_HOST=redis \
    _APP_REDIS_PORT=6379 \
    _APP_DB_HOST=mariadb \
    _APP_DB_PORT=3306 \
    _APP_DB_USER=root \
    _APP_DB_PASS=password \
    _APP_DB_SCHEMA=appwrite \
    _APP_INFLUXDB_HOST=influxdb \
    _APP_INFLUXDB_PORT=8086 \
    _APP_STATSD_HOST=telegraf \
    _APP_STATSD_PORT=8125 \
    _APP_FUNCTIONS_SIZE_LIMIT=30000000 \
    _APP_FUNCTIONS_TIMEOUT=900 \
    _APP_FUNCTIONS_CPUS=1 \
    _APP_FUNCTIONS_MEMORY=128 \
    _APP_EXECUTOR_SECRET=a-random-secret \
    _APP_EXECUTOR_HOST=http://exc1/v1 \
    _APP_SETUP=self-hosted \
    _APP_VERSION=$VERSION \
    _APP_USAGE_STATS=enabled \
<<<<<<< HEAD
    _APP_USAGE_AGGREGATION_INTERVAL=30 \
=======
>>>>>>> 7694e193
    # 14 Days = 1209600 s
    _APP_MAINTENANCE_RETENTION_EXECUTION=1209600 \
    _APP_MAINTENANCE_RETENTION_AUDIT=1209600 \
    # 1 Day = 86400 s
    _APP_MAINTENANCE_RETENTION_ABUSE=86400 \
    _APP_MAINTENANCE_RETENTION_USAGE_HOURLY=8640000 \
<<<<<<< HEAD
    _APP_MAINTENANCE_INTERVAL=86400 \
    _APP_LOGGING_PROVIDER= \
    _APP_LOGGING_CONFIG=
=======
    _APP_MAINTENANCE_INTERVAL=86400
>>>>>>> 7694e193

RUN ln -snf /usr/share/zoneinfo/$TZ /etc/localtime && echo $TZ > /etc/timezone

RUN \
  apk update \
  && apk add --no-cache --virtual .deps \
  make \
  automake \
  autoconf \
  gcc \
  g++ \
  curl-dev \
  && apk add --no-cache \
  libstdc++ \
  certbot \
  rsync \
  brotli-dev \
  yaml-dev \
  imagemagick \
  imagemagick-dev \
  libmaxminddb-dev \
  certbot \
  docker-cli \
  libgomp \
  && docker-php-ext-install sockets opcache pdo_mysql \
  && apk del .deps \
  && rm -rf /var/cache/apk/*

RUN \
  mkdir -p $DOCKER_CONFIG/cli-plugins \
  && ARCH=$(uname -m) && if [ $ARCH == "armv7l" ]; then ARCH="armv7"; fi \
  && curl -SL https://github.com/docker/compose/releases/download/$DOCKER_COMPOSE_VERSION/docker-compose-linux-$ARCH -o $DOCKER_CONFIG/cli-plugins/docker-compose \
  && chmod +x $DOCKER_CONFIG/cli-plugins/docker-compose

RUN \
  if [ "$DEBUG" == "true" ]; then \
    apk add boost boost-dev; \
  fi

WORKDIR /usr/src/code

COPY --from=composer /usr/local/src/vendor /usr/src/code/vendor
COPY --from=node /usr/local/src/console/build /usr/src/code/console
COPY --from=swoole /usr/local/lib/php/extensions/no-debug-non-zts-20200930/swoole.so /usr/local/lib/php/extensions/no-debug-non-zts-20200930/yasd.so* /usr/local/lib/php/extensions/no-debug-non-zts-20200930/
COPY --from=redis /usr/local/lib/php/extensions/no-debug-non-zts-20200930/redis.so /usr/local/lib/php/extensions/no-debug-non-zts-20200930/
COPY --from=imagick /usr/local/lib/php/extensions/no-debug-non-zts-20200930/imagick.so /usr/local/lib/php/extensions/no-debug-non-zts-20200930/
COPY --from=yaml /usr/local/lib/php/extensions/no-debug-non-zts-20200930/yaml.so /usr/local/lib/php/extensions/no-debug-non-zts-20200930/
COPY --from=maxmind /usr/local/lib/php/extensions/no-debug-non-zts-20200930/maxminddb.so /usr/local/lib/php/extensions/no-debug-non-zts-20200930/
COPY --from=mongodb /usr/local/lib/php/extensions/no-debug-non-zts-20200930/mongodb.so /usr/local/lib/php/extensions/no-debug-non-zts-20200930/
COPY --from=memcached /usr/local/lib/php/extensions/no-debug-non-zts-20200930/memcached.so /usr/local/lib/php/extensions/no-debug-non-zts-20200930/
COPY --from=scrypt  /usr/local/lib/php/extensions/php-scrypt/target/libphp_scrypt.so /usr/local/lib/php/extensions/no-debug-non-zts-20200930/
COPY --from=zstd /usr/local/lib/php/extensions/no-debug-non-zts-20200930/zstd.so /usr/local/lib/php/extensions/no-debug-non-zts-20200930/

# Add Source Code
COPY ./app /usr/src/code/app
COPY ./bin /usr/local/bin
COPY ./docs /usr/src/code/docs
COPY ./src /usr/src/code/src

# Set Volumes
RUN mkdir -p /storage/uploads && \
    mkdir -p /storage/cache && \
    mkdir -p /storage/config && \
    mkdir -p /storage/certificates && \
    mkdir -p /storage/functions && \
    mkdir -p /storage/debug && \
    chown -Rf www-data.www-data /storage/uploads && chmod -Rf 0755 /storage/uploads && \
    chown -Rf www-data.www-data /storage/cache && chmod -Rf 0755 /storage/cache && \
    chown -Rf www-data.www-data /storage/config && chmod -Rf 0755 /storage/config && \
    chown -Rf www-data.www-data /storage/certificates && chmod -Rf 0755 /storage/certificates && \
    chown -Rf www-data.www-data /storage/functions && chmod -Rf 0755 /storage/functions && \
    chown -Rf www-data.www-data /storage/debug && chmod -Rf 0755 /storage/debug

# Executables
RUN chmod +x /usr/local/bin/doctor && \
    chmod +x /usr/local/bin/maintenance && \
    chmod +x /usr/local/bin/volume-sync && \
    chmod +x /usr/local/bin/usage && \
    chmod +x /usr/local/bin/install && \
    chmod +x /usr/local/bin/migrate && \
    chmod +x /usr/local/bin/realtime && \
    chmod +x /usr/local/bin/schedule && \
    chmod +x /usr/local/bin/sdks && \
    chmod +x /usr/local/bin/specs && \
    chmod +x /usr/local/bin/ssl && \
    chmod +x /usr/local/bin/test && \
    chmod +x /usr/local/bin/vars && \
    chmod +x /usr/local/bin/worker-audits && \
    chmod +x /usr/local/bin/worker-certificates && \
    chmod +x /usr/local/bin/worker-databases && \
    chmod +x /usr/local/bin/worker-deletes && \
    chmod +x /usr/local/bin/worker-functions && \
    chmod +x /usr/local/bin/worker-builds && \
    chmod +x /usr/local/bin/worker-mails && \
    chmod +x /usr/local/bin/worker-messaging && \
    chmod +x /usr/local/bin/worker-webhooks

# Letsencrypt Permissions
RUN mkdir -p /etc/letsencrypt/live/ && chmod -Rf 755 /etc/letsencrypt/live/

# Enable Extensions
RUN echo extension=swoole.so >> /usr/local/etc/php/conf.d/swoole.ini
RUN echo extension=redis.so >> /usr/local/etc/php/conf.d/redis.ini
RUN echo extension=imagick.so >> /usr/local/etc/php/conf.d/imagick.ini
RUN echo extension=yaml.so >> /usr/local/etc/php/conf.d/yaml.ini
RUN echo extension=maxminddb.so >> /usr/local/etc/php/conf.d/maxminddb.ini
RUN echo extension=libphp_scrypt.so >> /usr/local/etc/php/conf.d/libphp_scrypt.ini
RUN echo extension=zstd.so >> /usr/local/etc/php/conf.d/zstd.ini
RUN if [ "$DEBUG" == "true" ]; then printf "zend_extension=yasd \nyasd.debug_mode=remote \nyasd.init_file=/usr/local/dev/yasd_init.php \nyasd.remote_port=9005 \nyasd.log_level=-1" >> /usr/local/etc/php/conf.d/yasd.ini; fi

RUN if [ "$DEBUG" == "true" ]; then echo "opcache.enable=0" >> /usr/local/etc/php/conf.d/appwrite.ini; fi
RUN echo "opcache.preload_user=www-data" >> /usr/local/etc/php/conf.d/appwrite.ini
RUN echo "opcache.preload=/usr/src/code/app/preload.php" >> /usr/local/etc/php/conf.d/appwrite.ini
RUN echo "opcache.enable_cli=1" >> /usr/local/etc/php/conf.d/appwrite.ini
RUN echo "default_socket_timeout=-1" >> /usr/local/etc/php/conf.d/appwrite.ini
RUN echo "opcache.jit_buffer_size=100M" >> /usr/local/etc/php/conf.d/appwrite.ini
RUN echo "opcache.jit=1235" >> /usr/local/etc/php/conf.d/appwrite.ini

EXPOSE 80

CMD [ "php", "app/http.php", "-dopcache.preload=opcache.preload=/usr/src/code/app/preload.php" ]<|MERGE_RESOLUTION|>--- conflicted
+++ resolved
@@ -215,23 +215,13 @@
     _APP_SETUP=self-hosted \
     _APP_VERSION=$VERSION \
     _APP_USAGE_STATS=enabled \
-<<<<<<< HEAD
-    _APP_USAGE_AGGREGATION_INTERVAL=30 \
-=======
->>>>>>> 7694e193
     # 14 Days = 1209600 s
     _APP_MAINTENANCE_RETENTION_EXECUTION=1209600 \
     _APP_MAINTENANCE_RETENTION_AUDIT=1209600 \
     # 1 Day = 86400 s
     _APP_MAINTENANCE_RETENTION_ABUSE=86400 \
     _APP_MAINTENANCE_RETENTION_USAGE_HOURLY=8640000 \
-<<<<<<< HEAD
-    _APP_MAINTENANCE_INTERVAL=86400 \
-    _APP_LOGGING_PROVIDER= \
-    _APP_LOGGING_CONFIG=
-=======
     _APP_MAINTENANCE_INTERVAL=86400
->>>>>>> 7694e193
 
 RUN ln -snf /usr/share/zoneinfo/$TZ /etc/localtime && echo $TZ > /etc/timezone
 
