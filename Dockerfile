--- conflicted
+++ resolved
@@ -29,11 +29,7 @@
 RUN npm ci
 RUN npm run build
 
-<<<<<<< HEAD
-FROM appwrite/base:0.2.0 as final
-=======
 FROM appwrite/base:0.2.2 as final
->>>>>>> dc626ea3
 
 LABEL maintainer="team@appwrite.io"
 
