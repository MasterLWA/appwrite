--- conflicted
+++ resolved
@@ -14,12 +14,7 @@
 
 FROM php:8.0.0RC2-cli-alpine as step1
 
-<<<<<<< HEAD
-ENV TZ=Asia/Tel_Aviv \
-    PHP_REDIS_VERSION=5.3.2 \
-=======
-ENV PHP_REDIS_VERSION=5.3.0 \
->>>>>>> b79188a0
+ENV PHP_REDIS_VERSION=5.3.2 \
     PHP_SWOOLE_VERSION=v4.5.6 \
     PHP_IMAGICK_VERSION=master \
     PHP_YAML_VERSION=2.2.0b2 \
