FROM composer:2.0 as step0

ARG TESTING=false
ENV TESTING=$TESTING

WORKDIR /usr/local/src/

COPY composer.lock /usr/local/src/
COPY composer.json /usr/local/src/

RUN composer update --ignore-platform-reqs --optimize-autoloader \
    --no-plugins --no-scripts --prefer-dist \
    `if [ "$TESTING" != "true" ]; then echo "--no-dev"; fi`

FROM php:7.4-cli-alpine as step1

ENV TZ=Asia/Tel_Aviv \
    PHP_REDIS_VERSION=5.3.0 \
    PHP_SWOOLE_VERSION=4.5.6 \
    PHP_XDEBUG_VERSION=sdebug_2_9-beta

RUN \
  apk add --no-cache --virtual .deps \
  make \
  automake \
  autoconf \
  gcc \
  g++ \
  tar \
  wget \
  git \
  zlib-dev \
  brotli-dev \
  libmaxminddb-dev

RUN docker-php-ext-install sockets

RUN \
  # Redis Extension
  wget -q https://github.com/phpredis/phpredis/archive/$PHP_REDIS_VERSION.tar.gz && \
  tar -xf $PHP_REDIS_VERSION.tar.gz && \
  cd phpredis-$PHP_REDIS_VERSION && \
  phpize && \
  ./configure && \
  make && make install && \
  cd .. && \
  ## Swoole Extension
  git clone https://github.com/swoole/swoole-src.git && \
  cd swoole-src && \
  git checkout v$PHP_SWOOLE_VERSION && \
  phpize && \
  ./configure --enable-sockets --enable-http2 && \
  make && make install && \
  cd .. && \
  ## Maxminddb extension
  git clone https://github.com/maxmind/MaxMind-DB-Reader-php.git && \
  cd MaxMind-DB-Reader-php/ext && \
  phpize && \
  ./configure && \
  make && make install && \
  cd ../..

FROM php:7.4-cli-alpine as final

LABEL maintainer="team@appwrite.io"

ARG VERSION=dev

ENV TZ=Asia/Tel_Aviv \
    _APP_SERVER=swoole \
    _APP_ENV=production \
    _APP_DOMAIN=localhost \
    _APP_DOMAIN_TARGET=localhost \
    _APP_HOME=https://appwrite.io \
    _APP_EDITION=community \
    _APP_OPTIONS_ABUSE=enabled \
    _APP_OPTIONS_FORCE_HTTPS=disabled \
    _APP_OPENSSL_KEY_V1=your-secret-key \
    _APP_STORAGE_LIMIT=10000000 \
    _APP_STORAGE_ANTIVIRUS=enabled \
    _APP_REDIS_HOST=redis \
    _APP_REDIS_PORT=6379 \
    _APP_DB_HOST=mariadb \
    _APP_DB_PORT=3306 \
    _APP_DB_USER=root \
    _APP_DB_PASS=password \
    _APP_DB_SCHEMA=appwrite \
    _APP_INFLUXDB_HOST=influxdb \
    _APP_INFLUXDB_PORT=8086 \
    _APP_STATSD_HOST=telegraf \
    _APP_STATSD_PORT=8125 \
    _APP_SMTP_HOST=smtp \
    _APP_SMTP_PORT=25 \
    _APP_FUNCTIONS_TIMEOUT=900 \
    _APP_FUNCTIONS_CONTAINERS=10 \
    _APP_SETUP=self-hosted \
    _APP_VERSION=$VERSION
#ENV _APP_SMTP_SECURE ''
#ENV _APP_SMTP_USERNAME ''
#ENV _APP_SMTP_PASSWORD ''

RUN ln -snf /usr/share/zoneinfo/$TZ /etc/localtime && echo $TZ > /etc/timezone

RUN \
  apk update \
  && apk add --no-cache --virtual .deps \
  make \
  automake \
  autoconf \
  gcc \
  g++ \
  curl-dev \
  && apk add --no-cache \
  libstdc++ \
  yaml-dev \
  imagemagick \
  imagemagick-dev \
  certbot \
  docker-cli \
  docker-compose \
<<<<<<< HEAD
=======
  libmaxminddb \
  libmaxminddb-dev \
>>>>>>> 791c6d76
  && pecl install imagick yaml \ 
  && docker-php-ext-enable imagick yaml \
  && docker-php-ext-install sockets opcache pdo_mysql \
  && apk del .deps \
  && rm -rf /var/cache/apk/*

WORKDIR /usr/src/code

COPY --from=step0 /usr/local/src/vendor /usr/src/code/vendor
COPY --from=step1 /usr/local/lib/php/extensions/no-debug-non-zts-20190902/swoole.so /usr/local/lib/php/extensions/no-debug-non-zts-20190902/
COPY --from=step1 /usr/local/lib/php/extensions/no-debug-non-zts-20190902/redis.so /usr/local/lib/php/extensions/no-debug-non-zts-20190902/
COPY --from=step1 /usr/local/lib/php/extensions/no-debug-non-zts-20190902/maxminddb.so /usr/local/lib/php/extensions/no-debug-non-zts-20190902/ 

# Add Source Code
COPY ./app /usr/src/code/app
COPY ./bin /usr/local/bin
COPY ./docs /usr/src/code/docs
COPY ./public /usr/src/code/public
COPY ./src /usr/src/code/src

# Set Volumes
RUN mkdir -p /storage/uploads && \
    mkdir -p /storage/cache && \
    mkdir -p /storage/config && \
    mkdir -p /storage/certificates && \
    mkdir -p /storage/functions && \
    mkdir -p /storage/debug && \
    chown -Rf www-data.www-data /storage/uploads && chmod -Rf 0755 /storage/uploads && \
    chown -Rf www-data.www-data /storage/cache && chmod -Rf 0755 /storage/cache && \
    chown -Rf www-data.www-data /storage/config && chmod -Rf 0755 /storage/config && \
    chown -Rf www-data.www-data /storage/certificates && chmod -Rf 0755 /storage/certificates && \
    chown -Rf www-data.www-data /storage/functions && chmod -Rf 0755 /storage/functions && \
    chown -Rf www-data.www-data /storage/debug && chmod -Rf 0755 /storage/debug

# Executables
RUN chmod +x /usr/local/bin/doctor && \
    chmod +x /usr/local/bin/install && \
    chmod +x /usr/local/bin/migrate && \
    chmod +x /usr/local/bin/schedule && \
    chmod +x /usr/local/bin/sdks && \
    chmod +x /usr/local/bin/ssl && \
    chmod +x /usr/local/bin/test && \
    chmod +x /usr/local/bin/vars && \
    chmod +x /usr/local/bin/worker-audits && \
    chmod +x /usr/local/bin/worker-certificates && \
    chmod +x /usr/local/bin/worker-deletes && \
    chmod +x /usr/local/bin/worker-functions && \
    chmod +x /usr/local/bin/worker-mails && \
    chmod +x /usr/local/bin/worker-tasks && \
    chmod +x /usr/local/bin/worker-usage && \
    chmod +x /usr/local/bin/worker-webhooks

# Letsencrypt Permissions
RUN mkdir -p /etc/letsencrypt/live/ && chmod -Rf 755 /etc/letsencrypt/live/

# Enable Extensions
RUN echo extension=swoole.so >> /usr/local/etc/php/conf.d/swoole.ini
RUN echo extension=redis.so >> /usr/local/etc/php/conf.d/redis.ini
RUN echo extension=maxminddb.so >> /usr/local/etc/php/conf.d/maxminddb.ini

RUN echo "opcache.preload_user=www-data" >> /usr/local/etc/php/conf.d/appwrite.ini
RUN echo "opcache.preload=/usr/src/code/app/preload.php" >> /usr/local/etc/php/conf.d/appwrite.ini
RUN echo "opcache.enable_cli=1" >> /usr/local/etc/php/conf.d/appwrite.ini

EXPOSE 80

CMD [ "php", "app/http.php", "-dopcache.preload=opcache.preload=/usr/src/code/app/preload.php" ]<|MERGE_RESOLUTION|>--- conflicted
+++ resolved
@@ -118,11 +118,8 @@
   certbot \
   docker-cli \
   docker-compose \
-<<<<<<< HEAD
-=======
   libmaxminddb \
   libmaxminddb-dev \
->>>>>>> 791c6d76
   && pecl install imagick yaml \ 
   && docker-php-ext-enable imagick yaml \
   && docker-php-ext-install sockets opcache pdo_mysql \
