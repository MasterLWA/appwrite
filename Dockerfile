FROM composer:2.0 as step0

ARG TESTING=false
ENV TESTING=$TESTING

WORKDIR /usr/local/src/

COPY composer.lock /usr/local/src/
COPY composer.json /usr/local/src/

RUN composer update --ignore-platform-reqs --optimize-autoloader \
    --no-plugins --no-scripts --prefer-dist \
    `if [ "$TESTING" != "true" ]; then echo "--no-dev"; fi`

FROM php:7.4-cli as step1

ENV TZ=Asia/Tel_Aviv \
    DEBIAN_FRONTEND=noninteractive \
    PHP_REDIS_VERSION=5.3.0 \
    PHP_SWOOLE_VERSION=4.5.2

RUN \
  apt-get update && \
  apt-get install -y --no-install-recommends --no-install-suggests ca-certificates software-properties-common wget git openssl make zip unzip libbrotli-dev libz-dev
  
RUN docker-php-ext-install sockets

RUN \
  # Redis Extension
  wget -q https://github.com/phpredis/phpredis/archive/$PHP_REDIS_VERSION.tar.gz && \
  tar -xf $PHP_REDIS_VERSION.tar.gz && \
  cd phpredis-$PHP_REDIS_VERSION && \
  phpize && \
  ./configure && \
  make && make install && \
  cd .. && \
  ## Swoole Extension
  git clone https://github.com/swoole/swoole-src.git && \
  cd swoole-src && \
  git checkout v$PHP_SWOOLE_VERSION && \
  phpize && \
  ./configure --enable-sockets --enable-http2 && \
  make && make install
  ## Brotli Extension

FROM php:7.4-cli as final

LABEL maintainer="team@appwrite.io"

ARG VERSION=dev

ENV TZ=Asia/Tel_Aviv \
    DEBIAN_FRONTEND=noninteractive \
    _APP_ENV=production \
    _APP_DOMAIN=localhost \
    _APP_DOMAIN_TARGET=localhost \
    _APP_HOME=https://appwrite.io \
    _APP_EDITION=community \
    _APP_OPTIONS_ABUSE=enabled \
    _APP_OPTIONS_FORCE_HTTPS=disabled \
    _APP_OPENSSL_KEY_V1=your-secret-key \
    _APP_STORAGE_LIMIT=104857600 \
    _APP_STORAGE_ANTIVIRUS=enabled \
    _APP_REDIS_HOST=redis \
    _APP_REDIS_PORT=6379 \
    _APP_DB_HOST=mariadb \
    _APP_DB_PORT=3306 \
    _APP_DB_USER=root \
    _APP_DB_PASS=password \
    _APP_DB_SCHEMA=appwrite \
    _APP_INFLUXDB_HOST=influxdb \
    _APP_INFLUXDB_PORT=8086 \
    _APP_STATSD_HOST=telegraf \
    _APP_STATSD_PORT=8125 \
    _APP_SMTP_HOST=smtp \
    _APP_SMTP_PORT=25 \
    _APP_SETUP=self-hosted \
    _APP_VERSION=$VERSION
#ENV _APP_SMTP_SECURE ''
#ENV _APP_SMTP_USERNAME ''
#ENV _APP_SMTP_PASSWORD ''

RUN ln -snf /usr/share/zoneinfo/$TZ /etc/localtime && echo $TZ > /etc/timezone

RUN \
  apt-get update && \
<<<<<<< HEAD
  apt-get install -y --no-install-recommends --no-install-suggests webp certbot \
  libonig-dev libcurl4-gnutls-dev libmagickwand-dev libyaml-dev libbrotli-dev libz-dev && \
  pecl install imagick yaml && \ 
  docker-php-ext-enable imagick yaml

RUN docker-php-ext-install sockets curl opcache pdo pdo_mysql

WORKDIR /usr/src/code

COPY --from=step0 /usr/local/src/vendor /usr/src/code/vendor
COPY --from=step1 /usr/local/lib/php/extensions/no-debug-non-zts-20190902/swoole.so /usr/local/lib/php/extensions/no-debug-non-zts-20190902/
COPY --from=step1 /usr/local/lib/php/extensions/no-debug-non-zts-20190902/redis.so /usr/local/lib/php/extensions/no-debug-non-zts-20190902/
COPY --from=step1 /usr/local/lib/php/extensions/no-debug-non-zts-20190902/redis.so /usr/local/lib/php/extensions/no-debug-non-zts-20190902/

# Add Source Code
COPY ./app /usr/src/code/app
=======
  apt-get install -y --no-install-recommends --no-install-suggests wget ca-certificates software-properties-common build-essential libpcre3-dev zlib1g-dev libssl-dev openssl gnupg htop supervisor && \
  LC_ALL=C.UTF-8 add-apt-repository -y ppa:ondrej/php && \
  add-apt-repository universe && \
  add-apt-repository ppa:certbot/certbot && \
  apt-get update && \
  apt-get install -y --no-install-recommends --no-install-suggests php$PHP_VERSION php$PHP_VERSION-fpm \
  php$PHP_VERSION-mysqlnd php$PHP_VERSION-curl php$PHP_VERSION-imagick php$PHP_VERSION-mbstring php$PHP_VERSION-dom webp certbot && \
  # Nginx
  wget http://nginx.org/download/nginx-1.19.0.tar.gz && \
  tar -xzvf nginx-1.19.0.tar.gz && rm nginx-1.19.0.tar.gz && \
  cd nginx-1.19.0 && \
  ./configure --prefix=/usr/share/nginx \
    --sbin-path=/usr/sbin/nginx \
    --modules-path=/usr/lib/nginx/modules \
    --conf-path=/etc/nginx/nginx.conf \
    --error-log-path=/var/log/nginx/error.log \
    --http-log-path=/var/log/nginx/access.log \
    --pid-path=/run/nginx.pid \
    --lock-path=/var/lock/nginx.lock \
    --user=www-data \
    --group=www-data \
    --build=Ubuntu \
    --with-http_gzip_static_module \
    --with-http_ssl_module \
    --with-http_v2_module \
    --add-module=/ngx_brotli && \
  make && \
  make install && \
  rm -rf ../nginx-1.19.0 && \
  # Redis Extension
  echo extension=redis.so >> /etc/php/$PHP_VERSION/fpm/conf.d/redis.ini && \
  echo extension=redis.so >> /etc/php/$PHP_VERSION/cli/conf.d/redis.ini && \
  # Cleanup
  cd ../ && \
  apt-get purge -y --auto-remove wget software-properties-common build-essential libpcre3-dev zlib1g-dev libssl-dev gnupg && \
  apt-get clean && \
  rm -rf /ngx_brotli && \
  rm -rf /var/lib/apt/lists/*

# Nginx Configuration (with self-signed ssl certificates)
COPY ./docker/nginx.conf.template /etc/nginx/nginx.conf.template
COPY ./docker/ssl/cert.pem /etc/nginx/ssl/cert.pem
COPY ./docker/ssl/key.pem /etc/nginx/ssl/key.pem

# PHP Configuration
RUN mkdir -p /var/run/php
COPY ./docker/www.conf /etc/php/$PHP_VERSION/fpm/pool.d/www.conf

# Add PHP Source Code
COPY ./app /usr/share/nginx/html/app
>>>>>>> 71438c66
COPY ./bin /usr/local/bin
COPY ./docs /usr/src/code/docs
COPY ./public /usr/src/code/public
COPY ./src /usr/src/code/src

# Set Volumes
RUN mkdir -p /storage/uploads && \
    mkdir -p /storage/cache && \
    mkdir -p /storage/config && \
    mkdir -p /storage/certificates && \
    chown -Rf www-data.www-data /storage/uploads && chmod -Rf 0755 /storage/uploads && \
    chown -Rf www-data.www-data /storage/cache && chmod -Rf 0755 /storage/cache && \
    chown -Rf www-data.www-data /storage/config && chmod -Rf 0755 /storage/config && \
    chown -Rf www-data.www-data /storage/certificates && chmod -Rf 0755 /storage/certificates

<<<<<<< HEAD
=======
# Supervisord Conf
COPY ./docker/supervisord.conf /etc/supervisord.conf

# Set Upload Limit (default to 100MB)
RUN echo "upload_max_filesize = ${_APP_STORAGE_LIMIT}" >> /etc/php/$PHP_VERSION/fpm/conf.d/appwrite.ini
RUN echo "post_max_size = ${_APP_STORAGE_LIMIT}" >> /etc/php/$PHP_VERSION/fpm/conf.d/appwrite.ini
RUN echo "opcache.preload_user=www-data" >> /etc/php/$PHP_VERSION/fpm/conf.d/appwrite.ini
RUN echo "opcache.preload=/usr/share/nginx/html/app/preload.php" >> /etc/php/$PHP_VERSION/fpm/conf.d/appwrite.ini
RUN echo "opcache.preload_user=www-data" >> /etc/php/$PHP_VERSION/cli/conf.d/appwrite.ini
RUN echo "opcache.preload=/usr/share/nginx/html/app/preload.php" >> /etc/php/$PHP_VERSION/cli/conf.d/appwrite.ini

# Add logs file
RUN echo "" >> /var/log/appwrite.log

>>>>>>> 71438c66
# Executables
RUN chmod +x /usr/local/bin/start
RUN chmod +x /usr/local/bin/doctor
RUN chmod +x /usr/local/bin/migrate
RUN chmod +x /usr/local/bin/test

# Letsencrypt Permissions
RUN mkdir -p /etc/letsencrypt/live/ && chmod -Rf 755 /etc/letsencrypt/live/

# Enable Extensions
RUN echo extension=swoole.so >> /usr/local/etc/php/conf.d/swoole.ini
RUN echo extension=redis.so >> /usr/local/etc/php/conf.d/redis.ini

EXPOSE 80

CMD [ "php" , "app/server.php" ]<|MERGE_RESOLUTION|>--- conflicted
+++ resolved
@@ -84,7 +84,6 @@
 
 RUN \
   apt-get update && \
-<<<<<<< HEAD
   apt-get install -y --no-install-recommends --no-install-suggests webp certbot \
   libonig-dev libcurl4-gnutls-dev libmagickwand-dev libyaml-dev libbrotli-dev libz-dev && \
   pecl install imagick yaml && \ 
@@ -101,58 +100,6 @@
 
 # Add Source Code
 COPY ./app /usr/src/code/app
-=======
-  apt-get install -y --no-install-recommends --no-install-suggests wget ca-certificates software-properties-common build-essential libpcre3-dev zlib1g-dev libssl-dev openssl gnupg htop supervisor && \
-  LC_ALL=C.UTF-8 add-apt-repository -y ppa:ondrej/php && \
-  add-apt-repository universe && \
-  add-apt-repository ppa:certbot/certbot && \
-  apt-get update && \
-  apt-get install -y --no-install-recommends --no-install-suggests php$PHP_VERSION php$PHP_VERSION-fpm \
-  php$PHP_VERSION-mysqlnd php$PHP_VERSION-curl php$PHP_VERSION-imagick php$PHP_VERSION-mbstring php$PHP_VERSION-dom webp certbot && \
-  # Nginx
-  wget http://nginx.org/download/nginx-1.19.0.tar.gz && \
-  tar -xzvf nginx-1.19.0.tar.gz && rm nginx-1.19.0.tar.gz && \
-  cd nginx-1.19.0 && \
-  ./configure --prefix=/usr/share/nginx \
-    --sbin-path=/usr/sbin/nginx \
-    --modules-path=/usr/lib/nginx/modules \
-    --conf-path=/etc/nginx/nginx.conf \
-    --error-log-path=/var/log/nginx/error.log \
-    --http-log-path=/var/log/nginx/access.log \
-    --pid-path=/run/nginx.pid \
-    --lock-path=/var/lock/nginx.lock \
-    --user=www-data \
-    --group=www-data \
-    --build=Ubuntu \
-    --with-http_gzip_static_module \
-    --with-http_ssl_module \
-    --with-http_v2_module \
-    --add-module=/ngx_brotli && \
-  make && \
-  make install && \
-  rm -rf ../nginx-1.19.0 && \
-  # Redis Extension
-  echo extension=redis.so >> /etc/php/$PHP_VERSION/fpm/conf.d/redis.ini && \
-  echo extension=redis.so >> /etc/php/$PHP_VERSION/cli/conf.d/redis.ini && \
-  # Cleanup
-  cd ../ && \
-  apt-get purge -y --auto-remove wget software-properties-common build-essential libpcre3-dev zlib1g-dev libssl-dev gnupg && \
-  apt-get clean && \
-  rm -rf /ngx_brotli && \
-  rm -rf /var/lib/apt/lists/*
-
-# Nginx Configuration (with self-signed ssl certificates)
-COPY ./docker/nginx.conf.template /etc/nginx/nginx.conf.template
-COPY ./docker/ssl/cert.pem /etc/nginx/ssl/cert.pem
-COPY ./docker/ssl/key.pem /etc/nginx/ssl/key.pem
-
-# PHP Configuration
-RUN mkdir -p /var/run/php
-COPY ./docker/www.conf /etc/php/$PHP_VERSION/fpm/pool.d/www.conf
-
-# Add PHP Source Code
-COPY ./app /usr/share/nginx/html/app
->>>>>>> 71438c66
 COPY ./bin /usr/local/bin
 COPY ./docs /usr/src/code/docs
 COPY ./public /usr/src/code/public
@@ -168,23 +115,6 @@
     chown -Rf www-data.www-data /storage/config && chmod -Rf 0755 /storage/config && \
     chown -Rf www-data.www-data /storage/certificates && chmod -Rf 0755 /storage/certificates
 
-<<<<<<< HEAD
-=======
-# Supervisord Conf
-COPY ./docker/supervisord.conf /etc/supervisord.conf
-
-# Set Upload Limit (default to 100MB)
-RUN echo "upload_max_filesize = ${_APP_STORAGE_LIMIT}" >> /etc/php/$PHP_VERSION/fpm/conf.d/appwrite.ini
-RUN echo "post_max_size = ${_APP_STORAGE_LIMIT}" >> /etc/php/$PHP_VERSION/fpm/conf.d/appwrite.ini
-RUN echo "opcache.preload_user=www-data" >> /etc/php/$PHP_VERSION/fpm/conf.d/appwrite.ini
-RUN echo "opcache.preload=/usr/share/nginx/html/app/preload.php" >> /etc/php/$PHP_VERSION/fpm/conf.d/appwrite.ini
-RUN echo "opcache.preload_user=www-data" >> /etc/php/$PHP_VERSION/cli/conf.d/appwrite.ini
-RUN echo "opcache.preload=/usr/share/nginx/html/app/preload.php" >> /etc/php/$PHP_VERSION/cli/conf.d/appwrite.ini
-
-# Add logs file
-RUN echo "" >> /var/log/appwrite.log
-
->>>>>>> 71438c66
 # Executables
 RUN chmod +x /usr/local/bin/start
 RUN chmod +x /usr/local/bin/doctor
