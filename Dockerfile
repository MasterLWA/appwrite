FROM composer:2.0 as composer

ARG TESTING=false
ENV TESTING=$TESTING

WORKDIR /usr/local/src/

COPY composer.lock /usr/local/src/
COPY composer.json /usr/local/src/

RUN composer install --ignore-platform-reqs --optimize-autoloader \
    --no-plugins --no-scripts --prefer-dist \
    `if [ "$TESTING" != "true" ]; then echo "--no-dev"; fi`

FROM --platform=$BUILDPLATFORM node:16.14.2-alpine3.15 as node

COPY app/console /usr/local/src/console

WORKDIR /usr/local/src/console

ARG VITE_GA_PROJECT
ARG VITE_CONSOLE_MODE
ARG VITE_APPWRITE_GROWTH_ENDPOINT=https://growth.appwrite.io/v1

ENV VITE_GA_PROJECT=$VITE_GA_PROJECT
ENV VITE_CONSOLE_MODE=$VITE_CONSOLE_MODE
ENV VITE_APPWRITE_GROWTH_ENDPOINT=$VITE_APPWRITE_GROWTH_ENDPOINT

RUN npm ci
RUN npm run build

FROM appwrite/base:0.4.2 as final

LABEL maintainer="team@appwrite.io"

ARG VERSION=dev
ARG DEBUG=false
ENV DEBUG=$DEBUG

ENV DOCKER_CONFIG=${DOCKER_CONFIG:-$HOME/.docker}
ENV DOCKER_COMPOSE_VERSION=v2.5.0

ENV _APP_SERVER=swoole \
    _APP_ENV=production \
    _APP_LOCALE=en \
    _APP_DOMAIN=localhost \
    _APP_DOMAIN_TARGET=localhost \
    _APP_HOME=https://appwrite.io \
    _APP_EDITION=community \
    _APP_CONSOLE_WHITELIST_ROOT=enabled \
    _APP_CONSOLE_WHITELIST_EMAILS= \
    _APP_CONSOLE_WHITELIST_IPS= \
    _APP_CONSOLE_ROOT_SESSION= \
    _APP_SYSTEM_EMAIL_NAME= \
    _APP_SYSTEM_EMAIL_ADDRESS= \
    _APP_SYSTEM_RESPONSE_FORMAT= \
    _APP_SYSTEM_SECURITY_EMAIL_ADDRESS= \
    _APP_OPTIONS_ABUSE=enabled \
    _APP_OPTIONS_FORCE_HTTPS=disabled \
    _APP_OPENSSL_KEY_V1=your-secret-key \
    _APP_STORAGE_LIMIT=10000000 \
    _APP_STORAGE_ANTIVIRUS=enabled \
    _APP_STORAGE_ANTIVIRUS_HOST=clamav \
    _APP_STORAGE_ANTIVIRUS_PORT=3310 \
    _APP_REDIS_HOST=redis \
    _APP_REDIS_PORT=6379 \
    _APP_DB_HOST=mariadb \
    _APP_DB_PORT=3306 \
    _APP_DB_USER=root \
    _APP_DB_PASS=password \
    _APP_DB_SCHEMA=appwrite \
    _APP_FUNCTIONS_SIZE_LIMIT=30000000 \
    _APP_FUNCTIONS_TIMEOUT=900 \
    _APP_FUNCTIONS_CPUS=1 \
    _APP_FUNCTIONS_MEMORY=128 \
    _APP_EXECUTOR_SECRET=a-random-secret \
    _APP_EXECUTOR_HOST=http://exc1/v1 \
    _APP_SETUP=self-hosted \
    _APP_VERSION=$VERSION \
    _APP_USAGE_STATS=enabled \
    # 14 Days = 1209600 s
    _APP_MAINTENANCE_RETENTION_EXECUTION=1209600 \
    _APP_MAINTENANCE_RETENTION_AUDIT=1209600 \
    # 1 Day = 86400 s
    _APP_MAINTENANCE_RETENTION_ABUSE=86400 \
    _APP_MAINTENANCE_RETENTION_USAGE_HOURLY=8640000 \
    _APP_MAINTENANCE_INTERVAL=86400

RUN \
  if [ "$DEBUG" == "true" ]; then \
    apk add boost boost-dev; \
  fi

WORKDIR /usr/src/code

COPY --from=composer /usr/local/src/vendor /usr/src/code/vendor
COPY --from=node /usr/local/src/console/build /usr/src/code/console

# Add Source Code
COPY ./app /usr/src/code/app
COPY ./public /usr/src/code/public
COPY ./bin /usr/local/bin
COPY ./docs /usr/src/code/docs
COPY ./src /usr/src/code/src

# Set Volumes
RUN mkdir -p /storage/uploads && \
    mkdir -p /storage/cache && \
    mkdir -p /storage/config && \
    mkdir -p /storage/certificates && \
    mkdir -p /storage/functions && \
    mkdir -p /storage/debug && \
    chown -Rf www-data.www-data /storage/uploads && chmod -Rf 0755 /storage/uploads && \
    chown -Rf www-data.www-data /storage/cache && chmod -Rf 0755 /storage/cache && \
    chown -Rf www-data.www-data /storage/config && chmod -Rf 0755 /storage/config && \
    chown -Rf www-data.www-data /storage/certificates && chmod -Rf 0755 /storage/certificates && \
    chown -Rf www-data.www-data /storage/functions && chmod -Rf 0755 /storage/functions && \
    chown -Rf www-data.www-data /storage/debug && chmod -Rf 0755 /storage/debug

# Executables
RUN chmod +x /usr/local/bin/doctor && \
    chmod +x /usr/local/bin/patch-delete-schedule-updated-at-attribute && \
    chmod +x /usr/local/bin/clear-card-cache && \
    chmod +x /usr/local/bin/calc-users-stats && \
    chmod +x /usr/local/bin/calc-tier-stats && \
    chmod +x /usr/local/bin/patch-delete-project-collections && \
    chmod +x /usr/local/bin/maintenance &&  \
    chmod +x /usr/local/bin/volume-sync && \
    chmod +x /usr/local/bin/install && \
    chmod +x /usr/local/bin/migrate && \
    chmod +x /usr/local/bin/realtime && \
    chmod +x /usr/local/bin/schedule && \
    chmod +x /usr/local/bin/sdks && \
    chmod +x /usr/local/bin/specs && \
    chmod +x /usr/local/bin/ssl && \
    chmod +x /usr/local/bin/hamster && \
    chmod +x /usr/local/bin/test && \
    chmod +x /usr/local/bin/vars && \
    chmod +x /usr/local/bin/worker-audits && \
    chmod +x /usr/local/bin/worker-certificates && \
    chmod +x /usr/local/bin/worker-databases && \
    chmod +x /usr/local/bin/worker-deletes && \
    chmod +x /usr/local/bin/worker-functions && \
    chmod +x /usr/local/bin/worker-builds && \
    chmod +x /usr/local/bin/worker-mails && \
    chmod +x /usr/local/bin/worker-messaging && \
    chmod +x /usr/local/bin/worker-webhooks && \
<<<<<<< HEAD
    chmod +x /usr/local/bin/worker-migrations
=======
    chmod +x /usr/local/bin/worker-usage
>>>>>>> d960f85d

# Letsencrypt Permissions
RUN mkdir -p /etc/letsencrypt/live/ && chmod -Rf 755 /etc/letsencrypt/live/

# Enable Extensions
RUN if [ "$DEBUG" == "true" ]; then printf "zend_extension=yasd \nyasd.debug_mode=remote \nyasd.init_file=/usr/src/code/dev/yasd_init.php \nyasd.remote_port=9005 \nyasd.log_level=-1" >> /usr/local/etc/php/conf.d/yasd.ini; fi

RUN if [ "$DEBUG" == "true" ]; then echo "opcache.enable=0" >> /usr/local/etc/php/conf.d/appwrite.ini; fi
RUN echo "opcache.preload_user=www-data" >> /usr/local/etc/php/conf.d/appwrite.ini
RUN echo "opcache.preload=/usr/src/code/app/preload.php" >> /usr/local/etc/php/conf.d/appwrite.ini
RUN echo "opcache.enable_cli=1" >> /usr/local/etc/php/conf.d/appwrite.ini
RUN echo "default_socket_timeout=-1" >> /usr/local/etc/php/conf.d/appwrite.ini
RUN echo "opcache.jit_buffer_size=100M" >> /usr/local/etc/php/conf.d/appwrite.ini
RUN echo "opcache.jit=1235" >> /usr/local/etc/php/conf.d/appwrite.ini

EXPOSE 80

CMD [ "php", "app/http.php", "-dopcache.preload=opcache.preload=/usr/src/code/app/preload.php" ]<|MERGE_RESOLUTION|>--- conflicted
+++ resolved
@@ -145,11 +145,8 @@
     chmod +x /usr/local/bin/worker-mails && \
     chmod +x /usr/local/bin/worker-messaging && \
     chmod +x /usr/local/bin/worker-webhooks && \
-<<<<<<< HEAD
-    chmod +x /usr/local/bin/worker-migrations
-=======
+    chmod +x /usr/local/bin/worker-migrations && \
     chmod +x /usr/local/bin/worker-usage
->>>>>>> d960f85d
 
 # Letsencrypt Permissions
 RUN mkdir -p /etc/letsencrypt/live/ && chmod -Rf 755 /etc/letsencrypt/live/
