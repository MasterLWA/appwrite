FROM composer:2.0 as composer

ARG TESTING=false
ENV TESTING=$TESTING

WORKDIR /usr/local/src/

COPY composer.lock /usr/local/src/
COPY composer.json /usr/local/src/

RUN composer install --ignore-platform-reqs --optimize-autoloader \
    --no-plugins --no-scripts --prefer-dist \
    `if [ "$TESTING" != "true" ]; then echo "--no-dev"; fi`

FROM --platform=$BUILDPLATFORM node:16.14.2-alpine3.15 as node

COPY app/console /usr/local/src/console

WORKDIR /usr/local/src/console

ARG VITE_GA_PROJECT
ARG VITE_CONSOLE_MODE
ARG VITE_APPWRITE_GROWTH_ENDPOINT=https://growth.appwrite.io/v1

ENV VITE_GA_PROJECT=$VITE_GA_PROJECT
ENV VITE_CONSOLE_MODE=$VITE_CONSOLE_MODE
ENV VITE_APPWRITE_GROWTH_ENDPOINT=$VITE_APPWRITE_GROWTH_ENDPOINT

RUN npm ci
RUN npm run build

FROM appwrite/base:0.2.2 as final

LABEL maintainer="team@appwrite.io"

ARG VERSION=dev
ARG DEBUG=false
ENV DEBUG=$DEBUG

ENV DOCKER_CONFIG=${DOCKER_CONFIG:-$HOME/.docker}
ENV DOCKER_COMPOSE_VERSION=v2.5.0

ENV _APP_SERVER=swoole \
    _APP_ENV=production \
    _APP_LOCALE=en \
    _APP_DOMAIN=localhost \
    _APP_DOMAIN_TARGET=localhost \
    _APP_HOME=https://appwrite.io \
    _APP_EDITION=community \
    _APP_CONSOLE_WHITELIST_ROOT=enabled \
<<<<<<< HEAD
=======
    _APP_CONSOLE_WHITELIST_EMAILS= \
    _APP_CONSOLE_WHITELIST_IPS= \
    _APP_CONSOLE_ROOT_SESSION= \
    _APP_SYSTEM_EMAIL_NAME= \
    _APP_SYSTEM_EMAIL_ADDRESS= \
    _APP_SYSTEM_RESPONSE_FORMAT= \
    _APP_SYSTEM_SECURITY_EMAIL_ADDRESS= \
>>>>>>> a22685fd
    _APP_OPTIONS_ABUSE=enabled \
    _APP_OPTIONS_FORCE_HTTPS=disabled \
    _APP_OPENSSL_KEY_V1=your-secret-key \
    _APP_STORAGE_LIMIT=10000000 \
    _APP_STORAGE_ANTIVIRUS=enabled \
    _APP_STORAGE_ANTIVIRUS_HOST=clamav \
    _APP_STORAGE_ANTIVIRUS_PORT=3310 \
    _APP_REDIS_HOST=redis \
    _APP_REDIS_PORT=6379 \
    _APP_DB_HOST=mariadb \
    _APP_DB_PORT=3306 \
    _APP_DB_USER=root \
    _APP_DB_PASS=password \
    _APP_DB_SCHEMA=appwrite \
    _APP_FUNCTIONS_SIZE_LIMIT=30000000 \
    _APP_FUNCTIONS_TIMEOUT=900 \
    _APP_FUNCTIONS_CPUS=1 \
    _APP_FUNCTIONS_MEMORY=128 \
    _APP_EXECUTOR_SECRET=a-random-secret \
    _APP_EXECUTOR_HOST=http://exc1/v1 \
    _APP_SETUP=self-hosted \
    _APP_VERSION=$VERSION \
    _APP_USAGE_STATS=enabled \
    # 14 Days = 1209600 s
    _APP_MAINTENANCE_RETENTION_EXECUTION=1209600 \
    _APP_MAINTENANCE_RETENTION_AUDIT=1209600 \
    # 1 Day = 86400 s
    _APP_MAINTENANCE_RETENTION_ABUSE=86400 \
    _APP_MAINTENANCE_RETENTION_USAGE_HOURLY=8640000 \
    _APP_MAINTENANCE_INTERVAL=86400

RUN \
  if [ "$DEBUG" == "true" ]; then \
    apk add boost boost-dev; \
  fi

WORKDIR /usr/src/code

COPY --from=composer /usr/local/src/vendor /usr/src/code/vendor
COPY --from=node /usr/local/src/console/build /usr/src/code/console

# Add Source Code
COPY ./app /usr/src/code/app
COPY ./public /usr/src/code/public
COPY ./bin /usr/local/bin
COPY ./docs /usr/src/code/docs
COPY ./src /usr/src/code/src

# Set Volumes
RUN mkdir -p /storage/uploads && \
    mkdir -p /storage/cache && \
    mkdir -p /storage/config && \
    mkdir -p /storage/certificates && \
    mkdir -p /storage/functions && \
    mkdir -p /storage/debug && \
    chown -Rf www-data.www-data /storage/uploads && chmod -Rf 0755 /storage/uploads && \
    chown -Rf www-data.www-data /storage/cache && chmod -Rf 0755 /storage/cache && \
    chown -Rf www-data.www-data /storage/config && chmod -Rf 0755 /storage/config && \
    chown -Rf www-data.www-data /storage/certificates && chmod -Rf 0755 /storage/certificates && \
    chown -Rf www-data.www-data /storage/functions && chmod -Rf 0755 /storage/functions && \
    chown -Rf www-data.www-data /storage/debug && chmod -Rf 0755 /storage/debug

# Executables
RUN chmod +x /usr/local/bin/doctor && \
    chmod +x /usr/local/bin/patch-delete-schedule-updated-at-attribute && \
    chmod +x /usr/local/bin/clear-card-cache && \
    chmod +x /usr/local/bin/calc-users-stats && \
    chmod +x /usr/local/bin/calc-tier-stats && \
    chmod +x /usr/local/bin/patch-delete-project-collections && \
    chmod +x /usr/local/bin/maintenance &&  \
    chmod +x /usr/local/bin/volume-sync && \
    chmod +x /usr/local/bin/install && \
    chmod +x /usr/local/bin/migrate && \
    chmod +x /usr/local/bin/realtime && \
    chmod +x /usr/local/bin/schedule && \
    chmod +x /usr/local/bin/sdks && \
    chmod +x /usr/local/bin/specs && \
    chmod +x /usr/local/bin/ssl && \
    chmod +x /usr/local/bin/hamster && \
    chmod +x /usr/local/bin/test && \
    chmod +x /usr/local/bin/vars && \
    chmod +x /usr/local/bin/worker-audits && \
    chmod +x /usr/local/bin/worker-certificates && \
    chmod +x /usr/local/bin/worker-databases && \
    chmod +x /usr/local/bin/worker-deletes && \
    chmod +x /usr/local/bin/worker-functions && \
    chmod +x /usr/local/bin/worker-builds && \
    chmod +x /usr/local/bin/worker-mails && \
    chmod +x /usr/local/bin/worker-messaging && \
    chmod +x /usr/local/bin/worker-webhooks && \
    chmod +x /usr/local/bin/worker-usage

# Letsencrypt Permissions
RUN mkdir -p /etc/letsencrypt/live/ && chmod -Rf 755 /etc/letsencrypt/live/

# Enable Extensions
RUN if [ "$DEBUG" == "true" ]; then printf "zend_extension=yasd \nyasd.debug_mode=remote \nyasd.init_file=/usr/src/code/dev/yasd_init.php \nyasd.remote_port=9005 \nyasd.log_level=-1" >> /usr/local/etc/php/conf.d/yasd.ini; fi

RUN if [ "$DEBUG" == "true" ]; then echo "opcache.enable=0" >> /usr/local/etc/php/conf.d/appwrite.ini; fi
RUN echo "opcache.preload_user=www-data" >> /usr/local/etc/php/conf.d/appwrite.ini
RUN echo "opcache.preload=/usr/src/code/app/preload.php" >> /usr/local/etc/php/conf.d/appwrite.ini
RUN echo "opcache.enable_cli=1" >> /usr/local/etc/php/conf.d/appwrite.ini
RUN echo "default_socket_timeout=-1" >> /usr/local/etc/php/conf.d/appwrite.ini
RUN echo "opcache.jit_buffer_size=100M" >> /usr/local/etc/php/conf.d/appwrite.ini
RUN echo "opcache.jit=1235" >> /usr/local/etc/php/conf.d/appwrite.ini

EXPOSE 80

CMD [ "php", "app/http.php", "-dopcache.preload=opcache.preload=/usr/src/code/app/preload.php" ]<|MERGE_RESOLUTION|>--- conflicted
+++ resolved
@@ -48,8 +48,6 @@
     _APP_HOME=https://appwrite.io \
     _APP_EDITION=community \
     _APP_CONSOLE_WHITELIST_ROOT=enabled \
-<<<<<<< HEAD
-=======
     _APP_CONSOLE_WHITELIST_EMAILS= \
     _APP_CONSOLE_WHITELIST_IPS= \
     _APP_CONSOLE_ROOT_SESSION= \
@@ -57,7 +55,6 @@
     _APP_SYSTEM_EMAIL_ADDRESS= \
     _APP_SYSTEM_RESPONSE_FORMAT= \
     _APP_SYSTEM_SECURITY_EMAIL_ADDRESS= \
->>>>>>> a22685fd
     _APP_OPTIONS_ABUSE=enabled \
     _APP_OPTIONS_FORCE_HTTPS=disabled \
     _APP_OPENSSL_KEY_V1=your-secret-key \
