--- conflicted
+++ resolved
@@ -32,12 +32,8 @@
     PHP_IMAGICK_VERSION=3.7.0 \
     PHP_YAML_VERSION=2.2.2 \
     PHP_MAXMINDDB_VERSION=v1.11.0 \
-<<<<<<< HEAD
     PHP_MEMCACHED_VERSION=v3.2.0 \
     PHP_ZSTD_VERSION="4504e4186e79b197cfcb75d4d09aa47ef7d92fe9 "
-=======
-    PHP_ZSTD_VERSION="4504e4186e79b197cfcb75d4d09aa47ef7d92fe9"
->>>>>>> ac73be78
 
 RUN \
   apk add --no-cache --virtual .deps \
