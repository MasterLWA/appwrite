--- conflicted
+++ resolved
@@ -152,11 +152,7 @@
 
 # Executables
 RUN chmod +x /usr/local/bin/start
-<<<<<<< HEAD
-RUN chmod +x /usr/local/bin/upgrade
-=======
 RUN chmod +x /usr/local/bin/migrate
->>>>>>> 66e4866b
 RUN chmod +x /usr/local/bin/test
 
 # Letsencrypt Permissions
