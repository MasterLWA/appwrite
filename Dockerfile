--- conflicted
+++ resolved
@@ -37,103 +37,7 @@
 ARG DEBUG=false
 ENV DEBUG=$DEBUG
 
-<<<<<<< HEAD
 ENV _APP_VERSION=$VERSION
-=======
-ENV DOCKER_CONFIG=${DOCKER_CONFIG:-$HOME/.docker}
-ENV DOCKER_COMPOSE_VERSION=v2.5.0
-
-ENV _APP_SERVER=swoole \
-    _APP_ENV=production \
-    _APP_LOCALE=en \
-    _APP_WORKER_PER_CORE= \
-    _APP_DOMAIN=localhost \
-    _APP_DOMAIN_FUNCTIONS=functions.localhost \
-    _APP_DOMAIN_TARGET=localhost \
-    _APP_HOME=https://appwrite.io \
-    _APP_EDITION=community \
-    _APP_CONSOLE_WHITELIST_ROOT=enabled \
-    _APP_CONSOLE_WHITELIST_EMAILS= \
-    _APP_CONSOLE_WHITELIST_IPS= \
-    _APP_SYSTEM_EMAIL_NAME= \
-    _APP_SYSTEM_EMAIL_ADDRESS= \
-    _APP_SYSTEM_RESPONSE_FORMAT= \
-    _APP_SYSTEM_SECURITY_EMAIL_ADDRESS= \
-    _APP_OPTIONS_ABUSE=enabled \
-    _APP_OPTIONS_FORCE_HTTPS=disabled \
-    _APP_OPENSSL_KEY_V1=your-secret-key \
-    _APP_STORAGE_LIMIT=10000000 \
-    _APP_STORAGE_ANTIVIRUS=enabled \
-    _APP_STORAGE_ANTIVIRUS_HOST=clamav \
-    _APP_STORAGE_ANTIVIRUS_PORT=3310 \
-    _APP_STORAGE_DEVICE=Local \
-    _APP_STORAGE_S3_ACCESS_KEY= \
-    _APP_STORAGE_S3_SECRET= \
-    _APP_STORAGE_S3_REGION= \
-    _APP_STORAGE_S3_BUCKET= \
-    _APP_STORAGE_DO_SPACES_ACCESS_KEY= \
-    _APP_STORAGE_DO_SPACES_SECRET= \
-    _APP_STORAGE_DO_SPACES_REGION= \
-    _APP_STORAGE_DO_SPACES_BUCKET= \
-    _APP_STORAGE_BACKBLAZE_ACCESS_KEY= \
-    _APP_STORAGE_BACKBLAZE_SECRET= \
-    _APP_STORAGE_BACKBLAZE_REGION= \
-    _APP_STORAGE_BACKBLAZE_BUCKET= \
-    _APP_STORAGE_LINODE_ACCESS_KEY= \
-    _APP_STORAGE_LINODE_SECRET= \
-    _APP_STORAGE_LINODE_REGION= \
-    _APP_STORAGE_LINODE_BUCKET= \
-    _APP_STORAGE_WASABI_ACCESS_KEY= \
-    _APP_STORAGE_WASABI_SECRET= \
-    _APP_STORAGE_WASABI_REGION= \
-    _APP_STORAGE_WASABI_BUCKET= \
-    _APP_REDIS_HOST=redis \
-    _APP_REDIS_PORT=6379 \
-    _APP_DB_HOST=mariadb \
-    _APP_DB_PORT=3306 \
-    _APP_DB_USER=root \
-    _APP_DB_PASS=password \
-    _APP_DB_SCHEMA=appwrite \
-    _APP_INFLUXDB_HOST=influxdb \
-    _APP_INFLUXDB_PORT=8086 \
-    _APP_STATSD_HOST=telegraf \
-    _APP_STATSD_PORT=8125 \
-    _APP_SMTP_HOST= \
-    _APP_SMTP_PORT= \
-    _APP_SMTP_SECURE= \
-    _APP_SMTP_USERNAME= \
-    _APP_SMTP_PASSWORD= \
-    _APP_SMS_PROVIDER= \
-    _APP_SMS_FROM= \
-    _APP_FUNCTIONS_SIZE_LIMIT=30000000 \
-    _APP_FUNCTIONS_TIMEOUT=900 \
-    _APP_FUNCTIONS_CONTAINERS=10 \
-    _APP_FUNCTIONS_CPUS=1 \
-    _APP_FUNCTIONS_MEMORY=128 \
-    _APP_FUNCTIONS_MEMORY_SWAP=128 \
-    _APP_EXECUTOR_SECRET=a-random-secret \
-    _APP_EXECUTOR_HOST=http://appwrite-executor/v1 \
-    _APP_EXECUTOR_RUNTIME_NETWORK=appwrite_runtimes \
-    _APP_SETUP=self-hosted \
-    _APP_VERSION=$VERSION \
-    _APP_USAGE_STATS=enabled \
-    _APP_USAGE_AGGREGATION_INTERVAL=30 \
-    # 14 Days = 1209600 s
-    _APP_MAINTENANCE_RETENTION_EXECUTION=1209600 \
-    _APP_MAINTENANCE_RETENTION_AUDIT=1209600 \
-    # 1 Day = 86400 s
-    _APP_MAINTENANCE_RETENTION_ABUSE=86400 \
-    _APP_MAINTENANCE_RETENTION_USAGE_HOURLY=8640000 \
-    _APP_MAINTENANCE_INTERVAL=86400 \
-    _APP_LOGGING_PROVIDER= \
-    _APP_LOGGING_CONFIG= \
-    _APP_VCS_GITHUB_APP_NAME= \
-    _APP_VCS_GITHUB_PRIVATE_KEY= \
-    _APP_VCS_GITHUB_APP_ID= \
-    _APP_VCS_GITHUB_CLIENT_ID= \
-    _APP_VCS_GITHUB_CLIENT_SECRET= \
-    _APP_VCS_GITHUB_WEBHOOK_SECRET=
->>>>>>> f47aa91f
 
 RUN \
   if [ "$DEBUG" == "true" ]; then \
