FROM composer:2.0 as composer

ARG TESTING=false
ENV TESTING=$TESTING

WORKDIR /usr/local/src/

COPY composer.lock /usr/local/src/
COPY composer.json /usr/local/src/

RUN composer install --ignore-platform-reqs --optimize-autoloader \
    --no-plugins --no-scripts --prefer-dist \
    `if [ "$TESTING" != "true" ]; then echo "--no-dev"; fi`

FROM node:16-alpine as node

WORKDIR /usr/local/src/

COPY package-lock.json /usr/local/src/
COPY package.json /usr/local/src/
COPY gulpfile.js /usr/local/src/
COPY public /usr/local/src/public

RUN npm ci
RUN npm run build

FROM php:8.0-cli-alpine as compile

ARG DEBUG=false
ENV DEBUG=$DEBUG

ENV PHP_REDIS_VERSION=5.3.5 \
    PHP_MONGODB_VERSION=1.9.1 \
<<<<<<< HEAD
    PHP_SWOOLE_VERSION=v4.8.2 \
=======
    PHP_SWOOLE_VERSION=v4.8.5 \
>>>>>>> 8d419491
    PHP_IMAGICK_VERSION=3.5.1 \
    PHP_YAML_VERSION=2.2.2 \
    PHP_MAXMINDDB_VERSION=v1.11.0

RUN \
  apk add --no-cache --virtual .deps \
  make \
  automake \
  autoconf \
  gcc \
  g++ \
  git \
  zlib-dev \
  brotli-dev \
  openssl-dev \
  yaml-dev \
  imagemagick \
  imagemagick-dev \
  libmaxminddb-dev

RUN docker-php-ext-install sockets

FROM compile AS redis
RUN \
  # Redis Extension
  git clone --depth 1 --branch $PHP_REDIS_VERSION https://github.com/phpredis/phpredis.git && \
  cd phpredis && \
  phpize && \
  ./configure && \
  make && make install

## Swoole Extension
FROM compile AS swoole
RUN \
  git clone --depth 1 --branch $PHP_SWOOLE_VERSION https://github.com/swoole/swoole-src.git && \
  cd swoole-src && \
  phpize && \
  ./configure --enable-sockets --enable-http2 --enable-openssl && \
  make && make install && \
  cd ..

## Swoole Debugger setup
RUN if [ "$DEBUG" == "true" ]; then \
    cd /tmp && \
    apk add boost-dev && \
    git clone --depth 1 https://github.com/swoole/yasd && \
    cd yasd && \
    phpize && \
    ./configure && \
    make && make install && \
    cd ..;\
  fi

## Imagick Extension
FROM compile AS imagick
RUN \
  git clone --depth 1 --branch $PHP_IMAGICK_VERSION https://github.com/imagick/imagick && \
  cd imagick && \
  phpize && \
  ./configure && \
  make && make install

## YAML Extension
FROM compile AS yaml
RUN \
  git clone --depth 1 --branch $PHP_YAML_VERSION https://github.com/php/pecl-file_formats-yaml && \
  cd pecl-file_formats-yaml && \
  phpize && \
  ./configure && \
  make && make install

## Maxminddb extension
FROM compile AS maxmind
RUN \
  git clone --depth 1 --branch $PHP_MAXMINDDB_VERSION https://github.com/maxmind/MaxMind-DB-Reader-php.git && \
  cd MaxMind-DB-Reader-php && \
  cd ext && \
  phpize && \
  ./configure && \
  make && make install

# Mongodb Extension
FROM compile as mongodb
RUN \
  git clone --depth 1 --branch $PHP_MONGODB_VERSION https://github.com/mongodb/mongo-php-driver.git && \
  cd mongo-php-driver && \
  git submodule update --init && \
  phpize && \
  ./configure && \
  make && make install

FROM php:8.0-cli-alpine as final

LABEL maintainer="team@appwrite.io"

ARG VERSION=dev
ARG DEBUG=false
ENV DEBUG=$DEBUG

ENV _APP_SERVER=swoole \
    _APP_ENV=production \
    _APP_LOCALE=en \
    _APP_DOMAIN=localhost \
    _APP_DOMAIN_TARGET=localhost \
    _APP_HOME=https://appwrite.io \
    _APP_EDITION=community \
    _APP_CONSOLE_WHITELIST_ROOT=enabled \
    _APP_CONSOLE_WHITELIST_EMAILS= \
    _APP_CONSOLE_WHITELIST_IPS= \
    _APP_SYSTEM_EMAIL_NAME= \
    _APP_SYSTEM_EMAIL_ADDRESS= \
    _APP_SYSTEM_RESPONSE_FORMAT= \
    _APP_SYSTEM_SECURITY_EMAIL_ADDRESS= \
    _APP_OPTIONS_ABUSE=enabled \
    _APP_OPTIONS_FORCE_HTTPS=disabled \
    _APP_OPENSSL_KEY_V1=your-secret-key \
    _APP_STORAGE_LIMIT=10000000 \
    _APP_STORAGE_ANTIVIRUS=enabled \
    _APP_STORAGE_ANTIVIRUS_HOST=clamav \
    _APP_STORAGE_ANTIVIRUS_PORT=3310 \
    _APP_REDIS_HOST=redis \
    _APP_REDIS_PORT=6379 \
    _APP_DB_HOST=mariadb \
    _APP_DB_PORT=3306 \
    _APP_DB_USER=root \
    _APP_DB_PASS=password \
    _APP_DB_SCHEMA=appwrite \
    _APP_INFLUXDB_HOST=influxdb \
    _APP_INFLUXDB_PORT=8086 \
    _APP_STATSD_HOST=telegraf \
    _APP_STATSD_PORT=8125 \
    _APP_SMTP_HOST= \
    _APP_SMTP_PORT= \
    _APP_SMTP_SECURE= \
    _APP_SMTP_USERNAME= \
    _APP_SMTP_PASSWORD= \
    _APP_FUNCTIONS_TIMEOUT=900 \
    _APP_FUNCTIONS_CONTAINERS=10 \
    _APP_FUNCTIONS_CPUS=1 \
    _APP_FUNCTIONS_MEMORY=128 \
    _APP_FUNCTIONS_MEMORY_SWAP=128 \
    _APP_EXECUTOR_SECRET=a-random-secret \
    _APP_SETUP=self-hosted \
    _APP_VERSION=$VERSION \
    _APP_USAGE_STATS=enabled \
    # 14 Days = 1209600 s
    _APP_MAINTENANCE_RETENTION_EXECUTION=1209600 \
    _APP_MAINTENANCE_RETENTION_AUDIT=1209600 \
    # 1 Day = 86400 s
    _APP_MAINTENANCE_RETENTION_ABUSE=86400 \
    _APP_MAINTENANCE_INTERVAL=86400 \
    _APP_LOGGING_PROVIDER= \
    _APP_LOGGING_CONFIG=

RUN ln -snf /usr/share/zoneinfo/$TZ /etc/localtime && echo $TZ > /etc/timezone

RUN \
  apk update \
  && apk add --no-cache --virtual .deps \
  make \
  automake \
  autoconf \
  gcc \
  g++ \
  curl-dev \
  && apk add --no-cache \
  libstdc++ \
  certbot \
  brotli-dev \
  yaml-dev \
  imagemagick \
  imagemagick-dev \
  libmaxminddb-dev \
  certbot \
  docker-cli \
  docker-compose \
  libgomp \
  && docker-php-ext-install sockets opcache pdo_mysql \
  && apk del .deps \
  && rm -rf /var/cache/apk/*

RUN \
  if [ "$DEBUG" == "true" ]; then \
    apk add boost boost-dev; \
  fi

WORKDIR /usr/src/code

COPY --from=composer /usr/local/src/vendor /usr/src/code/vendor
COPY --from=node /usr/local/src/public/dist /usr/src/code/public/dist
COPY --from=swoole /usr/local/lib/php/extensions/no-debug-non-zts-20200930/swoole.so /usr/local/lib/php/extensions/no-debug-non-zts-20200930/yasd.so* /usr/local/lib/php/extensions/no-debug-non-zts-20200930/
COPY --from=redis /usr/local/lib/php/extensions/no-debug-non-zts-20200930/redis.so /usr/local/lib/php/extensions/no-debug-non-zts-20200930/
COPY --from=imagick /usr/local/lib/php/extensions/no-debug-non-zts-20200930/imagick.so /usr/local/lib/php/extensions/no-debug-non-zts-20200930/
COPY --from=yaml /usr/local/lib/php/extensions/no-debug-non-zts-20200930/yaml.so /usr/local/lib/php/extensions/no-debug-non-zts-20200930/
COPY --from=maxmind /usr/local/lib/php/extensions/no-debug-non-zts-20200930/maxminddb.so /usr/local/lib/php/extensions/no-debug-non-zts-20200930/
COPY --from=mongodb /usr/local/lib/php/extensions/no-debug-non-zts-20200930/mongodb.so /usr/local/lib/php/extensions/no-debug-non-zts-20200930/

# Add Source Code
COPY ./app /usr/src/code/app
COPY ./bin /usr/local/bin
COPY ./docs /usr/src/code/docs
COPY ./public/fonts /usr/src/code/public/fonts
COPY ./public/images /usr/src/code/public/images
COPY ./src /usr/src/code/src

# Set Volumes
RUN mkdir -p /storage/uploads && \
    mkdir -p /storage/cache && \
    mkdir -p /storage/config && \
    mkdir -p /storage/certificates && \
    mkdir -p /storage/functions && \
    mkdir -p /storage/debug && \
    chown -Rf www-data.www-data /storage/uploads && chmod -Rf 0755 /storage/uploads && \
    chown -Rf www-data.www-data /storage/cache && chmod -Rf 0755 /storage/cache && \
    chown -Rf www-data.www-data /storage/config && chmod -Rf 0755 /storage/config && \
    chown -Rf www-data.www-data /storage/certificates && chmod -Rf 0755 /storage/certificates && \
    chown -Rf www-data.www-data /storage/functions && chmod -Rf 0755 /storage/functions && \
    chown -Rf www-data.www-data /storage/debug && chmod -Rf 0755 /storage/debug

# Executables
RUN chmod +x /usr/local/bin/doctor && \
    chmod +x /usr/local/bin/maintenance && \
    chmod +x /usr/local/bin/usage && \
    chmod +x /usr/local/bin/install && \
    chmod +x /usr/local/bin/migrate && \
    chmod +x /usr/local/bin/realtime && \
    chmod +x /usr/local/bin/schedule && \
    chmod +x /usr/local/bin/sdks && \
    chmod +x /usr/local/bin/specs && \
    chmod +x /usr/local/bin/ssl && \
    chmod +x /usr/local/bin/test && \
    chmod +x /usr/local/bin/vars && \
    chmod +x /usr/local/bin/worker-audits && \
    chmod +x /usr/local/bin/worker-certificates && \
    chmod +x /usr/local/bin/worker-database && \
    chmod +x /usr/local/bin/worker-deletes && \
    chmod +x /usr/local/bin/worker-functions && \
    chmod +x /usr/local/bin/worker-mails && \
    chmod +x /usr/local/bin/worker-webhooks

# Letsencrypt Permissions
RUN mkdir -p /etc/letsencrypt/live/ && chmod -Rf 755 /etc/letsencrypt/live/

# Enable Extensions
RUN echo extension=swoole.so >> /usr/local/etc/php/conf.d/swoole.ini
RUN echo extension=redis.so >> /usr/local/etc/php/conf.d/redis.ini
RUN echo extension=imagick.so >> /usr/local/etc/php/conf.d/imagick.ini
RUN echo extension=yaml.so >> /usr/local/etc/php/conf.d/yaml.ini
RUN echo extension=maxminddb.so >> /usr/local/etc/php/conf.d/maxminddb.ini
RUN if [ "$DEBUG" == "true" ]; then printf "zend_extension=yasd \nyasd.debug_mode=remote \nyasd.init_file=/usr/local/dev/yasd_init.php \nyasd.remote_port=9005 \nyasd.log_level=-1" >> /usr/local/etc/php/conf.d/yasd.ini; fi

RUN if [ "$DEBUG" == "true" ]; then echo "opcache.enable=0" >> /usr/local/etc/php/conf.d/appwrite.ini; fi
RUN echo "opcache.preload_user=www-data" >> /usr/local/etc/php/conf.d/appwrite.ini
RUN echo "opcache.preload=/usr/src/code/app/preload.php" >> /usr/local/etc/php/conf.d/appwrite.ini
RUN echo "opcache.enable_cli=1" >> /usr/local/etc/php/conf.d/appwrite.ini
RUN echo "default_socket_timeout=-1" >> /usr/local/etc/php/conf.d/appwrite.ini
RUN echo "opcache.jit_buffer_size=100M" >> /usr/local/etc/php/conf.d/appwrite.ini
RUN echo "opcache.jit=1235" >> /usr/local/etc/php/conf.d/appwrite.ini

EXPOSE 80

CMD [ "php", "app/http.php", "-dopcache.preload=opcache.preload=/usr/src/code/app/preload.php" ]<|MERGE_RESOLUTION|>--- conflicted
+++ resolved
@@ -31,11 +31,7 @@
 
 ENV PHP_REDIS_VERSION=5.3.5 \
     PHP_MONGODB_VERSION=1.9.1 \
-<<<<<<< HEAD
-    PHP_SWOOLE_VERSION=v4.8.2 \
-=======
     PHP_SWOOLE_VERSION=v4.8.5 \
->>>>>>> 8d419491
     PHP_IMAGICK_VERSION=3.5.1 \
     PHP_YAML_VERSION=2.2.2 \
     PHP_MAXMINDDB_VERSION=v1.11.0
