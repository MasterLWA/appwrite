FROM composer:2.0 as composer

ARG TESTING=false
ENV TESTING=$TESTING

WORKDIR /usr/local/src/

COPY composer.lock /usr/local/src/
COPY composer.json /usr/local/src/

RUN composer install --ignore-platform-reqs --optimize-autoloader \
    --no-plugins --no-scripts --prefer-dist \
    `if [ "$TESTING" != "true" ]; then echo "--no-dev"; fi`

FROM node:16.13.2-alpine3.15 as node

WORKDIR /usr/local/src/

COPY package-lock.json /usr/local/src/
COPY package.json /usr/local/src/
COPY gulpfile.js /usr/local/src/
COPY public /usr/local/src/public

RUN npm ci
RUN npm run build

<<<<<<< HEAD
FROM php:8.0.14-cli-alpine as compile
=======
FROM php:8.0.14-cli-alpine3.15 as compile
>>>>>>> b02b1539

ARG DEBUG=false
ENV DEBUG=$DEBUG

ENV PHP_REDIS_VERSION=5.3.5 \
    PHP_MONGODB_VERSION=1.9.1 \
    PHP_SWOOLE_VERSION=v4.8.5 \
    PHP_IMAGICK_VERSION=3.7.0 \
    PHP_YAML_VERSION=2.2.2 \
    PHP_MAXMINDDB_VERSION=v1.11.0

RUN \
  apk add --no-cache --virtual .deps \
  make \
  automake \
  autoconf \
  gcc \
  g++ \
  git \
  zlib-dev \
  brotli-dev \
  openssl-dev \
  yaml-dev \
  imagemagick \
  imagemagick-dev \
  libmaxminddb-dev

RUN docker-php-ext-install sockets

FROM compile AS redis
RUN \
  # Redis Extension
  git clone --depth 1 --branch $PHP_REDIS_VERSION https://github.com/phpredis/phpredis.git && \
  cd phpredis && \
  phpize && \
  ./configure && \
  make && make install

## Swoole Extension
FROM compile AS swoole
RUN \
  git clone --depth 1 --branch $PHP_SWOOLE_VERSION https://github.com/swoole/swoole-src.git && \
  cd swoole-src && \
  phpize && \
  ./configure --enable-sockets --enable-http2 --enable-openssl && \
  make && make install && \
  cd ..

## Swoole Debugger setup
RUN if [ "$DEBUG" == "true" ]; then \
    cd /tmp && \
    apk add boost-dev && \
    git clone --depth 1 https://github.com/swoole/yasd && \
    cd yasd && \
    phpize && \
    ./configure && \
    make && make install && \
    cd ..;\
  fi

## Imagick Extension
FROM compile AS imagick
RUN \
  git clone --depth 1 --branch $PHP_IMAGICK_VERSION https://github.com/imagick/imagick && \
  cd imagick && \
  phpize && \
  ./configure && \
  make && make install

## YAML Extension
FROM compile AS yaml
RUN \
  git clone --depth 1 --branch $PHP_YAML_VERSION https://github.com/php/pecl-file_formats-yaml && \
  cd pecl-file_formats-yaml && \
  phpize && \
  ./configure && \
  make && make install

## Maxminddb extension
FROM compile AS maxmind
RUN \
  git clone --depth 1 --branch $PHP_MAXMINDDB_VERSION https://github.com/maxmind/MaxMind-DB-Reader-php.git && \
  cd MaxMind-DB-Reader-php && \
  cd ext && \
  phpize && \
  ./configure && \
  make && make install

# Mongodb Extension
FROM compile as mongodb
RUN \
  git clone --depth 1 --branch $PHP_MONGODB_VERSION https://github.com/mongodb/mongo-php-driver.git && \
  cd mongo-php-driver && \
  git submodule update --init && \
  phpize && \
  ./configure && \
  make && make install

<<<<<<< HEAD
FROM php:8.0.14-cli-alpine as final
=======
FROM php:8.0.14-cli-alpine3.15 as final
>>>>>>> b02b1539

LABEL maintainer="team@appwrite.io"

ARG VERSION=dev
ARG DEBUG=false
ENV DEBUG=$DEBUG

ENV _APP_SERVER=swoole \
    _APP_ENV=production \
    _APP_LOCALE=en \
    _APP_DOMAIN=localhost \
    _APP_DOMAIN_TARGET=localhost \
    _APP_HOME=https://appwrite.io \
    _APP_EDITION=community \
    _APP_CONSOLE_WHITELIST_ROOT=enabled \
    _APP_CONSOLE_WHITELIST_EMAILS= \
    _APP_CONSOLE_WHITELIST_IPS= \
    _APP_SYSTEM_EMAIL_NAME= \
    _APP_SYSTEM_EMAIL_ADDRESS= \
    _APP_SYSTEM_RESPONSE_FORMAT= \
    _APP_SYSTEM_SECURITY_EMAIL_ADDRESS= \
    _APP_OPTIONS_ABUSE=enabled \
    _APP_OPTIONS_FORCE_HTTPS=disabled \
    _APP_OPENSSL_KEY_V1=your-secret-key \
    _APP_STORAGE_LIMIT=10000000 \
    _APP_STORAGE_ANTIVIRUS=enabled \
    _APP_STORAGE_ANTIVIRUS_HOST=clamav \
    _APP_STORAGE_ANTIVIRUS_PORT=3310 \
    _APP_STORAGE_DEVICE=Local \
    _APP_STORAGE_DEVICE_S3_ACCESS_KEY= \
    _APP_STORAGE_DEVICE_S3_SECRET= \
    _APP_STORAGE_DEVICE_S3_REGION= \
    _APP_STORAGE_DEVICE_S3_BUCKET= \
    _APP_STORAGE_DEVICE_DO_SPACES_ACCESS_KEY= \
    _APP_STORAGE_DEVICE_DO_SPACES_SECRET= \
    _APP_STORAGE_DEVICE_DO_SPACES_REGION= \
    _APP_STORAGE_DEVICE_DO_SPACES_BUCKET= \
    _APP_REDIS_HOST=redis \
    _APP_REDIS_PORT=6379 \
    _APP_DB_HOST=mariadb \
    _APP_DB_PORT=3306 \
    _APP_DB_USER=root \
    _APP_DB_PASS=password \
    _APP_DB_SCHEMA=appwrite \
    _APP_INFLUXDB_HOST=influxdb \
    _APP_INFLUXDB_PORT=8086 \
    _APP_STATSD_HOST=telegraf \
    _APP_STATSD_PORT=8125 \
    _APP_SMTP_HOST= \
    _APP_SMTP_PORT= \
    _APP_SMTP_SECURE= \
    _APP_SMTP_USERNAME= \
    _APP_SMTP_PASSWORD= \
    _APP_FUNCTIONS_TIMEOUT=900 \
    _APP_FUNCTIONS_CONTAINERS=10 \
    _APP_FUNCTIONS_CPUS=1 \
    _APP_FUNCTIONS_MEMORY=128 \
    _APP_FUNCTIONS_MEMORY_SWAP=128 \
    _APP_EXECUTOR_SECRET=a-random-secret \
    _APP_EXECUTOR_RUNTIME_NETWORK=appwrite_runtimes \
    _APP_SETUP=self-hosted \
    _APP_VERSION=$VERSION \
    _APP_USAGE_STATS=enabled \
    # 14 Days = 1209600 s
    _APP_MAINTENANCE_RETENTION_EXECUTION=1209600 \
    _APP_MAINTENANCE_RETENTION_AUDIT=1209600 \
    # 1 Day = 86400 s
    _APP_MAINTENANCE_RETENTION_ABUSE=86400 \
    _APP_MAINTENANCE_INTERVAL=86400 \
    _APP_LOGGING_PROVIDER= \
    _APP_LOGGING_CONFIG=

RUN ln -snf /usr/share/zoneinfo/$TZ /etc/localtime && echo $TZ > /etc/timezone

RUN \
  apk update \
  && apk add --no-cache --virtual .deps \
  make \
  automake \
  autoconf \
  gcc \
  g++ \
  curl-dev \
  && apk add --no-cache \
  libstdc++ \
  certbot \
  brotli-dev \
  yaml-dev \
  imagemagick \
  imagemagick-dev \
  libmaxminddb-dev \
  certbot \
  docker-cli \
  docker-compose \
  libgomp \
  && docker-php-ext-install sockets opcache pdo_mysql \
  && apk del .deps \
  && rm -rf /var/cache/apk/*

RUN \
  if [ "$DEBUG" == "true" ]; then \
    apk add boost boost-dev; \
  fi

WORKDIR /usr/src/code

COPY --from=composer /usr/local/src/vendor /usr/src/code/vendor
COPY --from=node /usr/local/src/public/dist /usr/src/code/public/dist
COPY --from=swoole /usr/local/lib/php/extensions/no-debug-non-zts-20200930/swoole.so /usr/local/lib/php/extensions/no-debug-non-zts-20200930/yasd.so* /usr/local/lib/php/extensions/no-debug-non-zts-20200930/
COPY --from=redis /usr/local/lib/php/extensions/no-debug-non-zts-20200930/redis.so /usr/local/lib/php/extensions/no-debug-non-zts-20200930/
COPY --from=imagick /usr/local/lib/php/extensions/no-debug-non-zts-20200930/imagick.so /usr/local/lib/php/extensions/no-debug-non-zts-20200930/
COPY --from=yaml /usr/local/lib/php/extensions/no-debug-non-zts-20200930/yaml.so /usr/local/lib/php/extensions/no-debug-non-zts-20200930/
COPY --from=maxmind /usr/local/lib/php/extensions/no-debug-non-zts-20200930/maxminddb.so /usr/local/lib/php/extensions/no-debug-non-zts-20200930/
COPY --from=mongodb /usr/local/lib/php/extensions/no-debug-non-zts-20200930/mongodb.so /usr/local/lib/php/extensions/no-debug-non-zts-20200930/

# Add Source Code
COPY ./app /usr/src/code/app
COPY ./bin /usr/local/bin
COPY ./docs /usr/src/code/docs
COPY ./public/fonts /usr/src/code/public/fonts
COPY ./public/images /usr/src/code/public/images
COPY ./src /usr/src/code/src

# Set Volumes
RUN mkdir -p /storage/uploads && \
    mkdir -p /storage/cache && \
    mkdir -p /storage/config && \
    mkdir -p /storage/certificates && \
    mkdir -p /storage/functions && \
    mkdir -p /storage/debug && \
    chown -Rf www-data.www-data /storage/uploads && chmod -Rf 0755 /storage/uploads && \
    chown -Rf www-data.www-data /storage/cache && chmod -Rf 0755 /storage/cache && \
    chown -Rf www-data.www-data /storage/config && chmod -Rf 0755 /storage/config && \
    chown -Rf www-data.www-data /storage/certificates && chmod -Rf 0755 /storage/certificates && \
    chown -Rf www-data.www-data /storage/functions && chmod -Rf 0755 /storage/functions && \
    chown -Rf www-data.www-data /storage/debug && chmod -Rf 0755 /storage/debug

# Executables
RUN chmod +x /usr/local/bin/doctor && \
    chmod +x /usr/local/bin/maintenance && \
    chmod +x /usr/local/bin/usage && \
    chmod +x /usr/local/bin/install && \
    chmod +x /usr/local/bin/migrate && \
    chmod +x /usr/local/bin/realtime && \
    chmod +x /usr/local/bin/schedule && \
    chmod +x /usr/local/bin/sdks && \
    chmod +x /usr/local/bin/specs && \
    chmod +x /usr/local/bin/ssl && \
    chmod +x /usr/local/bin/test && \
    chmod +x /usr/local/bin/vars && \
    chmod +x /usr/local/bin/worker-audits && \
    chmod +x /usr/local/bin/worker-certificates && \
    chmod +x /usr/local/bin/worker-database && \
    chmod +x /usr/local/bin/worker-deletes && \
    chmod +x /usr/local/bin/worker-functions && \
    chmod +x /usr/local/bin/worker-builds && \
    chmod +x /usr/local/bin/worker-mails && \
    chmod +x /usr/local/bin/worker-webhooks && \
    chmod +x /usr/local/bin/executor

# Letsencrypt Permissions
RUN mkdir -p /etc/letsencrypt/live/ && chmod -Rf 755 /etc/letsencrypt/live/

# Enable Extensions
RUN echo extension=swoole.so >> /usr/local/etc/php/conf.d/swoole.ini
RUN echo extension=redis.so >> /usr/local/etc/php/conf.d/redis.ini
RUN echo extension=imagick.so >> /usr/local/etc/php/conf.d/imagick.ini
RUN echo extension=yaml.so >> /usr/local/etc/php/conf.d/yaml.ini
RUN echo extension=maxminddb.so >> /usr/local/etc/php/conf.d/maxminddb.ini
RUN if [ "$DEBUG" == "true" ]; then printf "zend_extension=yasd \nyasd.debug_mode=remote \nyasd.init_file=/usr/local/dev/yasd_init.php \nyasd.remote_port=9005 \nyasd.log_level=-1" >> /usr/local/etc/php/conf.d/yasd.ini; fi

RUN if [ "$DEBUG" == "true" ]; then echo "opcache.enable=0" >> /usr/local/etc/php/conf.d/appwrite.ini; fi
RUN echo "opcache.preload_user=www-data" >> /usr/local/etc/php/conf.d/appwrite.ini
RUN echo "opcache.preload=/usr/src/code/app/preload.php" >> /usr/local/etc/php/conf.d/appwrite.ini
RUN echo "opcache.enable_cli=1" >> /usr/local/etc/php/conf.d/appwrite.ini
RUN echo "default_socket_timeout=-1" >> /usr/local/etc/php/conf.d/appwrite.ini
RUN echo "opcache.jit_buffer_size=100M" >> /usr/local/etc/php/conf.d/appwrite.ini
RUN echo "opcache.jit=1235" >> /usr/local/etc/php/conf.d/appwrite.ini

EXPOSE 80

CMD [ "php", "app/http.php", "-dopcache.preload=opcache.preload=/usr/src/code/app/preload.php" ]<|MERGE_RESOLUTION|>--- conflicted
+++ resolved
@@ -24,11 +24,7 @@
 RUN npm ci
 RUN npm run build
 
-<<<<<<< HEAD
-FROM php:8.0.14-cli-alpine as compile
-=======
 FROM php:8.0.14-cli-alpine3.15 as compile
->>>>>>> b02b1539
 
 ARG DEBUG=false
 ENV DEBUG=$DEBUG
@@ -127,11 +123,7 @@
   ./configure && \
   make && make install
 
-<<<<<<< HEAD
-FROM php:8.0.14-cli-alpine as final
-=======
 FROM php:8.0.14-cli-alpine3.15 as final
->>>>>>> b02b1539
 
 LABEL maintainer="team@appwrite.io"
 
