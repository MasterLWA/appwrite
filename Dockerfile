--- conflicted
+++ resolved
@@ -238,11 +238,6 @@
     chmod +x /usr/local/bin/worker-deletes && \
     chmod +x /usr/local/bin/worker-functions && \
     chmod +x /usr/local/bin/worker-mails && \
-<<<<<<< HEAD
-    chmod +x /usr/local/bin/worker-tasks && \
-=======
-    chmod +x /usr/local/bin/worker-usage && \
->>>>>>> 0dec65f9
     chmod +x /usr/local/bin/worker-webhooks
 
 # Letsencrypt Permissions
