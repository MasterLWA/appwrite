--- conflicted
+++ resolved
@@ -53,12 +53,8 @@
         DEBUG: false
         TESTING: true
         VERSION: dev
-<<<<<<< HEAD
+        VITE_CONSOLE_MODE: self-hosted
     ports:
-=======
-        VITE_CONSOLE_MODE: self-hosted
-    ports: 
->>>>>>> 708994d4
       - 9501:80
     networks:
       - appwrite
@@ -81,7 +77,7 @@
       - appwrite-cache:/storage/cache:rw
       - appwrite-config:/storage/config:rw
       - appwrite-certificates:/storage/certificates:rw
-      - openruntimes-functions:/storage/functions:rw
+      - appwrite-functions:/storage/functions:rw
       - ./phpunit.xml:/usr/src/code/phpunit.xml
       - ./tests:/usr/src/code/tests
       - ./app:/usr/src/code/app
@@ -95,7 +91,7 @@
       - mariadb
       - redis
       # - clamav
-    entrypoint:
+    entrypoint: 
       - php
       - -e
       - app/http.php
@@ -103,10 +99,12 @@
     environment:
       - _APP_ENV
       - _APP_WORKER_PER_CORE
+      - _APP_SERVER_MULTIPROCESS=enabled
       - _APP_LOCALE
       - _APP_CONSOLE_WHITELIST_ROOT
       - _APP_CONSOLE_WHITELIST_EMAILS
       - _APP_CONSOLE_WHITELIST_IPS
+      - _APP_CONSOLE_INVITES
       - _APP_SYSTEM_EMAIL_NAME
       - _APP_SYSTEM_EMAIL_ADDRESS
       - _APP_SYSTEM_SECURITY_EMAIL_ADDRESS
@@ -122,6 +120,7 @@
       - _APP_DB_USER
       - _APP_DB_PASS
       - _APP_CONNECTIONS_MAX
+      - _APP_POOL_CLIENTS
       - _APP_REDIS_HOST
       - _APP_REDIS_PORT
       - _APP_REDIS_USER
@@ -169,7 +168,7 @@
     container_name: appwrite-realtime
     image: appwrite-dev
     restart: unless-stopped
-    ports:
+    ports: 
       - 9505:80
     labels:
       - "traefik.enable=true"
@@ -197,6 +196,7 @@
     environment:
       - _APP_ENV
       - _APP_WORKER_PER_CORE
+      - _APP_SERVER_MULTIPROCESS=enabled
       - _APP_OPTIONS_ABUSE
       - _APP_OPENSSL_KEY_V1
       - _APP_DB_HOST
@@ -205,6 +205,7 @@
       - _APP_DB_USER
       - _APP_DB_PASS
       - _APP_CONNECTIONS_MAX
+      - _APP_POOL_CLIENTS
       - _APP_REDIS_HOST
       - _APP_REDIS_PORT
       - _APP_REDIS_USER
@@ -268,6 +269,8 @@
     environment:
       - _APP_ENV
       - _APP_WORKER_PER_CORE
+      - _APP_CONNECTIONS_MAX
+      - _APP_POOL_CLIENTS
       - _APP_OPENSSL_KEY_V1
       - _APP_SYSTEM_SECURITY_EMAIL_ADDRESS
       - _APP_REDIS_HOST
@@ -288,17 +291,19 @@
     depends_on:
       - redis
       - mariadb
-    volumes:
+    volumes: 
       - appwrite-uploads:/storage/uploads:rw
       - appwrite-cache:/storage/cache:rw
-      - openruntimes-functions:/storage/functions:rw
-      - openruntimes-builds:/storage/builds:rw
+      - appwrite-functions:/storage/functions:rw
+      - appwrite-builds:/storage/builds:rw
       - appwrite-certificates:/storage/certificates:rw
       - ./app:/usr/src/code/app
       - ./src:/usr/src/code/src
     environment:
       - _APP_ENV
       - _APP_WORKER_PER_CORE
+      - _APP_CONNECTIONS_MAX
+      - _APP_POOL_CLIENTS
       - _APP_OPENSSL_KEY_V1
       - _APP_DB_HOST
       - _APP_DB_PORT
@@ -326,7 +331,7 @@
     image: appwrite-dev
     networks:
       - appwrite
-    volumes:
+    volumes: 
       - ./app:/usr/src/code/app
       - ./src:/usr/src/code/src
       #- ./vendor/utopia-php/database:/usr/src/code/vendor/utopia-php/database
@@ -336,6 +341,8 @@
     environment:
       - _APP_ENV
       - _APP_WORKER_PER_CORE
+      - _APP_CONNECTIONS_MAX
+      - _APP_POOL_CLIENTS
       - _APP_OPENSSL_KEY_V1
       - _APP_DB_HOST
       - _APP_DB_PORT
@@ -360,15 +367,17 @@
     image: appwrite-dev
     networks:
       - appwrite
-    volumes:
-      - ./app:/usr/src/code/app
-      - ./src:/usr/src/code/src
-    depends_on:
-      - redis
-      - mariadb
-    environment:
-      - _APP_ENV
-      - _APP_WORKER_PER_CORE
+    volumes: 
+      - ./app:/usr/src/code/app
+      - ./src:/usr/src/code/src
+    depends_on:
+      - redis
+      - mariadb
+    environment:
+      - _APP_ENV
+      - _APP_WORKER_PER_CORE
+      - _APP_CONNECTIONS_MAX
+      - _APP_POOL_CLIENTS
       - _APP_OPENSSL_KEY_V1
       - _APP_EXECUTOR_SECRET
       - _APP_EXECUTOR_HOST
@@ -385,9 +394,9 @@
       - _APP_CONNECTIONS_DB_PROJECT
       - _APP_CONNECTIONS_CACHE
       - _APP_CONNECTIONS_QUEUE
-      - _APP_LOGGING_PROVIDER
-      - _APP_LOGGING_CONFIG
       - _APP_CONNECTIONS_STORAGE
+      - _APP_LOGGING_PROVIDER
+      - _APP_LOGGING_CONFIG
 
   appwrite-worker-certificates:
     entrypoint: worker-certificates
@@ -399,7 +408,7 @@
     depends_on:
       - redis
       - mariadb
-    volumes:
+    volumes: 
       - appwrite-config:/storage/config:rw
       - appwrite-certificates:/storage/certificates:rw
       - ./app:/usr/src/code/app
@@ -407,6 +416,8 @@
     environment:
       - _APP_ENV
       - _APP_WORKER_PER_CORE
+      - _APP_CONNECTIONS_MAX
+      - _APP_POOL_CLIENTS
       - _APP_OPENSSL_KEY_V1
       - _APP_DOMAIN
       - _APP_DOMAIN_TARGET
@@ -444,6 +455,8 @@
     environment:
       - _APP_ENV
       - _APP_WORKER_PER_CORE
+      - _APP_CONNECTIONS_MAX
+      - _APP_POOL_CLIENTS
       - _APP_OPENSSL_KEY_V1
       - _APP_DB_HOST
       - _APP_DB_PORT
@@ -482,6 +495,8 @@
     environment:
       - _APP_ENV
       - _APP_WORKER_PER_CORE
+      - _APP_CONNECTIONS_MAX
+      - _APP_POOL_CLIENTS
       - _APP_OPENSSL_KEY_V1
       - _APP_SYSTEM_EMAIL_NAME
       - _APP_SYSTEM_EMAIL_ADDRESS
@@ -513,6 +528,8 @@
     environment:
       - _APP_ENV
       - _APP_WORKER_PER_CORE
+      - _APP_CONNECTIONS_MAX
+      - _APP_POOL_CLIENTS
       - _APP_REDIS_HOST
       - _APP_REDIS_PORT
       - _APP_REDIS_USER
@@ -613,6 +630,8 @@
     environment:
       - _APP_ENV
       - _APP_WORKER_PER_CORE
+      - _APP_CONNECTIONS_MAX
+      - _APP_POOL_CLIENTS
       - _APP_REDIS_HOST
       - _APP_REDIS_PORT
       - _APP_REDIS_USER
@@ -633,22 +652,19 @@
     hostname: exc1
     <<: *x-logging
     stop_signal: SIGINT
-<<<<<<< HEAD
-    image: openruntimes/executor:0.1.4
-=======
     image: openruntimes/executor:0.2.0
->>>>>>> 708994d4
-    networks:
-      - appwrite
-      - openruntimes-runtimes
+    networks:
+      - appwrite
+      - runtimes
     volumes:
       - /var/run/docker.sock:/var/run/docker.sock
-      - openruntimes-builds:/storage/builds:rw
-      - openruntimes-functions:/storage/functions:rw
+      - appwrite-builds:/storage/builds:rw
+      - appwrite-functions:/storage/functions:rw
       - /tmp:/tmp:rw
     environment:
       - OPR_EXECUTOR_CONNECTION_STORAGE=$_APP_CONNECTIONS_STORAGE
       - OPR_EXECUTOR_INACTIVE_TRESHOLD=$_APP_FUNCTIONS_INACTIVE_THRESHOLD
+      - OPR_EXECUTOR_MAINTENANCE_INTERVAL=$_APP_FUNCTIONS_MAINTENANCE_INTERVAL
       - OPR_EXECUTOR_NETWORK=$_APP_FUNCTIONS_RUNTIMES_NETWORK
       - OPR_EXECUTOR_DOCKER_HUB_USERNAME=$_APP_DOCKER_HUB_USERNAME
       - OPR_EXECUTOR_DOCKER_HUB_PASSWORD=$_APP_DOCKER_HUB_PASSWORD
@@ -658,7 +674,6 @@
       - OPR_EXECUTOR_LOGGING_PROVIDER=$_APP_LOGGING_PROVIDER
       - OPR_EXECUTOR_LOGGING_CONFIG=$_APP_LOGGING_CONFIG
 
-
   mariadb:
     image: mariadb:10.7 # fix issues when upgrading using: mysql_upgrade -u root -p
     container_name: appwrite-mariadb
@@ -679,7 +694,6 @@
   # smtp:
   #   image: appwrite/smtp:1.2.0
   #   container_name: appwrite-smtp
-  #   restart: unless-stopped
   #   networks:
   #     - appwrite
   #   environment:
@@ -745,15 +759,26 @@
     image: adminer
     container_name: appwrite-adminer
     <<: *x-logging
-    restart: always
     ports:
       - 9506:8080
     networks:
       - appwrite
+  
+  # appwrite-volume-sync:
+  #   entrypoint: volume-sync
+  #   <<: *x-logging
+  #   container_name: appwrite-volume-sync
+  #   image: appwrite-dev
+  #   command:
+  #     - --source=/data/src/ --destination=/data/dest/ --interval=10
+  #   networks:
+  #     - appwrite
+  #   # volumes: # Mount the rsync source and destination directories  
+  #   #   - /nfs/config:/data/src 
+  #   #   - /storage/config:/data/dest
 
   # redis-commander:
   #   image: rediscommander/redis-commander:latest
-  #   restart: unless-stopped
   #   networks:
   #   - appwrite
   #   environment:
@@ -763,7 +788,6 @@
 
   # resque:
   #   image: appwrite/resque-web:1.1.0
-  #   restart: unless-stopped
   #   networks:
   #     - appwrite
   #   ports:
@@ -779,7 +803,7 @@
   #     - './debug:/tmp'
   #   ports:
   #     - '3001:80'
-
+  
   # Dev Tools End   ------------------------------------------------------------------------------------------
 
 networks:
@@ -787,8 +811,8 @@
     name: gateway
   appwrite:
     name: appwrite
-  openruntimes-runtimes:
-    name: openruntimes-runtimes
+  runtimes:
+    name: runtimes
 
 volumes:
   appwrite-mariadb:
@@ -799,5 +823,4 @@
   appwrite-functions:
   appwrite-builds:
   appwrite-config:
-  openruntimes-functions:
-  openruntimes-builds:
+
