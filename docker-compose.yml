# WARNING!
# This is a development version of THE Appwrite docker-compose.yml file.
# Avoid using this file in your production environment.
# We're exposing here sensitive ports and mounting code volumes for rapid development and debugging of the server stack.

x-logging: &x-logging
  logging:
    driver: 'json-file'
    options:
      max-file: '5'
      max-size: '10m'

x-env-storage: &x-env-storage |-
  _APP_STORAGE_DEVICE
  _APP_STORAGE_S3_ACCESS_KEY
  _APP_STORAGE_S3_SECRET
  _APP_STORAGE_S3_REGION
  _APP_STORAGE_S3_BUCKET
  _APP_STORAGE_DO_SPACES_ACCESS_KEY
  _APP_STORAGE_DO_SPACES_SECRET
  _APP_STORAGE_DO_SPACES_REGION
  _APP_STORAGE_DO_SPACES_BUCKET
  _APP_STORAGE_BACKBLAZE_ACCESS_KEY
  _APP_STORAGE_BACKBLAZE_SECRET
  _APP_STORAGE_BACKBLAZE_REGION
  _APP_STORAGE_BACKBLAZE_BUCKET
  _APP_STORAGE_DO_SPACES_BUCKET
  _APP_STORAGE_LINODE_ACCESS_KEY
  _APP_STORAGE_LINODE_SECRET
  _APP_STORAGE_LINODE_REGION
  _APP_STORAGE_LINODE_BUCKET
  _APP_STORAGE_WASABI_ACCESS_KEY
  _APP_STORAGE_WASABI_SECRET
  _APP_STORAGE_WASABI_REGION
  _APP_STORAGE_WASABI_BUCKET

version: '3'

services:
  traefik:
    image: traefik:2.7
    <<: *x-logging
    container_name: appwrite-traefik
    command:
      - --log.level=DEBUG
      - --api.insecure=true
      - --providers.file.directory=/storage/config
      - --providers.file.watch=true
      - --providers.docker=true
      - --providers.docker.exposedByDefault=false
      - --providers.docker.constraints=Label(`traefik.constraint-label-stack`,`appwrite`)
      - --entrypoints.appwrite_web.address=:80
      - --entrypoints.appwrite_websecure.address=:443
      - --accesslog=true
    ports:
      - 80:80
      - 8080:80
      - 443:443
      - 9500:8080
    volumes:
      - /var/run/docker.sock:/var/run/docker.sock
      - appwrite-config:/storage/config:ro
      - appwrite-certificates:/storage/certificates:ro
    depends_on:
      - appwrite
    networks:
      - gateway
      - appwrite

  appwrite:
    container_name: appwrite
    <<: *x-logging
    image: appwrite-dev
    build:
      context: .
      args:
        DEBUG: false
        TESTING: true
        VERSION: dev
    ports: 
      - 9501:80
    networks:
      - appwrite
    labels:
      - "traefik.enable=true"
      - "traefik.constraint-label-stack=appwrite"
      - "traefik.docker.network=appwrite"
      - "traefik.http.services.appwrite_api.loadbalancer.server.port=80"
      #http
      - traefik.http.routers.appwrite_api_http.entrypoints=appwrite_web
      - traefik.http.routers.appwrite_api_http.rule=PathPrefix(`/`)
      - traefik.http.routers.appwrite_api_http.service=appwrite_api
      # https
      - traefik.http.routers.appwrite_api_https.entrypoints=appwrite_websecure
      - traefik.http.routers.appwrite_api_https.rule=PathPrefix(`/`)
      - traefik.http.routers.appwrite_api_https.service=appwrite_api
      - traefik.http.routers.appwrite_api_https.tls=true
    volumes:
      - appwrite-uploads:/storage/uploads:rw
      - appwrite-cache:/storage/cache:rw
      - appwrite-config:/storage/config:rw
      - appwrite-certificates:/storage/certificates:rw
      - appwrite-functions:/storage/functions:rw
      - ./phpunit.xml:/usr/src/code/phpunit.xml
      - ./tests:/usr/src/code/tests
      - ./app:/usr/src/code/app
      - ./docs:/usr/src/code/docs
      - ./public:/usr/src/code/public
      - ./src:/usr/src/code/src
      - ./dev:/usr/local/dev
    depends_on:
      - mariadb
      - redis
      # - clamav
    entrypoint: 
      - php
      - -e
      - app/http.php
      - -dopcache.preload=opcache.preload=/usr/src/code/app/preload.php
    environment:
      - _APP_ENV
      - _APP_WORKER_PER_CORE
      - _APP_LOCALE
      - _APP_CONSOLE_WHITELIST_ROOT
      - _APP_CONSOLE_WHITELIST_EMAILS
      - _APP_CONSOLE_WHITELIST_IPS
      - _APP_SYSTEM_EMAIL_NAME
      - _APP_SYSTEM_EMAIL_ADDRESS
      - _APP_SYSTEM_SECURITY_EMAIL_ADDRESS
      - _APP_SYSTEM_RESPONSE_FORMAT
      - _APP_OPTIONS_ABUSE
      - _APP_OPTIONS_FORCE_HTTPS
      - _APP_OPENSSL_KEY_V1
      - _APP_DOMAIN
      - _APP_DOMAIN_TARGET
      - _APP_REDIS_HOST
      - _APP_REDIS_PORT
      - _APP_REDIS_USER
      - _APP_REDIS_PASS
      - _APP_CONNECTIONS_DB_PROJECT
      - _APP_CONNECTIONS_DB_CONSOLE
      - _APP_CONNECTIONS_CACHE
      - _APP_CONNECTIONS_QUEUE
      - _APP_CONNECTIONS_PUBSUB
      - _APP_SMTP_HOST
      - _APP_SMTP_PORT
      - _APP_SMTP_SECURE
      - _APP_SMTP_USERNAME
      - _APP_SMTP_PASSWORD
      - _APP_USAGE_STATS
      - _APP_INFLUXDB_HOST
      - _APP_INFLUXDB_PORT
      - _APP_STORAGE_LIMIT
      - _APP_STORAGE_PREVIEW_LIMIT
      - _APP_STORAGE_ANTIVIRUS
      - _APP_STORAGE_ANTIVIRUS_HOST
      - _APP_STORAGE_ANTIVIRUS_PORT
      - *x-env-storage
      - _APP_FUNCTIONS_SIZE_LIMIT
      - _APP_FUNCTIONS_TIMEOUT
      - _APP_FUNCTIONS_BUILD_TIMEOUT
      - _APP_FUNCTIONS_CONTAINERS
      - _APP_FUNCTIONS_CPUS
      - _APP_FUNCTIONS_MEMORY
      - _APP_FUNCTIONS_MEMORY_SWAP
      - _APP_FUNCTIONS_RUNTIMES
      - _APP_EXECUTOR_SECRET
      - _APP_EXECUTOR_HOST
      - _APP_LOGGING_PROVIDER
      - _APP_LOGGING_CONFIG
      - _APP_STATSD_HOST
      - _APP_STATSD_PORT
      - _APP_MAINTENANCE_INTERVAL
      - _APP_MAINTENANCE_RETENTION_EXECUTION
      - _APP_MAINTENANCE_RETENTION_CACHE
      - _APP_MAINTENANCE_RETENTION_ABUSE
      - _APP_MAINTENANCE_RETENTION_AUDIT
      - _APP_SMS_PROVIDER
      - _APP_SMS_FROM

  appwrite-realtime:
    entrypoint: realtime
    <<: *x-logging
    container_name: appwrite-realtime
<<<<<<< HEAD
    build:
      context: .
=======
    image: appwrite-dev
    restart: unless-stopped
>>>>>>> d64effc7
    ports: 
      - 9505:80
    labels:
      - "traefik.enable=true"
      - "traefik.constraint-label-stack=appwrite"
      - "traefik.docker.network=appwrite"
      - "traefik.http.services.appwrite_realtime.loadbalancer.server.port=80"
      #ws
      - traefik.http.routers.appwrite_realtime_ws.entrypoints=appwrite_web
      - traefik.http.routers.appwrite_realtime_ws.rule=PathPrefix(`/v1/realtime`)
      - traefik.http.routers.appwrite_realtime_ws.service=appwrite_realtime
      # wss
      - traefik.http.routers.appwrite_realtime_wss.entrypoints=appwrite_websecure
      - traefik.http.routers.appwrite_realtime_wss.rule=PathPrefix(`/v1/realtime`)
      - traefik.http.routers.appwrite_realtime_wss.service=appwrite_realtime
      - traefik.http.routers.appwrite_realtime_wss.tls=true
      - traefik.http.routers.appwrite_realtime_wss.tls.certresolver=dns
    networks:
      - appwrite
    volumes:
      - ./app:/usr/src/code/app
      - ./src:/usr/src/code/src
    depends_on:
      - mariadb
      - redis
    environment:
      - _APP_ENV
      - _APP_WORKER_PER_CORE
      - _APP_OPTIONS_ABUSE
      - _APP_OPENSSL_KEY_V1
      - _APP_REDIS_HOST
      - _APP_REDIS_PORT
      - _APP_CONNECTIONS_DB_CONSOLE
      - _APP_CONNECTIONS_DB_PROJECT
      - _APP_CONNECTIONS_CACHE
      - _APP_CONNECTIONS_PUBSUB
      - _APP_USAGE_STATS
      - _APP_LOGGING_PROVIDER
      - _APP_LOGGING_CONFIG

  appwrite-worker-audits:
    entrypoint: worker-audits
    <<: *x-logging
    container_name: appwrite-worker-audits
    image: appwrite-dev
    networks:
      - appwrite
    volumes:
      - ./app:/usr/src/code/app
      - ./src:/usr/src/code/src
    depends_on:
      - redis
      - mariadb
    environment:
      - _APP_ENV
      - _APP_OPENSSL_KEY_V1
      - _APP_REDIS_HOST
      - _APP_REDIS_PORT
      - _APP_REDIS_USER
      - _APP_REDIS_PASS
      - _APP_CONNECTIONS_DB_CONSOLE
      - _APP_CONNECTIONS_DB_PROJECT
      - _APP_CONNECTIONS_CACHE
      - _APP_CONNECTIONS_QUEUE
      - _APP_LOGGING_PROVIDER
      - _APP_LOGGING_CONFIG

  appwrite-worker-webhooks:
    entrypoint: worker-webhooks
    <<: *x-logging
    container_name: appwrite-worker-webhooks
    image: appwrite-dev
    networks:
      - appwrite
    volumes:
      - ./app:/usr/src/code/app
      - ./src:/usr/src/code/src
    depends_on:
      - redis
      - mariadb
      - request-catcher
    environment:
      - _APP_ENV
      - _APP_OPENSSL_KEY_V1
      - _APP_SYSTEM_SECURITY_EMAIL_ADDRESS
      - _APP_REDIS_HOST
      - _APP_REDIS_PORT
      - _APP_REDIS_USER
      - _APP_REDIS_PASS
      - _APP_CONNECTIONS_QUEUE
      - _APP_LOGGING_PROVIDER
      - _APP_LOGGING_CONFIG

  appwrite-worker-deletes:
    entrypoint: worker-deletes
    <<: *x-logging
    container_name: appwrite-worker-deletes
    image: appwrite-dev
    networks:
      - appwrite
    depends_on:
      - redis
      - mariadb
    volumes: 
      - appwrite-uploads:/storage/uploads:rw
      - appwrite-cache:/storage/cache:rw
      - appwrite-functions:/storage/functions:rw
      - appwrite-builds:/storage/builds:rw
      - appwrite-certificates:/storage/certificates:rw
      - ./app:/usr/src/code/app
      - ./src:/usr/src/code/src
    environment:
      - _APP_ENV
      - _APP_OPENSSL_KEY_V1
      - _APP_REDIS_HOST
      - _APP_REDIS_PORT
      - _APP_REDIS_USER
      - _APP_REDIS_PASS
      - _APP_CONNECTIONS_DB_CONSOLE
      - _APP_CONNECTIONS_DB_PROJECT
      - _APP_CONNECTIONS_CACHE
      - _APP_CONNECTIONS_QUEUE
      - *x-env-storage
      - _APP_LOGGING_PROVIDER
      - _APP_LOGGING_CONFIG
      - _APP_EXECUTOR_SECRET
      - _APP_EXECUTOR_HOST

  appwrite-worker-databases:
    entrypoint: worker-databases
    <<: *x-logging
    container_name: appwrite-worker-databases
    image: appwrite-dev
    networks:
      - appwrite
    volumes: 
      - ./app:/usr/src/code/app
      - ./src:/usr/src/code/src
      #- ./vendor/utopia-php/database:/usr/src/code/vendor/utopia-php/database
    depends_on:
      - redis
      - mariadb
    environment:
      - _APP_ENV
      - _APP_OPENSSL_KEY_V1
      - _APP_REDIS_HOST
      - _APP_REDIS_PORT
      - _APP_REDIS_USER
      - _APP_REDIS_PASS
      - _APP_CONNECTIONS_DB_CONSOLE
      - _APP_CONNECTIONS_DB_PROJECT
      - _APP_CONNECTIONS_CACHE
      - _APP_CONNECTIONS_QUEUE
      - _APP_LOGGING_PROVIDER
      - _APP_LOGGING_CONFIG

  appwrite-worker-builds:
    entrypoint: worker-builds
    <<: *x-logging
    container_name: appwrite-worker-builds
    image: appwrite-dev
    networks:
      - appwrite
    volumes: 
      - ./app:/usr/src/code/app
      - ./src:/usr/src/code/src
    depends_on:
      - redis
      - mariadb
    environment:
      - _APP_ENV
      - _APP_OPENSSL_KEY_V1
      - _APP_EXECUTOR_SECRET
      - _APP_EXECUTOR_HOST
      - _APP_REDIS_HOST
      - _APP_REDIS_PORT
      - _APP_REDIS_USER
      - _APP_REDIS_PASS
      - _APP_CONNECTIONS_DB_CONSOLE
      - _APP_CONNECTIONS_DB_PROJECT
      - _APP_CONNECTIONS_CACHE
      - _APP_CONNECTIONS_QUEUE
      - _APP_LOGGING_PROVIDER
      - _APP_LOGGING_CONFIG

  appwrite-worker-certificates:
    entrypoint: worker-certificates
    <<: *x-logging
    container_name: appwrite-worker-certificates
    image: appwrite-dev
    networks:
      - appwrite
    depends_on:
      - redis
      - mariadb
    volumes: 
      - appwrite-config:/storage/config:rw
      - appwrite-certificates:/storage/certificates:rw
      - ./app:/usr/src/code/app
      - ./src:/usr/src/code/src
    environment:
      - _APP_ENV
      - _APP_OPENSSL_KEY_V1
      - _APP_DOMAIN
      - _APP_DOMAIN_TARGET
      - _APP_SYSTEM_SECURITY_EMAIL_ADDRESS
      - _APP_REDIS_HOST
      - _APP_REDIS_PORT
      - _APP_REDIS_USER
      - _APP_REDIS_PASS
      - _APP_CONNECTIONS_DB_CONSOLE
      - _APP_CONNECTIONS_DB_PROJECT
      - _APP_CONNECTIONS_CACHE
      - _APP_CONNECTIONS_QUEUE
      - _APP_LOGGING_PROVIDER
      - _APP_LOGGING_CONFIG

  appwrite-worker-functions:
    entrypoint: worker-functions
    <<: *x-logging
    container_name: appwrite-worker-functions
    image: appwrite-dev
    networks:
      - appwrite
    volumes:
      - ./app:/usr/src/code/app
      - ./src:/usr/src/code/src
    depends_on:
      - redis
      - mariadb
      - appwrite-executor
    environment:
      - _APP_ENV
      - _APP_OPENSSL_KEY_V1
      - _APP_REDIS_HOST
      - _APP_REDIS_PORT
      - _APP_REDIS_USER
      - _APP_REDIS_PASS
      - _APP_CONNECTIONS_DB_CONSOLE
      - _APP_CONNECTIONS_DB_PROJECT
      - _APP_CONNECTIONS_CACHE
      - _APP_CONNECTIONS_QUEUE
      - _APP_FUNCTIONS_TIMEOUT
      - _APP_EXECUTOR_SECRET
      - _APP_EXECUTOR_HOST
      - _APP_USAGE_STATS
      - DOCKERHUB_PULL_USERNAME
      - DOCKERHUB_PULL_PASSWORD

  appwrite-executor:
    container_name: appwrite-executor
    <<: *x-logging
    entrypoint: executor
    stop_signal: SIGINT
    image: appwrite-dev
    networks:
      appwrite:
      runtimes:
    ports:
      - 9519:80
    volumes:
      - /var/run/docker.sock:/var/run/docker.sock
      - ./app:/usr/src/code/app
      - ./src:/usr/src/code/src
      - appwrite-functions:/storage/functions:rw
      - appwrite-builds:/storage/builds:rw
      - /tmp:/tmp:rw
    depends_on:
      - redis
      - mariadb
      - appwrite
    environment:
      - _APP_ENV
      - _APP_VERSION
      - _APP_FUNCTIONS_TIMEOUT
      - _APP_FUNCTIONS_BUILD_TIMEOUT
      - _APP_FUNCTIONS_CONTAINERS
      - _APP_FUNCTIONS_RUNTIMES
      - _APP_FUNCTIONS_CPUS
      - _APP_FUNCTIONS_MEMORY
      - _APP_FUNCTIONS_MEMORY_SWAP
      - _APP_FUNCTIONS_INACTIVE_THRESHOLD
      - _APP_EXECUTOR_SECRET
      - OPEN_RUNTIMES_NETWORK
      - _APP_LOGGING_PROVIDER
      - _APP_LOGGING_CONFIG
      - *x-env-storage
      - DOCKERHUB_PULL_USERNAME
      - DOCKERHUB_PULL_PASSWORD

  appwrite-worker-mails:
    entrypoint: worker-mails
    <<: *x-logging
    container_name: appwrite-worker-mails
    image: appwrite-dev
    networks:
      - appwrite
    volumes:
      - ./app:/usr/src/code/app
      - ./src:/usr/src/code/src
    depends_on:
      - redis
      - maildev
      # - smtp
    environment:
      - _APP_ENV
      - _APP_OPENSSL_KEY_V1
      - _APP_SYSTEM_EMAIL_NAME
      - _APP_SYSTEM_EMAIL_ADDRESS
      - _APP_REDIS_HOST
      - _APP_REDIS_PORT
      - _APP_REDIS_USER
      - _APP_REDIS_PASS
      - _APP_CONNECTIONS_QUEUE
      - _APP_SMTP_HOST
      - _APP_SMTP_PORT
      - _APP_SMTP_SECURE
      - _APP_SMTP_USERNAME
      - _APP_SMTP_PASSWORD
      - _APP_LOGGING_PROVIDER
      - _APP_LOGGING_CONFIG

  appwrite-worker-messaging:
    entrypoint: worker-messaging
    <<: *x-logging
    container_name: appwrite-worker-messaging
    image: appwrite-dev
    networks:
      - appwrite
    volumes:
      - ./app:/usr/src/code/app
      - ./src:/usr/src/code/src
    depends_on:
      - redis
    environment:
      - _APP_ENV
      - _APP_REDIS_HOST
      - _APP_REDIS_PORT
      - _APP_REDIS_USER
      - _APP_REDIS_PASS
      - _APP_CONNECTIONS_QUEUE
      - _APP_SMS_PROVIDER
      - _APP_SMS_FROM
      - _APP_LOGGING_PROVIDER
      - _APP_LOGGING_CONFIG

  appwrite-maintenance:
    entrypoint: maintenance
    <<: *x-logging
    container_name: appwrite-maintenance
    image: appwrite-dev
    networks:
      - appwrite
    volumes:
      - ./app:/usr/src/code/app
      - ./src:/usr/src/code/src
      #- ./vendor/utopia-php/database:/usr/src/code/vendor/utopia-php/database
    depends_on:
      - redis
    environment:
      - _APP_ENV
      - _APP_DOMAIN
      - _APP_DOMAIN_TARGET
      - _APP_OPENSSL_KEY_V1
      - _APP_REDIS_HOST
      - _APP_REDIS_PORT
      - _APP_REDIS_USER
      - _APP_REDIS_PASS
      - _APP_CONNECTIONS_DB_CONSOLE
      - _APP_CONNECTIONS_DB_PROJECT
      - _APP_CONNECTIONS_CACHE
      - _APP_MAINTENANCE_INTERVAL
      - _APP_MAINTENANCE_RETENTION_EXECUTION
      - _APP_MAINTENANCE_RETENTION_CACHE
      - _APP_MAINTENANCE_RETENTION_ABUSE
      - _APP_MAINTENANCE_RETENTION_AUDIT

  appwrite-usage-timeseries:
    entrypoint:
      - usage
      - --type=timeseries
    <<: *x-logging
    container_name: appwrite-usage-timeseries
    image: appwrite-dev
    networks:
      - appwrite
    volumes:
      - ./app:/usr/src/code/app
      - ./src:/usr/src/code/src
      - ./dev:/usr/local/dev
    depends_on:
      - influxdb
      - mariadb
    environment:
      - _APP_ENV
      - _APP_OPENSSL_KEY_V1
      - _APP_CONNECTIONS_DB_CONSOLE
      - _APP_CONNECTIONS_DB_PROJECT
      - _APP_CONNECTIONS_CACHE
      - _APP_INFLUXDB_HOST
      - _APP_INFLUXDB_PORT
      - _APP_USAGE_TIMESERIES_INTERVAL
      - _APP_USAGE_DATABASE_INTERVAL
      - _APP_REDIS_HOST
      - _APP_REDIS_PORT
      - _APP_REDIS_USER
      - _APP_REDIS_PASS
      - _APP_LOGGING_PROVIDER
      - _APP_LOGGING_CONFIG
  
  appwrite-usage-database:
    entrypoint:
      - usage
      - --type=database
    <<: *x-logging
    container_name: appwrite-usage-database
    image: appwrite-dev
    networks:
      - appwrite
    volumes:
      - ./app:/usr/src/code/app
      - ./src:/usr/src/code/src
      - ./dev:/usr/local/dev
    depends_on:
      - influxdb
      - mariadb
    environment:
      - _APP_ENV
      - _APP_OPENSSL_KEY_V1
      - _APP_CONNECTIONS_DB_CONSOLE
      - _APP_CONNECTIONS_DB_PROJECT
      - _APP_CONNECTIONS_CACHE
      - _APP_INFLUXDB_HOST
      - _APP_INFLUXDB_PORT
      - _APP_USAGE_TIMESERIES_INTERVAL
      - _APP_USAGE_DATABASE_INTERVAL
      - _APP_REDIS_HOST
      - _APP_REDIS_PORT
      - _APP_REDIS_USER
      - _APP_REDIS_PASS
      - _APP_LOGGING_PROVIDER
      - _APP_LOGGING_CONFIG

  appwrite-schedule:
    entrypoint: schedule
    <<: *x-logging
    container_name: appwrite-schedule
    image: appwrite-dev
    networks:
      - appwrite
    volumes:
      - ./app:/usr/src/code/app
      - ./src:/usr/src/code/src
    depends_on:
      - redis
    environment:
      - _APP_ENV
      - _APP_REDIS_HOST
      - _APP_REDIS_PORT
      - _APP_REDIS_USER
      - _APP_REDIS_PASS
      - _APP_CONNECTIONS_QUEUE

  mariadb:
    image: mariadb:10.7 # fix issues when upgrading using: mysql_upgrade -u root -p
    container_name: appwrite-mariadb
    <<: *x-logging
    networks:
      - appwrite
    volumes:
      - appwrite-mariadb:/var/lib/mysql:rw
    ports:
      - "3306:3306"
    environment:
      - MYSQL_ROOT_PASSWORD=${_APP_DB_ROOT_PASS}
      - MYSQL_DATABASE=${_APP_DB_SCHEMA}
      - MYSQL_USER=${_APP_DB_USER}
      - MYSQL_PASSWORD=${_APP_DB_PASS}
    command: 'mysqld --innodb-flush-method=fsync' # add ' --query_cache_size=0' for DB tests
    # command: mv /var/lib/mysql/ib_logfile0 /var/lib/mysql/ib_logfile0.bu && mv /var/lib/mysql/ib_logfile1 /var/lib/mysql/ib_logfile1.bu

  # smtp:
  #   image: appwrite/smtp:1.2.0
  #   container_name: appwrite-smtp
  #   networks:
  #     - appwrite
  #   environment:
  #     - LOCAL_DOMAINS=@
  #     - RELAY_FROM_HOSTS=192.168.0.0/16 ; *.yourdomain.com
  #     - SMARTHOST_HOST=smtp
  #     - SMARTHOST_PORT=587
  
  redis:
    image: redis:7.0.4-alpine
    <<: *x-logging
    container_name: appwrite-redis
    command: >
      redis-server
      --maxmemory            512mb
      --maxmemory-policy     allkeys-lru
      --maxmemory-samples    5
    ports:
      - "6379:6379"
    networks:
      - appwrite
    volumes:
      - appwrite-redis:/data:rw

  # clamav:
  #   image: appwrite/clamav:1.2.0
  #   container_name: appwrite-clamav
  #   networks:
  #     - appwrite
  #   volumes:
  #     - appwrite-uploads:/storage/uploads

  influxdb:
    image: appwrite/influxdb:1.5.0
    container_name: appwrite-influxdb
    <<: *x-logging
    networks:
      - appwrite
    volumes:
      - appwrite-influxdb:/var/lib/influxdb:rw

  telegraf:
    image: appwrite/telegraf:1.4.0
    container_name: appwrite-telegraf
    <<: *x-logging
    networks:
      - appwrite
    environment: 
      - _APP_INFLUXDB_HOST
      - _APP_INFLUXDB_PORT

  # Dev Tools Start ------------------------------------------------------------------------------------------
  # 
  # The Appwrite Team uses the following tools to help debug, monitor and diagnose the Appwrite stack
  #
  # Here is a description of the different tools and why are we using them:
  #
  # MailCatcher - An SMTP server. Catches all system emails and displays them in a nice UI.
  # RequestCatcher - An HTTP server. Catches all system https calls and displays them using a simple HTTP API. Used to debug & tests webhooks and HTTP tasks
  # RedisCommander - A nice UI for exploring Redis data
  # Resque - A nice UI for exploring Redis pub/sub, view the different queues workloads, pending and failed tasks
  # Chronograf - A nice UI for exploring InfluxDB data
  # Webgrind - A nice UI for exploring and debugging code-level stuff

  maildev: # used mainly for dev tests
    image: appwrite/mailcatcher:1.0.0
    container_name: appwrite-mailcatcher
    <<: *x-logging
    ports:
      - '9503:1080'
    networks:
      - appwrite

  request-catcher: # used mainly for dev tests
    image: appwrite/requestcatcher:1.0.0
    container_name: appwrite-requestcatcher
    <<: *x-logging
    ports:
      - '9504:5000'
    networks:
      - appwrite

  adminer:
    image: adminer
    container_name: appwrite-adminer
    <<: *x-logging
    ports:
      - 9506:8080
    networks:
      - appwrite

  # redis-commander:
  #   image: rediscommander/redis-commander:latest
  #   networks:
  #   - appwrite
  #   environment:
  #   - REDIS_HOSTS=redis
  #   ports:
  #   - "8081:8081"

  # resque:
  #   image: appwrite/resque-web:1.1.0
  #   networks:
  #     - appwrite
  #   ports:
  #     - "5678:5678"
  #   environment:
  #     - RESQUE_WEB_HOST=redis
  #     - RESQUE_WEB_PORT=6379
  #     - RESQUE_WEB_HTTP_BASIC_AUTH_USER=user
  #     - RESQUE_WEB_HTTP_BASIC_AUTH_PASSWORD=password

  # chronograf:
  #   image: chronograf:1.6
  #   container_name: appwrite-chronograf
  #   networks:
  #   - appwrite
  #   volumes:
  #   - appwrite-chronograf:/var/lib/chronograf
  #   ports:
  #   - "8888:8888"
  #   environment:
  #   - INFLUXDB_URL=http://influxdb:8086
  #   - KAPACITOR_URL=http://kapacitor:9092
  #   - AUTH_DURATION=48h
  #   - TOKEN_SECRET=duperduper5674829!jwt
  #   - GH_CLIENT_ID=d86f7145a41eacfc52cc
  #   - GH_CLIENT_SECRET=9e0081062367a2134e7f2ea95ba1a32d08b6c8ab
  #   - GH_ORGS=appwrite

  # webgrind:
  #   image: 'jokkedk/webgrind:latest'
  #   volumes:
  #     - './debug:/tmp'
  #   ports:
  #     - '3001:80'
  
  # Dev Tools End   ------------------------------------------------------------------------------------------

networks:
  gateway:
  appwrite:
  runtimes:

volumes:
  appwrite-mariadb:
  appwrite-redis:
  appwrite-cache:
  appwrite-uploads:
  appwrite-certificates:
  appwrite-functions:
  appwrite-builds:
  appwrite-influxdb:
  appwrite-config:
  appwrite-executor:
  # appwrite-chronograf:<|MERGE_RESOLUTION|>--- conflicted
+++ resolved
@@ -182,13 +182,8 @@
     entrypoint: realtime
     <<: *x-logging
     container_name: appwrite-realtime
-<<<<<<< HEAD
-    build:
-      context: .
-=======
     image: appwrite-dev
     restart: unless-stopped
->>>>>>> d64effc7
     ports: 
       - 9505:80
     labels:
