# WARNING!
# This is a development version of THE Appwrite docker-compose.yml file.
# Avoid using this file in your production environment.
# We're exposing here sensitive ports and mounting code volumes for rapid development and debugging of the server stack.

x-logging: &x-logging
  logging:
    driver: 'json-file'
    options:
      max-file: '5'
      max-size: '10m'

version: '3'

services:
  traefik:
    image: traefik:2.9
    <<: *x-logging
    container_name: appwrite-traefik
    command:
      - --log.level=DEBUG
      - --api.insecure=true
      - --providers.file.directory=/storage/config
      - --providers.file.watch=true
      - --providers.docker=true
      - --providers.docker.exposedByDefault=false
      - --providers.docker.constraints=Label(`traefik.constraint-label-stack`,`appwrite`)
      - --entrypoints.appwrite_web.address=:80
      - --entrypoints.appwrite_websecure.address=:443
      - --accesslog=true
    ports:
      - 80:80
      - 8080:80
      - 443:443
      - 9500:8080
    ulimits:
      nofile:
        soft: 655350
        hard: 655350
    sysctls:
      - net.core.somaxconn=1024
      - net.ipv4.tcp_rmem=1024 4096 16384
      - net.ipv4.tcp_wmem=1024 4096 16384
      - net.ipv4.tcp_moderate_rcvbuf=0
      - net.ipv4.ip_local_port_range=1025 65535
    volumes:
      - /var/run/docker.sock:/var/run/docker.sock
      - appwrite-config:/storage/config:ro
      - appwrite-certificates:/storage/certificates:ro
    depends_on:
      - appwrite
    networks:
      - gateway
      - appwrite

  appwrite:
    container_name: appwrite
    <<: *x-logging
    image: appwrite-dev
    build:
      context: .
      args:
        DEBUG: false
        TESTING: true
        VERSION: dev
    ports: 
      - 9501:80
    networks:
      - appwrite
    labels:
      - "traefik.enable=true"
      - "traefik.constraint-label-stack=appwrite"
      - "traefik.docker.network=appwrite"
      - "traefik.http.services.appwrite_api.loadbalancer.server.port=80"
      #http
      - traefik.http.routers.appwrite_api_http.entrypoints=appwrite_web
      - traefik.http.routers.appwrite_api_http.rule=PathPrefix(`/`)
      - traefik.http.routers.appwrite_api_http.service=appwrite_api
      # https
      - traefik.http.routers.appwrite_api_https.entrypoints=appwrite_websecure
      - traefik.http.routers.appwrite_api_https.rule=PathPrefix(`/`)
      - traefik.http.routers.appwrite_api_https.service=appwrite_api
      - traefik.http.routers.appwrite_api_https.tls=true
    volumes:
      - appwrite-uploads:/storage/uploads:rw
      - appwrite-cache:/storage/cache:rw
      - appwrite-config:/storage/config:rw
      - appwrite-certificates:/storage/certificates:rw
      - appwrite-functions:/storage/functions:rw
      - ./phpunit.xml:/usr/src/code/phpunit.xml
      - ./tests:/usr/src/code/tests
      - ./app:/usr/src/code/app
      - ./docs:/usr/src/code/docs
      - ./public:/usr/src/code/public
      - ./src:/usr/src/code/src
      - ./dev:/usr/local/dev
    depends_on:
      - mysql
      - redis
      # - clamav
    entrypoint: 
      - php
      - -e
      - app/http.php
      - -dopcache.preload=opcache.preload=/usr/src/code/app/preload.php
    environment:
      - _APP_ENV
      - _APP_WORKER_PER_CORE
      - _APP_LOCALE
      - _APP_CONSOLE_WHITELIST_ROOT
      - _APP_CONSOLE_WHITELIST_EMAILS
      - _APP_CONSOLE_WHITELIST_IPS
      - _APP_SYSTEM_EMAIL_NAME
      - _APP_SYSTEM_EMAIL_ADDRESS
      - _APP_SYSTEM_SECURITY_EMAIL_ADDRESS
      - _APP_SYSTEM_RESPONSE_FORMAT
      - _APP_OPTIONS_ABUSE
      - _APP_OPTIONS_FORCE_HTTPS
      - _APP_OPENSSL_KEY_V1
      - _APP_DOMAIN
      - _APP_DOMAIN_TARGET
      - _APP_DB_HOST
      - _APP_DB_PORT
      - _APP_DB_SCHEMA
      - _APP_DB_USER
      - _APP_DB_PASS
      - _APP_REDIS_HOST
      - _APP_REDIS_PORT
      - _APP_REDIS_USER
      - _APP_REDIS_PASS
      - _APP_CONNECTIONS_DB_PROJECT
      - _APP_CONNECTIONS_DB_CONSOLE
      - _APP_CONNECTIONS_CACHE
      - _APP_CONNECTIONS_QUEUE
      - _APP_CONNECTIONS_PUBSUB
      - _APP_SMTP_HOST
      - _APP_SMTP_PORT
      - _APP_SMTP_SECURE
      - _APP_SMTP_USERNAME
      - _APP_SMTP_PASSWORD
      - _APP_USAGE_STATS
      - _APP_INFLUXDB_HOST
      - _APP_INFLUXDB_PORT
      - _APP_STORAGE_LIMIT
      - _APP_STORAGE_PREVIEW_LIMIT
      - _APP_STORAGE_ANTIVIRUS
      - _APP_STORAGE_ANTIVIRUS_HOST
      - _APP_STORAGE_ANTIVIRUS_PORT
      - _APP_STORAGE_DEVICE
      - _APP_STORAGE_S3_ACCESS_KEY
      - _APP_STORAGE_S3_SECRET
      - _APP_STORAGE_S3_REGION
      - _APP_STORAGE_S3_BUCKET
      - _APP_STORAGE_DO_SPACES_ACCESS_KEY
      - _APP_STORAGE_DO_SPACES_SECRET
      - _APP_STORAGE_DO_SPACES_REGION
      - _APP_STORAGE_DO_SPACES_BUCKET
      - _APP_STORAGE_BACKBLAZE_ACCESS_KEY
      - _APP_STORAGE_BACKBLAZE_SECRET
      - _APP_STORAGE_BACKBLAZE_REGION
      - _APP_STORAGE_BACKBLAZE_BUCKET
      - _APP_STORAGE_LINODE_ACCESS_KEY
      - _APP_STORAGE_LINODE_SECRET
      - _APP_STORAGE_LINODE_REGION
      - _APP_STORAGE_LINODE_BUCKET
      - _APP_STORAGE_WASABI_ACCESS_KEY
      - _APP_STORAGE_WASABI_SECRET
      - _APP_STORAGE_WASABI_REGION
      - _APP_STORAGE_WASABI_BUCKET
      - _APP_FUNCTIONS_SIZE_LIMIT
      - _APP_FUNCTIONS_TIMEOUT
      - _APP_FUNCTIONS_BUILD_TIMEOUT
      - _APP_FUNCTIONS_CONTAINERS
      - _APP_FUNCTIONS_CPUS
      - _APP_FUNCTIONS_MEMORY
      - _APP_FUNCTIONS_MEMORY_SWAP
      - _APP_FUNCTIONS_RUNTIMES
      - _APP_EXECUTOR_SECRET
      - _APP_EXECUTOR_HOST
      - _APP_LOGGING_PROVIDER
      - _APP_LOGGING_CONFIG
      - _APP_STATSD_HOST
      - _APP_STATSD_PORT
      - _APP_MAINTENANCE_INTERVAL
      - _APP_MAINTENANCE_RETENTION_EXECUTION
      - _APP_MAINTENANCE_RETENTION_CACHE
      - _APP_MAINTENANCE_RETENTION_ABUSE
      - _APP_MAINTENANCE_RETENTION_AUDIT
      - _APP_SMS_PROVIDER
      - _APP_SMS_FROM

  appwrite-realtime:
    entrypoint: realtime
    <<: *x-logging
    container_name: appwrite-realtime
    image: appwrite-dev
    restart: unless-stopped
    ports: 
      - 9505:80
    labels:
      - "traefik.enable=true"
      - "traefik.constraint-label-stack=appwrite"
      - "traefik.docker.network=appwrite"
      - "traefik.http.services.appwrite_realtime.loadbalancer.server.port=80"
      #ws
      - traefik.http.routers.appwrite_realtime_ws.entrypoints=appwrite_web
      - traefik.http.routers.appwrite_realtime_ws.rule=PathPrefix(`/v1/realtime`)
      - traefik.http.routers.appwrite_realtime_ws.service=appwrite_realtime
      # wss
      - traefik.http.routers.appwrite_realtime_wss.entrypoints=appwrite_websecure
      - traefik.http.routers.appwrite_realtime_wss.rule=PathPrefix(`/v1/realtime`)
      - traefik.http.routers.appwrite_realtime_wss.service=appwrite_realtime
      - traefik.http.routers.appwrite_realtime_wss.tls=true
      - traefik.http.routers.appwrite_realtime_wss.tls.certresolver=dns
    networks:
      - appwrite
    volumes:
      - ./app:/usr/src/code/app
      - ./src:/usr/src/code/src
    depends_on:
      - mysql
      - redis
    environment:
      - _APP_ENV
      - _APP_WORKER_PER_CORE
      - _APP_OPTIONS_ABUSE
      - _APP_OPENSSL_KEY_V1
      - _APP_DB_HOST
      - _APP_DB_PORT
      - _APP_DB_SCHEMA
      - _APP_DB_USER
      - _APP_DB_PASS
      - _APP_REDIS_HOST
      - _APP_REDIS_PORT
      - _APP_REDIS_USER
      - _APP_REDIS_PASS
      - _APP_CONNECTIONS_DB_CONSOLE
      - _APP_CONNECTIONS_DB_PROJECT
      - _APP_CONNECTIONS_CACHE
      - _APP_CONNECTIONS_PUBSUB
      - _APP_USAGE_STATS
      - _APP_LOGGING_PROVIDER
      - _APP_LOGGING_CONFIG

  appwrite-worker-audits:
    entrypoint: worker-audits
    <<: *x-logging
    container_name: appwrite-worker-audits
    image: appwrite-dev
    networks:
      - appwrite
    volumes:
      - ./app:/usr/src/code/app
      - ./src:/usr/src/code/src
    depends_on:
      - redis
      - mysql
    environment:
      - _APP_ENV
      - _APP_OPENSSL_KEY_V1
      - _APP_DB_HOST
      - _APP_DB_PORT
      - _APP_DB_SCHEMA
      - _APP_DB_USER
      - _APP_DB_PASS
      - _APP_REDIS_HOST
      - _APP_REDIS_PORT
      - _APP_REDIS_USER
      - _APP_REDIS_PASS
      - _APP_CONNECTIONS_DB_CONSOLE
      - _APP_CONNECTIONS_DB_PROJECT
      - _APP_CONNECTIONS_CACHE
      - _APP_CONNECTIONS_QUEUE
      - _APP_LOGGING_PROVIDER
      - _APP_LOGGING_CONFIG

  appwrite-worker-webhooks:
    entrypoint: worker-webhooks
    <<: *x-logging
    container_name: appwrite-worker-webhooks
    image: appwrite-dev
    networks:
      - appwrite
    volumes:
      - ./app:/usr/src/code/app
      - ./src:/usr/src/code/src
    depends_on:
      - redis
      - mysql
      - request-catcher
    environment:
      - _APP_ENV
      - _APP_OPENSSL_KEY_V1
      - _APP_SYSTEM_SECURITY_EMAIL_ADDRESS
      - _APP_REDIS_HOST
      - _APP_REDIS_PORT
      - _APP_REDIS_USER
      - _APP_REDIS_PASS
      - _APP_CONNECTIONS_QUEUE
      - _APP_LOGGING_PROVIDER
      - _APP_LOGGING_CONFIG

  appwrite-worker-deletes:
    entrypoint: worker-deletes
    <<: *x-logging
    container_name: appwrite-worker-deletes
    image: appwrite-dev
    networks:
      - appwrite
    depends_on:
      - redis
      - mysql
    volumes: 
      - appwrite-uploads:/storage/uploads:rw
      - appwrite-cache:/storage/cache:rw
      - appwrite-functions:/storage/functions:rw
      - appwrite-builds:/storage/builds:rw
      - appwrite-certificates:/storage/certificates:rw
      - ./app:/usr/src/code/app
      - ./src:/usr/src/code/src
    environment:
      - _APP_ENV
      - _APP_OPENSSL_KEY_V1
      - _APP_DB_HOST
      - _APP_DB_PORT
      - _APP_DB_SCHEMA
      - _APP_DB_USER
      - _APP_DB_PASS
      - _APP_REDIS_HOST
      - _APP_REDIS_PORT
      - _APP_REDIS_USER
      - _APP_REDIS_PASS
      - _APP_CONNECTIONS_DB_CONSOLE
      - _APP_CONNECTIONS_DB_PROJECT
      - _APP_CONNECTIONS_CACHE
      - _APP_CONNECTIONS_QUEUE
      - _APP_STORAGE_DEVICE
      - _APP_STORAGE_S3_ACCESS_KEY
      - _APP_STORAGE_S3_SECRET
      - _APP_STORAGE_S3_REGION
      - _APP_STORAGE_S3_BUCKET
      - _APP_STORAGE_DO_SPACES_ACCESS_KEY
      - _APP_STORAGE_DO_SPACES_SECRET
      - _APP_STORAGE_DO_SPACES_REGION
      - _APP_STORAGE_DO_SPACES_BUCKET
      - _APP_STORAGE_BACKBLAZE_ACCESS_KEY
      - _APP_STORAGE_BACKBLAZE_SECRET
      - _APP_STORAGE_BACKBLAZE_REGION
      - _APP_STORAGE_BACKBLAZE_BUCKET
      - _APP_STORAGE_LINODE_ACCESS_KEY
      - _APP_STORAGE_LINODE_SECRET
      - _APP_STORAGE_LINODE_REGION
      - _APP_STORAGE_LINODE_BUCKET
      - _APP_STORAGE_WASABI_ACCESS_KEY
      - _APP_STORAGE_WASABI_SECRET
      - _APP_STORAGE_WASABI_REGION
      - _APP_STORAGE_WASABI_BUCKET
      - _APP_LOGGING_PROVIDER
      - _APP_LOGGING_CONFIG
      - _APP_EXECUTOR_SECRET
      - _APP_EXECUTOR_HOST

  appwrite-worker-databases:
    entrypoint: worker-databases
    <<: *x-logging
    container_name: appwrite-worker-databases
    image: appwrite-dev
    networks:
      - appwrite
    volumes: 
      - ./app:/usr/src/code/app
      - ./src:/usr/src/code/src
    depends_on:
      - redis
      - mysql
    environment:
      - _APP_ENV
      - _APP_OPENSSL_KEY_V1
      - _APP_DB_HOST
      - _APP_DB_PORT
      - _APP_DB_SCHEMA
      - _APP_DB_USER
      - _APP_DB_PASS
      - _APP_REDIS_HOST
      - _APP_REDIS_PORT
      - _APP_REDIS_USER
      - _APP_REDIS_PASS
      - _APP_CONNECTIONS_DB_CONSOLE
      - _APP_CONNECTIONS_DB_PROJECT
      - _APP_CONNECTIONS_CACHE
      - _APP_CONNECTIONS_QUEUE
      - _APP_LOGGING_PROVIDER
      - _APP_LOGGING_CONFIG

  appwrite-worker-builds:
    entrypoint: worker-builds
    <<: *x-logging
    container_name: appwrite-worker-builds
    image: appwrite-dev
    networks:
      - appwrite
    volumes: 
      - ./app:/usr/src/code/app
      - ./src:/usr/src/code/src
    depends_on:
      - redis
      - mysql
    environment:
      - _APP_ENV
      - _APP_OPENSSL_KEY_V1
      - _APP_EXECUTOR_SECRET
      - _APP_EXECUTOR_HOST
      - _APP_DB_HOST
      - _APP_DB_PORT
      - _APP_DB_SCHEMA
      - _APP_DB_USER
      - _APP_DB_PASS
      - _APP_REDIS_HOST
      - _APP_REDIS_PORT
      - _APP_REDIS_USER
      - _APP_REDIS_PASS
      - _APP_CONNECTIONS_DB_CONSOLE
      - _APP_CONNECTIONS_DB_PROJECT
      - _APP_CONNECTIONS_CACHE
      - _APP_CONNECTIONS_QUEUE
      - _APP_LOGGING_PROVIDER
      - _APP_LOGGING_CONFIG

  appwrite-worker-certificates:
    entrypoint: worker-certificates
    <<: *x-logging
    container_name: appwrite-worker-certificates
    image: appwrite-dev
    networks:
      - appwrite
    depends_on:
      - redis
      - mysql
    volumes: 
      - appwrite-config:/storage/config:rw
      - appwrite-certificates:/storage/certificates:rw
      - ./app:/usr/src/code/app
      - ./src:/usr/src/code/src
    environment:
      - _APP_ENV
      - _APP_OPENSSL_KEY_V1
      - _APP_DOMAIN
      - _APP_DOMAIN_TARGET
      - _APP_SYSTEM_SECURITY_EMAIL_ADDRESS
      - _APP_DB_HOST
      - _APP_DB_PORT
      - _APP_DB_SCHEMA
      - _APP_DB_USER
      - _APP_DB_PASS
      - _APP_REDIS_HOST
      - _APP_REDIS_PORT
      - _APP_REDIS_USER
      - _APP_REDIS_PASS
      - _APP_CONNECTIONS_DB_CONSOLE
      - _APP_CONNECTIONS_DB_PROJECT
      - _APP_CONNECTIONS_CACHE
      - _APP_CONNECTIONS_QUEUE
      - _APP_LOGGING_PROVIDER
      - _APP_LOGGING_CONFIG

  appwrite-worker-functions:
    entrypoint: worker-functions
    <<: *x-logging
    container_name: appwrite-worker-functions
    image: appwrite-dev
    networks:
      - appwrite
    volumes:
      - ./app:/usr/src/code/app
      - ./src:/usr/src/code/src
    depends_on:
      - redis
      - mysql
      - appwrite-executor
    environment:
      - _APP_ENV
      - _APP_OPENSSL_KEY_V1
      - _APP_DB_HOST
      - _APP_DB_PORT
      - _APP_DB_SCHEMA
      - _APP_DB_USER
      - _APP_DB_PASS
      - _APP_REDIS_HOST
      - _APP_REDIS_PORT
      - _APP_REDIS_USER
      - _APP_REDIS_PASS
      - _APP_CONNECTIONS_DB_CONSOLE
      - _APP_CONNECTIONS_DB_PROJECT
      - _APP_CONNECTIONS_CACHE
      - _APP_CONNECTIONS_QUEUE
      - _APP_FUNCTIONS_TIMEOUT
      - _APP_EXECUTOR_SECRET
      - _APP_EXECUTOR_HOST
      - _APP_USAGE_STATS
      - DOCKERHUB_PULL_USERNAME
      - DOCKERHUB_PULL_PASSWORD

  appwrite-executor:
    container_name: appwrite-executor
    <<: *x-logging
    entrypoint: executor
    stop_signal: SIGINT
    image: appwrite-dev
    networks:
      appwrite:
      runtimes:
    ports:
      - 9519:80
    volumes:
      - /var/run/docker.sock:/var/run/docker.sock
      - ./app:/usr/src/code/app
      - ./src:/usr/src/code/src
      - appwrite-functions:/storage/functions:rw
      - appwrite-builds:/storage/builds:rw
      - /tmp:/tmp:rw
    depends_on:
      - redis
      - mysql
      - appwrite
    environment:
      - _APP_ENV
      - _APP_VERSION
      - _APP_FUNCTIONS_TIMEOUT
      - _APP_FUNCTIONS_BUILD_TIMEOUT
      - _APP_FUNCTIONS_CONTAINERS
      - _APP_FUNCTIONS_RUNTIMES
      - _APP_FUNCTIONS_CPUS
      - _APP_FUNCTIONS_MEMORY
      - _APP_FUNCTIONS_MEMORY_SWAP
      - _APP_FUNCTIONS_INACTIVE_THRESHOLD
      - _APP_EXECUTOR_SECRET
      - OPEN_RUNTIMES_NETWORK
      - _APP_LOGGING_PROVIDER
      - _APP_LOGGING_CONFIG
      - _APP_STORAGE_DEVICE
      - _APP_STORAGE_S3_ACCESS_KEY
      - _APP_STORAGE_S3_SECRET
      - _APP_STORAGE_S3_REGION
      - _APP_STORAGE_S3_BUCKET
      - _APP_STORAGE_DO_SPACES_ACCESS_KEY
      - _APP_STORAGE_DO_SPACES_SECRET
      - _APP_STORAGE_DO_SPACES_REGION
      - _APP_STORAGE_DO_SPACES_BUCKET
      - _APP_STORAGE_BACKBLAZE_ACCESS_KEY
      - _APP_STORAGE_BACKBLAZE_SECRET
      - _APP_STORAGE_BACKBLAZE_REGION
      - _APP_STORAGE_BACKBLAZE_BUCKET
      - _APP_STORAGE_LINODE_ACCESS_KEY
      - _APP_STORAGE_LINODE_SECRET
      - _APP_STORAGE_LINODE_REGION
      - _APP_STORAGE_LINODE_BUCKET
      - _APP_STORAGE_WASABI_ACCESS_KEY
      - _APP_STORAGE_WASABI_SECRET
      - _APP_STORAGE_WASABI_REGION
      - _APP_STORAGE_WASABI_BUCKET
      - DOCKERHUB_PULL_USERNAME
      - DOCKERHUB_PULL_PASSWORD

  appwrite-worker-mails:
    entrypoint: worker-mails
    <<: *x-logging
    container_name: appwrite-worker-mails
    image: appwrite-dev
    networks:
      - appwrite
    volumes:
      - ./app:/usr/src/code/app
      - ./src:/usr/src/code/src
    depends_on:
      - redis
      - maildev
      # - smtp
    environment:
      - _APP_ENV
      - _APP_OPENSSL_KEY_V1
      - _APP_SYSTEM_EMAIL_NAME
      - _APP_SYSTEM_EMAIL_ADDRESS
      - _APP_REDIS_HOST
      - _APP_REDIS_PORT
      - _APP_REDIS_USER
      - _APP_REDIS_PASS
      - _APP_CONNECTIONS_QUEUE
      - _APP_SMTP_HOST
      - _APP_SMTP_PORT
      - _APP_SMTP_SECURE
      - _APP_SMTP_USERNAME
      - _APP_SMTP_PASSWORD
      - _APP_LOGGING_PROVIDER
      - _APP_LOGGING_CONFIG

  appwrite-worker-messaging:
    entrypoint: worker-messaging
    <<: *x-logging
    container_name: appwrite-worker-messaging
    image: appwrite-dev
    networks:
      - appwrite
    volumes:
      - ./app:/usr/src/code/app
      - ./src:/usr/src/code/src
    depends_on:
      - redis
    environment:
      - _APP_ENV
      - _APP_REDIS_HOST
      - _APP_REDIS_PORT
      - _APP_REDIS_USER
      - _APP_REDIS_PASS
      - _APP_CONNECTIONS_QUEUE
      - _APP_SMS_PROVIDER
      - _APP_SMS_FROM
      - _APP_LOGGING_PROVIDER
      - _APP_LOGGING_CONFIG

  appwrite-maintenance:
    entrypoint: maintenance
    <<: *x-logging
    container_name: appwrite-maintenance
    image: appwrite-dev
    networks:
      - appwrite
    volumes:
      - ./app:/usr/src/code/app
      - ./src:/usr/src/code/src
    depends_on:
      - redis
    environment:
      - _APP_ENV
      - _APP_DOMAIN
      - _APP_DOMAIN_TARGET
      - _APP_OPENSSL_KEY_V1
      - _APP_DB_HOST
      - _APP_DB_PORT
      - _APP_DB_SCHEMA
      - _APP_DB_USER
      - _APP_DB_PASS
      - _APP_REDIS_HOST
      - _APP_REDIS_PORT
      - _APP_REDIS_USER
      - _APP_REDIS_PASS
      - _APP_CONNECTIONS_DB_CONSOLE
      - _APP_CONNECTIONS_DB_PROJECT
      - _APP_CONNECTIONS_CACHE
      - _APP_MAINTENANCE_INTERVAL
      - _APP_MAINTENANCE_RETENTION_EXECUTION
      - _APP_MAINTENANCE_RETENTION_CACHE
      - _APP_MAINTENANCE_RETENTION_ABUSE
      - _APP_MAINTENANCE_RETENTION_AUDIT

  appwrite-volume-sync:
    entrypoint: volume-sync
    <<: *x-logging
    container_name: appwrite-volume-sync
    image: appwrite-dev
<<<<<<< HEAD
    restart: unless-stopped
=======
>>>>>>> 68279027
    command:
      - --source=/data/src/ --destination=/data/dest/ --interval=10
    networks:
      - appwrite
    # volumes: # Mount the rsync source and destination directories  
    #   - /nfs/config:/data/src 
    #   - /storage/config:/data/dest

  appwrite-usage-timeseries:
    entrypoint:
      - usage
      - --type=timeseries
    <<: *x-logging
    container_name: appwrite-usage-timeseries
    image: appwrite-dev
    networks:
      - appwrite
    volumes:
      - ./app:/usr/src/code/app
      - ./src:/usr/src/code/src
      - ./dev:/usr/local/dev
    depends_on:
      - influxdb
      - mysql
    environment:
      - _APP_ENV
      - _APP_OPENSSL_KEY_V1
      - _APP_DB_HOST
      - _APP_DB_PORT
      - _APP_DB_SCHEMA
      - _APP_DB_USER
      - _APP_DB_PASS
      - _APP_REDIS_HOST
      - _APP_REDIS_PORT
      - _APP_REDIS_USER
      - _APP_REDIS_PASS
      - _APP_INFLUXDB_HOST
      - _APP_INFLUXDB_PORT
      - _APP_CONNECTIONS_DB_CONSOLE
      - _APP_CONNECTIONS_DB_PROJECT
      - _APP_CONNECTIONS_CACHE
      - _APP_USAGE_TIMESERIES_INTERVAL
      - _APP_USAGE_DATABASE_INTERVAL
      - _APP_LOGGING_PROVIDER
      - _APP_LOGGING_CONFIG
  
  appwrite-usage-database:
    entrypoint:
      - usage
      - --type=database
    <<: *x-logging
    container_name: appwrite-usage-database
    image: appwrite-dev
    networks:
      - appwrite
    volumes:
      - ./app:/usr/src/code/app
      - ./src:/usr/src/code/src
      - ./dev:/usr/local/dev
    depends_on:
      - influxdb
      - mysql
    environment:
      - _APP_ENV
      - _APP_OPENSSL_KEY_V1
      - _APP_DB_HOST
      - _APP_DB_PORT
      - _APP_DB_SCHEMA
      - _APP_DB_USER
      - _APP_DB_PASS
      - _APP_REDIS_HOST
      - _APP_REDIS_PORT
      - _APP_REDIS_USER
      - _APP_REDIS_PASS
      - _APP_INFLUXDB_HOST
      - _APP_INFLUXDB_PORT
      - _APP_CONNECTIONS_DB_CONSOLE
      - _APP_CONNECTIONS_DB_PROJECT
      - _APP_CONNECTIONS_CACHE
      - _APP_USAGE_TIMESERIES_INTERVAL
      - _APP_USAGE_DATABASE_INTERVAL
      - _APP_LOGGING_PROVIDER
      - _APP_LOGGING_CONFIG

  appwrite-schedule:
    entrypoint: schedule
    <<: *x-logging
    container_name: appwrite-schedule
    image: appwrite-dev
    networks:
      - appwrite
    volumes:
      - ./app:/usr/src/code/app
      - ./src:/usr/src/code/src
    depends_on:
      - redis
    environment:
      - _APP_ENV
      - _APP_REDIS_HOST
      - _APP_REDIS_PORT
      - _APP_REDIS_USER
      - _APP_REDIS_PASS
      - _APP_CONNECTIONS_QUEUE

  mysql:
    image: mysql:8.0.28-oracle # fix issues when upgrading using: mysql_upgrade -u root -p
    container_name: appwrite-mysql
    <<: *x-logging
    networks:
      - appwrite
    volumes:
      - appwrite-mysql:/var/lib/mysql:rw
    ports:
      - "3306:3306"
    environment:
      - MYSQL_ROOT_PASSWORD=${_APP_DB_ROOT_PASS}
      - MYSQL_DATABASE=${_APP_DB_SCHEMA}
      - MYSQL_USER=${_APP_DB_USER}
      - MYSQL_PASSWORD=${_APP_DB_PASS}
    command: 'mysqld --innodb-flush-method=fsync --max_connections=${_APP_DB_MAX_CONNECTIONS}'
    # command: mv /var/lib/mysql/ib_logfile0 /var/lib/mysql/ib_logfile0.bu && mv /var/lib/mysql/ib_logfile1 /var/lib/mysql/ib_logfile1.bu

  # smtp:
  #   image: appwrite/smtp:1.2.0
  #   container_name: appwrite-smtp
  #   networks:
  #     - appwrite
  #   environment:
  #     - LOCAL_DOMAINS=@
  #     - RELAY_FROM_HOSTS=192.168.0.0/16 ; *.yourdomain.com
  #     - SMARTHOST_HOST=smtp
  #     - SMARTHOST_PORT=587
  
  redis:
    image: redis:7.0.4-alpine
    <<: *x-logging
    container_name: appwrite-redis
    command: >
      redis-server
      --maxmemory            512mb
      --maxmemory-policy     allkeys-lru
      --maxmemory-samples    5
    ports:
      - "6379:6379"
    networks:
      - appwrite
    volumes:
      - appwrite-redis:/data:rw

  # clamav:
  #   image: appwrite/clamav:1.2.0
  #   container_name: appwrite-clamav
  #   networks:
  #     - appwrite
  #   volumes:
  #     - appwrite-uploads:/storage/uploads

  influxdb:
    image: appwrite/influxdb:1.5.0
    container_name: appwrite-influxdb
    <<: *x-logging
    networks:
      - appwrite
    volumes:
      - appwrite-influxdb:/var/lib/influxdb:rw

  telegraf:
    image: appwrite/telegraf:1.4.0
    container_name: appwrite-telegraf
    <<: *x-logging
    networks:
      - appwrite
    environment: 
      - _APP_INFLUXDB_HOST
      - _APP_INFLUXDB_PORT

  # Dev Tools Start ------------------------------------------------------------------------------------------
  # 
  # The Appwrite Team uses the following tools to help debug, monitor and diagnose the Appwrite stack
  #
  # Here is a description of the different tools and why are we using them:
  #
  # MailCatcher - An SMTP server. Catches all system emails and displays them in a nice UI.
  # RequestCatcher - An HTTP server. Catches all system https calls and displays them using a simple HTTP API. Used to debug & tests webhooks and HTTP tasks
  # RedisCommander - A nice UI for exploring Redis data
  # Resque - A nice UI for exploring Redis pub/sub, view the different queues workloads, pending and failed tasks
  # Chronograf - A nice UI for exploring InfluxDB data
  # Webgrind - A nice UI for exploring and debugging code-level stuff

  maildev: # used mainly for dev tests
    image: appwrite/mailcatcher:1.0.0
    container_name: appwrite-mailcatcher
    <<: *x-logging
    ports:
      - '9503:1080'
    networks:
      - appwrite

  request-catcher: # used mainly for dev tests
    image: appwrite/requestcatcher:1.0.0
    container_name: appwrite-requestcatcher
    <<: *x-logging
    ports:
      - '9504:5000'
    networks:
      - appwrite

  adminer:
    image: adminer
    container_name: appwrite-adminer
    <<: *x-logging
    ports:
      - 9506:8080
    networks:
      - appwrite

  # redis-commander:
  #   image: rediscommander/redis-commander:latest
  #   networks:
  #   - appwrite
  #   environment:
  #   - REDIS_HOSTS=redis
  #   ports:
  #   - "8081:8081"

  # resque:
  #   image: appwrite/resque-web:1.1.0
  #   networks:
  #     - appwrite
  #   ports:
  #     - "5678:5678"
  #   environment:
  #     - RESQUE_WEB_HOST=redis
  #     - RESQUE_WEB_PORT=6379
  #     - RESQUE_WEB_HTTP_BASIC_AUTH_USER=user
  #     - RESQUE_WEB_HTTP_BASIC_AUTH_PASSWORD=password

  # chronograf:
  #   image: chronograf:1.6
  #   container_name: appwrite-chronograf
  #   networks:
  #   - appwrite
  #   volumes:
  #   - appwrite-chronograf:/var/lib/chronograf
  #   ports:
  #   - "8888:8888"
  #   environment:
  #   - INFLUXDB_URL=http://influxdb:8086
  #   - KAPACITOR_URL=http://kapacitor:9092
  #   - AUTH_DURATION=48h
  #   - TOKEN_SECRET=duperduper5674829!jwt
  #   - GH_CLIENT_ID=d86f7145a41eacfc52cc
  #   - GH_CLIENT_SECRET=9e0081062367a2134e7f2ea95ba1a32d08b6c8ab
  #   - GH_ORGS=appwrite

  # webgrind:
  #   image: 'jokkedk/webgrind:latest'
  #   volumes:
  #     - './debug:/tmp'
  #   ports:
  #     - '3001:80'
  
  # Dev Tools End   ------------------------------------------------------------------------------------------

networks:
  gateway:
  appwrite:
  runtimes:

volumes:
  appwrite-mysql:
  appwrite-redis:
  appwrite-cache:
  appwrite-uploads:
  appwrite-certificates:
  appwrite-functions:
  appwrite-builds:
  appwrite-influxdb:
  appwrite-config:
  appwrite-executor:
  # appwrite-chronograf:<|MERGE_RESOLUTION|>--- conflicted
+++ resolved
@@ -657,10 +657,6 @@
     <<: *x-logging
     container_name: appwrite-volume-sync
     image: appwrite-dev
-<<<<<<< HEAD
-    restart: unless-stopped
-=======
->>>>>>> 68279027
     command:
       - --source=/data/src/ --destination=/data/dest/ --interval=10
     networks:
