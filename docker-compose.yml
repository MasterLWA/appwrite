--- conflicted
+++ resolved
@@ -183,14 +183,6 @@
       - _APP_REDIS_PORT
       - _APP_REDIS_USER
       - _APP_REDIS_PASS
-<<<<<<< HEAD
-      - _APP_DB_HOST
-      - _APP_DB_PORT
-      - _APP_DB_SCHEMA
-      - _APP_DB_USER
-      - _APP_DB_PASS
-=======
->>>>>>> 9346b564
 
   appwrite-worker-tasks:
     entrypoint: worker-tasks
