--- conflicted
+++ resolved
@@ -508,20 +508,6 @@
     networks:
       - appwrite
 
-<<<<<<< HEAD
-  swagger-validator:
-    image: 'kodumbeats/swagger-validator-v2:v2.0.5'
-    container_name: appwrite-swagger-validator
-    ports:
-      - '9506:8080'
-    environment:
-      - REJECT_LOCAL=false
-      - REJECT_REDIRECT=false
-    networks:
-      - appwrite
-
-=======
->>>>>>> 5dfa6217
   # redis-commander:
   #   image: rediscommander/redis-commander:latest
   #   restart: unless-stopped
