--- conflicted
+++ resolved
@@ -299,12 +299,8 @@
       - MYSQL_DATABASE=appwrite
       - MYSQL_USER=user
       - MYSQL_PASSWORD=password
-<<<<<<< HEAD
     command: 'mysqld --innodb-flush-method=fsync' # add ' --query_cache_size=0' for DB tests
-=======
-    command: 'mysqld --innodb-flush-method=fsync'
     # command: mv /var/lib/mysql/ib_logfile0 /var/lib/mysql/ib_logfile0.bu && mv /var/lib/mysql/ib_logfile1 /var/lib/mysql/ib_logfile1.bu
->>>>>>> ed09ff3c
 
   maildev: # used mainly for dev tests
     image: djfarrelly/maildev
