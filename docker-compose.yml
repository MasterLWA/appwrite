--- conflicted
+++ resolved
@@ -29,6 +29,10 @@
   _APP_STORAGE_LINODE_SECRET
   _APP_STORAGE_LINODE_REGION
   _APP_STORAGE_LINODE_BUCKET
+  _APP_STORAGE_WASABI_ACCESS_KEY
+  _APP_STORAGE_WASABI_SECRET
+  _APP_STORAGE_WASABI_REGION
+  _APP_STORAGE_WASABI_BUCKET
 
 version: '3'
 
@@ -140,29 +144,6 @@
       - _APP_DB_SCHEMA
       - _APP_DB_USER
       - _APP_DB_PASS
-<<<<<<< HEAD
-      - _APP_STORAGE_ANTIVIRUS
-      - _APP_STORAGE_ANTIVIRUS_HOST
-      - _APP_STORAGE_ANTIVIRUS_PORT
-      - _APP_STORAGE_DEVICE
-      - _APP_STORAGE_S3_ACCESS_KEY
-      - _APP_STORAGE_S3_SECRET
-      - _APP_STORAGE_S3_REGION
-      - _APP_STORAGE_S3_BUCKET
-      - _APP_STORAGE_DO_SPACES_ACCESS_KEY
-      - _APP_STORAGE_DO_SPACES_SECRET
-      - _APP_STORAGE_DO_SPACES_REGION
-      - _APP_STORAGE_DO_SPACES_BUCKET
-      - _APP_STORAGE_LINODE_ACCESS_KEY
-      - _APP_STORAGE_LINODE_SECRET
-      - _APP_STORAGE_LINODE_REGION
-      - _APP_STORAGE_LINODE_BUCKET
-      - _APP_STORAGE_WASABI_ACCESS_KEY
-      - _APP_STORAGE_WASABI_SECRET
-      - _APP_STORAGE_WASABI_REGION
-      - _APP_STORAGE_WASABI_BUCKET
-=======
->>>>>>> 36873be7
       - _APP_SMTP_HOST
       - _APP_SMTP_PORT
       - _APP_SMTP_SECURE
@@ -330,27 +311,7 @@
       - _APP_DB_SCHEMA
       - _APP_DB_USER
       - _APP_DB_PASS
-<<<<<<< HEAD
-      - _APP_STORAGE_DEVICE
-      - _APP_STORAGE_S3_ACCESS_KEY
-      - _APP_STORAGE_S3_SECRET
-      - _APP_STORAGE_S3_REGION
-      - _APP_STORAGE_S3_BUCKET
-      - _APP_STORAGE_DO_SPACES_ACCESS_KEY
-      - _APP_STORAGE_DO_SPACES_SECRET
-      - _APP_STORAGE_DO_SPACES_REGION
-      - _APP_STORAGE_DO_SPACES_BUCKET
-      - _APP_STORAGE_LINODE_ACCESS_KEY
-      - _APP_STORAGE_LINODE_SECRET
-      - _APP_STORAGE_LINODE_REGION
-      - _APP_STORAGE_LINODE_BUCKET
-      - _APP_STORAGE_WASABI_ACCESS_KEY
-      - _APP_STORAGE_WASABI_SECRET
-      - _APP_STORAGE_WASABI_REGION
-      - _APP_STORAGE_WASABI_BUCKET
-=======
       - *x-env-storage
->>>>>>> 36873be7
       - _APP_LOGGING_PROVIDER
       - _APP_LOGGING_CONFIG
       - _APP_EXECUTOR_SECRET
@@ -526,27 +487,7 @@
       - OPEN_RUNTIMES_NETWORK
       - _APP_LOGGING_PROVIDER
       - _APP_LOGGING_CONFIG
-<<<<<<< HEAD
-      - _APP_STORAGE_DEVICE
-      - _APP_STORAGE_S3_ACCESS_KEY
-      - _APP_STORAGE_S3_SECRET
-      - _APP_STORAGE_S3_REGION
-      - _APP_STORAGE_S3_BUCKET
-      - _APP_STORAGE_DO_SPACES_ACCESS_KEY
-      - _APP_STORAGE_DO_SPACES_SECRET
-      - _APP_STORAGE_DO_SPACES_REGION
-      - _APP_STORAGE_DO_SPACES_BUCKET
-      - _APP_STORAGE_LINODE_ACCESS_KEY
-      - _APP_STORAGE_LINODE_SECRET
-      - _APP_STORAGE_LINODE_REGION
-      - _APP_STORAGE_LINODE_BUCKET
-      - _APP_STORAGE_WASABI_ACCESS_KEY
-      - _APP_STORAGE_WASABI_SECRET
-      - _APP_STORAGE_WASABI_REGION
-      - _APP_STORAGE_WASABI_BUCKET
-=======
       - *x-env-storage
->>>>>>> 36873be7
       - DOCKERHUB_PULL_USERNAME
       - DOCKERHUB_PULL_PASSWORD
 
