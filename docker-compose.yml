--- conflicted
+++ resolved
@@ -134,10 +134,7 @@
     depends_on:
       - redis
       - mariadb
-<<<<<<< HEAD
       - request-catcher
-=======
->>>>>>> b12097ef
     environment:
       - _APP_ENV
       - _APP_REDIS_HOST
@@ -183,10 +180,7 @@
     volumes: 
       - appwrite-uploads:/storage/uploads:rw
       - appwrite-cache:/storage/cache:rw
-<<<<<<< HEAD
       - appwrite-functions:/storage/functions:rw
-=======
->>>>>>> b12097ef
     environment:
       - _APP_ENV
       - _APP_REDIS_HOST
@@ -260,7 +254,6 @@
       - redis
       - maildev
       # - smtp
-<<<<<<< HEAD
     environment:
       - _APP_ENV
       - _APP_REDIS_HOST
@@ -278,38 +271,13 @@
       - appwrite
     depends_on:
       - redis
-=======
->>>>>>> b12097ef
-    environment:
-      - _APP_ENV
-      - _APP_REDIS_HOST
-      - _APP_REDIS_PORT
-<<<<<<< HEAD
+    environment:
+      - _APP_ENV
+      - _APP_REDIS_HOST
+      - _APP_REDIS_PORT
 
   mariadb:
     image: appwrite/mariadb:1.1.0 # fix issues when upgrading using: mysql_upgrade -u root -p
-=======
-      - _APP_SMTP_HOST
-      - _APP_SMTP_PORT
-
-  appwrite-schedule:
-    entrypoint: schedule
-    container_name: appwrite-schedule
-    build:
-      context: .
-    restart: unless-stopped
-    networks:
-      - appwrite
-    depends_on:
-      - redis
-    environment:
-      - _APP_ENV
-      - _APP_REDIS_HOST
-      - _APP_REDIS_PORT
-
-  mariadb:
-    image: appwrite/mariadb:1.0.3 # fix issues when upgrading using: mysql_upgrade -u root -p
->>>>>>> b12097ef
     container_name: appwrite-mariadb
     restart: unless-stopped
     networks:
