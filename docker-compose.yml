--- conflicted
+++ resolved
@@ -84,11 +84,7 @@
       - ./docs:/usr/src/code/docs
       - ./public:/usr/src/code/public
       - ./src:/usr/src/code/src
-<<<<<<< HEAD
       - ./dev:/usr/local/dev
-
-=======
->>>>>>> f0bb8dcc
     depends_on:
       - mariadb
       - redis
@@ -167,13 +163,10 @@
       - _APP_MAINTENANCE_RETENTION_USAGE_HOURLY
       - _APP_SMS_PROVIDER
       - _APP_SMS_FROM
-<<<<<<< HEAD
       - _APP_REGION
-=======
       - _APP_GRAPHQL_MAX_BATCH_SIZE
       - _APP_GRAPHQL_MAX_COMPLEXITY
       - _APP_GRAPHQL_MAX_DEPTH
->>>>>>> f0bb8dcc
 
   appwrite-realtime:
     entrypoint: realtime
