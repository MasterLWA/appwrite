--- conflicted
+++ resolved
@@ -161,14 +161,11 @@
       - _APP_SMS_PROVIDER
       - _APP_SMS_FROM
       - _APP_REGION
-<<<<<<< HEAD
       - _APP_GRAPHQL_MAX_BATCH_SIZE
       - _APP_GRAPHQL_MAX_COMPLEXITY
       - _APP_GRAPHQL_MAX_DEPTH
-=======
       - _APP_CONSOLE_GITHUB_APP_ID
       - _APP_CONSOLE_GITHUB_SECRET
->>>>>>> c6be8159
 
   appwrite-realtime:
     entrypoint: realtime
@@ -482,15 +479,10 @@
       - _APP_EXECUTOR_SECRET
       - _APP_EXECUTOR_HOST
       - _APP_USAGE_STATS
-<<<<<<< HEAD
       - _APP_DOCKER_HUB_USERNAME
       - _APP_DOCKER_HUB_PASSWORD
-=======
-      - DOCKERHUB_PULL_USERNAME
-      - DOCKERHUB_PULL_PASSWORD
-      - _APP_LOGGING_CONFIG
-      - _APP_LOGGING_PROVIDER
->>>>>>> c6be8159
+      - _APP_LOGGING_CONFIG
+      - _APP_LOGGING_PROVIDER
 
   appwrite-worker-mails:
     entrypoint: worker-mails
