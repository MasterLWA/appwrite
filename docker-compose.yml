version: '3'

services:
  traefik:
    image: traefik:2.2
    container_name: appwrite_traefik
    command:
      - --log.level=DEBUG
      - --api.insecure=true
      - --providers.file.directory=/storage/config
      - --providers.file.watch=true
      - --providers.docker=true
      - --entrypoints.web.address=:80
      - --entrypoints.websecure.address=:443
      - --accesslog=true
    restart: unless-stopped
    ports:
      - 80:80
      - 443:443
      - 8080:8080
    volumes:
      - /var/run/docker.sock:/var/run/docker.sock
      - appwrite-config:/storage/config:ro
      - appwrite-certificates:/storage/certificates:ro
    depends_on:
      - appwrite
    networks:
      - gateway
      - appwrite
  
  appwrite:
    container_name: appwrite
    build:
      context: .
      args:
        - TESTING=true
        - VERSION=dev
    restart: unless-stopped
    ports: 
      - 9501:80
    networks:
      - appwrite
    labels:
      - traefik.http.routers.appwrite.rule=PathPrefix(`/`)
      - traefik.http.routers.appwrite-secure.rule=PathPrefix(`/`)
      - traefik.http.routers.appwrite-secure.tls=true
    volumes:
      - /var/run/docker.sock:/var/run/docker.sock
      - appwrite-uploads:/storage/uploads:rw
      - appwrite-cache:/storage/cache:rw
      - appwrite-config:/storage/config:rw
      - appwrite-certificates:/storage/certificates:rw
<<<<<<< HEAD
      - ./phpunit.xml:/usr/src/code/phpunit.xml
      - ./tests:/usr/src/code/tests
      - ./app:/usr/src/code/app
      # - ./vendor:/usr/src/code/vendor
      - ./docs:/usr/src/code/docs
      - ./public:/usr/src/code/public
      - ./src:/usr/src/code/src
      - ./debug:/tmp
=======
      - ./phpunit.xml:/usr/share/nginx/html/phpunit.xml
      - ./tests:/usr/share/nginx/html/tests
      - ./app:/usr/share/nginx/html/app
     # - ./vendor:/usr/share/nginx/html/vendor
      - ./docs:/usr/share/nginx/html/docs
      - ./public:/usr/share/nginx/html/public
      - ./src:/usr/share/nginx/html/src
      - ./bin:/usr/local/bin
      - ./docker/nginx.conf:/etc/nginx/nginx.conf

>>>>>>> 286b4278
    depends_on:
      - mariadb
      - redis
      - clamav
      - influxdb
    environment:
      - _APP_ENV
      - _APP_OPTIONS_ABUSE
      - _APP_OPTIONS_FORCE_HTTPS
      - _APP_OPENSSL_KEY_V1
      - _APP_DOMAIN
      - _APP_DOMAIN_TARGET
      - _APP_REDIS_HOST
      - _APP_REDIS_PORT
      - _APP_DB_HOST
      - _APP_DB_PORT
      - _APP_DB_SCHEMA
      - _APP_DB_USER
      - _APP_DB_PASS
      - _APP_INFLUXDB_HOST
      - _APP_INFLUXDB_PORT

  appwrite-worker-usage:
    entrypoint: worker-usage
    container_name: appwrite-worker-usage
    build:
      context: .
    restart: unless-stopped
    networks:
      - appwrite
    depends_on:
      - redis
      - telegraf
    environment:
      - _APP_ENV
      - _APP_REDIS_HOST
      - _APP_REDIS_PORT
      - _APP_STATSD_HOST
      - _APP_STATSD_PORT

  appwrite-worker-audits:
    entrypoint: worker-audits
    container_name: appwrite-worker-audits
    build:
      context: .
    restart: unless-stopped
    networks:
      - appwrite
    depends_on:
      - redis
      - mariadb
    environment:
      - _APP_ENV
      - _APP_REDIS_HOST
      - _APP_REDIS_PORT
      - _APP_DB_HOST
      - _APP_DB_PORT
      - _APP_DB_SCHEMA
      - _APP_DB_USER
      - _APP_DB_PASS

  appwrite-worker-webhooks:
    entrypoint: worker-webhooks
    container_name: appwrite-worker-webhooks
    build:
      context: .
    restart: unless-stopped
    networks:
      - appwrite
    depends_on:
      - redis
      - mariadb
    environment:
      - _APP_ENV
      - _APP_REDIS_HOST
      - _APP_REDIS_PORT
      - _APP_DB_HOST
      - _APP_DB_PORT
      - _APP_DB_SCHEMA
      - _APP_DB_USER
      - _APP_DB_PASS

  appwrite-worker-tasks:
    entrypoint: worker-tasks
    container_name: appwrite-worker-tasks
    build:
      context: .
    restart: unless-stopped
    networks:
      - appwrite
    depends_on:
      - redis
      - mariadb
    environment:
      - _APP_ENV
      - _APP_REDIS_HOST
      - _APP_REDIS_PORT
      - _APP_DB_HOST
      - _APP_DB_PORT
      - _APP_DB_SCHEMA
      - _APP_DB_USER
      - _APP_DB_PASS

  appwrite-worker-deletes:
    entrypoint: worker-deletes
    container_name: appwrite-worker-deletes
    build:
      context: .
    restart: unless-stopped
    networks:
      - appwrite
    depends_on:
      - redis
      - mariadb
    volumes: 
      - appwrite-uploads:/storage/uploads:rw
      - appwrite-cache:/storage/cache:rw
    environment:
      - _APP_ENV
      - _APP_REDIS_HOST
      - _APP_REDIS_PORT
      - _APP_DB_HOST
      - _APP_DB_PORT
      - _APP_DB_SCHEMA
      - _APP_DB_USER
      - _APP_DB_PASS

  appwrite-worker-certificates:
    entrypoint: worker-certificates
    container_name: appwrite-worker-certificates
    build:
      context: .
    restart: unless-stopped
    networks:
      - appwrite
    depends_on:
      - redis
      - mariadb
    volumes: 
      - appwrite-config:/storage/config:rw
      - appwrite-certificates:/storage/certificates:rw
    environment:
      - _APP_ENV
      - _APP_REDIS_HOST
      - _APP_REDIS_PORT
      - _APP_DB_HOST
      - _APP_DB_PORT
      - _APP_DB_SCHEMA
      - _APP_DB_USER
      - _APP_DB_PASS

  appwrite-worker-mails:
    entrypoint: worker-mails
    container_name: appwrite-worker-mails
    build:
      context: .
    restart: unless-stopped
    networks:
      - appwrite
    depends_on:
      - redis
      - maildev
      # - smtp
    environment:
      - _APP_ENV
      - _APP_REDIS_HOST
      - _APP_REDIS_PORT
      - _APP_SMTP_HOST
      - _APP_SMTP_PORT

  appwrite-schedule:
    entrypoint: schedule
    container_name: appwrite-schedule
    build:
      context: .
    restart: unless-stopped
    networks:
      - appwrite
    depends_on:
      - redis
    environment:
<<<<<<< HEAD
      - _APP_ENV
      - _APP_REDIS_HOST
      - _APP_REDIS_PORT
=======
      #- _APP_ENV=production
      - _APP_ENV=development
      - _APP_OPTIONS_ABUSE=disabled
      - _APP_OPTIONS_FORCE_HTTPS=disabled
      - _APP_OPENSSL_KEY_V1=your-secret-key
      #- _APP_DOMAIN=demo.appwrite.io
      #- _APP_DOMAIN_TARGET=demo.appwrite.io
      - _APP_REDIS_HOST=redis
      - _APP_REDIS_PORT=6379
      - _APP_DB_HOST=mariadb
      - _APP_DB_PORT=3306
      - _APP_DB_SCHEMA=appwrite
      - _APP_DB_USER=user
      - _APP_DB_PASS=password
      - _APP_INFLUXDB_HOST=influxdb
      - _APP_INFLUXDB_PORT=8086
      - _APP_STATSD_HOST=telegraf
      - _APP_STATSD_PORT=8125
      - _APP_SMTP_HOST=maildev
      - _APP_SMTP_PORT=25
>>>>>>> 286b4278

  mariadb:
    image: appwrite/mariadb:1.0.3 # fix issues when upgrading using: mysql_upgrade -u root -p
    container_name: appwrite_mariadb
    restart: unless-stopped
    networks:
      - appwrite
    volumes:
      - appwrite-mariadb:/var/lib/mysql:rw
    ports:
      - "3306:3306"
    environment:
      - MYSQL_ROOT_PASSWORD=rootsecretpassword
      - MYSQL_DATABASE=appwrite
      - MYSQL_USER=user
      - MYSQL_PASSWORD=password
    command: 'mysqld --innodb-flush-method=fsync'

  maildev:
    image: djfarrelly/maildev
    container_name: appwrite_maildev
    restart: unless-stopped
    ports:
      - '1080:80'
    networks:
      - appwrite

  # smtp:
  #   image: appwrite/smtp:1.0.1
  #   container_name: appwrite_smtp
  #   restart: unless-stopped
  #   networks:
  #     - appwrite
  #   environment:
  #     - MAILNAME=appwrite
  #     - RELAY_NETWORKS=:192.168.0.0/24:10.0.0.0/16

  redis:
    image: redis:5.0
    container_name: appwrite_redis
    restart: unless-stopped
    networks:
      - appwrite
    volumes:
      - appwrite-redis:/data:rw

  clamav:
    image: appwrite/clamav:1.0.12
    container_name: appwrite_clamav
    restart: unless-stopped
    networks:
      - appwrite
    volumes:
      - appwrite-uploads:/storage/uploads

  influxdb:
    image: influxdb:1.6
    container_name: appwrite_influxdb
    restart: unless-stopped
    networks:
      - appwrite
    volumes:
      - appwrite-influxdb:/var/lib/influxdb:rw

  telegraf:
    image: appwrite/telegraf:1.0.0
    container_name: appwrite_telegraf
    restart: unless-stopped
    networks:
      - appwrite

  # redis-commander:
  #   image: rediscommander/redis-commander:latest
  #   restart: unless-stopped
  #   networks:
  #   - appwrite
  #   environment:
  #   - REDIS_HOSTS=redis
  #   ports:
  #   - "8081:8081"

  # resque:
  #   image: registry.gitlab.com/appwrite/appwrite/resque-web:v1.0.2
  #   restart: unless-stopped
  #   networks:
  #     - appwrite
  #   ports:
  #     - "5678:5678"
  #   environment:
  #     - RESQUE_WEB_HOST=redis
  #     - RESQUE_WEB_PORT=6379
  #     - RESQUE_WEB_HTTP_BASIC_AUTH_USER=user
  #     - RESQUE_WEB_HTTP_BASIC_AUTH_PASSWORD=password

  # chronograf:
  #   image: chronograf:1.5
  #   container_name: appwrite_chronograf
  #   restart: unless-stopped
  #   networks:
  #   - appwrite
  #   volumes:
  #   - appwrite-chronograf:/var/lib/chronograf
  #   ports:
  #   - "8888:8888"
  #   environment:
  #   - INFLUXDB_URL=http://influxdb:8086
  #   - KAPACITOR_URL=http://kapacitor:9092
  #   - AUTH_DURATION=48h
  #   - TOKEN_SECRET=duperduper5674829!jwt
  #   - GH_CLIENT_ID=d86f7145a41eacfc52cc
  #   - GH_CLIENT_SECRET=9e0081062367a2134e7f2ea95ba1a32d08b6c8ab
  #   - GH_ORGS=appwrite

  # webgrind:
  #   image: 'jokkedk/webgrind:latest'
  #   volumes:
  #     - './debug:/tmp'
  #   ports:
  #     - '3001:80'

networks:
  gateway:
  appwrite:

volumes:
  appwrite-mariadb:
  appwrite-redis:
  appwrite-cache:
  appwrite-uploads:
  appwrite-certificates:
  appwrite-influxdb:
  appwrite-chronograf:
  appwrite-config:<|MERGE_RESOLUTION|>--- conflicted
+++ resolved
@@ -50,7 +50,6 @@
       - appwrite-cache:/storage/cache:rw
       - appwrite-config:/storage/config:rw
       - appwrite-certificates:/storage/certificates:rw
-<<<<<<< HEAD
       - ./phpunit.xml:/usr/src/code/phpunit.xml
       - ./tests:/usr/src/code/tests
       - ./app:/usr/src/code/app
@@ -59,18 +58,6 @@
       - ./public:/usr/src/code/public
       - ./src:/usr/src/code/src
       - ./debug:/tmp
-=======
-      - ./phpunit.xml:/usr/share/nginx/html/phpunit.xml
-      - ./tests:/usr/share/nginx/html/tests
-      - ./app:/usr/share/nginx/html/app
-     # - ./vendor:/usr/share/nginx/html/vendor
-      - ./docs:/usr/share/nginx/html/docs
-      - ./public:/usr/share/nginx/html/public
-      - ./src:/usr/share/nginx/html/src
-      - ./bin:/usr/local/bin
-      - ./docker/nginx.conf:/etc/nginx/nginx.conf
-
->>>>>>> 286b4278
     depends_on:
       - mariadb
       - redis
@@ -252,32 +239,9 @@
     depends_on:
       - redis
     environment:
-<<<<<<< HEAD
-      - _APP_ENV
-      - _APP_REDIS_HOST
-      - _APP_REDIS_PORT
-=======
-      #- _APP_ENV=production
-      - _APP_ENV=development
-      - _APP_OPTIONS_ABUSE=disabled
-      - _APP_OPTIONS_FORCE_HTTPS=disabled
-      - _APP_OPENSSL_KEY_V1=your-secret-key
-      #- _APP_DOMAIN=demo.appwrite.io
-      #- _APP_DOMAIN_TARGET=demo.appwrite.io
-      - _APP_REDIS_HOST=redis
-      - _APP_REDIS_PORT=6379
-      - _APP_DB_HOST=mariadb
-      - _APP_DB_PORT=3306
-      - _APP_DB_SCHEMA=appwrite
-      - _APP_DB_USER=user
-      - _APP_DB_PASS=password
-      - _APP_INFLUXDB_HOST=influxdb
-      - _APP_INFLUXDB_PORT=8086
-      - _APP_STATSD_HOST=telegraf
-      - _APP_STATSD_PORT=8125
-      - _APP_SMTP_HOST=maildev
-      - _APP_SMTP_PORT=25
->>>>>>> 286b4278
+      - _APP_ENV
+      - _APP_REDIS_HOST
+      - _APP_REDIS_PORT
 
   mariadb:
     image: appwrite/mariadb:1.0.3 # fix issues when upgrading using: mysql_upgrade -u root -p
