--- conflicted
+++ resolved
@@ -71,12 +71,8 @@
       - ./psalm.xml:/usr/src/code/psalm.xml
       - ./tests:/usr/src/code/tests
       - ./app:/usr/src/code/app
-<<<<<<< HEAD
-      - ./vendor:/usr/src/code/vendor
-=======
       - ./public:/usr/src/code/public
       # - ./vendor:/usr/src/code/vendor
->>>>>>> 67f59cdc
       - ./docs:/usr/src/code/docs
       - ./src:/usr/src/code/src
       - ./debug:/tmp
