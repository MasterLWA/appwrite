# WARNING!
# This is a development version of THE Appwrite docker-compose.yml file.
# Avoid using this file in your production environment.
# We're exposing here sensitive ports and mounting code volumes for rapid development and debugging of the server stack.

x-logging: &x-logging
  logging:
    driver: 'json-file'
    options:
      max-file: '5'
      max-size: '10m'

version: '3'

services:
  traefik:
    image: traefik:2.9
    <<: *x-logging
    container_name: appwrite-traefik
    environment:
      - DO_AUTH_TOKEN=$_APP_DOMAIN_DO_TOKEN
    command:
      - --log.level=DEBUG
      - --api.insecure=true
      - --providers.file.directory=/storage/config
      - --providers.file.watch=true
      - --providers.docker=true
      - --providers.docker.exposedByDefault=false
      - --providers.docker.constraints=Label(`traefik.constraint-label-stack`,`appwrite`)
      - --entrypoints.appwrite_web.address=:80
      - --entrypoints.appwrite_websecure.address=:443
      - --accesslog=true
      - --certificatesresolvers.digitalocean.acme.dnschallenge=true
      - --certificatesresolvers.digitalocean.acme.dnschallenge.provider=digitalocean
      - --certificatesresolvers.digitalocean.acme.email=$_APP_SYSTEM_SECURITY_EMAIL_ADDRESS
      - --certificatesresolvers.digitalocean.acme.storage=/storage/certificates/digitalocean.json
    ports:
      - 80:80
      - 8080:80
      - 443:443
      - 9500:8080
    volumes:
      - /var/run/docker.sock:/var/run/docker.sock
      - appwrite-config:/storage/config:ro
      - appwrite-certificates:/storage/certificates:rw
    depends_on:
      - appwrite
    networks:
      - gateway
      - appwrite

  appwrite:
    container_name: appwrite
    <<: *x-logging
    image: appwrite-dev
    build:
      context: .
      args:
        DEBUG: false
        TESTING: true
        VERSION: dev
        VITE_CONSOLE_MODE: cloud
    ports: 
      - 9501:80
    networks:
      - appwrite
    labels:
      - "traefik.enable=true"
      - "traefik.constraint-label-stack=appwrite"
      - "traefik.docker.network=appwrite"
      - "traefik.http.services.appwrite_api.loadbalancer.server.port=80"
      #http
      - traefik.http.routers.appwrite_api_http.entrypoints=appwrite_web
      - traefik.http.routers.appwrite_api_http.rule=PathPrefix(`/`)
      - traefik.http.routers.appwrite_api_http.service=appwrite_api
      # https
      - traefik.http.routers.appwrite_api_https.entrypoints=appwrite_websecure
      - traefik.http.routers.appwrite_api_https.rule=PathPrefix(`/`)
      - traefik.http.routers.appwrite_api_https.service=appwrite_api
      - traefik.http.routers.appwrite_api_https.tls=true
      - traefik.http.routers.appwrite_api_https.tls.certresolver=digitalocean
      - traefik.http.routers.appwrite_api_https.tls.domains[0].main=$_APP_DOMAIN_FUNCTIONS
      - traefik.http.routers.appwrite_api_https.tls.domains[0].sans=*.$_APP_DOMAIN_FUNCTIONS
    volumes:
      - appwrite-uploads:/storage/uploads:rw
      - appwrite-cache:/storage/cache:rw
      - appwrite-config:/storage/config:rw
      - appwrite-certificates:/storage/certificates:rw
      - appwrite-functions:/storage/functions:rw
      - ./phpunit.xml:/usr/src/code/phpunit.xml
      - ./tests:/usr/src/code/tests
      - ./app:/usr/src/code/app
      - ./docs:/usr/src/code/docs
      - ./public:/usr/src/code/public
      - ./src:/usr/src/code/src
      - ./dev:/usr/local/dev
    depends_on:
      - mariadb
      - redis
      # - clamav
    entrypoint: 
      - php
      - -e
      - app/http.php
      - -dopcache.preload=opcache.preload=/usr/src/code/app/preload.php
    environment:
      - _APP_ENV
      - _APP_WORKER_PER_CORE
      - _APP_SERVER_MULTIPROCESS=enabled
      - _APP_LOCALE
      - _APP_CONSOLE_WHITELIST_ROOT
      - _APP_CONSOLE_WHITELIST_EMAILS
      - _APP_CONSOLE_WHITELIST_CODES
      - _APP_CONSOLE_WHITELIST_IPS
      - _APP_CONSOLE_INVITES
      - _APP_CONSOLE_ROOT_SESSION
      - _APP_SYSTEM_EMAIL_NAME
      - _APP_SYSTEM_EMAIL_ADDRESS
      - _APP_SYSTEM_SECURITY_EMAIL_ADDRESS
      - _APP_SYSTEM_RESPONSE_FORMAT
      - _APP_OPTIONS_ABUSE
      - _APP_OPTIONS_FORCE_HTTPS
      - _APP_OPENSSL_KEY_V1
      - _APP_DOMAIN
      - _APP_DOMAIN_TARGET
      - _APP_DOMAIN_FUNCTIONS
      - _APP_DB_HOST
      - _APP_DB_PORT
      - _APP_DB_SCHEMA
      - _APP_DB_USER
      - _APP_DB_PASS
      - _APP_CONNECTIONS_MAX
      - _APP_POOL_CLIENTS
      - _APP_REDIS_HOST
      - _APP_REDIS_PORT
      - _APP_REDIS_USER
      - _APP_REDIS_PASS
      - _APP_CONNECTIONS_DB_PROJECT
      - _APP_CONNECTIONS_DB_CONSOLE
      - _APP_CONNECTIONS_CACHE
      - _APP_CONNECTIONS_QUEUE
      - _APP_CONNECTIONS_PUBSUB
      - _APP_SMTP_HOST
      - _APP_SMTP_PORT
      - _APP_SMTP_SECURE
      - _APP_SMTP_USERNAME
      - _APP_SMTP_PASSWORD
      - _APP_USERS_STATS_RECIPIENTS
      - _APP_USAGE_STATS
      - _APP_STORAGE_LIMIT
      - _APP_STORAGE_PREVIEW_LIMIT
      - _APP_STORAGE_ANTIVIRUS
      - _APP_STORAGE_ANTIVIRUS_HOST
      - _APP_STORAGE_ANTIVIRUS_PORT
      - _APP_CONNECTIONS_STORAGE
      - _APP_FUNCTIONS_SIZE_LIMIT
      - _APP_FUNCTIONS_TIMEOUT
      - _APP_FUNCTIONS_BUILD_TIMEOUT
      - _APP_FUNCTIONS_CPUS
      - _APP_FUNCTIONS_MEMORY
      - _APP_FUNCTIONS_RUNTIMES
      - _APP_EXECUTOR_SECRET
      - _APP_EXECUTOR_HOST
      - _APP_LOGGING_PROVIDER
      - _APP_LOGGING_CONFIG
      - _APP_MAINTENANCE_INTERVAL
      - _APP_MAINTENANCE_RETENTION_EXECUTION
      - _APP_MAINTENANCE_RETENTION_CACHE
      - _APP_MAINTENANCE_RETENTION_ABUSE
      - _APP_MAINTENANCE_RETENTION_AUDIT
      - _APP_MAINTENANCE_RETENTION_USAGE_HOURLY
      - _APP_SMS_PROVIDER
      - _APP_SMS_FROM
      - _APP_REGION
      - _APP_GRAPHQL_MAX_BATCH_SIZE
      - _APP_GRAPHQL_MAX_COMPLEXITY
      - _APP_GRAPHQL_MAX_DEPTH
      - _APP_CONSOLE_GITHUB_APP_ID
      - _APP_CONSOLE_GITHUB_SECRET
      - _APP_VCS_GITHUB_APP_NAME
      - _APP_VCS_GITHUB_PRIVATE_KEY
      - _APP_VCS_GITHUB_APP_ID
      - _APP_VCS_GITHUB_WEBHOOK_SECRET
      - _APP_VCS_GITHUB_CLIENT_SECRET
      - _APP_VCS_GITHUB_CLIENT_ID

  appwrite-realtime:
    entrypoint: realtime
    <<: *x-logging
    container_name: appwrite-realtime
    image: appwrite-dev
    restart: unless-stopped
    ports: 
      - 9505:80
    labels:
      - "traefik.enable=true"
      - "traefik.constraint-label-stack=appwrite"
      - "traefik.docker.network=appwrite"
      - "traefik.http.services.appwrite_realtime.loadbalancer.server.port=80"
      #ws
      - traefik.http.routers.appwrite_realtime_ws.entrypoints=appwrite_web
      - traefik.http.routers.appwrite_realtime_ws.rule=PathPrefix(`/v1/realtime`)
      - traefik.http.routers.appwrite_realtime_ws.service=appwrite_realtime
      # wss
      - traefik.http.routers.appwrite_realtime_wss.entrypoints=appwrite_websecure
      - traefik.http.routers.appwrite_realtime_wss.rule=PathPrefix(`/v1/realtime`)
      - traefik.http.routers.appwrite_realtime_wss.service=appwrite_realtime
      - traefik.http.routers.appwrite_realtime_wss.tls=true
      - traefik.http.routers.appwrite_realtime_wss.tls.certresolver=dns
    networks:
      - appwrite
    volumes:
      - ./app:/usr/src/code/app
      - ./src:/usr/src/code/src
    depends_on:
      - mariadb
      - redis
    environment:
      - _APP_ENV
      - _APP_WORKER_PER_CORE
      - _APP_SERVER_MULTIPROCESS=enabled
      - _APP_OPTIONS_ABUSE
      - _APP_OPENSSL_KEY_V1
      - _APP_DB_HOST
      - _APP_DB_PORT
      - _APP_DB_SCHEMA
      - _APP_DB_USER
      - _APP_DB_PASS
      - _APP_CONNECTIONS_MAX
      - _APP_POOL_CLIENTS
      - _APP_REDIS_HOST
      - _APP_REDIS_PORT
      - _APP_REDIS_USER
      - _APP_REDIS_PASS
      - _APP_CONNECTIONS_DB_CONSOLE
      - _APP_CONNECTIONS_DB_PROJECT
      - _APP_CONNECTIONS_CACHE
      - _APP_CONNECTIONS_PUBSUB
      - _APP_CONNECTIONS_QUEUE
      - _APP_USAGE_STATS
      - _APP_LOGGING_PROVIDER
      - _APP_LOGGING_CONFIG

  appwrite-worker-audits:
    entrypoint: worker-audits
    <<: *x-logging
    container_name: appwrite-worker-audits
    image: appwrite-dev
    networks:
      - appwrite
    volumes:
      - ./app:/usr/src/code/app
      - ./src:/usr/src/code/src
    depends_on:
      - redis
      - mariadb
    environment:
      - _APP_ENV
      - _APP_WORKER_PER_CORE
      - _APP_OPENSSL_KEY_V1
      - _APP_DB_HOST
      - _APP_DB_PORT
      - _APP_DB_SCHEMA
      - _APP_DB_USER
      - _APP_DB_PASS
      - _APP_REDIS_HOST
      - _APP_REDIS_PORT
      - _APP_REDIS_USER
      - _APP_REDIS_PASS
      - _APP_CONNECTIONS_DB_CONSOLE
      - _APP_CONNECTIONS_DB_PROJECT
      - _APP_CONNECTIONS_CACHE
      - _APP_CONNECTIONS_QUEUE
      - _APP_LOGGING_PROVIDER
      - _APP_LOGGING_CONFIG

  appwrite-worker-webhooks:
    entrypoint: worker-webhooks
    <<: *x-logging
    container_name: appwrite-worker-webhooks
    image: appwrite-dev
    networks:
      - appwrite
    volumes:
      - ./app:/usr/src/code/app
      - ./src:/usr/src/code/src
    depends_on:
      - redis
      - mariadb
      - request-catcher
    environment:
      - _APP_ENV
      - _APP_WORKER_PER_CORE
      - _APP_CONNECTIONS_MAX
      - _APP_POOL_CLIENTS
      - _APP_OPENSSL_KEY_V1
      - _APP_SYSTEM_SECURITY_EMAIL_ADDRESS
      - _APP_REDIS_HOST
      - _APP_REDIS_PORT
      - _APP_REDIS_USER
      - _APP_REDIS_PASS
      - _APP_CONNECTIONS_QUEUE
      - _APP_LOGGING_PROVIDER
      - _APP_LOGGING_CONFIG

  appwrite-worker-deletes:
    entrypoint: worker-deletes
    <<: *x-logging
    container_name: appwrite-worker-deletes
    image: appwrite-dev
    networks:
      - appwrite
    depends_on:
      - redis
      - mariadb
    volumes: 
      - appwrite-uploads:/storage/uploads:rw
      - appwrite-cache:/storage/cache:rw
      - appwrite-functions:/storage/functions:rw
      - appwrite-builds:/storage/builds:rw
      - appwrite-certificates:/storage/certificates:rw
      - ./app:/usr/src/code/app
      - ./src:/usr/src/code/src
    environment:
      - _APP_ENV
      - _APP_WORKER_PER_CORE
      - _APP_CONNECTIONS_MAX
      - _APP_POOL_CLIENTS
      - _APP_OPENSSL_KEY_V1
      - _APP_DB_HOST
      - _APP_DB_PORT
      - _APP_DB_SCHEMA
      - _APP_DB_USER
      - _APP_DB_PASS
      - _APP_REDIS_HOST
      - _APP_REDIS_PORT
      - _APP_REDIS_USER
      - _APP_REDIS_PASS
      - _APP_CONNECTIONS_DB_CONSOLE
      - _APP_CONNECTIONS_DB_PROJECT
      - _APP_CONNECTIONS_CACHE
      - _APP_CONNECTIONS_QUEUE
      - _APP_CONNECTIONS_STORAGE
      - _APP_LOGGING_PROVIDER
      - _APP_LOGGING_CONFIG
      - _APP_EXECUTOR_SECRET
      - _APP_EXECUTOR_HOST

  appwrite-worker-databases:
    entrypoint: worker-databases
    <<: *x-logging
    container_name: appwrite-worker-databases
    image: appwrite-dev
    networks:
      - appwrite
    volumes: 
      - ./app:/usr/src/code/app
      - ./src:/usr/src/code/src
    depends_on:
      - redis
      - mariadb
    environment:
      - _APP_ENV
      - _APP_WORKER_PER_CORE
      - _APP_CONNECTIONS_MAX
      - _APP_POOL_CLIENTS
      - _APP_OPENSSL_KEY_V1
      - _APP_DB_HOST
      - _APP_DB_PORT
      - _APP_DB_SCHEMA
      - _APP_DB_USER
      - _APP_DB_PASS
      - _APP_REDIS_HOST
      - _APP_REDIS_PORT
      - _APP_REDIS_USER
      - _APP_REDIS_PASS
      - _APP_CONNECTIONS_DB_CONSOLE
      - _APP_CONNECTIONS_DB_PROJECT
      - _APP_CONNECTIONS_CACHE
      - _APP_CONNECTIONS_QUEUE
      - _APP_LOGGING_PROVIDER
      - _APP_LOGGING_CONFIG

  appwrite-worker-builds:
    entrypoint: worker-builds
    <<: *x-logging
    container_name: appwrite-worker-builds
    image: appwrite-dev
    networks:
      - appwrite
    volumes:
      - appwrite-functions:/storage/functions:rw
      - appwrite-builds:/storage/builds:rw
      - ./app:/usr/src/code/app
      - ./src:/usr/src/code/src
    depends_on:
      - redis
      - mariadb
    environment:
      - _APP_ENV
      - _APP_WORKER_PER_CORE
      - _APP_CONNECTIONS_MAX
      - _APP_POOL_CLIENTS
      - _APP_OPENSSL_KEY_V1
      - _APP_EXECUTOR_SECRET
      - _APP_EXECUTOR_HOST
      - _APP_DB_HOST
      - _APP_DB_PORT
      - _APP_DB_SCHEMA
      - _APP_DB_USER
      - _APP_DB_PASS
      - _APP_REDIS_HOST
      - _APP_REDIS_PORT
      - _APP_REDIS_USER
      - _APP_REDIS_PASS
      - _APP_CONNECTIONS_DB_CONSOLE
      - _APP_CONNECTIONS_DB_PROJECT
      - _APP_CONNECTIONS_CACHE
      - _APP_CONNECTIONS_QUEUE
      - _APP_CONNECTIONS_STORAGE
      - _APP_LOGGING_PROVIDER
      - _APP_LOGGING_CONFIG
      - _APP_VCS_GITHUB_APP_NAME
      - _APP_VCS_GITHUB_PRIVATE_KEY
      - _APP_VCS_GITHUB_APP_ID
      - _APP_FUNCTIONS_TIMEOUT
      - _APP_FUNCTIONS_BUILD_TIMEOUT
      - _APP_FUNCTIONS_CPUS
      - _APP_FUNCTIONS_MEMORY
      - _APP_OPTIONS_FORCE_HTTPS
      - _APP_DOMAIN

  appwrite-worker-certificates:
    entrypoint: worker-certificates
    <<: *x-logging
    container_name: appwrite-worker-certificates
    image: appwrite-dev
    networks:
      - appwrite
    depends_on:
      - redis
      - mariadb
    volumes: 
      - appwrite-config:/storage/config:rw
      - appwrite-certificates:/storage/certificates:rw
      - ./app:/usr/src/code/app
      - ./src:/usr/src/code/src
    environment:
      - _APP_ENV
      - _APP_WORKER_PER_CORE
      - _APP_CONNECTIONS_MAX
      - _APP_POOL_CLIENTS
      - _APP_OPENSSL_KEY_V1
      - _APP_DOMAIN
      - _APP_DOMAIN_TARGET
      - _APP_DOMAIN_FUNCTIONS
      - _APP_SYSTEM_SECURITY_EMAIL_ADDRESS
      - _APP_DB_HOST
      - _APP_DB_PORT
      - _APP_DB_SCHEMA
      - _APP_DB_USER
      - _APP_DB_PASS
      - _APP_REDIS_HOST
      - _APP_REDIS_PORT
      - _APP_REDIS_USER
      - _APP_REDIS_PASS
      - _APP_CONNECTIONS_DB_CONSOLE
      - _APP_CONNECTIONS_DB_PROJECT
      - _APP_CONNECTIONS_CACHE
      - _APP_CONNECTIONS_QUEUE
      - _APP_LOGGING_PROVIDER
      - _APP_LOGGING_CONFIG

  appwrite-worker-functions:
    entrypoint: worker-functions
    <<: *x-logging
    container_name: appwrite-worker-functions
    image: appwrite-dev
    networks:
      - appwrite
    volumes:
      - ./app:/usr/src/code/app
      - ./src:/usr/src/code/src
    depends_on:
      - redis
      - mariadb
      - openruntimes-executor
    environment:
      - _APP_ENV
      - _APP_WORKER_PER_CORE
      - _APP_CONNECTIONS_MAX
      - _APP_POOL_CLIENTS
      - _APP_OPENSSL_KEY_V1
      - _APP_DB_HOST
      - _APP_DB_PORT
      - _APP_DB_SCHEMA
      - _APP_DB_USER
      - _APP_DB_PASS
      - _APP_REDIS_HOST
      - _APP_REDIS_PORT
      - _APP_REDIS_USER
      - _APP_REDIS_PASS
      - _APP_CONNECTIONS_DB_CONSOLE
      - _APP_CONNECTIONS_DB_PROJECT
      - _APP_CONNECTIONS_CACHE
      - _APP_CONNECTIONS_QUEUE
      - _APP_EXECUTOR_SECRET
      - _APP_EXECUTOR_HOST
      - _APP_USAGE_STATS
<<<<<<< HEAD
      - DOCKERHUB_PULL_USERNAME
      - DOCKERHUB_PULL_PASSWORD
      - _APP_FUNCTIONS_TIMEOUT
      - _APP_FUNCTIONS_BUILD_TIMEOUT
      - _APP_FUNCTIONS_CPUS
      - _APP_FUNCTIONS_MEMORY
=======
      - _APP_DOCKER_HUB_USERNAME
      - _APP_DOCKER_HUB_PASSWORD
      - _APP_LOGGING_CONFIG
      - _APP_LOGGING_PROVIDER
>>>>>>> d960f85d

  appwrite-worker-mails:
    entrypoint: worker-mails
    <<: *x-logging
    container_name: appwrite-worker-mails
    image: appwrite-dev
    networks:
      - appwrite
    volumes:
      - ./app:/usr/src/code/app
      - ./src:/usr/src/code/src
    depends_on:
      - redis
      - maildev
      # - smtp
    environment:
      - _APP_ENV
      - _APP_WORKER_PER_CORE
      - _APP_CONNECTIONS_MAX
      - _APP_POOL_CLIENTS
      - _APP_OPENSSL_KEY_V1
      - _APP_SYSTEM_EMAIL_NAME
      - _APP_SYSTEM_EMAIL_ADDRESS
      - _APP_REDIS_HOST
      - _APP_REDIS_PORT
      - _APP_REDIS_USER
      - _APP_REDIS_PASS
      - _APP_CONNECTIONS_QUEUE
      - _APP_SMTP_HOST
      - _APP_SMTP_PORT
      - _APP_SMTP_SECURE
      - _APP_SMTP_USERNAME
      - _APP_SMTP_PASSWORD
      - _APP_LOGGING_PROVIDER
      - _APP_LOGGING_CONFIG

  appwrite-worker-messaging:
    entrypoint: worker-messaging
    <<: *x-logging
    container_name: appwrite-worker-messaging
    restart: unless-stopped
    image: appwrite-dev
    networks:
      - appwrite
    volumes:
      - ./app:/usr/src/code/app
      - ./src:/usr/src/code/src
    depends_on:
      - redis
    environment:
      - _APP_ENV
      - _APP_WORKER_PER_CORE
      - _APP_CONNECTIONS_MAX
      - _APP_POOL_CLIENTS
      - _APP_REDIS_HOST
      - _APP_REDIS_PORT
      - _APP_REDIS_USER
      - _APP_REDIS_PASS
      - _APP_CONNECTIONS_QUEUE
      - _APP_SMS_PROVIDER
      - _APP_SMS_FROM
      - _APP_LOGGING_PROVIDER
      - _APP_LOGGING_CONFIG

  appwrite-hamster:
    entrypoint: hamster
    <<: *x-logging
    container_name: appwrite-hamster
    image: appwrite-dev
    networks:
      - appwrite
    volumes:
      - ./app:/usr/src/code/app
      - ./src:/usr/src/code/src
    depends_on:
      - redis
    environment:
      - _APP_ENV
      - _APP_WORKER_PER_CORE
      - _APP_CONNECTIONS_MAX
      - _APP_POOL_CLIENTS
      - _APP_OPENSSL_KEY_V1
      - _APP_DB_HOST
      - _APP_DB_PORT
      - _APP_DB_SCHEMA
      - _APP_DB_USER
      - _APP_DB_PASS
      - _APP_REDIS_HOST
      - _APP_REDIS_PORT
      - _APP_REDIS_USER
      - _APP_REDIS_PASS
      - _APP_CONNECTIONS_DB_CONSOLE
      - _APP_CONNECTIONS_DB_PROJECT
      - _APP_CONNECTIONS_CACHE
      - _APP_HAMSTER_INTERVAL
      - _APP_HAMSTER_TIME
      - _APP_MIXPANEL_TOKEN

  appwrite-maintenance:
    entrypoint: maintenance
    <<: *x-logging
    container_name: appwrite-maintenance
    image: appwrite-dev
    networks:
      - appwrite
    volumes:
      - ./app:/usr/src/code/app
      - ./src:/usr/src/code/src
    depends_on:
      - redis
    environment:
      - _APP_ENV
      - _APP_WORKER_PER_CORE
      - _APP_CONNECTIONS_MAX
      - _APP_POOL_CLIENTS
      - _APP_DOMAIN
      - _APP_DOMAIN_TARGET
      - _APP_DOMAIN_FUNCTIONS
      - _APP_OPENSSL_KEY_V1
      - _APP_DB_HOST
      - _APP_DB_PORT
      - _APP_DB_SCHEMA
      - _APP_DB_USER
      - _APP_DB_PASS
      - _APP_REDIS_HOST
      - _APP_REDIS_PORT
      - _APP_REDIS_USER
      - _APP_REDIS_PASS
      - _APP_CONNECTIONS_DB_CONSOLE
      - _APP_CONNECTIONS_DB_PROJECT
      - _APP_CONNECTIONS_CACHE
      - _APP_MAINTENANCE_INTERVAL
      - _APP_MAINTENANCE_RETENTION_EXECUTION
      - _APP_MAINTENANCE_RETENTION_CACHE
      - _APP_MAINTENANCE_RETENTION_ABUSE
      - _APP_MAINTENANCE_RETENTION_AUDIT
      - _APP_MAINTENANCE_RETENTION_SCHEDULES

  appwrite-worker-usage:
    entrypoint: worker-usage
    <<: *x-logging
    container_name: appwrite-worker-usage
    image: appwrite-dev
    networks:
      - appwrite
    volumes:
      - ./app:/usr/src/code/app
      - ./src:/usr/src/code/src
    depends_on:
      - redis
      - mariadb
    environment:
      - _APP_ENV
      - _APP_WORKER_PER_CORE
      - _APP_CONNECTIONS_MAX
      - _APP_POOL_CLIENTS
      - _APP_OPENSSL_KEY_V1
      - _APP_DB_HOST
      - _APP_DB_PORT
      - _APP_DB_SCHEMA
      - _APP_DB_USER
      - _APP_DB_PASS
      - _APP_REDIS_HOST
      - _APP_REDIS_PORT
      - _APP_REDIS_USER
      - _APP_REDIS_PASS
      - _APP_CONNECTIONS_DB_CONSOLE
      - _APP_CONNECTIONS_DB_PROJECT
      - _APP_CONNECTIONS_CACHE
      - _APP_CONNECTIONS_QUEUE
      - _APP_USAGE_STATS
      - _APP_LOGGING_PROVIDER
      - _APP_LOGGING_CONFIG

  appwrite-schedule:
    entrypoint: schedule
    <<: *x-logging
    container_name: appwrite-schedule
    image: appwrite-dev
    networks:
      - appwrite
    volumes:
      - ./app:/usr/src/code/app
      - ./src:/usr/src/code/src
    depends_on:
      - mariadb
      - redis
    environment:
      - _APP_ENV
      - _APP_WORKER_PER_CORE
      - _APP_CONNECTIONS_MAX
      - _APP_POOL_CLIENTS
      - _APP_REDIS_HOST
      - _APP_REDIS_PORT
      - _APP_REDIS_USER
      - _APP_REDIS_PASS
      - _APP_DB_HOST
      - _APP_DB_PORT
      - _APP_DB_SCHEMA
      - _APP_DB_USER
      - _APP_DB_PASS
      - _APP_CONNECTIONS_DB_PROJECT
      - _APP_CONNECTIONS_DB_CONSOLE
      - _APP_CONNECTIONS_CACHE
      - _APP_CONNECTIONS_QUEUE
      - _APP_REGION

  openruntimes-executor:
    container_name: openruntimes-executor
    hostname: exc1
    <<: *x-logging
    stop_signal: SIGINT
    image: meldiron/executor:0.3.5
    networks:
      - appwrite
      - runtimes
    volumes:
      - /var/run/docker.sock:/var/run/docker.sock
      - appwrite-builds:/storage/builds:rw
      - appwrite-functions:/storage/functions:rw
      # Host mount nessessary to share files between executor and runtimes.
      # It's not possible to share mount file between 2 containers without host mount (copying is too slow)
      - /tmp:/tmp:rw
    environment:
      - OPR_EXECUTOR_CONNECTION_STORAGE=$_APP_CONNECTIONS_STORAGE
      - OPR_EXECUTOR_INACTIVE_TRESHOLD=$_APP_FUNCTIONS_INACTIVE_THRESHOLD
      - OPR_EXECUTOR_MAINTENANCE_INTERVAL=$_APP_FUNCTIONS_MAINTENANCE_INTERVAL
      - OPR_EXECUTOR_NETWORK=$_APP_FUNCTIONS_RUNTIMES_NETWORK
      - OPR_EXECUTOR_DOCKER_HUB_USERNAME=$_APP_DOCKER_HUB_USERNAME
      - OPR_EXECUTOR_DOCKER_HUB_PASSWORD=$_APP_DOCKER_HUB_PASSWORD
      - OPR_EXECUTOR_ENV=$_APP_ENV
      - OPR_EXECUTOR_RUNTIMES=$_APP_FUNCTIONS_RUNTIMES
      - OPR_EXECUTOR_SECRET=$_APP_EXECUTOR_SECRET
      - OPR_EXECUTOR_LOGGING_PROVIDER=$_APP_LOGGING_PROVIDER
      - OPR_EXECUTOR_LOGGING_CONFIG=$_APP_LOGGING_CONFIG

  mariadb:
    image: mariadb:10.7 # fix issues when upgrading using: mysql_upgrade -u root -p
    container_name: appwrite-mariadb
    <<: *x-logging
    networks:
      - appwrite
    volumes:
      - appwrite-mariadb:/var/lib/mysql:rw
    ports:
      - "3306:3306"
    environment:
      - MYSQL_ROOT_PASSWORD=${_APP_DB_ROOT_PASS}
      - MYSQL_DATABASE=${_APP_DB_SCHEMA}
      - MYSQL_USER=${_APP_DB_USER}
      - MYSQL_PASSWORD=${_APP_DB_PASS}
    command: 'mysqld --innodb-flush-method=fsync --max_connections=${_APP_CONNECTIONS_MAX}'

  # smtp:
  #   image: appwrite/smtp:1.2.0
  #   container_name: appwrite-smtp
  #   networks:
  #     - appwrite
  #   environment:
  #     - LOCAL_DOMAINS=@
  #     - RELAY_FROM_HOSTS=192.168.0.0/16 ; *.yourdomain.com
  #     - SMARTHOST_HOST=smtp
  #     - SMARTHOST_PORT=587

  redis:
    image: redis:7.0.4-alpine
    <<: *x-logging
    container_name: appwrite-redis
    command: >
      redis-server
      --maxmemory            512mb
      --maxmemory-policy     allkeys-lru
      --maxmemory-samples    5
    ports:
      - "6379:6379"
    networks:
      - appwrite
    volumes:
      - appwrite-redis:/data:rw

  # clamav:
  #   image: appwrite/clamav:1.2.0
  #   container_name: appwrite-clamav
  #   networks:
  #     - appwrite
  #   volumes:
  #     - appwrite-uploads:/storage/uploads
  # Dev Tools Start ------------------------------------------------------------------------------------------
  #
  # The Appwrite Team uses the following tools to help debug, monitor and diagnose the Appwrite stack
  #
  # Here is a description of the different tools and why are we using them:
  #
  # MailCatcher - An SMTP server. Catches all system emails and displays them in a nice UI.
  # RequestCatcher - An HTTP server. Catches all system https calls and displays them using a simple HTTP API. Used to debug & tests webhooks and HTTP tasks
  # RedisCommander - A nice UI for exploring Redis data
  # Resque - A nice UI for exploring Redis pub/sub, view the different queues workloads, pending and failed tasks
  # Webgrind - A nice UI for exploring and debugging code-level stuff

  maildev: # used mainly for dev tests
    image: appwrite/mailcatcher:1.0.0
    container_name: appwrite-mailcatcher
    <<: *x-logging
    ports:
      - '9503:1080'
    networks:
      - appwrite

  request-catcher: # used mainly for dev tests
    image: appwrite/requestcatcher:1.0.0
    container_name: appwrite-requestcatcher
    <<: *x-logging
    ports:
      - '9504:5000'
    networks:
      - appwrite

  adminer:
    image: adminer
    container_name: appwrite-adminer
    <<: *x-logging
    ports:
      - 9506:8080
    networks:
      - appwrite
  
  # appwrite-volume-sync:
  #   entrypoint: volume-sync
  #   <<: *x-logging
  #   container_name: appwrite-volume-sync
  #   image: appwrite-dev
  #   command:
  #     - --source=/data/src/ --destination=/data/dest/ --interval=10
  #   networks:
  #     - appwrite
  #   # volumes: # Mount the rsync source and destination directories  
  #   #   - /nfs/config:/data/src 
  #   #   - /storage/config:/data/dest

  # redis-commander:
  #   image: rediscommander/redis-commander:latest
  #   networks:
  #   - appwrite
  #   environment:
  #   - REDIS_HOSTS=redis
  #   ports:
  #   - "8081:8081"

  # resque:
  #   image: appwrite/resque-web:1.1.0
  #   networks:
  #     - appwrite
  #   ports:
  #     - "5678:5678"
  #   environment:
  #     - RESQUE_WEB_HOST=redis
  #     - RESQUE_WEB_PORT=6379
  #     - RESQUE_WEB_HTTP_BASIC_AUTH_USER=user
  #     - RESQUE_WEB_HTTP_BASIC_AUTH_PASSWORD=password
  # webgrind:
  #   image: 'jokkedk/webgrind:latest'
  #   volumes:
  #     - './debug:/tmp'
  #   ports:
  #     - '3001:80'
  
  graphql-explorer:
    container_name: appwrite-graphql-explorer
    image: appwrite/altair:0.3.0
    restart: unless-stopped
    networks:
      - appwrite
    ports:
      - "9509:3000"
    environment:
      - SERVER_URL=http://localhost/v1/graphql


  # Dev Tools End   ------------------------------------------------------------------------------------------

networks:
  gateway:
    name: gateway
  appwrite:
    name: appwrite
  runtimes:
    name: runtimes

volumes:
  appwrite-mariadb:
  appwrite-redis:
  appwrite-cache:
  appwrite-uploads:
  appwrite-certificates:
  appwrite-functions:
  appwrite-builds:
  appwrite-config:<|MERGE_RESOLUTION|>--- conflicted
+++ resolved
@@ -507,19 +507,14 @@
       - _APP_EXECUTOR_SECRET
       - _APP_EXECUTOR_HOST
       - _APP_USAGE_STATS
-<<<<<<< HEAD
-      - DOCKERHUB_PULL_USERNAME
-      - DOCKERHUB_PULL_PASSWORD
+      - _APP_DOCKER_HUB_USERNAME
+      - _APP_DOCKER_HUB_PASSWORD
+      - _APP_LOGGING_CONFIG
+      - _APP_LOGGING_PROVIDER
       - _APP_FUNCTIONS_TIMEOUT
       - _APP_FUNCTIONS_BUILD_TIMEOUT
       - _APP_FUNCTIONS_CPUS
       - _APP_FUNCTIONS_MEMORY
-=======
-      - _APP_DOCKER_HUB_USERNAME
-      - _APP_DOCKER_HUB_PASSWORD
-      - _APP_LOGGING_CONFIG
-      - _APP_LOGGING_PROVIDER
->>>>>>> d960f85d
 
   appwrite-worker-mails:
     entrypoint: worker-mails
