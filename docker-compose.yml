# WARNING!
# This is a development version of THE Appwrite docker-compose.yml file.
# Avoid using this file in your production environment.
# We're exposing here sensetive ports and mounting code volumes for rapid development and debugging of the server stack.
# For a production ready compose file please use: https://appwrite.io/docker-compose.yml

version: '3'

services:
  traefik:
    image: traefik:2.3
    container_name: appwrite-traefik
    command:
      - --log.level=DEBUG
      - --api.insecure=true
      - --providers.file.directory=/storage/config
      - --providers.file.watch=true
      - --providers.docker=true
      - --providers.docker.exposedByDefault=false
      - --providers.docker.constraints=Label(`traefik.constraint-label-stack`,`appwrite`)
      - --entrypoints.web.address=:80
      - --entrypoints.websecure.address=:443
      - --accesslog=true
    restart: unless-stopped
    ports:
      - 80:80
      - 443:443
      - 9500:8080
    volumes:
      - /var/run/docker.sock:/var/run/docker.sock
      - appwrite-config:/storage/config:ro
      - appwrite-certificates:/storage/certificates:ro
    depends_on:
      - appwrite
    networks:
      - gateway
      - appwrite
  
  appwrite:
    container_name: appwrite
    build:
      context: .
      args:
        - TESTING=true
        - VERSION=dev
    restart: unless-stopped
    ports: 
      - 9501:80
    networks:
      - appwrite
    labels:
      - traefik.enable=true
      - traefik.constraint-label-stack=appwrite
      - traefik.http.routers.appwrite.rule=PathPrefix(`/`)
      - traefik.http.routers.appwrite-secure.rule=PathPrefix(`/`)
      - traefik.http.routers.appwrite-secure.tls=true
    volumes:
      - appwrite-uploads:/storage/uploads:rw
      - appwrite-cache:/storage/cache:rw
      - appwrite-config:/storage/config:rw
      - appwrite-certificates:/storage/certificates:rw
      - appwrite-functions:/storage/functions:rw
      - ./phpunit.xml:/usr/src/code/phpunit.xml
      - ./psalm.xml:/usr/src/code/psalm.xml
      - ./tests:/usr/src/code/tests
      - ./app:/usr/src/code/app
      # - ./vendor:/usr/src/code/vendor
      - ./docs:/usr/src/code/docs
      - ./public:/usr/src/code/public
      - ./src:/usr/src/code/src
      - ./debug:/tmp
    depends_on:
      - mariadb
      - redis
      - clamav
      - influxdb
    environment:
      - _APP_ENV
      - _APP_SYSTEM_EMAIL_NAME
      - _APP_SYSTEM_EMAIL_ADDRESS
      - _APP_SYSTEM_SECURITY_EMAIL_ADDRESS
      - _APP_OPTIONS_ABUSE
      - _APP_OPTIONS_FORCE_HTTPS
      - _APP_OPENSSL_KEY_V1
      - _APP_DOMAIN
      - _APP_DOMAIN_TARGET
      - _APP_REDIS_HOST
      - _APP_REDIS_PORT
      - _APP_DB_HOST
      - _APP_DB_PORT
      - _APP_DB_SCHEMA
      - _APP_DB_USER
      - _APP_DB_PASS
      - _APP_SMTP_HOST
      - _APP_SMTP_PORT
      - _APP_SMTP_SECURE
      - _APP_SMTP_USERNAME
      - _APP_SMTP_PASSWORD
      - _APP_INFLUXDB_HOST
      - _APP_INFLUXDB_PORT
      - _APP_STORAGE_LIMIT
      - _APP_FUNCTIONS_TIMEOUT
      - _APP_FUNCTIONS_CONTAINERS
<<<<<<< HEAD
      - _APP_SYSTEM_RESPONSE_FORMAT
=======
      - _APP_FUNCTIONS_CPUS
      - _APP_FUNCTIONS_MEMORY
      - _APP_FUNCTIONS_MEMORY_SWAP
>>>>>>> 1bb95fd9

  appwrite-worker-usage:
    entrypoint: worker-usage
    container_name: appwrite-worker-usage
    build:
      context: .
    restart: unless-stopped
    networks:
      - appwrite
    volumes:
      - ./app:/usr/src/code/app
      - ./src:/usr/src/code/src
    depends_on:
      - redis
      - telegraf
    environment:
      - _APP_ENV
      - _APP_REDIS_HOST
      - _APP_REDIS_PORT
      - _APP_STATSD_HOST
      - _APP_STATSD_PORT

  appwrite-worker-audits:
    entrypoint: worker-audits
    container_name: appwrite-worker-audits
    build:
      context: .
    restart: unless-stopped
    networks:
      - appwrite
    volumes:
      - ./app:/usr/src/code/app
      - ./src:/usr/src/code/src
    depends_on:
      - redis
      - mariadb
    environment:
      - _APP_ENV
      - _APP_REDIS_HOST
      - _APP_REDIS_PORT
      - _APP_DB_HOST
      - _APP_DB_PORT
      - _APP_DB_SCHEMA
      - _APP_DB_USER
      - _APP_DB_PASS

  appwrite-worker-webhooks:
    entrypoint: worker-webhooks
    container_name: appwrite-worker-webhooks
    build:
      context: .
    restart: unless-stopped
    networks:
      - appwrite
    volumes:
      - ./app:/usr/src/code/app
      - ./src:/usr/src/code/src
    depends_on:
      - redis
      - mariadb
      - request-catcher
    environment:
      - _APP_ENV
      - _APP_SYSTEM_SECURITY_EMAIL_ADDRESS
      - _APP_REDIS_HOST
      - _APP_REDIS_PORT
      - _APP_DB_HOST
      - _APP_DB_PORT
      - _APP_DB_SCHEMA
      - _APP_DB_USER
      - _APP_DB_PASS

  appwrite-worker-tasks:
    entrypoint: worker-tasks
    container_name: appwrite-worker-tasks
    build:
      context: .
    restart: unless-stopped
    networks:
      - appwrite
    volumes:
      - ./app:/usr/src/code/app
      - ./src:/usr/src/code/src
    depends_on:
      - redis
      - mariadb
    environment:
      - _APP_ENV
      - _APP_SYSTEM_SECURITY_EMAIL_ADDRESS
      - _APP_REDIS_HOST
      - _APP_REDIS_PORT
      - _APP_DB_HOST
      - _APP_DB_PORT
      - _APP_DB_SCHEMA
      - _APP_DB_USER
      - _APP_DB_PASS

  appwrite-worker-deletes:
    entrypoint: worker-deletes
    container_name: appwrite-worker-deletes
    build:
      context: .
    restart: unless-stopped
    networks:
      - appwrite
    volumes: 
      - appwrite-uploads:/storage/uploads:rw
      - appwrite-cache:/storage/cache:rw
      - appwrite-functions:/storage/functions:rw
      - ./app:/usr/src/code/app
      - ./src:/usr/src/code/src
    depends_on:
      - redis
      - mariadb
    environment:
      - _APP_ENV
      - _APP_REDIS_HOST
      - _APP_REDIS_PORT
      - _APP_DB_HOST
      - _APP_DB_PORT
      - _APP_DB_SCHEMA
      - _APP_DB_USER
      - _APP_DB_PASS

  appwrite-worker-certificates:
    entrypoint: worker-certificates
    container_name: appwrite-worker-certificates
    build:
      context: .
    restart: unless-stopped
    networks:
      - appwrite
    volumes: 
      - appwrite-config:/storage/config:rw
      - appwrite-certificates:/storage/certificates:rw
      - ./app:/usr/src/code/app
      - ./src:/usr/src/code/src
    depends_on:
      - redis
      - mariadb
    environment:
      - _APP_ENV
      - _APP_SYSTEM_SECURITY_EMAIL_ADDRESS
      - _APP_REDIS_HOST
      - _APP_REDIS_PORT
      - _APP_DB_HOST
      - _APP_DB_PORT
      - _APP_DB_SCHEMA
      - _APP_DB_USER
      - _APP_DB_PASS

  appwrite-worker-functions:
    entrypoint: worker-functions
    container_name: appwrite-worker-functions
    build:
      context: .
    restart: unless-stopped
    networks:
      - appwrite
    volumes:
      - /var/run/docker.sock:/var/run/docker.sock
      - appwrite-functions:/storage/functions:rw
      - /tmp:/tmp:rw
      - ./app:/usr/src/code/app
      - ./src:/usr/src/code/src
    depends_on:
      - redis
      - mariadb
    environment:
      - _APP_ENV
      - _APP_REDIS_HOST
      - _APP_REDIS_PORT
      - _APP_DB_HOST
      - _APP_DB_PORT
      - _APP_DB_SCHEMA
      - _APP_DB_USER
      - _APP_DB_PASS
      - _APP_FUNCTIONS_TIMEOUT
      - _APP_FUNCTIONS_CONTAINERS
      - _APP_FUNCTIONS_CPUS
      - _APP_FUNCTIONS_MEMORY
      - _APP_FUNCTIONS_MEMORY_SWAP

  appwrite-worker-mails:
    entrypoint: worker-mails
    container_name: appwrite-worker-mails
    build:
      context: .
    restart: unless-stopped
    networks:
      - appwrite
    volumes:
      - ./app:/usr/src/code/app
      - ./src:/usr/src/code/src
    depends_on:
      - redis
      - maildev
      # - smtp
    environment:
      - _APP_ENV
      - _APP_SYSTEM_EMAIL_NAME
      - _APP_SYSTEM_EMAIL_ADDRESS
      - _APP_REDIS_HOST
      - _APP_REDIS_PORT
      - _APP_SMTP_HOST
      - _APP_SMTP_PORT
      - _APP_SMTP_SECURE
      - _APP_SMTP_USERNAME
      - _APP_SMTP_PASSWORD

  appwrite-maintenance:
    entrypoint: maintenance
    container_name: appwrite-maintenance
    build:
      context: .
    restart: unless-stopped
    networks:
      - appwrite
    depends_on:
      - redis
    environment:
      - _APP_ENV
      - _APP_REDIS_HOST
      - _APP_REDIS_PORT
      - _APP_MAINTENANCE_INTERVAL
      - _APP_DB_HOST
      - _APP_DB_PORT
      - _APP_DB_SCHEMA
      - _APP_DB_USER
      - _APP_DB_PASS

  appwrite-schedule:
    entrypoint: schedule
    container_name: appwrite-schedule
    build:
      context: .
    restart: unless-stopped
    networks:
      - appwrite
    volumes:
      - ./app:/usr/src/code/app
      - ./src:/usr/src/code/src
    depends_on:
      - redis
    environment:
      - _APP_ENV
      - _APP_REDIS_HOST
      - _APP_REDIS_PORT

  mariadb:
    image: appwrite/mariadb:1.2.0 # fix issues when upgrading using: mysql_upgrade -u root -p
    container_name: appwrite-mariadb
    restart: unless-stopped
    networks:
      - appwrite
    volumes:
      - appwrite-mariadb:/var/lib/mysql:rw
    ports:
      - "9502:3306"
    environment:
      - MYSQL_ROOT_PASSWORD=password
      - MYSQL_DATABASE=${_APP_DB_SCHEMA}
      - MYSQL_USER=${_APP_DB_USER}
      - MYSQL_PASSWORD=${_APP_DB_PASS}
    command: 'mysqld --innodb-flush-method=fsync' # add ' --query_cache_size=0' for DB tests
    # command: mv /var/lib/mysql/ib_logfile0 /var/lib/mysql/ib_logfile0.bu && mv /var/lib/mysql/ib_logfile1 /var/lib/mysql/ib_logfile1.bu

  # smtp:
  #   image: appwrite/smtp:1.2.0
  #   container_name: appwrite-smtp
  #   restart: unless-stopped
  #   networks:
  #     - appwrite
  #   environment:
  #     - LOCAL_DOMAINS=@
  #     - RELAY_FROM_HOSTS=192.168.0.0/16 ; *.yourdomain.com
  #     - SMARTHOST_HOST=smtp
  #     - SMARTHOST_PORT=587
  
  redis:
    image: redis:6.0-alpine
    container_name: appwrite-redis
    restart: unless-stopped
    networks:
      - appwrite
    volumes:
      - appwrite-redis:/data:rw

  clamav:
    image: appwrite/clamav:1.2.0
    container_name: appwrite-clamav
    restart: unless-stopped
    networks:
      - appwrite
    volumes:
      - appwrite-uploads:/storage/uploads
      
  influxdb:
    image: influxdb:1.8-alpine
    container_name: appwrite-influxdb
    restart: unless-stopped
    networks:
      - appwrite
    volumes:
      - appwrite-influxdb:/var/lib/influxdb:rw

  telegraf:
    image: appwrite/telegraf:1.0.0
    container_name: appwrite-telegraf
    restart: unless-stopped
    networks:
      - appwrite

  maildev: # used mainly for dev tests
    image: djfarrelly/maildev
    container_name: appwrite-maildev
    restart: unless-stopped
    ports:
      - '9503:80'
    networks:
      - appwrite

  request-catcher: # used mainly for dev tests
    image: smarterdm/http-request-catcher
    container_name: appwrite-request-catcher
    restart: unless-stopped
    ports:
      - '9504:5000'
    networks:
      - appwrite

  # redis-commander:
  #   image: rediscommander/redis-commander:latest
  #   restart: unless-stopped
  #   networks:
  #   - appwrite
  #   environment:
  #   - REDIS_HOSTS=redis
  #   ports:
  #   - "8081:8081"

  # resque:
  #   image: appwrite/resque-web:1.1.0
  #   restart: unless-stopped
  #   networks:
  #     - appwrite
  #   ports:
  #     - "5678:5678"
  #   environment:
  #     - RESQUE_WEB_HOST=redis
  #     - RESQUE_WEB_PORT=6379
  #     - RESQUE_WEB_HTTP_BASIC_AUTH_USER=user
  #     - RESQUE_WEB_HTTP_BASIC_AUTH_PASSWORD=password

  # chronograf:
  #   image: chronograf:1.5
  #   container_name: appwrite-chronograf
  #   restart: unless-stopped
  #   networks:
  #   - appwrite
  #   volumes:
  #   - appwrite-chronograf:/var/lib/chronograf
  #   ports:
  #   - "8888:8888"
  #   environment:
  #   - INFLUXDB_URL=http://influxdb:8086
  #   - KAPACITOR_URL=http://kapacitor:9092
  #   - AUTH_DURATION=48h
  #   - TOKEN_SECRET=duperduper5674829!jwt
  #   - GH_CLIENT_ID=d86f7145a41eacfc52cc
  #   - GH_CLIENT_SECRET=9e0081062367a2134e7f2ea95ba1a32d08b6c8ab
  #   - GH_ORGS=appwrite

  # webgrind:
  #   image: 'jokkedk/webgrind:latest'
  #   volumes:
  #     - './debug:/tmp'
  #   ports:
  #     - '3001:80'

networks:
  gateway:
  appwrite:

volumes:
  appwrite-mariadb:
  appwrite-redis:
  appwrite-cache:
  appwrite-uploads:
  appwrite-certificates:
  appwrite-functions:
  appwrite-influxdb:
  appwrite-chronograf:
  appwrite-config:<|MERGE_RESOLUTION|>--- conflicted
+++ resolved
@@ -101,13 +101,10 @@
       - _APP_STORAGE_LIMIT
       - _APP_FUNCTIONS_TIMEOUT
       - _APP_FUNCTIONS_CONTAINERS
-<<<<<<< HEAD
       - _APP_SYSTEM_RESPONSE_FORMAT
-=======
       - _APP_FUNCTIONS_CPUS
       - _APP_FUNCTIONS_MEMORY
       - _APP_FUNCTIONS_MEMORY_SWAP
->>>>>>> 1bb95fd9
 
   appwrite-worker-usage:
     entrypoint: worker-usage
