--- conflicted
+++ resolved
@@ -298,19 +298,11 @@
     ports:
       - "3306:3306"
     environment:
-<<<<<<< HEAD
-      - MYSQL_ROOT_PASSWORD=rootsecretpassword
-      - MYSQL_DATABASE=appwrite
-      - MYSQL_USER=user
-      - MYSQL_PASSWORD=password
-    command: 'mysqld --innodb-flush-method=fsync' # add ' --query_cache_size=0' for DB tests
-=======
       - MYSQL_ROOT_PASSWORD=password
       - MYSQL_DATABASE=${_APP_DB_SCHEMA}
       - MYSQL_USER=${_APP_DB_USER}
       - MYSQL_PASSWORD=${_APP_DB_PASS}
-    command: 'mysqld --innodb-flush-method=fsync'
->>>>>>> 791c6d76
+    command: 'mysqld --innodb-flush-method=fsync' # add ' --query_cache_size=0' for DB tests
     # command: mv /var/lib/mysql/ib_logfile0 /var/lib/mysql/ib_logfile0.bu && mv /var/lib/mysql/ib_logfile1 /var/lib/mysql/ib_logfile1.bu
 
   maildev: # used mainly for dev tests
