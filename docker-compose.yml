--- conflicted
+++ resolved
@@ -263,7 +263,6 @@
       - _APP_DB_SCHEMA
       - _APP_DB_USER
       - _APP_DB_PASS
-<<<<<<< HEAD
       - _APP_STORAGE_DEVICE
       - _APP_STORAGE_DEVICE_S3_ACCESS_KEY
       - _APP_STORAGE_DEVICE_S3_SECRET
@@ -273,10 +272,8 @@
       - _APP_STORAGE_DEVICE_DO_SPACES_SECRET
       - _APP_STORAGE_DEVICE_DO_SPACES_REGION
       - _APP_STORAGE_DEVICE_DO_SPACES_BUCKET
-=======
-      - _APP_LOGGING_PROVIDER
-      - _APP_LOGGING_CONFIG
->>>>>>> d20062f6
+      - _APP_LOGGING_PROVIDER
+      - _APP_LOGGING_CONFIG
 
   appwrite-worker-database:
     entrypoint: worker-database
