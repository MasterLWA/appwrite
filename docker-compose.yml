# WARNING!
# This is a development version of THE Appwrite docker-compose.yml file.
# Avoid using this file in your production environment.
# We're exposing here sensetive ports and mounting code volumes for rapid development and debugging of the server stack.

version: '3'

services:
  traefik:
    image: traefik:2.5
    container_name: appwrite-traefik
    command:
      - --log.level=DEBUG
      - --api.insecure=true
      - --providers.file.directory=/storage/config
      - --providers.file.watch=true
      - --providers.docker=true
      - --providers.docker.exposedByDefault=false
      - --providers.docker.constraints=Label(`traefik.constraint-label-stack`,`appwrite`)
      - --entrypoints.appwrite_web.address=:80
      - --entrypoints.appwrite_websecure.address=:443
      - --accesslog=true
    ports:
      - 80:80
      - 443:443
      - 9500:8080
    volumes:
      - /var/run/docker.sock:/var/run/docker.sock
      - appwrite-config:/storage/config:ro
      - appwrite-certificates:/storage/certificates:ro
    depends_on:
      - appwrite
    networks:
      - gateway
      - appwrite
  
  appwrite:
    container_name: appwrite
    build:
      context: .
      args:
        - DEBUG=false
        - TESTING=true
        - VERSION=dev
    ports: 
      - 9501:80
    networks:
      - appwrite
    labels:
      - "traefik.enable=true"
      - "traefik.constraint-label-stack=appwrite"
      - "traefik.docker.network=appwrite"
      - "traefik.http.services.appwrite_api.loadbalancer.server.port=80"
      #http
      - traefik.http.routers.appwrite_api_http.entrypoints=appwrite_web
      - traefik.http.routers.appwrite_api_http.rule=PathPrefix(`/`)
      - traefik.http.routers.appwrite_api_http.service=appwrite_api
      # https
      - traefik.http.routers.appwrite_api_https.entrypoints=appwrite_websecure
      - traefik.http.routers.appwrite_api_https.rule=PathPrefix(`/`)
      - traefik.http.routers.appwrite_api_https.service=appwrite_api
      - traefik.http.routers.appwrite_api_https.tls=true
    volumes:
      - /var/run/docker.sock:/var/run/docker.sock
      - appwrite-uploads:/storage/uploads:rw
      - appwrite-cache:/storage/cache:rw
      - appwrite-config:/storage/config:rw
      - appwrite-certificates:/storage/certificates:rw
      - appwrite-functions:/storage/functions:rw
      - ./phpunit.xml:/usr/src/code/phpunit.xml
      - ./psalm.xml:/usr/src/code/psalm.xml
      - ./tests:/usr/src/code/tests
      - ./app:/usr/src/code/app
      # - ./vendor/utopia-php/database:/usr/src/code/vendor/utopia-php/database
      - ./docs:/usr/src/code/docs
      - ./public:/usr/src/code/public
      - ./src:/usr/src/code/src
      - ./debug:/tmp
      - ./dev:/usr/local/dev
    depends_on:
      - mariadb
      - redis
      # - clamav
    entrypoint: 
      - php
      - -e
      - app/http.php
      - -dopcache.preload=opcache.preload=/usr/src/code/app/preload.php
    environment:
      - _APP_ENV
      - _APP_LOCALE
      - _APP_CONSOLE_WHITELIST_ROOT
      - _APP_CONSOLE_WHITELIST_EMAILS
      - _APP_CONSOLE_WHITELIST_IPS
      - _APP_SYSTEM_EMAIL_NAME
      - _APP_SYSTEM_EMAIL_ADDRESS
      - _APP_SYSTEM_SECURITY_EMAIL_ADDRESS
      - _APP_SYSTEM_RESPONSE_FORMAT
      - _APP_OPTIONS_ABUSE
      - _APP_OPTIONS_FORCE_HTTPS
      - _APP_OPENSSL_KEY_V1
      - _APP_DOMAIN
      - _APP_DOMAIN_TARGET
      - _APP_REDIS_HOST
      - _APP_REDIS_PORT
      - _APP_REDIS_USER
      - _APP_REDIS_PASS
      - _APP_DB_HOST
      - _APP_DB_PORT
      - _APP_DB_SCHEMA
      - _APP_DB_USER
      - _APP_DB_PASS
      - _APP_STORAGE_ANTIVIRUS
      - _APP_STORAGE_ANTIVIRUS_HOST
      - _APP_STORAGE_ANTIVIRUS_PORT
      - _APP_SMTP_HOST
      - _APP_SMTP_PORT
      - _APP_SMTP_SECURE
      - _APP_SMTP_USERNAME
      - _APP_SMTP_PASSWORD
      - _APP_USAGE_STATS
      - _APP_STORAGE_LIMIT
      - _APP_FUNCTIONS_TIMEOUT
      - _APP_FUNCTIONS_CONTAINERS
      - _APP_FUNCTIONS_CPUS
      - _APP_FUNCTIONS_MEMORY
      - _APP_FUNCTIONS_MEMORY_SWAP
      - _APP_FUNCTIONS_RUNTIMES
<<<<<<< HEAD
=======

  appwrite-realtime:
    entrypoint: realtime
    container_name: appwrite-realtime
    build:
      context: .
    restart: unless-stopped
    ports: 
      - 9505:80
    labels:
      - "traefik.enable=true"
      - "traefik.constraint-label-stack=appwrite"
      - "traefik.docker.network=appwrite"
      - "traefik.http.services.appwrite_realtime.loadbalancer.server.port=80"
      #ws
      - traefik.http.routers.appwrite_realtime_ws.entrypoints=appwrite_web
      - traefik.http.routers.appwrite_realtime_ws.rule=PathPrefix(`/v1/realtime`)
      - traefik.http.routers.appwrite_realtime_ws.service=appwrite_realtime
      # wss
      - traefik.http.routers.appwrite_realtime_wss.entrypoints=appwrite_websecure
      - traefik.http.routers.appwrite_realtime_wss.rule=PathPrefix(`/v1/realtime`)
      - traefik.http.routers.appwrite_realtime_wss.service=appwrite_realtime
      - traefik.http.routers.appwrite_realtime_wss.tls=true
      - traefik.http.routers.appwrite_realtime_wss.tls.certresolver=dns
    networks:
      - appwrite
    volumes:
      - ./app:/usr/src/code/app
      - ./src:/usr/src/code/src
    depends_on:
      - redis
    environment:
      - _APP_ENV
      - _APP_OPTIONS_ABUSE
      - _APP_OPENSSL_KEY_V1
      - _APP_REDIS_HOST
      - _APP_REDIS_PORT
      - _APP_DB_HOST
      - _APP_DB_PORT
      - _APP_DB_SCHEMA
      - _APP_DB_USER
      - _APP_DB_PASS
      - _APP_USAGE_STATS

  appwrite-worker-usage:
    entrypoint: worker-usage
    container_name: appwrite-worker-usage
    build:
      context: .
    networks:
      - appwrite
    volumes:
      - ./app:/usr/src/code/app
      - ./src:/usr/src/code/src
    depends_on:
      - redis
      - telegraf
    environment:
      - _APP_ENV
      - _APP_REDIS_HOST
      - _APP_REDIS_PORT
      - _APP_REDIS_USER
      - _APP_REDIS_PASS
>>>>>>> 7050f8d5
      - _APP_STATSD_HOST
      - _APP_STATSD_PORT
      - _APP_MAINTENANCE_INTERVAL
      - _APP_MAINTENANCE_RETENTION_EXECUTION
      - _APP_MAINTENANCE_RETENTION_ABUSE
      - _APP_MAINTENANCE_RETENTION_AUDIT

  appwrite-worker-audits:
    entrypoint: worker-audits
    container_name: appwrite-worker-audits
    build:
      context: .
    networks:
      - appwrite
    volumes:
      - ./app:/usr/src/code/app
      - ./src:/usr/src/code/src
    depends_on:
      - redis
      - mariadb
    environment:
      - _APP_ENV
      - _APP_REDIS_HOST
      - _APP_REDIS_PORT
      - _APP_REDIS_USER
      - _APP_REDIS_PASS
      - _APP_DB_HOST
      - _APP_DB_PORT
      - _APP_DB_SCHEMA
      - _APP_DB_USER
      - _APP_DB_PASS

  appwrite-worker-webhooks:
    entrypoint: worker-webhooks
    container_name: appwrite-worker-webhooks
    build:
      context: .
    networks:
      - appwrite
    volumes:
      - ./app:/usr/src/code/app
      - ./src:/usr/src/code/src
    depends_on:
      - redis
      - mariadb
      - request-catcher
    environment:
      - _APP_ENV
      - _APP_SYSTEM_SECURITY_EMAIL_ADDRESS
      - _APP_REDIS_HOST
      - _APP_REDIS_PORT
      - _APP_REDIS_USER
      - _APP_REDIS_PASS

  appwrite-worker-deletes:
    entrypoint: worker-deletes
    container_name: appwrite-worker-deletes
    build:
      context: .
    networks:
      - appwrite
    volumes: 
      - appwrite-uploads:/storage/uploads:rw
      - appwrite-cache:/storage/cache:rw
      - appwrite-functions:/storage/functions:rw
      - appwrite-certificates:/storage/certificates:rw
      - ./app:/usr/src/code/app
      - ./src:/usr/src/code/src
    depends_on:
      - redis
      - mariadb
    environment:
      - _APP_ENV
      - _APP_REDIS_HOST
      - _APP_REDIS_PORT
      - _APP_REDIS_USER
      - _APP_REDIS_PASS
      - _APP_DB_HOST
      - _APP_DB_PORT
      - _APP_DB_SCHEMA
      - _APP_DB_USER
      - _APP_DB_PASS

  appwrite-worker-database:
    entrypoint: worker-database
    container_name: appwrite-worker-database
    build:
      context: .
    networks:
      - appwrite
    volumes: 
      - ./app:/usr/src/code/app
      - ./src:/usr/src/code/src
      # - ./vendor/utopia-php/database:/usr/src/code/vendor/utopia-php/database
    depends_on:
      - redis
      - mariadb
    environment:
      - _APP_ENV
      - _APP_REDIS_HOST
      - _APP_REDIS_PORT
      - _APP_REDIS_USER
      - _APP_REDIS_PASS
      - _APP_DB_HOST
      - _APP_DB_PORT
      - _APP_DB_SCHEMA
      - _APP_DB_USER
      - _APP_DB_PASS

  appwrite-worker-certificates:
    entrypoint: worker-certificates
    container_name: appwrite-worker-certificates
    build:
      context: .
    networks:
      - appwrite
    volumes: 
      - appwrite-config:/storage/config:rw
      - appwrite-certificates:/storage/certificates:rw
      - ./app:/usr/src/code/app
      - ./src:/usr/src/code/src
    depends_on:
      - redis
      - mariadb
    environment:
      - _APP_ENV
      - _APP_SYSTEM_SECURITY_EMAIL_ADDRESS
      - _APP_REDIS_HOST
      - _APP_REDIS_PORT
      - _APP_REDIS_USER
      - _APP_REDIS_PASS
      - _APP_DB_HOST
      - _APP_DB_PORT
      - _APP_DB_SCHEMA
      - _APP_DB_USER
      - _APP_DB_PASS

  appwrite-worker-functions:
    entrypoint: worker-functions
    container_name: appwrite-worker-functions
    build:
      context: .
    networks:
      - appwrite
    volumes:
      - /var/run/docker.sock:/var/run/docker.sock
      - appwrite-functions:/storage/functions:rw
      - /tmp:/tmp:rw
      - ./app:/usr/src/code/app
      - ./src:/usr/src/code/src
    depends_on:
      - redis
      - mariadb
    environment:
      - _APP_ENV
      - _APP_OPENSSL_KEY_V1
      - _APP_REDIS_HOST
      - _APP_REDIS_PORT
      - _APP_REDIS_USER
      - _APP_REDIS_PASS
      - _APP_DB_HOST
      - _APP_DB_PORT
      - _APP_DB_SCHEMA
      - _APP_DB_USER
      - _APP_DB_PASS
      - _APP_FUNCTIONS_TIMEOUT
      - _APP_FUNCTIONS_CONTAINERS
      - _APP_FUNCTIONS_RUNTIMES
      - _APP_FUNCTIONS_CPUS
      - _APP_FUNCTIONS_MEMORY
      - _APP_FUNCTIONS_MEMORY_SWAP
      - _APP_USAGE_STATS
      - _APP_STATSD_HOST
      - _APP_STATSD_PORT
      - DOCKERHUB_PULL_USERNAME
      - DOCKERHUB_PULL_PASSWORD

  appwrite-worker-mails:
    entrypoint: worker-mails
    container_name: appwrite-worker-mails
    build:
      context: .
    networks:
      - appwrite
    volumes:
      - ./app:/usr/src/code/app
      - ./src:/usr/src/code/src
    depends_on:
      - redis
      - maildev
      # - smtp
    environment:
      - _APP_ENV
      - _APP_SYSTEM_EMAIL_NAME
      - _APP_SYSTEM_EMAIL_ADDRESS
      - _APP_REDIS_HOST
      - _APP_REDIS_PORT
      - _APP_REDIS_USER
      - _APP_REDIS_PASS
      - _APP_SMTP_HOST
      - _APP_SMTP_PORT
      - _APP_SMTP_SECURE
      - _APP_SMTP_USERNAME
      - _APP_SMTP_PASSWORD

  appwrite-maintenance:
    entrypoint: maintenance
    container_name: appwrite-maintenance
    build:
      context: .
    networks:
      - appwrite
    volumes:
      - ./app:/usr/src/code/app
      - ./src:/usr/src/code/src
    depends_on:
      - redis
    environment:
      - _APP_ENV
      - _APP_REDIS_HOST
      - _APP_REDIS_PORT
      - _APP_REDIS_USER
      - _APP_REDIS_PASS
      - _APP_MAINTENANCE_INTERVAL
      - _APP_MAINTENANCE_RETENTION_EXECUTION
      - _APP_MAINTENANCE_RETENTION_ABUSE
      - _APP_MAINTENANCE_RETENTION_AUDIT

  appwrite-usage:
    entrypoint:
     - php
     - -e
     - /usr/src/code/app/cli.php
     - usage
    container_name: appwrite-usage
    build:
      context: .
      args:
        - DEBUG=false
    networks:
      - appwrite
    volumes:
      - ./app:/usr/src/code/app
      - ./src:/usr/src/code/src
      - ./dev:/usr/local/dev
    depends_on:
      - influxdb
      - mariadb
    environment:
      - _APP_ENV
      - _APP_DB_HOST
      - _APP_DB_PORT
      - _APP_DB_SCHEMA
      - _APP_DB_USER
      - _APP_DB_PASS
      - _APP_INFLUXDB_HOST
      - _APP_INFLUXDB_PORT
      - _APP_USAGE_SYNC_INTERVAL

  appwrite-schedule:
    entrypoint: schedule
    container_name: appwrite-schedule
    build:
      context: .
    networks:
      - appwrite
    volumes:
      - ./app:/usr/src/code/app
      - ./src:/usr/src/code/src
    depends_on:
      - redis
    environment:
      - _APP_ENV
      - _APP_REDIS_HOST
      - _APP_REDIS_PORT
      - _APP_REDIS_USER
      - _APP_REDIS_PASS

  mariadb:
    image: appwrite/mariadb:1.2.0 # fix issues when upgrading using: mysql_upgrade -u root -p
    container_name: appwrite-mariadb
    networks:
      - appwrite
    volumes:
      - appwrite-mariadb:/var/lib/mysql:rw
    ports:
      - "3306:3306"
    environment:
      - MYSQL_ROOT_PASSWORD=password
      - MYSQL_DATABASE=${_APP_DB_SCHEMA}
      - MYSQL_USER=user
      - MYSQL_PASSWORD=${_APP_DB_PASS}
    command: 'mysqld --innodb-flush-method=fsync' # add ' --query_cache_size=0' for DB tests
    # command: mv /var/lib/mysql/ib_logfile0 /var/lib/mysql/ib_logfile0.bu && mv /var/lib/mysql/ib_logfile1 /var/lib/mysql/ib_logfile1.bu

  # smtp:
  #   image: appwrite/smtp:1.2.0
  #   container_name: appwrite-smtp
  #   restart: unless-stopped
  #   networks:
  #     - appwrite
  #   environment:
  #     - LOCAL_DOMAINS=@
  #     - RELAY_FROM_HOSTS=192.168.0.0/16 ; *.yourdomain.com
  #     - SMARTHOST_HOST=smtp
  #     - SMARTHOST_PORT=587
  
  redis:
    image: redis:6.0-alpine
    container_name: appwrite-redis
    ports:
      - "6379:6379"
    networks:
      - appwrite
    volumes:
      - appwrite-redis:/data:rw

  # clamav:
  #   image: appwrite/clamav:1.2.0
  #   container_name: appwrite-clamav
  #   networks:
  #     - appwrite
  #   volumes:
  #     - appwrite-uploads:/storage/uploads
      
  influxdb:
    image: appwrite/influxdb:1.0.0
    container_name: appwrite-influxdb
    networks:
      - appwrite
    volumes:
      - appwrite-influxdb:/var/lib/influxdb:rw

  telegraf:
    image: appwrite/telegraf:1.2.0
    container_name: appwrite-telegraf
    networks:
      - appwrite
    environment: 
      - _APP_INFLUXDB_HOST
      - _APP_INFLUXDB_PORT

  # Dev Tools Start ------------------------------------------------------------------------------------------
  # 
  # The Appwrite Team uses the following tools to help debug, monitor and diagnose the Appwrite stack
  #
  # Here is a description of the different tools and why are we using them:
  #
  # MailCatcher - An SMTP server. Catches all system emails and displays them in a nice UI.
  # RequestCatcher - An HTTP server. Catches all system https calls and displays them using a simple HTTP API. Used to debug & tests webhooks and HTTP tasks
  # RedisCommander - A nice UI for exploring Redis data
  # Resque - A nice UI for exploring Reddis pub/sub, view the different queues workloads, pending and failed tasks
  # Chronograf - A nice UI for exploring InfluxDB data
  # Webgrind - A nice UI for exploring and debugging code-level stuff

  maildev: # used mainly for dev tests
    image: appwrite/mailcatcher:1.0.0
    container_name: appwrite-mailcatcher
    ports:
      - '9503:1080'
    networks:
      - appwrite

  request-catcher: # used mainly for dev tests
    image: appwrite/requestcatcher:1.0.0
    container_name: appwrite-requestcatcher
    ports:
      - '9504:5000'
    networks:
      - appwrite

  adminer:
    image: adminer
    container_name: appwrite-adminer
    restart: always
    ports:
      - 9506:8080
    networks:
      - appwrite

  # redis-commander:
  #   image: rediscommander/redis-commander:latest
  #   restart: unless-stopped
  #   networks:
  #   - appwrite
  #   environment:
  #   - REDIS_HOSTS=redis
  #   ports:
  #   - "8081:8081"

  # resque:
  #   image: appwrite/resque-web:1.1.0
  #   restart: unless-stopped
  #   networks:
  #     - appwrite
  #   ports:
  #     - "5678:5678"
  #   environment:
  #     - RESQUE_WEB_HOST=redis
  #     - RESQUE_WEB_PORT=6379
  #     - RESQUE_WEB_HTTP_BASIC_AUTH_USER=user
  #     - RESQUE_WEB_HTTP_BASIC_AUTH_PASSWORD=password

  # chronograf:
  #   image: chronograf:1.5
  #   container_name: appwrite-chronograf
  #   restart: unless-stopped
  #   networks:
  #   - appwrite
  #   volumes:
  #   - appwrite-chronograf:/var/lib/chronograf
  #   ports:
  #   - "8888:8888"
  #   environment:
  #   - INFLUXDB_URL=http://influxdb:8086
  #   - KAPACITOR_URL=http://kapacitor:9092
  #   - AUTH_DURATION=48h
  #   - TOKEN_SECRET=duperduper5674829!jwt
  #   - GH_CLIENT_ID=d86f7145a41eacfc52cc
  #   - GH_CLIENT_SECRET=9e0081062367a2134e7f2ea95ba1a32d08b6c8ab
  #   - GH_ORGS=appwrite

  # webgrind:
  #   image: 'jokkedk/webgrind:latest'
  #   volumes:
  #     - './debug:/tmp'
  #   ports:
  #     - '3001:80'
  
  # Dev Tools End   ------------------------------------------------------------------------------------------

networks:
  gateway:
  appwrite:

volumes:
  appwrite-mariadb:
  appwrite-redis:
  appwrite-cache:
  appwrite-uploads:
  appwrite-certificates:
  appwrite-functions:
  appwrite-influxdb:
  appwrite-config:
  # appwrite-chronograf:<|MERGE_RESOLUTION|>--- conflicted
+++ resolved
@@ -126,8 +126,6 @@
       - _APP_FUNCTIONS_MEMORY
       - _APP_FUNCTIONS_MEMORY_SWAP
       - _APP_FUNCTIONS_RUNTIMES
-<<<<<<< HEAD
-=======
 
   appwrite-realtime:
     entrypoint: realtime
@@ -191,7 +189,6 @@
       - _APP_REDIS_PORT
       - _APP_REDIS_USER
       - _APP_REDIS_PASS
->>>>>>> 7050f8d5
       - _APP_STATSD_HOST
       - _APP_STATSD_PORT
       - _APP_MAINTENANCE_INTERVAL
