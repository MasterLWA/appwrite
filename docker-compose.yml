--- conflicted
+++ resolved
@@ -562,7 +562,6 @@
       - _APP_MAINTENANCE_RETENTION_CACHE
       - _APP_MAINTENANCE_RETENTION_ABUSE
       - _APP_MAINTENANCE_RETENTION_AUDIT
-<<<<<<< HEAD
       - _APP_MAINTENANCE_RETENTION_SCHEDULES
 
   appwrite-volume-sync:
@@ -577,9 +576,6 @@
     # volumes: # Mount the rsync source and destination directories  
     #   - /nfs/config:/data/src 
     #   - /storage/config:/data/dest
-=======
-      - _APP_MAINTENANCE_RETENTION_USAGE_HOURLY
->>>>>>> ac73be78
 
   appwrite-usage:
     entrypoint: usage
@@ -604,51 +600,9 @@
       - _APP_DB_SCHEMA
       - _APP_DB_USER
       - _APP_DB_PASS
-<<<<<<< HEAD
-      - _APP_REDIS_HOST
-      - _APP_REDIS_PORT
-      - _APP_REDIS_USER
-      - _APP_REDIS_PASS
-      - _APP_INFLUXDB_HOST
-      - _APP_INFLUXDB_PORT
-      - _APP_CONNECTIONS_DB_CONSOLE
-      - _APP_CONNECTIONS_DB_PROJECT
-      - _APP_CONNECTIONS_CACHE
-      - _APP_USAGE_TIMESERIES_INTERVAL
-      - _APP_USAGE_DATABASE_INTERVAL
-      - _APP_LOGGING_PROVIDER
-      - _APP_LOGGING_CONFIG
-  
-  appwrite-usage-database:
-    entrypoint:
-      - usage
-      - --type=database
-    <<: *x-logging
-    container_name: appwrite-usage-database
-    image: appwrite-dev
-    networks:
-      - appwrite
-    volumes:
-      - ./app:/usr/src/code/app
-      - ./src:/usr/src/code/src
-      - ./dev:/usr/local/dev
-    depends_on:
-      - influxdb
-      - mariadb
-    environment:
-      - _APP_ENV
-      - _APP_WORKER_PER_CORE
-      - _APP_OPENSSL_KEY_V1
-      - _APP_DB_HOST
-      - _APP_DB_PORT
-      - _APP_DB_SCHEMA
-      - _APP_DB_USER
-      - _APP_DB_PASS
-=======
       - _APP_INFLUXDB_HOST
       - _APP_INFLUXDB_PORT
       - _APP_USAGE_AGGREGATION_INTERVAL
->>>>>>> ac73be78
       - _APP_REDIS_HOST
       - _APP_REDIS_PORT
       - _APP_REDIS_USER
