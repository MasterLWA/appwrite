# WARNING!
# This is a development version of THE Appwrite docker-compose.yml file.
# Avoid using this file in your production environment.
# We're exposing here sensitive ports and mounting code volumes for rapid development and debugging of the server stack.

x-logging: &x-logging
  logging:
    driver: 'json-file'
    options:
      max-file: '5'
      max-size: '10m'

version: '3'

services:
  traefik:
    image: traefik:2.7
    <<: *x-logging
    container_name: appwrite-traefik
    command:
      - --log.level=DEBUG
      - --api.insecure=true
      - --providers.file.directory=/storage/config
      - --providers.file.watch=true
      - --providers.docker=true
      - --providers.docker.exposedByDefault=false
      - --providers.docker.constraints=Label(`traefik.constraint-label-stack`,`appwrite`)
      - --entrypoints.appwrite_web.address=:80
      - --entrypoints.appwrite_websecure.address=:443
      - --accesslog=true
    ports:
      - 80:80
      - 8080:80
      - 443:443
      - 9500:8080
    volumes:
      - /var/run/docker.sock:/var/run/docker.sock
      - appwrite-config:/storage/config:ro
      - appwrite-certificates:/storage/certificates:ro
    depends_on:
      - appwrite
    networks:
      - gateway
      - appwrite

  appwrite:
    container_name: appwrite
    <<: *x-logging
    image: appwrite-dev
    build:
      context: .
      args:
        DEBUG: false
        TESTING: true
        VERSION: dev
    ports: 
      - 9501:80
    networks:
      - appwrite
    labels:
      - "traefik.enable=true"
      - "traefik.constraint-label-stack=appwrite"
      - "traefik.docker.network=appwrite"
      - "traefik.http.services.appwrite_api.loadbalancer.server.port=80"
      #http
      - traefik.http.routers.appwrite_api_http.entrypoints=appwrite_web
      - traefik.http.routers.appwrite_api_http.rule=PathPrefix(`/`)
      - traefik.http.routers.appwrite_api_http.service=appwrite_api
      # https
      - traefik.http.routers.appwrite_api_https.entrypoints=appwrite_websecure
      - traefik.http.routers.appwrite_api_https.rule=PathPrefix(`/`)
      - traefik.http.routers.appwrite_api_https.service=appwrite_api
      - traefik.http.routers.appwrite_api_https.tls=true
    volumes:
      - appwrite-uploads:/storage/uploads:rw
      - appwrite-cache:/storage/cache:rw
      - appwrite-config:/storage/config:rw
      - appwrite-certificates:/storage/certificates:rw
      - appwrite-functions:/storage/functions:rw
      - ./phpunit.xml:/usr/src/code/phpunit.xml
      - ./tests:/usr/src/code/tests
      - ./app:/usr/src/code/app
      - ./docs:/usr/src/code/docs
      - ./public:/usr/src/code/public
      - ./src:/usr/src/code/src
      - ./dev:/usr/local/dev

    depends_on:
      - mariadb
      - redis
      # - clamav
    entrypoint: 
      - php
      - -e
      - app/http.php
      - -dopcache.preload=opcache.preload=/usr/src/code/app/preload.php
    environment:
      - _APP_ENV
      - _APP_WORKER_PER_CORE
      - _APP_LOCALE
      - _APP_CONSOLE_WHITELIST_ROOT
      - _APP_CONSOLE_WHITELIST_EMAILS
      - _APP_CONSOLE_WHITELIST_IPS
      - _APP_SYSTEM_EMAIL_NAME
      - _APP_SYSTEM_EMAIL_ADDRESS
      - _APP_SYSTEM_SECURITY_EMAIL_ADDRESS
      - _APP_SYSTEM_RESPONSE_FORMAT
      - _APP_OPTIONS_ABUSE
      - _APP_OPTIONS_FORCE_HTTPS
      - _APP_OPENSSL_KEY_V1
      - _APP_DOMAIN
      - _APP_DOMAIN_TARGET
      - _APP_DB_HOST
      - _APP_DB_PORT
      - _APP_DB_SCHEMA
      - _APP_DB_USER
      - _APP_DB_PASS
      - _APP_REDIS_HOST
      - _APP_REDIS_PORT
      - _APP_REDIS_USER
      - _APP_REDIS_PASS
      - _APP_CONNECTIONS_DB_PROJECT
      - _APP_CONNECTIONS_DB_CONSOLE
      - _APP_CONNECTIONS_CACHE
      - _APP_CONNECTIONS_QUEUE
      - _APP_CONNECTIONS_PUBSUB
      - _APP_SMTP_HOST
      - _APP_SMTP_PORT
      - _APP_SMTP_SECURE
      - _APP_SMTP_USERNAME
      - _APP_SMTP_PASSWORD
      - _APP_USAGE_STATS
      - _APP_INFLUXDB_HOST
      - _APP_INFLUXDB_PORT
      - _APP_STORAGE_LIMIT
      - _APP_STORAGE_PREVIEW_LIMIT
      - _APP_STORAGE_ANTIVIRUS
      - _APP_STORAGE_ANTIVIRUS_HOST
      - _APP_STORAGE_ANTIVIRUS_PORT
      - _APP_STORAGE_DEVICE
      - _APP_STORAGE_S3_ACCESS_KEY
      - _APP_STORAGE_S3_SECRET
      - _APP_STORAGE_S3_REGION
      - _APP_STORAGE_S3_BUCKET
      - _APP_STORAGE_DO_SPACES_ACCESS_KEY
      - _APP_STORAGE_DO_SPACES_SECRET
      - _APP_STORAGE_DO_SPACES_REGION
      - _APP_STORAGE_DO_SPACES_BUCKET
      - _APP_STORAGE_BACKBLAZE_ACCESS_KEY
      - _APP_STORAGE_BACKBLAZE_SECRET
      - _APP_STORAGE_BACKBLAZE_REGION
      - _APP_STORAGE_BACKBLAZE_BUCKET
      - _APP_STORAGE_LINODE_ACCESS_KEY
      - _APP_STORAGE_LINODE_SECRET
      - _APP_STORAGE_LINODE_REGION
      - _APP_STORAGE_LINODE_BUCKET
      - _APP_STORAGE_WASABI_ACCESS_KEY
      - _APP_STORAGE_WASABI_SECRET
      - _APP_STORAGE_WASABI_REGION
      - _APP_STORAGE_WASABI_BUCKET
      - _APP_FUNCTIONS_SIZE_LIMIT
      - _APP_FUNCTIONS_TIMEOUT
      - _APP_FUNCTIONS_BUILD_TIMEOUT
      - _APP_FUNCTIONS_CONTAINERS
      - _APP_FUNCTIONS_CPUS
      - _APP_FUNCTIONS_MEMORY
      - _APP_FUNCTIONS_MEMORY_SWAP
      - _APP_FUNCTIONS_RUNTIMES
      - _APP_EXECUTOR_SECRET
      - _APP_EXECUTOR_HOST
      - _APP_LOGGING_PROVIDER
      - _APP_LOGGING_CONFIG
      - _APP_STATSD_HOST
      - _APP_STATSD_PORT
      - _APP_MAINTENANCE_INTERVAL
      - _APP_MAINTENANCE_RETENTION_EXECUTION
      - _APP_MAINTENANCE_RETENTION_CACHE
      - _APP_MAINTENANCE_RETENTION_ABUSE
      - _APP_MAINTENANCE_RETENTION_AUDIT
      - _APP_MAINTENANCE_RETENTION_USAGE_HOURLY
      - _APP_SMS_PROVIDER
      - _APP_SMS_FROM

  appwrite-realtime:
    entrypoint: realtime
    <<: *x-logging
    container_name: appwrite-realtime
    image: appwrite-dev
    restart: unless-stopped
    ports: 
      - 9505:80
    labels:
      - "traefik.enable=true"
      - "traefik.constraint-label-stack=appwrite"
      - "traefik.docker.network=appwrite"
      - "traefik.http.services.appwrite_realtime.loadbalancer.server.port=80"
      #ws
      - traefik.http.routers.appwrite_realtime_ws.entrypoints=appwrite_web
      - traefik.http.routers.appwrite_realtime_ws.rule=PathPrefix(`/v1/realtime`)
      - traefik.http.routers.appwrite_realtime_ws.service=appwrite_realtime
      # wss
      - traefik.http.routers.appwrite_realtime_wss.entrypoints=appwrite_websecure
      - traefik.http.routers.appwrite_realtime_wss.rule=PathPrefix(`/v1/realtime`)
      - traefik.http.routers.appwrite_realtime_wss.service=appwrite_realtime
      - traefik.http.routers.appwrite_realtime_wss.tls=true
      - traefik.http.routers.appwrite_realtime_wss.tls.certresolver=dns
    networks:
      - appwrite
    volumes:
      - ./app:/usr/src/code/app
      - ./src:/usr/src/code/src
    depends_on:
      - mariadb
      - redis
    environment:
      - _APP_ENV
      - _APP_WORKER_PER_CORE
      - _APP_OPTIONS_ABUSE
      - _APP_OPENSSL_KEY_V1
      - _APP_DB_HOST
      - _APP_DB_PORT
      - _APP_DB_SCHEMA
      - _APP_DB_USER
      - _APP_DB_PASS
      - _APP_REDIS_HOST
      - _APP_REDIS_PORT
      - _APP_REDIS_USER
      - _APP_REDIS_PASS
      - _APP_CONNECTIONS_DB_CONSOLE
      - _APP_CONNECTIONS_DB_PROJECT
      - _APP_CONNECTIONS_CACHE
      - _APP_CONNECTIONS_PUBSUB
      - _APP_USAGE_STATS
      - _APP_LOGGING_PROVIDER
      - _APP_LOGGING_CONFIG

  appwrite-worker-audits:
    entrypoint: worker-audits
    <<: *x-logging
    container_name: appwrite-worker-audits
    image: appwrite-dev
    networks:
      - appwrite
    volumes:
      - ./app:/usr/src/code/app
      - ./src:/usr/src/code/src
    depends_on:
      - redis
      - mariadb
    environment:
      - _APP_ENV
      - _APP_OPENSSL_KEY_V1
      - _APP_DB_HOST
      - _APP_DB_PORT
      - _APP_DB_SCHEMA
      - _APP_DB_USER
      - _APP_DB_PASS
      - _APP_REDIS_HOST
      - _APP_REDIS_PORT
      - _APP_REDIS_USER
      - _APP_REDIS_PASS
      - _APP_CONNECTIONS_DB_CONSOLE
      - _APP_CONNECTIONS_DB_PROJECT
      - _APP_CONNECTIONS_CACHE
      - _APP_CONNECTIONS_QUEUE
      - _APP_LOGGING_PROVIDER
      - _APP_LOGGING_CONFIG

  appwrite-worker-webhooks:
    entrypoint: worker-webhooks
    <<: *x-logging
    container_name: appwrite-worker-webhooks
    image: appwrite-dev
    networks:
      - appwrite
    volumes:
      - ./app:/usr/src/code/app
      - ./src:/usr/src/code/src
    depends_on:
      - redis
      - mariadb
      - request-catcher
    environment:
      - _APP_ENV
      - _APP_OPENSSL_KEY_V1
      - _APP_SYSTEM_SECURITY_EMAIL_ADDRESS
      - _APP_REDIS_HOST
      - _APP_REDIS_PORT
      - _APP_REDIS_USER
      - _APP_REDIS_PASS
      - _APP_CONNECTIONS_QUEUE
      - _APP_LOGGING_PROVIDER
      - _APP_LOGGING_CONFIG

  appwrite-worker-deletes:
    entrypoint: worker-deletes
    <<: *x-logging
    container_name: appwrite-worker-deletes
    image: appwrite-dev
    networks:
      - appwrite
    depends_on:
      - redis
      - mariadb
    volumes: 
      - appwrite-uploads:/storage/uploads:rw
      - appwrite-cache:/storage/cache:rw
      - appwrite-functions:/storage/functions:rw
      - appwrite-builds:/storage/builds:rw
      - appwrite-certificates:/storage/certificates:rw
      - ./app:/usr/src/code/app
      - ./src:/usr/src/code/src
    environment:
      - _APP_ENV
      - _APP_OPENSSL_KEY_V1
      - _APP_DB_HOST
      - _APP_DB_PORT
      - _APP_DB_SCHEMA
      - _APP_DB_USER
      - _APP_DB_PASS
      - _APP_REDIS_HOST
      - _APP_REDIS_PORT
      - _APP_REDIS_USER
      - _APP_REDIS_PASS
      - _APP_CONNECTIONS_DB_CONSOLE
      - _APP_CONNECTIONS_DB_PROJECT
      - _APP_CONNECTIONS_CACHE
      - _APP_CONNECTIONS_QUEUE
      - _APP_STORAGE_DEVICE
      - _APP_STORAGE_S3_ACCESS_KEY
      - _APP_STORAGE_S3_SECRET
      - _APP_STORAGE_S3_REGION
      - _APP_STORAGE_S3_BUCKET
      - _APP_STORAGE_DO_SPACES_ACCESS_KEY
      - _APP_STORAGE_DO_SPACES_SECRET
      - _APP_STORAGE_DO_SPACES_REGION
      - _APP_STORAGE_DO_SPACES_BUCKET
      - _APP_STORAGE_BACKBLAZE_ACCESS_KEY
      - _APP_STORAGE_BACKBLAZE_SECRET
      - _APP_STORAGE_BACKBLAZE_REGION
      - _APP_STORAGE_BACKBLAZE_BUCKET
      - _APP_STORAGE_LINODE_ACCESS_KEY
      - _APP_STORAGE_LINODE_SECRET
      - _APP_STORAGE_LINODE_REGION
      - _APP_STORAGE_LINODE_BUCKET
      - _APP_STORAGE_WASABI_ACCESS_KEY
      - _APP_STORAGE_WASABI_SECRET
      - _APP_STORAGE_WASABI_REGION
      - _APP_STORAGE_WASABI_BUCKET
      - _APP_LOGGING_PROVIDER
      - _APP_LOGGING_CONFIG
      - _APP_EXECUTOR_SECRET
      - _APP_EXECUTOR_HOST

  appwrite-worker-databases:
    entrypoint: worker-databases
    <<: *x-logging
    container_name: appwrite-worker-databases
    image: appwrite-dev
    networks:
      - appwrite
    volumes: 
      - ./app:/usr/src/code/app
      - ./src:/usr/src/code/src
    depends_on:
      - redis
      - mariadb
    environment:
      - _APP_ENV
      - _APP_OPENSSL_KEY_V1
      - _APP_DB_HOST
      - _APP_DB_PORT
      - _APP_DB_SCHEMA
      - _APP_DB_USER
      - _APP_DB_PASS
      - _APP_REDIS_HOST
      - _APP_REDIS_PORT
      - _APP_REDIS_USER
      - _APP_REDIS_PASS
      - _APP_CONNECTIONS_DB_CONSOLE
      - _APP_CONNECTIONS_DB_PROJECT
      - _APP_CONNECTIONS_CACHE
      - _APP_CONNECTIONS_QUEUE
      - _APP_LOGGING_PROVIDER
      - _APP_LOGGING_CONFIG

  appwrite-worker-builds:
    entrypoint: worker-builds
    <<: *x-logging
    container_name: appwrite-worker-builds
    image: appwrite-dev
    networks:
      - appwrite
    volumes: 
      - ./app:/usr/src/code/app
      - ./src:/usr/src/code/src
    depends_on:
      - redis
      - mariadb
    environment:
      - _APP_ENV
      - _APP_OPENSSL_KEY_V1
      - _APP_EXECUTOR_SECRET
      - _APP_EXECUTOR_HOST
      - _APP_DB_HOST
      - _APP_DB_PORT
      - _APP_DB_SCHEMA
      - _APP_DB_USER
      - _APP_DB_PASS
      - _APP_REDIS_HOST
      - _APP_REDIS_PORT
      - _APP_REDIS_USER
      - _APP_REDIS_PASS
      - _APP_CONNECTIONS_DB_CONSOLE
      - _APP_CONNECTIONS_DB_PROJECT
      - _APP_CONNECTIONS_CACHE
      - _APP_CONNECTIONS_QUEUE
      - _APP_LOGGING_PROVIDER
      - _APP_LOGGING_CONFIG

  appwrite-worker-certificates:
    entrypoint: worker-certificates
    <<: *x-logging
    container_name: appwrite-worker-certificates
    image: appwrite-dev
    networks:
      - appwrite
    depends_on:
      - redis
      - mariadb
    volumes: 
      - appwrite-config:/storage/config:rw
      - appwrite-certificates:/storage/certificates:rw
      - ./app:/usr/src/code/app
      - ./src:/usr/src/code/src
    environment:
      - _APP_ENV
      - _APP_OPENSSL_KEY_V1
      - _APP_DOMAIN
      - _APP_DOMAIN_TARGET
      - _APP_SYSTEM_SECURITY_EMAIL_ADDRESS
      - _APP_DB_HOST
      - _APP_DB_PORT
      - _APP_DB_SCHEMA
      - _APP_DB_USER
      - _APP_DB_PASS
      - _APP_REDIS_HOST
      - _APP_REDIS_PORT
      - _APP_REDIS_USER
      - _APP_REDIS_PASS
      - _APP_CONNECTIONS_DB_CONSOLE
      - _APP_CONNECTIONS_DB_PROJECT
      - _APP_CONNECTIONS_CACHE
      - _APP_CONNECTIONS_QUEUE
      - _APP_LOGGING_PROVIDER
      - _APP_LOGGING_CONFIG

  appwrite-worker-functions:
    entrypoint: worker-functions
    <<: *x-logging
    container_name: appwrite-worker-functions
    image: appwrite-dev
    networks:
      - appwrite
    volumes:
      - ./app:/usr/src/code/app
      - ./src:/usr/src/code/src
    depends_on:
      - redis
      - mariadb
      - appwrite-executor
    environment:
      - _APP_ENV
      - _APP_OPENSSL_KEY_V1
      - _APP_DB_HOST
      - _APP_DB_PORT
      - _APP_DB_SCHEMA
      - _APP_DB_USER
      - _APP_DB_PASS
      - _APP_REDIS_HOST
      - _APP_REDIS_PORT
      - _APP_REDIS_USER
      - _APP_REDIS_PASS
      - _APP_CONNECTIONS_DB_CONSOLE
      - _APP_CONNECTIONS_DB_PROJECT
      - _APP_CONNECTIONS_CACHE
      - _APP_CONNECTIONS_QUEUE
      - _APP_FUNCTIONS_TIMEOUT
      - _APP_EXECUTOR_SECRET
      - _APP_EXECUTOR_HOST
      - _APP_USAGE_STATS
      - DOCKERHUB_PULL_USERNAME
      - DOCKERHUB_PULL_PASSWORD

  appwrite-executor:
    container_name: appwrite-executor
    <<: *x-logging
    entrypoint: executor
    stop_signal: SIGINT
    image: appwrite-dev
    networks:
      appwrite:
      runtimes:
    ports:
      - 9519:80
    volumes:
      - /var/run/docker.sock:/var/run/docker.sock
      - ./app:/usr/src/code/app
      - ./src:/usr/src/code/src
      - appwrite-functions:/storage/functions:rw
      - appwrite-builds:/storage/builds:rw
      - /tmp:/tmp:rw
    depends_on:
      - redis
      - mariadb
      - appwrite
    environment:
      - _APP_ENV
      - _APP_VERSION
      - _APP_FUNCTIONS_TIMEOUT
      - _APP_FUNCTIONS_BUILD_TIMEOUT
      - _APP_FUNCTIONS_CONTAINERS
      - _APP_FUNCTIONS_RUNTIMES
      - _APP_FUNCTIONS_CPUS
      - _APP_FUNCTIONS_MEMORY
      - _APP_FUNCTIONS_MEMORY_SWAP
      - _APP_FUNCTIONS_INACTIVE_THRESHOLD
      - _APP_EXECUTOR_SECRET
      - OPEN_RUNTIMES_NETWORK
      - _APP_LOGGING_PROVIDER
      - _APP_LOGGING_CONFIG
      - _APP_STORAGE_DEVICE
      - _APP_STORAGE_S3_ACCESS_KEY
      - _APP_STORAGE_S3_SECRET
      - _APP_STORAGE_S3_REGION
      - _APP_STORAGE_S3_BUCKET
      - _APP_STORAGE_DO_SPACES_ACCESS_KEY
      - _APP_STORAGE_DO_SPACES_SECRET
      - _APP_STORAGE_DO_SPACES_REGION
      - _APP_STORAGE_DO_SPACES_BUCKET
      - _APP_STORAGE_BACKBLAZE_ACCESS_KEY
      - _APP_STORAGE_BACKBLAZE_SECRET
      - _APP_STORAGE_BACKBLAZE_REGION
      - _APP_STORAGE_BACKBLAZE_BUCKET
      - _APP_STORAGE_LINODE_ACCESS_KEY
      - _APP_STORAGE_LINODE_SECRET
      - _APP_STORAGE_LINODE_REGION
      - _APP_STORAGE_LINODE_BUCKET
      - _APP_STORAGE_WASABI_ACCESS_KEY
      - _APP_STORAGE_WASABI_SECRET
      - _APP_STORAGE_WASABI_REGION
      - _APP_STORAGE_WASABI_BUCKET
      - DOCKERHUB_PULL_USERNAME
      - DOCKERHUB_PULL_PASSWORD

  appwrite-worker-mails:
    entrypoint: worker-mails
    <<: *x-logging
    container_name: appwrite-worker-mails
    image: appwrite-dev
    networks:
      - appwrite
    volumes:
      - ./app:/usr/src/code/app
      - ./src:/usr/src/code/src
    depends_on:
      - redis
      - maildev
      # - smtp
    environment:
      - _APP_ENV
      - _APP_OPENSSL_KEY_V1
      - _APP_SYSTEM_EMAIL_NAME
      - _APP_SYSTEM_EMAIL_ADDRESS
      - _APP_REDIS_HOST
      - _APP_REDIS_PORT
      - _APP_REDIS_USER
      - _APP_REDIS_PASS
      - _APP_CONNECTIONS_QUEUE
      - _APP_SMTP_HOST
      - _APP_SMTP_PORT
      - _APP_SMTP_SECURE
      - _APP_SMTP_USERNAME
      - _APP_SMTP_PASSWORD
      - _APP_LOGGING_PROVIDER
      - _APP_LOGGING_CONFIG

  appwrite-worker-messaging:
    entrypoint: worker-messaging
    <<: *x-logging
    container_name: appwrite-worker-messaging
    image: appwrite-dev
    networks:
      - appwrite
    volumes:
      - ./app:/usr/src/code/app
      - ./src:/usr/src/code/src
    depends_on:
      - redis
    environment:
      - _APP_ENV
      - _APP_REDIS_HOST
      - _APP_REDIS_PORT
      - _APP_REDIS_USER
      - _APP_REDIS_PASS
      - _APP_CONNECTIONS_QUEUE
      - _APP_SMS_PROVIDER
      - _APP_SMS_FROM
      - _APP_LOGGING_PROVIDER
      - _APP_LOGGING_CONFIG

  appwrite-maintenance:
    entrypoint: maintenance
    <<: *x-logging
    container_name: appwrite-maintenance
    image: appwrite-dev
    networks:
      - appwrite
    volumes:
      - ./app:/usr/src/code/app
      - ./src:/usr/src/code/src
    depends_on:
      - redis
    environment:
      - _APP_ENV
      - _APP_DOMAIN
      - _APP_DOMAIN_TARGET
      - _APP_OPENSSL_KEY_V1
      - _APP_DB_HOST
      - _APP_DB_PORT
      - _APP_DB_SCHEMA
      - _APP_DB_USER
      - _APP_DB_PASS
      - _APP_REDIS_HOST
      - _APP_REDIS_PORT
      - _APP_REDIS_USER
      - _APP_REDIS_PASS
      - _APP_CONNECTIONS_DB_CONSOLE
      - _APP_CONNECTIONS_DB_PROJECT
      - _APP_CONNECTIONS_CACHE
      - _APP_MAINTENANCE_INTERVAL
      - _APP_MAINTENANCE_RETENTION_EXECUTION
      - _APP_MAINTENANCE_RETENTION_CACHE
      - _APP_MAINTENANCE_RETENTION_ABUSE
      - _APP_MAINTENANCE_RETENTION_AUDIT
      - _APP_MAINTENANCE_RETENTION_USAGE_HOURLY

<<<<<<< HEAD
  appwrite-usage:
    entrypoint: usage
=======
  appwrite-volume-sync:
    entrypoint: volume-sync
    <<: *x-logging
    container_name: appwrite-volume-sync
    image: appwrite-dev
    command:
      - --source=/data/src/ --destination=/data/dest/ --interval=10
    networks:
      - appwrite
    # volumes: # Mount the rsync source and destination directories  
    #   - /nfs/config:/data/src 
    #   - /storage/config:/data/dest

  appwrite-usage-timeseries:
    entrypoint:
      - usage
      - --type=timeseries
>>>>>>> f5484d45
    <<: *x-logging
    container_name: appwrite-usage
    image: appwrite-dev
    networks:
      - appwrite
    volumes:
      - ./app:/usr/src/code/app
      - ./src:/usr/src/code/src
      - ./dev:/usr/local/dev
    depends_on:
      - influxdb
      - mariadb
    environment:
      - _APP_ENV
      - _APP_OPENSSL_KEY_V1
      - _APP_DB_HOST
      - _APP_DB_PORT
      - _APP_DB_SCHEMA
      - _APP_DB_USER
      - _APP_DB_PASS
      - _APP_INFLUXDB_HOST
      - _APP_INFLUXDB_PORT
      - _APP_USAGE_AGGREGATION_INTERVAL
      - _APP_REDIS_HOST
      - _APP_REDIS_PORT
      - _APP_REDIS_USER
      - _APP_REDIS_PASS
      - _APP_CONNECTIONS_DB_CONSOLE
      - _APP_CONNECTIONS_DB_PROJECT
      - _APP_CONNECTIONS_CACHE
      - _APP_LOGGING_PROVIDER
      - _APP_LOGGING_CONFIG

  appwrite-schedule:
    entrypoint: schedule
    <<: *x-logging
    container_name: appwrite-schedule
    image: appwrite-dev
    networks:
      - appwrite
    volumes:
      - ./app:/usr/src/code/app
      - ./src:/usr/src/code/src
    depends_on:
      - redis
    environment:
      - _APP_ENV
      - _APP_REDIS_HOST
      - _APP_REDIS_PORT
      - _APP_REDIS_USER
      - _APP_REDIS_PASS
      - _APP_CONNECTIONS_QUEUE

  mariadb:
    image: mariadb:10.7 # fix issues when upgrading using: mysql_upgrade -u root -p
    container_name: mariadb
    <<: *x-logging
    networks:
      - appwrite
    volumes:
      - appwrite-mariadb:/var/lib/mysql:rw
    ports:
      - "3306:3306"
    environment:
      - MYSQL_ROOT_PASSWORD=${_APP_DB_ROOT_PASS}
      - MYSQL_DATABASE=${_APP_DB_SCHEMA}
      - MYSQL_USER=${_APP_DB_USER}
      - MYSQL_PASSWORD=${_APP_DB_PASS}
    command: 'mysqld --innodb-flush-method=fsync' # add ' --query_cache_size=0' for DB tests
    # command: mv /var/lib/mysql/ib_logfile0 /var/lib/mysql/ib_logfile0.bu && mv /var/lib/mysql/ib_logfile1 /var/lib/mysql/ib_logfile1.bu

  # smtp:
  #   image: appwrite/smtp:1.2.0
  #   container_name: appwrite-smtp
  #   networks:
  #     - appwrite
  #   environment:
  #     - LOCAL_DOMAINS=@
  #     - RELAY_FROM_HOSTS=192.168.0.0/16 ; *.yourdomain.com
  #     - SMARTHOST_HOST=smtp
  #     - SMARTHOST_PORT=587
  
  redis:
    image: redis:7.0.4-alpine
    <<: *x-logging
    container_name: appwrite-redis
    command: >
      redis-server
      --maxmemory            512mb
      --maxmemory-policy     allkeys-lru
      --maxmemory-samples    5
    ports:
      - "6379:6379"
    networks:
      - appwrite
    volumes:
      - appwrite-redis:/data:rw

  # clamav:
  #   image: appwrite/clamav:1.2.0
  #   container_name: appwrite-clamav
  #   networks:
  #     - appwrite
  #   volumes:
  #     - appwrite-uploads:/storage/uploads

  influxdb:
    image: appwrite/influxdb:1.5.0
    container_name: appwrite-influxdb
    <<: *x-logging
    networks:
      - appwrite
    volumes:
      - appwrite-influxdb:/var/lib/influxdb:rw

  telegraf:
    image: appwrite/telegraf:1.4.0
    container_name: appwrite-telegraf
    <<: *x-logging
    networks:
      - appwrite
    environment: 
      - _APP_INFLUXDB_HOST
      - _APP_INFLUXDB_PORT

  # Dev Tools Start ------------------------------------------------------------------------------------------
  # 
  # The Appwrite Team uses the following tools to help debug, monitor and diagnose the Appwrite stack
  #
  # Here is a description of the different tools and why are we using them:
  #
  # MailCatcher - An SMTP server. Catches all system emails and displays them in a nice UI.
  # RequestCatcher - An HTTP server. Catches all system https calls and displays them using a simple HTTP API. Used to debug & tests webhooks and HTTP tasks
  # RedisCommander - A nice UI for exploring Redis data
  # Resque - A nice UI for exploring Redis pub/sub, view the different queues workloads, pending and failed tasks
  # Chronograf - A nice UI for exploring InfluxDB data
  # Webgrind - A nice UI for exploring and debugging code-level stuff

  maildev: # used mainly for dev tests
    image: appwrite/mailcatcher:1.0.0
    container_name: appwrite-mailcatcher
    <<: *x-logging
    ports:
      - '9503:1080'
    networks:
      - appwrite

  request-catcher: # used mainly for dev tests
    image: appwrite/requestcatcher:1.0.0
    container_name: appwrite-requestcatcher
    <<: *x-logging
    ports:
      - '9504:5000'
    networks:
      - appwrite

  adminer:
    image: adminer
    container_name: appwrite-adminer
    <<: *x-logging
    ports:
      - 9506:8080
    networks:
      - appwrite

  # redis-commander:
  #   image: rediscommander/redis-commander:latest
  #   networks:
  #   - appwrite
  #   environment:
  #   - REDIS_HOSTS=redis
  #   ports:
  #   - "8081:8081"

  # resque:
  #   image: appwrite/resque-web:1.1.0
  #   networks:
  #     - appwrite
  #   ports:
  #     - "5678:5678"
  #   environment:
  #     - RESQUE_WEB_HOST=redis
  #     - RESQUE_WEB_PORT=6379
  #     - RESQUE_WEB_HTTP_BASIC_AUTH_USER=user
  #     - RESQUE_WEB_HTTP_BASIC_AUTH_PASSWORD=password

  # chronograf:
  #   image: chronograf:1.6
  #   container_name: appwrite-chronograf
  #   networks:
  #   - appwrite
  #   volumes:
  #   - appwrite-chronograf:/var/lib/chronograf
  #   ports:
  #   - "8888:8888"
  #   environment:
  #   - INFLUXDB_URL=http://influxdb:8086
  #   - KAPACITOR_URL=http://kapacitor:9092
  #   - AUTH_DURATION=48h
  #   - TOKEN_SECRET=duperduper5674829!jwt
  #   - GH_CLIENT_ID=d86f7145a41eacfc52cc
  #   - GH_CLIENT_SECRET=9e0081062367a2134e7f2ea95ba1a32d08b6c8ab
  #   - GH_ORGS=appwrite

  # webgrind:
  #   image: 'jokkedk/webgrind:latest'
  #   volumes:
  #     - './debug:/tmp'
  #   ports:
  #     - '3001:80'
  
  # Dev Tools End   ------------------------------------------------------------------------------------------

networks:
  gateway:
  appwrite:
  runtimes:

volumes:
  appwrite-mariadb:
  appwrite-redis:
  appwrite-cache:
  appwrite-uploads:
  appwrite-certificates:
  appwrite-functions:
  appwrite-builds:
  appwrite-influxdb:
  appwrite-config:
  appwrite-executor:
  # appwrite-chronograf:<|MERGE_RESOLUTION|>--- conflicted
+++ resolved
@@ -645,10 +645,6 @@
       - _APP_MAINTENANCE_RETENTION_AUDIT
       - _APP_MAINTENANCE_RETENTION_USAGE_HOURLY
 
-<<<<<<< HEAD
-  appwrite-usage:
-    entrypoint: usage
-=======
   appwrite-volume-sync:
     entrypoint: volume-sync
     <<: *x-logging
@@ -662,11 +658,8 @@
     #   - /nfs/config:/data/src 
     #   - /storage/config:/data/dest
 
-  appwrite-usage-timeseries:
-    entrypoint:
-      - usage
-      - --type=timeseries
->>>>>>> f5484d45
+  appwrite-usage:
+    entrypoint: usage
     <<: *x-logging
     container_name: appwrite-usage
     image: appwrite-dev
