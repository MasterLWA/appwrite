version: '3'

services:
  traefik:
    image: traefik:v2.1.4
    container_name: appwrite_traefik
    command:
      - --log.level=DEBUG
      - --api.insecure=true
      - --providers.file.directory=/storage/config
      - --providers.file.watch=true
      - --providers.docker=true
      - --entrypoints.web.address=:80
      - --entrypoints.websecure.address=:443
      - --accesslog=true
    restart: unless-stopped
    ports:
      - 80:80
      - 443:443
      - 8080:8080
    volumes:
      - /var/run/docker.sock:/var/run/docker.sock
      - appwrite-config:/storage/config:ro
      - appwrite-certificates:/storage/certificates:ro
    depends_on:
      - appwrite
    networks:
      - gateway
      - appwrite
  
  appwrite:
    container_name: appwrite
    build:
      context: .
      args:
        - TESTING=true
        - VERSION=dev
    restart: unless-stopped
    networks:
      - appwrite
    labels:
      - traefik.http.routers.appwrite.rule=PathPrefix(`/`)
      - traefik.http.routers.appwrite-secure.rule=PathPrefix(`/`)
      - traefik.http.routers.appwrite-secure.tls=true
    volumes:
      - /var/run/docker.sock:/var/run/docker.sock
      - appwrite-uploads:/storage/uploads:rw
      - appwrite-cache:/storage/cache:rw
      - appwrite-config:/storage/config:rw
      - appwrite-certificates:/storage/certificates:rw
      - ./phpunit.xml:/usr/share/nginx/html/phpunit.xml
      - ./tests:/usr/share/nginx/html/tests
      - ./app:/usr/share/nginx/html/app
      # - ./vendor:/usr/share/nginx/html/vendor
      - ./docs:/usr/share/nginx/html/docs
      - ./public:/usr/share/nginx/html/public
      - ./src:/usr/share/nginx/html/src
<<<<<<< HEAD
      - ./bin:/usr/local/bin
      - ./docker/nginx.conf:/etc/nginx/nginx.conf
=======
>>>>>>> 40888326
    depends_on:
      - mariadb
      - redis
      # - smtp
      - clamav
      - influxdb
      - telegraf
      - maildev
    environment:
      #- _APP_ENV=production
      - _APP_ENV=development
      - _APP_OPTIONS_ABUSE=disabled
      - _APP_OPTIONS_FORCE_HTTPS=disabled
      - _APP_OPENSSL_KEY_V1=your-secret-key
      #- _APP_DOMAIN=demo.appwrite.io
      #- _APP_DOMAIN_TARGET=demo.appwrite.io
      - _APP_REDIS_HOST=redis
      - _APP_REDIS_PORT=6379
      - _APP_DB_HOST=mariadb
      - _APP_DB_PORT=3306
      - _APP_DB_SCHEMA=appwrite
      - _APP_DB_USER=user
      - _APP_DB_PASS=password
      - _APP_INFLUXDB_HOST=influxdb
      - _APP_INFLUXDB_PORT=8086
      - _APP_STATSD_HOST=telegraf
      - _APP_STATSD_PORT=8125
      - _APP_SMTP_HOST=maildev
      - _APP_SMTP_PORT=25

  mariadb:
    image: appwrite/mariadb:1.0.3 # fix issues when upgrading using: mysql_upgrade -u root -p
    container_name: appwrite_mariadb
    restart: unless-stopped
    networks:
      - appwrite
    volumes:
      - appwrite-mariadb:/var/lib/mysql:rw
    ports:
      - "3306:3306"
    environment:
      - MYSQL_ROOT_PASSWORD=rootsecretpassword
      - MYSQL_DATABASE=appwrite
      - MYSQL_USER=user
      - MYSQL_PASSWORD=password
    command: 'mysqld --innodb-flush-method=fsync'

  maildev:
    image: djfarrelly/maildev
    container_name: appwrite_maildev
    restart: unless-stopped
    ports:
      - '1080:80'
    networks:
      - appwrite

  # smtp:
  #   image: appwrite/smtp:1.0.1
  #   container_name: appwrite_smtp
  #   restart: unless-stopped
  #   networks:
  #     - appwrite
  #   environment:
  #     - MAILNAME=appwrite
  #     - RELAY_NETWORKS=:192.168.0.0/24:10.0.0.0/16

  redis:
    image: redis:5.0
    container_name: appwrite_redis
    restart: unless-stopped
    networks:
      - appwrite
    volumes:
      - appwrite-redis:/data:rw

  clamav:
    image: appwrite/clamav:1.0.9
    container_name: appwrite_clamav
    restart: unless-stopped
    networks:
      - appwrite
    volumes:
      - appwrite-uploads:/storage/uploads

  influxdb:
    image: influxdb:1.6
    container_name: appwrite_influxdb
    restart: unless-stopped
    networks:
      - appwrite
    volumes:
      - appwrite-influxdb:/var/lib/influxdb:rw

  telegraf:
    image: appwrite/telegraf:1.0.0
    container_name: appwrite_telegraf
    restart: unless-stopped
    networks:
      - appwrite

  # redis-commander:
  #   image: rediscommander/redis-commander:latest
  #   restart: unless-stopped
  #   networks:
  #   - appwrite
  #   environment:
  #   - REDIS_HOSTS=redis
  #   ports:
  #   - "8081:8081"

  # resque:
  #   image: registry.gitlab.com/appwrite/appwrite/resque-web:v1.0.2
  #   restart: unless-stopped
  #   networks:
  #     - appwrite
  #   ports:
  #     - "5678:5678"
  #   environment:
  #     - RESQUE_WEB_HOST=redis
  #     - RESQUE_WEB_PORT=6379
  #     - RESQUE_WEB_HTTP_BASIC_AUTH_USER=user
  #     - RESQUE_WEB_HTTP_BASIC_AUTH_PASSWORD=password

  chronograf:
    image: chronograf:1.5
    container_name: appwrite_chronograf
    restart: unless-stopped
    networks:
    - appwrite
    volumes:
    - appwrite-chronograf:/var/lib/chronograf
    ports:
    - "8888:8888"
    environment:
    - INFLUXDB_URL=http://influxdb:8086
    - KAPACITOR_URL=http://kapacitor:9092
    - AUTH_DURATION=48h
    - TOKEN_SECRET=duperduper5674829!jwt
    - GH_CLIENT_ID=d86f7145a41eacfc52cc
    - GH_CLIENT_SECRET=9e0081062367a2134e7f2ea95ba1a32d08b6c8ab
    - GH_ORGS=appwrite

networks:
  gateway:
  appwrite:

volumes:
  appwrite-mariadb:
  appwrite-redis:
  appwrite-cache:
  appwrite-uploads:
  appwrite-certificates:
  appwrite-influxdb:
  appwrite-chronograf:
  appwrite-config:<|MERGE_RESOLUTION|>--- conflicted
+++ resolved
@@ -55,11 +55,9 @@
       - ./docs:/usr/share/nginx/html/docs
       - ./public:/usr/share/nginx/html/public
       - ./src:/usr/share/nginx/html/src
-<<<<<<< HEAD
       - ./bin:/usr/local/bin
       - ./docker/nginx.conf:/etc/nginx/nginx.conf
-=======
->>>>>>> 40888326
+
     depends_on:
       - mariadb
       - redis
