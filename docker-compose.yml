# WARNING!
# This is a development version of THE Appwrite docker-compose.yml file.
# Avoid using this file in your production environment.
# We're exposing here sensitive ports and mounting code volumes for rapid development and debugging of the server stack.

x-logging: &x-logging
  logging:
    driver: 'json-file'
    options:
      max-file: '5'
      max-size: '10m'

version: '3'

services:
  traefik:
    image: traefik:2.9
    <<: *x-logging
    container_name: appwrite-traefik
    command:
      - --log.level=DEBUG
      - --api.insecure=true
      - --providers.file.directory=/storage/config
      - --providers.file.watch=true
      - --providers.docker=true
      - --providers.docker.exposedByDefault=false
      - --providers.docker.constraints=Label(`traefik.constraint-label-stack`,`appwrite`)
      - --entrypoints.appwrite_web.address=:80
      - --entrypoints.appwrite_websecure.address=:443
      - --accesslog=true
    ports:
      - 80:80
      - 8080:80
      - 443:443
      - 9500:8080
    volumes:
      - /var/run/docker.sock:/var/run/docker.sock
      - appwrite-config:/storage/config:ro
      - appwrite-certificates:/storage/certificates:ro
    depends_on:
      - appwrite
    networks:
      - gateway
      - appwrite

  appwrite:
    container_name: appwrite
    <<: *x-logging
    image: appwrite-dev
    build:
      context: .
      args:
        DEBUG: false
        TESTING: true
        VERSION: dev
        VITE_CONSOLE_MODE: cloud
<<<<<<< HEAD
    ports:
=======
    ports: 
>>>>>>> 46f07faa
      - 9501:80
    networks:
      - appwrite
    labels:
      - "traefik.enable=true"
      - "traefik.constraint-label-stack=appwrite"
      - "traefik.docker.network=appwrite"
      - "traefik.http.services.appwrite_api.loadbalancer.server.port=80"
      #http
      - traefik.http.routers.appwrite_api_http.entrypoints=appwrite_web
      - traefik.http.routers.appwrite_api_http.rule=PathPrefix(`/`)
      - traefik.http.routers.appwrite_api_http.service=appwrite_api
      # https
      - traefik.http.routers.appwrite_api_https.entrypoints=appwrite_websecure
      - traefik.http.routers.appwrite_api_https.rule=PathPrefix(`/`)
      - traefik.http.routers.appwrite_api_https.service=appwrite_api
      - traefik.http.routers.appwrite_api_https.tls=true
    volumes:
      - appwrite-uploads:/storage/uploads:rw
      - appwrite-cache:/storage/cache:rw
      - appwrite-config:/storage/config:rw
      - appwrite-certificates:/storage/certificates:rw
      - appwrite-functions:/storage/functions:rw
      - ./phpunit.xml:/usr/src/code/phpunit.xml
      - ./tests:/usr/src/code/tests
      - ./app:/usr/src/code/app
      - ./docs:/usr/src/code/docs
      - ./public:/usr/src/code/public
      - ./src:/usr/src/code/src
      - ./dev:/usr/local/dev
    depends_on:
      - mariadb
      - redis
      # - clamav
    entrypoint: 
      - php
      - -e
      - app/http.php
      - -dopcache.preload=opcache.preload=/usr/src/code/app/preload.php
    environment:
      - _APP_ENV
      - _APP_WORKER_PER_CORE
      - _APP_SERVER_MULTIPROCESS=enabled
      - _APP_LOCALE
      - _APP_CONSOLE_WHITELIST_ROOT
      - _APP_CONSOLE_WHITELIST_EMAILS
      - _APP_CONSOLE_WHITELIST_CODES
      - _APP_CONSOLE_WHITELIST_IPS
      - _APP_CONSOLE_INVITES
      - _APP_SYSTEM_EMAIL_NAME
      - _APP_SYSTEM_EMAIL_ADDRESS
      - _APP_SYSTEM_SECURITY_EMAIL_ADDRESS
      - _APP_SYSTEM_RESPONSE_FORMAT
      - _APP_OPTIONS_ABUSE
      - _APP_OPTIONS_FORCE_HTTPS
      - _APP_OPENSSL_KEY_V1
      - _APP_DOMAIN
      - _APP_DOMAIN_TARGET
      - _APP_DB_HOST
      - _APP_DB_PORT
      - _APP_DB_SCHEMA
      - _APP_DB_USER
      - _APP_DB_PASS
      - _APP_CONNECTIONS_MAX
      - _APP_POOL_CLIENTS
      - _APP_REDIS_HOST
      - _APP_REDIS_PORT
      - _APP_REDIS_USER
      - _APP_REDIS_PASS
      - _APP_CONNECTIONS_DB_PROJECT
      - _APP_CONNECTIONS_DB_CONSOLE
      - _APP_CONNECTIONS_CACHE
      - _APP_CONNECTIONS_QUEUE
      - _APP_CONNECTIONS_PUBSUB
      - _APP_SMTP_HOST
      - _APP_SMTP_PORT
      - _APP_SMTP_SECURE
      - _APP_SMTP_USERNAME
      - _APP_SMTP_PASSWORD
      - _APP_HAMSTER_RECIPIENTS
      - _APP_USAGE_STATS
      - _APP_STORAGE_LIMIT
      - _APP_STORAGE_PREVIEW_LIMIT
      - _APP_STORAGE_ANTIVIRUS
      - _APP_STORAGE_ANTIVIRUS_HOST
      - _APP_STORAGE_ANTIVIRUS_PORT
      - _APP_CONNECTIONS_STORAGE
      - _APP_FUNCTIONS_SIZE_LIMIT
      - _APP_FUNCTIONS_TIMEOUT
      - _APP_FUNCTIONS_BUILD_TIMEOUT
      - _APP_FUNCTIONS_CPUS
      - _APP_FUNCTIONS_MEMORY
      - _APP_FUNCTIONS_RUNTIMES
      - _APP_EXECUTOR_SECRET
      - _APP_EXECUTOR_HOST
      - _APP_LOGGING_PROVIDER
      - _APP_LOGGING_CONFIG
      - _APP_MAINTENANCE_INTERVAL
      - _APP_MAINTENANCE_RETENTION_EXECUTION
      - _APP_MAINTENANCE_RETENTION_CACHE
      - _APP_MAINTENANCE_RETENTION_ABUSE
      - _APP_MAINTENANCE_RETENTION_AUDIT
      - _APP_MAINTENANCE_RETENTION_USAGE_HOURLY
      - _APP_SMS_PROVIDER
      - _APP_SMS_FROM
      - _APP_REGION
      - _APP_GRAPHQL_MAX_BATCH_SIZE
      - _APP_GRAPHQL_MAX_COMPLEXITY
      - _APP_GRAPHQL_MAX_DEPTH

  appwrite-realtime:
    entrypoint: realtime
    <<: *x-logging
    container_name: appwrite-realtime
    image: appwrite-dev
    restart: unless-stopped
    ports: 
      - 9505:80
    labels:
      - "traefik.enable=true"
      - "traefik.constraint-label-stack=appwrite"
      - "traefik.docker.network=appwrite"
      - "traefik.http.services.appwrite_realtime.loadbalancer.server.port=80"
      #ws
      - traefik.http.routers.appwrite_realtime_ws.entrypoints=appwrite_web
      - traefik.http.routers.appwrite_realtime_ws.rule=PathPrefix(`/v1/realtime`)
      - traefik.http.routers.appwrite_realtime_ws.service=appwrite_realtime
      # wss
      - traefik.http.routers.appwrite_realtime_wss.entrypoints=appwrite_websecure
      - traefik.http.routers.appwrite_realtime_wss.rule=PathPrefix(`/v1/realtime`)
      - traefik.http.routers.appwrite_realtime_wss.service=appwrite_realtime
      - traefik.http.routers.appwrite_realtime_wss.tls=true
      - traefik.http.routers.appwrite_realtime_wss.tls.certresolver=dns
    networks:
      - appwrite
    volumes:
      - ./app:/usr/src/code/app
      - ./src:/usr/src/code/src
    depends_on:
      - mariadb
      - redis
    environment:
      - _APP_ENV
      - _APP_WORKER_PER_CORE
      - _APP_SERVER_MULTIPROCESS=enabled
      - _APP_OPTIONS_ABUSE
      - _APP_OPENSSL_KEY_V1
      - _APP_DB_HOST
      - _APP_DB_PORT
      - _APP_DB_SCHEMA
      - _APP_DB_USER
      - _APP_DB_PASS
      - _APP_CONNECTIONS_MAX
      - _APP_POOL_CLIENTS
      - _APP_REDIS_HOST
      - _APP_REDIS_PORT
      - _APP_REDIS_USER
      - _APP_REDIS_PASS
      - _APP_CONNECTIONS_DB_CONSOLE
      - _APP_CONNECTIONS_DB_PROJECT
      - _APP_CONNECTIONS_CACHE
      - _APP_CONNECTIONS_PUBSUB
      - _APP_CONNECTIONS_QUEUE
      - _APP_USAGE_STATS
      - _APP_LOGGING_PROVIDER
      - _APP_LOGGING_CONFIG

  appwrite-worker-audits:
    entrypoint: worker-audits
    <<: *x-logging
    container_name: appwrite-worker-audits
    image: appwrite-dev
    networks:
      - appwrite
    volumes:
      - ./app:/usr/src/code/app
      - ./src:/usr/src/code/src
    depends_on:
      - redis
      - mariadb
    environment:
      - _APP_ENV
      - _APP_WORKER_PER_CORE
      - _APP_OPENSSL_KEY_V1
      - _APP_DB_HOST
      - _APP_DB_PORT
      - _APP_DB_SCHEMA
      - _APP_DB_USER
      - _APP_DB_PASS
      - _APP_REDIS_HOST
      - _APP_REDIS_PORT
      - _APP_REDIS_USER
      - _APP_REDIS_PASS
      - _APP_CONNECTIONS_DB_CONSOLE
      - _APP_CONNECTIONS_DB_PROJECT
      - _APP_CONNECTIONS_CACHE
      - _APP_CONNECTIONS_QUEUE
      - _APP_LOGGING_PROVIDER
      - _APP_LOGGING_CONFIG

  appwrite-worker-webhooks:
    entrypoint: worker-webhooks
    <<: *x-logging
    container_name: appwrite-worker-webhooks
    image: appwrite-dev
    networks:
      - appwrite
    volumes:
      - ./app:/usr/src/code/app
      - ./src:/usr/src/code/src
    depends_on:
      - redis
      - mariadb
      - request-catcher
    environment:
      - _APP_ENV
      - _APP_WORKER_PER_CORE
      - _APP_CONNECTIONS_MAX
      - _APP_POOL_CLIENTS
      - _APP_OPENSSL_KEY_V1
      - _APP_SYSTEM_SECURITY_EMAIL_ADDRESS
      - _APP_REDIS_HOST
      - _APP_REDIS_PORT
      - _APP_REDIS_USER
      - _APP_REDIS_PASS
      - _APP_CONNECTIONS_QUEUE
      - _APP_LOGGING_PROVIDER
      - _APP_LOGGING_CONFIG

  appwrite-worker-deletes:
    entrypoint: worker-deletes
    <<: *x-logging
    container_name: appwrite-worker-deletes
    image: appwrite-dev
    networks:
      - appwrite
    depends_on:
      - redis
      - mariadb
    volumes: 
      - appwrite-uploads:/storage/uploads:rw
      - appwrite-cache:/storage/cache:rw
      - appwrite-functions:/storage/functions:rw
      - appwrite-builds:/storage/builds:rw
      - appwrite-certificates:/storage/certificates:rw
      - ./app:/usr/src/code/app
      - ./src:/usr/src/code/src
    environment:
      - _APP_ENV
      - _APP_WORKER_PER_CORE
      - _APP_CONNECTIONS_MAX
      - _APP_POOL_CLIENTS
      - _APP_OPENSSL_KEY_V1
      - _APP_DB_HOST
      - _APP_DB_PORT
      - _APP_DB_SCHEMA
      - _APP_DB_USER
      - _APP_DB_PASS
      - _APP_REDIS_HOST
      - _APP_REDIS_PORT
      - _APP_REDIS_USER
      - _APP_REDIS_PASS
      - _APP_CONNECTIONS_DB_CONSOLE
      - _APP_CONNECTIONS_DB_PROJECT
      - _APP_CONNECTIONS_CACHE
      - _APP_CONNECTIONS_QUEUE
      - _APP_CONNECTIONS_STORAGE
      - _APP_LOGGING_PROVIDER
      - _APP_LOGGING_CONFIG
      - _APP_EXECUTOR_SECRET
      - _APP_EXECUTOR_HOST

  appwrite-worker-databases:
    entrypoint: worker-databases
    <<: *x-logging
    container_name: appwrite-worker-databases
    image: appwrite-dev
    networks:
      - appwrite
    volumes: 
      - ./app:/usr/src/code/app
      - ./src:/usr/src/code/src
    depends_on:
      - redis
      - mariadb
    environment:
      - _APP_ENV
      - _APP_WORKER_PER_CORE
      - _APP_CONNECTIONS_MAX
      - _APP_POOL_CLIENTS
      - _APP_OPENSSL_KEY_V1
      - _APP_DB_HOST
      - _APP_DB_PORT
      - _APP_DB_SCHEMA
      - _APP_DB_USER
      - _APP_DB_PASS
      - _APP_REDIS_HOST
      - _APP_REDIS_PORT
      - _APP_REDIS_USER
      - _APP_REDIS_PASS
      - _APP_CONNECTIONS_DB_CONSOLE
      - _APP_CONNECTIONS_DB_PROJECT
      - _APP_CONNECTIONS_CACHE
      - _APP_CONNECTIONS_QUEUE
      - _APP_LOGGING_PROVIDER
      - _APP_LOGGING_CONFIG

  appwrite-worker-builds:
    entrypoint: worker-builds
    <<: *x-logging
    container_name: appwrite-worker-builds
    image: appwrite-dev
    networks:
      - appwrite
    volumes: 
      - ./app:/usr/src/code/app
      - ./src:/usr/src/code/src
    depends_on:
      - redis
      - mariadb
    environment:
      - _APP_ENV
      - _APP_WORKER_PER_CORE
      - _APP_CONNECTIONS_MAX
      - _APP_POOL_CLIENTS
      - _APP_OPENSSL_KEY_V1
      - _APP_EXECUTOR_SECRET
      - _APP_EXECUTOR_HOST
      - _APP_DB_HOST
      - _APP_DB_PORT
      - _APP_DB_SCHEMA
      - _APP_DB_USER
      - _APP_DB_PASS
      - _APP_REDIS_HOST
      - _APP_REDIS_PORT
      - _APP_REDIS_USER
      - _APP_REDIS_PASS
      - _APP_CONNECTIONS_DB_CONSOLE
      - _APP_CONNECTIONS_DB_PROJECT
      - _APP_CONNECTIONS_CACHE
      - _APP_CONNECTIONS_QUEUE
      - _APP_CONNECTIONS_STORAGE
      - _APP_LOGGING_PROVIDER
      - _APP_LOGGING_CONFIG

  appwrite-worker-certificates:
    entrypoint: worker-certificates
    <<: *x-logging
    container_name: appwrite-worker-certificates
    image: appwrite-dev
    networks:
      - appwrite
    depends_on:
      - redis
      - mariadb
    volumes: 
      - appwrite-config:/storage/config:rw
      - appwrite-certificates:/storage/certificates:rw
      - ./app:/usr/src/code/app
      - ./src:/usr/src/code/src
    environment:
      - _APP_ENV
      - _APP_WORKER_PER_CORE
      - _APP_CONNECTIONS_MAX
      - _APP_POOL_CLIENTS
      - _APP_OPENSSL_KEY_V1
      - _APP_DOMAIN
      - _APP_DOMAIN_TARGET
      - _APP_SYSTEM_SECURITY_EMAIL_ADDRESS
      - _APP_DB_HOST
      - _APP_DB_PORT
      - _APP_DB_SCHEMA
      - _APP_DB_USER
      - _APP_DB_PASS
      - _APP_REDIS_HOST
      - _APP_REDIS_PORT
      - _APP_REDIS_USER
      - _APP_REDIS_PASS
      - _APP_CONNECTIONS_DB_CONSOLE
      - _APP_CONNECTIONS_DB_PROJECT
      - _APP_CONNECTIONS_CACHE
      - _APP_CONNECTIONS_QUEUE
      - _APP_LOGGING_PROVIDER
      - _APP_LOGGING_CONFIG

  appwrite-worker-functions:
    entrypoint: worker-functions
    <<: *x-logging
    container_name: appwrite-worker-functions
    image: appwrite-dev
    networks:
      - appwrite
    volumes:
      - ./app:/usr/src/code/app
      - ./src:/usr/src/code/src
    depends_on:
      - redis
      - mariadb
      - openruntimes-executor
    environment:
      - _APP_ENV
      - _APP_WORKER_PER_CORE
      - _APP_CONNECTIONS_MAX
      - _APP_POOL_CLIENTS
      - _APP_OPENSSL_KEY_V1
      - _APP_DB_HOST
      - _APP_DB_PORT
      - _APP_DB_SCHEMA
      - _APP_DB_USER
      - _APP_DB_PASS
      - _APP_REDIS_HOST
      - _APP_REDIS_PORT
      - _APP_REDIS_USER
      - _APP_REDIS_PASS
      - _APP_CONNECTIONS_DB_CONSOLE
      - _APP_CONNECTIONS_DB_PROJECT
      - _APP_CONNECTIONS_CACHE
      - _APP_CONNECTIONS_QUEUE
      - _APP_FUNCTIONS_TIMEOUT
      - _APP_EXECUTOR_SECRET
      - _APP_EXECUTOR_HOST
      - _APP_USAGE_STATS
      - _APP_DOCKER_HUB_USERNAME
      - _APP_DOCKER_HUB_PASSWORD

  appwrite-worker-mails:
    entrypoint: worker-mails
    <<: *x-logging
    container_name: appwrite-worker-mails
    image: appwrite-dev
    networks:
      - appwrite
    volumes:
      - ./app:/usr/src/code/app
      - ./src:/usr/src/code/src
    depends_on:
      - redis
      - maildev
      # - smtp
    environment:
      - _APP_ENV
      - _APP_WORKER_PER_CORE
      - _APP_CONNECTIONS_MAX
      - _APP_POOL_CLIENTS
      - _APP_OPENSSL_KEY_V1
      - _APP_SYSTEM_EMAIL_NAME
      - _APP_SYSTEM_EMAIL_ADDRESS
      - _APP_REDIS_HOST
      - _APP_REDIS_PORT
      - _APP_REDIS_USER
      - _APP_REDIS_PASS
      - _APP_CONNECTIONS_QUEUE
      - _APP_SMTP_HOST
      - _APP_SMTP_PORT
      - _APP_SMTP_SECURE
      - _APP_SMTP_USERNAME
      - _APP_SMTP_PASSWORD
      - _APP_LOGGING_PROVIDER
      - _APP_LOGGING_CONFIG

  appwrite-worker-messaging:
    entrypoint: worker-messaging
    <<: *x-logging
    container_name: appwrite-worker-messaging
    restart: unless-stopped
    image: appwrite-dev
    networks:
      - appwrite
    volumes:
      - ./app:/usr/src/code/app
      - ./src:/usr/src/code/src
    depends_on:
      - redis
    environment:
      - _APP_ENV
      - _APP_WORKER_PER_CORE
      - _APP_CONNECTIONS_MAX
      - _APP_POOL_CLIENTS
      - _APP_REDIS_HOST
      - _APP_REDIS_PORT
      - _APP_REDIS_USER
      - _APP_REDIS_PASS
      - _APP_CONNECTIONS_QUEUE
      - _APP_SMS_PROVIDER
      - _APP_SMS_FROM
      - _APP_LOGGING_PROVIDER
      - _APP_LOGGING_CONFIG

  appwrite-hamster:
    entrypoint: hamster
    <<: *x-logging
    container_name: appwrite-hamster
    image: appwrite-dev
    networks:
      - appwrite
    volumes:
      - ./app:/usr/src/code/app
      - ./src:/usr/src/code/src
    depends_on:
      - redis
    environment:
      - _APP_ENV
      - _APP_WORKER_PER_CORE
      - _APP_CONNECTIONS_MAX
      - _APP_POOL_CLIENTS
      - _APP_OPENSSL_KEY_V1
      - _APP_DB_HOST
      - _APP_DB_PORT
      - _APP_DB_SCHEMA
      - _APP_DB_USER
      - _APP_DB_PASS
      - _APP_REDIS_HOST
      - _APP_REDIS_PORT
      - _APP_REDIS_USER
      - _APP_REDIS_PASS
      - _APP_CONNECTIONS_DB_CONSOLE
      - _APP_CONNECTIONS_DB_PROJECT
      - _APP_CONNECTIONS_CACHE
      - _APP_HAMSTER_RECIPIENTS
      - _APP_HAMSTER_INTERVAL

  appwrite-maintenance:
    entrypoint: maintenance
    <<: *x-logging
    container_name: appwrite-maintenance
    image: appwrite-dev
    networks:
      - appwrite
    volumes:
      - ./app:/usr/src/code/app
      - ./src:/usr/src/code/src
    depends_on:
      - redis
    environment:
      - _APP_ENV
      - _APP_WORKER_PER_CORE
      - _APP_CONNECTIONS_MAX
      - _APP_POOL_CLIENTS
      - _APP_DOMAIN
      - _APP_DOMAIN_TARGET
      - _APP_OPENSSL_KEY_V1
      - _APP_DB_HOST
      - _APP_DB_PORT
      - _APP_DB_SCHEMA
      - _APP_DB_USER
      - _APP_DB_PASS
      - _APP_REDIS_HOST
      - _APP_REDIS_PORT
      - _APP_REDIS_USER
      - _APP_REDIS_PASS
      - _APP_CONNECTIONS_DB_CONSOLE
      - _APP_CONNECTIONS_DB_PROJECT
      - _APP_CONNECTIONS_CACHE
      - _APP_MAINTENANCE_INTERVAL
      - _APP_MAINTENANCE_RETENTION_EXECUTION
      - _APP_MAINTENANCE_RETENTION_CACHE
      - _APP_MAINTENANCE_RETENTION_ABUSE
      - _APP_MAINTENANCE_RETENTION_AUDIT
      - _APP_MAINTENANCE_RETENTION_SCHEDULES

  appwrite-worker-usage:
    entrypoint: worker-usage
    <<: *x-logging
    container_name: appwrite-worker-usage
    image: appwrite-dev
    networks:
      - appwrite
    volumes:
      - ./app:/usr/src/code/app
      - ./src:/usr/src/code/src
    depends_on:
      - redis
      - mariadb
    environment:
      - _APP_ENV
      - _APP_WORKER_PER_CORE
      - _APP_CONNECTIONS_MAX
      - _APP_POOL_CLIENTS
      - _APP_OPENSSL_KEY_V1
      - _APP_DB_HOST
      - _APP_DB_PORT
      - _APP_DB_SCHEMA
      - _APP_DB_USER
      - _APP_DB_PASS
      - _APP_REDIS_HOST
      - _APP_REDIS_PORT
      - _APP_REDIS_USER
      - _APP_REDIS_PASS
      - _APP_CONNECTIONS_DB_CONSOLE
      - _APP_CONNECTIONS_DB_PROJECT
      - _APP_CONNECTIONS_CACHE
      - _APP_CONNECTIONS_QUEUE
      - _APP_USAGE_STATS
      - DOCKERHUB_PULL_USERNAME
      - DOCKERHUB_PULL_PASSWORD

  appwrite-schedule:
    entrypoint: schedule
    <<: *x-logging
    container_name: appwrite-schedule
    image: appwrite-dev
    networks:
      - appwrite
    volumes:
      - ./app:/usr/src/code/app
      - ./src:/usr/src/code/src
    depends_on:
      - mariadb
      - redis
    environment:
      - _APP_ENV
      - _APP_WORKER_PER_CORE
      - _APP_CONNECTIONS_MAX
      - _APP_POOL_CLIENTS
      - _APP_REDIS_HOST
      - _APP_REDIS_PORT
      - _APP_REDIS_USER
      - _APP_REDIS_PASS
      - _APP_DB_HOST
      - _APP_DB_PORT
      - _APP_DB_SCHEMA
      - _APP_DB_USER
      - _APP_DB_PASS
      - _APP_CONNECTIONS_DB_PROJECT
      - _APP_CONNECTIONS_DB_CONSOLE
      - _APP_CONNECTIONS_CACHE
      - _APP_CONNECTIONS_QUEUE
      - _APP_REGION

  openruntimes-executor:
    container_name: openruntimes-executor
    hostname: exc1
    <<: *x-logging
    stop_signal: SIGINT
    image: openruntimes/executor:0.1.6
    networks:
      - appwrite
      - runtimes
    volumes:
      - /var/run/docker.sock:/var/run/docker.sock
      - appwrite-builds:/storage/builds:rw
      - appwrite-functions:/storage/functions:rw
      - /tmp:/tmp:rw
    environment:
      - OPR_EXECUTOR_CONNECTION_STORAGE=$_APP_CONNECTIONS_STORAGE
      - OPR_EXECUTOR_INACTIVE_TRESHOLD=$_APP_FUNCTIONS_INACTIVE_THRESHOLD
      - OPR_EXECUTOR_MAINTENANCE_INTERVAL=$_APP_FUNCTIONS_MAINTENANCE_INTERVAL
      - OPR_EXECUTOR_NETWORK=$_APP_FUNCTIONS_RUNTIMES_NETWORK
      - OPR_EXECUTOR_DOCKER_HUB_USERNAME=$_APP_DOCKER_HUB_USERNAME
      - OPR_EXECUTOR_DOCKER_HUB_PASSWORD=$_APP_DOCKER_HUB_PASSWORD
      - OPR_EXECUTOR_ENV=$_APP_ENV
      - OPR_EXECUTOR_RUNTIMES=$_APP_FUNCTIONS_RUNTIMES
      - OPR_EXECUTOR_SECRET=$_APP_EXECUTOR_SECRET
      - OPR_EXECUTOR_LOGGING_PROVIDER=$_APP_LOGGING_PROVIDER
      - OPR_EXECUTOR_LOGGING_CONFIG=$_APP_LOGGING_CONFIG

  mariadb:
    image: mariadb:10.7 # fix issues when upgrading using: mysql_upgrade -u root -p
    container_name: appwrite-mariadb
    <<: *x-logging
    networks:
      - appwrite
    volumes:
      - appwrite-mariadb:/var/lib/mysql:rw
    ports:
      - "3306:3306"
    environment:
      - MYSQL_ROOT_PASSWORD=${_APP_DB_ROOT_PASS}
      - MYSQL_DATABASE=${_APP_DB_SCHEMA}
      - MYSQL_USER=${_APP_DB_USER}
      - MYSQL_PASSWORD=${_APP_DB_PASS}
    command: 'mysqld --innodb-flush-method=fsync --max_connections=${_APP_CONNECTIONS_MAX}'

  # smtp:
  #   image: appwrite/smtp:1.2.0
  #   container_name: appwrite-smtp
  #   networks:
  #     - appwrite
  #   environment:
  #     - LOCAL_DOMAINS=@
  #     - RELAY_FROM_HOSTS=192.168.0.0/16 ; *.yourdomain.com
  #     - SMARTHOST_HOST=smtp
  #     - SMARTHOST_PORT=587

  redis:
    image: redis:7.0.4-alpine
    <<: *x-logging
    container_name: appwrite-redis
    command: >
      redis-server
      --maxmemory            512mb
      --maxmemory-policy     allkeys-lru
      --maxmemory-samples    5
    ports:
      - "6379:6379"
    networks:
      - appwrite
    volumes:
      - appwrite-redis:/data:rw

  # clamav:
  #   image: appwrite/clamav:1.2.0
  #   container_name: appwrite-clamav
  #   networks:
  #     - appwrite
  #   volumes:
  #     - appwrite-uploads:/storage/uploads
  # Dev Tools Start ------------------------------------------------------------------------------------------
  #
  # The Appwrite Team uses the following tools to help debug, monitor and diagnose the Appwrite stack
  #
  # Here is a description of the different tools and why are we using them:
  #
  # MailCatcher - An SMTP server. Catches all system emails and displays them in a nice UI.
  # RequestCatcher - An HTTP server. Catches all system https calls and displays them using a simple HTTP API. Used to debug & tests webhooks and HTTP tasks
  # RedisCommander - A nice UI for exploring Redis data
  # Resque - A nice UI for exploring Redis pub/sub, view the different queues workloads, pending and failed tasks
  # Webgrind - A nice UI for exploring and debugging code-level stuff

  maildev: # used mainly for dev tests
    image: appwrite/mailcatcher:1.0.0
    container_name: appwrite-mailcatcher
    <<: *x-logging
    ports:
      - '9503:1080'
    networks:
      - appwrite

  request-catcher: # used mainly for dev tests
    image: appwrite/requestcatcher:1.0.0
    container_name: appwrite-requestcatcher
    <<: *x-logging
    ports:
      - '9504:5000'
    networks:
      - appwrite

  adminer:
    image: adminer
    container_name: appwrite-adminer
    <<: *x-logging
    ports:
      - 9506:8080
    networks:
      - appwrite
  
  # appwrite-volume-sync:
  #   entrypoint: volume-sync
  #   <<: *x-logging
  #   container_name: appwrite-volume-sync
  #   image: appwrite-dev
  #   command:
  #     - --source=/data/src/ --destination=/data/dest/ --interval=10
  #   networks:
  #     - appwrite
  #   # volumes: # Mount the rsync source and destination directories  
  #   #   - /nfs/config:/data/src 
  #   #   - /storage/config:/data/dest

  # redis-commander:
  #   image: rediscommander/redis-commander:latest
  #   networks:
  #   - appwrite
  #   environment:
  #   - REDIS_HOSTS=redis
  #   ports:
  #   - "8081:8081"

  # resque:
  #   image: appwrite/resque-web:1.1.0
  #   networks:
  #     - appwrite
  #   ports:
  #     - "5678:5678"
  #   environment:
  #     - RESQUE_WEB_HOST=redis
  #     - RESQUE_WEB_PORT=6379
  #     - RESQUE_WEB_HTTP_BASIC_AUTH_USER=user
  #     - RESQUE_WEB_HTTP_BASIC_AUTH_PASSWORD=password
  # webgrind:
  #   image: 'jokkedk/webgrind:latest'
  #   volumes:
  #     - './debug:/tmp'
  #   ports:
  #     - '3001:80'
  
  graphql-explorer:
    container_name: appwrite-graphql-explorer
    image: appwrite/altair:0.3.0
    restart: unless-stopped
    networks:
      - appwrite
    ports:
      - "9509:3000"
    environment:
      - SERVER_URL=http://localhost/v1/graphql


  # Dev Tools End   ------------------------------------------------------------------------------------------

networks:
  gateway:
    name: gateway
  appwrite:
    name: appwrite
  runtimes:
    name: runtimes

volumes:
  appwrite-mariadb:
  appwrite-redis:
  appwrite-cache:
  appwrite-uploads:
  appwrite-certificates:
  appwrite-functions:
  appwrite-builds:
  appwrite-config:<|MERGE_RESOLUTION|>--- conflicted
+++ resolved
@@ -54,11 +54,7 @@
         TESTING: true
         VERSION: dev
         VITE_CONSOLE_MODE: cloud
-<<<<<<< HEAD
-    ports:
-=======
     ports: 
->>>>>>> 46f07faa
       - 9501:80
     networks:
       - appwrite
