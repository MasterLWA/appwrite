--- conflicted
+++ resolved
@@ -16,15 +16,10 @@
       - --providers.file.directory=/storage/config
       - --providers.file.watch=true
       - --providers.docker=true
-<<<<<<< HEAD
+      - --providers.docker.exposedByDefault=false
+      - --providers.docker.constraints=Label(`traefik.constraint-label-stack`,`appwrite`)
       - --entrypoints.appwrite_web.address=:80
       - --entrypoints.appwrite_websecure.address=:443
-=======
-      - --providers.docker.exposedByDefault=false
-      - --providers.docker.constraints=Label(`traefik.constraint-label-stack`,`appwrite`)
-      - --entrypoints.web.address=:80
-      - --entrypoints.websecure.address=:443
->>>>>>> 4da8b78b
       - --accesslog=true
     restart: unless-stopped
     ports:
@@ -54,8 +49,8 @@
     networks:
       - appwrite
     labels:
-<<<<<<< HEAD
       - "traefik.enable=true"
+      - "traefik.constraint-label-stack=appwrite"
       - "traefik.docker.network=appwrite"
       - "traefik.http.services.appwrite_api.loadbalancer.server.port=80"
       #http
@@ -67,13 +62,6 @@
       - traefik.http.routers.appwrite_api_https.rule=PathPrefix(`/`)
       - traefik.http.routers.appwrite_api_https.service=appwrite_api
       - traefik.http.routers.appwrite_api_https.tls=true
-=======
-      - traefik.enable=true
-      - traefik.constraint-label-stack=appwrite
-      - traefik.http.routers.appwrite.rule=PathPrefix(`/`)
-      - traefik.http.routers.appwrite-secure.rule=PathPrefix(`/`)
-      - traefik.http.routers.appwrite-secure.tls=true
->>>>>>> 4da8b78b
     volumes:
       - /var/run/docker.sock:/var/run/docker.sock
       - appwrite-uploads:/storage/uploads:rw
