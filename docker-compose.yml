# WARNING!
# This is a development version of THE Appwrite docker-compose.yml file.
# Avoid using this file in your production environment.
# We're exposing here sensitive ports and mounting code volumes for rapid development and debugging of the server stack.

x-logging: &x-logging
  logging:
    driver: 'json-file'
    options:
      max-file: '5'
      max-size: '10m'

version: '3'

services:
  traefik:
    image: traefik:2.9
    <<: *x-logging
    container_name: appwrite-traefik
    environment:
      - DO_AUTH_TOKEN=$_APP_DOMAIN_DO_TOKEN
    command:
      - --log.level=DEBUG
      - --api.insecure=true
      - --providers.file.directory=/storage/config
      - --providers.file.watch=true
      - --providers.docker=true
      - --providers.docker.exposedByDefault=false
      - --providers.docker.constraints=Label(`traefik.constraint-label-stack`,`appwrite`)
      - --entrypoints.appwrite_web.address=:80
      - --entrypoints.appwrite_websecure.address=:443
      - --accesslog=true
      - --certificatesresolvers.digitalocean.acme.dnschallenge=true
      - --certificatesresolvers.digitalocean.acme.dnschallenge.provider=digitalocean
      - --certificatesresolvers.digitalocean.acme.email=$_APP_SYSTEM_SECURITY_EMAIL_ADDRESS
      - --certificatesresolvers.digitalocean.acme.storage=/storage/certificates/digitalocean.json
    ports:
      - 80:80
      - 8080:80
      - 443:443
      - 9500:8080
    volumes:
      - /var/run/docker.sock:/var/run/docker.sock
      - appwrite-config:/storage/config:ro
      - appwrite-certificates:/storage/certificates:rw
    depends_on:
      - appwrite
    networks:
      - gateway
      - appwrite

  appwrite:
    container_name: appwrite
    <<: *x-logging
    image: appwrite-dev
    build:
      context: .
      args:
        DEBUG: false
        TESTING: true
        VERSION: dev
        VITE_CONSOLE_MODE: cloud
    ports: 
      - 9501:80
    networks:
      - appwrite
    labels:
      - "traefik.enable=true"
      - "traefik.constraint-label-stack=appwrite"
      - "traefik.docker.network=appwrite"
      - "traefik.http.services.appwrite_api.loadbalancer.server.port=80"
      #http
      - traefik.http.routers.appwrite_api_http.entrypoints=appwrite_web
      - traefik.http.routers.appwrite_api_http.rule=PathPrefix(`/`)
      - traefik.http.routers.appwrite_api_http.service=appwrite_api
      # https
      - traefik.http.routers.appwrite_api_https.entrypoints=appwrite_websecure
      - traefik.http.routers.appwrite_api_https.rule=PathPrefix(`/`)
      - traefik.http.routers.appwrite_api_https.service=appwrite_api
      - traefik.http.routers.appwrite_api_https.tls=true
      - traefik.http.routers.appwrite_api_https.tls.certresolver=digitalocean
      - traefik.http.routers.appwrite_api_https.tls.domains[0].main=$_APP_DOMAIN_FUNCTIONS
      - traefik.http.routers.appwrite_api_https.tls.domains[0].sans=*.$_APP_DOMAIN_FUNCTIONS
    volumes:
      - appwrite-uploads:/storage/uploads:rw
      - appwrite-cache:/storage/cache:rw
      - appwrite-config:/storage/config:rw
      - appwrite-certificates:/storage/certificates:rw
      - appwrite-functions:/storage/functions:rw
      - ./phpunit.xml:/usr/src/code/phpunit.xml
      - ./tests:/usr/src/code/tests
      - ./app:/usr/src/code/app
      - ./docs:/usr/src/code/docs
      - ./public:/usr/src/code/public
      - ./src:/usr/src/code/src
      - ./dev:/usr/local/dev

    depends_on:
      - mariadb
      - redis
      # - clamav
    entrypoint: 
      - php
      - -e
      - app/http.php
      - -dopcache.preload=opcache.preload=/usr/src/code/app/preload.php
    environment:
      - _APP_ENV
      - _APP_WORKER_PER_CORE
      - _APP_SERVER_MULTIPROCESS=enabled
      - _APP_LOCALE
      - _APP_CONSOLE_WHITELIST_ROOT
      - _APP_CONSOLE_WHITELIST_EMAILS
      - _APP_CONSOLE_WHITELIST_CODES
      - _APP_CONSOLE_WHITELIST_IPS
      - _APP_CONSOLE_INVITES
      - _APP_SYSTEM_EMAIL_NAME
      - _APP_SYSTEM_EMAIL_ADDRESS
      - _APP_SYSTEM_SECURITY_EMAIL_ADDRESS
      - _APP_SYSTEM_RESPONSE_FORMAT
      - _APP_OPTIONS_ABUSE
      - _APP_OPTIONS_FORCE_HTTPS
      - _APP_OPENSSL_KEY_V1
      - _APP_DOMAIN
      - _APP_DOMAIN_TARGET
      - _APP_DOMAIN_FUNCTIONS
      - _APP_DB_HOST
      - _APP_DB_PORT
      - _APP_DB_SCHEMA
      - _APP_DB_USER
      - _APP_DB_PASS
      - _APP_CONNECTIONS_MAX
      - _APP_POOL_CLIENTS
      - _APP_REDIS_HOST
      - _APP_REDIS_PORT
      - _APP_REDIS_USER
      - _APP_REDIS_PASS
      - _APP_CONNECTIONS_DB_PROJECT
      - _APP_CONNECTIONS_DB_CONSOLE
      - _APP_CONNECTIONS_CACHE
      - _APP_CONNECTIONS_QUEUE
      - _APP_CONNECTIONS_PUBSUB
      - _APP_SMTP_HOST
      - _APP_SMTP_PORT
      - _APP_SMTP_SECURE
      - _APP_SMTP_USERNAME
      - _APP_SMTP_PASSWORD
      - _APP_HAMSTER_RECIPIENTS
      - _APP_USAGE_STATS
      - _APP_INFLUXDB_HOST
      - _APP_INFLUXDB_PORT
      - _APP_STORAGE_LIMIT
      - _APP_STORAGE_PREVIEW_LIMIT
      - _APP_STORAGE_ANTIVIRUS
      - _APP_STORAGE_ANTIVIRUS_HOST
      - _APP_STORAGE_ANTIVIRUS_PORT
      - _APP_CONNECTIONS_STORAGE
      - _APP_FUNCTIONS_SIZE_LIMIT
      - _APP_FUNCTIONS_TIMEOUT
      - _APP_FUNCTIONS_BUILD_TIMEOUT
      - _APP_FUNCTIONS_CPUS
      - _APP_FUNCTIONS_MEMORY
      - _APP_FUNCTIONS_RUNTIMES
      - _APP_EXECUTOR_SECRET
      - _APP_EXECUTOR_HOST
      - _APP_LOGGING_PROVIDER
      - _APP_LOGGING_CONFIG
      - _APP_STATSD_HOST
      - _APP_STATSD_PORT
      - _APP_MAINTENANCE_INTERVAL
      - _APP_MAINTENANCE_RETENTION_EXECUTION
      - _APP_MAINTENANCE_RETENTION_CACHE
      - _APP_MAINTENANCE_RETENTION_ABUSE
      - _APP_MAINTENANCE_RETENTION_AUDIT
      - _APP_MAINTENANCE_RETENTION_USAGE_HOURLY
      - _APP_SMS_PROVIDER
      - _APP_SMS_FROM
      - _APP_REGION

  appwrite-realtime:
    entrypoint: realtime
    <<: *x-logging
    container_name: appwrite-realtime
    image: appwrite-dev
    restart: unless-stopped
    ports: 
      - 9505:80
    labels:
      - "traefik.enable=true"
      - "traefik.constraint-label-stack=appwrite"
      - "traefik.docker.network=appwrite"
      - "traefik.http.services.appwrite_realtime.loadbalancer.server.port=80"
      #ws
      - traefik.http.routers.appwrite_realtime_ws.entrypoints=appwrite_web
      - traefik.http.routers.appwrite_realtime_ws.rule=PathPrefix(`/v1/realtime`)
      - traefik.http.routers.appwrite_realtime_ws.service=appwrite_realtime
      # wss
      - traefik.http.routers.appwrite_realtime_wss.entrypoints=appwrite_websecure
      - traefik.http.routers.appwrite_realtime_wss.rule=PathPrefix(`/v1/realtime`)
      - traefik.http.routers.appwrite_realtime_wss.service=appwrite_realtime
      - traefik.http.routers.appwrite_realtime_wss.tls=true
      - traefik.http.routers.appwrite_realtime_wss.tls.certresolver=dns
    networks:
      - appwrite
    volumes:
      - ./app:/usr/src/code/app
      - ./src:/usr/src/code/src
    depends_on:
      - mariadb
      - redis
    environment:
      - _APP_ENV
      - _APP_WORKER_PER_CORE
      - _APP_SERVER_MULTIPROCESS=enabled
      - _APP_OPTIONS_ABUSE
      - _APP_OPENSSL_KEY_V1
      - _APP_DB_HOST
      - _APP_DB_PORT
      - _APP_DB_SCHEMA
      - _APP_DB_USER
      - _APP_DB_PASS
      - _APP_CONNECTIONS_MAX
      - _APP_POOL_CLIENTS
      - _APP_REDIS_HOST
      - _APP_REDIS_PORT
      - _APP_REDIS_USER
      - _APP_REDIS_PASS
      - _APP_CONNECTIONS_DB_CONSOLE
      - _APP_CONNECTIONS_DB_PROJECT
      - _APP_CONNECTIONS_CACHE
      - _APP_CONNECTIONS_PUBSUB
      - _APP_CONNECTIONS_QUEUE
      - _APP_USAGE_STATS
      - _APP_LOGGING_PROVIDER
      - _APP_LOGGING_CONFIG

  appwrite-worker-audits:
    entrypoint: worker-audits
    <<: *x-logging
    container_name: appwrite-worker-audits
    image: appwrite-dev
    networks:
      - appwrite
    volumes:
      - ./app:/usr/src/code/app
      - ./src:/usr/src/code/src
    depends_on:
      - redis
      - mariadb
    environment:
      - _APP_ENV
      - _APP_WORKER_PER_CORE
      - _APP_OPENSSL_KEY_V1
      - _APP_DB_HOST
      - _APP_DB_PORT
      - _APP_DB_SCHEMA
      - _APP_DB_USER
      - _APP_DB_PASS
      - _APP_REDIS_HOST
      - _APP_REDIS_PORT
      - _APP_REDIS_USER
      - _APP_REDIS_PASS
      - _APP_CONNECTIONS_DB_CONSOLE
      - _APP_CONNECTIONS_DB_PROJECT
      - _APP_CONNECTIONS_CACHE
      - _APP_CONNECTIONS_QUEUE
      - _APP_LOGGING_PROVIDER
      - _APP_LOGGING_CONFIG

  appwrite-worker-webhooks:
    entrypoint: worker-webhooks
    <<: *x-logging
    container_name: appwrite-worker-webhooks
    image: appwrite-dev
    networks:
      - appwrite
    volumes:
      - ./app:/usr/src/code/app
      - ./src:/usr/src/code/src
    depends_on:
      - redis
      - mariadb
      - request-catcher
    environment:
      - _APP_ENV
      - _APP_WORKER_PER_CORE
      - _APP_CONNECTIONS_MAX
      - _APP_POOL_CLIENTS
      - _APP_OPENSSL_KEY_V1
      - _APP_SYSTEM_SECURITY_EMAIL_ADDRESS
      - _APP_REDIS_HOST
      - _APP_REDIS_PORT
      - _APP_REDIS_USER
      - _APP_REDIS_PASS
      - _APP_CONNECTIONS_QUEUE
      - _APP_LOGGING_PROVIDER
      - _APP_LOGGING_CONFIG

  appwrite-worker-deletes:
    entrypoint: worker-deletes
    <<: *x-logging
    container_name: appwrite-worker-deletes
    image: appwrite-dev
    networks:
      - appwrite
    depends_on:
      - redis
      - mariadb
    volumes: 
      - appwrite-uploads:/storage/uploads:rw
      - appwrite-cache:/storage/cache:rw
      - appwrite-functions:/storage/functions:rw
      - appwrite-builds:/storage/builds:rw
      - appwrite-certificates:/storage/certificates:rw
      - ./app:/usr/src/code/app
      - ./src:/usr/src/code/src
    environment:
      - _APP_ENV
      - _APP_WORKER_PER_CORE
      - _APP_CONNECTIONS_MAX
      - _APP_POOL_CLIENTS
      - _APP_OPENSSL_KEY_V1
      - _APP_DB_HOST
      - _APP_DB_PORT
      - _APP_DB_SCHEMA
      - _APP_DB_USER
      - _APP_DB_PASS
      - _APP_REDIS_HOST
      - _APP_REDIS_PORT
      - _APP_REDIS_USER
      - _APP_REDIS_PASS
      - _APP_CONNECTIONS_DB_CONSOLE
      - _APP_CONNECTIONS_DB_PROJECT
      - _APP_CONNECTIONS_CACHE
      - _APP_CONNECTIONS_QUEUE
      - _APP_CONNECTIONS_STORAGE
      - _APP_LOGGING_PROVIDER
      - _APP_LOGGING_CONFIG
      - _APP_EXECUTOR_SECRET
      - _APP_EXECUTOR_HOST

  appwrite-worker-databases:
    entrypoint: worker-databases
    <<: *x-logging
    container_name: appwrite-worker-databases
    image: appwrite-dev
    networks:
      - appwrite
    volumes: 
      - ./app:/usr/src/code/app
      - ./src:/usr/src/code/src
    depends_on:
      - redis
      - mariadb
    environment:
      - _APP_ENV
      - _APP_WORKER_PER_CORE
      - _APP_CONNECTIONS_MAX
      - _APP_POOL_CLIENTS
      - _APP_OPENSSL_KEY_V1
      - _APP_DB_HOST
      - _APP_DB_PORT
      - _APP_DB_SCHEMA
      - _APP_DB_USER
      - _APP_DB_PASS
      - _APP_REDIS_HOST
      - _APP_REDIS_PORT
      - _APP_REDIS_USER
      - _APP_REDIS_PASS
      - _APP_CONNECTIONS_DB_CONSOLE
      - _APP_CONNECTIONS_DB_PROJECT
      - _APP_CONNECTIONS_CACHE
      - _APP_CONNECTIONS_QUEUE
      - _APP_LOGGING_PROVIDER
      - _APP_LOGGING_CONFIG

  appwrite-worker-builds:
    entrypoint: worker-builds
    <<: *x-logging
    container_name: appwrite-worker-builds
    image: appwrite-dev
    networks:
      - appwrite
    volumes: 
      - ./app:/usr/src/code/app
      - ./src:/usr/src/code/src
    depends_on:
      - redis
      - mariadb
    environment:
      - _APP_ENV
      - _APP_WORKER_PER_CORE
      - _APP_CONNECTIONS_MAX
      - _APP_POOL_CLIENTS
      - _APP_OPENSSL_KEY_V1
      - _APP_EXECUTOR_SECRET
      - _APP_EXECUTOR_HOST
      - _APP_DB_HOST
      - _APP_DB_PORT
      - _APP_DB_SCHEMA
      - _APP_DB_USER
      - _APP_DB_PASS
      - _APP_REDIS_HOST
      - _APP_REDIS_PORT
      - _APP_REDIS_USER
      - _APP_REDIS_PASS
      - _APP_CONNECTIONS_DB_CONSOLE
      - _APP_CONNECTIONS_DB_PROJECT
      - _APP_CONNECTIONS_CACHE
      - _APP_CONNECTIONS_QUEUE
      - _APP_CONNECTIONS_STORAGE
      - _APP_LOGGING_PROVIDER
      - _APP_LOGGING_CONFIG

  appwrite-worker-certificates:
    entrypoint: worker-certificates
    <<: *x-logging
    container_name: appwrite-worker-certificates
    image: appwrite-dev
    networks:
      - appwrite
    depends_on:
      - redis
      - mariadb
    volumes: 
      - appwrite-config:/storage/config:rw
      - appwrite-certificates:/storage/certificates:rw
      - ./app:/usr/src/code/app
      - ./src:/usr/src/code/src
    environment:
      - _APP_ENV
      - _APP_WORKER_PER_CORE
      - _APP_CONNECTIONS_MAX
      - _APP_POOL_CLIENTS
      - _APP_OPENSSL_KEY_V1
      - _APP_DOMAIN
      - _APP_DOMAIN_TARGET
      - _APP_DOMAIN_FUNCTIONS
      - _APP_SYSTEM_SECURITY_EMAIL_ADDRESS
      - _APP_DB_HOST
      - _APP_DB_PORT
      - _APP_DB_SCHEMA
      - _APP_DB_USER
      - _APP_DB_PASS
      - _APP_REDIS_HOST
      - _APP_REDIS_PORT
      - _APP_REDIS_USER
      - _APP_REDIS_PASS
      - _APP_CONNECTIONS_DB_CONSOLE
      - _APP_CONNECTIONS_DB_PROJECT
      - _APP_CONNECTIONS_CACHE
      - _APP_CONNECTIONS_QUEUE
      - _APP_LOGGING_PROVIDER
      - _APP_LOGGING_CONFIG

  appwrite-worker-functions:
    entrypoint: worker-functions
    <<: *x-logging
    container_name: appwrite-worker-functions
    image: appwrite-dev
    networks:
      - appwrite
    volumes:
      - ./app:/usr/src/code/app
      - ./src:/usr/src/code/src
    depends_on:
      - redis
      - mariadb
      - openruntimes-executor
    environment:
      - _APP_ENV
      - _APP_WORKER_PER_CORE
      - _APP_CONNECTIONS_MAX
      - _APP_POOL_CLIENTS
      - _APP_OPENSSL_KEY_V1
      - _APP_DB_HOST
      - _APP_DB_PORT
      - _APP_DB_SCHEMA
      - _APP_DB_USER
      - _APP_DB_PASS
      - _APP_REDIS_HOST
      - _APP_REDIS_PORT
      - _APP_REDIS_USER
      - _APP_REDIS_PASS
      - _APP_CONNECTIONS_DB_CONSOLE
      - _APP_CONNECTIONS_DB_PROJECT
      - _APP_CONNECTIONS_CACHE
      - _APP_CONNECTIONS_QUEUE
      - _APP_FUNCTIONS_TIMEOUT
      - _APP_EXECUTOR_SECRET
      - _APP_EXECUTOR_HOST
      - _APP_USAGE_STATS
      - DOCKERHUB_PULL_USERNAME
      - DOCKERHUB_PULL_PASSWORD

  appwrite-worker-mails:
    entrypoint: worker-mails
    <<: *x-logging
    container_name: appwrite-worker-mails
    image: appwrite-dev
    networks:
      - appwrite
    volumes:
      - ./app:/usr/src/code/app
      - ./src:/usr/src/code/src
    depends_on:
      - redis
      - maildev
      # - smtp
    environment:
      - _APP_ENV
      - _APP_WORKER_PER_CORE
      - _APP_CONNECTIONS_MAX
      - _APP_POOL_CLIENTS
      - _APP_OPENSSL_KEY_V1
      - _APP_SYSTEM_EMAIL_NAME
      - _APP_SYSTEM_EMAIL_ADDRESS
      - _APP_REDIS_HOST
      - _APP_REDIS_PORT
      - _APP_REDIS_USER
      - _APP_REDIS_PASS
      - _APP_CONNECTIONS_QUEUE
      - _APP_SMTP_HOST
      - _APP_SMTP_PORT
      - _APP_SMTP_SECURE
      - _APP_SMTP_USERNAME
      - _APP_SMTP_PASSWORD
      - _APP_LOGGING_PROVIDER
      - _APP_LOGGING_CONFIG

  appwrite-worker-messaging:
    entrypoint: worker-messaging
    <<: *x-logging
    container_name: appwrite-worker-messaging
    image: appwrite-dev
    networks:
      - appwrite
    volumes:
      - ./app:/usr/src/code/app
      - ./src:/usr/src/code/src
    depends_on:
      - redis
    environment:
      - _APP_ENV
      - _APP_WORKER_PER_CORE
      - _APP_CONNECTIONS_MAX
      - _APP_POOL_CLIENTS
      - _APP_REDIS_HOST
      - _APP_REDIS_PORT
      - _APP_REDIS_USER
      - _APP_REDIS_PASS
      - _APP_CONNECTIONS_QUEUE
      - _APP_SMS_PROVIDER
      - _APP_SMS_FROM
      - _APP_LOGGING_PROVIDER
      - _APP_LOGGING_CONFIG

  appwrite-hamster:
    entrypoint: hamster
    <<: *x-logging
    container_name: appwrite-hamster
    image: appwrite-dev
    networks:
      - appwrite
    volumes:
      - ./app:/usr/src/code/app
      - ./src:/usr/src/code/src
    depends_on:
      - redis
    environment:
      - _APP_ENV
      - _APP_WORKER_PER_CORE
      - _APP_CONNECTIONS_MAX
      - _APP_POOL_CLIENTS
      - _APP_OPENSSL_KEY_V1
      - _APP_DB_HOST
      - _APP_DB_PORT
      - _APP_DB_SCHEMA
      - _APP_DB_USER
      - _APP_DB_PASS
      - _APP_REDIS_HOST
      - _APP_REDIS_PORT
      - _APP_REDIS_USER
      - _APP_REDIS_PASS
      - _APP_CONNECTIONS_DB_CONSOLE
      - _APP_CONNECTIONS_DB_PROJECT
      - _APP_CONNECTIONS_CACHE
      - _APP_HAMSTER_RECIPIENTS
      - _APP_HAMSTER_INTERVAL

  appwrite-maintenance:
    entrypoint: maintenance
    <<: *x-logging
    container_name: appwrite-maintenance
    image: appwrite-dev
    networks:
      - appwrite
    volumes:
      - ./app:/usr/src/code/app
      - ./src:/usr/src/code/src
    depends_on:
      - redis
    environment:
      - _APP_ENV
      - _APP_WORKER_PER_CORE
      - _APP_CONNECTIONS_MAX
      - _APP_POOL_CLIENTS
      - _APP_DOMAIN
      - _APP_DOMAIN_TARGET
      - _APP_DOMAIN_FUNCTIONS
      - _APP_OPENSSL_KEY_V1
      - _APP_DB_HOST
      - _APP_DB_PORT
      - _APP_DB_SCHEMA
      - _APP_DB_USER
      - _APP_DB_PASS
      - _APP_REDIS_HOST
      - _APP_REDIS_PORT
      - _APP_REDIS_USER
      - _APP_REDIS_PASS
      - _APP_CONNECTIONS_DB_CONSOLE
      - _APP_CONNECTIONS_DB_PROJECT
      - _APP_CONNECTIONS_CACHE
      - _APP_MAINTENANCE_INTERVAL
      - _APP_MAINTENANCE_RETENTION_EXECUTION
      - _APP_MAINTENANCE_RETENTION_CACHE
      - _APP_MAINTENANCE_RETENTION_ABUSE
      - _APP_MAINTENANCE_RETENTION_AUDIT
      - _APP_MAINTENANCE_RETENTION_USAGE_HOURLY
      - _APP_MAINTENANCE_RETENTION_SCHEDULES

  appwrite-usage:
    entrypoint: usage
    <<: *x-logging
    container_name: appwrite-usage
    image: appwrite-dev
    networks:
      - appwrite
    volumes:
      - ./app:/usr/src/code/app
      - ./src:/usr/src/code/src
      - ./dev:/usr/local/dev
    depends_on:
      - influxdb
      - mariadb
    environment:
      - _APP_ENV
      - _APP_WORKER_PER_CORE
      - _APP_CONNECTIONS_MAX
      - _APP_POOL_CLIENTS
      - _APP_OPENSSL_KEY_V1
      - _APP_DB_HOST
      - _APP_DB_PORT
      - _APP_DB_SCHEMA
      - _APP_DB_USER
      - _APP_DB_PASS
      - _APP_INFLUXDB_HOST
      - _APP_INFLUXDB_PORT
      - _APP_USAGE_AGGREGATION_INTERVAL
      - _APP_REDIS_HOST
      - _APP_REDIS_PORT
      - _APP_REDIS_USER
      - _APP_REDIS_PASS
      - _APP_CONNECTIONS_DB_CONSOLE
      - _APP_CONNECTIONS_DB_PROJECT
      - _APP_CONNECTIONS_CACHE
      - _APP_LOGGING_PROVIDER
      - _APP_LOGGING_CONFIG

  appwrite-schedule:
    entrypoint: schedule
    <<: *x-logging
    container_name: appwrite-schedule
    image: appwrite-dev
    networks:
      - appwrite
    volumes:
      - ./app:/usr/src/code/app
      - ./src:/usr/src/code/src
    depends_on:
      - mariadb
      - redis
    environment:
      - _APP_ENV
      - _APP_WORKER_PER_CORE
      - _APP_CONNECTIONS_MAX
      - _APP_POOL_CLIENTS
      - _APP_REDIS_HOST
      - _APP_REDIS_PORT
      - _APP_REDIS_USER
      - _APP_REDIS_PASS
      - _APP_DB_HOST
      - _APP_DB_PORT
      - _APP_DB_SCHEMA
      - _APP_DB_USER
      - _APP_DB_PASS
      - _APP_CONNECTIONS_DB_PROJECT
      - _APP_CONNECTIONS_DB_CONSOLE
      - _APP_CONNECTIONS_CACHE
      - _APP_CONNECTIONS_QUEUE
      - _APP_REGION

  openruntimes-executor:
    container_name: openruntimes-executor
    hostname: exc1
    <<: *x-logging
    stop_signal: SIGINT
<<<<<<< HEAD
    image: meldiron/executor:0.3.0
=======
    image: openruntimes/executor:0.1.6
>>>>>>> 46f07faa
    networks:
      - appwrite
      - runtimes
    volumes:
      - /var/run/docker.sock:/var/run/docker.sock
      - appwrite-builds:/storage/builds:rw
      - appwrite-functions:/storage/functions:rw
      - /tmp:/tmp:rw
    environment:
      - OPR_EXECUTOR_CONNECTION_STORAGE=$_APP_CONNECTIONS_STORAGE
      - OPR_EXECUTOR_INACTIVE_TRESHOLD=$_APP_FUNCTIONS_INACTIVE_THRESHOLD
      - OPR_EXECUTOR_MAINTENANCE_INTERVAL=$_APP_FUNCTIONS_MAINTENANCE_INTERVAL
      - OPR_EXECUTOR_NETWORK=$_APP_FUNCTIONS_RUNTIMES_NETWORK
      - OPR_EXECUTOR_DOCKER_HUB_USERNAME=$_APP_DOCKER_HUB_USERNAME
      - OPR_EXECUTOR_DOCKER_HUB_PASSWORD=$_APP_DOCKER_HUB_PASSWORD
      - OPR_EXECUTOR_ENV=$_APP_ENV
      - OPR_EXECUTOR_RUNTIMES=$_APP_FUNCTIONS_RUNTIMES
      - OPR_EXECUTOR_SECRET=$_APP_EXECUTOR_SECRET
      - OPR_EXECUTOR_LOGGING_PROVIDER=$_APP_LOGGING_PROVIDER
      - OPR_EXECUTOR_LOGGING_CONFIG=$_APP_LOGGING_CONFIG

  mariadb:
    image: mariadb:10.7 # fix issues when upgrading using: mysql_upgrade -u root -p
    container_name: appwrite-mariadb
    <<: *x-logging
    networks:
      - appwrite
    volumes:
      - appwrite-mariadb:/var/lib/mysql:rw
    ports:
      - "3306:3306"
    environment:
      - MYSQL_ROOT_PASSWORD=${_APP_DB_ROOT_PASS}
      - MYSQL_DATABASE=${_APP_DB_SCHEMA}
      - MYSQL_USER=${_APP_DB_USER}
      - MYSQL_PASSWORD=${_APP_DB_PASS}
    command: 'mysqld --innodb-flush-method=fsync --max_connections=${_APP_CONNECTIONS_MAX}'

  # smtp:
  #   image: appwrite/smtp:1.2.0
  #   container_name: appwrite-smtp
  #   networks:
  #     - appwrite
  #   environment:
  #     - LOCAL_DOMAINS=@
  #     - RELAY_FROM_HOSTS=192.168.0.0/16 ; *.yourdomain.com
  #     - SMARTHOST_HOST=smtp
  #     - SMARTHOST_PORT=587

  redis:
    image: redis:7.0.4-alpine
    <<: *x-logging
    container_name: appwrite-redis
    command: >
      redis-server
      --maxmemory            512mb
      --maxmemory-policy     allkeys-lru
      --maxmemory-samples    5
    ports:
      - "6379:6379"
    networks:
      - appwrite
    volumes:
      - appwrite-redis:/data:rw

  # clamav:
  #   image: appwrite/clamav:1.2.0
  #   container_name: appwrite-clamav
  #   networks:
  #     - appwrite
  #   volumes:
  #     - appwrite-uploads:/storage/uploads

  influxdb:
    image: appwrite/influxdb:1.5.0
    container_name: appwrite-influxdb
    <<: *x-logging
    networks:
      - appwrite
    volumes:
      - appwrite-influxdb:/var/lib/influxdb:rw

  telegraf:
    image: appwrite/telegraf:1.4.0
    container_name: appwrite-telegraf
    <<: *x-logging
    networks:
      - appwrite
    environment: 
      - _APP_INFLUXDB_HOST
      - _APP_INFLUXDB_PORT

  # Dev Tools Start ------------------------------------------------------------------------------------------
  # 
  # The Appwrite Team uses the following tools to help debug, monitor and diagnose the Appwrite stack
  #
  # Here is a description of the different tools and why are we using them:
  #
  # MailCatcher - An SMTP server. Catches all system emails and displays them in a nice UI.
  # RequestCatcher - An HTTP server. Catches all system https calls and displays them using a simple HTTP API. Used to debug & tests webhooks and HTTP tasks
  # RedisCommander - A nice UI for exploring Redis data
  # Resque - A nice UI for exploring Redis pub/sub, view the different queues workloads, pending and failed tasks
  # Chronograf - A nice UI for exploring InfluxDB data
  # Webgrind - A nice UI for exploring and debugging code-level stuff

  maildev: # used mainly for dev tests
    image: appwrite/mailcatcher:1.0.0
    container_name: appwrite-mailcatcher
    <<: *x-logging
    ports:
      - '9503:1080'
    networks:
      - appwrite

  request-catcher: # used mainly for dev tests
    image: appwrite/requestcatcher:1.0.0
    container_name: appwrite-requestcatcher
    <<: *x-logging
    ports:
      - '9504:5000'
    networks:
      - appwrite

  adminer:
    image: adminer
    container_name: appwrite-adminer
    <<: *x-logging
    ports:
      - 9506:8080
    networks:
      - appwrite
  
  # appwrite-volume-sync:
  #   entrypoint: volume-sync
  #   <<: *x-logging
  #   container_name: appwrite-volume-sync
  #   image: appwrite-dev
  #   command:
  #     - --source=/data/src/ --destination=/data/dest/ --interval=10
  #   networks:
  #     - appwrite
  #   # volumes: # Mount the rsync source and destination directories  
  #   #   - /nfs/config:/data/src 
  #   #   - /storage/config:/data/dest

  # redis-commander:
  #   image: rediscommander/redis-commander:latest
  #   networks:
  #   - appwrite
  #   environment:
  #   - REDIS_HOSTS=redis
  #   ports:
  #   - "8081:8081"

  # resque:
  #   image: appwrite/resque-web:1.1.0
  #   networks:
  #     - appwrite
  #   ports:
  #     - "5678:5678"
  #   environment:
  #     - RESQUE_WEB_HOST=redis
  #     - RESQUE_WEB_PORT=6379
  #     - RESQUE_WEB_HTTP_BASIC_AUTH_USER=user
  #     - RESQUE_WEB_HTTP_BASIC_AUTH_PASSWORD=password

  # chronograf:
  #   image: chronograf:1.6
  #   container_name: appwrite-chronograf
  #   networks:
  #   - appwrite
  #   volumes:
  #   - appwrite-chronograf:/var/lib/chronograf
  #   ports:
  #   - "8888:8888"
  #   environment:
  #   - INFLUXDB_URL=http://influxdb:8086
  #   - KAPACITOR_URL=http://kapacitor:9092
  #   - AUTH_DURATION=48h
  #   - TOKEN_SECRET=duperduper5674829!jwt
  #   - GH_CLIENT_ID=d86f7145a41eacfc52cc
  #   - GH_CLIENT_SECRET=9e0081062367a2134e7f2ea95ba1a32d08b6c8ab
  #   - GH_ORGS=appwrite

  # webgrind:
  #   image: 'jokkedk/webgrind:latest'
  #   volumes:
  #     - './debug:/tmp'
  #   ports:
  #     - '3001:80'
  
  # Dev Tools End   ------------------------------------------------------------------------------------------

networks:
  gateway:
    name: gateway
  appwrite:
    name: appwrite
  runtimes:
    name: runtimes

volumes:
  appwrite-mariadb:
  appwrite-redis:
  appwrite-cache:
  appwrite-uploads:
  appwrite-certificates:
  appwrite-influxdb:
  appwrite-config:
  appwrite-functions:
  appwrite-builds:
  # appwrite-chronograf:<|MERGE_RESOLUTION|>--- conflicted
+++ resolved
@@ -705,11 +705,7 @@
     hostname: exc1
     <<: *x-logging
     stop_signal: SIGINT
-<<<<<<< HEAD
     image: meldiron/executor:0.3.0
-=======
-    image: openruntimes/executor:0.1.6
->>>>>>> 46f07faa
     networks:
       - appwrite
       - runtimes
