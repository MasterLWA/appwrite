--- conflicted
+++ resolved
@@ -126,12 +126,9 @@
       - _APP_FUNCTIONS_MEMORY
       - _APP_FUNCTIONS_MEMORY_SWAP
       - _APP_FUNCTIONS_RUNTIMES
-<<<<<<< HEAD
       - _APP_EXECUTOR_SECRET
-=======
-      - _APP_LOGGING_PROVIDER
-      - _APP_LOGGING_CONFIG
->>>>>>> 8d419491
+      - _APP_LOGGING_PROVIDER
+      - _APP_LOGGING_CONFIG
 
   appwrite-realtime:
     entrypoint: realtime
