--- conflicted
+++ resolved
@@ -103,11 +103,8 @@
       - _APP_CONSOLE_WHITELIST_EMAILS
       - _APP_CONSOLE_WHITELIST_CODES
       - _APP_CONSOLE_WHITELIST_IPS
-<<<<<<< HEAD
       - _APP_CONSOLE_INVITES
-=======
       - _APP_CONSOLE_ROOT_SESSION
->>>>>>> a22685fd
       - _APP_SYSTEM_EMAIL_NAME
       - _APP_SYSTEM_EMAIL_ADDRESS
       - _APP_SYSTEM_SECURITY_EMAIL_ADDRESS
