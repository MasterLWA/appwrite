<phpunit backupGlobals="false"
         backupStaticAttributes="false"
         bootstrap="vendor/autoload.php"
         colors="true"
         convertErrorsToExceptions="true"
         convertNoticesToExceptions="true"
         convertWarningsToExceptions="true"
         processIsolation="false"
         stopOnFailure="false"
        >
    <extensions>
        <extension class="Appwrite\Tests\TestHook" />
    </extensions>
    <testsuites>
        <testsuite name="unit">
            <directory>./tests/unit/</directory>
        </testsuite>
        <testsuite name="e2e">
            <file>./tests/e2e/Client.php</file>
            <directory>./tests/e2e/General</directory>
            <directory>./tests/e2e/Scopes</directory>
            <directory>./tests/e2e/Services/Account</directory>
            <directory>./tests/e2e/Services/Realtime</directory>
            <directory>./tests/e2e/Services/Avatars</directory>
<<<<<<< HEAD
            <directory>./tests/e2e/Services/Database</directory>
            <directory>./tests/e2e/Services/GraphQL</directory>
=======
            <directory>./tests/e2e/Services/Databases</directory>
>>>>>>> 46d4525c
            <directory>./tests/e2e/Services/Health</directory>
            <directory>./tests/e2e/Services/Locale</directory>
            <directory>./tests/e2e/Services/Projects</directory>
            <directory>./tests/e2e/Services/Storage</directory>
            <directory>./tests/e2e/Services/Teams</directory>
            <directory>./tests/e2e/Services/Users</directory>
            <directory>./tests/e2e/Services/Webhooks</directory>
            <file>./tests/e2e/Services/Functions/FunctionsBase.php</file>
            <file>./tests/e2e/Services/Functions/FunctionsCustomServerTest.php</file>
            <file>./tests/e2e/Services/Functions/FunctionsCustomClientTest.php</file>
        </testsuite>
    </testsuites>
</phpunit><|MERGE_RESOLUTION|>--- conflicted
+++ resolved
@@ -22,12 +22,8 @@
             <directory>./tests/e2e/Services/Account</directory>
             <directory>./tests/e2e/Services/Realtime</directory>
             <directory>./tests/e2e/Services/Avatars</directory>
-<<<<<<< HEAD
-            <directory>./tests/e2e/Services/Database</directory>
+            <directory>./tests/e2e/Services/Databases</directory>
             <directory>./tests/e2e/Services/GraphQL</directory>
-=======
-            <directory>./tests/e2e/Services/Databases</directory>
->>>>>>> 46d4525c
             <directory>./tests/e2e/Services/Health</directory>
             <directory>./tests/e2e/Services/Locale</directory>
             <directory>./tests/e2e/Services/Projects</directory>
