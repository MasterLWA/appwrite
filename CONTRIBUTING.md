# Contributing

We would ❤️ for you to contribute to Appwrite and help make it better! We want contributing to Appwrite to be fun, enjoyable, and educational for anyone and everyone. All contributions are welcome, including issues, new docs as well as updates and tweaks, blog posts, workshops, and more.

## How to Start?

If you are worried or don’t know where to start, check out our next section explaining what kind of help we could use and where can you get involved. You can reach out with questions to [Eldad Fux (@eldadfux)](https://twitter.com/eldadfux) or [@appwrite](https://twitter.com/appwrite) on Twitter, and anyone from the [Appwrite team on Discord](https://discord.gg/GSeTUeA). You can also submit an issue, and a maintainer can guide you!

## Code of Conduct

Help us keep Appwrite open and inclusive. Please read and follow our [Code of Conduct](/CODE_OF_CONDUCT.md).

## Submit a Pull Request 🚀

Branch naming convention is as following

`TYPE-ISSUE_ID-DESCRIPTION`

example:

```
doc-548-submit-a-pull-request-section-to-contribution-guide
```

When `TYPE` can be:

- **feat** - is a new feature
- **doc** - documentation only changes
- **cicd** - changes related to CI/CD system
- **fix** - a bug fix
- **refactor** - code change that neither fixes a bug nor adds a feature

**All PRs must include a commit message with the changes description!**

For the initial start, fork the project and use git clone command to download the repository to your computer. A standard procedure for working on an issue would be to:

1. `git pull`, before creating a new branch, pull the changes from upstream. Your master needs to be up to date.

```
$ git pull
```

2. Create new branch from `master` like: `doc-548-submit-a-pull-request-section-to-contribution-guide`<br/>

```
$ git checkout -b [name_of_your_new_branch]
```

3. Work - commit - repeat ( be sure to be in your branch )

4. Before you push your changes, make sure your code follows the `PSR12` coding standards , which is the standard Appwrite follows currently. You can easily do this by running the formatter.

```bash
./vendor/bin/phpcbf <your file path>
```

Now, go a step further by running the linter by the following command to manually fix the issues the formatter wasn't able to fix.

```bash
./vendor/bin/phpcs <your file path>
```

This will give you a list of errors for you to rectify , if there is an instance you need more information on the errors being displayed you can pass in additional command line arguments. More list of available arguments can be found [here](https://github.com/squizlabs/PHP_CodeSniffer/wiki/Usage). A very useful command line argument is `--report=diff`. This will give you the expected changes by the linter for easy fixing of formatting issues.

```bash
./vendor/bin/phpcs --report=diff <your file path>
```

5. Push changes to GitHub

```
$ git push origin [name_of_your_new_branch]
```

6. Submit your changes for review
   If you go to your repository on GitHub, you'll see a `Compare & pull request` button. Click on that button.
7. Start a Pull Request
   Now submit the pull request and click on `Create pull request`.
8. Get a code review approval/reject
9. After approval, merge your PR
10. GitHub will automatically delete the branch after the merge is done. (they can still be restored).

## Setup From Source

To set up a working **development environment**, just fork the project git repository and install the backend and frontend dependencies using the proper package manager and create run the docker-compose stack.

> If you just want to install Appwrite for day-to-day usage and not as a code maintainer use this [installation guide](https://github.com/appwrite/appwrite#installation).

Please note that these instructions are for setting a functional dev environment. If you want to set up an Appwrite instance to integrate into your app, you should probably try and install Appwrite by using the instructions in the [getting started guide](https://appwrite.io/docs/getting-started-for-web) or in the main [README](README.md) file.

```bash
git clone git@github.com:[YOUR_FORK_HERE]/appwrite.git

cd appwrite

docker-compose up -d
```

### Code Autocompletion

To get proper autocompletion for all the different functions and classes in the codebase, you'll need to install Appwrite dependencies on your local machine. You can easily do that with PHP's package manager, [Composer](https://getcomposer.org/). If you don't have Composer installed, you can use the Docker Hub image to get the same result:

```bash
docker run --rm --interactive --tty \
  --volume $PWD:/app \
  composer update --ignore-platform-reqs --optimize-autoloader --no-plugins --no-scripts --prefer-dist
```

### User Interface

Appwrite uses an internal micro-framework called Litespeed.js to build simple UI components in vanilla JS and [less](http://lesscss.org/) for compiling CSS code. To apply any of your changes to the UI, use the `gulp build` or `gulp less` commands, and restart the Appwrite main container to load the new static files to memory using `docker-compose restart appwrite`.

### Get Started

After finishing the installation process, you can start writing and editing code.

#### Advanced Topics

We love to create issues that are good for beginners and label them as `good first issue` or `hacktoberfest`, but some more advanced topics might require extra knowledge. Below is a list of links you can use to learn more about some of the more advance topics that will help you master the Appwrite codebase.

##### Tools and Libs

- [Docker](https://www.docker.com/get-started)
- [PHP FIG](https://www.php-fig.org/) - [PSR-12](https://www.php-fig.org/psr/psr-12/)
- [PHP Swoole](https://www.swoole.co.uk/)

Learn more at our [Technology Stack](#technology-stack) section.

##### Network and Protocols

- [OSI Model](https://en.wikipedia.org/wiki/OSI_model)
- [TCP vs UDP](https://www.guru99.com/tcp-vs-udp-understanding-the-difference.html#:~:text=TCP%20is%20a%20connection%2Doriented,speed%20of%20UDP%20is%20faster&text=TCP%20does%20error%20checking%20and,but%20it%20discards%20erroneous%20packets.)
- [HTTP](https://en.wikipedia.org/wiki/Hypertext_Transfer_Protocol)
- [REST API](https://en.wikipedia.org/wiki/Representational_state_transfer)
- [GraphQL](https://en.wikipedia.org/wiki/GraphQL)
- [gRPC](https://en.wikipedia.org/wiki/GRPC)

##### Architecture

- [Microservices vs Monolithic](https://www.mulesoft.com/resources/api/microservices-vs-monolithic#:~:text=Microservices%20architecture%20vs%20monolithic%20architecture&text=A%20monolithic%20application%20is%20built%20as%20a%20single%20unit.&text=To%20make%20any%20alterations%20to,formally%20with%20business%2Doriented%20APIs.)
- [MVVM](https://en.wikipedia.org/wiki/Model%E2%80%93view%E2%80%93viewmodel) - Appwrite console architecture

##### Security

- [Appwrite Auth and ACL](https://github.com/appwrite/appwrite/blob/0.7.x/docs/specs/authentication.drawio.svg)
- [OAuth](https://en.wikipedia.org/wiki/OAuth)
- [Encryption](https://medium.com/searchencrypt/what-is-encryption-how-does-it-work-e8f20e340537#:~:text=Encryption%20is%20a%20process%20that,%2C%20or%20decrypt%2C%20the%20information.)
- [Hashing](https://searchsqlserver.techtarget.com/definition/hashing#:~:text=Hashing%20is%20the%20transformation%20of,it%20using%20the%20original%20value.)

## Architecture

Appwrite's current structure is a combination of both [Monolithic](https://en.wikipedia.org/wiki/Monolithic_application) and [Microservice](https://en.wikipedia.org/wiki/Microservices) architectures, but our final goal, as we grow, is to be using only microservices.

---

## ![Appwrite](docs/specs/overview.drawio.svg)

### File Structure

```bash
.
├── app # Main application
│   ├── config # Config files
│   ├── controllers # API & dashboard controllers
│   │   ├── api
│   │   ├── shared
│   │   └── web
│   ├── db # DB schemas
│   ├── sdks # SDKs generated copies (used for generating code examples)
│   ├── tasks # Server CLI commands
│   ├── views # HTML server-side templates
│   └── workers # Background workers
├── bin # Server executables (tasks & workers)
├── docker # Docker related resources and configs
├── docs # Docs and tutorials
│   ├── examples
│   ├── references
│   ├── services
│   ├── specs
│   └── tutorials
├── public # Public files
│   ├── dist
│   ├── fonts
│   ├── images
│   ├── scripts
│   └── styles
├── src # Supporting libraries (each lib has one role, common libs are released as individual projects)
│   └── Appwrite
│       ├── Auth
│       ├── Database
│       ├── Detector
│       ├── Docker
│       ├── Event
│       ├── Extend
│       ├── Migration
│       ├── Network
│       ├── OpenSSL
│       ├── Realtime
│       ├── Resque
│       ├── Specification
│       ├── Task
│       ├── Template
│       ├── URL
│       └── Utopia
└── tests # End to end & unit tests
    ├── e2e
    ├── resources
    └── unit
```

### The Monolithic Part

Appwrite's main API container is designed as a monolithic app. This is a decision we made to allow us to develop the project faster while still being a very small team.

Although the Appwrite API is a monolithic app, it has a very clear separation of concern as each internal service or worker is separated by its container, which will allow us as we grow to start breaking services for better maintenance and scalability.

### The Microservice Part

Each container in Appwrite is a microservice on its own. Each service is an independent process that can scale without regard to any of the other services.

Currently, all of the Appwrite microservices are intended to communicate using the TCP protocol over a private network. You should be aware to not expose any of the services to the public-facing network, besides the public port 80 and 443, who, by default, are used to expose the Appwrite HTTP API.

## Ports

Appwrite dev version uses ports 80 and 443 as an entry point to the Appwrite API and console. We also expose multiple ports in the range of 9500-9504 for debugging some of the Appwrite containers on dev mode. If you have any conflicts with the ports running on your system, you can easily replace them by editing Appwrite's docker-compose.yml file and executing `docker-compose up -d` command.

## Technology Stack

To start helping us to improve the Appwrite server by submitting code, prior knowledge of Appwrite's technology stack can help you with getting started.

Appwrite stack is combined from a variety of open-source technologies and tools. Appwrite backend API is written primarily with PHP version 7 and above on top of the [Utopia PHP framework](https://github.com/utopia-php/framework). The Appwrite frontend is built with tools like gulp, less, and [litespeed.js](https://github.com/litespeed-js). We use Docker as the container technology to package the Appwrite server for easy integration on-cloud, on-premise, or on-localhosts.

### Other Technologies

- Redis - for managing cache and in-memory data (currently, we do not use Redis for persistent data)
- MariaDB - for database storage and queries
- InfluxDB - for managing stats and time-series based data
- Statsd - for sending data over UDP protocol (using Telegraf)
- ClamAV - for validating and scanning storage files
- Imagemagick - for manipulating and managing image media files.
- Webp - for better compression of images on supporting clients
- SMTP - for sending email messages and alerts
- Resque - for managing data queues and scheduled tasks over a Redis server

## Package Managers

Appwrite uses a package manager for managing code dependencies for both backend and frontend development. We try our best to avoid creating any unnecessary, and any new dependency to the project is subjected to a lead developer review and approval.

Many of Appwrite's internal modules are also used as dependencies to allow other Appwrite's projects to reuse them and as a way to contribute them back to the community.

Appwrite uses [PHP's Composer](https://getcomposer.org/) for managing dependencies on the server-side and [JS NPM](https://www.npmjs.com/) for managing dependencies on the frontend side.

## Coding Standards

Appwrite is following the [PHP-FIG standards](https://www.php-fig.org/). Currently, we are using both PSR-0 and PSR-12 for coding standards and autoloading standards.

We use prettier for our JS coding standards and auto-formatting our code.

## Scalability, Speed, and Performance

Appwrite is built to scale. Please keep in mind that the Appwrite stack can run in different environments and different scales.

We wish Appwrite will be as easy to set up and in a single, localhost, and easy to grow to a large environment with dozens and even hundreds of instances.

When contributing code, please take into account the following considerations:

- Response Time
- Throughput
- Requests per Seconds
- Network Usage
- Memory Usage
- Browser Rendering
- Background Jobs
- Task Execution Time

## Security & Privacy

Security and privacy are extremely important to Appwrite, developers, and users alike. Make sure to follow the best industry standards and practices.

## Dependencies

Please avoid introducing new dependencies to Appwrite without consulting the team. New dependencies can be very helpful but also introduce new security and privacy issues, complexity, and impact total docker image size.

Adding a new dependency should have vital value on the product with minimum possible risk.

## Introducing New Features

We would 💖 you to contribute to Appwrite, but we would also like to make sure Appwrite is as great as possible and loyal to its vision and mission statement 🙏.

For us to find the right balance, please open an issue explaining your ideas before introducing a new pull request.

This will allow the Appwrite community to have sufficient discussion about the new feature value and how it fits in the product roadmap and vision.

This is also important for the Appwrite lead developers to be able to give technical input and different emphasis regarding the feature design and architecture. Some bigger features might need to go through our [RFC process](https://github.com/appwrite/rfc).

## Build

To build a new version of the Appwrite server, all you need to do is run the build.sh file like this:

```bash
bash ./build.sh X.X.X
```

Before running the command, make sure you have proper write permissions to the Appwrite docker hub team.

**Build for Multicore**

```bash
docker buildx build --platform linux/amd64,linux/arm64,linux/arm/v6,linux/arm/v7,linux/arm64/v8,linux/ppc64le,linux/s390x -t appwrite/appwrite:dev --push .
```

**Build Functions Runtimes**

The Runtimes for all supported cloud functions (multicore builds) can be found at the [open-runtimes/open-runtimes](https://github.com/open-runtimes/open-runtimes) repository.

## Generate SDK

For generating a new console SDK follow the next steps:

1. Update the console spec file located at `app/config/specs/swagger2-0.12.x.console.json` from the dynamic version located at `https://localhost/specs/swagger2?platform=console`
2. Generate a new SDK using the command `php app/cli.php sdks`
3. Change your working dir using `cd app/sdks/console-web`
4. Build the new SDK `npm run build`
5. Copy `iife/sdk.js` to `appwrite.js`
6. Go back to the root of the project `run npm run build`

## Checklist for Releasing SDKs

Things to remember when releasing SDKs

- Update the Changelogs in **docs/sdks** (right now only Dart and Flutter are using these)
- Update **GETTING_STARTED.md** in **docs/sdks** for each SDKs if any changes in the related APIs in there
- Update SDK versions as required on **app/config/platforms.php**
- Generate SDKs using the command `php app/cli.php sdks` and follow the instructions
- Release new tags on GitHub repository for each SDKs

## Debug

Appwrite uses [yasd](https://github.com/swoole/yasd) debugger, which can be made available during build of Appwrite. You can connect to the debugger using VS Code [PHP Debug](https://marketplace.visualstudio.com/items?itemName=felixfbecker.php-debug) extension or if you are in PHP Storm you don't need any plugin. Below are the settings required for remote debugger connection.

First, you need to create an init file. Duplicate **dev/yasd_init.php.stub** file and name it **dev/yasd_init.php** and there change the IP address to your development machine's IP. Without the proper IP address debugger will not connect. You will also need to set **DEBUG** build arg in **appwrite** service in **docker-compose.yml** file.

### VS Code Launch Configuration

```json
{
<<<<<<< HEAD
    "name": "Listen for Xdebug",
    "type": "php",
    "request": "launch",
    "port": 9005,
    "pathMappings": {
        "/usr/src/code": "${workspaceRoot}"
    }
=======
  "name": "Listen for Xdebug",
  "type": "php",
  "request": "launch",
  "port": 9005,
  "pathMappings": {
    "/usr/src/code": "${workspaceRoot}"
  }
>>>>>>> 3c627fdd
}
```

### PHPStorm Setup

In settings, go to **Languages & Frameworks** > **PHP** > **Debug**, there under **Xdebug** set the debug port to **9005** and enable the **can accept external connection** checkbox.

## Tests

To run all tests manually, use the Appwrite Docker CLI from your terminal:

```bash
docker-compose exec appwrite test
```

To run unit tests use:

```bash
docker-compose exec appwrite test /usr/src/code/tests/unit
```

To run end-2-end tests use:

```bash
docker-compose exec appwrite test /usr/src/code/tests/e2e
```

To run end-2-end tests for a specific service use:

```bash
docker-compose exec appwrite test /usr/src/code/tests/e2e/Services/[ServiceName]
```

## Benchmarking

You can use WRK Docker image to benchmark the server performance. Benchmarking is extremely useful when you want to compare how the server behaves before and after a change has been applied. Replace [APPWRITE_HOSTNAME_OR_IP] with your Appwrite server hostname or IP. Note that localhost is not accessible from inside the WRK container.

```
  Options:
    -c, --connections <N>  Connections to keep open
    -d, --duration    <T>  Duration of test
    -t, --threads     <N>  Number of threads to use

    -s, --script      <S>  Load Lua script file
    -H, --header      <H>  Add header to request
        --latency          Print latency statistics
        --timeout     <T>  Socket/request timeout
    -v, --version          Print version details
```

```bash
docker run --rm skandyla/wrk -t3 -c100 -d30  https://[APPWRITE_HOSTNAME_OR_IP]
```

## Code Maintenance

We use some automation tools to help us keep a healthy codebase.

**Run Formatter:**

```bash
# Run on all files
./vendor/bin/phpcbf
# Run on single file or folder
./vendor/bin/phpcbf <your file path>
```

**Run Linter:**

```bash
# Run on all files
./vendor/bin/phpcs
# Run on single file or folder
./vendor/bin/phpcs <your file path>
```

## Tutorials

From time to time, our team will add tutorials that will help contributors find their way in the Appwrite source code. Below is a list of currently available tutorials:

<<<<<<< HEAD
* [Adding Support for a New OAuth2 Provider](./docs/tutorials/add-oauth2-provider.md)
* [Appwrite Environment Variables](./docs/tutorials/add-environment-variable.md)
* [Adding Support for a New Runtime](./docs/tutorials/add-runtime.md)
* [Adding Storage Adapter](./docs/tutorials/add-storage-adapter.md)
* [Adding Translations](./docs/tutorials/add-translations.md)
* [Multi-Architecture Support](./docs/tutorials/multi-architecture-support.md)
=======
- [Adding Support for a New OAuth2 Provider](./docs/tutorials/add-oauth2-provider.md)
- [Appwrite Environment Variables](./docs/tutorials/environment-variables.md)
- [Running in Production](./docs/tutorials/running-in-production.md)
- [Adding Storage Adapter](./docs/tutorials/add-storage-adapter.md)
>>>>>>> 3c627fdd

## Other Ways to Help

Pull requests are great, but there are many other areas where you can help Appwrite.

### Blogging & Speaking

Blogging, speaking about, or creating tutorials about one of Appwrite’s many features. Mention [@appwrite](https://twitter.com/appwrite) on Twitter and/or [email team@appwrite.io](mailto:team@appwrite.io), so we can give pointers and tips and help you spread the word by promoting your content on the different Appwrite communication channels. Please add your blog posts and videos of talks to our [Awesome Appwrite](https://github.com/appwrite/awesome-appwrite) repo on GitHub.

### Presenting at Meetups

Presenting at meetups and conferences about your Appwrite projects. Your unique challenges and successes in building things with Appwrite can provide great speaking material. We’d love to review your talk abstract/CFP, so get in touch with us if you’d like some help!

### Sending Feedbacks & Reporting Bugs

Sending feedback is a great way for us to understand your different use cases of Appwrite better. If you had any issues, bugs, or want to share about your experience, feel free to do so on our GitHub issues page or at our [Discord channel](https://discord.gg/GSeTUeA).

### Submitting New Ideas

If you think Appwrite could use a new feature, please open an issue on our GitHub repository, stating as much information as you can think about your new idea and it's implications. We would also use this issue to gather more information, get more feedback from the community, and have a proper discussion about the new feature.

### Improving Documentation

Submitting documentation updates, enhancements, designs, or bug fixes. Spelling or grammar fixes will be very much appreciated.

### Helping Someone

Searching for Appwrite on Discord, GitHub, or StackOverflow and helping someone else who needs help. You can also help by teaching others how to contribute to Appwrite's repo!<|MERGE_RESOLUTION|>--- conflicted
+++ resolved
@@ -344,15 +344,6 @@
 
 ```json
 {
-<<<<<<< HEAD
-    "name": "Listen for Xdebug",
-    "type": "php",
-    "request": "launch",
-    "port": 9005,
-    "pathMappings": {
-        "/usr/src/code": "${workspaceRoot}"
-    }
-=======
   "name": "Listen for Xdebug",
   "type": "php",
   "request": "launch",
@@ -360,7 +351,6 @@
   "pathMappings": {
     "/usr/src/code": "${workspaceRoot}"
   }
->>>>>>> 3c627fdd
 }
 ```
 
@@ -441,19 +431,10 @@
 
 From time to time, our team will add tutorials that will help contributors find their way in the Appwrite source code. Below is a list of currently available tutorials:
 
-<<<<<<< HEAD
-* [Adding Support for a New OAuth2 Provider](./docs/tutorials/add-oauth2-provider.md)
-* [Appwrite Environment Variables](./docs/tutorials/add-environment-variable.md)
-* [Adding Support for a New Runtime](./docs/tutorials/add-runtime.md)
-* [Adding Storage Adapter](./docs/tutorials/add-storage-adapter.md)
-* [Adding Translations](./docs/tutorials/add-translations.md)
-* [Multi-Architecture Support](./docs/tutorials/multi-architecture-support.md)
-=======
 - [Adding Support for a New OAuth2 Provider](./docs/tutorials/add-oauth2-provider.md)
 - [Appwrite Environment Variables](./docs/tutorials/environment-variables.md)
 - [Running in Production](./docs/tutorials/running-in-production.md)
 - [Adding Storage Adapter](./docs/tutorials/add-storage-adapter.md)
->>>>>>> 3c627fdd
 
 ## Other Ways to Help
 
