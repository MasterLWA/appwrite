# Contributing

We would ❤️ for you to contribute to Appwrite and help make it better! We want contributing to Appwrite to be fun, enjoyable, and educational for anyone and everyone. All contributions are welcome, including issues, new docs as well as updates and tweaks, blog posts, workshops, and more.

## How to Start?

If you are worried or don’t know where to start, check out our next section explaining what kind of help we could use and where can you get involved. You can reach out with questions to [Eldad Fux (@eldadfux)](https://twitter.com/eldadfux) or [@appwrite](https://twitter.com/appwrite) on Twitter, and anyone from the [Appwrite team on Discord](https://discord.gg/GSeTUeA). You can also submit an issue, and a maintainer can guide you!

## Code of Conduct

Help us keep Appwrite open and inclusive. Please read and follow our [Code of Conduct](/CODE_OF_CONDUCT.md).

## Submit a Pull Request 🚀

Branch naming convention is as follows

`TYPE-ISSUE_ID-DESCRIPTION`

example:

```
doc-548-submit-a-pull-request-section-to-contribution-guide
```

When `TYPE` can be:

- **feat** - is a new feature
- **doc** - documentation only changes
- **cicd** - changes related to CI/CD system
- **fix** - a bug fix
- **refactor** - code change that neither fixes a bug nor adds a feature

**All PRs must include a commit message with the description of the changes made!**

For the initial start, fork the project and use git clone command to download the repository to your computer. A standard procedure for working on an issue would be to:

1. `git pull`, before creating a new branch, pull the changes from upstream. Your master needs to be up to date.

```
$ git pull
```

2. Create new branch from `master` like: `doc-548-submit-a-pull-request-section-to-contribution-guide`<br/>

```
$ git checkout -b [name_of_your_new_branch]
```

3. Work - commit - repeat ( be sure to be in your branch )

4. Before you push your changes, make sure your code follows the `PSR12` coding standards, which is the standard Appwrite follows currently. You can easily do this by running the formatter.

```bash
docker run --rm --interactive --tty --volume $PWD:/app composer format <your file path>
```

Now, go a step further by running the linter by the following command to manually fix the issues the formatter wasn't able to fix.

```bash
docker run --rm --interactive --tty --volume $PWD:/app composer lint <your file path>
```

This will give you a list of errors for you to rectify, if there is an instance you need more information on the errors being displayed you can pass in additional command line arguments. More list of available arguments can be found [here](https://github.com/squizlabs/PHP_CodeSniffer/wiki/Usage). A very useful command line argument is `--report=diff`. This will give you the expected changes by the linter for easy fixing of formatting issues.

```bash
docker run --rm --interactive --tty --volume $PWD:/app composer lint --report=diff <your file path>
```

5. Push changes to GitHub

```
$ git push origin [name_of_your_new_branch]
```

6. Submit your changes for review
   If you go to your repository on GitHub, you'll see a `Compare & pull request` button. Click on that button.
7. Start a Pull Request
   Now submit the pull request and click on `Create pull request`.
8. Get a code review approval/reject
9. After approval, merge your PR
10. GitHub will automatically delete the branch after the merge is done. (they can still be restored).

## Setup From Source

To set up a working **development environment**, just fork the project git repository and install the backend and frontend dependencies using the proper package manager and create run the docker-compose stack.

> If you just want to install Appwrite for day-to-day usage and not as a code maintainer use this [installation guide](https://github.com/appwrite/appwrite#installation).

Please note that these instructions are for setting a functional dev environment. If you want to set up an Appwrite instance to integrate into your app, you should probably try and install Appwrite by using the instructions in the [getting started guide](https://appwrite.io/docs/getting-started-for-web) or in the main [README](README.md) file.

```bash
git clone git@github.com:[YOUR_FORK_HERE]/appwrite.git

cd appwrite

docker compose build
docker compose up -d
```

### Code Autocompletion

To get proper autocompletion for all the different functions and classes in the codebase, you'll need to install Appwrite dependencies on your local machine. You can easily do that with PHP's package manager, [Composer](https://getcomposer.org/). If you don't have Composer installed, you can use the Docker Hub image to get the same result:

```bash
docker run --rm --interactive --tty \
  --volume $PWD:/app \
  composer update --ignore-platform-reqs --optimize-autoloader --no-plugins --no-scripts --prefer-dist
```

### User Interface

Appwrite uses an internal micro-framework called Litespeed.js to build simple UI components in vanilla JS and [less](http://lesscss.org/) for compiling CSS code. To apply any of your changes to the UI, use the `gulp build` or `gulp less` commands, and restart the Appwrite main container to load the new static files to memory using `docker compose restart appwrite`.

### Get Started

After finishing the installation process, you can start writing and editing code.

#### Advanced Topics

We love to create issues that are good for beginners and label them as `good first issue` or `hacktoberfest`, but some more advanced topics might require extra knowledge. Below is a list of links you can use to learn more about some of the more advanced topics that will help you master the Appwrite codebase.

##### Tools and Libs

- [Docker](https://www.docker.com/get-started)
- [PHP FIG](https://www.php-fig.org/) - [PSR-12](https://www.php-fig.org/psr/psr-12/)
- [PHP Swoole](https://www.swoole.co.uk/)

Learn more at our [Technology Stack](#technology-stack) section.

##### Network and Protocols

- [OSI Model](https://en.wikipedia.org/wiki/OSI_model)
- [TCP vs UDP](https://www.guru99.com/tcp-vs-udp-understanding-the-difference.html#:~:text=TCP%20is%20a%20connection%2Doriented,speed%20of%20UDP%20is%20faster&text=TCP%20does%20error%20checking%20and,but%20it%20discards%20erroneous%20packets.)
- [HTTP](https://en.wikipedia.org/wiki/Hypertext_Transfer_Protocol)
- [REST API](https://en.wikipedia.org/wiki/Representational_state_transfer)
- [GraphQL](https://en.wikipedia.org/wiki/GraphQL)
- [gRPC](https://en.wikipedia.org/wiki/GRPC)

##### Architecture

- [Microservices vs Monolithic](https://www.mulesoft.com/resources/api/microservices-vs-monolithic#:~:text=Microservices%20architecture%20vs%20monolithic%20architecture&text=A%20monolithic%20application%20is%20built%20as%20a%20single%20unit.&text=To%20make%20any%20alterations%20to,formally%20with%20business%2Doriented%20APIs.)
- [MVVM](https://en.wikipedia.org/wiki/Model%E2%80%93view%E2%80%93viewmodel) - Appwrite console architecture

##### Security

- [Appwrite Auth and ACL](https://github.com/appwrite/appwrite/blob/master/docs/specs/authentication.drawio.svg)
- [OAuth](https://en.wikipedia.org/wiki/OAuth)
- [Encryption](https://medium.com/searchencrypt/what-is-encryption-how-does-it-work-e8f20e340537#:~:text=Encryption%20is%20a%20process%20that,%2C%20or%20decrypt%2C%20the%20information.)
- [Hashing](https://searchsqlserver.techtarget.com/definition/hashing#:~:text=Hashing%20is%20the%20transformation%20of,it%20using%20the%20original%20value.)

## Architecture

Appwrite's current structure is a combination of both [Monolithic](https://en.wikipedia.org/wiki/Monolithic_application) and [Microservice](https://en.wikipedia.org/wiki/Microservices) architectures, but our final goal, as we grow, is to be using only microservices.

---

## ![Appwrite](docs/specs/overview.drawio.svg)

### File Structure

```bash
.
├── app # Main application
│   ├── config # Config files
│   ├── controllers # API & dashboard controllers
│   │   ├── api
│   │   ├── shared
│   │   └── web
│   ├── db # DB schemas
│   ├── sdks # SDKs generated copies (used for generating code examples)
│   ├── tasks # Server CLI commands
│   ├── views # HTML server-side templates
│   └── workers # Background workers
├── bin # Server executables (tasks & workers)
├── docker # Docker related resources and configs
├── docs # Docs and tutorials
│   ├── examples
│   ├── references
│   ├── services
│   ├── specs
│   └── tutorials
├── public # Public files
│   ├── dist
│   ├── fonts
│   ├── images
│   ├── scripts
│   └── styles
├── src # Supporting libraries (each lib has one role, common libs are released as individual projects)
│   └── Appwrite
│       ├── Auth
│       ├── Detector
│       ├── Docker
│       ├── DSN
│       ├── Event
│       ├── Extend
│       ├── GraphQL
│       ├── Messaging
│       ├── Migration
│       ├── Network
│       ├── OpenSSL
│       ├── Resque
│       ├── Specification
│       ├── Stats
│       ├── Task
│       ├── Template
│       ├── URL
│       └── Utopia
└── tests # End to end & unit tests
    ├── e2e
    ├── resources
    └── unit
```

### The Monolithic Part

Appwrite's main API container is designed as a monolithic app. This is a decision we made to allow us to develop the project faster while still being a very small team.

Although the Appwrite API is a monolithic app, it has a very clear separation of concern as each internal service or worker is separated by its container, which will allow us as we grow to start breaking services for better maintenance and scalability.

### The Microservice Part

Each container in Appwrite is a microservice on its own. Each service is an independent process that can scale without regard to any of the other services.

Currently, all the Appwrite microservices are intended to communicate using the TCP protocol over a private network. You should be aware to not expose any of the services to the public-facing network, besides the public port 80 and 443, who, by default, are used to expose the Appwrite HTTP API.

## Ports

Appwrite dev version uses ports 80 and 443 as an entry point to the Appwrite API and console. We also expose multiple ports in the range of 9500-9504 for debugging some of the Appwrite containers on dev mode. If you have any conflicts with the ports running on your system, you can easily replace them by editing Appwrite's docker-compose.yml file and executing `docker compose up -d` command.

## Technology Stack

To start helping us to improve the Appwrite server by submitting code, prior knowledge of Appwrite's technology stack can help you with getting started.

Appwrite stack is combined from a variety of open-source technologies and tools. Appwrite backend API is written primarily with PHP version 7 and above on top of the [Utopia PHP framework](https://github.com/utopia-php/framework). The Appwrite frontend is built with tools like gulp, less, and [litespeed.js](https://github.com/litespeed-js). We use Docker as the container technology to package the Appwrite server for easy integration on-cloud, on-premise, or on-localhosts.

### Other Technologies

- Redis - for managing cache and in-memory data (currently, we do not use Redis for persistent data)
- MariaDB - for database storage and queries
- InfluxDB - for managing stats and time-series based data
- Statsd - for sending data over UDP protocol (using Telegraf)
- ClamAV - for validating and scanning storage files
- Imagemagick - for manipulating and managing image media files.
- Webp - for better compression of images on supporting clients
- SMTP - for sending email messages and alerts
- Resque - for managing data queues and scheduled tasks over a Redis server

## Package Managers

Appwrite uses a package manager for managing code dependencies for both backend and frontend development. We try our best to avoid creating any unnecessary, and any new dependency to the project is subjected to a lead developer review and approval.

Many of Appwrite's internal modules are also used as dependencies to allow other Appwrite's projects to reuse them and as a way to contribute them back to the community.

Appwrite uses [PHP's Composer](https://getcomposer.org/) for managing dependencies on the server-side and [JS NPM](https://www.npmjs.com/) for managing dependencies on the frontend side.

## Coding Standards

Appwrite is following the [PHP-FIG standards](https://www.php-fig.org/). Currently, we are using both PSR-0 and PSR-12 for coding standards and autoloading standards.

We use prettier for our JS coding standards and auto-formatting our code.

## Scalability, Speed, and Performance

Appwrite is built to scale. Please keep in mind that the Appwrite stack can run in different environments and different scales.

We wish Appwrite will be as easy to set up and in a single, localhost, and easy to grow to a large environment with dozens and even hundreds of instances.

When contributing code, please take into account the following considerations:

- Response Time
- Throughput
- Requests per Seconds
- Network Usage
- Memory Usage
- Browser Rendering
- Background Jobs
- Task Execution Time

## Security & Privacy

Security and privacy are extremely important to Appwrite, developers, and users alike. Make sure to follow the best industry standards and practices.

## Dependencies

Please avoid introducing new dependencies to Appwrite without consulting the team. New dependencies can be very helpful but also introduce new security and privacy issues, complexity, and impact total docker image size.

Adding a new dependency should have vital value on the product with minimum possible risk.

## Introducing New Features

We would 💖 you to contribute to Appwrite, but we would also like to make sure Appwrite is as great as possible and loyal to its vision and mission statement 🙏.

For us to find the right balance, please open an issue explaining your ideas before introducing a new pull request.

This will allow the Appwrite community to have sufficient discussion about the new feature value and how it fits in the product roadmap and vision.

This is also important for the Appwrite lead developers to be able to give technical input and different emphasis regarding the feature design and architecture. Some bigger features might need to go through our [RFC process](https://github.com/appwrite/rfc).

## Build

To build a new version of the Appwrite server, all you need to do is run the build.sh file like this:

```bash
bash ./build.sh X.X.X
```

Before running the command, make sure you have proper write permissions to the Appwrite docker hub team.

**Build for Multicore**

```bash
docker buildx build --platform linux/amd64,linux/arm64,linux/arm/v6,linux/arm/v7,linux/arm64/v8,linux/ppc64le,linux/s390x -t appwrite/appwrite:dev --push .
```

**Build Functions Runtimes**

The Runtimes for all supported cloud functions (multicore builds) can be found at the [open-runtimes/open-runtimes](https://github.com/open-runtimes/open-runtimes) repository.

## Generate SDK

For generating a new console SDK follow the next steps:

1. Update the console spec file located at `app/config/specs/swagger2-<version-number>.console.json` using Appwrite Tasks. Run the `php app/cli.php specs <version-number> normal` command in a running `appwrite/appwrite` container.
2. Generate a new SDK using the command `php app/cli.php sdks`
3. Change your working dir using `cd app/sdks/console-web`
4. Build the new SDK `npm run build`
5. Copy `iife/sdk.js` to `appwrite.js`
6. Go back to the root of the project `run npm run build`

## Checklist for Releasing SDKs

Things to remember when releasing SDKs

- Update the Changelogs in **docs/sdks** (right now only Dart and Flutter are using these)
- Update **GETTING_STARTED.md** in **docs/sdks** for each SDKs if any changes in the related APIs in there
- Update SDK versions as required on **app/config/platforms.php**
- Generate SDKs using the command `php app/cli.php sdks` and follow the instructions
- Release new tags on GitHub repository for each SDKs

## Debug

Appwrite uses [yasd](https://github.com/swoole/yasd) debugger, which can be made available during build of Appwrite. You can connect to the debugger using VS Code [PHP Debug](https://marketplace.visualstudio.com/items?itemName=felixfbecker.php-debug) extension or if you are in PHP Storm you don't need any plugin. Below are the settings required for remote debugger connection.

<<<<<<< HEAD
First, you need to set **DEBUG** build arg in **appwrite** service in **docker-compose.yml** file.
=======
First, you need to create an init file. Duplicate **dev/yasd_init.php.stub** file and name it **dev/yasd_init.php** and then change the IP address to your development machine's IP. Without the proper IP address debugger won't connect. And you also need to set **DEBUG** build arg in **appwrite** service in **docker-compose.yml** file.
>>>>>>> 0d0cacbf

### VS Code Launch Configuration

```json
{
  "name": "Listen for Xdebug",
  "type": "php",
  "request": "launch",
  "port": 9005,
  "pathMappings": {
    "/usr/src/code": "${workspaceRoot}"
  }
}
```

### PHPStorm Setup

In settings, go to **PHP** > **Debug**, there under **Xdebug** set the debug port to **9005** and enable the **Can accept external connections** checkbox.

Still in settings, got to **PHP** > **Servers** and select the **+** button to add a new server. Give the server a name and remember this for later. Then enter your host address and port. Next, enable the checkbox for **Use path mappings**. Now enter a mapping for the root of the repository to `/usr/src/code`.

The final step is adding a new environment variable to the Appwrite server. In the **appwrite** service's environment in **docker-compose.yml**, add the following line:

```yaml
  - PHP_IDE_CONFIG=serverName=YOUR_SERVER_NAME
```

Replacing `YOUR_SERVER_NAME` with the name of the server you added in the previous step.

## Tests

To run all tests manually, use the Appwrite Docker CLI from your terminal:

```bash
docker compose exec appwrite test
```

To run unit tests use:

```bash
docker compose exec appwrite test /usr/src/code/tests/unit
```

To run end-2-end tests use:

```bash
docker compose exec appwrite test /usr/src/code/tests/e2e
```

To run end-2-end tests for a specific service use:

```bash
docker compose exec appwrite test /usr/src/code/tests/e2e/Services/[ServiceName]
```

To run a single test use:

```bash
docker compose exec appwrite test /usr/src/code/tests/.../[TestClass] --filter "[TestName]"
```

## Benchmarking

You can use WRK Docker image to benchmark the server performance. Benchmarking is extremely useful when you want to compare how the server behaves before and after a change has been applied. Replace [APPWRITE_HOSTNAME_OR_IP] with your Appwrite server hostname or IP. Note that localhost is not accessible from inside the WRK container.

```
  Options:
    -c, --connections <N>  Connections to keep open
    -d, --duration    <T>  Duration of test
    -t, --threads     <N>  Number of threads to use

    -s, --script      <S>  Load Lua script file
    -H, --header      <H>  Add header to request
        --latency          Print latency statistics
        --timeout     <T>  Socket/request timeout
    -v, --version          Print version details
```

```bash
docker run --rm skandyla/wrk -t3 -c100 -d30  https://[APPWRITE_HOSTNAME_OR_IP]
```

## Code Maintenance

We use some automation tools to help us keep a healthy codebase.

**Run Formatter:**

```bash
# Run on all files
docker run --rm --interactive --tty --volume $PWD:/app composer format
# Run on single file or folder
docker run --rm --interactive --tty --volume $PWD:/app composer format <your file path>
```

**Run Linter:**

```bash
# Run on all files
docker run --rm --interactive --tty --volume $PWD:/app composer lint
# Run on single file or folder
docker run --rm --interactive --tty --volume $PWD:/app composer lint <your file path>
```

## Tutorials

From time to time, our team will add tutorials that will help contributors find their way in the Appwrite source code. Below is a list of currently available tutorials:

- [Adding Support for a New OAuth2 Provider](./docs/tutorials/add-oauth2-provider.md)
- [Appwrite Environment Variables](./docs/tutorials/environment-variables.md)
- [Running in Production](./docs/tutorials/running-in-production.md)
- [Adding Storage Adapter](./docs/tutorials/add-storage-adapter.md)

## Other Ways to Help

Pull requests are great, but there are many other areas where you can help Appwrite.

### Blogging & Speaking

Blogging, speaking about, or creating tutorials about one of Appwrite’s many features. Mention [@appwrite](https://twitter.com/appwrite) on Twitter and/or [email team@appwrite.io](mailto:team@appwrite.io), so we can give pointers and tips and help you spread the word by promoting your content on the different Appwrite communication channels. Please add your blog posts and videos of talks to our [Awesome Appwrite](https://github.com/appwrite/awesome-appwrite) repo on GitHub.

### Presenting at Meetups

Presenting at meetups and conferences about your Appwrite projects. Your unique challenges and successes in building things with Appwrite can provide great speaking material. We’d love to review your talk abstract/CFP, so get in touch with us if you’d like some help!

### Sending Feedbacks & Reporting Bugs

Sending feedback is a great way for us to understand your different use cases of Appwrite better. If you had any issues, bugs, or want to share about your experience, feel free to do so on our GitHub issues page or at our [Discord channel](https://discord.gg/GSeTUeA).

### Submitting New Ideas

If you think Appwrite could use a new feature, please open an issue on our GitHub repository, stating as much information as you can think about your new idea and it's implications. We would also use this issue to gather more information, get more feedback from the community, and have a proper discussion about the new feature.

### Improving Documentation

Submitting documentation updates, enhancements, designs, or bug fixes. Spelling or grammar fixes will be very much appreciated.

### Helping Someone

Searching for Appwrite on Discord, GitHub, or StackOverflow and helping someone else who needs help. You can also help by teaching others how to contribute to Appwrite's repo!<|MERGE_RESOLUTION|>--- conflicted
+++ resolved
@@ -341,11 +341,7 @@
 
 Appwrite uses [yasd](https://github.com/swoole/yasd) debugger, which can be made available during build of Appwrite. You can connect to the debugger using VS Code [PHP Debug](https://marketplace.visualstudio.com/items?itemName=felixfbecker.php-debug) extension or if you are in PHP Storm you don't need any plugin. Below are the settings required for remote debugger connection.
 
-<<<<<<< HEAD
 First, you need to set **DEBUG** build arg in **appwrite** service in **docker-compose.yml** file.
-=======
-First, you need to create an init file. Duplicate **dev/yasd_init.php.stub** file and name it **dev/yasd_init.php** and then change the IP address to your development machine's IP. Without the proper IP address debugger won't connect. And you also need to set **DEBUG** build arg in **appwrite** service in **docker-compose.yml** file.
->>>>>>> 0d0cacbf
 
 ### VS Code Launch Configuration
 
