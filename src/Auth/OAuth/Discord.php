<?php

namespace Auth\OAuth;

use Auth\OAuth;

// Reference Material
// https://discordapp.com/developers/docs/topics/oauth2

class Discord extends OAuth
{
    /**
     * @var string
     */
    private $endpoint = 'https://discordapp.com/api';

    /**
     * @var array
     */
    protected $user = [];

<<<<<<< HEAD
    /**
     * @var array
     */
    protected $scope = [
        'identify',
        'email'
=======

    protected $scopes = [
            'identify',
            'email'
>>>>>>> 42346fb1
    ];

    /**
     * @return string
     */
    public function getName(): string
    {
        return 'discord';
    }

    /**
     * @return string
     */
    public function getLoginURL(): string
    {
        $url = $this->endpoint . '/oauth2/authorize?'.
            http_build_query([
                'response_type' => 'code',
                'client_id' => $this->appID,
<<<<<<< HEAD
                'scope' => implode(' ', $this->scope),
                'state' => json_encode($this->state),
                'redirect_uri' => $this->callback,
=======
                'scope' => implode(' ', $this->getScopes()),
                'redirect_uri' => $this->callback
>>>>>>> 42346fb1
            ]);

        return $url;
    }

    /**
     * @param string $code
     *
     * @return string
     */
    public function getAccessToken(string $code): string
    {
        $accessToken = $this->request(
            'POST',
            $this->endpoint . '/oauth2/token',
            ['Content-Type: application/x-www-form-urlencoded'],
            http_build_query([
                'grant_type' => 'authorization_code',
                'code' => $code,
                'redirect_uri' => $this->callback,
                'client_id' => $this->appID,
                'client_secret' => $this->appSecret,
                'scope' => implode(' ', $this->scope)
            ])
        );

        $accessToken = json_decode($accessToken, true);

        if (isset($accessToken['access_token'])) {
            return $accessToken['access_token'];
        }

        return '';
    }

    /**
     * @param string $accessToken
     *
     * @return string
     */
    public function getUserID(string $accessToken): string
    {
        $user = $this->getUser($accessToken);

        if (isset($user['id'])) {
            return $user['id'];
        }

        return '';
    }

    /**
     * @param string $accessToken
     *
     * @return string
     */
    public function getUserEmail(string $accessToken): string
    {
        $user = $this->getUser($accessToken);

        if (isset($user['email'])) {
            return $user['email'];
        }

        return '';
    }

    /**
     * @param string $accessToken
     *
     * @return string
     */
    public function getUserName(string $accessToken): string
    {
        $user = $this->getUser($accessToken);

        if (isset($user['username'])) {
            return $user['username'];
        }

        return '';
    }

    /**
     * @param string $accessToken
     *
     * @return array
     */
    protected function getUser(string $accessToken): array
    {
        if (empty($this->user)) {
            $user = $this->request(
                'GET',
                $this->endpoint . '/users/@me',
                ['Authorization: Bearer '.urlencode($accessToken)]
            );
            $this->user = json_decode($user, true);
        }

        return $this->user;
    }
}<|MERGE_RESOLUTION|>--- conflicted
+++ resolved
@@ -19,19 +19,12 @@
      */
     protected $user = [];
 
-<<<<<<< HEAD
     /**
      * @var array
      */
-    protected $scope = [
-        'identify',
-        'email'
-=======
-
     protected $scopes = [
             'identify',
             'email'
->>>>>>> 42346fb1
     ];
 
     /**
@@ -51,14 +44,9 @@
             http_build_query([
                 'response_type' => 'code',
                 'client_id' => $this->appID,
-<<<<<<< HEAD
-                'scope' => implode(' ', $this->scope),
                 'state' => json_encode($this->state),
-                'redirect_uri' => $this->callback,
-=======
                 'scope' => implode(' ', $this->getScopes()),
                 'redirect_uri' => $this->callback
->>>>>>> 42346fb1
             ]);
 
         return $url;
