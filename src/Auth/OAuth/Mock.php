<?php

namespace Auth\OAuth;

use Auth\OAuth;

class Mock extends OAuth
{
    /**
     * @var string
     */
    protected $version = 'v1';

    /**
     * @var array
     */
    protected $scopes = [
        'email'
    ];

    /**
     * @var array
     */
    protected $user = [];

    /**
     * @return string
     */
    public function getName():string
    {
        return 'mock';
    }

    /**
     * @return string
     */
    public function getLoginURL():string
    {
<<<<<<< HEAD
        return 'http://localhost/'.$this->version.'/mock/tests/general/oauth?client_id='.urlencode($this->appID).'&redirect_uri='.urlencode($this->callback).'&scope=email&state='.urlencode(json_encode($this->state));
=======
        return 'http://localhost/'.$this->version.'/oauth?'. http_build_query([
            'client_id' => $this->appID,
            'redirect_uri' => $this->callback,
            'scope' => implode(' ', $this->getScopes()),
            'state' => json_encode($this->state)
        ]);
>>>>>>> 42346fb1
    }

    /**
     * @param string $code
     *
     * @return string
     */
    public function getAccessToken(string $code):string
    {
        $accessToken = $this->request(
            'GET',
<<<<<<< HEAD
            'http://localhost/'.$this->version.'/mock/tests/general/oauth/token?'.
            'client_id='.urlencode($this->appID).
            '&redirect_uri='.urlencode($this->callback).
            '&client_secret='.urlencode($this->appSecret).
            '&code='.urlencode($code)
=======
            'http://localhost/'.$this->version.'/oauth/token?'.
            http_build_query([
                'client_id' => $this->appID,
                'redirect_uri' => $this->callback,
                'client_secret' => $this->appSecret,
                'code' => $code
            ])
>>>>>>> 42346fb1
        );

        var_dump($this->appSecret);
        var_dump($accessToken);
        $accessToken = json_decode($accessToken, true); //

        if (isset($accessToken['access_token'])) {
            return $accessToken['access_token'];
        }

        return '';
    }

    /**
     * @param string $accessToken
     *
     * @return string
     */
    public function getUserID(string $accessToken):string
    {
        $user = $this->getUser($accessToken);

        if (isset($user['id'])) {
            return $user['id'];
        }

        return '';
    }

    /**
     * @param string $accessToken
     *
     * @return string
     */
    public function getUserEmail(string $accessToken):string
    {
        $user = $this->getUser($accessToken);

        if (isset($user['email'])) {
            return $user['email'];
        }

        return '';
    }

    /**
     * @param string $accessToken
     *
     * @return string
     */
    public function getUserName(string $accessToken):string
    {
        $user = $this->getUser($accessToken);

        if (isset($user['name'])) {
            return $user['name'];
        }

        return '';
    }

    /**
     * @param string $accessToken
     *
     * @return array
     */
    protected function getUser(string $accessToken):array
    {
        if (empty($this->user)) {
            $user = $this->request('GET', 'http://localhost/'.$this->version.'/mock/tests/general/oauth/user?token='.urlencode($accessToken));

            $this->user = json_decode($user, true);
        }

        return $this->user;
    }
}<|MERGE_RESOLUTION|>--- conflicted
+++ resolved
@@ -36,16 +36,12 @@
      */
     public function getLoginURL():string
     {
-<<<<<<< HEAD
-        return 'http://localhost/'.$this->version.'/mock/tests/general/oauth?client_id='.urlencode($this->appID).'&redirect_uri='.urlencode($this->callback).'&scope=email&state='.urlencode(json_encode($this->state));
-=======
-        return 'http://localhost/'.$this->version.'/oauth?'. http_build_query([
+        return 'http://localhost/'.$this->version.'/mock/tests/general/oauth?'. http_build_query([
             'client_id' => $this->appID,
             'redirect_uri' => $this->callback,
             'scope' => implode(' ', $this->getScopes()),
             'state' => json_encode($this->state)
         ]);
->>>>>>> 42346fb1
     }
 
     /**
@@ -57,25 +53,15 @@
     {
         $accessToken = $this->request(
             'GET',
-<<<<<<< HEAD
             'http://localhost/'.$this->version.'/mock/tests/general/oauth/token?'.
-            'client_id='.urlencode($this->appID).
-            '&redirect_uri='.urlencode($this->callback).
-            '&client_secret='.urlencode($this->appSecret).
-            '&code='.urlencode($code)
-=======
-            'http://localhost/'.$this->version.'/oauth/token?'.
             http_build_query([
                 'client_id' => $this->appID,
                 'redirect_uri' => $this->callback,
                 'client_secret' => $this->appSecret,
                 'code' => $code
             ])
->>>>>>> 42346fb1
         );
 
-        var_dump($this->appSecret);
-        var_dump($accessToken);
         $accessToken = json_decode($accessToken, true); //
 
         if (isset($accessToken['access_token'])) {
