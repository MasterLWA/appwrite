--- conflicted
+++ resolved
@@ -93,8 +93,6 @@
         return $response['body'];
     }
 
-<<<<<<< HEAD
-=======
     /**
      * Delete Runtime
      * 
@@ -103,7 +101,6 @@
      * @param string $projectId
      * @param string $deploymentId
      */
->>>>>>> b1acc028
     public function deleteRuntime(string $projectId, string $deploymentId)
     {
         $runtimeId = "$projectId-$deploymentId";
