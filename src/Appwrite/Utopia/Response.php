<?php

namespace Appwrite\Utopia;

use Exception;
use Utopia\Swoole\Response as SwooleResponse;
use Swoole\Http\Response as SwooleHTTPResponse;
use Utopia\Database\Document;
use Appwrite\Utopia\Response\Filter;
use Appwrite\Utopia\Response\Model;
use Appwrite\Utopia\Response\Model\None;
use Appwrite\Utopia\Response\Model\Any;
use Appwrite\Utopia\Response\Model\Attribute;
use Appwrite\Utopia\Response\Model\AttributeList;
use Appwrite\Utopia\Response\Model\AttributeString;
use Appwrite\Utopia\Response\Model\AttributeInteger;
use Appwrite\Utopia\Response\Model\AttributeFloat;
use Appwrite\Utopia\Response\Model\AttributeBoolean;
use Appwrite\Utopia\Response\Model\AttributeEmail;
use Appwrite\Utopia\Response\Model\AttributeEnum;
use Appwrite\Utopia\Response\Model\AttributeIP;
use Appwrite\Utopia\Response\Model\AttributeURL;
use Appwrite\Utopia\Response\Model\BaseList;
use Appwrite\Utopia\Response\Model\Collection;
use Appwrite\Utopia\Response\Model\Continent;
use Appwrite\Utopia\Response\Model\Country;
use Appwrite\Utopia\Response\Model\Currency;
use Appwrite\Utopia\Response\Model\Document as ModelDocument;
use Appwrite\Utopia\Response\Model\DocumentList;
use Appwrite\Utopia\Response\Model\Domain;
use Appwrite\Utopia\Response\Model\Error;
use Appwrite\Utopia\Response\Model\ErrorDev;
use Appwrite\Utopia\Response\Model\Execution;
use Appwrite\Utopia\Response\Model\Build;
use Appwrite\Utopia\Response\Model\File;
use Appwrite\Utopia\Response\Model\Bucket;
use Appwrite\Utopia\Response\Model\Func;
use Appwrite\Utopia\Response\Model\Index;
use Appwrite\Utopia\Response\Model\JWT;
use Appwrite\Utopia\Response\Model\Key;
use Appwrite\Utopia\Response\Model\Language;
use Appwrite\Utopia\Response\Model\User;
use Appwrite\Utopia\Response\Model\Session;
use Appwrite\Utopia\Response\Model\Team;
use Appwrite\Utopia\Response\Model\Locale;
use Appwrite\Utopia\Response\Model\Log;
use Appwrite\Utopia\Response\Model\Membership;
use Appwrite\Utopia\Response\Model\Metric;
use Appwrite\Utopia\Response\Model\Permissions;
use Appwrite\Utopia\Response\Model\Phone;
use Appwrite\Utopia\Response\Model\Platform;
use Appwrite\Utopia\Response\Model\Project;
use Appwrite\Utopia\Response\Model\Rule;
use Appwrite\Utopia\Response\Model\Deployment;
use Appwrite\Utopia\Response\Model\Token;
use Appwrite\Utopia\Response\Model\Webhook;
use Appwrite\Utopia\Response\Model\Preferences;
use Appwrite\Utopia\Response\Model\HealthAntivirus;
use Appwrite\Utopia\Response\Model\HealthQueue;
use Appwrite\Utopia\Response\Model\HealthStatus;
use Appwrite\Utopia\Response\Model\HealthTime;
use Appwrite\Utopia\Response\Model\HealthVersion;
use Appwrite\Utopia\Response\Model\Mock; // Keep last
use Appwrite\Utopia\Response\Model\Runtime;
use Appwrite\Utopia\Response\Model\UsageBuckets;
use Appwrite\Utopia\Response\Model\UsageCollection;
use Appwrite\Utopia\Response\Model\UsageDatabase;
use Appwrite\Utopia\Response\Model\UsageFunctions;
use Appwrite\Utopia\Response\Model\UsageProject;
use Appwrite\Utopia\Response\Model\UsageStorage;
use Appwrite\Utopia\Response\Model\UsageUsers;

/**
 * @method Response setStatusCode(int $code = 200)
 */
class Response extends SwooleResponse
{
    // General
    const MODEL_NONE = 'none';
    const MODEL_ANY = 'any';
    const MODEL_LOG = 'log';
    const MODEL_LOG_LIST = 'logList';
    const MODEL_ERROR = 'error';
    const MODEL_METRIC = 'metric';
    const MODEL_METRIC_LIST = 'metricList';
    const MODEL_ERROR_DEV = 'errorDev';
    const MODEL_BASE_LIST = 'baseList';
    const MODEL_USAGE_DATABASE = 'usageDatabase';
    const MODEL_USAGE_COLLECTION = 'usageCollection';
    const MODEL_USAGE_USERS = 'usageUsers';
    const MODEL_USAGE_BUCKETS = 'usageBuckets';
    const MODEL_USAGE_STORAGE = 'usageStorage';
    const MODEL_USAGE_FUNCTIONS = 'usageFunctions';
    const MODEL_USAGE_PROJECT = 'usageProject';
    
    // Database
    const MODEL_COLLECTION = 'collection';
    const MODEL_COLLECTION_LIST = 'collectionList';
    const MODEL_INDEX = 'index';
    const MODEL_INDEX_LIST = 'indexList';
    const MODEL_DOCUMENT = 'document';
    const MODEL_DOCUMENT_LIST = 'documentList';

    // Database Attributes
    const MODEL_ATTRIBUTE = 'attribute';
    const MODEL_ATTRIBUTE_LIST = 'attributeList';
    const MODEL_ATTRIBUTE_STRING = 'attributeString';
    const MODEL_ATTRIBUTE_INTEGER = 'attributeInteger';
    const MODEL_ATTRIBUTE_FLOAT = 'attributeFloat';
    const MODEL_ATTRIBUTE_BOOLEAN = 'attributeBoolean';
    const MODEL_ATTRIBUTE_EMAIL = 'attributeEmail';
    const MODEL_ATTRIBUTE_ENUM = 'attributeEnum';
    const MODEL_ATTRIBUTE_IP = 'attributeIp';
    const MODEL_ATTRIBUTE_URL= 'attributeUrl';

    // Users
    const MODEL_USER = 'user';
    const MODEL_USER_LIST = 'userList';
    const MODEL_SESSION = 'session';
    const MODEL_SESSION_LIST = 'sessionList';
    const MODEL_TOKEN = 'token';
    const MODEL_JWT = 'jwt';
    const MODEL_PREFERENCES = 'preferences';
    
    // Storage
    const MODEL_FILE = 'file';
    const MODEL_FILE_LIST = 'fileList';
    const MODEL_BUCKET = 'bucket';
    const MODEL_BUCKET_LIST = 'bucketList';

    // Locale
    const MODEL_LOCALE = 'locale';
    const MODEL_COUNTRY = 'country';
    const MODEL_COUNTRY_LIST = 'countryList';
    const MODEL_CONTINENT = 'continent';
    const MODEL_CONTINENT_LIST = 'continentList';
    const MODEL_CURRENCY = 'currency';
    const MODEL_CURRENCY_LIST = 'currencyList';
    const MODEL_LANGUAGE = 'language';
    const MODEL_LANGUAGE_LIST = 'languageList';
    const MODEL_PHONE = 'phone';
    const MODEL_PHONE_LIST = 'phoneList';

    // Teams
    const MODEL_TEAM = 'team';
    const MODEL_TEAM_LIST = 'teamList';
    const MODEL_MEMBERSHIP = 'membership';
    const MODEL_MEMBERSHIP_LIST = 'membershipList';

    // Functions
    const MODEL_FUNCTION = 'function';
    const MODEL_FUNCTION_LIST = 'functionList';
    const MODEL_RUNTIME = 'runtime';
    const MODEL_RUNTIME_LIST = 'runtimeList';
    const MODEL_DEPLOYMENT = 'deployment';
    const MODEL_DEPLOYMENT_LIST = 'deploymentList';
    const MODEL_EXECUTION = 'execution';
    const MODEL_EXECUTION_LIST = 'executionList';
    const MODEL_BUILD = 'build';
    const MODEL_BUILD_LIST = 'buildList';  // Not used anywhere yet
    const MODEL_FUNC_PERMISSIONS = 'funcPermissions';
 
    // Project
    const MODEL_PROJECT = 'project';
    const MODEL_PROJECT_LIST = 'projectList';
    const MODEL_WEBHOOK = 'webhook';
    const MODEL_WEBHOOK_LIST = 'webhookList';
    const MODEL_KEY = 'key';
    const MODEL_KEY_LIST = 'keyList';
    const MODEL_PLATFORM = 'platform';
    const MODEL_PLATFORM_LIST = 'platformList';
    const MODEL_DOMAIN = 'domain';
    const MODEL_DOMAIN_LIST = 'domainList';

    // Health
    const MODEL_HEALTH_STATUS = 'healthStatus';
    const MODEL_HEALTH_VERSION = 'healthVersion';
    const MODEL_HEALTH_QUEUE = 'healthQueue';
    const MODEL_HEALTH_TIME = 'healthTime';
    const MODEL_HEALTH_ANTIVIRUS = 'healthAntivirus';
    
    // Deprecated
    const MODEL_PERMISSIONS = 'permissions';
    const MODEL_RULE = 'rule';
    const MODEL_TASK = 'task';

    // Tests (keep last)
    const MODEL_MOCK = 'mock';

    // Content type
    const CONTENT_TYPE_NULL = 'null';

    /**
     * @var Filter
     */
    private static $filter = null;

    /**
     * @var array
     */
    protected $payload = [];

    /**
     * @var string
     */
    protected $model = '';

    /**
     * Response constructor.
     *
     * @param float $time
     */
    public function __construct(SwooleHTTPResponse $response)
    {
        $this
            // General
            ->setModel(new None())
            ->setModel(new Any())
            ->setModel(new Error())
            ->setModel(new ErrorDev())
            // Lists
            ->setModel(new BaseList('Documents List', self::MODEL_DOCUMENT_LIST, 'documents', self::MODEL_DOCUMENT))
            ->setModel(new BaseList('Collections List', self::MODEL_COLLECTION_LIST, 'collections', self::MODEL_COLLECTION))
            ->setModel(new BaseList('Indexes List', self::MODEL_INDEX_LIST, 'indexes', self::MODEL_INDEX))
            ->setModel(new BaseList('Users List', self::MODEL_USER_LIST, 'users', self::MODEL_USER))
            ->setModel(new BaseList('Sessions List', self::MODEL_SESSION_LIST, 'sessions', self::MODEL_SESSION))
            ->setModel(new BaseList('Logs List', self::MODEL_LOG_LIST, 'logs', self::MODEL_LOG))
            ->setModel(new BaseList('Files List', self::MODEL_FILE_LIST, 'files', self::MODEL_FILE))
            ->setModel(new BaseList('Buckets List', self::MODEL_BUCKET_LIST, 'buckets', self::MODEL_BUCKET))
            ->setModel(new BaseList('Teams List', self::MODEL_TEAM_LIST, 'teams', self::MODEL_TEAM))
            ->setModel(new BaseList('Memberships List', self::MODEL_MEMBERSHIP_LIST, 'memberships', self::MODEL_MEMBERSHIP))
            ->setModel(new BaseList('Functions List', self::MODEL_FUNCTION_LIST, 'functions', self::MODEL_FUNCTION))
            ->setModel(new BaseList('Runtimes List', self::MODEL_RUNTIME_LIST, 'runtimes', self::MODEL_RUNTIME))
            ->setModel(new BaseList('Deployments List', self::MODEL_DEPLOYMENT_LIST, 'deployments', self::MODEL_DEPLOYMENT))
            ->setModel(new BaseList('Executions List', self::MODEL_EXECUTION_LIST, 'executions', self::MODEL_EXECUTION))
            ->setModel(new BaseList('Builds List', self::MODEL_BUILD_LIST, 'builds', self::MODEL_BUILD)) // Not used anywhere yet
            ->setModel(new BaseList('Projects List', self::MODEL_PROJECT_LIST, 'projects', self::MODEL_PROJECT, true, false))
            ->setModel(new BaseList('Webhooks List', self::MODEL_WEBHOOK_LIST, 'webhooks', self::MODEL_WEBHOOK, true, false))
            ->setModel(new BaseList('API Keys List', self::MODEL_KEY_LIST, 'keys', self::MODEL_KEY, true, false))
            ->setModel(new BaseList('Platforms List', self::MODEL_PLATFORM_LIST, 'platforms', self::MODEL_PLATFORM, true, false))
            ->setModel(new BaseList('Domains List', self::MODEL_DOMAIN_LIST, 'domains', self::MODEL_DOMAIN, true, false))
            ->setModel(new BaseList('Countries List', self::MODEL_COUNTRY_LIST, 'countries', self::MODEL_COUNTRY))
            ->setModel(new BaseList('Continents List', self::MODEL_CONTINENT_LIST, 'continents', self::MODEL_CONTINENT))
            ->setModel(new BaseList('Languages List', self::MODEL_LANGUAGE_LIST, 'languages', self::MODEL_LANGUAGE))
            ->setModel(new BaseList('Currencies List', self::MODEL_CURRENCY_LIST, 'currencies', self::MODEL_CURRENCY))
            ->setModel(new BaseList('Phones List', self::MODEL_PHONE_LIST, 'phones', self::MODEL_PHONE))
            ->setModel(new BaseList('Metric List', self::MODEL_METRIC_LIST, 'metrics', self::MODEL_METRIC, true, false))
            // Entities
            ->setModel(new Collection())
            ->setModel(new Attribute())
            ->setModel(new AttributeList())
            ->setModel(new AttributeString())
            ->setModel(new AttributeInteger())
            ->setModel(new AttributeFloat())
            ->setModel(new AttributeBoolean())
            ->setModel(new AttributeEmail())
            ->setModel(new AttributeEnum())
            ->setModel(new AttributeIP())
            ->setModel(new AttributeURL())
            ->setModel(new Index())
            ->setModel(new ModelDocument())
            ->setModel(new Log())
            ->setModel(new User())
            ->setModel(new Preferences())
            ->setModel(new Session())
            ->setModel(new Token())
            ->setModel(new JWT())
            ->setModel(new Locale())
            ->setModel(new File())
            ->setModel(new Bucket())
            ->setModel(new Team())
            ->setModel(new Membership())
            ->setModel(new Func())
            ->setModel(new Runtime())
            ->setModel(new Deployment())
            ->setModel(new Execution())
            ->setModel(new Build())
            ->setModel(new Project())
            ->setModel(new Webhook())
            ->setModel(new Key())
            ->setModel(new Domain())
            ->setModel(new Platform())
            ->setModel(new Country())
            ->setModel(new Continent())
            ->setModel(new Language())
            ->setModel(new Currency())
            ->setModel(new Phone())
            ->setModel(new HealthAntivirus())
            ->setModel(new HealthQueue())
            ->setModel(new HealthStatus())
            ->setModel(new HealthTime())
            ->setModel(new HealthVersion())
            ->setModel(new Metric())
            ->setModel(new UsageDatabase())
            ->setModel(new UsageCollection())
            ->setModel(new UsageUsers())
            ->setModel(new UsageStorage())
            ->setModel(new UsageBuckets())
            ->setModel(new UsageFunctions())
            ->setModel(new UsageProject())
            // Verification
            // Recovery
            // Tests (keep last)
            ->setModel(new Mock())
        ;

        parent::__construct($response);
    }

    /**
     * HTTP content types
     */
    const CONTENT_TYPE_YAML = 'application/x-yaml';

    /**
     * List of defined output objects
     */
    protected $models = [];

    /**
     * Set Model Object
     *
     * @return self
     */
    public function setModel(Model $instance)
    {
        $this->models[$instance->getType()] = $instance;

        return $this;
    }

    /**
     * Get Model Object
     *
     * @return Model
     */
    public function getModel(string $key): Model
    {
        if (!isset($this->models[$key])) {
            throw new Exception('Undefined model: '.$key);
        }

        return $this->models[$key];
    }

    /**
     * Get Models List
     *
     * @return Model[]
     */
    public function getModels(): array
    {
        return $this->models;
    }

    /**
     * Returns the model that was used to 
     * parse the currrent payload
     * 
     * @return string
     */
    public function getCurrentModel(): string
    {
        return $this->model;
    }

    /**
     * Validate response objects and outputs
     *  the response according to given format type
     *
     * @param Document $document
     * @param string $model
     *
     * return void
     */
    public function dynamic(Document $document, string $model): void
    {
        $output = $this->output($document, $model);

        // If filter is set, parse the output
        if (self::hasFilter()) {
            $output = self::getFilter()->parse($output, $model);
        }

<<<<<<< HEAD
        switch($this->getContentType()) {
            case self::CONTENT_TYPE_JSON:
                $this->json(!empty($output) ? $output : new stdClass());
                break;
            
            case self::CONTENT_TYPE_YAML:
                $this->yaml(!empty($output) ? $output : new stdClass());
                break;
                
            case self::CONTENT_TYPE_NULL:
                break;

            default :
                if ($model === self::MODEL_NONE) {
                    $this->noContent();
                } else {
                    $this->json(!empty($output) ? $output : new stdClass());
                }
                break;
        }
=======
        $this->json(!empty($output) ? $output : new \stdClass());
>>>>>>> 5ab38c0f
    }

    /**
     * Generate valid response object from document data
     *
     * @param Document $document
     * @param string $model
     *
     * return array
     */
    public function output(Document $document, string $model): array
    {
        $data       = $document;
        $model      = $this->getModel($model);
        $output     = [];

<<<<<<< HEAD
        $this->model = $model->getType();

        if ($model->isAny() || $model->isNone()) {
=======
        $document = $model->filter($document);

        if ($model->isAny()) {
>>>>>>> 5ab38c0f
            $this->payload = $document->getArrayCopy();
            return $this->payload;
        }

        foreach ($model->getRules() as $key => $rule) {
            if (!$document->isSet($key) && $rule['require']) { // do not set attribute in response if not required
                if (!is_null($rule['default'])) {
                    $document->setAttribute($key, $rule['default']);
                } else {
                    throw new Exception('Model '.$model->getName().' is missing response key: '.$key);
                }
            }

            if ($rule['array']) {
                if (!is_array($data[$key])) {
                    throw new Exception($key.' must be an array of type '.$rule['type']);
                }

                foreach ($data[$key] as &$item) {
                    if ($item instanceof Document) {
                        if (\is_array($rule['type'])) {
                            foreach ($rule['type'] as $type) {
                                $condition = false;
                                foreach ($this->getModel($type)->conditions as $attribute => $val) {
                                    $condition = $item->getAttribute($attribute) === $val;
                                    if(!$condition) {
                                        break;
                                    }
                                }
                                if ($condition) {
                                    $ruleType = $type;
                                    break;
                                }
                            }
                        } else {
                            $ruleType = $rule['type'];
                        }

                        if (!array_key_exists($ruleType, $this->models)) {
                            throw new Exception('Missing model for rule: '. $ruleType);
                        }

                        $item = $this->output($item, $ruleType);
                    }
                }
            }

            $output[$key] = $data[$key];
        }

        $this->payload = $output;

        return $this->payload;
    }

    /**
     * YAML
     *
     * This helper is for sending YAML HTTP response.
     * It sets relevant content type header ('application/x-yaml') and convert a PHP array ($data) to valid YAML using native yaml_parse
     *
     * @see https://en.wikipedia.org/wiki/YAML
     *
     * @param array $data
     *
     * @return void
     */
    public function yaml(array $data): void
    {
        if (!extension_loaded('yaml')) {
            throw new Exception('Missing yaml extension. Learn more at: https://www.php.net/manual/en/book.yaml.php');
        }

        $this
            ->setContentType(Response::CONTENT_TYPE_YAML)
            ->send(yaml_emit($data, YAML_UTF8_ENCODING))
        ;
    }

    /**
     * @return array
     */
    public function getPayload():array
    {
        return $this->payload;
    }


    /**
     * Function to set a response filter
     *
     * @param $filter the response filter to set
     *
     * @return void
     */
    public static function setFilter(?Filter $filter)
    {
        self::$filter = $filter;
    }

    /**
     * Return the currently set filter
     *
     * @return Filter
     */
    public static function getFilter(): ?Filter
    {
        return self::$filter;
    }

    /**
     * Check if a filter has been set
     *
     * @return bool
     */
    public static function hasFilter(): bool
    {
        return self::$filter != null;
    }

}<|MERGE_RESOLUTION|>--- conflicted
+++ resolved
@@ -382,7 +382,6 @@
             $output = self::getFilter()->parse($output, $model);
         }
 
-<<<<<<< HEAD
         switch($this->getContentType()) {
             case self::CONTENT_TYPE_JSON:
                 $this->json(!empty($output) ? $output : new stdClass());
@@ -403,9 +402,6 @@
                 }
                 break;
         }
-=======
-        $this->json(!empty($output) ? $output : new \stdClass());
->>>>>>> 5ab38c0f
     }
 
     /**
@@ -422,15 +418,9 @@
         $model      = $this->getModel($model);
         $output     = [];
 
-<<<<<<< HEAD
-        $this->model = $model->getType();
-
-        if ($model->isAny() || $model->isNone()) {
-=======
         $document = $model->filter($document);
 
         if ($model->isAny()) {
->>>>>>> 5ab38c0f
             $this->payload = $document->getArrayCopy();
             return $this->payload;
         }
