--- conflicted
+++ resolved
@@ -352,12 +352,9 @@
             ->setModel(new UsageFunctions())
             ->setModel(new UsageFunction())
             ->setModel(new UsageProject())
-<<<<<<< HEAD
             ->setModel(new TemplateSMS())
             ->setModel(new TemplateEmail())
-=======
             ->setModel(new ConsoleVariables())
->>>>>>> e5fa4883
             // Verification
             // Recovery
             // Tests (keep last)
