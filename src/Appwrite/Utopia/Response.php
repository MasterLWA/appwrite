<?php

namespace Appwrite\Utopia;

use Exception;
use Utopia\Swoole\Response as SwooleResponse;
use Swoole\Http\Response as SwooleHTTPResponse;
use Utopia\Database\Document;
use Appwrite\Utopia\Response\Filter;
use Appwrite\Utopia\Response\Model;
use Appwrite\Utopia\Response\Model\Account;
use Appwrite\Utopia\Response\Model\None;
use Appwrite\Utopia\Response\Model\Any;
use Appwrite\Utopia\Response\Model\Attribute;
use Appwrite\Utopia\Response\Model\AttributeList;
use Appwrite\Utopia\Response\Model\AttributeString;
use Appwrite\Utopia\Response\Model\AttributeInteger;
use Appwrite\Utopia\Response\Model\AttributeFloat;
use Appwrite\Utopia\Response\Model\AttributeBoolean;
use Appwrite\Utopia\Response\Model\AttributeEmail;
use Appwrite\Utopia\Response\Model\AttributeEnum;
use Appwrite\Utopia\Response\Model\AttributeIP;
use Appwrite\Utopia\Response\Model\AttributeURL;
use Appwrite\Utopia\Response\Model\BaseList;
use Appwrite\Utopia\Response\Model\Collection;
use Appwrite\Utopia\Response\Model\Continent;
use Appwrite\Utopia\Response\Model\Country;
use Appwrite\Utopia\Response\Model\Currency;
use Appwrite\Utopia\Response\Model\Document as ModelDocument;
use Appwrite\Utopia\Response\Model\DocumentList;
use Appwrite\Utopia\Response\Model\Domain;
use Appwrite\Utopia\Response\Model\Error;
use Appwrite\Utopia\Response\Model\ErrorDev;
use Appwrite\Utopia\Response\Model\Execution;
use Appwrite\Utopia\Response\Model\Build;
use Appwrite\Utopia\Response\Model\File;
use Appwrite\Utopia\Response\Model\Bucket;
use Appwrite\Utopia\Response\Model\Func;
use Appwrite\Utopia\Response\Model\Index;
use Appwrite\Utopia\Response\Model\JWT;
use Appwrite\Utopia\Response\Model\Key;
use Appwrite\Utopia\Response\Model\Language;
use Appwrite\Utopia\Response\Model\User;
use Appwrite\Utopia\Response\Model\Session;
use Appwrite\Utopia\Response\Model\Team;
use Appwrite\Utopia\Response\Model\Locale;
use Appwrite\Utopia\Response\Model\Log;
use Appwrite\Utopia\Response\Model\Membership;
use Appwrite\Utopia\Response\Model\Metric;
use Appwrite\Utopia\Response\Model\Permissions;
use Appwrite\Utopia\Response\Model\Phone;
use Appwrite\Utopia\Response\Model\Platform;
use Appwrite\Utopia\Response\Model\Project;
use Appwrite\Utopia\Response\Model\Rule;
use Appwrite\Utopia\Response\Model\Deployment;
use Appwrite\Utopia\Response\Model\Token;
use Appwrite\Utopia\Response\Model\Webhook;
use Appwrite\Utopia\Response\Model\Preferences;
use Appwrite\Utopia\Response\Model\HealthAntivirus;
use Appwrite\Utopia\Response\Model\HealthQueue;
use Appwrite\Utopia\Response\Model\HealthStatus;
use Appwrite\Utopia\Response\Model\HealthTime;
use Appwrite\Utopia\Response\Model\HealthVersion;
use Appwrite\Utopia\Response\Model\Mock; // Keep last
use Appwrite\Utopia\Response\Model\Runtime;
use Appwrite\Utopia\Response\Model\UsageBuckets;
use Appwrite\Utopia\Response\Model\UsageCollection;
use Appwrite\Utopia\Response\Model\UsageDatabase;
use Appwrite\Utopia\Response\Model\UsageFunctions;
use Appwrite\Utopia\Response\Model\UsageProject;
use Appwrite\Utopia\Response\Model\UsageStorage;
use Appwrite\Utopia\Response\Model\UsageUsers;

/**
 * @method Response setStatusCode(int $code = 200)
 */
class Response extends SwooleResponse
{
    // General
    public const MODEL_NONE = 'none';
    public const MODEL_ANY = 'any';
    public const MODEL_LOG = 'log';
    public const MODEL_LOG_LIST = 'logList';
    public const MODEL_ERROR = 'error';
    public const MODEL_METRIC = 'metric';
    public const MODEL_METRIC_LIST = 'metricList';
    public const MODEL_ERROR_DEV = 'errorDev';
    public const MODEL_BASE_LIST = 'baseList';
    public const MODEL_USAGE_DATABASE = 'usageDatabase';
    public const MODEL_USAGE_COLLECTION = 'usageCollection';
    public const MODEL_USAGE_USERS = 'usageUsers';
    public const MODEL_USAGE_BUCKETS = 'usageBuckets';
    public const MODEL_USAGE_STORAGE = 'usageStorage';
    public const MODEL_USAGE_FUNCTIONS = 'usageFunctions';
    public const MODEL_USAGE_PROJECT = 'usageProject';

    // Database
    public const MODEL_COLLECTION = 'collection';
    public const MODEL_COLLECTION_LIST = 'collectionList';
    public const MODEL_INDEX = 'index';
    public const MODEL_INDEX_LIST = 'indexList';
    public const MODEL_DOCUMENT = 'document';
    public const MODEL_DOCUMENT_LIST = 'documentList';

    // Database Attributes
    public const MODEL_ATTRIBUTE = 'attribute';
    public const MODEL_ATTRIBUTE_LIST = 'attributeList';
    public const MODEL_ATTRIBUTE_STRING = 'attributeString';
    public const MODEL_ATTRIBUTE_INTEGER = 'attributeInteger';
    public const MODEL_ATTRIBUTE_FLOAT = 'attributeFloat';
    public const MODEL_ATTRIBUTE_BOOLEAN = 'attributeBoolean';
    public const MODEL_ATTRIBUTE_EMAIL = 'attributeEmail';
    public const MODEL_ATTRIBUTE_ENUM = 'attributeEnum';
    public const MODEL_ATTRIBUTE_IP = 'attributeIp';
    public const MODEL_ATTRIBUTE_URL = 'attributeUrl';

    // Users
<<<<<<< HEAD
    const MODEL_ACCOUNT = 'account';
    const MODEL_USER = 'user';
    const MODEL_USER_LIST = 'userList';
    const MODEL_SESSION = 'session';
    const MODEL_SESSION_LIST = 'sessionList';
    const MODEL_TOKEN = 'token';
    const MODEL_JWT = 'jwt';
    const MODEL_PREFERENCES = 'preferences';
    
=======
    public const MODEL_USER = 'user';
    public const MODEL_USER_LIST = 'userList';
    public const MODEL_SESSION = 'session';
    public const MODEL_SESSION_LIST = 'sessionList';
    public const MODEL_TOKEN = 'token';
    public const MODEL_JWT = 'jwt';
    public const MODEL_PREFERENCES = 'preferences';

>>>>>>> a8e4d7a7
    // Storage
    public const MODEL_FILE = 'file';
    public const MODEL_FILE_LIST = 'fileList';
    public const MODEL_BUCKET = 'bucket';
    public const MODEL_BUCKET_LIST = 'bucketList';

    // Locale
    public const MODEL_LOCALE = 'locale';
    public const MODEL_COUNTRY = 'country';
    public const MODEL_COUNTRY_LIST = 'countryList';
    public const MODEL_CONTINENT = 'continent';
    public const MODEL_CONTINENT_LIST = 'continentList';
    public const MODEL_CURRENCY = 'currency';
    public const MODEL_CURRENCY_LIST = 'currencyList';
    public const MODEL_LANGUAGE = 'language';
    public const MODEL_LANGUAGE_LIST = 'languageList';
    public const MODEL_PHONE = 'phone';
    public const MODEL_PHONE_LIST = 'phoneList';

    // Teams
    public const MODEL_TEAM = 'team';
    public const MODEL_TEAM_LIST = 'teamList';
    public const MODEL_MEMBERSHIP = 'membership';
    public const MODEL_MEMBERSHIP_LIST = 'membershipList';

    // Functions
    public const MODEL_FUNCTION = 'function';
    public const MODEL_FUNCTION_LIST = 'functionList';
    public const MODEL_RUNTIME = 'runtime';
    public const MODEL_RUNTIME_LIST = 'runtimeList';
    public const MODEL_DEPLOYMENT = 'deployment';
    public const MODEL_DEPLOYMENT_LIST = 'deploymentList';
    public const MODEL_EXECUTION = 'execution';
    public const MODEL_EXECUTION_LIST = 'executionList';
    public const MODEL_BUILD = 'build';
    public const MODEL_BUILD_LIST = 'buildList';  // Not used anywhere yet
    public const MODEL_FUNC_PERMISSIONS = 'funcPermissions';

    // Project
    public const MODEL_PROJECT = 'project';
    public const MODEL_PROJECT_LIST = 'projectList';
    public const MODEL_WEBHOOK = 'webhook';
    public const MODEL_WEBHOOK_LIST = 'webhookList';
    public const MODEL_KEY = 'key';
    public const MODEL_KEY_LIST = 'keyList';
    public const MODEL_PLATFORM = 'platform';
    public const MODEL_PLATFORM_LIST = 'platformList';
    public const MODEL_DOMAIN = 'domain';
    public const MODEL_DOMAIN_LIST = 'domainList';

    // Health
    public const MODEL_HEALTH_STATUS = 'healthStatus';
    public const MODEL_HEALTH_VERSION = 'healthVersion';
    public const MODEL_HEALTH_QUEUE = 'healthQueue';
    public const MODEL_HEALTH_TIME = 'healthTime';
    public const MODEL_HEALTH_ANTIVIRUS = 'healthAntivirus';

    // Deprecated
    public const MODEL_PERMISSIONS = 'permissions';
    public const MODEL_RULE = 'rule';
    public const MODEL_TASK = 'task';

    // Tests (keep last)
    public const MODEL_MOCK = 'mock';

    /**
     * @var Filter
     */
    private static $filter = null;

    /**
     * @var array
     */
    protected $payload = [];

    /**
     * Response constructor.
     *
     * @param float $time
     */
    public function __construct(SwooleHTTPResponse $response)
    {
        $this
            // General
            ->setModel(new None())
            ->setModel(new Any())
            ->setModel(new Error())
            ->setModel(new ErrorDev())
            // Lists
            ->setModel(new BaseList('Documents List', self::MODEL_DOCUMENT_LIST, 'documents', self::MODEL_DOCUMENT))
            ->setModel(new BaseList('Collections List', self::MODEL_COLLECTION_LIST, 'collections', self::MODEL_COLLECTION))
            ->setModel(new BaseList('Indexes List', self::MODEL_INDEX_LIST, 'indexes', self::MODEL_INDEX))
            ->setModel(new BaseList('Users List', self::MODEL_USER_LIST, 'users', self::MODEL_USER))
            ->setModel(new BaseList('Sessions List', self::MODEL_SESSION_LIST, 'sessions', self::MODEL_SESSION))
            ->setModel(new BaseList('Logs List', self::MODEL_LOG_LIST, 'logs', self::MODEL_LOG))
            ->setModel(new BaseList('Files List', self::MODEL_FILE_LIST, 'files', self::MODEL_FILE))
            ->setModel(new BaseList('Buckets List', self::MODEL_BUCKET_LIST, 'buckets', self::MODEL_BUCKET))
            ->setModel(new BaseList('Teams List', self::MODEL_TEAM_LIST, 'teams', self::MODEL_TEAM))
            ->setModel(new BaseList('Memberships List', self::MODEL_MEMBERSHIP_LIST, 'memberships', self::MODEL_MEMBERSHIP))
            ->setModel(new BaseList('Functions List', self::MODEL_FUNCTION_LIST, 'functions', self::MODEL_FUNCTION))
            ->setModel(new BaseList('Runtimes List', self::MODEL_RUNTIME_LIST, 'runtimes', self::MODEL_RUNTIME))
            ->setModel(new BaseList('Deployments List', self::MODEL_DEPLOYMENT_LIST, 'deployments', self::MODEL_DEPLOYMENT))
            ->setModel(new BaseList('Executions List', self::MODEL_EXECUTION_LIST, 'executions', self::MODEL_EXECUTION))
            ->setModel(new BaseList('Builds List', self::MODEL_BUILD_LIST, 'builds', self::MODEL_BUILD)) // Not used anywhere yet
            ->setModel(new BaseList('Projects List', self::MODEL_PROJECT_LIST, 'projects', self::MODEL_PROJECT, true, false))
            ->setModel(new BaseList('Webhooks List', self::MODEL_WEBHOOK_LIST, 'webhooks', self::MODEL_WEBHOOK, true, false))
            ->setModel(new BaseList('API Keys List', self::MODEL_KEY_LIST, 'keys', self::MODEL_KEY, true, false))
            ->setModel(new BaseList('Platforms List', self::MODEL_PLATFORM_LIST, 'platforms', self::MODEL_PLATFORM, true, false))
            ->setModel(new BaseList('Domains List', self::MODEL_DOMAIN_LIST, 'domains', self::MODEL_DOMAIN, true, false))
            ->setModel(new BaseList('Countries List', self::MODEL_COUNTRY_LIST, 'countries', self::MODEL_COUNTRY))
            ->setModel(new BaseList('Continents List', self::MODEL_CONTINENT_LIST, 'continents', self::MODEL_CONTINENT))
            ->setModel(new BaseList('Languages List', self::MODEL_LANGUAGE_LIST, 'languages', self::MODEL_LANGUAGE))
            ->setModel(new BaseList('Currencies List', self::MODEL_CURRENCY_LIST, 'currencies', self::MODEL_CURRENCY))
            ->setModel(new BaseList('Phones List', self::MODEL_PHONE_LIST, 'phones', self::MODEL_PHONE))
            ->setModel(new BaseList('Metric List', self::MODEL_METRIC_LIST, 'metrics', self::MODEL_METRIC, true, false))
            // Entities
            ->setModel(new Collection())
            ->setModel(new Attribute())
            ->setModel(new AttributeList())
            ->setModel(new AttributeString())
            ->setModel(new AttributeInteger())
            ->setModel(new AttributeFloat())
            ->setModel(new AttributeBoolean())
            ->setModel(new AttributeEmail())
            ->setModel(new AttributeEnum())
            ->setModel(new AttributeIP())
            ->setModel(new AttributeURL())
            ->setModel(new Index())
            ->setModel(new ModelDocument())
            ->setModel(new Log())
            ->setModel(new User())
            ->setModel(new Account())
            ->setModel(new Preferences())
            ->setModel(new Session())
            ->setModel(new Token())
            ->setModel(new JWT())
            ->setModel(new Locale())
            ->setModel(new File())
            ->setModel(new Bucket())
            ->setModel(new Team())
            ->setModel(new Membership())
            ->setModel(new Func())
            ->setModel(new Runtime())
            ->setModel(new Deployment())
            ->setModel(new Execution())
            ->setModel(new Build())
            ->setModel(new Project())
            ->setModel(new Webhook())
            ->setModel(new Key())
            ->setModel(new Domain())
            ->setModel(new Platform())
            ->setModel(new Country())
            ->setModel(new Continent())
            ->setModel(new Language())
            ->setModel(new Currency())
            ->setModel(new Phone())
            ->setModel(new HealthAntivirus())
            ->setModel(new HealthQueue())
            ->setModel(new HealthStatus())
            ->setModel(new HealthTime())
            ->setModel(new HealthVersion())
            ->setModel(new Metric())
            ->setModel(new UsageDatabase())
            ->setModel(new UsageCollection())
            ->setModel(new UsageUsers())
            ->setModel(new UsageStorage())
            ->setModel(new UsageBuckets())
            ->setModel(new UsageFunctions())
            ->setModel(new UsageProject())
            // Verification
            // Recovery
            // Tests (keep last)
            ->setModel(new Mock())
        ;

        parent::__construct($response);
    }

    /**
     * HTTP content types
     */
    public const CONTENT_TYPE_YAML = 'application/x-yaml';

    /**
     * List of defined output objects
     */
    protected $models = [];

    /**
     * Set Model Object
     *
     * @return self
     */
    public function setModel(Model $instance)
    {
        $this->models[$instance->getType()] = $instance;

        return $this;
    }

    /**
     * Get Model Object
     *
     * @return Model
     */
    public function getModel(string $key): Model
    {
        if (!isset($this->models[$key])) {
            throw new Exception('Undefined model: ' . $key);
        }

        return $this->models[$key];
    }

    /**
     * Get Models List
     *
     * @return Model[]
     */
    public function getModels(): array
    {
        return $this->models;
    }

    /**
     * Validate response objects and outputs
     *  the response according to given format type
     *
     * @param Document $document
     * @param string $model
     *
     * return void
     */
    public function dynamic(Document $document, string $model): void
    {
        $output = $this->output($document, $model);

        // If filter is set, parse the output
        if (self::hasFilter()) {
            $output = self::getFilter()->parse($output, $model);
        }

        $this->json(!empty($output) ? $output : new \stdClass());
    }

    /**
     * Generate valid response object from document data
     *
     * @param Document $document
     * @param string $model
     *
     * return array
     */
    public function output(Document $document, string $model): array
    {
        $data       = $document;
        $model      = $this->getModel($model);
        $output     = [];

        $document = $model->filter($document);

        if ($model->isAny()) {
            $this->payload = $document->getArrayCopy();
            return $this->payload;
        }

        foreach ($model->getRules() as $key => $rule) {
            if (!$document->isSet($key) && $rule['require']) { // do not set attribute in response if not required
                if (!is_null($rule['default'])) {
                    $document->setAttribute($key, $rule['default']);
                } else {
                    throw new Exception('Model ' . $model->getName() . ' is missing response key: ' . $key);
                }
            }

            if ($rule['array']) {
                if (!is_array($data[$key])) {
                    throw new Exception($key . ' must be an array of type ' . $rule['type']);
                }

                foreach ($data[$key] as &$item) {
                    if ($item instanceof Document) {
                        if (\is_array($rule['type'])) {
                            foreach ($rule['type'] as $type) {
                                $condition = false;
                                foreach ($this->getModel($type)->conditions as $attribute => $val) {
                                    $condition = $item->getAttribute($attribute) === $val;
                                    if (!$condition) {
                                        break;
                                    }
                                }
                                if ($condition) {
                                    $ruleType = $type;
                                    break;
                                }
                            }
                        } else {
                            $ruleType = $rule['type'];
                        }

                        if (!array_key_exists($ruleType, $this->models)) {
                            throw new Exception('Missing model for rule: ' . $ruleType);
                        }

                        $item = $this->output($item, $ruleType);
                    }
                }
            }

            $output[$key] = $data[$key];
        }

        $this->payload = $output;

        return $this->payload;
    }

    /**
     * YAML
     *
     * This helper is for sending YAML HTTP response.
     * It sets relevant content type header ('application/x-yaml') and convert a PHP array ($data) to valid YAML using native yaml_parse
     *
     * @see https://en.wikipedia.org/wiki/YAML
     *
     * @param array $data
     *
     * @return void
     */
    public function yaml(array $data): void
    {
        if (!extension_loaded('yaml')) {
            throw new Exception('Missing yaml extension. Learn more at: https://www.php.net/manual/en/book.yaml.php');
        }

        $this
            ->setContentType(Response::CONTENT_TYPE_YAML)
            ->send(yaml_emit($data, YAML_UTF8_ENCODING))
        ;
    }

    /**
     * @return array
     */
    public function getPayload(): array
    {
        return $this->payload;
    }


    /**
     * Function to set a response filter
     *
     * @param $filter the response filter to set
     *
     * @return void
     */
    public static function setFilter(?Filter $filter)
    {
        self::$filter = $filter;
    }

    /**
     * Return the currently set filter
     *
     * @return Filter
     */
    public static function getFilter(): ?Filter
    {
        return self::$filter;
    }

    /**
     * Check if a filter has been set
     *
     * @return bool
     */
    public static function hasFilter(): bool
    {
        return self::$filter != null;
    }
}<|MERGE_RESOLUTION|>--- conflicted
+++ resolved
@@ -115,17 +115,7 @@
     public const MODEL_ATTRIBUTE_URL = 'attributeUrl';
 
     // Users
-<<<<<<< HEAD
-    const MODEL_ACCOUNT = 'account';
-    const MODEL_USER = 'user';
-    const MODEL_USER_LIST = 'userList';
-    const MODEL_SESSION = 'session';
-    const MODEL_SESSION_LIST = 'sessionList';
-    const MODEL_TOKEN = 'token';
-    const MODEL_JWT = 'jwt';
-    const MODEL_PREFERENCES = 'preferences';
-    
-=======
+    public const MODEL_ACCOUNT = 'account';
     public const MODEL_USER = 'user';
     public const MODEL_USER_LIST = 'userList';
     public const MODEL_SESSION = 'session';
@@ -134,7 +124,6 @@
     public const MODEL_JWT = 'jwt';
     public const MODEL_PREFERENCES = 'preferences';
 
->>>>>>> a8e4d7a7
     // Storage
     public const MODEL_FILE = 'file';
     public const MODEL_FILE_LIST = 'fileList';
