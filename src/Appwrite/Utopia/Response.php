--- conflicted
+++ resolved
@@ -267,13 +267,11 @@
             ->setModel(new Language())
             ->setModel(new Currency())
             ->setModel(new Phone())
-<<<<<<< HEAD
             ->setModel(new HealthAntivirus())
             ->setModel(new HealthQueue())
             ->setModel(new HealthStatus())
             ->setModel(new HealthTime())
             ->setModel(new HealthVersion())
-=======
             ->setModel(new Metric())
             ->setModel(new UsageDatabase())
             ->setModel(new UsageCollection())
@@ -282,7 +280,6 @@
             ->setModel(new UsageBuckets())
             ->setModel(new UsageFunctions())
             ->setModel(new UsageProject())
->>>>>>> c068088f
             // Verification
             // Recovery
             // Tests (keep last)
