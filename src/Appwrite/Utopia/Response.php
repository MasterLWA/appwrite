<?php

namespace Appwrite\Utopia;

use Exception;
use Utopia\Swoole\Response as SwooleResponse;
use Swoole\Http\Response as SwooleHTTPResponse;
use Utopia\Database\Document;
use Appwrite\Utopia\Response\Filter;
use Appwrite\Utopia\Response\Model;
use Appwrite\Utopia\Response\Model\None;
use Appwrite\Utopia\Response\Model\Any;
use Appwrite\Utopia\Response\Model\Attribute;
use Appwrite\Utopia\Response\Model\AttributeList;
use Appwrite\Utopia\Response\Model\AttributeString;
use Appwrite\Utopia\Response\Model\AttributeInteger;
use Appwrite\Utopia\Response\Model\AttributeFloat;
use Appwrite\Utopia\Response\Model\AttributeBoolean;
use Appwrite\Utopia\Response\Model\AttributeEmail;
use Appwrite\Utopia\Response\Model\AttributeEnum;
use Appwrite\Utopia\Response\Model\AttributeIP;
use Appwrite\Utopia\Response\Model\AttributeURL;
use Appwrite\Utopia\Response\Model\BaseList;
use Appwrite\Utopia\Response\Model\Collection;
use Appwrite\Utopia\Response\Model\Continent;
use Appwrite\Utopia\Response\Model\Country;
use Appwrite\Utopia\Response\Model\Currency;
use Appwrite\Utopia\Response\Model\Document as ModelDocument;
use Appwrite\Utopia\Response\Model\Domain;
use Appwrite\Utopia\Response\Model\Error;
use Appwrite\Utopia\Response\Model\ErrorDev;
use Appwrite\Utopia\Response\Model\Execution;
use Appwrite\Utopia\Response\Model\SyncExecution;
use Appwrite\Utopia\Response\Model\Build;
use Appwrite\Utopia\Response\Model\File;
use Appwrite\Utopia\Response\Model\Func;
use Appwrite\Utopia\Response\Model\Index;
use Appwrite\Utopia\Response\Model\FuncPermissions;
use Appwrite\Utopia\Response\Model\JWT;
use Appwrite\Utopia\Response\Model\Key;
use Appwrite\Utopia\Response\Model\Language;
use Appwrite\Utopia\Response\Model\User;
use Appwrite\Utopia\Response\Model\Session;
use Appwrite\Utopia\Response\Model\Team;
use Appwrite\Utopia\Response\Model\Locale;
use Appwrite\Utopia\Response\Model\Log;
use Appwrite\Utopia\Response\Model\Membership;
use Appwrite\Utopia\Response\Model\Metric;
use Appwrite\Utopia\Response\Model\Permissions;
use Appwrite\Utopia\Response\Model\Phone;
use Appwrite\Utopia\Response\Model\Platform;
use Appwrite\Utopia\Response\Model\Project;
use Appwrite\Utopia\Response\Model\Rule;
use Appwrite\Utopia\Response\Model\Tag;
use Appwrite\Utopia\Response\Model\Token;
use Appwrite\Utopia\Response\Model\Webhook;
use Appwrite\Utopia\Response\Model\Preferences;
use Appwrite\Utopia\Response\Model\Mock; // Keep last
use Appwrite\Utopia\Response\Model\UsageBuckets;
use Appwrite\Utopia\Response\Model\UsageCollection;
use Appwrite\Utopia\Response\Model\UsageDatabase;
use Appwrite\Utopia\Response\Model\UsageFunctions;
use Appwrite\Utopia\Response\Model\UsageProject;
use Appwrite\Utopia\Response\Model\UsageStorage;
use Appwrite\Utopia\Response\Model\UsageUsers;

/**
 * @method Response setStatusCode(int $code = 200)
 */
class Response extends SwooleResponse
{
    // General
    const MODEL_NONE = 'none';
    const MODEL_ANY = 'any';
    const MODEL_LOG = 'log';
    const MODEL_LOG_LIST = 'logList';
    const MODEL_ERROR = 'error';
    const MODEL_METRIC = 'metric';
    const MODEL_METRIC_LIST = 'metricList';
    const MODEL_ERROR_DEV = 'errorDev';
    const MODEL_BASE_LIST = 'baseList';
    const MODEL_USAGE_DATABASE = 'usageDatabase';
    const MODEL_USAGE_COLLECTION = 'usageCollection';
    const MODEL_USAGE_USERS = 'usageUsers';
    const MODEL_USAGE_BUCKETS = 'usageBuckets';
    const MODEL_USAGE_STORAGE = 'usageStorage';
    const MODEL_USAGE_FUNCTIONS = 'usageFunctions';
    const MODEL_USAGE_PROJECT = 'usageProject';
    
    // Database
    const MODEL_COLLECTION = 'collection';
    const MODEL_COLLECTION_LIST = 'collectionList';
    const MODEL_INDEX = 'index';
    const MODEL_INDEX_LIST = 'indexList';
    const MODEL_DOCUMENT = 'document';
    const MODEL_DOCUMENT_LIST = 'documentList';

    // Database Attributes
    const MODEL_ATTRIBUTE = 'attribute';
    const MODEL_ATTRIBUTE_LIST = 'attributeList';
    const MODEL_ATTRIBUTE_STRING = 'attributeString';
    const MODEL_ATTRIBUTE_INTEGER = 'attributeInteger';
    const MODEL_ATTRIBUTE_FLOAT = 'attributeFloat';
    const MODEL_ATTRIBUTE_BOOLEAN = 'attributeBoolean';
    const MODEL_ATTRIBUTE_EMAIL = 'attributeEmail';
    const MODEL_ATTRIBUTE_ENUM = 'attributeEnum';
    const MODEL_ATTRIBUTE_IP = 'attributeIp';
    const MODEL_ATTRIBUTE_URL= 'attributeUrl';

    // Users
    const MODEL_USER = 'user';
    const MODEL_USER_LIST = 'userList';
    const MODEL_SESSION = 'session';
    const MODEL_SESSION_LIST = 'sessionList';
    const MODEL_TOKEN = 'token';
    const MODEL_JWT = 'jwt';
    const MODEL_PREFERENCES = 'preferences';
    
    // Storage
    const MODEL_FILE = 'file';
    const MODEL_FILE_LIST = 'fileList';
    const MODEL_BUCKET = 'bucket'; // - Missing

    // Locale
    const MODEL_LOCALE = 'locale';
    const MODEL_COUNTRY = 'country';
    const MODEL_COUNTRY_LIST = 'countryList';
    const MODEL_CONTINENT = 'continent';
    const MODEL_CONTINENT_LIST = 'continentList';
    const MODEL_CURRENCY = 'currency';
    const MODEL_CURRENCY_LIST = 'currencyList';
    const MODEL_LANGUAGE = 'language';
    const MODEL_LANGUAGE_LIST = 'languageList';
    const MODEL_PHONE = 'phone';
    const MODEL_PHONE_LIST = 'phoneList';

    // Teams
    const MODEL_TEAM = 'team';
    const MODEL_TEAM_LIST = 'teamList';
    const MODEL_MEMBERSHIP = 'membership';
    const MODEL_MEMBERSHIP_LIST = 'membershipList';

    // Functions
    const MODEL_FUNCTION = 'function';
    const MODEL_FUNCTION_LIST = 'functionList';
    const MODEL_TAG = 'tag';
    const MODEL_TAG_LIST = 'tagList';
    const MODEL_EXECUTION = 'execution';
    const MODEL_SYNC_EXECUTION = 'syncExecution';
    const MODEL_EXECUTION_LIST = 'executionList';
<<<<<<< HEAD
    const MODEL_BUILD = 'build';
    const MODEL_BUILD_LIST = 'buildList';
=======
    const MODEL_FUNC_PERMISSIONS = 'funcPermissions';
>>>>>>> ec01ab17
    
    // Project
    const MODEL_PROJECT = 'project';
    const MODEL_PROJECT_LIST = 'projectList';
    const MODEL_WEBHOOK = 'webhook';
    const MODEL_WEBHOOK_LIST = 'webhookList';
    const MODEL_KEY = 'key';
    const MODEL_KEY_LIST = 'keyList';
    const MODEL_PLATFORM = 'platform';
    const MODEL_PLATFORM_LIST = 'platformList';
    const MODEL_DOMAIN = 'domain';
    const MODEL_DOMAIN_LIST = 'domainList';
    
    // Deprecated
    const MODEL_PERMISSIONS = 'permissions';
    const MODEL_RULE = 'rule';
    const MODEL_TASK = 'task';

    // Tests (keep last)
    const MODEL_MOCK = 'mock';

    /**
     * @var Filter
     */
    private static $filter = null;

    /**
     * @var array
     */
    protected $payload = [];

    /**
     * Response constructor.
     *
     * @param float $time
     */
    public function __construct(SwooleHTTPResponse $response)
    {
        $this
            // General
            ->setModel(new None())
            ->setModel(new Any())
            ->setModel(new Error())
            ->setModel(new ErrorDev())
            // Lists
            ->setModel(new BaseList('Collections List', self::MODEL_COLLECTION_LIST, 'collections', self::MODEL_COLLECTION))
            ->setModel(new BaseList('Indexes List', self::MODEL_INDEX_LIST, 'indexes', self::MODEL_INDEX))
            ->setModel(new BaseList('Documents List', self::MODEL_DOCUMENT_LIST, 'documents', self::MODEL_DOCUMENT))
            ->setModel(new BaseList('Users List', self::MODEL_USER_LIST, 'users', self::MODEL_USER))
            ->setModel(new BaseList('Sessions List', self::MODEL_SESSION_LIST, 'sessions', self::MODEL_SESSION))
            ->setModel(new BaseList('Logs List', self::MODEL_LOG_LIST, 'logs', self::MODEL_LOG))
            ->setModel(new BaseList('Files List', self::MODEL_FILE_LIST, 'files', self::MODEL_FILE))
            ->setModel(new BaseList('Teams List', self::MODEL_TEAM_LIST, 'teams', self::MODEL_TEAM))
            ->setModel(new BaseList('Memberships List', self::MODEL_MEMBERSHIP_LIST, 'memberships', self::MODEL_MEMBERSHIP))
            ->setModel(new BaseList('Functions List', self::MODEL_FUNCTION_LIST, 'functions', self::MODEL_FUNCTION))
            ->setModel(new BaseList('Tags List', self::MODEL_TAG_LIST, 'tags', self::MODEL_TAG))
            ->setModel(new BaseList('Executions List', self::MODEL_EXECUTION_LIST, 'executions', self::MODEL_EXECUTION))
            ->setModel(new BaseList('Builds List', self::MODEL_BUILD_LIST, 'builds', self::MODEL_BUILD))
            ->setModel(new BaseList('Projects List', self::MODEL_PROJECT_LIST, 'projects', self::MODEL_PROJECT, true, false))
            ->setModel(new BaseList('Webhooks List', self::MODEL_WEBHOOK_LIST, 'webhooks', self::MODEL_WEBHOOK, true, false))
            ->setModel(new BaseList('API Keys List', self::MODEL_KEY_LIST, 'keys', self::MODEL_KEY, true, false))
            ->setModel(new BaseList('Platforms List', self::MODEL_PLATFORM_LIST, 'platforms', self::MODEL_PLATFORM, true, false))
            ->setModel(new BaseList('Domains List', self::MODEL_DOMAIN_LIST, 'domains', self::MODEL_DOMAIN, true, false))
            ->setModel(new BaseList('Countries List', self::MODEL_COUNTRY_LIST, 'countries', self::MODEL_COUNTRY))
            ->setModel(new BaseList('Continents List', self::MODEL_CONTINENT_LIST, 'continents', self::MODEL_CONTINENT))
            ->setModel(new BaseList('Languages List', self::MODEL_LANGUAGE_LIST, 'languages', self::MODEL_LANGUAGE))
            ->setModel(new BaseList('Currencies List', self::MODEL_CURRENCY_LIST, 'currencies', self::MODEL_CURRENCY))
            ->setModel(new BaseList('Phones List', self::MODEL_PHONE_LIST, 'phones', self::MODEL_PHONE))
            ->setModel(new BaseList('Metric List', self::MODEL_METRIC_LIST, 'metrics', self::MODEL_METRIC, true, false))
            // Entities
            ->setModel(new Collection())
            ->setModel(new Attribute())
            ->setModel(new AttributeList())
            ->setModel(new AttributeString())
            ->setModel(new AttributeInteger())
            ->setModel(new AttributeFloat())
            ->setModel(new AttributeBoolean())
            ->setModel(new AttributeEmail())
            ->setModel(new AttributeEnum())
            ->setModel(new AttributeIP())
            ->setModel(new AttributeURL())
            ->setModel(new Index())
            ->setModel(new ModelDocument())
            ->setModel(new Log())
            ->setModel(new User())
            ->setModel(new Preferences())
            ->setModel(new Session())
            ->setModel(new Token())
            ->setModel(new JWT())
            ->setModel(new Locale())
            ->setModel(new File())
            ->setModel(new Team())
            ->setModel(new Membership())
            ->setModel(new Func())
            ->setModel(new FuncPermissions())
            ->setModel(new Tag())
            ->setModel(new Execution())
            ->setModel(new SyncExecution())
            ->setModel(new Build())
            ->setModel(new Project())
            ->setModel(new Webhook())
            ->setModel(new Key())
            ->setModel(new Domain())
            ->setModel(new Platform())
            ->setModel(new Country())
            ->setModel(new Continent())
            ->setModel(new Language())
            ->setModel(new Currency())
            ->setModel(new Phone())
            ->setModel(new Metric())
            ->setModel(new UsageDatabase())
            ->setModel(new UsageCollection())
            ->setModel(new UsageUsers())
            ->setModel(new UsageStorage())
            ->setModel(new UsageBuckets())
            ->setModel(new UsageFunctions())
            ->setModel(new UsageProject())
            // Verification
            // Recovery
            // Tests (keep last)
            ->setModel(new Mock())
        ;

        parent::__construct($response);
    }

    /**
     * HTTP content types
     */
    const CONTENT_TYPE_YAML = 'application/x-yaml';

    /**
     * List of defined output objects
     */
    protected $models = [];

    /**
     * Set Model Object
     *
     * @return self
     */
    public function setModel(Model $instance)
    {
        $this->models[$instance->getType()] = $instance;

        return $this;
    }

    /**
     * Get Model Object
     *
     * @return Model
     */
    public function getModel(string $key): Model
    {
        if (!isset($this->models[$key])) {
            throw new Exception('Undefined model: '.$key);
        }

        return $this->models[$key];
    }

    /**
     * Get Models List
     *
     * @return Model[]
     */
    public function getModels(): array
    {
        return $this->models;
    }

    /**
     * Validate response objects and outputs
     *  the response according to given format type
     *
     * @param Document $document
     * @param string $model
     *
     * return void
     */
    public function dynamic(Document $document, string $model): void
    {
        $output = $this->output($document, $model);

        // If filter is set, parse the output
        if (self::isFilter()) {
            $output = self::getFilter()->parse($output, $model);
        }

        $this->json(!empty($output) ? $output : new \stdClass());
    }

    /**
     * Generate valid response object from document data
     *
     * @param Document $document
     * @param string $model
     *
     * return array
     */
    public function output(Document $document, string $model): array
    {
        $data       = $document;
        $model      = $this->getModel($model);
        $output     = [];

        if ($model->isAny()) {
            $this->payload = $document->getArrayCopy();
            return $this->payload;
        }

        $document = $model->filter($document);

        foreach ($model->getRules() as $key => $rule) {
            if (!$document->isSet($key) && $rule['require']) { // do not set attribute in response if not required
                if (!is_null($rule['default'])) {
                    $document->setAttribute($key, $rule['default']);
                } else {
                    throw new Exception('Model '.$model->getName().' is missing response key: '.$key);
                }
            }

            if ($rule['array']) {
                if (!is_array($data[$key])) {
                    throw new Exception($key.' must be an array of type '.$rule['type']);
                }

                foreach ($data[$key] as &$item) {
                    if ($item instanceof Document) {
                        if (\is_array($rule['type'])) {
                            foreach ($rule['type'] as $type) {
                                $condition = false;
                                foreach ($this->getModel($type)->conditions as $attribute => $val) {
                                    $condition = $item->getAttribute($attribute) === $val;
                                    if(!$condition) {
                                        break;
                                    }
                                }
                                if ($condition) {
                                    $ruleType = $type;
                                    break;
                                }
                            }
                        } else {
                            $ruleType = $rule['type'];
                        }

                        if (!array_key_exists($ruleType, $this->models)) {
                            throw new Exception('Missing model for rule: '. $ruleType);
                        }

                        $item = $this->output($item, $ruleType);
                    }
                }
            }

            $output[$key] = $data[$key];
        }

        $this->payload = $output;

        return $this->payload;
    }

    /**
     * YAML
     *
     * This helper is for sending YAML HTTP response.
     * It sets relevant content type header ('application/x-yaml') and convert a PHP array ($data) to valid YAML using native yaml_parse
     *
     * @see https://en.wikipedia.org/wiki/YAML
     *
     * @param array $data
     *
     * @return void
     */
    public function yaml(array $data): void
    {
        if (!extension_loaded('yaml')) {
            throw new Exception('Missing yaml extension. Learn more at: https://www.php.net/manual/en/book.yaml.php');
        }

        $this
            ->setContentType(Response::CONTENT_TYPE_YAML)
            ->send(yaml_emit($data, YAML_UTF8_ENCODING))
        ;
    }

    /**
     * @return array
     */
    public function getPayload():array
    {
        return $this->payload;
    }


    /**
     * Function to set a response filter
     *
     * @param $filter the response filter to set
     *
     * @return void
     */
    public static function setFilter(?Filter $filter)
    {
        self::$filter = $filter;
    }

    /**
     * Return the currently set filter
     *
     * @return Filter
     */
    public static function getFilter(): ?Filter
    {
        return self::$filter;
    }

    /**
     * Check if a filter has been set
     *
     * @return bool
     */
    public static function isFilter(): bool
    {
        return self::$filter != null;
    }
}<|MERGE_RESOLUTION|>--- conflicted
+++ resolved
@@ -148,13 +148,10 @@
     const MODEL_EXECUTION = 'execution';
     const MODEL_SYNC_EXECUTION = 'syncExecution';
     const MODEL_EXECUTION_LIST = 'executionList';
-<<<<<<< HEAD
     const MODEL_BUILD = 'build';
     const MODEL_BUILD_LIST = 'buildList';
-=======
     const MODEL_FUNC_PERMISSIONS = 'funcPermissions';
->>>>>>> ec01ab17
-    
+ 
     // Project
     const MODEL_PROJECT = 'project';
     const MODEL_PROJECT_LIST = 'projectList';
