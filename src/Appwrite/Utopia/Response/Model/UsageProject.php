--- conflicted
+++ resolved
@@ -44,15 +44,9 @@
                 'example' => [],
                 'array' => true
             ])
-<<<<<<< HEAD
-            ->addRule('collections', [
-                'type' => Response::MODEL_METRIC,
-                'description' => 'Aggregated stats for number of collections.',
-=======
             ->addRule('databases', [
                 'type' => Response::MODEL_METRIC,
                 'description' => 'Aggregated stats for number of databases.',
->>>>>>> 8f6a1519
                 'default' => [],
                 'example' => [],
                 'array' => true
@@ -69,8 +63,6 @@
                 'description' => 'Aggregated stats for the occupied storage size (in bytes).',
                 'default' => [],
                 'example' => [],
-<<<<<<< HEAD
-=======
                 'array' => true
             ])
             ->addRule('buckets', [
@@ -78,7 +70,6 @@
                 'description' => 'Aggregated stats for number of buckets.',
                 'default' => [],
                 'example' => [],
->>>>>>> 8f6a1519
                 'array' => true
             ])
         ;
