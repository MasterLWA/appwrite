--- conflicted
+++ resolved
@@ -18,11 +18,7 @@
             ])
             ->addRule('$createdAt', [
                 'type' => self::TYPE_DATETIME,
-<<<<<<< HEAD
-                'description' => 'Bucket creation date in Datetime',
-=======
                 'description' => 'Bucket creation time in Datetime',
->>>>>>> 064d5380
                 'default' => '',
                 'example' => self::TYPE_DATETIME_EXAMPLE,
             ])
@@ -31,16 +27,6 @@
                 'description' => 'Bucket update date in Datetime',
                 'default' => '',
                 'example' => self::TYPE_DATETIME_EXAMPLE,
-<<<<<<< HEAD
-=======
-            ])
-            ->addRule('$read', [
-                'type' => self::TYPE_STRING,
-                'description' => 'File read permissions.',
-                'default' => [],
-                'example' => ['role:all'],
-                'array' => true,
->>>>>>> 064d5380
             ])
             ->addRule('$permissions', [
                 'type' => self::TYPE_STRING,
