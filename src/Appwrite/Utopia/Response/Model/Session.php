--- conflicted
+++ resolved
@@ -54,11 +54,7 @@
             ])
             ->addRule('providerAccessTokenExpiry', [
                 'type' => self::TYPE_DATETIME,
-<<<<<<< HEAD
-                'description' => 'The date of when the access token expires in datetime format.',
-=======
                 'description' => 'The date of when the access token expires in Datetime format.',
->>>>>>> 064d5380
                 'default' => '',
                 'example' => self::TYPE_DATETIME_EXAMPLE,
             ])
