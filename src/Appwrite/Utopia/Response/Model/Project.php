<?php

namespace Appwrite\Utopia\Response\Model;

use Appwrite\Auth\Auth;
use Appwrite\Utopia\Response;
use Appwrite\Utopia\Response\Model;
use Utopia\Config\Config;
use Utopia\Database\Document;

class Project extends Model
{
    /**
     * @var bool
     */
    protected bool $public = false;

    public function __construct()
    {
        $this
            ->addRule('$id', [
                'type' => self::TYPE_STRING,
                'description' => 'Project ID.',
                'default' => '',
                'example' => '5e5ea5c16897e',
            ])
            ->addRule('$createdAt', [
                'type' => self::TYPE_DATETIME,
                'description' => 'Project creation date in ISO 8601 format.',
                'default' => '',
                'example' => self::TYPE_DATETIME_EXAMPLE,
            ])
            ->addRule('$updatedAt', [
                'type' => self::TYPE_DATETIME,
                'description' => 'Project update date in ISO 8601 format.',
                'default' => '',
                'example' => self::TYPE_DATETIME_EXAMPLE,
            ])
            ->addRule('name', [
                'type' => self::TYPE_STRING,
                'description' => 'Project name.',
                'default' => '',
                'example' => 'New Project',
            ])
            ->addRule('description', [
                'type' => self::TYPE_STRING,
                'description' => 'Project description.',
                'default' => '',
                'example' => 'This is a new project.',
            ])
            ->addRule('teamId', [
                'type' => self::TYPE_STRING,
                'description' => 'Project team ID.',
                'default' => '',
                'example' => '1592981250',
            ])
            ->addRule('logo', [
                'type' => self::TYPE_STRING,
                'description' => 'Project logo file ID.',
                'default' => '',
                'example' => '5f5c451b403cb',
            ])
            ->addRule('url', [
                'type' => self::TYPE_STRING,
                'description' => 'Project website URL.',
                'default' => '',
                'example' => '5f5c451b403cb',
            ])
            ->addRule('legalName', [
                'type' => self::TYPE_STRING,
                'description' => 'Company legal name.',
                'default' => '',
                'example' => 'Company LTD.',
            ])
            ->addRule('legalCountry', [
                'type' => self::TYPE_STRING,
                'description' => 'Country code in [ISO 3166-1](http://en.wikipedia.org/wiki/ISO_3166-1) two-character format.',
                'default' => '',
                'example' => 'US',
            ])
            ->addRule('legalState', [
                'type' => self::TYPE_STRING,
                'description' => 'State name.',
                'default' => '',
                'example' => 'New York',
            ])
            ->addRule('legalCity', [
                'type' => self::TYPE_STRING,
                'description' => 'City name.',
                'default' => '',
                'example' => 'New York City.',
            ])
            ->addRule('legalAddress', [
                'type' => self::TYPE_STRING,
                'description' => 'Company Address.',
                'default' => '',
                'example' => '620 Eighth Avenue, New York, NY 10018',
            ])
            ->addRule('legalTaxId', [
                'type' => self::TYPE_STRING,
                'description' => 'Company Tax ID.',
                'default' => '',
                'example' => '131102020',
            ])
            ->addRule('authDuration', [
                'type' => self::TYPE_INTEGER,
                'description' => 'Session duration in seconds.',
                'default' => Auth::TOKEN_EXPIRATION_LOGIN_LONG,
                'example' => 60,
            ])
            ->addRule('authLimit', [
                'type' => self::TYPE_INTEGER,
                'description' => 'Max users allowed. 0 is unlimited.',
                'default' => 0,
                'example' => 100,
            ])
            ->addRule('authSessionsLimit', [
                'type' => self::TYPE_INTEGER,
                'description' => 'Max sessions allowed per user. 100 maximum.',
                'default' => 10,
                'example' => 10,
            ])
            ->addRule('authPasswordHistory', [
                'type' => self::TYPE_INTEGER,
                'description' => 'Max allowed passwords in the history list per user. Max passwords limit allowed in history is 20. Use 0 for disabling password history.',
                'default' => 0,
                'example' => 5,
            ])
            ->addRule('authPasswordDictionary', [
                'type' => self::TYPE_BOOLEAN,
                'description' => 'Whether or not to check user\'s password against most commonly used passwords.',
                'default' => false,
                'example' => true,
            ])
            ->addRule('providers', [
                'type' => Response::MODEL_PROVIDER,
                'description' => 'List of Providers.',
                'default' => [],
                'example' => [new \stdClass()],
                'array' => true,
            ])
            ->addRule('platforms', [
                'type' => Response::MODEL_PLATFORM,
                'description' => 'List of Platforms.',
                'default' => [],
                'example' => new \stdClass(),
                'array' => true,
            ])
            ->addRule('webhooks', [
                'type' => Response::MODEL_WEBHOOK,
                'description' => 'List of Webhooks.',
                'default' => [],
                'example' => new \stdClass(),
                'array' => true,
            ])
            ->addRule('keys', [
                'type' => Response::MODEL_KEY,
                'description' => 'List of API Keys.',
                'default' => [],
                'example' => new \stdClass(),
                'array' => true,
            ])
<<<<<<< HEAD
=======
            ->addRule('domains', [
                'type' => Response::MODEL_DOMAIN,
                'description' => 'List of Domains.',
                'default' => [],
                'example' => new \stdClass(),
                'array' => true,
            ])
            ->addRule('smtpEnabled', [
                'type' => self::TYPE_BOOLEAN,
                'description' => 'Status for custom SMTP',
                'default' => false,
                'example' => false,
                'array' => false
            ])
            ->addRule('smtpSender', [
                'type' => self::TYPE_STRING,
                'description' => 'SMTP sender email',
                'default' => '',
                'example' => 'john@appwrite.io',
            ])
            ->addRule('smtpHost', [
                'type' => self::TYPE_STRING,
                'description' => 'SMTP server host name',
                'default' => '',
                'example' => 'mail.appwrite.io',
            ])
            ->addRule('smtpPort', [
                'type' => self::TYPE_INTEGER,
                'description' => 'SMTP server port',
                'default' => '',
                'example' => 25,
            ])
            ->addRule('smtpUsername', [
                'type' => self::TYPE_STRING,
                'description' => 'SMTP server username',
                'default' => '',
                'example' => 'emailuser',
            ])
            ->addRule('smtpPassword', [
                'type' => self::TYPE_STRING,
                'description' => 'SMTP server password',
                'default' => '',
                'example' => 'securepassword',
            ])
            ->addRule('smtpSecure', [
                'type' => self::TYPE_STRING,
                'description' => 'SMTP server secure protocol',
                'default' => '',
                'example' => 'tls',
            ])
>>>>>>> d960f85d
        ;

        $services = Config::getParam('services', []);
        $auth = Config::getParam('auth', []);

        foreach ($auth as $index => $method) {
            $name = $method['name'] ?? '';
            $key = $method['key'] ?? '';

            $this
                ->addRule('auth' . ucfirst($key), [
                    'type' => self::TYPE_BOOLEAN,
                    'description' => $name . ' auth method status',
                    'example' => true,
                    'default' => true,
                ])
            ;
        }

        foreach ($services as $service) {
            if (!$service['optional']) {
                continue;
            }

            $name = $service['name'] ?? '';
            $key = $service['key'] ?? '';

            $this
                ->addRule('serviceStatusFor' . ucfirst($key), [
                    'type' => self::TYPE_BOOLEAN,
                    'description' => $name . ' service status',
                    'example' => true,
                    'default' => true,
                ])
            ;
        }
    }

    /**
     * Get Name
     *
     * @return string
     */
    public function getName(): string
    {
        return 'Project';
    }

    /**
     * Get Type
     *
     * @return string
     */
    public function getType(): string
    {
        return Response::MODEL_PROJECT;
    }

    /**
     * Get Collection
     *
     * @return string
     */
    public function filter(Document $document): Document
    {
        // SMTP
        $smtp = $document->getAttribute('smtp', []);
        $document->setAttribute('smtpEnabled', $smtp['enabled'] ?? false);
        $document->setAttribute('smtpSender', $smtp['sender'] ?? '');
        $document->setAttribute('smtpHost', $smtp['host'] ?? '');
        $document->setAttribute('smtpPort', $smtp['port'] ?? '');
        $document->setAttribute('smtpUsername', $smtp['username'] ?? '');
        $document->setAttribute('smtpPassword', $smtp['password'] ?? '');
        $document->setAttribute('smtpSecure', $smtp['secure'] ?? '');

        // Services
        $values = $document->getAttribute('services', []);
        $services = Config::getParam('services', []);

        foreach ($services as $service) {
            if (!$service['optional']) {
                continue;
            }
            $key = $service['key'] ?? '';
            $value = $values[$key] ?? true;
            $document->setAttribute('serviceStatusFor' . ucfirst($key), $value);
        }

        // Auth
        $authValues = $document->getAttribute('auths', []);
        $auth = Config::getParam('auth', []);

        $document->setAttribute('authLimit', $authValues['limit'] ?? 0);
        $document->setAttribute('authDuration', $authValues['duration'] ?? Auth::TOKEN_EXPIRATION_LOGIN_LONG);
        $document->setAttribute('authSessionsLimit', $authValues['maxSessions'] ?? APP_LIMIT_USER_SESSIONS_DEFAULT);
        $document->setAttribute('authPasswordHistory', $authValues['passwordHistory'] ?? 0);
        $document->setAttribute('authPasswordDictionary', $authValues['passwordDictionary'] ?? false);

        foreach ($auth as $index => $method) {
            $key = $method['key'];
            $value = $authValues[$key] ?? true;
            $document->setAttribute('auth' . ucfirst($key), $value);
        }

        // Providers
        $providers = Config::getParam('providers', []);
        $providerValues = $document->getAttribute('authProviders', []);
        $projectProviders = [];

        foreach ($providers as $key => $provider) {
            if (!$provider['enabled']) {
                // Disabled by Appwrite configuration, exclude from response
                continue;
            }

            $projectProviders[] = new Document([
                'key' => $key,
                'name' => $provider['name'] ?? '',
                'appId' => $providerValues[$key . 'Appid'] ?? '',
                'secret' => $providerValues[$key . 'Secret'] ?? '',
                'enabled' => $providerValues[$key . 'Enabled'] ?? false,
            ]);
        }

        $document->setAttribute("providers", $projectProviders);

        return $document;
    }
}<|MERGE_RESOLUTION|>--- conflicted
+++ resolved
@@ -160,15 +160,6 @@
                 'example' => new \stdClass(),
                 'array' => true,
             ])
-<<<<<<< HEAD
-=======
-            ->addRule('domains', [
-                'type' => Response::MODEL_DOMAIN,
-                'description' => 'List of Domains.',
-                'default' => [],
-                'example' => new \stdClass(),
-                'array' => true,
-            ])
             ->addRule('smtpEnabled', [
                 'type' => self::TYPE_BOOLEAN,
                 'description' => 'Status for custom SMTP',
@@ -212,7 +203,6 @@
                 'default' => '',
                 'example' => 'tls',
             ])
->>>>>>> d960f85d
         ;
 
         $services = Config::getParam('services', []);
