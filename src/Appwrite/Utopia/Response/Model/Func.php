--- conflicted
+++ resolved
@@ -82,21 +82,13 @@
             ])
             ->addRule('scheduleNext', [
                 'type' => self::TYPE_DATETIME,
-<<<<<<< HEAD
-                'description' => 'Function next scheduled execution date in Datetime.',
-=======
-                'description' => 'Function's next scheduled execution time in Datetime.',
->>>>>>> 064d5380
+                'description' => 'Function\'s next scheduled execution time in Datetime.',
                 'default' => '',
                 'example' => self::TYPE_DATETIME_EXAMPLE,
             ])
             ->addRule('schedulePrevious', [
                 'type' => self::TYPE_DATETIME,
-<<<<<<< HEAD
-                'description' => 'Function Previous scheduled execution date in Datetime.',
-=======
-                'description' => 'Function's previous scheduled execution time in Datetime.',
->>>>>>> 064d5380
+                'description' => 'Function\'s previous scheduled execution time in Datetime.',
                 'default' => '',
                 'example' => self::TYPE_DATETIME_EXAMPLE,
             ])
