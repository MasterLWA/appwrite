<?php

namespace Appwrite\Utopia\Response\Model;

use Appwrite\Utopia\Response;
use Appwrite\Utopia\Response\Model;

class Attribute extends Model
{
    public function __construct()
    {
        $this
            ->addRule('$collection', [
                'type' => self::TYPE_STRING,
                'description' => 'Collection ID.',
                'default' => '',
                'example' => '5e5ea5c16d55',
            ])
            ->addRule('$id', [
                'type' => self::TYPE_STRING,
                'description' => 'Attribute ID.',
                'default' => '',
                'example' => '60ccf71b98a2d',
            ])
            ->addRule('type', [
                'type' => self::TYPE_STRING,
                'description' => 'Attribute type.',
                'default' => '',
                'example' => 'string',
            ])
            ->addRule('required', [
                'type' => self::TYPE_BOOLEAN,
                'description' => 'Is attribute required?',
                'default' => false,
                'example' => true,
            ])
            ->addRule('array', [
                'type' => self::TYPE_BOOLEAN,
                'description' => 'Is attribute an array?',
                'default' => false,
                'example' => false,
<<<<<<< HEAD
                'require' => false
=======
                'required' => false
>>>>>>> 536bc44a
            ])
        ;
    }

    /**
     * Get Name
     * 
     * @return string
     */
    public function getName():string
    {
        return 'Attribute';
    }

    /**
     * Get Collection
     * 
     * @return string
     */
    public function getType():string
    {
        return Response::MODEL_ATTRIBUTE;
    }
}<|MERGE_RESOLUTION|>--- conflicted
+++ resolved
@@ -39,11 +39,7 @@
                 'description' => 'Is attribute an array?',
                 'default' => false,
                 'example' => false,
-<<<<<<< HEAD
                 'require' => false
-=======
-                'required' => false
->>>>>>> 536bc44a
             ])
         ;
     }
@@ -66,5 +62,4 @@
     public function getType():string
     {
         return Response::MODEL_ATTRIBUTE;
-    }
-}+    }