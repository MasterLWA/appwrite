<?php

namespace Appwrite\Utopia\Response\Model;

use Appwrite\Utopia\Response;
use Appwrite\Utopia\Response\Model\Attribute;

class AttributeURL extends Attribute
{
    public function __construct()
    {
        parent::__construct();

        $this
            ->addRule('key', [
                'type' => self::TYPE_STRING,
                'description' => 'Attribute Key.',
                'default' => '',
                'example' => 'githubUrl',
            ])
            ->addRule('type', [
                'type' => self::TYPE_STRING,
                'description' => 'Attribute type.',
                'default' => '',
                'example' => 'string',
            ])
            ->addRule('format', [
                'type' => self::TYPE_STRING,
                'description' => 'String format.',
<<<<<<< HEAD
                'default' => APP_DATABASE_ATTRIBUTE_URL,
                'example' => APP_DATABASE_ATTRIBUTE_URL,
=======
                'default' => 'url',
                'example' => 'url',
                'array' => false,
                'required' => true,
>>>>>>> 1accc36d
            ])
            ->addRule('default', [
                'type' => self::TYPE_STRING,
                'description' => 'Default value for attribute when not provided. Cannot be set when attribute is required.',
                'default' => null,
                'example' => 'http://example.com',
            ])
        ;
    }

    public array $conditions = [
        'type' => self::TYPE_STRING,
        'format' => \APP_DATABASE_ATTRIBUTE_URL
    ];

    /**
     * Get Name
     *
     * @return string
     */
    public function getName(): string
    {
        return 'AttributeURL';
    }

    /**
     * Get Type
     *
     * @return string
     */
    public function getType(): string
    {
        return Response::MODEL_ATTRIBUTE_URL;
    }
}<|MERGE_RESOLUTION|>--- conflicted
+++ resolved
@@ -27,15 +27,10 @@
             ->addRule('format', [
                 'type' => self::TYPE_STRING,
                 'description' => 'String format.',
-<<<<<<< HEAD
-                'default' => APP_DATABASE_ATTRIBUTE_URL,
-                'example' => APP_DATABASE_ATTRIBUTE_URL,
-=======
                 'default' => 'url',
                 'example' => 'url',
                 'array' => false,
                 'required' => true,
->>>>>>> 1accc36d
             ])
             ->addRule('default', [
                 'type' => self::TYPE_STRING,
