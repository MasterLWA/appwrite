<?php

namespace Appwrite\Utopia\Response\Model;

use Appwrite\Utopia\Response;
use Appwrite\Utopia\Response\Model;

class Collection extends Model
{
    public function __construct()
    {
        $this
            ->addRule('$id', [
                'type' => self::TYPE_STRING,
                'description' => 'Collection ID.',
                'default' => '',
                'example' => '5e5ea5c16897e',
            ])
            ->addRule('$read', [
                'type' => self::TYPE_STRING,
                'description' => 'Collection read permissions.',
                'default' => '',
                'example' => 'role:all',
                'array' => true
            ])
            ->addRule('$write', [
                'type' => self::TYPE_STRING,
                'description' => 'Collection write permissions.',
                'default' => '',
                'example' => 'user:608f9da25e7e1',
                'array' => true
            ])
            ->addRule('name', [
                'type' => self::TYPE_STRING,
                'description' => 'Collection name.',
                'default' => '',
                'example' => 'My Collection',
            ])
            ->addRule('permission', [
                'type' => self::TYPE_STRING,
                'description' => 'Collection permission model. Possible values: `document` or `collection`',
                'default' => '',
                'example' => 'document',
            ])
            ->addRule('attributes', [
                'type' => [
                    Response::MODEL_ATTRIBUTE_BOOLEAN,
                    Response::MODEL_ATTRIBUTE_INTEGER,
                    Response::MODEL_ATTRIBUTE_FLOAT,
                    Response::MODEL_ATTRIBUTE_EMAIL,
                    Response::MODEL_ATTRIBUTE_URL,
                    Response::MODEL_ATTRIBUTE_IP,
                    Response::MODEL_ATTRIBUTE_STRING, // needs to be last, since its condition would dominate any other string attribute
                ],
                'description' => 'Collection attributes.',
                'default' => [],
                'example' => new \stdClass,
                'array' => true,
<<<<<<< HEAD
                'getNestedType' => function(Document $attribute) {
                    return match($attribute->getAttribute('type')) {
                        self::TYPE_BOOLEAN => Response::MODEL_ATTRIBUTE_BOOLEAN,
                        self::TYPE_INTEGER => Response::MODEL_ATTRIBUTE_INTEGER,
                        self::TYPE_FLOAT => Response::MODEL_ATTRIBUTE_FLOAT,
                        self::TYPE_STRING => match($attribute->getAttribute('format')) {
                            APP_DATABASE_ATTRIBUTE_EMAIL => Response::MODEL_ATTRIBUTE_EMAIL,
                            APP_DATABASE_ATTRIBUTE_ENUM => Response::MODEL_ATTRIBUTE_ENUM,
                            APP_DATABASE_ATTRIBUTE_IP => Response::MODEL_ATTRIBUTE_IP,
                            APP_DATABASE_ATTRIBUTE_URL => Response::MODEL_ATTRIBUTE_URL,
                            default => Response::MODEL_ATTRIBUTE_STRING,
                        },
                        default => Response::MODEL_ATTRIBUTE,
                    };
                },
=======
>>>>>>> 5a203409
            ])
            ->addRule('indexes', [
                'type' => Response::MODEL_INDEX,
                'description' => 'Collection indexes.',
                'default' => [],
                'example' => new \stdClass,
                'array' => true
            ])
        ;
    }

    /**
     * Get Name
     * 
     * @return string
     */
    public function getName():string
    {
        return 'Collection';
    }

    /**
     * Get Collection
     * 
     * @return string
     */
    public function getType():string
    {
        return Response::MODEL_COLLECTION;
    }
}<|MERGE_RESOLUTION|>--- conflicted
+++ resolved
@@ -56,24 +56,6 @@
                 'default' => [],
                 'example' => new \stdClass,
                 'array' => true,
-<<<<<<< HEAD
-                'getNestedType' => function(Document $attribute) {
-                    return match($attribute->getAttribute('type')) {
-                        self::TYPE_BOOLEAN => Response::MODEL_ATTRIBUTE_BOOLEAN,
-                        self::TYPE_INTEGER => Response::MODEL_ATTRIBUTE_INTEGER,
-                        self::TYPE_FLOAT => Response::MODEL_ATTRIBUTE_FLOAT,
-                        self::TYPE_STRING => match($attribute->getAttribute('format')) {
-                            APP_DATABASE_ATTRIBUTE_EMAIL => Response::MODEL_ATTRIBUTE_EMAIL,
-                            APP_DATABASE_ATTRIBUTE_ENUM => Response::MODEL_ATTRIBUTE_ENUM,
-                            APP_DATABASE_ATTRIBUTE_IP => Response::MODEL_ATTRIBUTE_IP,
-                            APP_DATABASE_ATTRIBUTE_URL => Response::MODEL_ATTRIBUTE_URL,
-                            default => Response::MODEL_ATTRIBUTE_STRING,
-                        },
-                        default => Response::MODEL_ATTRIBUTE,
-                    };
-                },
-=======
->>>>>>> 5a203409
             ])
             ->addRule('indexes', [
                 'type' => Response::MODEL_INDEX,
