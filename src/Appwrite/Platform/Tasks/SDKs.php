<?php

namespace Appwrite\Platform\Tasks;

use Utopia\Platform\Action;
use Appwrite\SDK\Language\Android;
use Appwrite\SDK\Language\CLI;
use Appwrite\SDK\Language\Dart;
use Appwrite\SDK\Language\Deno;
use Appwrite\SDK\Language\DotNet;
use Appwrite\SDK\Language\Flutter;
use Appwrite\SDK\Language\Go;
use Appwrite\SDK\Language\GraphQL;
use Appwrite\SDK\Language\Kotlin;
use Appwrite\SDK\Language\Node;
use Appwrite\SDK\Language\PHP;
use Appwrite\SDK\Language\Python;
use Appwrite\SDK\Language\REST;
use Appwrite\SDK\Language\Ruby;
use Appwrite\SDK\Language\Swift;
use Exception;
use Throwable;
use Appwrite\SDK\Language\Apple;
use Appwrite\SDK\Language\Web;
use Appwrite\SDK\SDK;
use Appwrite\Spec\Swagger2;
use Utopia\CLI\Console;
use Utopia\Config\Config;

class SDKs extends Action
{
    public static function getName(): string
    {
        return 'sdks';
    }

    public function __construct()
    {
        $this
            ->desc('Generate Appwrite SDKs')
            ->callback(fn () => $this->action());
    }

    public function action(): void
    {
        $platforms = Config::getParam('platforms');
        $selectedPlatform = Console::confirm('Choose Platform ("' . APP_PLATFORM_CLIENT . '", "' . APP_PLATFORM_SERVER . '", "' . APP_PLATFORM_CONSOLE . '" or "*" for all):');
        $selectedSDK = \strtolower(Console::confirm('Choose SDK ("*" for all):'));
        $version = Console::confirm('Choose an Appwrite version');
        $git = (Console::confirm('Should we use git push? (yes/no)') == 'yes');
        $production = ($git) ? (Console::confirm('Type "Appwrite" to push code to production git repos') == 'Appwrite') : false;
        $message = ($git) ? Console::confirm('Please enter your commit message:') : '';

        if (!in_array($version, ['0.6.x', '0.7.x', '0.8.x', '0.9.x', '0.10.x', '0.11.x', '0.12.x', '0.13.x', '0.14.x', '0.15.x', '1.0.x', '1.1.x', '1.2.x', '1.3.x', 'latest'])) {
            throw new Exception('Unknown version given');
        }

        foreach ($platforms as $key => $platform) {
            if ($selectedPlatform !== $key && $selectedPlatform !== '*') {
                continue;
            }

            foreach ($platform['sdks'] as $language) {
                if ($selectedSDK !== $language['key'] && $selectedSDK !== '*') {
                    continue;
                }

                if (!$language['enabled']) {
                    Console::warning($language['name'] . ' for ' . $platform['name'] . ' is disabled');
                    continue;
                }

                Console::info('Fetching API Spec for ' . $language['name'] . ' for ' . $platform['name'] . ' (version: ' . $version . ')');

                $spec = file_get_contents(__DIR__ . '/../../../../app/config/specs/swagger2-' . $version . '-' . $language['family'] . '.json');

                $cover = 'https://appwrite.io/images/github.png';
                $result = \realpath(__DIR__ . '/../../../../app') . '/sdks/' . $key . '-' . $language['key'];
                $resultExamples = \realpath(__DIR__ . '/../../../..') . '/docs/examples/' . $version . '/' . $key . '-' . $language['key'];
                $target = \realpath(__DIR__ . '/../../../../app') . '/sdks/git/' . $language['key'] . '/';
                $readme = \realpath(__DIR__ . '/../../../../docs/sdks/' . $language['key'] . '/README.md');
                $readme = ($readme) ? \file_get_contents($readme) : '';
                $gettingStarted = \realpath(__DIR__ . '/../../../../docs/sdks/' . $language['key'] . '/GETTING_STARTED.md');
                $gettingStarted = ($gettingStarted) ? \file_get_contents($gettingStarted) : '';
                $examples = \realpath(__DIR__ . '/../../../../docs/sdks/' . $language['key'] . '/EXAMPLES.md');
                $examples = ($examples) ? \file_get_contents($examples) : '';
                $changelog = \realpath(__DIR__ . '/../../../../docs/sdks/' . $language['key'] . '/CHANGELOG.md');
                $changelog = ($changelog) ? \file_get_contents($changelog) : '# Change Log';
                $warning = '**This SDK is compatible with Appwrite server version ' . $version . '. For older versions, please check [previous releases](' . $language['url'] . '/releases).**';
                $license = 'BSD-3-Clause';
                $licenseContent = 'Copyright (c) ' . date('Y') . ' Appwrite (https://appwrite.io) and individual contributors.
All rights reserved.

Redistribution and use in source and binary forms, with or without modification, are permitted provided that the following conditions are met:

    1. Redistributions of source code must retain the above copyright notice, this list of conditions and the following disclaimer.

    2. Redistributions in binary form must reproduce the above copyright notice, this list of conditions and the following disclaimer in the documentation and/or other materials provided with the distribution.

    3. Neither the name of the copyright holder nor the names of its contributors may be used to endorse or promote products derived from this software without specific prior written permission.

THIS SOFTWARE IS PROVIDED BY THE COPYRIGHT HOLDERS AND CONTRIBUTORS "AS IS" AND ANY EXPRESS OR IMPLIED WARRANTIES, INCLUDING, BUT NOT LIMITED TO, THE IMPLIED WARRANTIES OF MERCHANTABILITY AND FITNESS FOR A PARTICULAR PURPOSE ARE DISCLAIMED. IN NO EVENT SHALL THE COPYRIGHT HOLDER OR CONTRIBUTORS BE LIABLE FOR ANY DIRECT, INDIRECT, INCIDENTAL, SPECIAL, EXEMPLARY, OR CONSEQUENTIAL DAMAGES (INCLUDING, BUT NOT LIMITED TO, PROCUREMENT OF SUBSTITUTE GOODS OR SERVICES; LOSS OF USE, DATA, OR PROFITS; OR BUSINESS INTERRUPTION) HOWEVER CAUSED AND ON ANY THEORY OF LIABILITY, WHETHER IN CONTRACT, STRICT LIABILITY, OR TORT (INCLUDING NEGLIGENCE OR OTHERWISE) ARISING IN ANY WAY OUT OF THE USE OF THIS SOFTWARE, EVEN IF ADVISED OF THE POSSIBILITY OF SUCH DAMAGE.';

                switch ($language['key']) {
                    case 'web':
                        $config = new Web();
                        if ($platform['key'] === APP_PLATFORM_CONSOLE) {
                            $config->setNPMPackage('@appwrite.io/console');
                            $config->setBowerPackage('@appwrite.io/console');
                        } else {
                            $config->setNPMPackage('appwrite');
                            $config->setBowerPackage('appwrite');
                        }
                        break;
                    case 'cli':
                        $config = new CLI();
                        $config->setNPMPackage('appwrite-cli');
                        $config->setExecutableName('appwrite');
                        $config->setLogo(json_encode("
    _                            _ _           ___   __   _____ 
   /_\  _ __  _ ____      ___ __(_) |_ ___    / __\ / /   \_   \
  //_\\\| '_ \| '_ \ \ /\ / / '__| | __/ _ \  / /   / /     / /\/
 /  _  \ |_) | |_) \ V  V /| |  | | ||  __/ / /___/ /___/\/ /_  
 \_/ \_/ .__/| .__/ \_/\_/ |_|  |_|\__\___| \____/\____/\____/  
       |_|   |_|                                                

"));
                        $config->setLogoUnescaped("
     _                            _ _           ___   __   _____ 
    /_\  _ __  _ ____      ___ __(_) |_ ___    / __\ / /   \_   \
   //_\\\| '_ \| '_ \ \ /\ / / '__| | __/ _ \  / /   / /     / /\/
  /  _  \ |_) | |_) \ V  V /| |  | | ||  __/ / /___/ /___/\/ /_  
  \_/ \_/ .__/| .__/ \_/\_/ |_|  |_|\__\___| \____/\____/\____/  
        |_|   |_|                                                ");
                        break;
                    case 'php':
                        $config = new PHP();
                        $config->setComposerVendor('appwrite');
                        $config->setComposerPackage('appwrite');
                        break;
                    case 'nodejs':
                        $config = new Node();
                        $config->setNPMPackage('node-appwrite');
                        $config->setBowerPackage('appwrite');
                        $warning = $warning . "\n\n > This is the Node.js SDK for integrating with Appwrite from your Node.js server-side code.
                            If you're looking to integrate from the browser, you should check [appwrite/sdk-for-web](https://github.com/appwrite/sdk-for-web)";
                        break;
                    case 'deno':
                        $config = new Deno();
                        break;
                    case 'python':
                        $config = new Python();
                        $config->setPipPackage('appwrite');
                        $license = 'BSD License'; // license edited due to classifiers in pypi
                        break;
                    case 'ruby':
                        $config = new Ruby();
                        $config->setGemPackage('appwrite');
                        break;
                    case 'flutter':
                        $config = new Flutter();
                        $config->setPackageName('appwrite');
                        break;
                    case 'flutter-dev':
                        $config = new Flutter();
                        $config->setPackageName('appwrite_dev');
                        break;
                    case 'dart':
                        $config = new Dart();
                        $config->setPackageName('dart_appwrite');
                        $warning = $warning . "\n\n > This is the Dart SDK for integrating with Appwrite from your Dart server-side code. If you're looking for the Flutter SDK you should check [appwrite/sdk-for-flutter](https://github.com/appwrite/sdk-for-flutter)";
                        break;
                    case 'go':
                        $config = new Go();
                        break;
                    case 'swift':
                        $config = new Swift();
                        $warning = $warning . "\n\n > This is the Swift SDK for integrating with Appwrite from your Swift server-side code. If you're looking for the Apple SDK you should check [appwrite/sdk-for-apple](https://github.com/appwrite/sdk-for-apple)";
                        break;
                    case 'apple':
<<<<<<< HEAD
                        $config = new Swift();
=======
                        $config = new Apple();
>>>>>>> d960f85d
                        break;
                    case 'dotnet':
                        $cover = '';
                        $config = new DotNet();
                        break;
                    case 'android':
                        $config = new Android();
                        break;
                    case 'kotlin':
                        $config = new Kotlin();
                        $warning = $warning . "\n\n > This is the Kotlin SDK for integrating with Appwrite from your Kotlin server-side code. If you're looking for the Android SDK you should check [appwrite/sdk-for-android](https://github.com/appwrite/sdk-for-android)";
                        break;
                    case 'graphql':
                        $config = new GraphQL();
                        break;
                    case 'rest':
                        $config = new REST();
                        break;
                    default:
                        throw new Exception('Language "' . $language['key'] . '" not supported');
                }

                Console::info("Generating {$language['name']} SDK...");

                $sdk = new SDK($config, new Swagger2($spec));

                $sdk
                    ->setName($language['name'])
                    ->setNamespace('io appwrite')
                    ->setDescription("Appwrite is an open-source backend as a service server that abstract and simplify complex and repetitive development tasks behind a very simple to use REST API. Appwrite aims to help you develop your apps faster and in a more secure way. Use the {$language['name']} SDK to integrate your app with the Appwrite server to easily start interacting with all of Appwrite backend APIs and tools. For full API documentation and tutorials go to [https://appwrite.io/docs](https://appwrite.io/docs)")
                    ->setShortDescription('Appwrite is an open-source self-hosted backend server that abstract and simplify complex and repetitive development tasks behind a very simple REST API')
                    ->setLicense($license)
                    ->setLicenseContent($licenseContent)
                    ->setVersion($language['version'])
                    ->setPlatform($key)
                    ->setGitURL($language['url'])
                    ->setGitRepo($language['gitUrl'])
                    ->setGitRepoName($language['gitRepoName'])
                    ->setGitUserName($language['gitUserName'])
                    ->setLogo($cover)
                    ->setURL('https://appwrite.io')
                    ->setShareText('Appwrite is a backend as a service for building web or mobile apps')
                    ->setShareURL('http://appwrite.io')
                    ->setShareTags('JS,javascript,reactjs,angular,ios,android,serverless')
                    ->setShareVia('appwrite')
                    ->setWarning($warning)
                    ->setReadme($readme)
                    ->setGettingStarted($gettingStarted)
                    ->setChangelog($changelog)
                    ->setExamples($examples)
                    ->setTwitter(APP_SOCIAL_TWITTER_HANDLE)
                    ->setDiscord(APP_SOCIAL_DISCORD_CHANNEL, APP_SOCIAL_DISCORD)
                    ->setDefaultHeaders([
                        'X-Appwrite-Response-Format' => '1.0.0',
                    ]);

                try {
                    $sdk->generate($result);
                } catch (Exception $exception) {
                    Console::error($exception->getMessage());
                } catch (Throwable $exception) {
                    Console::error($exception->getMessage());
                }

                $gitUrl = $language['gitUrl'];
                $gitBranch = $language['gitBranch'];


                if (!$production) {
                    $gitUrl = 'git@github.com:aw-tests/' . $language['gitRepoName'] . '.git';
                }

                if ($git && !empty($gitUrl)) {
                    \exec('rm -rf ' . $target . ' && \
                        mkdir -p ' . $target . ' && \
                        cd ' . $target . ' && \
                        git init --initial-branch=' . $gitBranch . ' && \
                        git remote add origin ' . $gitUrl . ' && \
                        git fetch origin ' . $gitBranch . ' && \
                        git pull origin ' . $gitBranch . ' && \
                        rm -rf ' . $target . '/* && \
                        cp -r ' . $result . '/* ' . $target . '/ && \
                        git add . && \
                        git commit -m "' . $message . '" && \
                        git push -u origin ' . $gitBranch . '
                    ');

                    Console::success("Pushed {$language['name']} SDK to {$gitUrl}");

                    \exec('rm -rf ' . $target);
                    Console::success("Remove temp directory '{$target}' for {$language['name']} SDK");
                }

                $docDirectories = $language['docDirectories'] ?? [''];

                if ($version === 'latest') {
                    continue;
                }

                foreach ($docDirectories as $languageTitle => $path) {
                    $languagePath = strtolower($languageTitle !== 0 ? '/' . $languageTitle : '');
                    \exec(
                        'mkdir -p ' . $resultExamples . $languagePath . ' && \
                        cp -r ' . $result . '/docs/examples' . $languagePath . ' ' . $resultExamples
                    );
                    Console::success("Copied code examples for {$language['name']} SDK to: {$resultExamples}");
                }
            }
        }

        Console::exit();
    }
}<|MERGE_RESOLUTION|>--- conflicted
+++ resolved
@@ -178,11 +178,7 @@
                         $warning = $warning . "\n\n > This is the Swift SDK for integrating with Appwrite from your Swift server-side code. If you're looking for the Apple SDK you should check [appwrite/sdk-for-apple](https://github.com/appwrite/sdk-for-apple)";
                         break;
                     case 'apple':
-<<<<<<< HEAD
-                        $config = new Swift();
-=======
                         $config = new Apple();
->>>>>>> d960f85d
                         break;
                     case 'dotnet':
                         $cover = '';
