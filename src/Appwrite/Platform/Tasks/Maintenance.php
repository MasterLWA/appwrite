<?php

namespace Appwrite\Platform\Tasks;

use Appwrite\Auth\Auth;
use Appwrite\Event\Certificate;
use Appwrite\Event\Delete;
use Utopia\App;
use Utopia\CLI\Console;
use Utopia\Database\Database;
use Utopia\Database\Document;
use Utopia\Database\DateTime;
use Utopia\Database\Query;
use Utopia\Platform\Action;

class Maintenance extends Action
{
    public static function getName(): string
    {
        return 'maintenance';
    }

    public function __construct()
    {
        $this
            ->desc('Schedules maintenance tasks and publishes them to resque')
            ->inject('dbForConsole')
            ->callback(fn (Database $dbForConsole) => $this->action($dbForConsole));
    }

    public function action(Database $dbForConsole): void
    {
        Console::title('Maintenance V1');
        Console::success(APP_NAME . ' maintenance process v1 has started');

        function notifyDeleteExecutionLogs(int $interval)
        {
            (new Delete())
                ->setType(DELETE_TYPE_EXECUTIONS)
                ->setDatetime(DateTime::addSeconds(new \DateTime(), -1 * $interval))
                ->trigger();
        }

        function notifyDeleteAbuseLogs(int $interval)
        {
            (new Delete())
                ->setType(DELETE_TYPE_ABUSE)
                ->setDatetime(DateTime::addSeconds(new \DateTime(), -1 * $interval))
                ->trigger();
        }

        function notifyDeleteAuditLogs(int $interval)
        {
            (new Delete())
                ->setType(DELETE_TYPE_AUDIT)
                ->setDatetime(DateTime::addSeconds(new \DateTime(), -1 * $interval))
                ->trigger();
        }

        function notifyDeleteUsageStats(int $usageStatsRetentionHourly)
        {
            (new Delete())
                ->setType(DELETE_TYPE_USAGE)
                ->setUsageRetentionHourlyDateTime(DateTime::addSeconds(new \DateTime(), -1 * $usageStatsRetentionHourly))
                ->trigger();
        }

        function notifyDeleteConnections()
        {
            (new Delete())
                ->setType(DELETE_TYPE_REALTIME)
                ->setDatetime(DateTime::addSeconds(new \DateTime(), -60))
                ->trigger();
        }

        function notifyDeleteExpiredSessions()
        {
            (new Delete())
                ->setType(DELETE_TYPE_SESSIONS)
                ->setDatetime(DateTime::addSeconds(new \DateTime(), -1 * Auth::TOKEN_EXPIRATION_LOGIN_LONG)) //TODO: Update to use project session expiration instead of default.
                ->trigger();
        }

        function renewCertificates($dbForConsole)
        {
            $time = DateTime::now();

            $certificates = $dbForConsole->find('certificates', [
               Query::lessThan('attempts', 5), // Maximum 5 attempts
               Query::lessThanEqual('renewDate', $time), // includes 60 days cooldown (we have 30 days to renew)
               Query::limit(200), // Limit 200 comes from LetsEncrypt (300 orders per 3 hours, keeping some for new domains)
            ]);


            if (\count($certificates) > 0) {
                Console::info("[{$time}] Found " . \count($certificates) . " certificates for renewal, scheduling jobs.");

                $event = new Certificate();
                foreach ($certificates as $certificate) {
                    $event
                        ->setDomain(new Document([
                            'domain' => $certificate->getAttribute('domain')
                        ]))
                        ->trigger();
                }
            } else {
                Console::info("[{$time}] No certificates for renewal.");
            }
        }

        function notifyDeleteCache($interval)
        {

            (new Delete())
                ->setType(DELETE_TYPE_CACHE_BY_TIMESTAMP)
                ->setDatetime(DateTime::addSeconds(new \DateTime(), -1 * $interval))
                ->trigger();
        }

        function notifyDeleteSchedules($interval)
        {

            (new Delete())
                ->setType(DELETE_TYPE_SCHEDULES)
                ->setDatetime(DateTime::addSeconds(new \DateTime(), -1 * $interval))
                ->trigger();
        }

        // # of days in seconds (1 day = 86400s)
        $interval = (int) App::getEnv('_APP_MAINTENANCE_INTERVAL', '86400');
        $executionLogsRetention = (int) App::getEnv('_APP_MAINTENANCE_RETENTION_EXECUTION', '1209600');
        $auditLogRetention = (int) App::getEnv('_APP_MAINTENANCE_RETENTION_AUDIT', '1209600');
        $abuseLogsRetention = (int) App::getEnv('_APP_MAINTENANCE_RETENTION_ABUSE', '86400');
        $usageStatsRetentionHourly = (int) App::getEnv('_APP_MAINTENANCE_RETENTION_USAGE_HOURLY', '8640000'); //100 days

        $cacheRetention = (int) App::getEnv('_APP_MAINTENANCE_RETENTION_CACHE', '2592000'); // 30 days
        $schedulesDeletionRetention = (int) App::getEnv('_APP_MAINTENANCE_RETENTION_SCHEDULES', '86400'); // 1 Day

<<<<<<< HEAD
        Console::loop(function () use ($interval, $executionLogsRetention, $abuseLogsRetention, $auditLogRetention, $cacheRetention, $schedulesDeletionRetention, $usageStatsRetentionHourly, $dbForConsole) {
=======
        Console::loop(function () use ($interval, $executionLogsRetention, $abuseLogsRetention, $auditLogRetention, $usageStatsRetentionHourly, $cacheRetention, $schedulesDeletionRetention, $dbForConsole) {
>>>>>>> 7694e193
            $time = DateTime::now();

            Console::info("[{$time}] Notifying workers with maintenance tasks every {$interval} seconds");
            notifyDeleteExecutionLogs($executionLogsRetention);
            notifyDeleteAbuseLogs($abuseLogsRetention);
            notifyDeleteAuditLogs($auditLogRetention);
            notifyDeleteUsageStats($usageStatsRetentionHourly);
            notifyDeleteConnections();
            notifyDeleteExpiredSessions();
            renewCertificates($dbForConsole);
            notifyDeleteCache($cacheRetention);
            notifyDeleteSchedules($schedulesDeletionRetention);
        }, $interval);
    }
}<|MERGE_RESOLUTION|>--- conflicted
+++ resolved
@@ -136,11 +136,7 @@
         $cacheRetention = (int) App::getEnv('_APP_MAINTENANCE_RETENTION_CACHE', '2592000'); // 30 days
         $schedulesDeletionRetention = (int) App::getEnv('_APP_MAINTENANCE_RETENTION_SCHEDULES', '86400'); // 1 Day
 
-<<<<<<< HEAD
         Console::loop(function () use ($interval, $executionLogsRetention, $abuseLogsRetention, $auditLogRetention, $cacheRetention, $schedulesDeletionRetention, $usageStatsRetentionHourly, $dbForConsole) {
-=======
-        Console::loop(function () use ($interval, $executionLogsRetention, $abuseLogsRetention, $auditLogRetention, $usageStatsRetentionHourly, $cacheRetention, $schedulesDeletionRetention, $dbForConsole) {
->>>>>>> 7694e193
             $time = DateTime::now();
 
             Console::info("[{$time}] Notifying workers with maintenance tasks every {$interval} seconds");
