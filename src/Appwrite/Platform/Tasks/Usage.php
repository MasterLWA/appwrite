--- conflicted
+++ resolved
@@ -42,12 +42,8 @@
         $errorLogger = fn(Throwable $error, string $action = 'syncUsageStats') => $logError($error, "usage", $action);
 
         $interval = (int) App::getEnv('_APP_USAGE_TIMESERIES_INTERVAL', '30'); // 30 seconds (by default)
-<<<<<<< HEAD
-        $usage = new TimeSeries($dbForConsole, $influxDB, $getProjectDB, $register, $errorLogger);
-=======
         $region = App::getEnv('region', 'default');
-        $usage = new TimeSeries($region, $database, $influxDB, $logError);
->>>>>>> 7694e193
+        $usage = new TimeSeries($region, $dbForConsole, $influxDB, $getProjectDB, $register, $errorLogger);
 
         Console::loop(function () use ($interval, $usage) {
             $now = date('d-m-Y H:i:s', time());
@@ -61,23 +57,4 @@
             Console::info("[{$now}] Aggregation took {$loopTook} seconds");
         }, $interval);
     }
-<<<<<<< HEAD
-=======
-
-    public function action(string $type, UtopiaDatabase $dbForConsole, InfluxDatabase $influxDB, callable $logError)
-    {
-        Console::title('Usage Aggregation V1');
-        Console::success(APP_NAME . ' usage aggregation process v1 has started');
-
-        $errorLogger = fn(Throwable $error, string $action = 'syncUsageStats') => $logError($error, "usage", $action);
-
-        switch ($type) {
-            case 'timeseries':
-                $this->aggregateTimeseries($dbForConsole, $influxDB, $errorLogger);
-                break;
-            default:
-                Console::error("Unsupported usage aggregation type");
-        }
-    }
->>>>>>> 7694e193
 }