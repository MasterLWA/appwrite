<?php

namespace Appwrite\Extend;

use Utopia\Config\Config;

class Exception extends \Exception
{
    /**
     * Error Codes
     *
     * Naming the error types based on the following convention
     * <ENTITY>_<ERROR_TYPE>
     *
     * Appwrite has the following entities:
     * - General
     * - Users
     * - Teams
     * - Memberships
     * - Avatars
     * - Storage
     * - Functions
     * - Deployments
     * - Executions
     * - Collections
     * - Documents
     * - Attributes
     * - Indexes
     * - Projects
     * - Webhooks
     * - Keys
     * - Platform
     * - Domain
     * - GraphQL
     */

    /** General */
    public const GENERAL_UNKNOWN                   = 'general_unknown';
    public const GENERAL_MOCK                      = 'general_mock';
    public const GENERAL_ACCESS_FORBIDDEN          = 'general_access_forbidden';
    public const GENERAL_UNKNOWN_ORIGIN            = 'general_unknown_origin';
    public const GENERAL_SERVICE_DISABLED          = 'general_service_disabled';
    public const GENERAL_UNAUTHORIZED_SCOPE        = 'general_unauthorized_scope';
    public const GENERAL_RATE_LIMIT_EXCEEDED       = 'general_rate_limit_exceeded';
    public const GENERAL_SMTP_DISABLED             = 'general_smtp_disabled';
    public const GENERAL_PHONE_DISABLED            = 'general_phone_disabled';
    public const GENERAL_ARGUMENT_INVALID          = 'general_argument_invalid';
    public const GENERAL_QUERY_LIMIT_EXCEEDED      = 'general_query_limit_exceeded';
    public const GENERAL_QUERY_INVALID             = 'general_query_invalid';
    public const GENERAL_ROUTE_NOT_FOUND           = 'general_route_not_found';
    public const GENERAL_CURSOR_NOT_FOUND          = 'general_cursor_not_found';
    public const GENERAL_SERVER_ERROR              = 'general_server_error';
    public const GENERAL_PROTOCOL_UNSUPPORTED      = 'general_protocol_unsupported';
    public const GENERAL_CODES_DISABLED            = 'general_codes_disabled';
    public const GENERAL_USAGE_DISABLED            = 'general_usage_disabled';

    /** Users */
    public const USER_COUNT_EXCEEDED               = 'user_count_exceeded';
    public const USER_JWT_INVALID                  = 'user_jwt_invalid';
    public const USER_ALREADY_EXISTS               = 'user_already_exists';
    public const USER_BLOCKED                      = 'user_blocked';
    public const USER_INVALID_TOKEN                = 'user_invalid_token';
    public const USER_PASSWORD_RESET_REQUIRED      = 'user_password_reset_required';
    public const USER_EMAIL_NOT_WHITELISTED        = 'user_email_not_whitelisted';
    public const USER_IP_NOT_WHITELISTED           = 'user_ip_not_whitelisted';
    public const USER_INVALID_CODE                 = 'user_invalid_code';
    public const USER_INVALID_CREDENTIALS          = 'user_invalid_credentials';
    public const USER_ANONYMOUS_CONSOLE_PROHIBITED = 'user_anonymous_console_prohibited';
    public const USER_SESSION_ALREADY_EXISTS       = 'user_session_already_exists';
    public const USER_NOT_FOUND                    = 'user_not_found';
    public const USER_PASSWORD_RECENTLY_USED       = 'password_recently_used';
    public const USER_EMAIL_ALREADY_EXISTS         = 'user_email_already_exists';
    public const USER_PASSWORD_MISMATCH            = 'user_password_mismatch';
    public const USER_SESSION_NOT_FOUND            = 'user_session_not_found';
    public const USER_UNAUTHORIZED                 = 'user_unauthorized';
    public const USER_AUTH_METHOD_UNSUPPORTED      = 'user_auth_method_unsupported';
    public const USER_PHONE_ALREADY_EXISTS         = 'user_phone_already_exists';
    public const USER_PHONE_NOT_FOUND              = 'user_phone_not_found';
    public const USER_MISSING_ID                   = 'user_missing_id';

    /** Teams */
    public const TEAM_NOT_FOUND                    = 'team_not_found';
    public const TEAM_INVITE_ALREADY_EXISTS        = 'team_invite_already_exists';
    public const TEAM_INVITE_NOT_FOUND             = 'team_invite_not_found';
    public const TEAM_INVALID_SECRET               = 'team_invalid_secret';
    public const TEAM_MEMBERSHIP_MISMATCH          = 'team_membership_mismatch';
    public const TEAM_INVITE_MISMATCH              = 'team_invite_mismatch';
    public const TEAM_ALREADY_EXISTS               = 'team_already_exists';

    /** Membership */
    public const MEMBERSHIP_NOT_FOUND              = 'membership_not_found';
    public const MEMBERSHIP_ALREADY_CONFIRMED      = 'membership_already_confirmed';

    /** Avatars */
    public const AVATAR_SET_NOT_FOUND              = 'avatar_set_not_found';
    public const AVATAR_NOT_FOUND                  = 'avatar_not_found';
    public const AVATAR_IMAGE_NOT_FOUND            = 'avatar_image_not_found';
    public const AVATAR_REMOTE_URL_FAILED          = 'avatar_remote_url_failed';
    public const AVATAR_ICON_NOT_FOUND             = 'avatar_icon_not_found';

    /** Storage */
    public const STORAGE_FILE_NOT_FOUND            = 'storage_file_not_found';
    public const STORAGE_DEVICE_NOT_FOUND          = 'storage_device_not_found';
    public const STORAGE_FILE_EMPTY                = 'storage_file_empty';
    public const STORAGE_FILE_TYPE_UNSUPPORTED     = 'storage_file_type_unsupported';
    public const STORAGE_INVALID_FILE_SIZE         = 'storage_invalid_file_size';
    public const STORAGE_INVALID_FILE              = 'storage_invalid_file';
    public const STORAGE_BUCKET_ALREADY_EXISTS     = 'storage_bucket_already_exists';
    public const STORAGE_BUCKET_NOT_FOUND          = 'storage_bucket_not_found';
    public const STORAGE_INVALID_CONTENT_RANGE     = 'storage_invalid_content_range';
    public const STORAGE_INVALID_RANGE             = 'storage_invalid_range';

    /** VCS */
    public const INSTALLATION_NOT_FOUND              = 'installation_not_found';
    public const PROVIDER_REPOSITORY_NOT_FOUND       = 'provider_repository_not_found';
    public const REPOSITORY_NOT_FOUND                = 'repository_not_found';
    public const PROVIDER_CONTRIBUTION_CONFLICT      = 'provider_contribution_conflict';

    /** Functions */
    public const FUNCTION_NOT_FOUND                = 'function_not_found';
    public const FUNCTION_RUNTIME_UNSUPPORTED      = 'function_runtime_unsupported';
    public const FUNCTION_ENTRYPOINT_MISSING      = 'function_entrypoint_missing';

    /** Deployments */
    public const DEPLOYMENT_NOT_FOUND              = 'deployment_not_found';

    /** Builds */
    public const BUILD_NOT_FOUND                   = 'build_not_found';
    public const BUILD_NOT_READY                   = 'build_not_ready';
    public const BUILD_IN_PROGRESS                 = 'build_in_progress';

    /** Execution */
    public const EXECUTION_NOT_FOUND               = 'execution_not_found';

    /** Databases */
    public const DATABASE_NOT_FOUND                = 'database_not_found';
    public const DATABASE_ALREADY_EXISTS           = 'database_already_exists';

    /** Collections */
    public const COLLECTION_NOT_FOUND              = 'collection_not_found';
    public const COLLECTION_ALREADY_EXISTS         = 'collection_already_exists';
    public const COLLECTION_LIMIT_EXCEEDED         = 'collection_limit_exceeded';

    /** Documents */
    public const DOCUMENT_NOT_FOUND                = 'document_not_found';
    public const DOCUMENT_INVALID_STRUCTURE        = 'document_invalid_structure';
    public const DOCUMENT_MISSING_DATA             = 'document_missing_data';
    public const DOCUMENT_MISSING_PAYLOAD          = 'document_missing_payload';
    public const DOCUMENT_ALREADY_EXISTS           = 'document_already_exists';
    public const DOCUMENT_UPDATE_CONFLICT          = 'document_update_conflict';
    public const DOCUMENT_DELETE_RESTRICTED        = 'document_delete_restricted';

    /** Attribute */
    public const ATTRIBUTE_NOT_FOUND               = 'attribute_not_found';
    public const ATTRIBUTE_UNKNOWN                 = 'attribute_unknown';
    public const ATTRIBUTE_NOT_AVAILABLE           = 'attribute_not_available';
    public const ATTRIBUTE_FORMAT_UNSUPPORTED      = 'attribute_format_unsupported';
    public const ATTRIBUTE_DEFAULT_UNSUPPORTED     = 'attribute_default_unsupported';
    public const ATTRIBUTE_ALREADY_EXISTS          = 'attribute_already_exists';
    public const ATTRIBUTE_LIMIT_EXCEEDED          = 'attribute_limit_exceeded';
    public const ATTRIBUTE_VALUE_INVALID           = 'attribute_value_invalid';
    public const ATTRIBUTE_TYPE_INVALID            = 'attribute_type_invalid';

    /** Indexes */
    public const INDEX_NOT_FOUND                   = 'index_not_found';
    public const INDEX_LIMIT_EXCEEDED              = 'index_limit_exceeded';
    public const INDEX_ALREADY_EXISTS              = 'index_already_exists';
    public const INDEX_INVALID                     = 'index_invalid';

    /** Projects */
    public const PROJECT_NOT_FOUND                 = 'project_not_found';
    public const PROJECT_UNKNOWN                   = 'project_unknown';
    public const PROJECT_PROVIDER_DISABLED         = 'project_provider_disabled';
    public const PROJECT_PROVIDER_UNSUPPORTED      = 'project_provider_unsupported';
    public const PROJECT_ALREADY_EXISTS            = 'project_already_exists';
    public const PROJECT_INVALID_SUCCESS_URL       = 'project_invalid_success_url';
    public const PROJECT_INVALID_FAILURE_URL       = 'project_invalid_failure_url';
    public const PROJECT_RESERVED_PROJECT          = 'project_reserved_project';
    public const PROJECT_KEY_EXPIRED               = 'project_key_expired';

    public const PROJECT_SMTP_CONFIG_INVALID       = 'project_smtp_config_invalid';

    public const PROJECT_TEMPLATE_DEFAULT_DELETION = 'project_template_default_deletion';

    /** Webhooks */
    public const WEBHOOK_NOT_FOUND                 = 'webhook_not_found';

    /** Router */
    public const ROUTER_HOST_NOT_FOUND             = 'router_host_not_found';

    /** Proxy */
    public const RULE_RESOURCE_NOT_FOUND            = 'rule_resource_not_found';
    public const RULE_NOT_FOUND                     = 'rule_not_found';
    public const RULE_ALREADY_EXISTS                = 'rule_already_exists';
    public const RULE_VERIFICATION_FAILED           = 'rule_verification_failed';

    /** Keys */
    public const KEY_NOT_FOUND                     = 'key_not_found';

    /** Variables */
    public const VARIABLE_NOT_FOUND                = 'variable_not_found';
    public const VARIABLE_ALREADY_EXISTS           = 'variable_already_exists';

    /** Platform */
    public const PLATFORM_NOT_FOUND                = 'platform_not_found';

<<<<<<< HEAD
=======
    /** Domain */
    public const DOMAIN_NOT_FOUND                  = 'domain_not_found';
    public const DOMAIN_ALREADY_EXISTS             = 'domain_already_exists';
    public const DOMAIN_FORBIDDEN                  = 'domain_forbidden';
    public const DOMAIN_VERIFICATION_FAILED        = 'domain_verification_failed';
    public const DOMAIN_TARGET_INVALID             = 'domain_target_invalid';

    /** GraphqQL */
    public const GRAPHQL_NO_QUERY                  = 'graphql_no_query';
    public const GRAPHQL_TOO_MANY_QUERIES          = 'graphql_too_many_queries';

>>>>>>> d960f85d
    protected $type = '';
    protected $errors = [];

    public function __construct(string $type = Exception::GENERAL_UNKNOWN, string $message = null, int $code = null, \Throwable $previous = null)
    {
        $this->errors = Config::getParam('errors');
        $this->type = $type;

        if (isset($this->errors[$type])) {
            $this->code = $this->errors[$type]['code'];
            $this->message = $this->errors[$type]['description'];
        }

        $this->message = $message ?? $this->message;
        $this->code = $code ?? $this->code;

        parent::__construct($this->message, $this->code, $previous);
    }

    /**
     * Get the type of the exception.
     *
     * @return string
     */
    public function getType(): string
    {
        return $this->type;
    }

    /**
     * Set the type of the exception.
     *
     * @param string $type
     *
     * @return void
     */
    public function setType(string $type): void
    {
        $this->type = $type;
    }
}<|MERGE_RESOLUTION|>--- conflicted
+++ resolved
@@ -204,20 +204,10 @@
     /** Platform */
     public const PLATFORM_NOT_FOUND                = 'platform_not_found';
 
-<<<<<<< HEAD
-=======
-    /** Domain */
-    public const DOMAIN_NOT_FOUND                  = 'domain_not_found';
-    public const DOMAIN_ALREADY_EXISTS             = 'domain_already_exists';
-    public const DOMAIN_FORBIDDEN                  = 'domain_forbidden';
-    public const DOMAIN_VERIFICATION_FAILED        = 'domain_verification_failed';
-    public const DOMAIN_TARGET_INVALID             = 'domain_target_invalid';
-
     /** GraphqQL */
     public const GRAPHQL_NO_QUERY                  = 'graphql_no_query';
     public const GRAPHQL_TOO_MANY_QUERIES          = 'graphql_too_many_queries';
 
->>>>>>> d960f85d
     protected $type = '';
     protected $errors = [];
 
