<?php

namespace Appwrite\Extend;

use Utopia\Config\Config;

class Exception extends \Exception
{
    /**
     * Error Codes
     *
     * Naming the error types based on the following convention
     * <ENTITY>_<ERROR_TYPE>
     *
     * Appwrite has the following entities:
     * - General
     * - Users
     * - Teams
     * - Memberships
     * - Avatars
     * - Storage
     * - Functions
     * - Deployments
     * - Executions
     * - Collections
     * - Documents
     * - Attributes
     * - Indexes
     * - Projects
     * - Webhooks
     * - Keys
     * - Platform
     * - Domain
     * - GraphQL
     */

    /** General */
    public const GENERAL_UNKNOWN                   = 'general_unknown';
    public const GENERAL_MOCK                      = 'general_mock';
    public const GENERAL_ACCESS_FORBIDDEN          = 'general_access_forbidden';
    public const GENERAL_UNKNOWN_ORIGIN            = 'general_unknown_origin';
    public const GENERAL_SERVICE_DISABLED          = 'general_service_disabled';
    public const GENERAL_UNAUTHORIZED_SCOPE        = 'general_unauthorized_scope';
    public const GENERAL_RATE_LIMIT_EXCEEDED       = 'general_rate_limit_exceeded';
    public const GENERAL_SMTP_DISABLED             = 'general_smtp_disabled';
    public const GENERAL_PHONE_DISABLED            = 'general_phone_disabled';
    public const GENERAL_ARGUMENT_INVALID          = 'general_argument_invalid';
    public const GENERAL_QUERY_LIMIT_EXCEEDED      = 'general_query_limit_exceeded';
    public const GENERAL_QUERY_INVALID             = 'general_query_invalid';
    public const GENERAL_ROUTE_NOT_FOUND           = 'general_route_not_found';
    public const GENERAL_CURSOR_NOT_FOUND          = 'general_cursor_not_found';
    public const GENERAL_SERVER_ERROR              = 'general_server_error';
    public const GENERAL_PROTOCOL_UNSUPPORTED      = 'general_protocol_unsupported';
<<<<<<< HEAD
    public const GENERAL_CODES_DISABLED            = 'general_codes_disabled';
=======
    public const GENERAL_USAGE_DISABLED            = 'general_usage_disabled';
>>>>>>> 26334b79

    /** Users */
    public const USER_COUNT_EXCEEDED               = 'user_count_exceeded';
    public const USER_JWT_INVALID                  = 'user_jwt_invalid';
    public const USER_ALREADY_EXISTS               = 'user_already_exists';
    public const USER_BLOCKED                      = 'user_blocked';
    public const USER_INVALID_TOKEN                = 'user_invalid_token';
    public const USER_PASSWORD_RESET_REQUIRED      = 'user_password_reset_required';
    public const USER_EMAIL_NOT_WHITELISTED        = 'user_email_not_whitelisted';
    public const USER_IP_NOT_WHITELISTED           = 'user_ip_not_whitelisted';
    public const USER_INVALID_CODE                 = 'user_invalid_code';
    public const USER_INVALID_CREDENTIALS          = 'user_invalid_credentials';
    public const USER_ANONYMOUS_CONSOLE_PROHIBITED = 'user_anonymous_console_prohibited';
    public const USER_SESSION_ALREADY_EXISTS       = 'user_session_already_exists';
    public const USER_NOT_FOUND                    = 'user_not_found';
    public const USER_PASSWORD_RECENTLY_USED       = 'password_recently_used';
    public const USER_EMAIL_ALREADY_EXISTS         = 'user_email_already_exists';
    public const USER_PASSWORD_MISMATCH            = 'user_password_mismatch';
    public const USER_SESSION_NOT_FOUND            = 'user_session_not_found';
    public const USER_UNAUTHORIZED                 = 'user_unauthorized';
    public const USER_AUTH_METHOD_UNSUPPORTED      = 'user_auth_method_unsupported';
    public const USER_PHONE_ALREADY_EXISTS         = 'user_phone_already_exists';
    public const USER_PHONE_NOT_FOUND              = 'user_phone_not_found';
    public const USER_MISSING_ID                   = 'user_missing_id';

    /** Teams */
    public const TEAM_NOT_FOUND                    = 'team_not_found';
    public const TEAM_INVITE_ALREADY_EXISTS        = 'team_invite_already_exists';
    public const TEAM_INVITE_NOT_FOUND             = 'team_invite_not_found';
    public const TEAM_INVALID_SECRET               = 'team_invalid_secret';
    public const TEAM_MEMBERSHIP_MISMATCH          = 'team_membership_mismatch';
    public const TEAM_INVITE_MISMATCH              = 'team_invite_mismatch';

    /** Membership */
    public const MEMBERSHIP_NOT_FOUND              = 'membership_not_found';
    public const MEMBERSHIP_ALREADY_CONFIRMED      = 'membership_already_confirmed';

    /** Avatars */
    public const AVATAR_SET_NOT_FOUND              = 'avatar_set_not_found';
    public const AVATAR_NOT_FOUND                  = 'avatar_not_found';
    public const AVATAR_IMAGE_NOT_FOUND            = 'avatar_image_not_found';
    public const AVATAR_REMOTE_URL_FAILED          = 'avatar_remote_url_failed';
    public const AVATAR_ICON_NOT_FOUND             = 'avatar_icon_not_found';

    /** Storage */
    public const STORAGE_FILE_NOT_FOUND            = 'storage_file_not_found';
    public const STORAGE_DEVICE_NOT_FOUND          = 'storage_device_not_found';
    public const STORAGE_FILE_EMPTY                = 'storage_file_empty';
    public const STORAGE_FILE_TYPE_UNSUPPORTED     = 'storage_file_type_unsupported';
    public const STORAGE_INVALID_FILE_SIZE         = 'storage_invalid_file_size';
    public const STORAGE_INVALID_FILE              = 'storage_invalid_file';
    public const STORAGE_BUCKET_ALREADY_EXISTS     = 'storage_bucket_already_exists';
    public const STORAGE_BUCKET_NOT_FOUND          = 'storage_bucket_not_found';
    public const STORAGE_INVALID_CONTENT_RANGE     = 'storage_invalid_content_range';
    public const STORAGE_INVALID_RANGE             = 'storage_invalid_range';

    /** Functions */
    public const FUNCTION_NOT_FOUND                = 'function_not_found';
    public const FUNCTION_RUNTIME_UNSUPPORTED      = 'function_runtime_unsupported';

    /** Deployments */
    public const DEPLOYMENT_NOT_FOUND              = 'deployment_not_found';

    /** Builds */
    public const BUILD_NOT_FOUND                   = 'build_not_found';
    public const BUILD_NOT_READY                   = 'build_not_ready';
    public const BUILD_IN_PROGRESS                 = 'build_in_progress';

    /** Execution */
    public const EXECUTION_NOT_FOUND               = 'execution_not_found';

    /** Databases */
    public const DATABASE_NOT_FOUND                = 'database_not_found';
    public const DATABASE_ALREADY_EXISTS           = 'database_already_exists';

    /** Collections */
    public const COLLECTION_NOT_FOUND              = 'collection_not_found';
    public const COLLECTION_ALREADY_EXISTS         = 'collection_already_exists';
    public const COLLECTION_LIMIT_EXCEEDED         = 'collection_limit_exceeded';

    /** Documents */
    public const DOCUMENT_NOT_FOUND                = 'document_not_found';
    public const DOCUMENT_INVALID_STRUCTURE        = 'document_invalid_structure';
    public const DOCUMENT_MISSING_PAYLOAD          = 'document_missing_payload';
    public const DOCUMENT_ALREADY_EXISTS           = 'document_already_exists';
    public const DOCUMENT_UPDATE_CONFLICT          = 'document_update_conflict';
    public const DOCUMENT_DELETE_RESTRICTED        = 'document_delete_restricted';

    /** Attribute */
    public const ATTRIBUTE_NOT_FOUND               = 'attribute_not_found';
    public const ATTRIBUTE_UNKNOWN                 = 'attribute_unknown';
    public const ATTRIBUTE_NOT_AVAILABLE           = 'attribute_not_available';
    public const ATTRIBUTE_FORMAT_UNSUPPORTED      = 'attribute_format_unsupported';
    public const ATTRIBUTE_DEFAULT_UNSUPPORTED     = 'attribute_default_unsupported';
    public const ATTRIBUTE_ALREADY_EXISTS          = 'attribute_already_exists';
    public const ATTRIBUTE_LIMIT_EXCEEDED          = 'attribute_limit_exceeded';
    public const ATTRIBUTE_VALUE_INVALID           = 'attribute_value_invalid';
    public const ATTRIBUTE_TYPE_INVALID            = 'attribute_type_invalid';

    /** Indexes */
    public const INDEX_NOT_FOUND                   = 'index_not_found';
    public const INDEX_LIMIT_EXCEEDED              = 'index_limit_exceeded';
    public const INDEX_ALREADY_EXISTS              = 'index_already_exists';

    /** Projects */
    public const PROJECT_NOT_FOUND                 = 'project_not_found';
    public const PROJECT_UNKNOWN                   = 'project_unknown';
    public const PROJECT_PROVIDER_DISABLED         = 'project_provider_disabled';
    public const PROJECT_PROVIDER_UNSUPPORTED      = 'project_provider_unsupported';
    public const PROJECT_ALREADY_EXISTS            = 'project_already_exists';
    public const PROJECT_INVALID_SUCCESS_URL       = 'project_invalid_success_url';
    public const PROJECT_INVALID_FAILURE_URL       = 'project_invalid_failure_url';
    public const PROJECT_RESERVED_PROJECT          = 'project_reserved_project';
    public const PROJECT_KEY_EXPIRED               = 'project_key_expired';

    /** Webhooks */
    public const WEBHOOK_NOT_FOUND                 = 'webhook_not_found';

    /** Keys */
    public const KEY_NOT_FOUND                     = 'key_not_found';

    /** Variables */
    public const VARIABLE_NOT_FOUND                = 'variable_not_found';
    public const VARIABLE_ALREADY_EXISTS           = 'variable_already_exists';

    /** Platform */
    public const PLATFORM_NOT_FOUND                = 'platform_not_found';

    /** Domain */
    public const DOMAIN_NOT_FOUND                  = 'domain_not_found';
    public const DOMAIN_ALREADY_EXISTS             = 'domain_already_exists';
    public const DOMAIN_FORBIDDEN                  = 'domain_forbidden';
    public const DOMAIN_VERIFICATION_FAILED        = 'domain_verification_failed';
    public const DOMAIN_TARGET_INVALID             = 'domain_target_invalid';

    /** GraphqQL */
    public const GRAPHQL_NO_QUERY                  = 'graphql_no_query';
    public const GRAPHQL_TOO_MANY_QUERIES          = 'graphql_too_many_queries';

    protected $type = '';
    protected $errors = [];

    public function __construct(string $type = Exception::GENERAL_UNKNOWN, string $message = null, int $code = null, \Throwable $previous = null)
    {
        $this->errors = Config::getParam('errors');
        $this->type = $type;

        if (isset($this->errors[$type])) {
            $this->code = $this->errors[$type]['code'];
            $this->message = $this->errors[$type]['description'];
        }

        $this->message = $message ?? $this->message;
        $this->code = $code ?? $this->code;

        parent::__construct($this->message, $this->code, $previous);
    }

    /**
     * Get the type of the exception.
     *
     * @return string
     */
    public function getType(): string
    {
        return $this->type;
    }

    /**
     * Set the type of the exception.
     *
     * @param string $type
     *
     * @return void
     */
    public function setType(string $type): void
    {
        $this->type = $type;
    }
}<|MERGE_RESOLUTION|>--- conflicted
+++ resolved
@@ -51,11 +51,8 @@
     public const GENERAL_CURSOR_NOT_FOUND          = 'general_cursor_not_found';
     public const GENERAL_SERVER_ERROR              = 'general_server_error';
     public const GENERAL_PROTOCOL_UNSUPPORTED      = 'general_protocol_unsupported';
-<<<<<<< HEAD
     public const GENERAL_CODES_DISABLED            = 'general_codes_disabled';
-=======
     public const GENERAL_USAGE_DISABLED            = 'general_usage_disabled';
->>>>>>> 26334b79
 
     /** Users */
     public const USER_COUNT_EXCEEDED               = 'user_count_exceeded';
