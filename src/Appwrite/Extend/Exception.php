<?php

namespace Appwrite\Extend;

use Utopia\Config\Config;

class Exception extends \Exception
{
    /**
     * Error Codes
     *
     * Naming the error types based on the following convention
     * <ENTITY>_<ERROR_TYPE>
     *
     * Appwrite has the follwing entities:
     * - General
     * - Users
     * - Teams
     * - Memberships
     * - Avatars
     * - Storage
     * - Functions
     * - Deployments
     * - Executions
     * - Collections
     * - Documents
     * - Attributes
     * - Indexes
     * - Projects
     * - Webhooks
     * - Keys
     * - Platform
     * - Domain
     */

    /** General */
    public const GENERAL_UNKNOWN                   = 'general_unknown';
    public const GENERAL_MOCK                      = 'general_mock';
    public const GENERAL_ACCESS_FORBIDDEN          = 'general_access_forbidden';
    public const GENERAL_UNKNOWN_ORIGIN            = 'general_unknown_origin';
    public const GENERAL_SERVICE_DISABLED          = 'general_service_disabled';
    public const GENERAL_UNAUTHORIZED_SCOPE        = 'general_unauthorized_scope';
    public const GENERAL_RATE_LIMIT_EXCEEDED       = 'general_rate_limit_exceeded';
    public const GENERAL_SMTP_DISABLED             = 'general_smtp_disabled';
    public const GENERAL_PHONE_DISABLED            = 'general_phone_disabled';
    public const GENERAL_ARGUMENT_INVALID          = 'general_argument_invalid';
    public const GENERAL_QUERY_LIMIT_EXCEEDED      = 'general_query_limit_exceeded';
    public const GENERAL_QUERY_INVALID             = 'general_query_invalid';
    public const GENERAL_ROUTE_NOT_FOUND           = 'general_route_not_found';
    public const GENERAL_CURSOR_NOT_FOUND          = 'general_cursor_not_found';
    public const GENERAL_SERVER_ERROR              = 'general_server_error';
    public const GENERAL_PROTOCOL_UNSUPPORTED      = 'general_protocol_unsupported';
<<<<<<< HEAD
    public const GENERAL_PERMISSION_INVALID        = 'general_permission_invalid';
=======
>>>>>>> fd76332a

    /** Users */
    public const USER_COUNT_EXCEEDED               = 'user_count_exceeded';
    public const USER_JWT_INVALID                  = 'user_jwt_invalid';
    public const USER_ALREADY_EXISTS               = 'user_already_exists';
    public const USER_BLOCKED                      = 'user_blocked';
    public const USER_INVALID_TOKEN                = 'user_invalid_token';
    public const USER_PASSWORD_RESET_REQUIRED      = 'user_password_reset_required';
    public const USER_EMAIL_NOT_WHITELISTED        = 'user_email_not_whitelisted';
    public const USER_IP_NOT_WHITELISTED           = 'user_ip_not_whitelisted';
    public const USER_INVALID_CREDENTIALS          = 'user_invalid_credentials';
    public const USER_ANONYMOUS_CONSOLE_PROHIBITED = 'user_anonymous_console_prohibited';
    public const USER_SESSION_ALREADY_EXISTS       = 'user_session_already_exists';
    public const USER_NOT_FOUND                    = 'user_not_found';
    public const USER_EMAIL_ALREADY_EXISTS         = 'user_email_already_exists';
    public const USER_PASSWORD_MISMATCH            = 'user_password_mismatch';
    public const USER_SESSION_NOT_FOUND            = 'user_session_not_found';
    public const USER_UNAUTHORIZED                 = 'user_unauthorized';
    public const USER_AUTH_METHOD_UNSUPPORTED      = 'user_auth_method_unsupported';
    public const USER_PHONE_ALREADY_EXISTS         = 'user_phone_already_exists';
    public const USER_PHONE_NOT_FOUND              = 'user_phone_not_found';
    public const USER_MISSING_ID                   = 'user_missing_id';

    /** Teams */
    public const TEAM_NOT_FOUND                    = 'team_not_found';
    public const TEAM_INVITE_ALREADY_EXISTS        = 'team_invite_already_exists';
    public const TEAM_INVITE_NOT_FOUND             = 'team_invite_not_found';
    public const TEAM_INVALID_SECRET               = 'team_invalid_secret';
    public const TEAM_MEMBERSHIP_MISMATCH          = 'team_membership_mismatch';
    public const TEAM_INVITE_MISMATCH              = 'team_invite_mismatch';

    /** Membership */
    public const MEMBERSHIP_NOT_FOUND              = 'membership_not_found';
    public const MEMBERSHIP_ALREADY_CONFIRMED      = 'membership_already_confirmed';

    /** Avatars */
    public const AVATAR_SET_NOT_FOUND              = 'avatar_set_not_found';
    public const AVATAR_NOT_FOUND                  = 'avatar_not_found';
    public const AVATAR_IMAGE_NOT_FOUND            = 'avatar_image_not_found';
    public const AVATAR_REMOTE_URL_FAILED          = 'avatar_remote_url_failed';
    public const AVATAR_ICON_NOT_FOUND             = 'avatar_icon_not_found';

    /** Storage */
    public const STORAGE_FILE_NOT_FOUND            = 'storage_file_not_found';
    public const STORAGE_DEVICE_NOT_FOUND          = 'storage_device_not_found';
    public const STORAGE_FILE_EMPTY                = 'storage_file_empty';
    public const STORAGE_FILE_TYPE_UNSUPPORTED     = 'storage_file_type_unsupported';
    public const STORAGE_INVALID_FILE_SIZE         = 'storage_invalid_file_size';
    public const STORAGE_INVALID_FILE              = 'storage_invalid_file';
    public const STORAGE_BUCKET_ALREADY_EXISTS     = 'storage_bucket_already_exists';
    public const STORAGE_BUCKET_NOT_FOUND          = 'storage_bucket_not_found';
    public const STORAGE_INVALID_CONTENT_RANGE     = 'storage_invalid_content_range';
    public const STORAGE_INVALID_RANGE             = 'storage_invalid_range';

    /** Functions */
    public const FUNCTION_NOT_FOUND                = 'function_not_found';
    public const FUNCTION_RUNTIME_UNSUPPORTED      = 'function_runtime_unsupported';

    /** Deployments */
    public const DEPLOYMENT_NOT_FOUND              = 'deployment_not_found';

    /** Builds */
    public const BUILD_NOT_FOUND                   = 'build_not_found';
    public const BUILD_NOT_READY                   = 'build_not_ready';
    public const BUILD_IN_PROGRESS                 = 'build_in_progress';

    /** Execution */
    public const EXECUTION_NOT_FOUND               = 'execution_not_found';

    /** Databases */
    public const DATABASE_NOT_FOUND                = 'database_not_found';
    public const DATABASE_ALREADY_EXISTS           = 'database_already_exists';

    /** Collections */
    public const COLLECTION_NOT_FOUND              = 'collection_not_found';
    public const COLLECTION_ALREADY_EXISTS         = 'collection_already_exists';
    public const COLLECTION_LIMIT_EXCEEDED         = 'collection_limit_exceeded';

    /** Documents */
    public const DOCUMENT_NOT_FOUND                = 'document_not_found';
    public const DOCUMENT_INVALID_STRUCTURE        = 'document_invalid_structure';
    public const DOCUMENT_MISSING_PAYLOAD          = 'document_missing_payload';
    public const DOCUMENT_ALREADY_EXISTS           = 'document_already_exists';

    /** Attribute */
    public const ATTRIBUTE_NOT_FOUND               = 'attribute_not_found';
    public const ATTRIBUTE_UNKNOWN                 = 'attribute_unknown';
    public const ATTRIBUTE_NOT_AVAILABLE           = 'attribute_not_available';
    public const ATTRIBUTE_FORMAT_UNSUPPORTED      = 'attribute_format_unsupported';
    public const ATTRIBUTE_DEFAULT_UNSUPPORTED     = 'attribute_default_unsupported';
    public const ATTRIBUTE_ALREADY_EXISTS          = 'attribute_already_exists';
    public const ATTRIBUTE_LIMIT_EXCEEDED          = 'attribute_limit_exceeded';
    public const ATTRIBUTE_VALUE_INVALID           = 'attribute_value_invalid';

    /** Indexes */
    public const INDEX_NOT_FOUND                   = 'index_not_found';
    public const INDEX_LIMIT_EXCEEDED              = 'index_limit_exceeded';
    public const INDEX_ALREADY_EXISTS              = 'index_already_exists';

    /** Projects */
    public const PROJECT_NOT_FOUND                 = 'project_not_found';
    public const PROJECT_UNKNOWN                   = 'project_unknown';
    public const PROJECT_PROVIDER_DISABLED         = 'project_provider_disabled';
    public const PROJECT_PROVIDER_UNSUPPORTED      = 'project_provider_unsupported';
    public const PROJECT_INVALID_SUCCESS_URL       = 'project_invalid_success_url';
    public const PROJECT_INVALID_FAILURE_URL       = 'project_invalid_failure_url';
    public const PROJECT_RESERVED_PROJECT          = 'project_reserved_project';
    public const PROJECT_KEY_EXPIRED               = 'project_key_expired';

    /** Webhooks */
    public const WEBHOOK_NOT_FOUND                 = 'webhook_not_found';

    /** Keys */
    public const KEY_NOT_FOUND                     = 'key_not_found';

    /** Platform */
    public const PLATFORM_NOT_FOUND                = 'platform_not_found';

    /** Domain */
    public const DOMAIN_NOT_FOUND                  = 'domain_not_found';
    public const DOMAIN_ALREADY_EXISTS             = 'domain_already_exists';
    public const DOMAIN_VERIFICATION_FAILED        = 'domain_verification_failed';

    protected $type = '';

    public function __construct(string $type = Exception::GENERAL_UNKNOWN, string $message = null, int $code = null, \Throwable $previous = null)
    {
        $this->errors = Config::getParam('errors');
        $this->type = $type;

        if (isset($this->errors[$type])) {
            $this->code = $this->errors[$type]['code'];
            $this->message = $this->errors[$type]['description'];
        }

        $this->message = $message ?? $this->message;
        $this->code = $code ?? $this->code;

        parent::__construct($this->message, $this->code, $previous);
    }

    /**
     * Get the type of the exception.
     *
     * @return string
     */
    public function getType(): string
    {
        return $this->type;
    }

    /**
     * Set the type of the exception.
     *
     * @param string $type
     *
     * @return void
     */
    public function setType(string $type): void
    {
        $this->type = $type;
    }
}<|MERGE_RESOLUTION|>--- conflicted
+++ resolved
@@ -50,10 +50,7 @@
     public const GENERAL_CURSOR_NOT_FOUND          = 'general_cursor_not_found';
     public const GENERAL_SERVER_ERROR              = 'general_server_error';
     public const GENERAL_PROTOCOL_UNSUPPORTED      = 'general_protocol_unsupported';
-<<<<<<< HEAD
     public const GENERAL_PERMISSION_INVALID        = 'general_permission_invalid';
-=======
->>>>>>> fd76332a
 
     /** Users */
     public const USER_COUNT_EXCEEDED               = 'user_count_exceeded';
