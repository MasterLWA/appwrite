--- conflicted
+++ resolved
@@ -4,36 +4,21 @@
 
 use Exception;
 use Utopia\App;
-<<<<<<< HEAD
 use Utopia\Cache\Cache;
 use Utopia\Config\Config;
 use Utopia\Cache\Adapter\Sharding;
 use Utopia\CLI\Console;
 use Utopia\Database\Database;
-use Utopia\Storage\Device;
-use Utopia\Storage\Device\Local;
-=======
-use Utopia\Cache\Adapter\Redis as RedisCache;
-use Utopia\Cache\Cache;
-use Utopia\CLI\Console;
-use Utopia\Database\Adapter\MariaDB;
-use Utopia\Database\Database;
 use Utopia\Database\Document;
-use Utopia\Database\Validator\Authorization;
 use Utopia\Storage\Device;
 use Utopia\Storage\Device\Backblaze;
->>>>>>> 08fca627
 use Utopia\Storage\Device\DOSpaces;
 use Utopia\Storage\Device\Linode;
 use Utopia\Storage\Device\Local;
 use Utopia\Storage\Device\S3;
-<<<<<<< HEAD
-use Utopia\Database\Document;
 use Utopia\Database\Validator\Authorization;
 use Utopia\DSN\DSN;
-=======
 use Utopia\Storage\Device\Wasabi;
->>>>>>> 08fca627
 use Utopia\Storage\Storage;
 
 abstract class Worker
@@ -186,7 +171,6 @@
      * @return Database
      * @throws Exception
      */
-<<<<<<< HEAD
     protected static $databases = []; // TODO: @Meldiron This should probably be responsibility of utopia-php/pools
     protected function getProjectDB(Document $project): Database
     {
@@ -219,22 +203,6 @@
         $database->setNamespace('_' . $project->getInternalId());
 
         return $database;
-=======
-    protected function getProjectDB(string $projectId, ?Document $project = null): Database
-    {
-        if ($project === null) {
-            $consoleDB = $this->getConsoleDB();
-
-            if ($projectId === 'console') {
-                return $consoleDB;
-            }
-
-            /** @var Document $project */
-            $project = Authorization::skip(fn() => $consoleDB->getDocument('projects', $projectId));
-        }
-
-        return $this->getDB(self::DATABASE_PROJECT, $projectId, $project->getInternalId(), $project);
->>>>>>> 08fca627
     }
 
     /**
@@ -263,7 +231,6 @@
 
 
     /**
-<<<<<<< HEAD
      * Get Cache
      * @return Cache
      */
@@ -275,77 +242,6 @@
 
         $list = Config::getParam('pools-cache', []);
         $adapters = [];
-=======
-     * Get database
-     * @param string $type One of (project, console)
-     * @param string $projectId of project or console DB
-     * @param string $projectInternalId
-     * @param Document|null $project
-     * @return Database
-     * @throws Exception
-     */
-    private function getDB(
-        string $type,
-        string $projectId = '',
-        string $projectInternalId = '',
-        ?Document $project = null
-    ): Database {
-        global $register;
-
-        $sleep = DATABASE_RECONNECT_SLEEP; // overwritten when necessary
-
-        if ($project !== null) {
-            $projectId = $project->getId();
-            $projectInternalId = $project->getInternalId();
-        }
-
-        switch ($type) {
-            case self::DATABASE_PROJECT:
-                if (!$projectId) {
-                    throw new \Exception('ProjectID not provided - cannot get database');
-                }
-                $namespace = "_$projectInternalId";
-                break;
-            case self::DATABASE_CONSOLE:
-                $namespace = "_console";
-                $sleep = 5; // ConsoleDB needs extra sleep time to ensure tables are created
-                break;
-            default:
-                throw new \Exception('Unknown database type: ' . $type);
-        }
-
-        $attempts = 0;
-
-        while (true) {
-            try {
-                $attempts++;
-                $cache = new Cache(new RedisCache($register->get('cache')));
-                $database = new Database(new MariaDB($register->get('db')), $cache);
-                $database->setDefaultDatabase(App::getEnv('_APP_DB_SCHEMA', 'appwrite'));
-                $database->setNamespace($namespace); // Main DB
-
-                if (
-                    $project === null
-                    && !empty($projectId)
-                    && !$database->getDocument('projects', $projectId)->isEmpty()
-                ) {
-                    throw new \Exception("Project does not exist: $projectId");
-                }
-
-                if ($type === self::DATABASE_CONSOLE && !$database->exists($database->getDefaultDatabase(), Database::METADATA)) {
-                    throw new \Exception('Console project not ready');
-                }
-
-                break; // leave loop if successful
-            } catch (\Exception $e) {
-                Console::warning("Database not ready. Retrying connection ($attempts)...");
-                if ($attempts >= DATABASE_RECONNECT_MAX_ATTEMPTS) {
-                    throw new \Exception('Failed to connect to database: ' . $e->getMessage());
-                }
-                sleep($sleep);
-            }
-        }
->>>>>>> 08fca627
 
         foreach ($list as $value) {
             $adapters[] = $pools
@@ -400,7 +296,6 @@
      */
     public function getDevice(string $root): Device
     {
-<<<<<<< HEAD
         $connection = App::getEnv('_APP_CONNECTIONS_STORAGE', '');
 
         $acl = 'private';
@@ -422,12 +317,6 @@
         }
 
         switch ($device) {
-=======
-        switch (strtolower(App::getEnv('_APP_STORAGE_DEVICE', Storage::DEVICE_LOCAL))) {
-            case Storage::DEVICE_LOCAL:
-            default:
-                return new Local($root);
->>>>>>> 08fca627
             case Storage::DEVICE_S3:
                 return new S3($root, $accessKey, $accessSecret, $bucket, $region, $acl);
             case STORAGE::DEVICE_DO_SPACES:
