--- conflicted
+++ resolved
@@ -2,16 +2,11 @@
 
 namespace Appwrite\Resque;
 
-<<<<<<< HEAD
 use Exception;
 use Utopia\App;
 use Utopia\Cache\Cache;
 use Utopia\Config\Config;
 use Utopia\Cache\Adapter\Sharding;
-=======
-use Appwrite\Database\DatabasePool;
-use Utopia\App;
->>>>>>> 6bfb76b6
 use Utopia\Database\Database;
 use Utopia\Storage\Device;
 use Utopia\Storage\Storage;
@@ -21,10 +16,6 @@
 use Utopia\Storage\Device\Wasabi;
 use Utopia\Storage\Device\Backblaze;
 use Utopia\Storage\Device\S3;
-<<<<<<< HEAD
-=======
-use Exception;
->>>>>>> 6bfb76b6
 use Utopia\Database\Document;
 use Utopia\Database\Validator\Authorization;
 
@@ -182,7 +173,6 @@
     protected function getProjectDB(Document $project): Database
     {
         global $register;
-<<<<<<< HEAD
 
         $pools = $register->get('pools'); /** @var \Utopia\Pools\Group $pools */
 
@@ -201,24 +191,6 @@
         $database->setDefaultDatabase('appwrite');
     
         return $database;
-=======
-        $database = $project->getAttribute('database', '');
-        $internalId = $project->getInternalId();
-        if (empty($database)) {
-            throw new \Exception('Database name not provided - cannot get database');
-        }
-
-        $cache = $register->get('cache');
-        $dbPool = $register->get('dbPool');
-        $namespace = "_$internalId";
-        $pdo = $dbPool->getPDO($database);
-        $dbForProject = DatabasePool::wait(
-            DatabasePool::getDatabase($pdo, $cache, $namespace),
-            'projects'
-        );
-
-        return $dbForProject;
->>>>>>> 6bfb76b6
     }
 
     /**
@@ -227,7 +199,6 @@
      */
     protected function getConsoleDB(): Database
     {
-<<<<<<< HEAD
         global $register;
 
         $pools = $register->get('pools'); /** @var \Utopia\Pools\Group $pools */
@@ -246,6 +217,7 @@
         return $database;
     }
 
+    
     /**
      * Get Cache
      * @return Cache
@@ -268,24 +240,6 @@
         }
     
         return new Cache(new Sharding($adapters));
-=======
-        global $register;
-        $cache = $register->get('cache');
-        $dbPool = $register->get('dbPool');
-        $database = $dbPool->getConsoleDB();
-        if (empty($database)) {
-            throw new \Exception('Database name not provided - cannot get database');
-        }
-
-        $namespace = "_console";
-        $pdo = $dbPool->getPDO($database);
-        $dbForConsole = DatabasePool::wait(
-            DatabasePool::getDatabase($pdo, $cache, $namespace),
-            '_metadata'
-        );
-
-        return $dbForConsole;
->>>>>>> 6bfb76b6
     }
 
     /**
