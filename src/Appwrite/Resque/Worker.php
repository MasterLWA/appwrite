<?php

namespace Appwrite\Resque;

<<<<<<< HEAD
use Exception;

class Worker
=======
use Utopia\App;
use Utopia\Cache\Cache;
use Utopia\Cache\Adapter\Redis as RedisCache;
use Utopia\CLI\Console;
use Utopia\Database\Database;
use Utopia\Database\Adapter\MariaDB;

abstract class Worker
>>>>>>> b6dddd3c
{
    /**
     * Callbacks that will be executed when an error occurs
     *
     * @var array
     */
    static protected array $errorCallbacks = [];

    /**
     * Associative array holding all information passed into the worker
     *
     * @return array
     */
    public array $args = [];

    /**
     * Function for identifying the worker needs to be set to unique name
     *
     * @return string
     * @throws Exception
     */
    public function getName(): string
    {
        throw new Exception("Please implement getName method in worker");
    }

    /**
     * Function executed before running first task.
     * Can include any preparations, such as connecting to external services or loading files
     *
     * @return void
     * @throws \Exception|\Throwable
     */
    public function init() {
        throw new Exception("Please implement getName method in worker");
    }

    /**
     * Function executed when new task requests is received.
     * You can access $args here, it will contain event information
     *
     * @return void
     * @throws \Exception|\Throwable
     */
    public function run() {
        throw new Exception("Please implement getName method in worker");
    }

    /**
     * Function executed just before shutting down the worker.
     * You can do cleanup here, such as disconnecting from services or removing temp files
     *
     * @return void
     * @throws \Exception|\Throwable
     */
    public function shutdown() {
        throw new Exception("Please implement getName method in worker");
    }

<<<<<<< HEAD
    /**
     * A wrapper around 'init' function with non-worker-specific code
     *
     * @return void
     * @throws \Exception|\Throwable
     */
=======
    const MAX_ATTEMPTS = 10;
    const SLEEP_TIME = 2;

    const DATABASE_PROJECT = 'project';
    const DATABASE_CONSOLE = 'console';

>>>>>>> b6dddd3c
    public function setUp(): void
    {
        try {
            $this->init();
        } catch(\Throwable $error) {
            foreach (self::$errorCallbacks as $errorCallback) {
                $errorCallback($error, "init", $this->getName());
            }

            throw $error;
        }
    }

    /**
     * A wrapper around 'run' function with non-worker-specific code
     *
     * @return void
     * @throws \Exception|\Throwable
     */
    public function perform(): void
    {
        try {
            $this->run();
        } catch(\Throwable $error) {
            foreach (self::$errorCallbacks as $errorCallback) {
                $errorCallback($error, "run", $this->getName(), $this->args);
            }

            throw $error;
        }
    }

    /**
     * A wrapper around 'shutdown' function with non-worker-specific code
     *
     * @return void
     * @throws \Exception|\Throwable
     */
    public function tearDown(): void
    {
        try {
            $this->shutdown();
        } catch(\Throwable $error) {
            foreach (self::$errorCallbacks as $errorCallback) {
                $errorCallback($error, "shutdown", $this->getName());
            }

            throw $error;
        }
    }


    /**
     * Register callback. Will be executed when error occurs.
     * @param callable $callback
     * @param Throwable $error
     * @return self
     */
    public static function error(callable $callback): void
    {
        \array_push(self::$errorCallbacks, $callback);
    }
    /**
     * Get internal project database
     * @param string $projectId
     * @return Database
     */
    protected function getProjectDB(string $projectId): Database
    {
        return $this->getDB(self::DATABASE_PROJECT, $projectId);
    }

    /**
     * Get console database
     * @return Database
     */
    protected function getConsoleDB(): Database
    {
        return $this->getDB(self::DATABASE_CONSOLE);
    }

    /**
     * Get console database
     * @param string $type One of (internal, external, console)
     * @param string $projectId of internal or external DB
     * @return Database
     */
    private function getDB($type, $projectId = ''): Database
    {
        global $register;

        $namespace = '';
        $sleep = self::SLEEP_TIME; // overwritten when necessary

        switch ($type) {
            case self::DATABASE_PROJECT:
                if (!$projectId) {
                    throw new \Exception('ProjectID not provided - cannot get database');
                }
                $namespace = "_project_{$projectId}";
                break;
            case self::DATABASE_CONSOLE:
                $namespace = "_project_console";
                $sleep = 5; // ConsoleDB needs extra sleep time to ensure tables are created
                break;
            default:
                throw new \Exception('Unknown database type: ' . $type);
                break;
        }

        $attempts = 0;

        do {
            try {
                $attempts++;
                $cache = new Cache(new RedisCache($register->get('cache')));
                $database = new Database(new MariaDB($register->get('db')), $cache);
                $database->setDefaultDatabase(App::getEnv('_APP_DB_SCHEMA', 'appwrite'));
                $database->setNamespace($namespace); // Main DB
                if (!empty($projectId) && !$database->getDocument('projects', $projectId)->isEmpty()) {
                    throw new \Exception("Project does not exist: {$projectId}");
                }
                break; // leave loop if successful
            } catch(\Exception $e) {
                Console::warning("Database not ready. Retrying connection ({$attempts})...");
                if ($attempts >= self::MAX_ATTEMPTS) {
                    throw new \Exception('Failed to connect to database: '. $e->getMessage());
                }
                sleep($sleep);
            }
        } while ($attempts < self::MAX_ATTEMPTS);

        return $database;
    }
}<|MERGE_RESOLUTION|>--- conflicted
+++ resolved
@@ -2,11 +2,6 @@
 
 namespace Appwrite\Resque;
 
-<<<<<<< HEAD
-use Exception;
-
-class Worker
-=======
 use Utopia\App;
 use Utopia\Cache\Cache;
 use Utopia\Cache\Adapter\Redis as RedisCache;
@@ -14,8 +9,8 @@
 use Utopia\Database\Database;
 use Utopia\Database\Adapter\MariaDB;
 
+use Exception;
 abstract class Worker
->>>>>>> b6dddd3c
 {
     /**
      * Callbacks that will be executed when an error occurs
@@ -75,21 +70,18 @@
         throw new Exception("Please implement getName method in worker");
     }
 
-<<<<<<< HEAD
-    /**
-     * A wrapper around 'init' function with non-worker-specific code
-     *
-     * @return void
-     * @throws \Exception|\Throwable
-     */
-=======
     const MAX_ATTEMPTS = 10;
     const SLEEP_TIME = 2;
 
     const DATABASE_PROJECT = 'project';
     const DATABASE_CONSOLE = 'console';
 
->>>>>>> b6dddd3c
+    /**
+     * A wrapper around 'init' function with non-worker-specific code
+     *
+     * @return void
+     * @throws \Exception|\Throwable
+     */
     public function setUp(): void
     {
         try {
