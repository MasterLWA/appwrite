--- conflicted
+++ resolved
@@ -34,7 +34,6 @@
     protected $errorHandler;
 
     /**
-<<<<<<< HEAD
      * Callback to get project DB
      *
      * @var callable
@@ -49,8 +48,6 @@
     protected Registry $register;
 
     /**
-=======
->>>>>>> 7694e193
      * Latest times for metric that was synced to the database
      *
      * @var array
@@ -400,11 +397,7 @@
         ]
     ];
 
-<<<<<<< HEAD
-    public function __construct(Database $database, InfluxDatabase $influxDB, callable $getProjectDB, Registry $register, callable $errorHandler = null)
-=======
-    public function __construct(string $region, Database $database, InfluxDatabase $influxDB, callable $errorHandler = null)
->>>>>>> 7694e193
+    public function __construct(string $region, Database $database, InfluxDatabase $influxDB, callable $getProjectDB, Registry $register, callable $errorHandler = null)
     {
         parent::__construct($region);
         $this->database = $database;
@@ -430,12 +423,8 @@
     private function createOrUpdateMetric(string $projectId, string $time, string $period, string $metric, int $value, int $type): void
     {
         $id = \md5("{$time}_{$period}_{$metric}");
-<<<<<<< HEAD
         $project = $this->database->getDocument('projects', $projectId);
         $database = call_user_func($this->getProjectDB, $project);
-=======
-        $this->database->setNamespace('_' . $projectId);
->>>>>>> 7694e193
 
         try {
             $document = $database->getDocument('stats', $id);
@@ -500,7 +489,7 @@
         $query .= "WHERE \"time\" > '{$start}' ";
         $query .= "AND \"time\" < '{$end}' ";
         $query .= "AND \"metric_type\"='counter' {$filters} ";
-        $query .= "GROUP BY time({$period['key']}), \"projectId\", \"projectInternalId\" {$groupBy} ";
+        $query .= "GROUP BY time({$period['key']}), \"projectId\" {$groupBy} ";
         $query .= "FILL(null)";
 
         try {
@@ -527,11 +516,7 @@
                     }
 
                     $this->createOrUpdateMetric(
-<<<<<<< HEAD
                         $point['projectId'],
-=======
-                        $point['projectInternalId'],
->>>>>>> 7694e193
                         $point['time'],
                         $period['key'],
                         $metricUpdated,
