<?php

namespace Appwrite\Event;

use Resque;
use Utopia\Database\Document;

class Delete extends Event
{
    protected string $type = '';
    protected ?Document $document = null;
<<<<<<< HEAD
    protected ?string $datetime = null;
    protected ?string $datetime1d = null;
    protected ?string $datetime30m = null;
=======
    protected ?string $resource = null;
>>>>>>> 70f0483f

    public function __construct()
    {
        parent::__construct(Event::DELETE_QUEUE_NAME, Event::DELETE_CLASS_NAME);
    }

    /**
     * Sets the type for the delete event (use the constants starting with DELETE_TYPE_*).
     *
     * @param string $type
     * @return self
     */
    public function setType(string $type): self
    {
        $this->type = $type;

        return $this;
    }

    /**
     * Returns the set type for the delete event.
     *
     * @return string
     */
    public function getType(): string
    {
        return $this->type;
    }

    /**
     * set Datetime.
     *
     * @param string $datetime
     * @return self
     */
    public function setDatetime(string $datetime): self
    {
        $this->datetime = $datetime;
        return $this;
    }

    /**
     * Set datetime for 1 day interval.
     *
     * @param string $datetime
     * @return self
     */
    public function setDatetime1d(string $datetime): self
    {
        $this->datetime1d = $datetime;
        return $this;
    }

    /**
     * Sets datetime for 30m interval.
     *
     * @param string $datetime
     * @return self
     */
    public function setDatetime30m(string $datetime): self
    {
        $this->datetime30m = $datetime;
        return $this;
    }

    /**
     * Sets the document for the delete event.
     *
     * @param Document $document
     * @return self
     */
    public function setDocument(Document $document): self
    {
        $this->document = $document;

        return $this;
    }

    /**
     * Returns the resource for the delete event.
     *
     * @return string
     */
    public function getResource(): string
    {
        return $this->resource;
    }

    /**
     * Sets the resource for the delete event.
     *
     * @param string $resource
     * @return self
     */
    public function setResource(string $resource): self
    {
        $this->resource = $resource;

        return $this;
    }

    /**
     * Returns the set document for the delete event.
     *
     * @return null|Document
     */
    public function getDocument(): ?Document
    {
        return $this->document;
    }


    /**
     * Executes this event and sends it to the deletes worker.
     *
     * @return string|bool
     * @throws \InvalidArgumentException
     */
    public function trigger(): string|bool
    {
        return Resque::enqueue($this->queue, $this->class, [
            'project' => $this->project,
            'type' => $this->type,
            'document' => $this->document,
<<<<<<< HEAD
            'datetime' => $this->datetime,
            'datetime1d' => $this->datetime1d,
            'datetime30m' => $this->datetime30m
=======
            'timestamp' => $this->timestamp,
            'timestamp1d' => $this->timestamp1d,
            'timestamp30m' => $this->timestamp30m,
            'resource' => $this->resource,
>>>>>>> 70f0483f
        ]);
    }
}<|MERGE_RESOLUTION|>--- conflicted
+++ resolved
@@ -9,13 +9,10 @@
 {
     protected string $type = '';
     protected ?Document $document = null;
-<<<<<<< HEAD
+    protected ?string $resource = null;
     protected ?string $datetime = null;
     protected ?string $datetime1d = null;
     protected ?string $datetime30m = null;
-=======
-    protected ?string $resource = null;
->>>>>>> 70f0483f
 
     public function __construct()
     {
@@ -140,16 +137,10 @@
             'project' => $this->project,
             'type' => $this->type,
             'document' => $this->document,
-<<<<<<< HEAD
+            'resource' => $this->resource,
             'datetime' => $this->datetime,
             'datetime1d' => $this->datetime1d,
-            'datetime30m' => $this->datetime30m
-=======
-            'timestamp' => $this->timestamp,
-            'timestamp1d' => $this->timestamp1d,
-            'timestamp30m' => $this->timestamp30m,
-            'resource' => $this->resource,
->>>>>>> 70f0483f
+            'datetime30m' => $this->datetime30m,
         ]);
     }
 }