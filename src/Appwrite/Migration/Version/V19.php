<?php

namespace Appwrite\Migration\Version;

use Appwrite\Migration\Migration;
use Utopia\App;
use Utopia\CLI\Console;
use Utopia\Config\Config;
use Utopia\Database\Database;
use Utopia\Database\DateTime;
use Utopia\Database\Document;

class V19 extends Migration
{
    public function execute(): void
    {

        /**
         * Disable SubQueries for Performance.
         */
        foreach (['subQueryIndexes', 'subQueryPlatforms', 'subQueryDomains', 'subQueryKeys', 'subQueryWebhooks', 'subQuerySessions', 'subQueryTokens', 'subQueryMemberships', 'subQueryVariables'] as $name) {
            Database::addFilter(
                $name,
                fn () => null,
                fn () => []
            );
        }

        Console::log('Migrating Project: ' . $this->project->getAttribute('name') . ' (' . $this->project->getId() . ')');
        $this->projectDB->setNamespace("_{$this->project->getInternalId()}");

        Console::info('Migrating Databases');
        $this->migrateDatabases();

        Console::info('Migrating Collections');
        $this->migrateCollections();

        Console::info('Migrating Buckets');
        $this->migrateBuckets();

        Console::info('Migrating Documents');
        $this->forEachDocument([$this, 'fixDocument']);

        try {
            $this->projectDB->deleteAttribute('projects', 'domains');
            $this->projectDB->deleteCachedCollection('projects');
        } catch (\Throwable $th) {
            Console::warning("'domains' from projects: {$th->getMessage()}");
        }

        try {
            $this->projectDB->deleteAttribute('functions', 'schedule');
            $this->projectDB->deleteCachedCollection('functions');
        } catch (\Throwable $th) {
            Console::warning("'schedule' from functions: {$th->getMessage()}");
        }

        // TODO: delete builds stderr and stdout
    }

    /**
     * Migrate all Databases.
     *
     * @return void
     * @throws \Exception
     */
    private function migrateDatabases(): void
    {
        foreach ($this->documentsIterator('databases') as $database) {
            Console::log("Migrating Collections of {$database->getId()} ({$database->getAttribute('name')})");

            $databaseTable = "database_{$database->getInternalId()}";

            foreach ($this->documentsIterator($databaseTable) as $collection) {
                $collectionTable = "{$databaseTable}_collection_{$collection->getInternalId()}";
                Console::log("Migrating Collections of {$collectionTable} {$collection->getId()} ({$collection->getAttribute('name')})");
            }
        }
    }

    /**
     * Migrate all Collections.
     *
     * @return void
     */
    private function migrateCollections(): void
    {
        $internalProjectId = $this->project->getInternalId();
        $collectionType = match ($internalProjectId) {
            'console' => 'console',
            default => 'projects',
        };
        $collections = $this->collections[$collectionType];
        foreach ($collections as $collection) {
            $id = $collection['$id'];


            if ($id === 'schedules' && $internalProjectId === 'console') {
                continue;
            }

            Console::log("Migrating Collection \"{$id}\"");

            $this->projectDB->setNamespace("_$internalProjectId");

            switch ($id) {
                case '_metadata':
                    $this->createCollection('identities');
                    $this->createCollection('migrations');
<<<<<<< HEAD
                    $this->createCollection('statsLogger'); // TODO: should we do this now?
=======
                    // Holding off on this until a future release
                    // $this->createCollection('statsLogger');
>>>>>>> 7e6eb59c
                    break;
                case 'attributes':
                case 'indexes':
                    try {
                        $this->projectDB->updateAttribute($id, 'databaseInternalId', required: true);
                        $this->projectDB->deleteCachedCollection($id);
                    } catch (\Throwable $th) {
                        Console::warning("'databaseInternalId' from {$id}: {$th->getMessage()}");
                    }

                    try {
                        $this->projectDB->updateAttribute($id, 'collectionInternalId', required: true);
                        $this->projectDB->deleteCachedCollection($id);
                    } catch (\Throwable $th) {
                        Console::warning("'collectionInternalId' from {$id}: {$th->getMessage()}");
                    }
                    try {
                        $this->createAttributeFromCollection($this->projectDB, $id, 'error');
                        $this->projectDB->deleteCachedCollection($id);
                    } catch (\Throwable $th) {
                        Console::warning("'error' from {$id}: {$th->getMessage()}");
                    }
                    break;
<<<<<<< HEAD
=======
                case 'buckets':
                    // Recreate indexes so they're the right size
                    $indexesToDelete = [
                        '_key_name',
                    ];
                    foreach ($indexesToDelete as $index) {
                        try {
                            $this->projectDB->deleteIndex($id, $index);
                            $this->projectDB->deleteCachedCollection($id);
                        } catch (\Throwable $th) {
                            Console::warning("'$index' from {$id}: {$th->getMessage()}");
                        }
                    }

                    $indexesToCreate = [
                        ...$indexesToDelete
                    ];
                    foreach ($indexesToCreate as $index) {
                        try {
                            $this->createIndexFromCollection($this->projectDB, $id, $index);
                            $this->projectDB->deleteCachedCollection($id);
                        } catch (\Throwable $th) {
                            Console::warning("'$index' from {$id}: {$th->getMessage()}");
                        }
                    }
                    break;
>>>>>>> 7e6eb59c
                case 'builds':
                    try {
                        $this->createAttributeFromCollection($this->projectDB, $id, 'deploymentInternalId');
                        $this->projectDB->deleteCachedCollection($id);
<<<<<<< HEAD

                        // TODO: stderr and stdout => logs
                    } catch (\Throwable $th) {
                        Console::warning("'deploymentInternalId' from {$id}: {$th->getMessage()}");
                    }
=======
                    } catch (\Throwable $th) {
                        Console::warning("'deploymentInternalId' from {$id}: {$th->getMessage()}");
                    }

                    try {
                        $this->createAttributeFromCollection($this->projectDB, $id, 'logs');
                        $this->projectDB->deleteCachedCollection($id);
                    } catch (\Throwable $th) {
                        Console::warning("'logs' from {$id}: {$th->getMessage()}");
                    }
>>>>>>> 7e6eb59c
                    break;
                case 'certificates':
                    try {
                        $this->projectDB->renameAttribute($id, 'log', 'logs');
                        $this->projectDB->deleteCachedCollection($id);
                    } catch (\Throwable $th) {
                        Console::warning("'errors' from {$id}: {$th->getMessage()}");
                    }

                    try {
                        $this->projectDB->updateAttribute($id, 'logs', size: 1000000);
                        $this->projectDB->deleteCachedCollection($id);
                    } catch (\Throwable $th) {
                        Console::warning("'errors' from {$id}: {$th->getMessage()}");
                    }
                    break;
                case 'databases':
                    try {
                        $this->createAttributeFromCollection($this->projectDB, $id, 'enabled');
                        $this->projectDB->deleteCachedCollection($id);
                    } catch (\Throwable $th) {
                        Console::warning("'enabled' from {$id}: {$th->getMessage()}");
                    }
                    break;
                case 'deployments':
<<<<<<< HEAD
                    try {
                        $this->createAttributeFromCollection($this->projectDB, $id, 'resourceInternalId');
                        $this->projectDB->deleteCachedCollection($id);
                    } catch (\Throwable $th) {
                        Console::warning("'resourceInternalId' from {$id}: {$th->getMessage()}");
                    }

                    try {
                        $this->createAttributeFromCollection($this->projectDB, $id, 'buildInternalId');
                        $this->projectDB->deleteCachedCollection($id);
                    } catch (\Throwable $th) {
                        Console::warning("'buildInternalId' from {$id}: {$th->getMessage()}");
=======
                    $attributesToCreate = [
                        'resourceInternalId',
                        'buildInternalId',
                        'type',
                    ];
                    foreach ($attributesToCreate as $attribute) {
                        try {
                            $this->createAttributeFromCollection($this->projectDB, $id, $attribute);
                            $this->projectDB->deleteCachedCollection($id);
                        } catch (\Throwable $th) {
                            Console::warning("$attribute from {$id}: {$th->getMessage()}");
                        }
                    }

                    // Recreate indexes so they're the right size
                    $indexesToDelete = [
                        '_key_entrypoint',
                        '_key_resource',
                        '_key_resource_type',
                        '_key_buildId',
                    ];
                    foreach ($indexesToDelete as $index) {
                        try {
                            $this->projectDB->deleteIndex($id, $index);
                            $this->projectDB->deleteCachedCollection($id);
                        } catch (\Throwable $th) {
                            Console::warning("'$index' from {$id}: {$th->getMessage()}");
                        }
                    }

                    $indexesToCreate = [
                        '_key_resource',
                        '_key_resource_type',
                        '_key_buildId',
                    ];
                    foreach ($indexesToCreate as $index) {
                        try {
                            $this->createIndexFromCollection($this->projectDB, $id, $index);
                            $this->projectDB->deleteCachedCollection($id);
                        } catch (\Throwable $th) {
                            Console::warning("'$index' from {$id}: {$th->getMessage()}");
                        }
>>>>>>> 7e6eb59c
                    }
                    break;
                case 'executions':
                    try {
                        $this->createAttributeFromCollection($this->projectDB, $id, 'functionInternalId');
                        $this->projectDB->deleteCachedCollection($id);
                    } catch (\Throwable $th) {
                        Console::warning("'functionInternalId' from {$id}: {$th->getMessage()}");
                    }

                    try {
                        $this->createAttributeFromCollection($this->projectDB, $id, 'deploymentInternalId');
                        $this->projectDB->deleteCachedCollection($id);
                    } catch (\Throwable $th) {
                        Console::warning("'deploymentInternalId' from {$id}: {$th->getMessage()}");
                    }

                    try {
                        $this->projectDB->renameAttribute($id, 'stderr', 'errors');
                        $this->projectDB->deleteCachedCollection($id);
                    } catch (\Throwable $th) {
                        Console::warning("'errors' from {$id}: {$th->getMessage()}");
                    }

                    try {
                        $this->projectDB->renameAttribute($id, 'stdout', 'logs');
                        $this->projectDB->deleteCachedCollection($id);
                    } catch (\Throwable $th) {
                        Console::warning("'logs' from {$id}: {$th->getMessage()}");
                    }

                    try {
                        $this->projectDB->renameAttribute($id, 'statusCode', 'responseStatusCode');
                        $this->projectDB->deleteCachedCollection($id);
                    } catch (\Throwable $th) {
                        Console::warning("'responseStatusCode' from {$id}: {$th->getMessage()}");
                    }
                    break;
<<<<<<< HEAD
=======
                case 'files':
                    // Recreate indexes so they're the right size
                    $indexesToDelete = [
                        '_key_name',
                        '_key_signature',
                        '_key_mimeType',
                    ];
                    foreach ($indexesToDelete as $index) {
                        try {
                            $this->projectDB->deleteIndex($id, $index);
                            $this->projectDB->deleteCachedCollection($id);
                        } catch (\Throwable $th) {
                            Console::warning("'$index' from {$id}: {$th->getMessage()}");
                        }
                    }

                    $indexesToCreate = [
                        ...$indexesToDelete
                    ];
                    foreach ($indexesToCreate as $index) {
                        try {
                            $this->createIndexFromCollection($this->projectDB, $id, $index);
                            $this->projectDB->deleteCachedCollection($id);
                        } catch (\Throwable $th) {
                            Console::warning("'$index' from {$id}: {$th->getMessage()}");
                        }
                    }
                    break;
>>>>>>> 7e6eb59c
                case 'functions':
                    $attributesToCreate = [
                        'live',
                        'installationId',
                        'installationInternalId',
                        'providerRepositoryId',
                        'repositoryId',
                        'repositoryInternalId',
                        'providerBranch',
                        'providerRootDirectory',
                        'providerSilentMode',
                        'logging',
                        'deploymentInternalId',
                        'scheduleInternalId',
                        'scheduleId',
                        'version',
                        'entrypoint',
                        'commands',
                    ];
                    foreach ($attributesToCreate as $attribute) {
                        try {
                            $this->createAttributeFromCollection($this->projectDB, $id, $attribute);
                            $this->projectDB->deleteCachedCollection($id);
                        } catch (\Throwable $th) {
                            Console::warning("'$attribute' from {$id}: {$th->getMessage()}");
                        }
                    }

<<<<<<< HEAD
                    $indexesToCreate = [
=======
                    // Recreate indexes so they're the right size
                    $indexesToDelete = [
                        '_key_name',
                        '_key_runtime',
                        '_key_deployment',
                    ];
                    foreach ($indexesToDelete as $index) {
                        try {
                            $this->projectDB->deleteIndex($id, $index);
                            $this->projectDB->deleteCachedCollection($id);
                        } catch (\Throwable $th) {
                            Console::warning("'$index' from {$id}: {$th->getMessage()}");
                        }
                    }

                    $indexesToCreate = [
                        ...$indexesToDelete,
>>>>>>> 7e6eb59c
                        '_key_installationId',
                        '_key_installationInternalId',
                        '_key_providerRepositoryId',
                        '_key_repositoryId',
                        '_key_repositoryInternalId',
                    ];
                    foreach ($indexesToCreate as $index) {
                        try {
                            $this->createIndexFromCollection($this->projectDB, $id, $index);
                            $this->projectDB->deleteCachedCollection($id);
                        } catch (\Throwable $th) {
                            Console::warning("'$index' from {$id}: {$th->getMessage()}");
                        }
                    }
                    break;
                case 'memberships':
                    try {
                        $this->projectDB->updateAttribute($id, 'teamInternalId', required: true);
                        $this->projectDB->deleteCachedCollection($id);
                    } catch (\Throwable $th) {
                        Console::warning("'teamInternalId' from {$id}: {$th->getMessage()}");
                    }
                    // Intentional fall through to update memberships.userInternalId
                case 'sessions':
                case 'tokens':
                    try {
                        $this->projectDB->updateAttribute($id, 'userInternalId', required: true);
                        $this->projectDB->deleteCachedCollection($id);
                    } catch (\Throwable $th) {
                        Console::warning("'userInternalId' from {$id}: {$th->getMessage()}");
                    }
                    break;
                case 'domains':
                case 'keys':
                case 'platforms':
                case 'webhooks':
                    try {
                        $this->projectDB->updateAttribute($id, 'projectInternalId', required: true);
                        $this->projectDB->deleteCachedCollection($id);
                    } catch (\Throwable $th) {
                        Console::warning("'projectInternalId' from {$id}: {$th->getMessage()}");
                    }
                    break;
                case 'projects':
                    $attributesToCreate = [
                        'database',
<<<<<<< HEAD
                        'enabled',
=======
>>>>>>> 7e6eb59c
                        'smtp',
                        'templates',
                    ];
                    foreach ($attributesToCreate as $attribute) {
                        try {
                            $this->createAttributeFromCollection($this->projectDB, $id, $attribute);
                            $this->projectDB->deleteCachedCollection($id);
                        } catch (\Throwable $th) {
                            Console::warning("'$attribute' from {$id}: {$th->getMessage()}");
<<<<<<< HEAD
                        }
                    }

                    // TODO: delete domains?
                    break;
                case 'stats':
                    // TODO: should we do this now?
=======
                            Console::warning($th->getTraceAsString());
                        }
                    }
                    break;
                case 'stats':
>>>>>>> 7e6eb59c
                    try {
                        $this->projectDB->updateAttribute($id, 'value', signed: true);
                        $this->projectDB->deleteCachedCollection($id);
                    } catch (\Throwable $th) {
                        Console::warning("'value' from {$id}: {$th->getMessage()}");
                    }

<<<<<<< HEAD
                    try {
                        $this->projectDB->deleteAttribute($id, 'type');
                        $this->projectDB->deleteCachedCollection($id);
                    } catch (\Throwable $th) {
                        Console::warning("'type' from {$id}: {$th->getMessage()}");
                    }

                    try {
                        $this->projectDB->deleteIndex($id, '_key_metric_period_time');
                        $this->projectDB->deleteCachedCollection($id);
                    } catch (\Throwable $th) {
                        Console::warning("'_key_metric_period_time' from {$id}: {$th->getMessage()}");
                    }

                    try {
                        $this->createIndexFromCollection($this->projectDB, $id, '_key_metric_period_time');
                        $this->projectDB->deleteCachedCollection($id);
                    } catch (\Throwable $th) {
                        Console::warning("'_key_metric_period_time' from {$id}: {$th->getMessage()}");
                    }
                    break;
                case 'users':
                    try {
                        $this->createAttributeFromCollection($this->projectDB, $id, 'labels');
                        $this->projectDB->deleteCachedCollection($id);
                    } catch (\Throwable $th) {
                        Console::warning("'labels' from {$id}: {$th->getMessage()}");
                    }

                    try {
                        $this->createAttributeFromCollection($this->projectDB, $id, 'accessedAt');
                        $this->projectDB->deleteCachedCollection($id);
                    } catch (\Throwable $th) {
                        Console::warning("'accessedAt' from {$id}: {$th->getMessage()}");
                    }

                    try {
                        $this->projectDB->updateAttribute($id, 'search', filters: ['userSearch']);
                        $this->projectDB->deleteCachedCollection($id);
                    } catch (\Throwable $th) {
=======
                    // Holding off on these until a future release
                    // try {
                    //     $this->projectDB->deleteAttribute($id, 'type');
                    //     $this->projectDB->deleteCachedCollection($id);
                    // } catch (\Throwable $th) {
                    //     Console::warning("'type' from {$id}: {$th->getMessage()}");
                    // }

                    // try {
                    //     $this->projectDB->deleteIndex($id, '_key_metric_period_time');
                    //     $this->projectDB->deleteCachedCollection($id);
                    // } catch (\Throwable $th) {
                    //     Console::warning("'_key_metric_period_time' from {$id}: {$th->getMessage()}");
                    // }

                    // try {
                    //     $this->createIndexFromCollection($this->projectDB, $id, '_key_metric_period_time');
                    //     $this->projectDB->deleteCachedCollection($id);
                    // } catch (\Throwable $th) {
                    //     Console::warning("'_key_metric_period_time' from {$id}: {$th->getMessage()}");
                    // }
                    break;
                case 'users':
                    try {
                        $this->createAttributeFromCollection($this->projectDB, $id, 'labels');
                        $this->projectDB->deleteCachedCollection($id);
                    } catch (\Throwable $th) {
                        Console::warning("'labels' from {$id}: {$th->getMessage()}");
                    }

                    try {
                        $this->createAttributeFromCollection($this->projectDB, $id, 'accessedAt');
                        $this->projectDB->deleteCachedCollection($id);
                    } catch (\Throwable $th) {
                        Console::warning("'accessedAt' from {$id}: {$th->getMessage()}");
                    }

                    try {
                        $this->projectDB->updateAttribute($id, 'search', filters: ['userSearch']);
                        $this->projectDB->deleteCachedCollection($id);
                    } catch (\Throwable $th) {
>>>>>>> 7e6eb59c
                        Console::warning("'search' from {$id}: {$th->getMessage()}");
                    }

                    try {
                        $this->createIndexFromCollection($this->projectDB, $id, '_key_accessedAt');
                    } catch (\Throwable $th) {
                        Console::warning("'_key_accessedAt' from {$id}: {$th->getMessage()}");
                    }
                    break;
                case 'variables':
                    try {
                        $this->projectDB->deleteIndex($id, '_key_function');
                        $this->projectDB->deleteCachedCollection($id);
                    } catch (\Throwable $th) {
                        Console::warning("'_key_function' from {$id}: {$th->getMessage()}");
                    }

                    try {
                        $this->projectDB->deleteIndex($id, '_key_uniqueKey');
                        $this->projectDB->deleteCachedCollection($id);
                    } catch (\Throwable $th) {
<<<<<<< HEAD
                        Console::warning("'_key_function' from {$id}: {$th->getMessage()}");
=======
                        Console::warning("'_key_uniqueKey' from {$id}: {$th->getMessage()}");
>>>>>>> 7e6eb59c
                    }

                    try {
                        $this->createAttributeFromCollection($this->projectDB, $id, 'resourceType');
                        $this->projectDB->deleteCachedCollection($id);
                    } catch (\Throwable $th) {
                        Console::warning("'resourceType' from {$id}: {$th->getMessage()}");
                    }

                    try {
                        $this->projectDB->renameAttribute($id, 'functionInternalId', 'resourceInternalId');
                        $this->projectDB->deleteCachedCollection($id);
                    } catch (\Throwable $th) {
                        Console::warning("'resourceInternalId' from {$id}: {$th->getMessage()}");
                    }

                    try {
                        $this->projectDB->renameAttribute($id, 'functionId', 'resourceId');
                        $this->projectDB->deleteCachedCollection($id);
                    } catch (\Throwable $th) {
<<<<<<< HEAD
                        Console::warning("'resourceInternalId' from {$id}: {$th->getMessage()}");
=======
                        Console::warning("'resourceId' from {$id}: {$th->getMessage()}");
>>>>>>> 7e6eb59c
                    }

                    $indexesToCreate = [
                        '_key_resourceInternalId',
<<<<<<< HEAD
                        '_key_resourceId',
=======
                        '_key_resourceId_resourceType',
>>>>>>> 7e6eb59c
                        '_key_resourceType',
                        '_key_uniqueKey',
                    ];
                    foreach ($indexesToCreate as $index) {
                        try {
                            $this->createIndexFromCollection($this->projectDB, $id, $index);
                            $this->projectDB->deleteCachedCollection($id);
                        } catch (\Throwable $th) {
                            Console::warning("'$index' from {$id}: {$th->getMessage()}");
                        }
                    }
                    break;
                default:
                    break;
            }

            usleep(50000);
        }
    }

    /**
     * Fix run on each document
     *
     * @param Document $document
     * @return Document
     */
    protected function fixDocument(Document $document): Document
    {
        switch ($document->getCollection()) {
            case '_metadata':
<<<<<<< HEAD
                // TODO: migrate statsLogger?
=======
>>>>>>> 7e6eb59c
                break;
            case 'attributes':
            case 'indexes':
                $status = $document->getAttribute('status', '');
                if ($status === 'failed') {
                    $document->setAttribute('error', 'Unknown problem');
                }
                break;
            case 'builds':
                $deploymentId = $document->getAttribute('deploymentId');
                $deployment = $this->projectDB->getDocument('deployments', $deploymentId);
                $document->setAttribute('deploymentInternalId', $deployment->getInternalId());
<<<<<<< HEAD
=======

                // TODO: how to combine stderr & stdout > logs?
>>>>>>> 7e6eb59c
                break;
            case 'collections':
            case 'databases':
                $document->setAttribute('enabled', true);
                break;
            case 'deployments':
                $resourceId = $document->getAttribute('resourceId');
                $function = $this->projectDB->getDocument('functions', $resourceId);
                $document->setAttribute('resourceInternalId', $function->getInternalId());

                $buildId = $document->getAttribute('buildId');
<<<<<<< HEAD
                $build = $this->projectDB->getDocument('builds', $buildId);
                $document->setAttribute('buildInternalId', $build->getInternalId());
=======
                if (!empty($buildId)) {
                    $build = $this->projectDB->getDocument('builds', $buildId);
                    $document->setAttribute('buildInternalId', $build->getInternalId());
                }
>>>>>>> 7e6eb59c

                $document->setAttribute('type', 'manual');
                break;
            case 'executions':
                $functionId = $document->getAttribute('functionId');
                $function = $this->projectDB->getDocument('functions', $functionId);
                $document->setAttribute('functionInternalId', $function->getInternalId());

                $deploymentId = $document->getAttribute('deploymentId');
                $deployment = $this->projectDB->getDocument('deployments', $deploymentId);
                $document->setAttribute('deploymentInternalId', $deployment->getInternalId());
                break;
            case 'functions':
                $document->setAttribute('live', true);
                $document->setAttribute('logging', true);
                $document->setAttribute('version', 'v2');
                $deploymentId = $document->getAttribute('deployment');
<<<<<<< HEAD
                $deployment = $this->projectDB->getDocument('deployments', $deploymentId);
                $document->setAttribute('deploymentInternalId', $deployment->getInternalId());
                $document->setAttribute('entrypoint', $deployment->getAttribute('entrypoint'));
=======
                if (!empty($deploymentId)) {
                    $deployment = $this->projectDB->getDocument('deployments', $deploymentId);
                    $document->setAttribute('deploymentInternalId', $deployment->getInternalId());
                    $document->setAttribute('entrypoint', $deployment->getAttribute('entrypoint'));
                }
>>>>>>> 7e6eb59c

                $schedule = $this->consoleDB->createDocument('schedules', new Document([
                    'region' => App::getEnv('_APP_REGION', 'default'), // Todo replace with projects region
                    'resourceType' => 'function',
                    'resourceId' => $document->getId(),
                    'resourceInternalId' => $document->getInternalId(),
                    'resourceUpdatedAt' => DateTime::now(),
                    'projectId' => $this->project->getId(),
                    'schedule'  => $document->getAttribute('schedule'),
                    'active' => !empty($document->getAttribute('schedule')) && !empty($document->getAttribute('deployment')),
                ]));

                $document->setAttribute('scheduleId', $schedule->getId());
                $document->setAttribute('scheduleInternalId', $schedule->getInternalId());
                break;
            case 'projects':
                /**
                 * Bump version number.
                 */
                $document->setAttribute('version', '1.4.0');

                $databases = Config::getParam('pools-database', []);
                $database = $databases[0];

                $document->setAttribute('database', $database);
                $document->setAttribute('smtp', []);
                $document->setAttribute('templates', []);

                break;
            case 'rules':
<<<<<<< HEAD
                // TODO: convert domains

                break;
            default:
                break;
        }

        return $document;
=======
                $status = 'created';
                if ($document->getAttribute('verification', false)) {
                    $status = 'verified';
                }

                $ruleDocument = new Document([
                    'projectId' => $this->project->getId(),
                    'projectInternalId' => $this->project->getInternalId(),
                    'domain' => $document->getAttribute('domain'),
                    'resourceType' => 'api',
                    'resourceInternalId' => '',
                    'resourceId' => '',
                    'status' => $status,
                    'certificateId' => $document->getAttribute('certificateId'),
                ]);

                try {
                    $this->consoleDB->createDocument('rules', $ruleDocument);
                } catch (\Throwable $th) {
                    Console::warning("Error migrating domain {$document->getAttribute('domain')}: {$th->getMessage()}");
                }

                break;
            default:
                break;
        }

        return $document;
    }

    protected function alterPermissionIndex($collectionName): void
    {
        // try {
        //     // $table = "`{$this->projectDB->getDefaultDatabase()}`.`_{$this->project->getInternalId()}_{$collectionName}_perms`";
        //     // $this->pdo->prepare("
        //     //     ALTER TABLE {$table}
        //     //     DROP INDEX `_permission`,
        //     //     ADD INDEX `_permission` (`_permission`, `_type`, `_document`);
        //     // ")->execute();
        //     $this->projectDB->deleteIndex($collectionName, '_permission', ['_permission', '_type', '_document']);
        //     $this->projectDB->createIndex($collectionName, '_permission', Database::INDEX_KEY, ['_permission', '_type', '_document'])
        // } catch (\Throwable $th) {
        //     Console::warning($th->getMessage());
        // }
    }

    protected function alterUidType($collectionName): void
    {
        // try {
        //     // $table = "`{$this->projectDB->getDefaultDatabase()}`.`_{$this->project->getInternalId()}_{$collectionName}`";
        //     // $this->pdo->prepare("
        //     // ALTER TABLE {$table}
        //     // CHANGE COLUMN `_uid` `_uid` VARCHAR(255) NOT NULL ;
        //     // ")->execute();
        //     $this->projectDB->updateAttribute($collectionName, '_uid', type: 'string', size: 255, required: true);
        // } catch (\Throwable $th) {
        //     Console::warning($th->getMessage());
        // }
>>>>>>> 7e6eb59c
    }

    /**
     * Migrating all Bucket tables.
     *
     * @return void
     * @throws \Exception
     * @throws \PDOException
     */
    protected function migrateBuckets(): void
    {
        foreach ($this->documentsIterator('buckets') as $bucket) {
            $id = "bucket_{$bucket->getInternalId()}";
            Console::log("Migrating Bucket {$id} {$bucket->getId()} ({$bucket->getAttribute('name')})");
<<<<<<< HEAD
=======
            $this->alterPermissionIndex($id);
            $this->alterUidType($id);
>>>>>>> 7e6eb59c

            try {
                $this->createAttributeFromCollection($this->projectDB, $id, 'bucketInternalId', 'files');
                $this->projectDB->deleteCachedCollection($id);
            } catch (\Throwable $th) {
                Console::warning("'bucketInternalId' from {$id}: {$th->getMessage()}");
            }
        }
    }
}<|MERGE_RESOLUTION|>--- conflicted
+++ resolved
@@ -107,12 +107,8 @@
                 case '_metadata':
                     $this->createCollection('identities');
                     $this->createCollection('migrations');
-<<<<<<< HEAD
-                    $this->createCollection('statsLogger'); // TODO: should we do this now?
-=======
                     // Holding off on this until a future release
                     // $this->createCollection('statsLogger');
->>>>>>> 7e6eb59c
                     break;
                 case 'attributes':
                 case 'indexes':
@@ -136,8 +132,6 @@
                         Console::warning("'error' from {$id}: {$th->getMessage()}");
                     }
                     break;
-<<<<<<< HEAD
-=======
                 case 'buckets':
                     // Recreate indexes so they're the right size
                     $indexesToDelete = [
@@ -164,21 +158,13 @@
                         }
                     }
                     break;
->>>>>>> 7e6eb59c
                 case 'builds':
                     try {
                         $this->createAttributeFromCollection($this->projectDB, $id, 'deploymentInternalId');
                         $this->projectDB->deleteCachedCollection($id);
-<<<<<<< HEAD
-
-                        // TODO: stderr and stdout => logs
                     } catch (\Throwable $th) {
                         Console::warning("'deploymentInternalId' from {$id}: {$th->getMessage()}");
                     }
-=======
-                    } catch (\Throwable $th) {
-                        Console::warning("'deploymentInternalId' from {$id}: {$th->getMessage()}");
-                    }
 
                     try {
                         $this->createAttributeFromCollection($this->projectDB, $id, 'logs');
@@ -186,7 +172,6 @@
                     } catch (\Throwable $th) {
                         Console::warning("'logs' from {$id}: {$th->getMessage()}");
                     }
->>>>>>> 7e6eb59c
                     break;
                 case 'certificates':
                     try {
@@ -212,20 +197,6 @@
                     }
                     break;
                 case 'deployments':
-<<<<<<< HEAD
-                    try {
-                        $this->createAttributeFromCollection($this->projectDB, $id, 'resourceInternalId');
-                        $this->projectDB->deleteCachedCollection($id);
-                    } catch (\Throwable $th) {
-                        Console::warning("'resourceInternalId' from {$id}: {$th->getMessage()}");
-                    }
-
-                    try {
-                        $this->createAttributeFromCollection($this->projectDB, $id, 'buildInternalId');
-                        $this->projectDB->deleteCachedCollection($id);
-                    } catch (\Throwable $th) {
-                        Console::warning("'buildInternalId' from {$id}: {$th->getMessage()}");
-=======
                     $attributesToCreate = [
                         'resourceInternalId',
                         'buildInternalId',
@@ -268,7 +239,6 @@
                         } catch (\Throwable $th) {
                             Console::warning("'$index' from {$id}: {$th->getMessage()}");
                         }
->>>>>>> 7e6eb59c
                     }
                     break;
                 case 'executions':
@@ -307,8 +277,6 @@
                         Console::warning("'responseStatusCode' from {$id}: {$th->getMessage()}");
                     }
                     break;
-<<<<<<< HEAD
-=======
                 case 'files':
                     // Recreate indexes so they're the right size
                     $indexesToDelete = [
@@ -337,7 +305,6 @@
                         }
                     }
                     break;
->>>>>>> 7e6eb59c
                 case 'functions':
                     $attributesToCreate = [
                         'live',
@@ -366,9 +333,6 @@
                         }
                     }
 
-<<<<<<< HEAD
-                    $indexesToCreate = [
-=======
                     // Recreate indexes so they're the right size
                     $indexesToDelete = [
                         '_key_name',
@@ -386,7 +350,6 @@
 
                     $indexesToCreate = [
                         ...$indexesToDelete,
->>>>>>> 7e6eb59c
                         '_key_installationId',
                         '_key_installationInternalId',
                         '_key_providerRepositoryId',
@@ -433,10 +396,6 @@
                 case 'projects':
                     $attributesToCreate = [
                         'database',
-<<<<<<< HEAD
-                        'enabled',
-=======
->>>>>>> 7e6eb59c
                         'smtp',
                         'templates',
                     ];
@@ -446,21 +405,11 @@
                             $this->projectDB->deleteCachedCollection($id);
                         } catch (\Throwable $th) {
                             Console::warning("'$attribute' from {$id}: {$th->getMessage()}");
-<<<<<<< HEAD
-                        }
-                    }
-
-                    // TODO: delete domains?
+                            Console::warning($th->getTraceAsString());
+                        }
+                    }
                     break;
                 case 'stats':
-                    // TODO: should we do this now?
-=======
-                            Console::warning($th->getTraceAsString());
-                        }
-                    }
-                    break;
-                case 'stats':
->>>>>>> 7e6eb59c
                     try {
                         $this->projectDB->updateAttribute($id, 'value', signed: true);
                         $this->projectDB->deleteCachedCollection($id);
@@ -468,48 +417,6 @@
                         Console::warning("'value' from {$id}: {$th->getMessage()}");
                     }
 
-<<<<<<< HEAD
-                    try {
-                        $this->projectDB->deleteAttribute($id, 'type');
-                        $this->projectDB->deleteCachedCollection($id);
-                    } catch (\Throwable $th) {
-                        Console::warning("'type' from {$id}: {$th->getMessage()}");
-                    }
-
-                    try {
-                        $this->projectDB->deleteIndex($id, '_key_metric_period_time');
-                        $this->projectDB->deleteCachedCollection($id);
-                    } catch (\Throwable $th) {
-                        Console::warning("'_key_metric_period_time' from {$id}: {$th->getMessage()}");
-                    }
-
-                    try {
-                        $this->createIndexFromCollection($this->projectDB, $id, '_key_metric_period_time');
-                        $this->projectDB->deleteCachedCollection($id);
-                    } catch (\Throwable $th) {
-                        Console::warning("'_key_metric_period_time' from {$id}: {$th->getMessage()}");
-                    }
-                    break;
-                case 'users':
-                    try {
-                        $this->createAttributeFromCollection($this->projectDB, $id, 'labels');
-                        $this->projectDB->deleteCachedCollection($id);
-                    } catch (\Throwable $th) {
-                        Console::warning("'labels' from {$id}: {$th->getMessage()}");
-                    }
-
-                    try {
-                        $this->createAttributeFromCollection($this->projectDB, $id, 'accessedAt');
-                        $this->projectDB->deleteCachedCollection($id);
-                    } catch (\Throwable $th) {
-                        Console::warning("'accessedAt' from {$id}: {$th->getMessage()}");
-                    }
-
-                    try {
-                        $this->projectDB->updateAttribute($id, 'search', filters: ['userSearch']);
-                        $this->projectDB->deleteCachedCollection($id);
-                    } catch (\Throwable $th) {
-=======
                     // Holding off on these until a future release
                     // try {
                     //     $this->projectDB->deleteAttribute($id, 'type');
@@ -551,7 +458,6 @@
                         $this->projectDB->updateAttribute($id, 'search', filters: ['userSearch']);
                         $this->projectDB->deleteCachedCollection($id);
                     } catch (\Throwable $th) {
->>>>>>> 7e6eb59c
                         Console::warning("'search' from {$id}: {$th->getMessage()}");
                     }
 
@@ -573,11 +479,7 @@
                         $this->projectDB->deleteIndex($id, '_key_uniqueKey');
                         $this->projectDB->deleteCachedCollection($id);
                     } catch (\Throwable $th) {
-<<<<<<< HEAD
-                        Console::warning("'_key_function' from {$id}: {$th->getMessage()}");
-=======
                         Console::warning("'_key_uniqueKey' from {$id}: {$th->getMessage()}");
->>>>>>> 7e6eb59c
                     }
 
                     try {
@@ -598,20 +500,12 @@
                         $this->projectDB->renameAttribute($id, 'functionId', 'resourceId');
                         $this->projectDB->deleteCachedCollection($id);
                     } catch (\Throwable $th) {
-<<<<<<< HEAD
-                        Console::warning("'resourceInternalId' from {$id}: {$th->getMessage()}");
-=======
                         Console::warning("'resourceId' from {$id}: {$th->getMessage()}");
->>>>>>> 7e6eb59c
                     }
 
                     $indexesToCreate = [
                         '_key_resourceInternalId',
-<<<<<<< HEAD
-                        '_key_resourceId',
-=======
                         '_key_resourceId_resourceType',
->>>>>>> 7e6eb59c
                         '_key_resourceType',
                         '_key_uniqueKey',
                     ];
@@ -642,10 +536,6 @@
     {
         switch ($document->getCollection()) {
             case '_metadata':
-<<<<<<< HEAD
-                // TODO: migrate statsLogger?
-=======
->>>>>>> 7e6eb59c
                 break;
             case 'attributes':
             case 'indexes':
@@ -658,11 +548,8 @@
                 $deploymentId = $document->getAttribute('deploymentId');
                 $deployment = $this->projectDB->getDocument('deployments', $deploymentId);
                 $document->setAttribute('deploymentInternalId', $deployment->getInternalId());
-<<<<<<< HEAD
-=======
 
                 // TODO: how to combine stderr & stdout > logs?
->>>>>>> 7e6eb59c
                 break;
             case 'collections':
             case 'databases':
@@ -674,15 +561,10 @@
                 $document->setAttribute('resourceInternalId', $function->getInternalId());
 
                 $buildId = $document->getAttribute('buildId');
-<<<<<<< HEAD
-                $build = $this->projectDB->getDocument('builds', $buildId);
-                $document->setAttribute('buildInternalId', $build->getInternalId());
-=======
                 if (!empty($buildId)) {
                     $build = $this->projectDB->getDocument('builds', $buildId);
                     $document->setAttribute('buildInternalId', $build->getInternalId());
                 }
->>>>>>> 7e6eb59c
 
                 $document->setAttribute('type', 'manual');
                 break;
@@ -700,17 +582,11 @@
                 $document->setAttribute('logging', true);
                 $document->setAttribute('version', 'v2');
                 $deploymentId = $document->getAttribute('deployment');
-<<<<<<< HEAD
-                $deployment = $this->projectDB->getDocument('deployments', $deploymentId);
-                $document->setAttribute('deploymentInternalId', $deployment->getInternalId());
-                $document->setAttribute('entrypoint', $deployment->getAttribute('entrypoint'));
-=======
                 if (!empty($deploymentId)) {
                     $deployment = $this->projectDB->getDocument('deployments', $deploymentId);
                     $document->setAttribute('deploymentInternalId', $deployment->getInternalId());
                     $document->setAttribute('entrypoint', $deployment->getAttribute('entrypoint'));
                 }
->>>>>>> 7e6eb59c
 
                 $schedule = $this->consoleDB->createDocument('schedules', new Document([
                     'region' => App::getEnv('_APP_REGION', 'default'), // Todo replace with projects region
@@ -741,16 +617,6 @@
 
                 break;
             case 'rules':
-<<<<<<< HEAD
-                // TODO: convert domains
-
-                break;
-            default:
-                break;
-        }
-
-        return $document;
-=======
                 $status = 'created';
                 if ($document->getAttribute('verification', false)) {
                     $status = 'verified';
@@ -779,37 +645,6 @@
         }
 
         return $document;
-    }
-
-    protected function alterPermissionIndex($collectionName): void
-    {
-        // try {
-        //     // $table = "`{$this->projectDB->getDefaultDatabase()}`.`_{$this->project->getInternalId()}_{$collectionName}_perms`";
-        //     // $this->pdo->prepare("
-        //     //     ALTER TABLE {$table}
-        //     //     DROP INDEX `_permission`,
-        //     //     ADD INDEX `_permission` (`_permission`, `_type`, `_document`);
-        //     // ")->execute();
-        //     $this->projectDB->deleteIndex($collectionName, '_permission', ['_permission', '_type', '_document']);
-        //     $this->projectDB->createIndex($collectionName, '_permission', Database::INDEX_KEY, ['_permission', '_type', '_document'])
-        // } catch (\Throwable $th) {
-        //     Console::warning($th->getMessage());
-        // }
-    }
-
-    protected function alterUidType($collectionName): void
-    {
-        // try {
-        //     // $table = "`{$this->projectDB->getDefaultDatabase()}`.`_{$this->project->getInternalId()}_{$collectionName}`";
-        //     // $this->pdo->prepare("
-        //     // ALTER TABLE {$table}
-        //     // CHANGE COLUMN `_uid` `_uid` VARCHAR(255) NOT NULL ;
-        //     // ")->execute();
-        //     $this->projectDB->updateAttribute($collectionName, '_uid', type: 'string', size: 255, required: true);
-        // } catch (\Throwable $th) {
-        //     Console::warning($th->getMessage());
-        // }
->>>>>>> 7e6eb59c
     }
 
     /**
@@ -824,11 +659,6 @@
         foreach ($this->documentsIterator('buckets') as $bucket) {
             $id = "bucket_{$bucket->getInternalId()}";
             Console::log("Migrating Bucket {$id} {$bucket->getId()} ({$bucket->getAttribute('name')})");
-<<<<<<< HEAD
-=======
-            $this->alterPermissionIndex($id);
-            $this->alterUidType($id);
->>>>>>> 7e6eb59c
 
             try {
                 $this->createAttributeFromCollection($this->projectDB, $id, 'bucketInternalId', 'files');
