--- conflicted
+++ resolved
@@ -70,7 +70,6 @@
             $this->projectDB->setNamespace("_{$this->project->getInternalId()}");
 
             switch ($id) {
-<<<<<<< HEAD
                 case 'files':
                     try {
                         /**
@@ -123,8 +122,6 @@
                         Console::warning("'size' from {$id}: {$th->getMessage()}");
                     }
                     break;
-=======
->>>>>>> f0bb8dcc
                 default:
                     break;
             }
