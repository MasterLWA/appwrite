--- conflicted
+++ resolved
@@ -136,15 +136,9 @@
     public function check_diff_multi($array1, $array2)
     {
         $result = array();
-<<<<<<< HEAD
 
-        foreach($array1 as $key => $val) {
-            if(is_array($val) && isset($array2[$key])) {
-=======
-    
         foreach ($array1 as $key => $val) {
             if (is_array($val) && isset($array2[$key])) {
->>>>>>> dd88e324
                 $tmp = $this->check_diff_multi($val, $array2[$key]);
                 if ($tmp) {
                     $result[$key] = $tmp;
@@ -154,13 +148,8 @@
             } elseif ($val !== $array2[$key]) {
                 $result[$key] = $array2[$key];
             }
-<<<<<<< HEAD
 
-            if(isset($array2[$key])) {
-=======
-    
             if (isset($array2[$key])) {
->>>>>>> dd88e324
                 unset($array2[$key]);
             }
         }
