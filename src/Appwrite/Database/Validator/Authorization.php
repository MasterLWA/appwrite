<?php

namespace Appwrite\Database\Validator;

use Appwrite\Database\Document;
use Utopia\Validator;

class Authorization extends Validator
{
    /**
     * @var array
     */
<<<<<<< HEAD
    static $roles = ['role:all' => true];
=======
    public static $roles = ['*' => true];
>>>>>>> cf9e31a1

    /**
     * @var Document
     */
    protected $document;

    /**
     * @var string
     */
    protected $action = '';

    /**
     * @var string
     */
    protected $message = 'Authorization Error';

    /**
     * Structure constructor.
     *
     * @param Document $document
     * @param string   $action
     */
    public function __construct(Document $document, $action)
    {
        $this->document = $document;
        $this->action = $action;
    }

    /**
     * Get Description.
     *
     * Returns validator description
     *
     * @return string
     */
    public function getDescription()
    {
        return $this->message;
    }

    /**
     * Is valid.
     *
     * Returns true if valid or false if not.
     *
     * @param mixed $permissions
     *
     * @return bool
     */
    public function isValid($permissions)
    {
        if (!self::$status) {
            return true;
        }

        if (!isset($permissions[$this->action])) {
            $this->message = 'Missing action key: "'.$this->action.'"';

            return false;
        }

        $permission = null;

        foreach ($permissions[$this->action] as $permission) {
            $permission = \str_replace(':{self}', ':'.$this->document->getId(), $permission);

            if (\array_key_exists($permission, self::$roles)) {
                return true;
            }
        }

        $this->message = 'Missing "'.$this->action.'" permission for role "'.$permission.'". Only this scopes "'.\json_encode(self::getRoles()).'" are given and only this are allowed "'.\json_encode($permissions[$this->action]).'".';

        return false;
    }

    /**
     * @param string $role
     *
     * @return void
     */
    public static function setRole(string $role): void
    {
        self::$roles[$role] = true;
    }

    /**
     * @param string $role
     *
     * @return void
     */
    public static function unsetRole(string $role): void
    {
        unset(self::$roles[$role]);
    }

    /**
     * @return array
     */
    public static function getRoles(): array
    {
        return \array_keys(self::$roles);
    }

    /**
     * @return void
     */
    public static function cleanRoles(): void
    {
        self::$roles = [];
    }

    /**
     * @param string $role
     *
     * @return bool
     */
    public static function isRole(string $role): bool
    {
        return (\array_key_exists($role, self::$roles));
    }

    /**
     * @var bool
     */
    public static $status = true;
    
    /**
     * Default value in case we need
     *  to reset Authorization status
     *
     * @var bool
     */
    public static $statusDefault = true;

    /**
     * Change default status.
     * This will be used for the
     *  value set on the self::reset() method
     *
     * @return void
     */
    public static function setDefaultStatus($status): void
    {
        self::$statusDefault = $status;
        self::$status = $status;
    }

    /**
     * Enable Authorization checks
     *
     * @return void
     */
    public static function enable(): void
    {
        self::$status = true;
    }

    /**
     * Disable Authorization checks
     *
     * @return void
     */
    public static function disable(): void
    {
        self::$status = false;
    }

    /**
     * Disable Authorization checks
     *
     * @return void
     */
    public static function reset(): void
    {
        self::$status = self::$statusDefault;
    }

    /**
     * Is array
     *
     * Function will return true if object is array.
     *
     * @return bool
     */
    public function isArray(): bool
    {
        return false;
    }

    /**
     * Get Type
     *
     * Returns validator type.
     *
     * @return string
     */
    public function getType(): string
    {
        return self::TYPE_ARRAY;
    }
}<|MERGE_RESOLUTION|>--- conflicted
+++ resolved
@@ -10,11 +10,7 @@
     /**
      * @var array
      */
-<<<<<<< HEAD
-    static $roles = ['role:all' => true];
-=======
     public static $roles = ['*' => true];
->>>>>>> cf9e31a1
 
     /**
      * @var Document
