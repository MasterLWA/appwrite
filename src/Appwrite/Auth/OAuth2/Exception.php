--- conflicted
+++ resolved
@@ -16,21 +16,15 @@
         $this->message = $response;
         $decoded = json_decode($response, true);
         if (\is_array($decoded)) {
-<<<<<<< HEAD
-            $this->error = $decoded['error'] ?? $decoded['message'] ?? "Unknown error";
-            $this->errorDescription = $decoded['error_description'] ?? "No description";
-            $this->message =  $this->error . ': ' . $this->errorDescription;
-=======
-            if (\is_array($decoded['error'])) {
+            if (\is_array($decoded['error'] ?? '')) {
                 $this->error = $decoded['error']['status'];
                 $this->errorDescription = $decoded['error']['message'];
                 $this->message =  $this->error . ': ' . $this->errorDescription;
             } else {
-                $this->error = $decoded['error'];
-                $this->errorDescription = $decoded['error_description'];
+                $this->error = $decoded['error'] ?? $decoded['message'] ?? 'Unknown error';
+                $this->errorDescription = $decoded['error_description'] ?? 'No description';
                 $this->message =  $this->error . ': ' . $this->errorDescription;
             }
->>>>>>> 5e4e7ff5
         }
         $type = match ($code) {
             400 => AppwriteException::USER_OAUTH2_BAD_REQUEST,
