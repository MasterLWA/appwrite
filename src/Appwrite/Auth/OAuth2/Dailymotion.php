<?php

namespace Appwrite\Auth\OAuth2;

use Appwrite\Auth\OAuth2;

// Reference Material
// https://developers.dailymotion.com/api/#authentication

class Dailymotion extends OAuth2
{
    /**
     * @var string
     */
    private string $endpoint = 'https://api.dailymotion.com';

    /**
     * @var string
     */
    private string $authEndpoint = 'https://www.dailymotion.com/oauth/authorize';

    /**
     * @var array
     */
    protected array $scopes = [
        'userinfo',
        'email'
    ];

    /**
     * @var array
     */
    protected array $fields = [
        'email',
        'id',
        'fullname',
        'verified'
    ];

    /**
     * @var array
     */
    protected array $user = [];

    /**
     * @var array
     */
    protected array $tokens = [];

    /**
     * @return string
     */
    public function getName(): string
    {
        return 'dailymotion';
    }

    /**
     * @return array
     */
    public function getFields(): array
    {
        return $this->fields;
    }

    /**
     * @return string
     */
    public function getLoginURL(): string
    {
        $url = $this->authEndpoint . '?' .
            \http_build_query([
                'response_type' => 'code',
                'client_id' => $this->appID,
                'state' => \json_encode($this->state),
                'redirect_uri' => $this->callback,
                'scope' => \implode(' ', $this->getScopes())
            ]);

        return $url;
    }

    /**
     * @param string $code
     *
     * @return array
     */
    protected function getTokens(string $code): array
    {
        if (empty($this->tokens)) {
            $this->tokens = \json_decode($this->request(
                'POST',
                $this->endpoint . '/oauth/token',
                ["Content-Type: application/x-www-form-urlencoded"],
                \http_build_query([
                    'grant_type' => 'authorization_code',
                    "client_id" => $this->appID,
                    "client_secret" => $this->appSecret,
                    "redirect_uri" => $this->callback,
                    'code' => $code,
                    'scope' => \implode(' ', $this->getScopes()),
                ])
            ), true);
        }
        return $this->tokens;
    }


    /**
     * @param string $refreshToken
     *
     * @return array
     */
    public function refreshTokens(string $refreshToken): array
    {

        $this->tokens = \json_decode($this->request(
            'POST',
            $this->endpoint . '/oauth/token',
            ['Content-Type: application/x-www-form-urlencoded'],
            \http_build_query([
                'grant_type' => 'refresh_token',
                'refresh_token' => $refreshToken,
                'client_id' => $this->appID,
                'client_secret' => $this->appSecret,
            ])
        ), true);

        if (empty($this->tokens['refresh_token'])) {
            $this->tokens['refresh_token'] = $refreshToken;
        }


        return $this->tokens;
    }

    /**
     * @param string $accessToken
     *
     * @return string
     */
    public function getUserID(string $accessToken): string
    {
        $user = $this->getUser($accessToken);

        $userId = $user['id'] ?? '';

        return $userId;
    }

    /**
     * @param string $accessToken
     *
     * @return string
     */
    public function getUserEmail(string $accessToken): string
    {
        $user = $this->getUser($accessToken);


        $userEmail = $user['email'] ?? '';

        return $userEmail;
    }

    /**
     * Check if the OAuth email is verified
     *
     * @link https://developers.dailymotion.com/api/#user-fields
     *
     * @param string $accessToken
     *
     * @return bool
     */
    public function isEmailVerified(string $accessToken): bool
    {
        $user = $this->getUser($accessToken);

        if ($user['verified'] ?? false) {
            return true;
        }

        return false;
    }

    /**
     * @param string $accessToken
     *
     * @return string
     */
    public function getUserName(string $accessToken): string
    {
        $user = $this->getUser($accessToken);
<<<<<<< HEAD


        $username = $user['fullname'] ?? '';
=======
        $username = $user['username'] ?? '';
>>>>>>> 9f1b4c41

        return $username;
    }

    /**
     * @param string $accessToken
     *
     * @return array
     */
    protected function getUser(string $accessToken): array
    {
        if (empty($this->user)) {
            $user = $this->request(
                'GET',
                $this->endpoint . '/user/me?fields=' . \implode(',', $this->getFields()),
                ['Authorization: Bearer ' . \urlencode($accessToken)],
            );
            $this->user = \json_decode($user, true);
        }

        return $this->user;
    }
}<|MERGE_RESOLUTION|>--- conflicted
+++ resolved
@@ -191,13 +191,9 @@
     public function getUserName(string $accessToken): string
     {
         $user = $this->getUser($accessToken);
-<<<<<<< HEAD
 
 
         $username = $user['fullname'] ?? '';
-=======
-        $username = $user['username'] ?? '';
->>>>>>> 9f1b4c41
 
         return $username;
     }
