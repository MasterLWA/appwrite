--- conflicted
+++ resolved
@@ -276,22 +276,6 @@
                 $roles = ['team:' . $payload->getId()];
 
                 break;
-<<<<<<< HEAD
-=======
-            case strpos($event, 'database.collections.') === 0:
-                $channels[] = 'collections';
-                $channels[] = 'collections.' . $payload->getId();
-                $roles = $payload->getRead();
-
-                break;
-            case strpos($event, 'database.attributes.') === 0:
-            case strpos($event, 'database.indexes.') === 0:
-                $channels[] = 'console';
-                $projectId = 'console';
-                $roles = ['team:' . $project->getAttribute('teamId')];
-
-                break;
->>>>>>> a10eccbd
             case strpos($event, 'database.documents.') === 0:
                 $channels[] = 'documents';
                 $channels[] = 'collections.' . $payload->getAttribute('$collection') . '.documents';
