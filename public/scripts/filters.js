window.ls.filter
  .add("avatar", function ($value, element) {
    if (!$value) {
      return "";
    }

    let size = element.dataset["size"] || 80;
    let name = $value.name || $value || "";

    name = (typeof name !== 'string') ? '--' : name;

    return def =
      "/v1/avatars/initials?project=console" +
      "&name=" +
      encodeURIComponent(name) +
      "&width=" +
      size +
      "&height=" +
      size;
  })
  .add("selectedCollection", function ($value, router) {
    return $value === router.params.collectionId ? "selected" : "";
  })
  .add("selectedDocument", function ($value, router) {
    return $value === router.params.documentId ? "selected" : "";
  })
  .add("localeString", function ($value) {
    $value = parseInt($value);
    return !Number.isNaN($value) ? $value.toLocaleString() : "";
  })
  .add("date", function ($value, date) {
    return date.format("Y-m-d", $value);
  })
  .add("dateTime", function ($value, date) {
    return date.format("Y-m-d H:i", $value);
  })
  .add("dateText", function ($value, date) {
    return date.format("d M Y", $value);
  })
  .add("timeSince", function ($value) {
    $value = $value * 1000;

    let seconds = Math.floor((Date.now() - $value) / 1000);
    let unit = "second";
    let direction = "ago";

    if (seconds < 0) {
      seconds = -seconds;
      direction = "from now";
    }

    let value = seconds;

    if (seconds >= 31536000) {
      value = Math.floor(seconds / 31536000);
      unit = "year";
    }
    else if (seconds >= 86400) {
      value = Math.floor(seconds / 86400);
      unit = "day";
    }
    else if (seconds >= 3600) {
      value = Math.floor(seconds / 3600);
      unit = "hour";
    }
    else if (seconds >= 60) {
      value = Math.floor(seconds / 60);
      unit = "minute";
    }

    if (value != 1) {
      unit = unit + "s";
    }

    return value + " " + unit + " " + direction;
  })
  .add("ms2hum", function ($value) {
    let temp = $value;
    const years = Math.floor(temp / 31536000),
      days = Math.floor((temp %= 31536000) / 86400),
      hours = Math.floor((temp %= 86400) / 3600),
      minutes = Math.floor((temp %= 3600) / 60),
      seconds = temp % 60;

    if (days || hours || seconds || minutes) {
      return (
        (years ? years + "y " : "") +
        (days ? days + "d " : "") +
        (hours ? hours + "h " : "") +
        (minutes ? minutes + "m " : "") +
        Number.parseFloat(seconds).toFixed(0) +
        "s"
      );
    }

    return "< 1s";
  })
<<<<<<< HEAD
  .add("seconds2hum", function($value) {
      var miliseconds = Math.ceil($value * 1000);
=======
  .add("seconds2hum", function ($value) {
>>>>>>> ad038715

    var seconds = ($value).toFixed(3);

    var minutes = ($value / (60)).toFixed(1);

    var hours = ($value / (60 * 60)).toFixed(1);

    var days = ($value / (60 * 60 * 24)).toFixed(1);

<<<<<<< HEAD
      if (miliseconds < 1000) {
          return miliseconds + "ms";
      } else if (seconds < 60) {
          return seconds + "s";
      } else if (minutes < 60) {
          return minutes + "m";
      } else if (hours < 24) {
          return hours + "h";
      } else {
          return days + "d"
      }
=======
    if (seconds < 60) {
      return seconds + "s";
    } else if (minutes < 60) {
      return minutes + "m";
    } else if (hours < 24) {
      return hours + "h";
    } else {
      return days + "d"
    }
>>>>>>> ad038715
  })
  .add("markdown", function ($value, markdown) {
    return markdown.render($value);
  })
  .add("pageCurrent", function ($value, env) {
    return Math.ceil(parseInt($value || 0) / env.PAGING_LIMIT) + 1;
  })
  .add("pageTotal", function ($value, env) {
    let total = Math.ceil(parseInt($value || 0) / env.PAGING_LIMIT);
    return total ? total : 1;
  })
  .add("humanFileSize", function ($value) {
    if (!$value) {
      return 0;
    }

    let thresh = 1000;

    if (Math.abs($value) < thresh) {
      return $value;
    }

    let units = ["kB", "MB", "GB", "TB", "PB", "EB", "ZB", "YB"];
    let u = -1;

    do {
      $value /= thresh;
      ++u;
    } while (Math.abs($value) >= thresh && u < units.length - 1);

    return $value.toFixed(1);
  })
  .add("humanFileUnit", function ($value) {
    if (!$value) {
      return '';
    }

    let thresh = 1000;

    if (Math.abs($value) < thresh) {
      return 'B';
    }

    let units = ["kB", "MB", "GB", "TB", "PB", "EB", "ZB", "YB"];
    let u = -1;

    do {
      $value /= thresh;
      ++u;
    } while (Math.abs($value) >= thresh && u < units.length - 1);

    return units[u];
  })
  .add("statsTotal", function ($value) {
    if (!$value) {
      return 0;
    }

    $value = abbreviate($value, 0, false, false);

    return $value ?? "N/A";
  })
  .add("statsGetLast", function ($value) {
    if (!$value || $value.length < 1) {
      return 0;
    }

    return $value[$value.length - 1].value;
  })
  .add("isEmpty", function ($value) {
    return (!!$value);
  })
  .add("isEmptyObject", function ($value) {
    return ((Object.keys($value).length === 0 && $value.constructor === Object) || $value.length === 0)
  })
  .add("activeDomainsCount", function ($value) {
    let result = [];

    if (Array.isArray($value)) {
      result = $value.filter(function (node) {
        return (node.verification && node.certificateId);
      });
    }

    return result.length;
  })
  .add("documentAction", function (container) {
    let collection = container.get('project-collection');
    let document = container.get('project-document');

    if (collection && document && !document.$id) {
      return 'database.createDocument';
    }

    return 'database.updateDocument';
  })
  .add("documentSuccess", function (container) {
    let document = container.get('project-document');

    if (document && !document.$id) {
      return ',redirect';
    }

    return '';
  })
  .add("firstElement", function ($value) {
    if ($value && $value[0]) {
      return $value[0];
    }

    return $value;
  })
  .add("platformsLimit", function ($value) {
    return $value;
  })
  .add("limit", function ($value) {
    let postfix = ($value.length >= 50) ? '...' : '';
    return $value.substring(0, 50) + postfix;
    ;
  })
  .add("arraySentence", function ($value) {
    if (!Array.isArray($value)) {
      return '';
    }

    return $value.join(", ").replace(/,\s([^,]+)$/, ' and $1');
  })
  .add("runtimeName", function ($value, env) {
    if (env && env.RUNTIMES && env.RUNTIMES[$value]) {
      return env.RUNTIMES[$value].name;
    }

    return '';
  })
  .add("runtimeLogo", function ($value, env) {
    if (env && env.RUNTIMES && env.RUNTIMES[$value]) {
      return env.RUNTIMES[$value].logo;
    }

    return '';
  })
  .add("runtimeVersion", function ($value, env) {
    if (env && env.RUNTIMES && env.RUNTIMES[$value]) {
      return env.RUNTIMES[$value].version;
    }

    return '';
  })
  .add("indexAttributes", function ($value) {
    let output = '';

    for (let i = 0; i < $value.attributes.length; i++) {
      output += $value.attributes[i] + ' (' + $value.orders[i] + '), '
    }
    return output.slice(0, -2);
  })
  .add("collectionAttributes", function ($value) {
    if (!Array.isArray($value)) {
      return [];
    }

    $value.unshift({
      $id: '$id'
    });

    return $value;
  })
  .add("documentAttribute", function ($value, attribute) {
    if (attribute.key in $value) {
      return $value[attribute.key];
    }

    return null;
  })
  .add("accessProject", function ($value, router) {
    return ($value && $value.hasOwnProperty(router.params.project)) ? $value[router.params.project] : 0;
  })
  .add("first", function ($value) {
    return $value[0].$id;
  })
  .add("last", function ($value) {
    return $value[$value.length - 1].$id;
  })
  ;

function abbreviate(number, maxPlaces, forcePlaces, forceLetter) {
  number = Number(number);
  forceLetter = forceLetter || false;
  if (forceLetter !== false) {
    return annotate(number, maxPlaces, forcePlaces, forceLetter);
  }
  let abbr;
  if (number >= 1e12) {
    abbr = "T";
  } else if (number >= 1e9) {
    abbr = "B";
  } else if (number >= 1e6) {
    abbr = "M";
  } else if (number >= 1e3) {
    abbr = "K";
  } else {
    abbr = "";
  }
  return annotate(number, maxPlaces, forcePlaces, abbr);
}

function annotate(number, maxPlaces, forcePlaces, abbr) {
  // set places to false to not round
  let rounded = 0;
  switch (abbr) {
    case "T":
      rounded = number / 1e12;
      break;
    case "B":
      rounded = number / 1e9;
      break;
    case "M":
      rounded = number / 1e6;
      break;
    case "K":
      rounded = number / 1e3;
      break;
    case "":
      rounded = number;
      break;
  }
  if (maxPlaces !== false) {
    let test = new RegExp("\\.\\d{" + (maxPlaces + 1) + ",}$");
    if (test.test("" + rounded)) {
      rounded = rounded.toFixed(maxPlaces);
    }
  }
  if (forcePlaces !== false) {
    rounded = Number(rounded).toFixed(forcePlaces);
  }
  return rounded + abbr;
}<|MERGE_RESOLUTION|>--- conflicted
+++ resolved
@@ -95,12 +95,7 @@
 
     return "< 1s";
   })
-<<<<<<< HEAD
-  .add("seconds2hum", function($value) {
-      var miliseconds = Math.ceil($value * 1000);
-=======
   .add("seconds2hum", function ($value) {
->>>>>>> ad038715
 
     var seconds = ($value).toFixed(3);
 
@@ -110,19 +105,6 @@
 
     var days = ($value / (60 * 60 * 24)).toFixed(1);
 
-<<<<<<< HEAD
-      if (miliseconds < 1000) {
-          return miliseconds + "ms";
-      } else if (seconds < 60) {
-          return seconds + "s";
-      } else if (minutes < 60) {
-          return minutes + "m";
-      } else if (hours < 24) {
-          return hours + "h";
-      } else {
-          return days + "d"
-      }
-=======
     if (seconds < 60) {
       return seconds + "s";
     } else if (minutes < 60) {
@@ -132,7 +114,6 @@
     } else {
       return days + "d"
     }
->>>>>>> ad038715
   })
   .add("markdown", function ($value, markdown) {
     return markdown.render($value);
