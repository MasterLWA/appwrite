--- conflicted
+++ resolved
@@ -372,7 +372,6 @@
 
     return result.length;
   })
-<<<<<<< HEAD
   .add("documentLabel", function($value, rule) {
     let value = ($value !== null && $value[rule['key']] !== undefined) ? $value[rule['key']] : null;
 
@@ -417,16 +416,14 @@
 
     return $value;
   })
-;
-=======
   .add("platformsLimit", function($value) {
 
     console.log('test console');
     console.log($value);
     
     return $value;
-  });
->>>>>>> 7fb078c2
+  })
+;
 
 function abbreviate(number, maxPlaces, forcePlaces, forceLetter) {
   number = Number(number);
