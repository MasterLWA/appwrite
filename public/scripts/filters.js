window.ls.filter
  .add("gravatar", function($value, element) {
    if (!$value) {
      return "";
    }
    
    // MD5 (Message-Digest Algorithm) by WebToolkit
    let MD5 = function(s) {
      function L(k, d) {
        return (k << d) | (k >>> (32 - d));
      }
      function K(G, k) {
        let I, d, F, H, x;
        F = G & 2147483648;
        H = k & 2147483648;
        I = G & 1073741824;
        d = k & 1073741824;
        x = (G & 1073741823) + (k & 1073741823);
        if (I & d) {
          return x ^ 2147483648 ^ F ^ H;
        }
        if (I | d) {
          if (x & 1073741824) {
            return x ^ 3221225472 ^ F ^ H;
          } else {
            return x ^ 1073741824 ^ F ^ H;
          }
        } else {
          return x ^ F ^ H;
        }
      }
      function r(d, F, k) {
        return (d & F) | (~d & k);
      }
      function q(d, F, k) {
        return (d & k) | (F & ~k);
      }
      function p(d, F, k) {
        return d ^ F ^ k;
      }
      function n(d, F, k) {
        return F ^ (d | ~k);
      }
      function u(G, F, aa, Z, k, H, I) {
        G = K(G, K(K(r(F, aa, Z), k), I));
        return K(L(G, H), F);
      }
      function f(G, F, aa, Z, k, H, I) {
        G = K(G, K(K(q(F, aa, Z), k), I));
        return K(L(G, H), F);
      }
      function D(G, F, aa, Z, k, H, I) {
        G = K(G, K(K(p(F, aa, Z), k), I));
        return K(L(G, H), F);
      }
      function t(G, F, aa, Z, k, H, I) {
        G = K(G, K(K(n(F, aa, Z), k), I));
        return K(L(G, H), F);
      }
      function e(G) {
        let Z;
        let F = G.length;
        let x = F + 8;
        let k = (x - (x % 64)) / 64;
        let I = (k + 1) * 16;
        let aa = Array(I - 1);
        let d = 0;
        let H = 0;
        while (H < F) {
          Z = (H - (H % 4)) / 4;
          d = (H % 4) * 8;
          aa[Z] = aa[Z] | (G.charCodeAt(H) << d);
          H++;
        }
        Z = (H - (H % 4)) / 4;
        d = (H % 4) * 8;
        aa[Z] = aa[Z] | (128 << d);
        aa[I - 2] = F << 3;
        aa[I - 1] = F >>> 29;
        return aa;
      }
      function B(x) {
        let k = "",
          F = "",
          G,
          d;
        for (d = 0; d <= 3; d++) {
          G = (x >>> (d * 8)) & 255;
          F = "0" + G.toString(16);
          k = k + F.substr(F.length - 2, 2);
        }
        return k;
      }
      function J(k) {
        k = k.replace(/rn/g, "n");
        let d = "";
        for (let F = 0; F < k.length; F++) {
          let x = k.charCodeAt(F);
          if (x < 128) {
            d += String.fromCharCode(x);
          } else {
            if (x > 127 && x < 2048) {
              d += String.fromCharCode((x >> 6) | 192);
              d += String.fromCharCode((x & 63) | 128);
            } else {
              d += String.fromCharCode((x >> 12) | 224);
              d += String.fromCharCode(((x >> 6) & 63) | 128);
              d += String.fromCharCode((x & 63) | 128);
            }
          }
        }
        return d;
      }
      let C = Array();
      let P, h, E, v, g, Y, X, W, V;
      let S = 7,
        Q = 12,
        N = 17,
        M = 22;
      let A = 5,
        z = 9,
        y = 14,
        w = 20;
      let o = 4,
        m = 11,
        l = 16,
        j = 23;
      let U = 6,
        T = 10,
        R = 15,
        O = 21;
      s = J(s);
      C = e(s);
      Y = 1732584193;
      X = 4023233417;
      W = 2562383102;
      V = 271733878;
      for (P = 0; P < C.length; P += 16) {
        h = Y;
        E = X;
        v = W;
        g = V;
        Y = u(Y, X, W, V, C[P + 0], S, 3614090360);
        V = u(V, Y, X, W, C[P + 1], Q, 3905402710);
        W = u(W, V, Y, X, C[P + 2], N, 606105819);
        X = u(X, W, V, Y, C[P + 3], M, 3250441966);
        Y = u(Y, X, W, V, C[P + 4], S, 4118548399);
        V = u(V, Y, X, W, C[P + 5], Q, 1200080426);
        W = u(W, V, Y, X, C[P + 6], N, 2821735955);
        X = u(X, W, V, Y, C[P + 7], M, 4249261313);
        Y = u(Y, X, W, V, C[P + 8], S, 1770035416);
        V = u(V, Y, X, W, C[P + 9], Q, 2336552879);
        W = u(W, V, Y, X, C[P + 10], N, 4294925233);
        X = u(X, W, V, Y, C[P + 11], M, 2304563134);
        Y = u(Y, X, W, V, C[P + 12], S, 1804603682);
        V = u(V, Y, X, W, C[P + 13], Q, 4254626195);
        W = u(W, V, Y, X, C[P + 14], N, 2792965006);
        X = u(X, W, V, Y, C[P + 15], M, 1236535329);
        Y = f(Y, X, W, V, C[P + 1], A, 4129170786);
        V = f(V, Y, X, W, C[P + 6], z, 3225465664);
        W = f(W, V, Y, X, C[P + 11], y, 643717713);
        X = f(X, W, V, Y, C[P + 0], w, 3921069994);
        Y = f(Y, X, W, V, C[P + 5], A, 3593408605);
        V = f(V, Y, X, W, C[P + 10], z, 38016083);
        W = f(W, V, Y, X, C[P + 15], y, 3634488961);
        X = f(X, W, V, Y, C[P + 4], w, 3889429448);
        Y = f(Y, X, W, V, C[P + 9], A, 568446438);
        V = f(V, Y, X, W, C[P + 14], z, 3275163606);
        W = f(W, V, Y, X, C[P + 3], y, 4107603335);
        X = f(X, W, V, Y, C[P + 8], w, 1163531501);
        Y = f(Y, X, W, V, C[P + 13], A, 2850285829);
        V = f(V, Y, X, W, C[P + 2], z, 4243563512);
        W = f(W, V, Y, X, C[P + 7], y, 1735328473);
        X = f(X, W, V, Y, C[P + 12], w, 2368359562);
        Y = D(Y, X, W, V, C[P + 5], o, 4294588738);
        V = D(V, Y, X, W, C[P + 8], m, 2272392833);
        W = D(W, V, Y, X, C[P + 11], l, 1839030562);
        X = D(X, W, V, Y, C[P + 14], j, 4259657740);
        Y = D(Y, X, W, V, C[P + 1], o, 2763975236);
        V = D(V, Y, X, W, C[P + 4], m, 1272893353);
        W = D(W, V, Y, X, C[P + 7], l, 4139469664);
        X = D(X, W, V, Y, C[P + 10], j, 3200236656);
        Y = D(Y, X, W, V, C[P + 13], o, 681279174);
        V = D(V, Y, X, W, C[P + 0], m, 3936430074);
        W = D(W, V, Y, X, C[P + 3], l, 3572445317);
        X = D(X, W, V, Y, C[P + 6], j, 76029189);
        Y = D(Y, X, W, V, C[P + 9], o, 3654602809);
        V = D(V, Y, X, W, C[P + 12], m, 3873151461);
        W = D(W, V, Y, X, C[P + 15], l, 530742520);
        X = D(X, W, V, Y, C[P + 2], j, 3299628645);
        Y = t(Y, X, W, V, C[P + 0], U, 4096336452);
        V = t(V, Y, X, W, C[P + 7], T, 1126891415);
        W = t(W, V, Y, X, C[P + 14], R, 2878612391);
        X = t(X, W, V, Y, C[P + 5], O, 4237533241);
        Y = t(Y, X, W, V, C[P + 12], U, 1700485571);
        V = t(V, Y, X, W, C[P + 3], T, 2399980690);
        W = t(W, V, Y, X, C[P + 10], R, 4293915773);
        X = t(X, W, V, Y, C[P + 1], O, 2240044497);
        Y = t(Y, X, W, V, C[P + 8], U, 1873313359);
        V = t(V, Y, X, W, C[P + 15], T, 4264355552);
        W = t(W, V, Y, X, C[P + 6], R, 2734768916);
        X = t(X, W, V, Y, C[P + 13], O, 1309151649);
        Y = t(Y, X, W, V, C[P + 4], U, 4149444226);
        V = t(V, Y, X, W, C[P + 11], T, 3174756917);
        W = t(W, V, Y, X, C[P + 2], R, 718787259);
        X = t(X, W, V, Y, C[P + 9], O, 3951481745);
        Y = K(Y, h);
        X = K(X, E);
        W = K(W, v);
        V = K(V, g);
      }
      let i = B(Y) + B(X) + B(W) + B(V);
      return i.toLowerCase();
    };
    let size = element.dataset["size"] || 80;
    let email = $value.email || $value || "";
    let name = $value.name || $value || "";
    
    name = (typeof name !== 'string') ? '' : name;

    let theme = name
      .split("")
      .map(char => char.charCodeAt(0))
      .reduce((a, b) => a + b, 0)
      .toString();
    let themes = [
      { color: "27005e", background: "e1d2f6" }, // VIOLET
      { color: "5e2700", background: "f3d9c6" }, // ORANGE
      { color: "006128", background: "c9f3c6" }, // GREEN
      { color: "580061", background: "f2d1f5" }, // FUSCHIA
      { color: "00365d", background: "c6e1f3" }, // BLUE
      { color: "00075c", background: "d2d5f6" }, // INDIGO
      { color: "610038", background: "f5d1e6" }, // PINK
      { color: "386100", background: "dcf1bd" }, // LIME
      { color: "615800", background: "f1ecba" }, // YELLOW
      { color: "610008", background: "f6d2d5" } // RED
    ];

    name =
      name
        .split(" ")
        .map(function(n) {
          if (!isNaN(parseFloat(n)) && isFinite(n)) {
            return "";
          }

          return n[0];
        })
        .join("") || "--";

    let background = themes[theme[theme.length - 1]]["background"];
    let color = themes[theme[theme.length - 1]]["color"];

    let def =
      "https://ui-avatars.com/api/" +
      encodeURIComponent(name) +
      "/" +
      size +
      "/" +
      encodeURIComponent(background) +
      "/" +
      encodeURIComponent(color);

    return (
      "//www.gravatar.com/avatar/" +
      MD5(email) +
      ".jpg?s=" +
      size +
      "&d=" +
      encodeURIComponent(def)
    );
  })
  .add("selectedCollection", function($value, router) {
    return $value === router.params.collectionId ? "selected" : "";
  })
  .add("selectedDocument", function($value, router) {
    return $value === router.params.documentId ? "selected" : "";
  })
  .add("localeString", function($value) {
    $value = parseInt($value);
    return !Number.isNaN($value) ? $value.toLocaleString() : "";
  })
  .add("date", function($value, date) {
    return date.format("Y-m-d", $value);
  })
  .add("date-time", function($value, date) {
    return date.format("Y-m-d H:i", $value);
  })
  .add("date-text", function($value, date) {
    return date.format("d M Y", $value);
  })
  .add("ms2hum", function($value) {
    let temp = $value;
    const years = Math.floor(temp / 31536000),
      days = Math.floor((temp %= 31536000) / 86400),
      hours = Math.floor((temp %= 86400) / 3600),
      minutes = Math.floor((temp %= 3600) / 60),
      seconds = temp % 60;

    if (days || hours || seconds || minutes) {
      return (
        (years ? years + "y " : "") +
        (days ? days + "d " : "") +
        (hours ? hours + "h " : "") +
        (minutes ? minutes + "m " : "") +
        Number.parseFloat(seconds).toFixed(0) +
        "s"
      );
    }

    return "< 1s";
  })
  .add("markdown", function($value, markdown) {
    return markdown.render($value);
  })
  .add("pageCurrent", function($value, env) {
    return Math.ceil(parseInt($value || 0) / env.PAGING_LIMIT) + 1;
  })
  .add("pageTotal", function($value, env) {
    let total = Math.ceil(parseInt($value || 0) / env.PAGING_LIMIT);
    return total ? total : 1;
  })
  .add("humanFileSize", function($value) {
    if (!$value) {
      return 0;
    }

    let thresh = 1000;

    if (Math.abs($value) < thresh) {
      return $value + " B";
    }

    let units = ["kB", "MB", "GB", "TB", "PB", "EB", "ZB", "YB"];
    let u = -1;

    do {
      $value /= thresh;
      ++u;
    } while (Math.abs($value) >= thresh && u < units.length - 1);

    return (
      $value.toFixed(1) +
      '<span class="text-size-small unit">' +
      units[u] +
      "</span>"
    );
  })
  .add("statsTotal", function($value) {
    if (!$value) {
      return 0;
    }

    $value = abbreviate($value, 1, false, false);

    return $value === "0" ? "N/A" : $value;
  })
  .add("isEmpty", function($value) {
    return (!!$value);
  })
  .add("isEmptyObject", function($value) {
    return ((Object.keys($value).length === 0 && $value.constructor === Object) || $value.length === 0)
  })
  .add("activeDomainsCount", function($value) {
    let result = [];
    
    if(Array.isArray($value)) {
      result = $value.filter(function(node) {
        return (node.verification && node.certificateId);
      });
    }

    return result.length;
  })
  .add("documentAction", function(container) {
    let collection = container.get('project-collection');
    let document = container.get('project-document');

    if(collection && document && !document.$id) {
      return 'database.createDocument';
    }

    return 'database.updateDocument';
  })
  .add("documentSuccess", function(container) {
    let document = container.get('project-document');

    if(document && !document.$id) {
      return ',redirect';
    }

    return '';
  })
  .add("firstElement", function($value) {
    if($value && $value[0]) {
      return $value[0];
    }

    return $value;
  })
<<<<<<< HEAD
  .add("platformsLimit", function($value) {

    console.log('test console');
    console.log($value);
    
    return $value;
=======
  .add("limit", function($value) {
    let postfix = ($value.length >= 50) ? '...' : '';
    return $value.substring(0, 50) + postfix;
    ;
>>>>>>> 496d7c29
  })
;

function abbreviate(number, maxPlaces, forcePlaces, forceLetter) {
  number = Number(number);
  forceLetter = forceLetter || false;
  if (forceLetter !== false) {
    return annotate(number, maxPlaces, forcePlaces, forceLetter);
  }
  let abbr;
  if (number >= 1e12) {
    abbr = "T";
  } else if (number >= 1e9) {
    abbr = "B";
  } else if (number >= 1e6) {
    abbr = "M";
  } else if (number >= 1e3) {
    abbr = "K";
  } else {
    abbr = "";
  }
  return annotate(number, maxPlaces, forcePlaces, abbr);
}

function annotate(number, maxPlaces, forcePlaces, abbr) {
  // set places to false to not round
  let rounded = 0;
  switch (abbr) {
    case "T":
      rounded = number / 1e12;
      break;
    case "B":
      rounded = number / 1e9;
      break;
    case "M":
      rounded = number / 1e6;
      break;
    case "K":
      rounded = number / 1e3;
      break;
    case "":
      rounded = number;
      break;
  }
  if (maxPlaces !== false) {
    let test = new RegExp("\\.\\d{" + (maxPlaces + 1) + ",}$");
    if (test.test("" + rounded)) {
      rounded = rounded.toFixed(maxPlaces);
    }
  }
  if (forcePlaces !== false) {
    rounded = Number(rounded).toFixed(forcePlaces);
  }
  return rounded + abbr;
}<|MERGE_RESOLUTION|>--- conflicted
+++ resolved
@@ -398,19 +398,13 @@
 
     return $value;
   })
-<<<<<<< HEAD
   .add("platformsLimit", function($value) {
-
-    console.log('test console');
-    console.log($value);
-    
     return $value;
-=======
+  })
   .add("limit", function($value) {
     let postfix = ($value.length >= 50) ? '...' : '';
     return $value.substring(0, 50) + postfix;
     ;
->>>>>>> 496d7c29
   })
 ;
 
