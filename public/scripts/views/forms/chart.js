--- conflicted
+++ resolved
@@ -12,14 +12,9 @@
       let showXAxis = element.getAttribute('data-show-x-axis') || false;
       let showYAxis = element.getAttribute('data-show-y-axis') || false;
       let colors = (element.getAttribute('data-colors') || 'blue,green,orange,red').split(',');
-<<<<<<< HEAD
       let themes = {'blue': '#29b5d9', 'green': '#4eb55b', 'orange': '#fba233', 'red': '#dc3232', 'create': '#00b680', 'read': '#009cde', 'update': '#696fd7', 'delete': '#da5d95',};
       let range = {'24h': 'H:i', '7d': 'd F Y', '30d': 'd F Y', '90d': 'd F Y'}
       let ticksCount = 5;
-=======
-      let themes = { 'blue': '#29b5d9', 'green': '#4eb55b', 'orange': '#fba233', 'red': '#dc3232', 'create': '#00b680', 'read': '#009cde', 'update': '#696fd7', 'delete': '#da5d95', };
-      let range = { '24h': 'H:i', '7d': 'd F Y', '30d': 'd F Y', '90d': 'd F Y' }
->>>>>>> 8728668e
 
       element.parentNode.insertBefore(wrapper, element.nextSibling);
 
@@ -54,16 +49,11 @@
               },
               y: {
                 display: showYAxis,
-<<<<<<< HEAD
                 min: 0,
                 ticks: {
                   count: ticksCount,
+                  fontColor: "#8f8f8f"
                 },
-=======
-                ticks: {
-                  fontColor: "#8f8f8f"
-                }
->>>>>>> 8728668e
               }
             },
             plugins: {
@@ -78,11 +68,7 @@
                 mode: "index",
                 intersect: false,
                 caretPadding: 0
-<<<<<<< HEAD
               },
-=======
-              }
->>>>>>> 8728668e
             }
           }
         };
@@ -119,7 +105,6 @@
           }
         }
 
-<<<<<<< HEAD
         if(highest == 0) {
           config.options.scales.y.ticks.stepSize = 1;
           config.options.scales.y.max = ticksCount;
@@ -131,9 +116,6 @@
         }
         
         if(chart) {
-=======
-        if (chart) {
->>>>>>> 8728668e
           chart.destroy();
         }
         else {
