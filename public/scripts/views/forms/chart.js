(function (window) {
  "use strict";

  window.ls.container.get("view").add({
    selector: "data-forms-chart",
    controller: function (element, container, date, document) {
      let wrapper = document.createElement("div");
      let child = document.createElement("canvas");
      let sources = element.getAttribute('data-forms-chart');
      let width = element.getAttribute('data-width') || 500;
      let height = element.getAttribute('data-height') || 175;
      let showXAxis = element.getAttribute('data-show-x-axis') || false;
      let showYAxis = element.getAttribute('data-show-y-axis') || false;
      let colors = (element.getAttribute('data-colors') || 'blue,green,orange,red').split(',');
<<<<<<< HEAD
      let themes = {'blue': '#29b5d9', 'green': '#4eb55b', 'orange': '#fba233', 'red': '#dc3232', 'create': '#00b680', 'read': '#009cde', 'update': '#696fd7', 'delete': '#da5d95',};
      let range = {'24h': 'H:i', '7d': 'd F Y', '30d': 'd F Y', '90d': 'd F Y'}
=======
      let themes = { 'blue': '#29b5d9', 'green': '#4eb55b', 'orange': '#fba233', 'red': '#dc3232', 'create': '#00b680', 'read': '#009cde', 'update': '#696fd7', 'delete': '#da5d95', };
      let range = { '24h': 'H:i', '7d': 'd F Y', '30d': 'd F Y', '90d': 'd F Y' }
>>>>>>> 0dbcf3cf
      let ticksCount = 5;

      element.parentNode.insertBefore(wrapper, element.nextSibling);

      wrapper.classList.add('content');

      child.width = width;
      child.height = height;

      sources = sources.split(',');

      wrapper.appendChild(child);

      let chart = null;

      let check = function () {

        let config = {
          type: "line",
          data: {
            labels: [],
            datasets: []
          },
          options: {
            responsive: true,
            hover: {
              mode: "nearest",
              intersect: false
            },
            scales: {
              x: {
                display: showXAxis
              },
              y: {
                display: showYAxis,
                min: 0,
                ticks: {
                  count: ticksCount,
                  fontColor: "#8f8f8f"
                },
              }
            },
            plugins: {
              title: {
                display: false,
                text: "Stats"
              },
              legend: {
                display: false
              },
              tooltip: {
                mode: "index",
                intersect: false,
                caretPadding: 0
              },
            }
          }
        };

        let highest = 0;
        for (let i = 0; i < sources.length; i++) {
          let label = sources[i].substring(0, sources[i].indexOf('='));
          let path = sources[i].substring(sources[i].indexOf('=') + 1);
          let usage = container.get('usage');
          let data = usage[path];
          let value = JSON.parse(element.value);

          config.data.labels[i] = label;
          config.data.datasets[i] = {};
          config.data.datasets[i].label = label;
          config.data.datasets[i].borderColor = themes[colors[i]];
          config.data.datasets[i].backgroundColor = themes[colors[i]] + '36';
          config.data.datasets[i].borderWidth = 2;
          config.data.datasets[i].data = [0, 0, 0, 0, 0, 0, 0];
          config.data.datasets[i].fill = true;

          if (!data) {
            return;
          }

          let dateFormat = (value.range && range[value.range]) ? range[value.range] : 'd F Y';

          for (let x = 0; x < data.length; x++) {
            if(data[x].value > highest) {
              highest = data[x].value;
            }
            config.data.datasets[i].data[x] = data[x].value;
            config.data.labels[x] = date.format(dateFormat, data[x].date);
          }
        }

        if(highest == 0) {
          config.options.scales.y.ticks.stepSize = 1;
          config.options.scales.y.max = ticksCount;
        } else {
          // ceiling of the highest value
          highest = Math.ceil(highest / ticksCount) * ticksCount;
          config.options.scales.y.ticks.stepSize = highest / ticksCount;
          config.options.scales.y.max = highest;
        }
<<<<<<< HEAD
        
        if(chart) {
=======

        if (chart) {
>>>>>>> 0dbcf3cf
          chart.destroy();
        }
        else {
        }
        chart = new Chart(child.getContext("2d"), config);
        wrapper.dataset["canvas"] = true;
      }

      check();

      element.addEventListener('change', check);
    }
  });
})(window);<|MERGE_RESOLUTION|>--- conflicted
+++ resolved
@@ -12,13 +12,8 @@
       let showXAxis = element.getAttribute('data-show-x-axis') || false;
       let showYAxis = element.getAttribute('data-show-y-axis') || false;
       let colors = (element.getAttribute('data-colors') || 'blue,green,orange,red').split(',');
-<<<<<<< HEAD
-      let themes = {'blue': '#29b5d9', 'green': '#4eb55b', 'orange': '#fba233', 'red': '#dc3232', 'create': '#00b680', 'read': '#009cde', 'update': '#696fd7', 'delete': '#da5d95',};
-      let range = {'24h': 'H:i', '7d': 'd F Y', '30d': 'd F Y', '90d': 'd F Y'}
-=======
       let themes = { 'blue': '#29b5d9', 'green': '#4eb55b', 'orange': '#fba233', 'red': '#dc3232', 'create': '#00b680', 'read': '#009cde', 'update': '#696fd7', 'delete': '#da5d95', };
       let range = { '24h': 'H:i', '7d': 'd F Y', '30d': 'd F Y', '90d': 'd F Y' }
->>>>>>> 0dbcf3cf
       let ticksCount = 5;
 
       element.parentNode.insertBefore(wrapper, element.nextSibling);
@@ -119,13 +114,8 @@
           config.options.scales.y.ticks.stepSize = highest / ticksCount;
           config.options.scales.y.max = highest;
         }
-<<<<<<< HEAD
         
         if(chart) {
-=======
-
-        if (chart) {
->>>>>>> 0dbcf3cf
           chart.destroy();
         }
         else {
