(function(window) {
  "use strict";

  window.ls.container.get("view").add({
    selector: "data-forms-chart",
    controller: function(element, container, date, document) {
      let wrapper = document.createElement("div");
      let child = document.createElement("canvas");
      let sources = element.getAttribute('data-forms-chart');
      let width = element.getAttribute('data-width') || 500;
      let height = element.getAttribute('data-height') || 175;
      let showXAxis = element.getAttribute('data-show-x-axis') || false;
      let showYAxis = element.getAttribute('data-show-y-axis') || false;
      let colors = (element.getAttribute('data-colors') || 'blue,green,orange,red').split(',');
      let themes = {'blue': '#29b5d9', 'green': '#4eb55b', 'orange': '#fba233', 'red': '#dc3232', 'create': '#00b680', 'read': '#009cde', 'update': '#696fd7', 'delete': '#da5d95',};
      let range = {'24h': 'H:i', '7d': 'd F Y', '30d': 'd F Y', '90d': 'd F Y'}

      element.parentNode.insertBefore(wrapper, element.nextSibling);

      wrapper.classList.add('content');
      
      child.width = width;
      child.height = height;

      sources = sources.split(',');

      wrapper.appendChild(child);

      let chart = null;

      let check = function() {

        let config = {
          type: "line",
          data: {
            labels: [],
            datasets: []
          },
          options: {
            responsive: true,
            tooltip: {
              mode: "index",
              intersect: false,
              caretPadding: 0
            },
            hover: {
              mode: "nearest",
              intersect: true
            },
            scales: {
<<<<<<< HEAD
              xAxes: [
                {
                  display: showXAxis
                }
              ],
              yAxes: [
                {
                  display: showYAxis,
                  ticks: {
                    fontColor: "#8f8f8f"
                  }
                }
              ]
=======
              x: {
                display: false
              },
              y: {
                display: false
              }
            },
            plugins: {
              title: {
                display: false,
                text: "Stats"
              },
              legend: {
                display: false
              },
>>>>>>> d0769018
            }
          }
        };

        for (let i = 0; i < sources.length; i++) {
          let label = sources[i].substring(0, sources[i].indexOf('='));
          let path = sources[i].substring(sources[i].indexOf('=') + 1);
          let usage = container.get('usage');
          let data = usage[path];
          let value = JSON.parse(element.value);

          config.data.labels[i] = label;
          config.data.datasets[i] = {};
          config.data.datasets[i].label = label;
          config.data.datasets[i].borderColor = themes[colors[i]];
          config.data.datasets[i].backgroundColor = themes[colors[i]] + '36';
          config.data.datasets[i].borderWidth = 2;
          config.data.datasets[i].data = [0, 0, 0, 0, 0, 0, 0];
          config.data.datasets[i].fill = true;

          if(!data) {
            return;
          }

          let dateFormat = (value.range && range[value.range]) ? range[value.range] : 'd F Y';
          
          for (let x = 0; x < data.length; x++) {
            config.data.datasets[i].data[x] = data[x].value;
            config.data.labels[x] = date.format(dateFormat, data[x].date);
          }
        }
        
        if(chart) {
          chart.destroy();
        }
        else {
        }
        chart = new Chart(child.getContext("2d"), config);
        wrapper.dataset["canvas"] = true;
      }

      check();

      element.addEventListener('change', check);
    }
  });
})(window);<|MERGE_RESOLUTION|>--- conflicted
+++ resolved
@@ -48,7 +48,6 @@
               intersect: true
             },
             scales: {
-<<<<<<< HEAD
               xAxes: [
                 {
                   display: showXAxis
@@ -62,23 +61,6 @@
                   }
                 }
               ]
-=======
-              x: {
-                display: false
-              },
-              y: {
-                display: false
-              }
-            },
-            plugins: {
-              title: {
-                display: false,
-                text: "Stats"
-              },
-              legend: {
-                display: false
-              },
->>>>>>> d0769018
             }
           }
         };
