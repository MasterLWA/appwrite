--- conflicted
+++ resolved
@@ -48,21 +48,6 @@
               intersect: true
             },
             scales: {
-<<<<<<< HEAD
-              xAxes: [
-                {
-                  display: showXAxis
-                }
-              ],
-              yAxes: [
-                {
-                  display: showYAxis,
-                  ticks: {
-                    fontColor: "#8f8f8f"
-                  }
-                }
-              ]
-=======
               x: {
                 display: false
               },
@@ -78,7 +63,6 @@
               legend: {
                 display: false
               },
->>>>>>> a917746a
             }
           }
         };
