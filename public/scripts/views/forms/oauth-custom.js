(function (window) {
  "use strict";

  //TODO: Make this generic

  window.ls.container.get("view").add({
    selector: "data-forms-oauth-custom",
    controller: function (element) {
      // provider configuration for custom forms. Keys will be property names in JSON, values the elementIDs for the according inputs
      let providers = {
        "Microsoft": {
          "clientSecret": "oauth2MicrosoftClientSecret",
          "tenantID": "oauth2MicrosoftTenantId"
        },
        "Apple": {
          "keyID": "oauth2AppleKeyId",
          "teamID": "oauth2AppleTeamId",
          "p8": "oauth2AppleP8"
        },
        "Okta": {
          "clientSecret": "oauth2OktaClientSecret",
          "oktaDomain": "oauth2OktaDomain",
          "authorizationServerId": "oauth2OktaAuthorizationServerId"
        },
        "Auth0": {
          "clientSecret": "oauth2Auth0ClientSecret",
          "auth0Domain": "oauth2Auth0Domain"
        },
<<<<<<< HEAD
        "Authentik": {
          "clientSecret": "oauth2AuthentikClientSecret",
          "authentikDomain": "oauth2AuthentikDomain"
        }
=======
        "Gitlab": {
          "endpoint": "oauth2GitlabEndpoint",
          "clientSecret": "oauth2GitlabClientSecret",
        },
>>>>>>> bafc8f82
      }
      let provider = element.getAttribute("data-forms-oauth-custom");
      if (!provider || !providers.hasOwnProperty(provider)) { console.error("Provider for custom form not set or unknown") }
      let config = providers[provider];

      // Add Change Listeners for element
      element.addEventListener('change', sync);

      // Get all inputs by id and register change event listener
      let elements = {};
      for (const key in config) {
        if (Object.hasOwnProperty.call(config, key)) {
          elements[key] = document.getElementById(config[key]);
          elements[key].addEventListener('change', update);
        }
      }


      // Build the JSON based on input in custom input fields
      function update() {
        let json = {};
        for (const key in elements) {
          if (Object.hasOwnProperty.call(elements, key)) {
            json[key] = elements[key].value
          }
        }

        element.value = JSON.stringify(json);
      }

      // When the JSON changes (on load) change values in custom input fields
      function sync() {
        if (!element.value) {
          return;
        }

        let json = {};

        try {
          json = JSON.parse(element.value);
        } catch (error) {
          console.error('Failed to parse secret key');
        }

        for (const key in elements) {
          if (Object.hasOwnProperty.call(elements, key)) {
            elements[key].value = json[key] || '';
          }
        }
      }
      sync();
    }
  });
})(window);<|MERGE_RESOLUTION|>--- conflicted
+++ resolved
@@ -26,17 +26,14 @@
           "clientSecret": "oauth2Auth0ClientSecret",
           "auth0Domain": "oauth2Auth0Domain"
         },
-<<<<<<< HEAD
         "Authentik": {
           "clientSecret": "oauth2AuthentikClientSecret",
           "authentikDomain": "oauth2AuthentikDomain"
-        }
-=======
+        },
         "Gitlab": {
           "endpoint": "oauth2GitlabEndpoint",
           "clientSecret": "oauth2GitlabClientSecret",
         },
->>>>>>> bafc8f82
       }
       let provider = element.getAttribute("data-forms-oauth-custom");
       if (!provider || !providers.hasOwnProperty(provider)) { console.error("Provider for custom form not set or unknown") }
