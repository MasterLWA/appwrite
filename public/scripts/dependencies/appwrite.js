(function (exports, isomorphicFormData, crossFetch) {
    'use strict';

    /*! *****************************************************************************
    Copyright (c) Microsoft Corporation.

    Permission to use, copy, modify, and/or distribute this software for any
    purpose with or without fee is hereby granted.

    THE SOFTWARE IS PROVIDED "AS IS" AND THE AUTHOR DISCLAIMS ALL WARRANTIES WITH
    REGARD TO THIS SOFTWARE INCLUDING ALL IMPLIED WARRANTIES OF MERCHANTABILITY
    AND FITNESS. IN NO EVENT SHALL THE AUTHOR BE LIABLE FOR ANY SPECIAL, DIRECT,
    INDIRECT, OR CONSEQUENTIAL DAMAGES OR ANY DAMAGES WHATSOEVER RESULTING FROM
    LOSS OF USE, DATA OR PROFITS, WHETHER IN AN ACTION OF CONTRACT, NEGLIGENCE OR
    OTHER TORTIOUS ACTION, ARISING OUT OF OR IN CONNECTION WITH THE USE OR
    PERFORMANCE OF THIS SOFTWARE.
    ***************************************************************************** */

    function __awaiter(thisArg, _arguments, P, generator) {
        function adopt(value) { return value instanceof P ? value : new P(function (resolve) { resolve(value); }); }
        return new (P || (P = Promise))(function (resolve, reject) {
            function fulfilled(value) { try { step(generator.next(value)); } catch (e) { reject(e); } }
            function rejected(value) { try { step(generator["throw"](value)); } catch (e) { reject(e); } }
            function step(result) { result.done ? resolve(result.value) : adopt(result.value).then(fulfilled, rejected); }
            step((generator = generator.apply(thisArg, _arguments || [])).next());
        });
    }

    class AppwriteException extends Error {
        constructor(message, code = 0, type = '', response = '') {
            super(message);
            this.name = 'AppwriteException';
            this.message = message;
            this.code = code;
            this.type = type;
            this.response = response;
        }
    }
    class Appwrite {
        constructor() {
            this.config = {
                endpoint: 'https://HOSTNAME/v1',
                endpointRealtime: '',
                project: '',
                key: '',
                jwt: '',
                locale: '',
                mode: '',
            };
            this.headers = {
                'x-sdk-version': 'appwrite:web:5.0.0',
<<<<<<< HEAD
                'X-Appwrite-Response-Format': '0.13.0',
=======
                'X-Appwrite-Response-Format': '0.14.0',
>>>>>>> a8e4d7a7
            };
            this.realtime = {
                socket: undefined,
                timeout: undefined,
                url: '',
                channels: new Set(),
                subscriptions: new Map(),
                subscriptionsCounter: 0,
                reconnect: true,
                reconnectAttempts: 0,
                lastMessage: undefined,
                connect: () => {
                    clearTimeout(this.realtime.timeout);
                    this.realtime.timeout = window === null || window === void 0 ? void 0 : window.setTimeout(() => {
                        this.realtime.createSocket();
                    }, 50);
                },
                getTimeout: () => {
                    switch (true) {
                        case this.realtime.reconnectAttempts < 5:
                            return 1000;
                        case this.realtime.reconnectAttempts < 15:
                            return 5000;
                        case this.realtime.reconnectAttempts < 100:
                            return 10000;
                        default:
                            return 60000;
                    }
                },
                createSocket: () => {
                    var _a, _b;
                    if (this.realtime.channels.size < 1)
                        return;
                    const channels = new URLSearchParams();
                    channels.set('project', this.config.project);
                    this.realtime.channels.forEach(channel => {
                        channels.append('channels[]', channel);
                    });
                    const url = this.config.endpointRealtime + '/realtime?' + channels.toString();
                    if (url !== this.realtime.url || // Check if URL is present
                        !this.realtime.socket || // Check if WebSocket has not been created
                        ((_a = this.realtime.socket) === null || _a === void 0 ? void 0 : _a.readyState) > WebSocket.OPEN // Check if WebSocket is CLOSING (3) or CLOSED (4)
                    ) {
                        if (this.realtime.socket &&
                            ((_b = this.realtime.socket) === null || _b === void 0 ? void 0 : _b.readyState) < WebSocket.CLOSING // Close WebSocket if it is CONNECTING (0) or OPEN (1)
                        ) {
                            this.realtime.reconnect = false;
                            this.realtime.socket.close();
                        }
                        this.realtime.url = url;
                        this.realtime.socket = new WebSocket(url);
                        this.realtime.socket.addEventListener('message', this.realtime.onMessage);
                        this.realtime.socket.addEventListener('open', _event => {
                            this.realtime.reconnectAttempts = 0;
                        });
                        this.realtime.socket.addEventListener('close', event => {
                            var _a, _b, _c;
                            if (!this.realtime.reconnect ||
                                (((_b = (_a = this.realtime) === null || _a === void 0 ? void 0 : _a.lastMessage) === null || _b === void 0 ? void 0 : _b.type) === 'error' && // Check if last message was of type error
                                    ((_c = this.realtime) === null || _c === void 0 ? void 0 : _c.lastMessage.data).code === 1008 // Check for policy violation 1008
                                )) {
                                this.realtime.reconnect = true;
                                return;
                            }
                            const timeout = this.realtime.getTimeout();
                            console.error(`Realtime got disconnected. Reconnect will be attempted in ${timeout / 1000} seconds.`, event.reason);
                            setTimeout(() => {
                                this.realtime.reconnectAttempts++;
                                this.realtime.createSocket();
                            }, timeout);
                        });
                    }
                },
                onMessage: (event) => {
                    var _a, _b;
                    try {
                        const message = JSON.parse(event.data);
                        this.realtime.lastMessage = message;
                        switch (message.type) {
                            case 'connected':
                                const cookie = JSON.parse((_a = window.localStorage.getItem('cookieFallback')) !== null && _a !== void 0 ? _a : '{}');
                                const session = cookie === null || cookie === void 0 ? void 0 : cookie[`a_session_${this.config.project}`];
                                const messageData = message.data;
                                if (session && !messageData.user) {
                                    (_b = this.realtime.socket) === null || _b === void 0 ? void 0 : _b.send(JSON.stringify({
                                        type: 'authentication',
                                        data: {
                                            session
                                        }
                                    }));
                                }
                                break;
                            case 'event':
                                let data = message.data;
                                if (data === null || data === void 0 ? void 0 : data.channels) {
                                    const isSubscribed = data.channels.some(channel => this.realtime.channels.has(channel));
                                    if (!isSubscribed)
                                        return;
                                    this.realtime.subscriptions.forEach(subscription => {
                                        if (data.channels.some(channel => subscription.channels.includes(channel))) {
                                            setTimeout(() => subscription.callback(data));
                                        }
                                    });
                                }
                                break;
                            case 'error':
                                throw message.data;
                            default:
                                break;
                        }
                    }
                    catch (e) {
                        console.error(e);
                    }
                },
                cleanUp: channels => {
                    this.realtime.channels.forEach(channel => {
                        if (channels.includes(channel)) {
                            let found = Array.from(this.realtime.subscriptions).some(([_key, subscription]) => {
                                return subscription.channels.includes(channel);
                            });
                            if (!found) {
                                this.realtime.channels.delete(channel);
                            }
                        }
                    });
                }
            };
            this.account = {
                /**
                 * Get Account
                 *
                 * Get currently logged in user data as JSON object.
                 *
                 * @throws {AppwriteException}
                 * @returns {Promise}
                 */
                get: () => __awaiter(this, void 0, void 0, function* () {
                    let path = '/account';
                    let payload = {};
                    const uri = new URL(this.config.endpoint + path);
                    return yield this.call('get', uri, {
                        'content-type': 'application/json',
                    }, payload);
                }),
                /**
                 * Create Account
                 *
                 * Use this endpoint to allow a new user to register a new account in your
                 * project. After the user registration completes successfully, you can use
                 * the [/account/verfication](/docs/client/account#accountCreateVerification)
                 * route to start verifying the user email address. To allow the new user to
                 * login to their new account, you need to create a new [account
                 * session](/docs/client/account#accountCreateSession).
                 *
                 * @param {string} userId
                 * @param {string} email
                 * @param {string} password
                 * @param {string} name
                 * @param {string} hash
                 * @param {object} hashOptions
                 * @throws {AppwriteException}
                 * @returns {Promise}
                 */
                create: (userId, email, password, name, hash, hashOptions) => __awaiter(this, void 0, void 0, function* () {
                    if (typeof userId === 'undefined') {
                        throw new AppwriteException('Missing required parameter: "userId"');
                    }
                    if (typeof email === 'undefined') {
                        throw new AppwriteException('Missing required parameter: "email"');
                    }
                    if (typeof password === 'undefined') {
                        throw new AppwriteException('Missing required parameter: "password"');
                    }
                    let path = '/account';
                    let payload = {};
                    if (typeof userId !== 'undefined') {
                        payload['userId'] = userId;
                    }
                    if (typeof email !== 'undefined') {
                        payload['email'] = email;
                    }
                    if (typeof password !== 'undefined') {
                        payload['password'] = password;
                    }
                    if (typeof name !== 'undefined') {
                        payload['name'] = name;
                    }
                    if (typeof hash !== 'undefined') {
                        payload['hash'] = hash;
                    }
                    if (typeof hashOptions !== 'undefined') {
                        payload['hashOptions'] = hashOptions;
                    }
                    const uri = new URL(this.config.endpoint + path);
                    return yield this.call('post', uri, {
                        'content-type': 'application/json',
                    }, payload);
                }),
                /**
                 * Update Account Email
                 *
                 * Update currently logged in user account email address. After changing user
                 * address, the user confirmation status will get reset. A new confirmation
                 * email is not sent automatically however you can use the send confirmation
                 * email endpoint again to send the confirmation email. For security measures,
                 * user password is required to complete this request.
                 * This endpoint can also be used to convert an anonymous account to a normal
                 * one, by passing an email address and a new password.
                 *
                 *
                 * @param {string} email
                 * @param {string} password
                 * @param {string} hash
                 * @param {object} hashOptions
                 * @throws {AppwriteException}
                 * @returns {Promise}
                 */
                updateEmail: (email, password, hash, hashOptions) => __awaiter(this, void 0, void 0, function* () {
                    if (typeof email === 'undefined') {
                        throw new AppwriteException('Missing required parameter: "email"');
                    }
                    if (typeof password === 'undefined') {
                        throw new AppwriteException('Missing required parameter: "password"');
                    }
                    let path = '/account/email';
                    let payload = {};
                    if (typeof email !== 'undefined') {
                        payload['email'] = email;
                    }
                    if (typeof password !== 'undefined') {
                        payload['password'] = password;
                    }
                    if (typeof hash !== 'undefined') {
                        payload['hash'] = hash;
                    }
                    if (typeof hashOptions !== 'undefined') {
                        payload['hashOptions'] = hashOptions;
                    }
                    const uri = new URL(this.config.endpoint + path);
                    return yield this.call('patch', uri, {
                        'content-type': 'application/json',
                    }, payload);
                }),
                /**
                 * Create Account JWT
                 *
                 * Use this endpoint to create a JSON Web Token. You can use the resulting JWT
                 * to authenticate on behalf of the current user when working with the
                 * Appwrite server-side API and SDKs. The JWT secret is valid for 15 minutes
                 * from its creation and will be invalid if the user will logout in that time
                 * frame.
                 *
                 * @throws {AppwriteException}
                 * @returns {Promise}
                 */
                createJWT: () => __awaiter(this, void 0, void 0, function* () {
                    let path = '/account/jwt';
                    let payload = {};
                    const uri = new URL(this.config.endpoint + path);
                    return yield this.call('post', uri, {
                        'content-type': 'application/json',
                    }, payload);
                }),
                /**
                 * Get Account Logs
                 *
                 * Get currently logged in user list of latest security activity logs. Each
                 * log returns user IP address, location and date and time of log.
                 *
                 * @param {number} limit
                 * @param {number} offset
                 * @throws {AppwriteException}
                 * @returns {Promise}
                 */
                getLogs: (limit, offset) => __awaiter(this, void 0, void 0, function* () {
                    let path = '/account/logs';
                    let payload = {};
                    if (typeof limit !== 'undefined') {
                        payload['limit'] = limit;
                    }
                    if (typeof offset !== 'undefined') {
                        payload['offset'] = offset;
                    }
                    const uri = new URL(this.config.endpoint + path);
                    return yield this.call('get', uri, {
                        'content-type': 'application/json',
                    }, payload);
                }),
                /**
                 * Update Account Name
                 *
                 * Update currently logged in user account name.
                 *
                 * @param {string} name
                 * @throws {AppwriteException}
                 * @returns {Promise}
                 */
                updateName: (name) => __awaiter(this, void 0, void 0, function* () {
                    if (typeof name === 'undefined') {
                        throw new AppwriteException('Missing required parameter: "name"');
                    }
                    let path = '/account/name';
                    let payload = {};
                    if (typeof name !== 'undefined') {
                        payload['name'] = name;
                    }
                    const uri = new URL(this.config.endpoint + path);
                    return yield this.call('patch', uri, {
                        'content-type': 'application/json',
                    }, payload);
                }),
                /**
                 * Update Account Password
                 *
                 * Update currently logged in user password. For validation, user is required
                 * to pass in the new password, and the old password. For users created with
                 * OAuth, Team Invites and Magic URL, oldPassword is optional.
                 *
                 * @param {string} password
                 * @param {string} oldPassword
                 * @param {string} hash
                 * @param {object} hashOptions
                 * @throws {AppwriteException}
                 * @returns {Promise}
                 */
                updatePassword: (password, oldPassword, hash, hashOptions) => __awaiter(this, void 0, void 0, function* () {
                    if (typeof password === 'undefined') {
                        throw new AppwriteException('Missing required parameter: "password"');
                    }
                    let path = '/account/password';
                    let payload = {};
                    if (typeof password !== 'undefined') {
                        payload['password'] = password;
                    }
                    if (typeof oldPassword !== 'undefined') {
                        payload['oldPassword'] = oldPassword;
                    }
                    if (typeof hash !== 'undefined') {
                        payload['hash'] = hash;
                    }
                    if (typeof hashOptions !== 'undefined') {
                        payload['hashOptions'] = hashOptions;
                    }
                    const uri = new URL(this.config.endpoint + path);
                    return yield this.call('patch', uri, {
                        'content-type': 'application/json',
                    }, payload);
                }),
                /**
                 * Get Account Preferences
                 *
                 * Get currently logged in user preferences as a key-value object.
                 *
                 * @throws {AppwriteException}
                 * @returns {Promise}
                 */
                getPrefs: () => __awaiter(this, void 0, void 0, function* () {
                    let path = '/account/prefs';
                    let payload = {};
                    const uri = new URL(this.config.endpoint + path);
                    return yield this.call('get', uri, {
                        'content-type': 'application/json',
                    }, payload);
                }),
                /**
                 * Update Account Preferences
                 *
                 * Update currently logged in user account preferences. The object you pass is
                 * stored as is, and replaces any previous value. The maximum allowed prefs
                 * size is 64kB and throws error if exceeded.
                 *
                 * @param {object} prefs
                 * @throws {AppwriteException}
                 * @returns {Promise}
                 */
                updatePrefs: (prefs) => __awaiter(this, void 0, void 0, function* () {
                    if (typeof prefs === 'undefined') {
                        throw new AppwriteException('Missing required parameter: "prefs"');
                    }
                    let path = '/account/prefs';
                    let payload = {};
                    if (typeof prefs !== 'undefined') {
                        payload['prefs'] = prefs;
                    }
                    const uri = new URL(this.config.endpoint + path);
                    return yield this.call('patch', uri, {
                        'content-type': 'application/json',
                    }, payload);
                }),
                /**
                 * Create Password Recovery
                 *
                 * Sends the user an email with a temporary secret key for password reset.
                 * When the user clicks the confirmation link he is redirected back to your
                 * app password reset URL with the secret key and email address values
                 * attached to the URL query string. Use the query string params to submit a
                 * request to the [PUT
                 * /account/recovery](/docs/client/account#accountUpdateRecovery) endpoint to
                 * complete the process. The verification link sent to the user's email
                 * address is valid for 1 hour.
                 *
                 * @param {string} email
                 * @param {string} url
                 * @throws {AppwriteException}
                 * @returns {Promise}
                 */
                createRecovery: (email, url) => __awaiter(this, void 0, void 0, function* () {
                    if (typeof email === 'undefined') {
                        throw new AppwriteException('Missing required parameter: "email"');
                    }
                    if (typeof url === 'undefined') {
                        throw new AppwriteException('Missing required parameter: "url"');
                    }
                    let path = '/account/recovery';
                    let payload = {};
                    if (typeof email !== 'undefined') {
                        payload['email'] = email;
                    }
                    if (typeof url !== 'undefined') {
                        payload['url'] = url;
                    }
                    const uri = new URL(this.config.endpoint + path);
                    return yield this.call('post', uri, {
                        'content-type': 'application/json',
                    }, payload);
                }),
                /**
                 * Create Password Recovery (confirmation)
                 *
                 * Use this endpoint to complete the user account password reset. Both the
                 * **userId** and **secret** arguments will be passed as query parameters to
                 * the redirect URL you have provided when sending your request to the [POST
                 * /account/recovery](/docs/client/account#accountCreateRecovery) endpoint.
                 *
                 * Please note that in order to avoid a [Redirect
                 * Attack](https://github.com/OWASP/CheatSheetSeries/blob/master/cheatsheets/Unvalidated_Redirects_and_Forwards_Cheat_Sheet.md)
                 * the only valid redirect URLs are the ones from domains you have set when
                 * adding your platforms in the console interface.
                 *
                 * @param {string} userId
                 * @param {string} secret
                 * @param {string} password
                 * @param {string} passwordAgain
                 * @param {string} hash
                 * @param {object} hashOptions
                 * @throws {AppwriteException}
                 * @returns {Promise}
                 */
                updateRecovery: (userId, secret, password, passwordAgain, hash, hashOptions) => __awaiter(this, void 0, void 0, function* () {
                    if (typeof userId === 'undefined') {
                        throw new AppwriteException('Missing required parameter: "userId"');
                    }
                    if (typeof secret === 'undefined') {
                        throw new AppwriteException('Missing required parameter: "secret"');
                    }
                    if (typeof password === 'undefined') {
                        throw new AppwriteException('Missing required parameter: "password"');
                    }
                    if (typeof passwordAgain === 'undefined') {
                        throw new AppwriteException('Missing required parameter: "passwordAgain"');
                    }
                    let path = '/account/recovery';
                    let payload = {};
                    if (typeof userId !== 'undefined') {
                        payload['userId'] = userId;
                    }
                    if (typeof secret !== 'undefined') {
                        payload['secret'] = secret;
                    }
                    if (typeof password !== 'undefined') {
                        payload['password'] = password;
                    }
                    if (typeof passwordAgain !== 'undefined') {
                        payload['passwordAgain'] = passwordAgain;
                    }
                    if (typeof hash !== 'undefined') {
                        payload['hash'] = hash;
                    }
                    if (typeof hashOptions !== 'undefined') {
                        payload['hashOptions'] = hashOptions;
                    }
                    const uri = new URL(this.config.endpoint + path);
                    return yield this.call('put', uri, {
                        'content-type': 'application/json',
                    }, payload);
                }),
                /**
                 * Get Account Sessions
                 *
                 * Get currently logged in user list of active sessions across different
                 * devices.
                 *
                 * @throws {AppwriteException}
                 * @returns {Promise}
                 */
                getSessions: () => __awaiter(this, void 0, void 0, function* () {
                    let path = '/account/sessions';
                    let payload = {};
                    const uri = new URL(this.config.endpoint + path);
                    return yield this.call('get', uri, {
                        'content-type': 'application/json',
                    }, payload);
                }),
                /**
                 * Create Account Session
                 *
                 * Allow the user to login into their account by providing a valid email and
                 * password combination. This route will create a new session for the user.
                 *
                 * @param {string} email
                 * @param {string} password
                 * @throws {AppwriteException}
                 * @returns {Promise}
                 */
                createSession: (email, password) => __awaiter(this, void 0, void 0, function* () {
                    if (typeof email === 'undefined') {
                        throw new AppwriteException('Missing required parameter: "email"');
                    }
                    if (typeof password === 'undefined') {
                        throw new AppwriteException('Missing required parameter: "password"');
                    }
                    let path = '/account/sessions';
                    let payload = {};
                    if (typeof email !== 'undefined') {
                        payload['email'] = email;
                    }
                    if (typeof password !== 'undefined') {
                        payload['password'] = password;
                    }
                    const uri = new URL(this.config.endpoint + path);
                    return yield this.call('post', uri, {
                        'content-type': 'application/json',
                    }, payload);
                }),
                /**
                 * Delete All Account Sessions
                 *
                 * Delete all sessions from the user account and remove any sessions cookies
                 * from the end client.
                 *
                 * @throws {AppwriteException}
                 * @returns {Promise}
                 */
                deleteSessions: () => __awaiter(this, void 0, void 0, function* () {
                    let path = '/account/sessions';
                    let payload = {};
                    const uri = new URL(this.config.endpoint + path);
                    return yield this.call('delete', uri, {
                        'content-type': 'application/json',
                    }, payload);
                }),
                /**
                 * Create Anonymous Session
                 *
                 * Use this endpoint to allow a new user to register an anonymous account in
                 * your project. This route will also create a new session for the user. To
                 * allow the new user to convert an anonymous account to a normal account, you
                 * need to update its [email and
                 * password](/docs/client/account#accountUpdateEmail) or create an [OAuth2
                 * session](/docs/client/account#accountCreateOAuth2Session).
                 *
                 * @throws {AppwriteException}
                 * @returns {Promise}
                 */
                createAnonymousSession: () => __awaiter(this, void 0, void 0, function* () {
                    let path = '/account/sessions/anonymous';
                    let payload = {};
                    const uri = new URL(this.config.endpoint + path);
                    return yield this.call('post', uri, {
                        'content-type': 'application/json',
                    }, payload);
                }),
                /**
                 * Create Magic URL session
                 *
                 * Sends the user an email with a secret key for creating a session. When the
                 * user clicks the link in the email, the user is redirected back to the URL
                 * you provided with the secret key and userId values attached to the URL
                 * query string. Use the query string parameters to submit a request to the
                 * [PUT
                 * /account/sessions/magic-url](/docs/client/account#accountUpdateMagicURLSession)
                 * endpoint to complete the login process. The link sent to the user's email
                 * address is valid for 1 hour. If you are on a mobile device you can leave
                 * the URL parameter empty, so that the login completion will be handled by
                 * your Appwrite instance by default.
                 *
                 * @param {string} userId
                 * @param {string} email
                 * @param {string} url
                 * @throws {AppwriteException}
                 * @returns {Promise}
                 */
                createMagicURLSession: (userId, email, url) => __awaiter(this, void 0, void 0, function* () {
                    if (typeof userId === 'undefined') {
                        throw new AppwriteException('Missing required parameter: "userId"');
                    }
                    if (typeof email === 'undefined') {
                        throw new AppwriteException('Missing required parameter: "email"');
                    }
                    let path = '/account/sessions/magic-url';
                    let payload = {};
                    if (typeof userId !== 'undefined') {
                        payload['userId'] = userId;
                    }
                    if (typeof email !== 'undefined') {
                        payload['email'] = email;
                    }
                    if (typeof url !== 'undefined') {
                        payload['url'] = url;
                    }
                    const uri = new URL(this.config.endpoint + path);
                    return yield this.call('post', uri, {
                        'content-type': 'application/json',
                    }, payload);
                }),
                /**
                 * Create Magic URL session (confirmation)
                 *
                 * Use this endpoint to complete creating the session with the Magic URL. Both
                 * the **userId** and **secret** arguments will be passed as query parameters
                 * to the redirect URL you have provided when sending your request to the
                 * [POST
                 * /account/sessions/magic-url](/docs/client/account#accountCreateMagicURLSession)
                 * endpoint.
                 *
                 * Please note that in order to avoid a [Redirect
                 * Attack](https://github.com/OWASP/CheatSheetSeries/blob/master/cheatsheets/Unvalidated_Redirects_and_Forwards_Cheat_Sheet.md)
                 * the only valid redirect URLs are the ones from domains you have set when
                 * adding your platforms in the console interface.
                 *
                 * @param {string} userId
                 * @param {string} secret
                 * @throws {AppwriteException}
                 * @returns {Promise}
                 */
                updateMagicURLSession: (userId, secret) => __awaiter(this, void 0, void 0, function* () {
                    if (typeof userId === 'undefined') {
                        throw new AppwriteException('Missing required parameter: "userId"');
                    }
                    if (typeof secret === 'undefined') {
                        throw new AppwriteException('Missing required parameter: "secret"');
                    }
                    let path = '/account/sessions/magic-url';
                    let payload = {};
                    if (typeof userId !== 'undefined') {
                        payload['userId'] = userId;
                    }
                    if (typeof secret !== 'undefined') {
                        payload['secret'] = secret;
                    }
                    const uri = new URL(this.config.endpoint + path);
                    return yield this.call('put', uri, {
                        'content-type': 'application/json',
                    }, payload);
                }),
                /**
                 * Create Account Session with OAuth2
                 *
                 * Allow the user to login to their account using the OAuth2 provider of their
                 * choice. Each OAuth2 provider should be enabled from the Appwrite console
                 * first. Use the success and failure arguments to provide a redirect URL's
                 * back to your app when login is completed.
                 *
                 * If there is already an active session, the new session will be attached to
                 * the logged-in account. If there are no active sessions, the server will
                 * attempt to look for a user with the same email address as the email
                 * received from the OAuth2 provider and attach the new session to the
                 * existing user. If no matching user is found - the server will create a new
                 * user..
                 *
                 *
                 * @param {string} provider
                 * @param {string} success
                 * @param {string} failure
                 * @param {string[]} scopes
                 * @throws {AppwriteException}
                 * @returns {void|string}
                 */
                createOAuth2Session: (provider, success, failure, scopes) => {
                    if (typeof provider === 'undefined') {
                        throw new AppwriteException('Missing required parameter: "provider"');
                    }
                    let path = '/account/sessions/oauth2/{provider}'.replace('{provider}', provider);
                    let payload = {};
                    if (typeof success !== 'undefined') {
                        payload['success'] = success;
                    }
                    if (typeof failure !== 'undefined') {
                        payload['failure'] = failure;
                    }
                    if (typeof scopes !== 'undefined') {
                        payload['scopes'] = scopes;
                    }
                    const uri = new URL(this.config.endpoint + path);
                    payload['project'] = this.config.project;
                    for (const [key, value] of Object.entries(this.flatten(payload))) {
                        uri.searchParams.append(key, value);
                    }
                    if (typeof window !== 'undefined' && (window === null || window === void 0 ? void 0 : window.location)) {
                        window.location.href = uri.toString();
                    }
                    else {
                        return uri;
                    }
                },
                /**
                 * Get Session By ID
                 *
                 * Use this endpoint to get a logged in user's session using a Session ID.
                 * Inputting 'current' will return the current session being used.
                 *
                 * @param {string} sessionId
                 * @throws {AppwriteException}
                 * @returns {Promise}
                 */
                getSession: (sessionId) => __awaiter(this, void 0, void 0, function* () {
                    if (typeof sessionId === 'undefined') {
                        throw new AppwriteException('Missing required parameter: "sessionId"');
                    }
                    let path = '/account/sessions/{sessionId}'.replace('{sessionId}', sessionId);
                    let payload = {};
                    const uri = new URL(this.config.endpoint + path);
                    return yield this.call('get', uri, {
                        'content-type': 'application/json',
                    }, payload);
                }),
                /**
                 * Update Session (Refresh Tokens)
                 *
                 * Access tokens have limited lifespan and expire to mitigate security risks.
                 * If session was created using an OAuth provider, this route can be used to
                 * "refresh" the access token.
                 *
                 * @param {string} sessionId
                 * @throws {AppwriteException}
                 * @returns {Promise}
                 */
                updateSession: (sessionId) => __awaiter(this, void 0, void 0, function* () {
                    if (typeof sessionId === 'undefined') {
                        throw new AppwriteException('Missing required parameter: "sessionId"');
                    }
                    let path = '/account/sessions/{sessionId}'.replace('{sessionId}', sessionId);
                    let payload = {};
                    const uri = new URL(this.config.endpoint + path);
                    return yield this.call('patch', uri, {
                        'content-type': 'application/json',
                    }, payload);
                }),
                /**
                 * Delete Account Session
                 *
                 * Use this endpoint to log out the currently logged in user from all their
                 * account sessions across all of their different devices. When using the
                 * Session ID argument, only the unique session ID provided is deleted.
                 *
                 *
                 * @param {string} sessionId
                 * @throws {AppwriteException}
                 * @returns {Promise}
                 */
                deleteSession: (sessionId) => __awaiter(this, void 0, void 0, function* () {
                    if (typeof sessionId === 'undefined') {
                        throw new AppwriteException('Missing required parameter: "sessionId"');
                    }
                    let path = '/account/sessions/{sessionId}'.replace('{sessionId}', sessionId);
                    let payload = {};
                    const uri = new URL(this.config.endpoint + path);
                    return yield this.call('delete', uri, {
                        'content-type': 'application/json',
                    }, payload);
                }),
                /**
                 * Update Account Status
                 *
                 * Block the currently logged in user account. Behind the scene, the user
                 * record is not deleted but permanently blocked from any access. To
                 * completely delete a user, use the Users API instead.
                 *
                 * @throws {AppwriteException}
                 * @returns {Promise}
                 */
                updateStatus: () => __awaiter(this, void 0, void 0, function* () {
                    let path = '/account/status';
                    let payload = {};
                    const uri = new URL(this.config.endpoint + path);
                    return yield this.call('patch', uri, {
                        'content-type': 'application/json',
                    }, payload);
                }),
                /**
                 * Create Email Verification
                 *
                 * Use this endpoint to send a verification message to your user email address
                 * to confirm they are the valid owners of that address. Both the **userId**
                 * and **secret** arguments will be passed as query parameters to the URL you
                 * have provided to be attached to the verification email. The provided URL
                 * should redirect the user back to your app and allow you to complete the
                 * verification process by verifying both the **userId** and **secret**
                 * parameters. Learn more about how to [complete the verification
                 * process](/docs/client/account#accountUpdateVerification). The verification
                 * link sent to the user's email address is valid for 7 days.
                 *
                 * Please note that in order to avoid a [Redirect
                 * Attack](https://github.com/OWASP/CheatSheetSeries/blob/master/cheatsheets/Unvalidated_Redirects_and_Forwards_Cheat_Sheet.md),
                 * the only valid redirect URLs are the ones from domains you have set when
                 * adding your platforms in the console interface.
                 *
                 *
                 * @param {string} url
                 * @throws {AppwriteException}
                 * @returns {Promise}
                 */
                createVerification: (url) => __awaiter(this, void 0, void 0, function* () {
                    if (typeof url === 'undefined') {
                        throw new AppwriteException('Missing required parameter: "url"');
                    }
                    let path = '/account/verification';
                    let payload = {};
                    if (typeof url !== 'undefined') {
                        payload['url'] = url;
                    }
                    const uri = new URL(this.config.endpoint + path);
                    return yield this.call('post', uri, {
                        'content-type': 'application/json',
                    }, payload);
                }),
                /**
                 * Create Email Verification (confirmation)
                 *
                 * Use this endpoint to complete the user email verification process. Use both
                 * the **userId** and **secret** parameters that were attached to your app URL
                 * to verify the user email ownership. If confirmed this route will return a
                 * 200 status code.
                 *
                 * @param {string} userId
                 * @param {string} secret
                 * @throws {AppwriteException}
                 * @returns {Promise}
                 */
                updateVerification: (userId, secret) => __awaiter(this, void 0, void 0, function* () {
                    if (typeof userId === 'undefined') {
                        throw new AppwriteException('Missing required parameter: "userId"');
                    }
                    if (typeof secret === 'undefined') {
                        throw new AppwriteException('Missing required parameter: "secret"');
                    }
                    let path = '/account/verification';
                    let payload = {};
                    if (typeof userId !== 'undefined') {
                        payload['userId'] = userId;
                    }
                    if (typeof secret !== 'undefined') {
                        payload['secret'] = secret;
                    }
                    const uri = new URL(this.config.endpoint + path);
                    return yield this.call('put', uri, {
                        'content-type': 'application/json',
                    }, payload);
                })
            };
            this.avatars = {
                /**
                 * Get Browser Icon
                 *
                 * You can use this endpoint to show different browser icons to your users.
                 * The code argument receives the browser code as it appears in your user [GET
                 * /account/sessions](/docs/client/account#accountGetSessions) endpoint. Use
                 * width, height and quality arguments to change the output settings.
                 *
                 * When one dimension is specified and the other is 0, the image is scaled
                 * with preserved aspect ratio. If both dimensions are 0, the API provides an
                 * image at source quality. If dimensions are not specified, the default size
                 * of image returned is 100x100px.
                 *
                 * @param {string} code
                 * @param {number} width
                 * @param {number} height
                 * @param {number} quality
                 * @throws {AppwriteException}
                 * @returns {URL}
                 */
                getBrowser: (code, width, height, quality) => {
                    if (typeof code === 'undefined') {
                        throw new AppwriteException('Missing required parameter: "code"');
                    }
                    let path = '/avatars/browsers/{code}'.replace('{code}', code);
                    let payload = {};
                    if (typeof width !== 'undefined') {
                        payload['width'] = width;
                    }
                    if (typeof height !== 'undefined') {
                        payload['height'] = height;
                    }
                    if (typeof quality !== 'undefined') {
                        payload['quality'] = quality;
                    }
                    const uri = new URL(this.config.endpoint + path);
                    payload['project'] = this.config.project;
                    for (const [key, value] of Object.entries(this.flatten(payload))) {
                        uri.searchParams.append(key, value);
                    }
                    return uri;
                },
                /**
                 * Get Credit Card Icon
                 *
                 * The credit card endpoint will return you the icon of the credit card
                 * provider you need. Use width, height and quality arguments to change the
                 * output settings.
                 *
                 * When one dimension is specified and the other is 0, the image is scaled
                 * with preserved aspect ratio. If both dimensions are 0, the API provides an
                 * image at source quality. If dimensions are not specified, the default size
                 * of image returned is 100x100px.
                 *
                 *
                 * @param {string} code
                 * @param {number} width
                 * @param {number} height
                 * @param {number} quality
                 * @throws {AppwriteException}
                 * @returns {URL}
                 */
                getCreditCard: (code, width, height, quality) => {
                    if (typeof code === 'undefined') {
                        throw new AppwriteException('Missing required parameter: "code"');
                    }
                    let path = '/avatars/credit-cards/{code}'.replace('{code}', code);
                    let payload = {};
                    if (typeof width !== 'undefined') {
                        payload['width'] = width;
                    }
                    if (typeof height !== 'undefined') {
                        payload['height'] = height;
                    }
                    if (typeof quality !== 'undefined') {
                        payload['quality'] = quality;
                    }
                    const uri = new URL(this.config.endpoint + path);
                    payload['project'] = this.config.project;
                    for (const [key, value] of Object.entries(this.flatten(payload))) {
                        uri.searchParams.append(key, value);
                    }
                    return uri;
                },
                /**
                 * Get Favicon
                 *
                 * Use this endpoint to fetch the favorite icon (AKA favicon) of any remote
                 * website URL.
                 *
                 *
                 * @param {string} url
                 * @throws {AppwriteException}
                 * @returns {URL}
                 */
                getFavicon: (url) => {
                    if (typeof url === 'undefined') {
                        throw new AppwriteException('Missing required parameter: "url"');
                    }
                    let path = '/avatars/favicon';
                    let payload = {};
                    if (typeof url !== 'undefined') {
                        payload['url'] = url;
                    }
                    const uri = new URL(this.config.endpoint + path);
                    payload['project'] = this.config.project;
                    for (const [key, value] of Object.entries(this.flatten(payload))) {
                        uri.searchParams.append(key, value);
                    }
                    return uri;
                },
                /**
                 * Get Country Flag
                 *
                 * You can use this endpoint to show different country flags icons to your
                 * users. The code argument receives the 2 letter country code. Use width,
                 * height and quality arguments to change the output settings.
                 *
                 * When one dimension is specified and the other is 0, the image is scaled
                 * with preserved aspect ratio. If both dimensions are 0, the API provides an
                 * image at source quality. If dimensions are not specified, the default size
                 * of image returned is 100x100px.
                 *
                 *
                 * @param {string} code
                 * @param {number} width
                 * @param {number} height
                 * @param {number} quality
                 * @throws {AppwriteException}
                 * @returns {URL}
                 */
                getFlag: (code, width, height, quality) => {
                    if (typeof code === 'undefined') {
                        throw new AppwriteException('Missing required parameter: "code"');
                    }
                    let path = '/avatars/flags/{code}'.replace('{code}', code);
                    let payload = {};
                    if (typeof width !== 'undefined') {
                        payload['width'] = width;
                    }
                    if (typeof height !== 'undefined') {
                        payload['height'] = height;
                    }
                    if (typeof quality !== 'undefined') {
                        payload['quality'] = quality;
                    }
                    const uri = new URL(this.config.endpoint + path);
                    payload['project'] = this.config.project;
                    for (const [key, value] of Object.entries(this.flatten(payload))) {
                        uri.searchParams.append(key, value);
                    }
                    return uri;
                },
                /**
                 * Get Image from URL
                 *
                 * Use this endpoint to fetch a remote image URL and crop it to any image size
                 * you want. This endpoint is very useful if you need to crop and display
                 * remote images in your app or in case you want to make sure a 3rd party
                 * image is properly served using a TLS protocol.
                 *
                 * When one dimension is specified and the other is 0, the image is scaled
                 * with preserved aspect ratio. If both dimensions are 0, the API provides an
                 * image at source quality. If dimensions are not specified, the default size
                 * of image returned is 400x400px.
                 *
                 *
                 * @param {string} url
                 * @param {number} width
                 * @param {number} height
                 * @throws {AppwriteException}
                 * @returns {URL}
                 */
                getImage: (url, width, height) => {
                    if (typeof url === 'undefined') {
                        throw new AppwriteException('Missing required parameter: "url"');
                    }
                    let path = '/avatars/image';
                    let payload = {};
                    if (typeof url !== 'undefined') {
                        payload['url'] = url;
                    }
                    if (typeof width !== 'undefined') {
                        payload['width'] = width;
                    }
                    if (typeof height !== 'undefined') {
                        payload['height'] = height;
                    }
                    const uri = new URL(this.config.endpoint + path);
                    payload['project'] = this.config.project;
                    for (const [key, value] of Object.entries(this.flatten(payload))) {
                        uri.searchParams.append(key, value);
                    }
                    return uri;
                },
                /**
                 * Get User Initials
                 *
                 * Use this endpoint to show your user initials avatar icon on your website or
                 * app. By default, this route will try to print your logged-in user name or
                 * email initials. You can also overwrite the user name if you pass the 'name'
                 * parameter. If no name is given and no user is logged, an empty avatar will
                 * be returned.
                 *
                 * You can use the color and background params to change the avatar colors. By
                 * default, a random theme will be selected. The random theme will persist for
                 * the user's initials when reloading the same theme will always return for
                 * the same initials.
                 *
                 * When one dimension is specified and the other is 0, the image is scaled
                 * with preserved aspect ratio. If both dimensions are 0, the API provides an
                 * image at source quality. If dimensions are not specified, the default size
                 * of image returned is 100x100px.
                 *
                 *
                 * @param {string} name
                 * @param {number} width
                 * @param {number} height
                 * @param {string} color
                 * @param {string} background
                 * @throws {AppwriteException}
                 * @returns {URL}
                 */
                getInitials: (name, width, height, color, background) => {
                    let path = '/avatars/initials';
                    let payload = {};
                    if (typeof name !== 'undefined') {
                        payload['name'] = name;
                    }
                    if (typeof width !== 'undefined') {
                        payload['width'] = width;
                    }
                    if (typeof height !== 'undefined') {
                        payload['height'] = height;
                    }
                    if (typeof color !== 'undefined') {
                        payload['color'] = color;
                    }
                    if (typeof background !== 'undefined') {
                        payload['background'] = background;
                    }
                    const uri = new URL(this.config.endpoint + path);
                    payload['project'] = this.config.project;
                    for (const [key, value] of Object.entries(this.flatten(payload))) {
                        uri.searchParams.append(key, value);
                    }
                    return uri;
                },
                /**
                 * Get QR Code
                 *
                 * Converts a given plain text to a QR code image. You can use the query
                 * parameters to change the size and style of the resulting image.
                 *
                 *
                 * @param {string} text
                 * @param {number} size
                 * @param {number} margin
                 * @param {boolean} download
                 * @throws {AppwriteException}
                 * @returns {URL}
                 */
                getQR: (text, size, margin, download) => {
                    if (typeof text === 'undefined') {
                        throw new AppwriteException('Missing required parameter: "text"');
                    }
                    let path = '/avatars/qr';
                    let payload = {};
                    if (typeof text !== 'undefined') {
                        payload['text'] = text;
                    }
                    if (typeof size !== 'undefined') {
                        payload['size'] = size;
                    }
                    if (typeof margin !== 'undefined') {
                        payload['margin'] = margin;
                    }
                    if (typeof download !== 'undefined') {
                        payload['download'] = download;
                    }
                    const uri = new URL(this.config.endpoint + path);
                    payload['project'] = this.config.project;
                    for (const [key, value] of Object.entries(this.flatten(payload))) {
                        uri.searchParams.append(key, value);
                    }
                    return uri;
                }
            };
            this.database = {
                /**
                 * List Collections
                 *
                 * Get a list of all the user collections. You can use the query params to
                 * filter your results. On admin mode, this endpoint will return a list of all
                 * of the project's collections. [Learn more about different API
                 * modes](/docs/admin).
                 *
                 * @param {string} search
                 * @param {number} limit
                 * @param {number} offset
                 * @param {string} cursor
                 * @param {string} cursorDirection
                 * @param {string} orderType
                 * @throws {AppwriteException}
                 * @returns {Promise}
                 */
                listCollections: (search, limit, offset, cursor, cursorDirection, orderType) => __awaiter(this, void 0, void 0, function* () {
                    let path = '/database/collections';
                    let payload = {};
                    if (typeof search !== 'undefined') {
                        payload['search'] = search;
                    }
                    if (typeof limit !== 'undefined') {
                        payload['limit'] = limit;
                    }
                    if (typeof offset !== 'undefined') {
                        payload['offset'] = offset;
                    }
                    if (typeof cursor !== 'undefined') {
                        payload['cursor'] = cursor;
                    }
                    if (typeof cursorDirection !== 'undefined') {
                        payload['cursorDirection'] = cursorDirection;
                    }
                    if (typeof orderType !== 'undefined') {
                        payload['orderType'] = orderType;
                    }
                    const uri = new URL(this.config.endpoint + path);
                    return yield this.call('get', uri, {
                        'content-type': 'application/json',
                    }, payload);
                }),
                /**
                 * Create Collection
                 *
                 * Create a new Collection.
                 *
                 * @param {string} collectionId
                 * @param {string} name
                 * @param {string} permission
                 * @param {string[]} read
                 * @param {string[]} write
                 * @throws {AppwriteException}
                 * @returns {Promise}
                 */
                createCollection: (collectionId, name, permission, read, write) => __awaiter(this, void 0, void 0, function* () {
                    if (typeof collectionId === 'undefined') {
                        throw new AppwriteException('Missing required parameter: "collectionId"');
                    }
                    if (typeof name === 'undefined') {
                        throw new AppwriteException('Missing required parameter: "name"');
                    }
                    if (typeof permission === 'undefined') {
                        throw new AppwriteException('Missing required parameter: "permission"');
                    }
                    if (typeof read === 'undefined') {
                        throw new AppwriteException('Missing required parameter: "read"');
                    }
                    if (typeof write === 'undefined') {
                        throw new AppwriteException('Missing required parameter: "write"');
                    }
                    let path = '/database/collections';
                    let payload = {};
                    if (typeof collectionId !== 'undefined') {
                        payload['collectionId'] = collectionId;
                    }
                    if (typeof name !== 'undefined') {
                        payload['name'] = name;
                    }
                    if (typeof permission !== 'undefined') {
                        payload['permission'] = permission;
                    }
                    if (typeof read !== 'undefined') {
                        payload['read'] = read;
                    }
                    if (typeof write !== 'undefined') {
                        payload['write'] = write;
                    }
                    const uri = new URL(this.config.endpoint + path);
                    return yield this.call('post', uri, {
                        'content-type': 'application/json',
                    }, payload);
                }),
                /**
                 * Get Collection
                 *
                 * Get a collection by its unique ID. This endpoint response returns a JSON
                 * object with the collection metadata.
                 *
                 * @param {string} collectionId
                 * @throws {AppwriteException}
                 * @returns {Promise}
                 */
                getCollection: (collectionId) => __awaiter(this, void 0, void 0, function* () {
                    if (typeof collectionId === 'undefined') {
                        throw new AppwriteException('Missing required parameter: "collectionId"');
                    }
                    let path = '/database/collections/{collectionId}'.replace('{collectionId}', collectionId);
                    let payload = {};
                    const uri = new URL(this.config.endpoint + path);
                    return yield this.call('get', uri, {
                        'content-type': 'application/json',
                    }, payload);
                }),
                /**
                 * Update Collection
                 *
                 * Update a collection by its unique ID.
                 *
                 * @param {string} collectionId
                 * @param {string} name
                 * @param {string} permission
                 * @param {string[]} read
                 * @param {string[]} write
                 * @param {boolean} enabled
                 * @throws {AppwriteException}
                 * @returns {Promise}
                 */
                updateCollection: (collectionId, name, permission, read, write, enabled) => __awaiter(this, void 0, void 0, function* () {
                    if (typeof collectionId === 'undefined') {
                        throw new AppwriteException('Missing required parameter: "collectionId"');
                    }
                    if (typeof name === 'undefined') {
                        throw new AppwriteException('Missing required parameter: "name"');
                    }
                    if (typeof permission === 'undefined') {
                        throw new AppwriteException('Missing required parameter: "permission"');
                    }
                    let path = '/database/collections/{collectionId}'.replace('{collectionId}', collectionId);
                    let payload = {};
                    if (typeof name !== 'undefined') {
                        payload['name'] = name;
                    }
                    if (typeof permission !== 'undefined') {
                        payload['permission'] = permission;
                    }
                    if (typeof read !== 'undefined') {
                        payload['read'] = read;
                    }
                    if (typeof write !== 'undefined') {
                        payload['write'] = write;
                    }
                    if (typeof enabled !== 'undefined') {
                        payload['enabled'] = enabled;
                    }
                    const uri = new URL(this.config.endpoint + path);
                    return yield this.call('put', uri, {
                        'content-type': 'application/json',
                    }, payload);
                }),
                /**
                 * Delete Collection
                 *
                 * Delete a collection by its unique ID. Only users with write permissions
                 * have access to delete this resource.
                 *
                 * @param {string} collectionId
                 * @throws {AppwriteException}
                 * @returns {Promise}
                 */
                deleteCollection: (collectionId) => __awaiter(this, void 0, void 0, function* () {
                    if (typeof collectionId === 'undefined') {
                        throw new AppwriteException('Missing required parameter: "collectionId"');
                    }
                    let path = '/database/collections/{collectionId}'.replace('{collectionId}', collectionId);
                    let payload = {};
                    const uri = new URL(this.config.endpoint + path);
                    return yield this.call('delete', uri, {
                        'content-type': 'application/json',
                    }, payload);
                }),
                /**
                 * List Attributes
                 *
                 *
                 * @param {string} collectionId
                 * @throws {AppwriteException}
                 * @returns {Promise}
                 */
                listAttributes: (collectionId) => __awaiter(this, void 0, void 0, function* () {
                    if (typeof collectionId === 'undefined') {
                        throw new AppwriteException('Missing required parameter: "collectionId"');
                    }
                    let path = '/database/collections/{collectionId}/attributes'.replace('{collectionId}', collectionId);
                    let payload = {};
                    const uri = new URL(this.config.endpoint + path);
                    return yield this.call('get', uri, {
                        'content-type': 'application/json',
                    }, payload);
                }),
                /**
                 * Create Boolean Attribute
                 *
                 * Create a boolean attribute.
                 *
                 *
                 * @param {string} collectionId
                 * @param {string} key
                 * @param {boolean} required
                 * @param {boolean} xdefault
                 * @param {boolean} array
                 * @throws {AppwriteException}
                 * @returns {Promise}
                 */
                createBooleanAttribute: (collectionId, key, required, xdefault, array) => __awaiter(this, void 0, void 0, function* () {
                    if (typeof collectionId === 'undefined') {
                        throw new AppwriteException('Missing required parameter: "collectionId"');
                    }
                    if (typeof key === 'undefined') {
                        throw new AppwriteException('Missing required parameter: "key"');
                    }
                    if (typeof required === 'undefined') {
                        throw new AppwriteException('Missing required parameter: "required"');
                    }
                    let path = '/database/collections/{collectionId}/attributes/boolean'.replace('{collectionId}', collectionId);
                    let payload = {};
                    if (typeof key !== 'undefined') {
                        payload['key'] = key;
                    }
                    if (typeof required !== 'undefined') {
                        payload['required'] = required;
                    }
                    if (typeof xdefault !== 'undefined') {
                        payload['default'] = xdefault;
                    }
                    if (typeof array !== 'undefined') {
                        payload['array'] = array;
                    }
                    const uri = new URL(this.config.endpoint + path);
                    return yield this.call('post', uri, {
                        'content-type': 'application/json',
                    }, payload);
                }),
                /**
                 * Create Email Attribute
                 *
                 * Create an email attribute.
                 *
                 *
                 * @param {string} collectionId
                 * @param {string} key
                 * @param {boolean} required
                 * @param {string} xdefault
                 * @param {boolean} array
                 * @throws {AppwriteException}
                 * @returns {Promise}
                 */
                createEmailAttribute: (collectionId, key, required, xdefault, array) => __awaiter(this, void 0, void 0, function* () {
                    if (typeof collectionId === 'undefined') {
                        throw new AppwriteException('Missing required parameter: "collectionId"');
                    }
                    if (typeof key === 'undefined') {
                        throw new AppwriteException('Missing required parameter: "key"');
                    }
                    if (typeof required === 'undefined') {
                        throw new AppwriteException('Missing required parameter: "required"');
                    }
                    let path = '/database/collections/{collectionId}/attributes/email'.replace('{collectionId}', collectionId);
                    let payload = {};
                    if (typeof key !== 'undefined') {
                        payload['key'] = key;
                    }
                    if (typeof required !== 'undefined') {
                        payload['required'] = required;
                    }
                    if (typeof xdefault !== 'undefined') {
                        payload['default'] = xdefault;
                    }
                    if (typeof array !== 'undefined') {
                        payload['array'] = array;
                    }
                    const uri = new URL(this.config.endpoint + path);
                    return yield this.call('post', uri, {
                        'content-type': 'application/json',
                    }, payload);
                }),
                /**
                 * Create Enum Attribute
                 *
                 *
                 * @param {string} collectionId
                 * @param {string} key
                 * @param {string[]} elements
                 * @param {boolean} required
                 * @param {string} xdefault
                 * @param {boolean} array
                 * @throws {AppwriteException}
                 * @returns {Promise}
                 */
                createEnumAttribute: (collectionId, key, elements, required, xdefault, array) => __awaiter(this, void 0, void 0, function* () {
                    if (typeof collectionId === 'undefined') {
                        throw new AppwriteException('Missing required parameter: "collectionId"');
                    }
                    if (typeof key === 'undefined') {
                        throw new AppwriteException('Missing required parameter: "key"');
                    }
                    if (typeof elements === 'undefined') {
                        throw new AppwriteException('Missing required parameter: "elements"');
                    }
                    if (typeof required === 'undefined') {
                        throw new AppwriteException('Missing required parameter: "required"');
                    }
                    let path = '/database/collections/{collectionId}/attributes/enum'.replace('{collectionId}', collectionId);
                    let payload = {};
                    if (typeof key !== 'undefined') {
                        payload['key'] = key;
                    }
                    if (typeof elements !== 'undefined') {
                        payload['elements'] = elements;
                    }
                    if (typeof required !== 'undefined') {
                        payload['required'] = required;
                    }
                    if (typeof xdefault !== 'undefined') {
                        payload['default'] = xdefault;
                    }
                    if (typeof array !== 'undefined') {
                        payload['array'] = array;
                    }
                    const uri = new URL(this.config.endpoint + path);
                    return yield this.call('post', uri, {
                        'content-type': 'application/json',
                    }, payload);
                }),
                /**
                 * Create Float Attribute
                 *
                 * Create a float attribute. Optionally, minimum and maximum values can be
                 * provided.
                 *
                 *
                 * @param {string} collectionId
                 * @param {string} key
                 * @param {boolean} required
                 * @param {number} min
                 * @param {number} max
                 * @param {number} xdefault
                 * @param {boolean} array
                 * @throws {AppwriteException}
                 * @returns {Promise}
                 */
                createFloatAttribute: (collectionId, key, required, min, max, xdefault, array) => __awaiter(this, void 0, void 0, function* () {
                    if (typeof collectionId === 'undefined') {
                        throw new AppwriteException('Missing required parameter: "collectionId"');
                    }
                    if (typeof key === 'undefined') {
                        throw new AppwriteException('Missing required parameter: "key"');
                    }
                    if (typeof required === 'undefined') {
                        throw new AppwriteException('Missing required parameter: "required"');
                    }
                    let path = '/database/collections/{collectionId}/attributes/float'.replace('{collectionId}', collectionId);
                    let payload = {};
                    if (typeof key !== 'undefined') {
                        payload['key'] = key;
                    }
                    if (typeof required !== 'undefined') {
                        payload['required'] = required;
                    }
                    if (typeof min !== 'undefined') {
                        payload['min'] = min;
                    }
                    if (typeof max !== 'undefined') {
                        payload['max'] = max;
                    }
                    if (typeof xdefault !== 'undefined') {
                        payload['default'] = xdefault;
                    }
                    if (typeof array !== 'undefined') {
                        payload['array'] = array;
                    }
                    const uri = new URL(this.config.endpoint + path);
                    return yield this.call('post', uri, {
                        'content-type': 'application/json',
                    }, payload);
                }),
                /**
                 * Create Integer Attribute
                 *
                 * Create an integer attribute. Optionally, minimum and maximum values can be
                 * provided.
                 *
                 *
                 * @param {string} collectionId
                 * @param {string} key
                 * @param {boolean} required
                 * @param {number} min
                 * @param {number} max
                 * @param {number} xdefault
                 * @param {boolean} array
                 * @throws {AppwriteException}
                 * @returns {Promise}
                 */
                createIntegerAttribute: (collectionId, key, required, min, max, xdefault, array) => __awaiter(this, void 0, void 0, function* () {
                    if (typeof collectionId === 'undefined') {
                        throw new AppwriteException('Missing required parameter: "collectionId"');
                    }
                    if (typeof key === 'undefined') {
                        throw new AppwriteException('Missing required parameter: "key"');
                    }
                    if (typeof required === 'undefined') {
                        throw new AppwriteException('Missing required parameter: "required"');
                    }
                    let path = '/database/collections/{collectionId}/attributes/integer'.replace('{collectionId}', collectionId);
                    let payload = {};
                    if (typeof key !== 'undefined') {
                        payload['key'] = key;
                    }
                    if (typeof required !== 'undefined') {
                        payload['required'] = required;
                    }
                    if (typeof min !== 'undefined') {
                        payload['min'] = min;
                    }
                    if (typeof max !== 'undefined') {
                        payload['max'] = max;
                    }
                    if (typeof xdefault !== 'undefined') {
                        payload['default'] = xdefault;
                    }
                    if (typeof array !== 'undefined') {
                        payload['array'] = array;
                    }
                    const uri = new URL(this.config.endpoint + path);
                    return yield this.call('post', uri, {
                        'content-type': 'application/json',
                    }, payload);
                }),
                /**
                 * Create IP Address Attribute
                 *
                 * Create IP address attribute.
                 *
                 *
                 * @param {string} collectionId
                 * @param {string} key
                 * @param {boolean} required
                 * @param {string} xdefault
                 * @param {boolean} array
                 * @throws {AppwriteException}
                 * @returns {Promise}
                 */
                createIpAttribute: (collectionId, key, required, xdefault, array) => __awaiter(this, void 0, void 0, function* () {
                    if (typeof collectionId === 'undefined') {
                        throw new AppwriteException('Missing required parameter: "collectionId"');
                    }
                    if (typeof key === 'undefined') {
                        throw new AppwriteException('Missing required parameter: "key"');
                    }
                    if (typeof required === 'undefined') {
                        throw new AppwriteException('Missing required parameter: "required"');
                    }
                    let path = '/database/collections/{collectionId}/attributes/ip'.replace('{collectionId}', collectionId);
                    let payload = {};
                    if (typeof key !== 'undefined') {
                        payload['key'] = key;
                    }
                    if (typeof required !== 'undefined') {
                        payload['required'] = required;
                    }
                    if (typeof xdefault !== 'undefined') {
                        payload['default'] = xdefault;
                    }
                    if (typeof array !== 'undefined') {
                        payload['array'] = array;
                    }
                    const uri = new URL(this.config.endpoint + path);
                    return yield this.call('post', uri, {
                        'content-type': 'application/json',
                    }, payload);
                }),
                /**
                 * Create String Attribute
                 *
                 * Create a string attribute.
                 *
                 *
                 * @param {string} collectionId
                 * @param {string} key
                 * @param {number} size
                 * @param {boolean} required
                 * @param {string} xdefault
                 * @param {boolean} array
                 * @throws {AppwriteException}
                 * @returns {Promise}
                 */
                createStringAttribute: (collectionId, key, size, required, xdefault, array) => __awaiter(this, void 0, void 0, function* () {
                    if (typeof collectionId === 'undefined') {
                        throw new AppwriteException('Missing required parameter: "collectionId"');
                    }
                    if (typeof key === 'undefined') {
                        throw new AppwriteException('Missing required parameter: "key"');
                    }
                    if (typeof size === 'undefined') {
                        throw new AppwriteException('Missing required parameter: "size"');
                    }
                    if (typeof required === 'undefined') {
                        throw new AppwriteException('Missing required parameter: "required"');
                    }
                    let path = '/database/collections/{collectionId}/attributes/string'.replace('{collectionId}', collectionId);
                    let payload = {};
                    if (typeof key !== 'undefined') {
                        payload['key'] = key;
                    }
                    if (typeof size !== 'undefined') {
                        payload['size'] = size;
                    }
                    if (typeof required !== 'undefined') {
                        payload['required'] = required;
                    }
                    if (typeof xdefault !== 'undefined') {
                        payload['default'] = xdefault;
                    }
                    if (typeof array !== 'undefined') {
                        payload['array'] = array;
                    }
                    const uri = new URL(this.config.endpoint + path);
                    return yield this.call('post', uri, {
                        'content-type': 'application/json',
                    }, payload);
                }),
                /**
                 * Create URL Attribute
                 *
                 * Create a URL attribute.
                 *
                 *
                 * @param {string} collectionId
                 * @param {string} key
                 * @param {boolean} required
                 * @param {string} xdefault
                 * @param {boolean} array
                 * @throws {AppwriteException}
                 * @returns {Promise}
                 */
                createUrlAttribute: (collectionId, key, required, xdefault, array) => __awaiter(this, void 0, void 0, function* () {
                    if (typeof collectionId === 'undefined') {
                        throw new AppwriteException('Missing required parameter: "collectionId"');
                    }
                    if (typeof key === 'undefined') {
                        throw new AppwriteException('Missing required parameter: "key"');
                    }
                    if (typeof required === 'undefined') {
                        throw new AppwriteException('Missing required parameter: "required"');
                    }
                    let path = '/database/collections/{collectionId}/attributes/url'.replace('{collectionId}', collectionId);
                    let payload = {};
                    if (typeof key !== 'undefined') {
                        payload['key'] = key;
                    }
                    if (typeof required !== 'undefined') {
                        payload['required'] = required;
                    }
                    if (typeof xdefault !== 'undefined') {
                        payload['default'] = xdefault;
                    }
                    if (typeof array !== 'undefined') {
                        payload['array'] = array;
                    }
                    const uri = new URL(this.config.endpoint + path);
                    return yield this.call('post', uri, {
                        'content-type': 'application/json',
                    }, payload);
                }),
                /**
                 * Get Attribute
                 *
                 *
                 * @param {string} collectionId
                 * @param {string} key
                 * @throws {AppwriteException}
                 * @returns {Promise}
                 */
                getAttribute: (collectionId, key) => __awaiter(this, void 0, void 0, function* () {
                    if (typeof collectionId === 'undefined') {
                        throw new AppwriteException('Missing required parameter: "collectionId"');
                    }
                    if (typeof key === 'undefined') {
                        throw new AppwriteException('Missing required parameter: "key"');
                    }
                    let path = '/database/collections/{collectionId}/attributes/{key}'.replace('{collectionId}', collectionId).replace('{key}', key);
                    let payload = {};
                    const uri = new URL(this.config.endpoint + path);
                    return yield this.call('get', uri, {
                        'content-type': 'application/json',
                    }, payload);
                }),
                /**
                 * Delete Attribute
                 *
                 *
                 * @param {string} collectionId
                 * @param {string} key
                 * @throws {AppwriteException}
                 * @returns {Promise}
                 */
                deleteAttribute: (collectionId, key) => __awaiter(this, void 0, void 0, function* () {
                    if (typeof collectionId === 'undefined') {
                        throw new AppwriteException('Missing required parameter: "collectionId"');
                    }
                    if (typeof key === 'undefined') {
                        throw new AppwriteException('Missing required parameter: "key"');
                    }
                    let path = '/database/collections/{collectionId}/attributes/{key}'.replace('{collectionId}', collectionId).replace('{key}', key);
                    let payload = {};
                    const uri = new URL(this.config.endpoint + path);
                    return yield this.call('delete', uri, {
                        'content-type': 'application/json',
                    }, payload);
                }),
                /**
                 * List Documents
                 *
                 * Get a list of all the user documents. You can use the query params to
                 * filter your results. On admin mode, this endpoint will return a list of all
                 * of the project's documents. [Learn more about different API
                 * modes](/docs/admin).
                 *
                 * @param {string} collectionId
                 * @param {string[]} queries
                 * @param {number} limit
                 * @param {number} offset
                 * @param {string} cursor
                 * @param {string} cursorDirection
                 * @param {string[]} orderAttributes
                 * @param {string[]} orderTypes
                 * @throws {AppwriteException}
                 * @returns {Promise}
                 */
                listDocuments: (collectionId, queries, limit, offset, cursor, cursorDirection, orderAttributes, orderTypes) => __awaiter(this, void 0, void 0, function* () {
                    if (typeof collectionId === 'undefined') {
                        throw new AppwriteException('Missing required parameter: "collectionId"');
                    }
                    let path = '/database/collections/{collectionId}/documents'.replace('{collectionId}', collectionId);
                    let payload = {};
                    if (typeof queries !== 'undefined') {
                        payload['queries'] = queries;
                    }
                    if (typeof limit !== 'undefined') {
                        payload['limit'] = limit;
                    }
                    if (typeof offset !== 'undefined') {
                        payload['offset'] = offset;
                    }
                    if (typeof cursor !== 'undefined') {
                        payload['cursor'] = cursor;
                    }
                    if (typeof cursorDirection !== 'undefined') {
                        payload['cursorDirection'] = cursorDirection;
                    }
                    if (typeof orderAttributes !== 'undefined') {
                        payload['orderAttributes'] = orderAttributes;
                    }
                    if (typeof orderTypes !== 'undefined') {
                        payload['orderTypes'] = orderTypes;
                    }
                    const uri = new URL(this.config.endpoint + path);
                    return yield this.call('get', uri, {
                        'content-type': 'application/json',
                    }, payload);
                }),
                /**
                 * Create Document
                 *
                 * Create a new Document. Before using this route, you should create a new
                 * collection resource using either a [server
                 * integration](/docs/server/database#databaseCreateCollection) API or
                 * directly from your database console.
                 *
                 * @param {string} collectionId
                 * @param {string} documentId
                 * @param {object} data
                 * @param {string[]} read
                 * @param {string[]} write
                 * @throws {AppwriteException}
                 * @returns {Promise}
                 */
                createDocument: (collectionId, documentId, data, read, write) => __awaiter(this, void 0, void 0, function* () {
                    if (typeof collectionId === 'undefined') {
                        throw new AppwriteException('Missing required parameter: "collectionId"');
                    }
                    if (typeof documentId === 'undefined') {
                        throw new AppwriteException('Missing required parameter: "documentId"');
                    }
                    if (typeof data === 'undefined') {
                        throw new AppwriteException('Missing required parameter: "data"');
                    }
                    let path = '/database/collections/{collectionId}/documents'.replace('{collectionId}', collectionId);
                    let payload = {};
                    if (typeof documentId !== 'undefined') {
                        payload['documentId'] = documentId;
                    }
                    if (typeof data !== 'undefined') {
                        payload['data'] = data;
                    }
                    if (typeof read !== 'undefined') {
                        payload['read'] = read;
                    }
                    if (typeof write !== 'undefined') {
                        payload['write'] = write;
                    }
                    const uri = new URL(this.config.endpoint + path);
                    return yield this.call('post', uri, {
                        'content-type': 'application/json',
                    }, payload);
                }),
                /**
                 * Get Document
                 *
                 * Get a document by its unique ID. This endpoint response returns a JSON
                 * object with the document data.
                 *
                 * @param {string} collectionId
                 * @param {string} documentId
                 * @throws {AppwriteException}
                 * @returns {Promise}
                 */
                getDocument: (collectionId, documentId) => __awaiter(this, void 0, void 0, function* () {
                    if (typeof collectionId === 'undefined') {
                        throw new AppwriteException('Missing required parameter: "collectionId"');
                    }
                    if (typeof documentId === 'undefined') {
                        throw new AppwriteException('Missing required parameter: "documentId"');
                    }
                    let path = '/database/collections/{collectionId}/documents/{documentId}'.replace('{collectionId}', collectionId).replace('{documentId}', documentId);
                    let payload = {};
                    const uri = new URL(this.config.endpoint + path);
                    return yield this.call('get', uri, {
                        'content-type': 'application/json',
                    }, payload);
                }),
                /**
                 * Update Document
                 *
                 * Update a document by its unique ID. Using the patch method you can pass
                 * only specific fields that will get updated.
                 *
                 * @param {string} collectionId
                 * @param {string} documentId
                 * @param {object} data
                 * @param {string[]} read
                 * @param {string[]} write
                 * @throws {AppwriteException}
                 * @returns {Promise}
                 */
                updateDocument: (collectionId, documentId, data, read, write) => __awaiter(this, void 0, void 0, function* () {
                    if (typeof collectionId === 'undefined') {
                        throw new AppwriteException('Missing required parameter: "collectionId"');
                    }
                    if (typeof documentId === 'undefined') {
                        throw new AppwriteException('Missing required parameter: "documentId"');
                    }
                    if (typeof data === 'undefined') {
                        throw new AppwriteException('Missing required parameter: "data"');
                    }
                    let path = '/database/collections/{collectionId}/documents/{documentId}'.replace('{collectionId}', collectionId).replace('{documentId}', documentId);
                    let payload = {};
                    if (typeof data !== 'undefined') {
                        payload['data'] = data;
                    }
                    if (typeof read !== 'undefined') {
                        payload['read'] = read;
                    }
                    if (typeof write !== 'undefined') {
                        payload['write'] = write;
                    }
                    const uri = new URL(this.config.endpoint + path);
                    return yield this.call('patch', uri, {
                        'content-type': 'application/json',
                    }, payload);
                }),
                /**
                 * Delete Document
                 *
                 * Delete a document by its unique ID.
                 *
                 * @param {string} collectionId
                 * @param {string} documentId
                 * @throws {AppwriteException}
                 * @returns {Promise}
                 */
                deleteDocument: (collectionId, documentId) => __awaiter(this, void 0, void 0, function* () {
                    if (typeof collectionId === 'undefined') {
                        throw new AppwriteException('Missing required parameter: "collectionId"');
                    }
                    if (typeof documentId === 'undefined') {
                        throw new AppwriteException('Missing required parameter: "documentId"');
                    }
                    let path = '/database/collections/{collectionId}/documents/{documentId}'.replace('{collectionId}', collectionId).replace('{documentId}', documentId);
                    let payload = {};
                    const uri = new URL(this.config.endpoint + path);
                    return yield this.call('delete', uri, {
                        'content-type': 'application/json',
                    }, payload);
                }),
                /**
                 * List Document Logs
                 *
                 * Get the document activity logs list by its unique ID.
                 *
                 * @param {string} collectionId
                 * @param {string} documentId
                 * @param {number} limit
                 * @param {number} offset
                 * @throws {AppwriteException}
                 * @returns {Promise}
                 */
                listDocumentLogs: (collectionId, documentId, limit, offset) => __awaiter(this, void 0, void 0, function* () {
                    if (typeof collectionId === 'undefined') {
                        throw new AppwriteException('Missing required parameter: "collectionId"');
                    }
                    if (typeof documentId === 'undefined') {
                        throw new AppwriteException('Missing required parameter: "documentId"');
                    }
                    let path = '/database/collections/{collectionId}/documents/{documentId}/logs'.replace('{collectionId}', collectionId).replace('{documentId}', documentId);
                    let payload = {};
                    if (typeof limit !== 'undefined') {
                        payload['limit'] = limit;
                    }
                    if (typeof offset !== 'undefined') {
                        payload['offset'] = offset;
                    }
                    const uri = new URL(this.config.endpoint + path);
                    return yield this.call('get', uri, {
                        'content-type': 'application/json',
                    }, payload);
                }),
                /**
                 * List Indexes
                 *
                 *
                 * @param {string} collectionId
                 * @throws {AppwriteException}
                 * @returns {Promise}
                 */
                listIndexes: (collectionId) => __awaiter(this, void 0, void 0, function* () {
                    if (typeof collectionId === 'undefined') {
                        throw new AppwriteException('Missing required parameter: "collectionId"');
                    }
                    let path = '/database/collections/{collectionId}/indexes'.replace('{collectionId}', collectionId);
                    let payload = {};
                    const uri = new URL(this.config.endpoint + path);
                    return yield this.call('get', uri, {
                        'content-type': 'application/json',
                    }, payload);
                }),
                /**
                 * Create Index
                 *
                 *
                 * @param {string} collectionId
                 * @param {string} key
                 * @param {string} type
                 * @param {string[]} attributes
                 * @param {string[]} orders
                 * @throws {AppwriteException}
                 * @returns {Promise}
                 */
                createIndex: (collectionId, key, type, attributes, orders) => __awaiter(this, void 0, void 0, function* () {
                    if (typeof collectionId === 'undefined') {
                        throw new AppwriteException('Missing required parameter: "collectionId"');
                    }
                    if (typeof key === 'undefined') {
                        throw new AppwriteException('Missing required parameter: "key"');
                    }
                    if (typeof type === 'undefined') {
                        throw new AppwriteException('Missing required parameter: "type"');
                    }
                    if (typeof attributes === 'undefined') {
                        throw new AppwriteException('Missing required parameter: "attributes"');
                    }
                    let path = '/database/collections/{collectionId}/indexes'.replace('{collectionId}', collectionId);
                    let payload = {};
                    if (typeof key !== 'undefined') {
                        payload['key'] = key;
                    }
                    if (typeof type !== 'undefined') {
                        payload['type'] = type;
                    }
                    if (typeof attributes !== 'undefined') {
                        payload['attributes'] = attributes;
                    }
                    if (typeof orders !== 'undefined') {
                        payload['orders'] = orders;
                    }
                    const uri = new URL(this.config.endpoint + path);
                    return yield this.call('post', uri, {
                        'content-type': 'application/json',
                    }, payload);
                }),
                /**
                 * Get Index
                 *
                 *
                 * @param {string} collectionId
                 * @param {string} key
                 * @throws {AppwriteException}
                 * @returns {Promise}
                 */
                getIndex: (collectionId, key) => __awaiter(this, void 0, void 0, function* () {
                    if (typeof collectionId === 'undefined') {
                        throw new AppwriteException('Missing required parameter: "collectionId"');
                    }
                    if (typeof key === 'undefined') {
                        throw new AppwriteException('Missing required parameter: "key"');
                    }
                    let path = '/database/collections/{collectionId}/indexes/{key}'.replace('{collectionId}', collectionId).replace('{key}', key);
                    let payload = {};
                    const uri = new URL(this.config.endpoint + path);
                    return yield this.call('get', uri, {
                        'content-type': 'application/json',
                    }, payload);
                }),
                /**
                 * Delete Index
                 *
                 *
                 * @param {string} collectionId
                 * @param {string} key
                 * @throws {AppwriteException}
                 * @returns {Promise}
                 */
                deleteIndex: (collectionId, key) => __awaiter(this, void 0, void 0, function* () {
                    if (typeof collectionId === 'undefined') {
                        throw new AppwriteException('Missing required parameter: "collectionId"');
                    }
                    if (typeof key === 'undefined') {
                        throw new AppwriteException('Missing required parameter: "key"');
                    }
                    let path = '/database/collections/{collectionId}/indexes/{key}'.replace('{collectionId}', collectionId).replace('{key}', key);
                    let payload = {};
                    const uri = new URL(this.config.endpoint + path);
                    return yield this.call('delete', uri, {
                        'content-type': 'application/json',
                    }, payload);
                }),
                /**
                 * List Collection Logs
                 *
                 * Get the collection activity logs list by its unique ID.
                 *
                 * @param {string} collectionId
                 * @param {number} limit
                 * @param {number} offset
                 * @throws {AppwriteException}
                 * @returns {Promise}
                 */
                listCollectionLogs: (collectionId, limit, offset) => __awaiter(this, void 0, void 0, function* () {
                    if (typeof collectionId === 'undefined') {
                        throw new AppwriteException('Missing required parameter: "collectionId"');
                    }
                    let path = '/database/collections/{collectionId}/logs'.replace('{collectionId}', collectionId);
                    let payload = {};
                    if (typeof limit !== 'undefined') {
                        payload['limit'] = limit;
                    }
                    if (typeof offset !== 'undefined') {
                        payload['offset'] = offset;
                    }
                    const uri = new URL(this.config.endpoint + path);
                    return yield this.call('get', uri, {
                        'content-type': 'application/json',
                    }, payload);
                }),
                /**
                 * Get usage stats for the database
                 *
                 *
                 * @param {string} range
                 * @throws {AppwriteException}
                 * @returns {Promise}
                 */
                getUsage: (range) => __awaiter(this, void 0, void 0, function* () {
                    let path = '/database/usage';
                    let payload = {};
                    if (typeof range !== 'undefined') {
                        payload['range'] = range;
                    }
                    const uri = new URL(this.config.endpoint + path);
                    return yield this.call('get', uri, {
                        'content-type': 'application/json',
                    }, payload);
                }),
                /**
                 * Get usage stats for a collection
                 *
                 *
                 * @param {string} collectionId
                 * @param {string} range
                 * @throws {AppwriteException}
                 * @returns {Promise}
                 */
                getCollectionUsage: (collectionId, range) => __awaiter(this, void 0, void 0, function* () {
                    if (typeof collectionId === 'undefined') {
                        throw new AppwriteException('Missing required parameter: "collectionId"');
                    }
                    let path = '/database/{collectionId}/usage'.replace('{collectionId}', collectionId);
                    let payload = {};
                    if (typeof range !== 'undefined') {
                        payload['range'] = range;
                    }
                    const uri = new URL(this.config.endpoint + path);
                    return yield this.call('get', uri, {
                        'content-type': 'application/json',
                    }, payload);
                })
            };
            this.functions = {
                /**
                 * List Functions
                 *
                 * Get a list of all the project's functions. You can use the query params to
                 * filter your results.
                 *
                 * @param {string} search
                 * @param {number} limit
                 * @param {number} offset
                 * @param {string} cursor
                 * @param {string} cursorDirection
                 * @param {string} orderType
                 * @throws {AppwriteException}
                 * @returns {Promise}
                 */
                list: (search, limit, offset, cursor, cursorDirection, orderType) => __awaiter(this, void 0, void 0, function* () {
                    let path = '/functions';
                    let payload = {};
                    if (typeof search !== 'undefined') {
                        payload['search'] = search;
                    }
                    if (typeof limit !== 'undefined') {
                        payload['limit'] = limit;
                    }
                    if (typeof offset !== 'undefined') {
                        payload['offset'] = offset;
                    }
                    if (typeof cursor !== 'undefined') {
                        payload['cursor'] = cursor;
                    }
                    if (typeof cursorDirection !== 'undefined') {
                        payload['cursorDirection'] = cursorDirection;
                    }
                    if (typeof orderType !== 'undefined') {
                        payload['orderType'] = orderType;
                    }
                    const uri = new URL(this.config.endpoint + path);
                    return yield this.call('get', uri, {
                        'content-type': 'application/json',
                    }, payload);
                }),
                /**
                 * Create Function
                 *
                 * Create a new function. You can pass a list of
                 * [permissions](/docs/permissions) to allow different project users or team
                 * with access to execute the function using the client API.
                 *
                 * @param {string} functionId
                 * @param {string} name
                 * @param {string[]} execute
                 * @param {string} runtime
                 * @param {object} vars
                 * @param {string[]} events
                 * @param {string} schedule
                 * @param {number} timeout
                 * @throws {AppwriteException}
                 * @returns {Promise}
                 */
                create: (functionId, name, execute, runtime, vars, events, schedule, timeout) => __awaiter(this, void 0, void 0, function* () {
                    if (typeof functionId === 'undefined') {
                        throw new AppwriteException('Missing required parameter: "functionId"');
                    }
                    if (typeof name === 'undefined') {
                        throw new AppwriteException('Missing required parameter: "name"');
                    }
                    if (typeof execute === 'undefined') {
                        throw new AppwriteException('Missing required parameter: "execute"');
                    }
                    if (typeof runtime === 'undefined') {
                        throw new AppwriteException('Missing required parameter: "runtime"');
                    }
                    let path = '/functions';
                    let payload = {};
                    if (typeof functionId !== 'undefined') {
                        payload['functionId'] = functionId;
                    }
                    if (typeof name !== 'undefined') {
                        payload['name'] = name;
                    }
                    if (typeof execute !== 'undefined') {
                        payload['execute'] = execute;
                    }
                    if (typeof runtime !== 'undefined') {
                        payload['runtime'] = runtime;
                    }
                    if (typeof vars !== 'undefined') {
                        payload['vars'] = vars;
                    }
                    if (typeof events !== 'undefined') {
                        payload['events'] = events;
                    }
                    if (typeof schedule !== 'undefined') {
                        payload['schedule'] = schedule;
                    }
                    if (typeof timeout !== 'undefined') {
                        payload['timeout'] = timeout;
                    }
                    const uri = new URL(this.config.endpoint + path);
                    return yield this.call('post', uri, {
                        'content-type': 'application/json',
                    }, payload);
                }),
                /**
                 * List runtimes
                 *
                 * Get a list of all runtimes that are currently active on your instance.
                 *
                 * @throws {AppwriteException}
                 * @returns {Promise}
                 */
                listRuntimes: () => __awaiter(this, void 0, void 0, function* () {
                    let path = '/functions/runtimes';
                    let payload = {};
                    const uri = new URL(this.config.endpoint + path);
                    return yield this.call('get', uri, {
                        'content-type': 'application/json',
                    }, payload);
                }),
                /**
                 * Get Function
                 *
                 * Get a function by its unique ID.
                 *
                 * @param {string} functionId
                 * @throws {AppwriteException}
                 * @returns {Promise}
                 */
                get: (functionId) => __awaiter(this, void 0, void 0, function* () {
                    if (typeof functionId === 'undefined') {
                        throw new AppwriteException('Missing required parameter: "functionId"');
                    }
                    let path = '/functions/{functionId}'.replace('{functionId}', functionId);
                    let payload = {};
                    const uri = new URL(this.config.endpoint + path);
                    return yield this.call('get', uri, {
                        'content-type': 'application/json',
                    }, payload);
                }),
                /**
                 * Update Function
                 *
                 * Update function by its unique ID.
                 *
                 * @param {string} functionId
                 * @param {string} name
                 * @param {string[]} execute
                 * @param {object} vars
                 * @param {string[]} events
                 * @param {string} schedule
                 * @param {number} timeout
                 * @throws {AppwriteException}
                 * @returns {Promise}
                 */
                update: (functionId, name, execute, vars, events, schedule, timeout) => __awaiter(this, void 0, void 0, function* () {
                    if (typeof functionId === 'undefined') {
                        throw new AppwriteException('Missing required parameter: "functionId"');
                    }
                    if (typeof name === 'undefined') {
                        throw new AppwriteException('Missing required parameter: "name"');
                    }
                    if (typeof execute === 'undefined') {
                        throw new AppwriteException('Missing required parameter: "execute"');
                    }
                    let path = '/functions/{functionId}'.replace('{functionId}', functionId);
                    let payload = {};
                    if (typeof name !== 'undefined') {
                        payload['name'] = name;
                    }
                    if (typeof execute !== 'undefined') {
                        payload['execute'] = execute;
                    }
                    if (typeof vars !== 'undefined') {
                        payload['vars'] = vars;
                    }
                    if (typeof events !== 'undefined') {
                        payload['events'] = events;
                    }
                    if (typeof schedule !== 'undefined') {
                        payload['schedule'] = schedule;
                    }
                    if (typeof timeout !== 'undefined') {
                        payload['timeout'] = timeout;
                    }
                    const uri = new URL(this.config.endpoint + path);
                    return yield this.call('put', uri, {
                        'content-type': 'application/json',
                    }, payload);
                }),
                /**
                 * Delete Function
                 *
                 * Delete a function by its unique ID.
                 *
                 * @param {string} functionId
                 * @throws {AppwriteException}
                 * @returns {Promise}
                 */
                delete: (functionId) => __awaiter(this, void 0, void 0, function* () {
                    if (typeof functionId === 'undefined') {
                        throw new AppwriteException('Missing required parameter: "functionId"');
                    }
                    let path = '/functions/{functionId}'.replace('{functionId}', functionId);
                    let payload = {};
                    const uri = new URL(this.config.endpoint + path);
                    return yield this.call('delete', uri, {
                        'content-type': 'application/json',
                    }, payload);
                }),
                /**
                 * List Deployments
                 *
                 * Get a list of all the project's code deployments. You can use the query
                 * params to filter your results.
                 *
                 * @param {string} functionId
                 * @param {string} search
                 * @param {number} limit
                 * @param {number} offset
                 * @param {string} cursor
                 * @param {string} cursorDirection
                 * @param {string} orderType
                 * @throws {AppwriteException}
                 * @returns {Promise}
                 */
                listDeployments: (functionId, search, limit, offset, cursor, cursorDirection, orderType) => __awaiter(this, void 0, void 0, function* () {
                    if (typeof functionId === 'undefined') {
                        throw new AppwriteException('Missing required parameter: "functionId"');
                    }
                    let path = '/functions/{functionId}/deployments'.replace('{functionId}', functionId);
                    let payload = {};
                    if (typeof search !== 'undefined') {
                        payload['search'] = search;
                    }
                    if (typeof limit !== 'undefined') {
                        payload['limit'] = limit;
                    }
                    if (typeof offset !== 'undefined') {
                        payload['offset'] = offset;
                    }
                    if (typeof cursor !== 'undefined') {
                        payload['cursor'] = cursor;
                    }
                    if (typeof cursorDirection !== 'undefined') {
                        payload['cursorDirection'] = cursorDirection;
                    }
                    if (typeof orderType !== 'undefined') {
                        payload['orderType'] = orderType;
                    }
                    const uri = new URL(this.config.endpoint + path);
                    return yield this.call('get', uri, {
                        'content-type': 'application/json',
                    }, payload);
                }),
                /**
                 * Create Deployment
                 *
                 * Create a new function code deployment. Use this endpoint to upload a new
                 * version of your code function. To execute your newly uploaded code, you'll
                 * need to update the function's deployment to use your new deployment UID.
                 *
                 * This endpoint accepts a tar.gz file compressed with your code. Make sure to
                 * include any dependencies your code has within the compressed file. You can
                 * learn more about code packaging in the [Appwrite Cloud Functions
                 * tutorial](/docs/functions).
                 *
                 * Use the "command" param to set the entry point used to execute your code.
                 *
                 * @param {string} functionId
                 * @param {string} entrypoint
                 * @param {File} code
                 * @param {boolean} activate
                 * @throws {AppwriteException}
                 * @returns {Promise}
                 */
                createDeployment: (functionId, entrypoint, code, activate, onProgress = (progress) => { }) => __awaiter(this, void 0, void 0, function* () {
                    if (typeof functionId === 'undefined') {
                        throw new AppwriteException('Missing required parameter: "functionId"');
                    }
                    if (typeof entrypoint === 'undefined') {
                        throw new AppwriteException('Missing required parameter: "entrypoint"');
                    }
                    if (typeof code === 'undefined') {
                        throw new AppwriteException('Missing required parameter: "code"');
                    }
                    if (typeof activate === 'undefined') {
                        throw new AppwriteException('Missing required parameter: "activate"');
                    }
                    let path = '/functions/{functionId}/deployments'.replace('{functionId}', functionId);
                    let payload = {};
                    if (typeof entrypoint !== 'undefined') {
                        payload['entrypoint'] = entrypoint;
                    }
                    if (typeof code !== 'undefined') {
                        payload['code'] = code;
                    }
                    if (typeof activate !== 'undefined') {
                        payload['activate'] = activate;
                    }
                    const uri = new URL(this.config.endpoint + path);
                    const size = code.size;
                    if (size <= Appwrite.CHUNK_SIZE) {
                        return yield this.call('post', uri, {
                            'content-type': 'multipart/form-data',
                        }, payload);
                    }
                    let id = undefined;
                    let response = undefined;
                    const headers = {
                        'content-type': 'multipart/form-data',
                    };
                    let counter = 0;
                    const totalCounters = Math.ceil(size / Appwrite.CHUNK_SIZE);
                    for (counter; counter < totalCounters; counter++) {
                        const start = (counter * Appwrite.CHUNK_SIZE);
                        const end = Math.min((((counter * Appwrite.CHUNK_SIZE) + Appwrite.CHUNK_SIZE) - 1), size);
                        headers['content-range'] = 'bytes ' + start + '-' + end + '/' + size;
                        if (id) {
                            headers['x-appwrite-id'] = id;
                        }
                        const stream = code.slice(start, end + 1);
                        payload['code'] = new File([stream], code.name);
                        response = yield this.call('post', uri, headers, payload);
                        if (!id) {
                            id = response['$id'];
                        }
                        if (onProgress) {
                            onProgress({
                                $id: response.$id,
                                progress: Math.min((counter + 1) * Appwrite.CHUNK_SIZE - 1, size) / size * 100,
                                sizeUploaded: end,
                                chunksTotal: response.chunksTotal,
                                chunksUploaded: response.chunksUploaded
                            });
                        }
                    }
                    return response;
                }),
                /**
                 * Get Deployment
                 *
                 * Get a code deployment by its unique ID.
                 *
                 * @param {string} functionId
                 * @param {string} deploymentId
                 * @throws {AppwriteException}
                 * @returns {Promise}
                 */
                getDeployment: (functionId, deploymentId) => __awaiter(this, void 0, void 0, function* () {
                    if (typeof functionId === 'undefined') {
                        throw new AppwriteException('Missing required parameter: "functionId"');
                    }
                    if (typeof deploymentId === 'undefined') {
                        throw new AppwriteException('Missing required parameter: "deploymentId"');
                    }
                    let path = '/functions/{functionId}/deployments/{deploymentId}'.replace('{functionId}', functionId).replace('{deploymentId}', deploymentId);
                    let payload = {};
                    const uri = new URL(this.config.endpoint + path);
                    return yield this.call('get', uri, {
                        'content-type': 'application/json',
                    }, payload);
                }),
                /**
                 * Update Function Deployment
                 *
                 * Update the function code deployment ID using the unique function ID. Use
                 * this endpoint to switch the code deployment that should be executed by the
                 * execution endpoint.
                 *
                 * @param {string} functionId
                 * @param {string} deploymentId
                 * @throws {AppwriteException}
                 * @returns {Promise}
                 */
                updateDeployment: (functionId, deploymentId) => __awaiter(this, void 0, void 0, function* () {
                    if (typeof functionId === 'undefined') {
                        throw new AppwriteException('Missing required parameter: "functionId"');
                    }
                    if (typeof deploymentId === 'undefined') {
                        throw new AppwriteException('Missing required parameter: "deploymentId"');
                    }
                    let path = '/functions/{functionId}/deployments/{deploymentId}'.replace('{functionId}', functionId).replace('{deploymentId}', deploymentId);
                    let payload = {};
                    const uri = new URL(this.config.endpoint + path);
                    return yield this.call('patch', uri, {
                        'content-type': 'application/json',
                    }, payload);
                }),
                /**
                 * Delete Deployment
                 *
                 * Delete a code deployment by its unique ID.
                 *
                 * @param {string} functionId
                 * @param {string} deploymentId
                 * @throws {AppwriteException}
                 * @returns {Promise}
                 */
                deleteDeployment: (functionId, deploymentId) => __awaiter(this, void 0, void 0, function* () {
                    if (typeof functionId === 'undefined') {
                        throw new AppwriteException('Missing required parameter: "functionId"');
                    }
                    if (typeof deploymentId === 'undefined') {
                        throw new AppwriteException('Missing required parameter: "deploymentId"');
                    }
                    let path = '/functions/{functionId}/deployments/{deploymentId}'.replace('{functionId}', functionId).replace('{deploymentId}', deploymentId);
                    let payload = {};
                    const uri = new URL(this.config.endpoint + path);
                    return yield this.call('delete', uri, {
                        'content-type': 'application/json',
                    }, payload);
                }),
                /**
                 * Retry Build
                 *
                 *
                 * @param {string} functionId
                 * @param {string} deploymentId
                 * @param {string} buildId
                 * @throws {AppwriteException}
                 * @returns {Promise}
                 */
                retryBuild: (functionId, deploymentId, buildId) => __awaiter(this, void 0, void 0, function* () {
                    if (typeof functionId === 'undefined') {
                        throw new AppwriteException('Missing required parameter: "functionId"');
                    }
                    if (typeof deploymentId === 'undefined') {
                        throw new AppwriteException('Missing required parameter: "deploymentId"');
                    }
                    if (typeof buildId === 'undefined') {
                        throw new AppwriteException('Missing required parameter: "buildId"');
                    }
                    let path = '/functions/{functionId}/deployments/{deploymentId}/builds/{buildId}'.replace('{functionId}', functionId).replace('{deploymentId}', deploymentId).replace('{buildId}', buildId);
                    let payload = {};
                    const uri = new URL(this.config.endpoint + path);
                    return yield this.call('post', uri, {
                        'content-type': 'application/json',
                    }, payload);
                }),
                /**
                 * List Executions
                 *
                 * Get a list of all the current user function execution logs. You can use the
                 * query params to filter your results. On admin mode, this endpoint will
                 * return a list of all of the project's executions. [Learn more about
                 * different API modes](/docs/admin).
                 *
                 * @param {string} functionId
                 * @param {number} limit
                 * @param {number} offset
                 * @param {string} search
                 * @param {string} cursor
                 * @param {string} cursorDirection
                 * @throws {AppwriteException}
                 * @returns {Promise}
                 */
                listExecutions: (functionId, limit, offset, search, cursor, cursorDirection) => __awaiter(this, void 0, void 0, function* () {
                    if (typeof functionId === 'undefined') {
                        throw new AppwriteException('Missing required parameter: "functionId"');
                    }
                    let path = '/functions/{functionId}/executions'.replace('{functionId}', functionId);
                    let payload = {};
                    if (typeof limit !== 'undefined') {
                        payload['limit'] = limit;
                    }
                    if (typeof offset !== 'undefined') {
                        payload['offset'] = offset;
                    }
                    if (typeof search !== 'undefined') {
                        payload['search'] = search;
                    }
                    if (typeof cursor !== 'undefined') {
                        payload['cursor'] = cursor;
                    }
                    if (typeof cursorDirection !== 'undefined') {
                        payload['cursorDirection'] = cursorDirection;
                    }
                    const uri = new URL(this.config.endpoint + path);
                    return yield this.call('get', uri, {
                        'content-type': 'application/json',
                    }, payload);
                }),
                /**
                 * Create Execution
                 *
                 * Trigger a function execution. The returned object will return you the
                 * current execution status. You can ping the `Get Execution` endpoint to get
                 * updates on the current execution status. Once this endpoint is called, your
                 * function execution process will start asynchronously.
                 *
                 * @param {string} functionId
                 * @param {string} data
                 * @param {boolean} async
                 * @throws {AppwriteException}
                 * @returns {Promise}
                 */
                createExecution: (functionId, data, async) => __awaiter(this, void 0, void 0, function* () {
                    if (typeof functionId === 'undefined') {
                        throw new AppwriteException('Missing required parameter: "functionId"');
                    }
                    let path = '/functions/{functionId}/executions'.replace('{functionId}', functionId);
                    let payload = {};
                    if (typeof data !== 'undefined') {
                        payload['data'] = data;
                    }
                    if (typeof async !== 'undefined') {
                        payload['async'] = async;
                    }
                    const uri = new URL(this.config.endpoint + path);
                    return yield this.call('post', uri, {
                        'content-type': 'application/json',
                    }, payload);
                }),
                /**
                 * Get Execution
                 *
                 * Get a function execution log by its unique ID.
                 *
                 * @param {string} functionId
                 * @param {string} executionId
                 * @throws {AppwriteException}
                 * @returns {Promise}
                 */
                getExecution: (functionId, executionId) => __awaiter(this, void 0, void 0, function* () {
                    if (typeof functionId === 'undefined') {
                        throw new AppwriteException('Missing required parameter: "functionId"');
                    }
                    if (typeof executionId === 'undefined') {
                        throw new AppwriteException('Missing required parameter: "executionId"');
                    }
                    let path = '/functions/{functionId}/executions/{executionId}'.replace('{functionId}', functionId).replace('{executionId}', executionId);
                    let payload = {};
                    const uri = new URL(this.config.endpoint + path);
                    return yield this.call('get', uri, {
                        'content-type': 'application/json',
                    }, payload);
                }),
                /**
                 * Get Function Usage
                 *
                 *
                 * @param {string} functionId
                 * @param {string} range
                 * @throws {AppwriteException}
                 * @returns {Promise}
                 */
                getUsage: (functionId, range) => __awaiter(this, void 0, void 0, function* () {
                    if (typeof functionId === 'undefined') {
                        throw new AppwriteException('Missing required parameter: "functionId"');
                    }
                    let path = '/functions/{functionId}/usage'.replace('{functionId}', functionId);
                    let payload = {};
                    if (typeof range !== 'undefined') {
                        payload['range'] = range;
                    }
                    const uri = new URL(this.config.endpoint + path);
                    return yield this.call('get', uri, {
                        'content-type': 'application/json',
                    }, payload);
                })
            };
            this.health = {
                /**
                 * Get HTTP
                 *
                 * Check the Appwrite HTTP server is up and responsive.
                 *
                 * @throws {AppwriteException}
                 * @returns {Promise}
                 */
                get: () => __awaiter(this, void 0, void 0, function* () {
                    let path = '/health';
                    let payload = {};
                    const uri = new URL(this.config.endpoint + path);
                    return yield this.call('get', uri, {
                        'content-type': 'application/json',
                    }, payload);
                }),
                /**
                 * Get Antivirus
                 *
                 * Check the Appwrite Antivirus server is up and connection is successful.
                 *
                 * @throws {AppwriteException}
                 * @returns {Promise}
                 */
                getAntivirus: () => __awaiter(this, void 0, void 0, function* () {
                    let path = '/health/anti-virus';
                    let payload = {};
                    const uri = new URL(this.config.endpoint + path);
                    return yield this.call('get', uri, {
                        'content-type': 'application/json',
                    }, payload);
                }),
                /**
                 * Get Cache
                 *
                 * Check the Appwrite in-memory cache server is up and connection is
                 * successful.
                 *
                 * @throws {AppwriteException}
                 * @returns {Promise}
                 */
                getCache: () => __awaiter(this, void 0, void 0, function* () {
                    let path = '/health/cache';
                    let payload = {};
                    const uri = new URL(this.config.endpoint + path);
                    return yield this.call('get', uri, {
                        'content-type': 'application/json',
                    }, payload);
                }),
                /**
                 * Get DB
                 *
                 * Check the Appwrite database server is up and connection is successful.
                 *
                 * @throws {AppwriteException}
                 * @returns {Promise}
                 */
                getDB: () => __awaiter(this, void 0, void 0, function* () {
                    let path = '/health/db';
                    let payload = {};
                    const uri = new URL(this.config.endpoint + path);
                    return yield this.call('get', uri, {
                        'content-type': 'application/json',
                    }, payload);
                }),
                /**
                 * Get Certificates Queue
                 *
                 * Get the number of certificates that are waiting to be issued against
                 * [Letsencrypt](https://letsencrypt.org/) in the Appwrite internal queue
                 * server.
                 *
                 * @throws {AppwriteException}
                 * @returns {Promise}
                 */
                getQueueCertificates: () => __awaiter(this, void 0, void 0, function* () {
                    let path = '/health/queue/certificates';
                    let payload = {};
                    const uri = new URL(this.config.endpoint + path);
                    return yield this.call('get', uri, {
                        'content-type': 'application/json',
                    }, payload);
                }),
                /**
                 * Get Functions Queue
                 *
                 *
                 * @throws {AppwriteException}
                 * @returns {Promise}
                 */
                getQueueFunctions: () => __awaiter(this, void 0, void 0, function* () {
                    let path = '/health/queue/functions';
                    let payload = {};
                    const uri = new URL(this.config.endpoint + path);
                    return yield this.call('get', uri, {
                        'content-type': 'application/json',
                    }, payload);
                }),
                /**
                 * Get Logs Queue
                 *
                 * Get the number of logs that are waiting to be processed in the Appwrite
                 * internal queue server.
                 *
                 * @throws {AppwriteException}
                 * @returns {Promise}
                 */
                getQueueLogs: () => __awaiter(this, void 0, void 0, function* () {
                    let path = '/health/queue/logs';
                    let payload = {};
                    const uri = new URL(this.config.endpoint + path);
                    return yield this.call('get', uri, {
                        'content-type': 'application/json',
                    }, payload);
                }),
                /**
                 * Get Webhooks Queue
                 *
                 * Get the number of webhooks that are waiting to be processed in the Appwrite
                 * internal queue server.
                 *
                 * @throws {AppwriteException}
                 * @returns {Promise}
                 */
                getQueueWebhooks: () => __awaiter(this, void 0, void 0, function* () {
                    let path = '/health/queue/webhooks';
                    let payload = {};
                    const uri = new URL(this.config.endpoint + path);
                    return yield this.call('get', uri, {
                        'content-type': 'application/json',
                    }, payload);
                }),
                /**
                 * Get Local Storage
                 *
                 * Check the Appwrite local storage device is up and connection is successful.
                 *
                 * @throws {AppwriteException}
                 * @returns {Promise}
                 */
                getStorageLocal: () => __awaiter(this, void 0, void 0, function* () {
                    let path = '/health/storage/local';
                    let payload = {};
                    const uri = new URL(this.config.endpoint + path);
                    return yield this.call('get', uri, {
                        'content-type': 'application/json',
                    }, payload);
                }),
                /**
                 * Get Time
                 *
                 * Check the Appwrite server time is synced with Google remote NTP server. We
                 * use this technology to smoothly handle leap seconds with no disruptive
                 * events. The [Network Time
                 * Protocol](https://en.wikipedia.org/wiki/Network_Time_Protocol) (NTP) is
                 * used by hundreds of millions of computers and devices to synchronize their
                 * clocks over the Internet. If your computer sets its own clock, it likely
                 * uses NTP.
                 *
                 * @throws {AppwriteException}
                 * @returns {Promise}
                 */
                getTime: () => __awaiter(this, void 0, void 0, function* () {
                    let path = '/health/time';
                    let payload = {};
                    const uri = new URL(this.config.endpoint + path);
                    return yield this.call('get', uri, {
                        'content-type': 'application/json',
                    }, payload);
                })
            };
            this.locale = {
                /**
                 * Get User Locale
                 *
                 * Get the current user location based on IP. Returns an object with user
                 * country code, country name, continent name, continent code, ip address and
                 * suggested currency. You can use the locale header to get the data in a
                 * supported language.
                 *
                 * ([IP Geolocation by DB-IP](https://db-ip.com))
                 *
                 * @throws {AppwriteException}
                 * @returns {Promise}
                 */
                get: () => __awaiter(this, void 0, void 0, function* () {
                    let path = '/locale';
                    let payload = {};
                    const uri = new URL(this.config.endpoint + path);
                    return yield this.call('get', uri, {
                        'content-type': 'application/json',
                    }, payload);
                }),
                /**
                 * List Continents
                 *
                 * List of all continents. You can use the locale header to get the data in a
                 * supported language.
                 *
                 * @throws {AppwriteException}
                 * @returns {Promise}
                 */
                getContinents: () => __awaiter(this, void 0, void 0, function* () {
                    let path = '/locale/continents';
                    let payload = {};
                    const uri = new URL(this.config.endpoint + path);
                    return yield this.call('get', uri, {
                        'content-type': 'application/json',
                    }, payload);
                }),
                /**
                 * List Countries
                 *
                 * List of all countries. You can use the locale header to get the data in a
                 * supported language.
                 *
                 * @throws {AppwriteException}
                 * @returns {Promise}
                 */
                getCountries: () => __awaiter(this, void 0, void 0, function* () {
                    let path = '/locale/countries';
                    let payload = {};
                    const uri = new URL(this.config.endpoint + path);
                    return yield this.call('get', uri, {
                        'content-type': 'application/json',
                    }, payload);
                }),
                /**
                 * List EU Countries
                 *
                 * List of all countries that are currently members of the EU. You can use the
                 * locale header to get the data in a supported language.
                 *
                 * @throws {AppwriteException}
                 * @returns {Promise}
                 */
                getCountriesEU: () => __awaiter(this, void 0, void 0, function* () {
                    let path = '/locale/countries/eu';
                    let payload = {};
                    const uri = new URL(this.config.endpoint + path);
                    return yield this.call('get', uri, {
                        'content-type': 'application/json',
                    }, payload);
                }),
                /**
                 * List Countries Phone Codes
                 *
                 * List of all countries phone codes. You can use the locale header to get the
                 * data in a supported language.
                 *
                 * @throws {AppwriteException}
                 * @returns {Promise}
                 */
                getCountriesPhones: () => __awaiter(this, void 0, void 0, function* () {
                    let path = '/locale/countries/phones';
                    let payload = {};
                    const uri = new URL(this.config.endpoint + path);
                    return yield this.call('get', uri, {
                        'content-type': 'application/json',
                    }, payload);
                }),
                /**
                 * List Currencies
                 *
                 * List of all currencies, including currency symbol, name, plural, and
                 * decimal digits for all major and minor currencies. You can use the locale
                 * header to get the data in a supported language.
                 *
                 * @throws {AppwriteException}
                 * @returns {Promise}
                 */
                getCurrencies: () => __awaiter(this, void 0, void 0, function* () {
                    let path = '/locale/currencies';
                    let payload = {};
                    const uri = new URL(this.config.endpoint + path);
                    return yield this.call('get', uri, {
                        'content-type': 'application/json',
                    }, payload);
                }),
                /**
                 * List Languages
                 *
                 * List of all languages classified by ISO 639-1 including 2-letter code, name
                 * in English, and name in the respective language.
                 *
                 * @throws {AppwriteException}
                 * @returns {Promise}
                 */
                getLanguages: () => __awaiter(this, void 0, void 0, function* () {
                    let path = '/locale/languages';
                    let payload = {};
                    const uri = new URL(this.config.endpoint + path);
                    return yield this.call('get', uri, {
                        'content-type': 'application/json',
                    }, payload);
                })
            };
            this.projects = {
                /**
                 * List Projects
                 *
                 *
                 * @param {string} search
                 * @param {number} limit
                 * @param {number} offset
                 * @param {string} cursor
                 * @param {string} cursorDirection
                 * @param {string} orderType
                 * @throws {AppwriteException}
                 * @returns {Promise}
                 */
                list: (search, limit, offset, cursor, cursorDirection, orderType) => __awaiter(this, void 0, void 0, function* () {
                    let path = '/projects';
                    let payload = {};
                    if (typeof search !== 'undefined') {
                        payload['search'] = search;
                    }
                    if (typeof limit !== 'undefined') {
                        payload['limit'] = limit;
                    }
                    if (typeof offset !== 'undefined') {
                        payload['offset'] = offset;
                    }
                    if (typeof cursor !== 'undefined') {
                        payload['cursor'] = cursor;
                    }
                    if (typeof cursorDirection !== 'undefined') {
                        payload['cursorDirection'] = cursorDirection;
                    }
                    if (typeof orderType !== 'undefined') {
                        payload['orderType'] = orderType;
                    }
                    const uri = new URL(this.config.endpoint + path);
                    return yield this.call('get', uri, {
                        'content-type': 'application/json',
                    }, payload);
                }),
                /**
                 * Create Project
                 *
                 *
                 * @param {string} projectId
                 * @param {string} name
                 * @param {string} teamId
                 * @param {string} description
                 * @param {string} logo
                 * @param {string} url
                 * @param {string} legalName
                 * @param {string} legalCountry
                 * @param {string} legalState
                 * @param {string} legalCity
                 * @param {string} legalAddress
                 * @param {string} legalTaxId
                 * @throws {AppwriteException}
                 * @returns {Promise}
                 */
                create: (projectId, name, teamId, description, logo, url, legalName, legalCountry, legalState, legalCity, legalAddress, legalTaxId) => __awaiter(this, void 0, void 0, function* () {
                    if (typeof projectId === 'undefined') {
                        throw new AppwriteException('Missing required parameter: "projectId"');
                    }
                    if (typeof name === 'undefined') {
                        throw new AppwriteException('Missing required parameter: "name"');
                    }
                    if (typeof teamId === 'undefined') {
                        throw new AppwriteException('Missing required parameter: "teamId"');
                    }
                    let path = '/projects';
                    let payload = {};
                    if (typeof projectId !== 'undefined') {
                        payload['projectId'] = projectId;
                    }
                    if (typeof name !== 'undefined') {
                        payload['name'] = name;
                    }
                    if (typeof teamId !== 'undefined') {
                        payload['teamId'] = teamId;
                    }
                    if (typeof description !== 'undefined') {
                        payload['description'] = description;
                    }
                    if (typeof logo !== 'undefined') {
                        payload['logo'] = logo;
                    }
                    if (typeof url !== 'undefined') {
                        payload['url'] = url;
                    }
                    if (typeof legalName !== 'undefined') {
                        payload['legalName'] = legalName;
                    }
                    if (typeof legalCountry !== 'undefined') {
                        payload['legalCountry'] = legalCountry;
                    }
                    if (typeof legalState !== 'undefined') {
                        payload['legalState'] = legalState;
                    }
                    if (typeof legalCity !== 'undefined') {
                        payload['legalCity'] = legalCity;
                    }
                    if (typeof legalAddress !== 'undefined') {
                        payload['legalAddress'] = legalAddress;
                    }
                    if (typeof legalTaxId !== 'undefined') {
                        payload['legalTaxId'] = legalTaxId;
                    }
                    const uri = new URL(this.config.endpoint + path);
                    return yield this.call('post', uri, {
                        'content-type': 'application/json',
                    }, payload);
                }),
                /**
                 * Get Project
                 *
                 *
                 * @param {string} projectId
                 * @throws {AppwriteException}
                 * @returns {Promise}
                 */
                get: (projectId) => __awaiter(this, void 0, void 0, function* () {
                    if (typeof projectId === 'undefined') {
                        throw new AppwriteException('Missing required parameter: "projectId"');
                    }
                    let path = '/projects/{projectId}'.replace('{projectId}', projectId);
                    let payload = {};
                    const uri = new URL(this.config.endpoint + path);
                    return yield this.call('get', uri, {
                        'content-type': 'application/json',
                    }, payload);
                }),
                /**
                 * Update Project
                 *
                 *
                 * @param {string} projectId
                 * @param {string} name
                 * @param {string} description
                 * @param {string} logo
                 * @param {string} url
                 * @param {string} legalName
                 * @param {string} legalCountry
                 * @param {string} legalState
                 * @param {string} legalCity
                 * @param {string} legalAddress
                 * @param {string} legalTaxId
                 * @throws {AppwriteException}
                 * @returns {Promise}
                 */
                update: (projectId, name, description, logo, url, legalName, legalCountry, legalState, legalCity, legalAddress, legalTaxId) => __awaiter(this, void 0, void 0, function* () {
                    if (typeof projectId === 'undefined') {
                        throw new AppwriteException('Missing required parameter: "projectId"');
                    }
                    if (typeof name === 'undefined') {
                        throw new AppwriteException('Missing required parameter: "name"');
                    }
                    let path = '/projects/{projectId}'.replace('{projectId}', projectId);
                    let payload = {};
                    if (typeof name !== 'undefined') {
                        payload['name'] = name;
                    }
                    if (typeof description !== 'undefined') {
                        payload['description'] = description;
                    }
                    if (typeof logo !== 'undefined') {
                        payload['logo'] = logo;
                    }
                    if (typeof url !== 'undefined') {
                        payload['url'] = url;
                    }
                    if (typeof legalName !== 'undefined') {
                        payload['legalName'] = legalName;
                    }
                    if (typeof legalCountry !== 'undefined') {
                        payload['legalCountry'] = legalCountry;
                    }
                    if (typeof legalState !== 'undefined') {
                        payload['legalState'] = legalState;
                    }
                    if (typeof legalCity !== 'undefined') {
                        payload['legalCity'] = legalCity;
                    }
                    if (typeof legalAddress !== 'undefined') {
                        payload['legalAddress'] = legalAddress;
                    }
                    if (typeof legalTaxId !== 'undefined') {
                        payload['legalTaxId'] = legalTaxId;
                    }
                    const uri = new URL(this.config.endpoint + path);
                    return yield this.call('patch', uri, {
                        'content-type': 'application/json',
                    }, payload);
                }),
                /**
                 * Delete Project
                 *
                 *
                 * @param {string} projectId
                 * @param {string} password
                 * @throws {AppwriteException}
                 * @returns {Promise}
                 */
                delete: (projectId, password) => __awaiter(this, void 0, void 0, function* () {
                    if (typeof projectId === 'undefined') {
                        throw new AppwriteException('Missing required parameter: "projectId"');
                    }
                    if (typeof password === 'undefined') {
                        throw new AppwriteException('Missing required parameter: "password"');
                    }
                    let path = '/projects/{projectId}'.replace('{projectId}', projectId);
                    let payload = {};
                    if (typeof password !== 'undefined') {
                        payload['password'] = password;
                    }
                    const uri = new URL(this.config.endpoint + path);
                    return yield this.call('delete', uri, {
                        'content-type': 'application/json',
                    }, payload);
                }),
                /**
                 * Update Project users limit
                 *
                 *
                 * @param {string} projectId
                 * @param {number} limit
                 * @throws {AppwriteException}
                 * @returns {Promise}
                 */
                updateAuthLimit: (projectId, limit) => __awaiter(this, void 0, void 0, function* () {
                    if (typeof projectId === 'undefined') {
                        throw new AppwriteException('Missing required parameter: "projectId"');
                    }
                    if (typeof limit === 'undefined') {
                        throw new AppwriteException('Missing required parameter: "limit"');
                    }
                    let path = '/projects/{projectId}/auth/limit'.replace('{projectId}', projectId);
                    let payload = {};
                    if (typeof limit !== 'undefined') {
                        payload['limit'] = limit;
                    }
                    const uri = new URL(this.config.endpoint + path);
                    return yield this.call('patch', uri, {
                        'content-type': 'application/json',
                    }, payload);
                }),
                /**
                 * Update Project auth method status. Use this endpoint to enable or disable a given auth method for this project.
                 *
                 *
                 * @param {string} projectId
                 * @param {string} method
                 * @param {boolean} status
                 * @throws {AppwriteException}
                 * @returns {Promise}
                 */
                updateAuthStatus: (projectId, method, status) => __awaiter(this, void 0, void 0, function* () {
                    if (typeof projectId === 'undefined') {
                        throw new AppwriteException('Missing required parameter: "projectId"');
                    }
                    if (typeof method === 'undefined') {
                        throw new AppwriteException('Missing required parameter: "method"');
                    }
                    if (typeof status === 'undefined') {
                        throw new AppwriteException('Missing required parameter: "status"');
                    }
                    let path = '/projects/{projectId}/auth/{method}'.replace('{projectId}', projectId).replace('{method}', method);
                    let payload = {};
                    if (typeof status !== 'undefined') {
                        payload['status'] = status;
                    }
                    const uri = new URL(this.config.endpoint + path);
                    return yield this.call('patch', uri, {
                        'content-type': 'application/json',
                    }, payload);
                }),
                /**
                 * List Domains
                 *
                 *
                 * @param {string} projectId
                 * @throws {AppwriteException}
                 * @returns {Promise}
                 */
                listDomains: (projectId) => __awaiter(this, void 0, void 0, function* () {
                    if (typeof projectId === 'undefined') {
                        throw new AppwriteException('Missing required parameter: "projectId"');
                    }
                    let path = '/projects/{projectId}/domains'.replace('{projectId}', projectId);
                    let payload = {};
                    const uri = new URL(this.config.endpoint + path);
                    return yield this.call('get', uri, {
                        'content-type': 'application/json',
                    }, payload);
                }),
                /**
                 * Create Domain
                 *
                 *
                 * @param {string} projectId
                 * @param {string} domain
                 * @throws {AppwriteException}
                 * @returns {Promise}
                 */
                createDomain: (projectId, domain) => __awaiter(this, void 0, void 0, function* () {
                    if (typeof projectId === 'undefined') {
                        throw new AppwriteException('Missing required parameter: "projectId"');
                    }
                    if (typeof domain === 'undefined') {
                        throw new AppwriteException('Missing required parameter: "domain"');
                    }
                    let path = '/projects/{projectId}/domains'.replace('{projectId}', projectId);
                    let payload = {};
                    if (typeof domain !== 'undefined') {
                        payload['domain'] = domain;
                    }
                    const uri = new URL(this.config.endpoint + path);
                    return yield this.call('post', uri, {
                        'content-type': 'application/json',
                    }, payload);
                }),
                /**
                 * Get Domain
                 *
                 *
                 * @param {string} projectId
                 * @param {string} domainId
                 * @throws {AppwriteException}
                 * @returns {Promise}
                 */
                getDomain: (projectId, domainId) => __awaiter(this, void 0, void 0, function* () {
                    if (typeof projectId === 'undefined') {
                        throw new AppwriteException('Missing required parameter: "projectId"');
                    }
                    if (typeof domainId === 'undefined') {
                        throw new AppwriteException('Missing required parameter: "domainId"');
                    }
                    let path = '/projects/{projectId}/domains/{domainId}'.replace('{projectId}', projectId).replace('{domainId}', domainId);
                    let payload = {};
                    const uri = new URL(this.config.endpoint + path);
                    return yield this.call('get', uri, {
                        'content-type': 'application/json',
                    }, payload);
                }),
                /**
                 * Delete Domain
                 *
                 *
                 * @param {string} projectId
                 * @param {string} domainId
                 * @throws {AppwriteException}
                 * @returns {Promise}
                 */
                deleteDomain: (projectId, domainId) => __awaiter(this, void 0, void 0, function* () {
                    if (typeof projectId === 'undefined') {
                        throw new AppwriteException('Missing required parameter: "projectId"');
                    }
                    if (typeof domainId === 'undefined') {
                        throw new AppwriteException('Missing required parameter: "domainId"');
                    }
                    let path = '/projects/{projectId}/domains/{domainId}'.replace('{projectId}', projectId).replace('{domainId}', domainId);
                    let payload = {};
                    const uri = new URL(this.config.endpoint + path);
                    return yield this.call('delete', uri, {
                        'content-type': 'application/json',
                    }, payload);
                }),
                /**
                 * Update Domain Verification Status
                 *
                 *
                 * @param {string} projectId
                 * @param {string} domainId
                 * @throws {AppwriteException}
                 * @returns {Promise}
                 */
                updateDomainVerification: (projectId, domainId) => __awaiter(this, void 0, void 0, function* () {
                    if (typeof projectId === 'undefined') {
                        throw new AppwriteException('Missing required parameter: "projectId"');
                    }
                    if (typeof domainId === 'undefined') {
                        throw new AppwriteException('Missing required parameter: "domainId"');
                    }
                    let path = '/projects/{projectId}/domains/{domainId}/verification'.replace('{projectId}', projectId).replace('{domainId}', domainId);
                    let payload = {};
                    const uri = new URL(this.config.endpoint + path);
                    return yield this.call('patch', uri, {
                        'content-type': 'application/json',
                    }, payload);
                }),
                /**
                 * List Keys
                 *
                 *
                 * @param {string} projectId
                 * @throws {AppwriteException}
                 * @returns {Promise}
                 */
                listKeys: (projectId) => __awaiter(this, void 0, void 0, function* () {
                    if (typeof projectId === 'undefined') {
                        throw new AppwriteException('Missing required parameter: "projectId"');
                    }
                    let path = '/projects/{projectId}/keys'.replace('{projectId}', projectId);
                    let payload = {};
                    const uri = new URL(this.config.endpoint + path);
                    return yield this.call('get', uri, {
                        'content-type': 'application/json',
                    }, payload);
                }),
                /**
                 * Create Key
                 *
                 *
                 * @param {string} projectId
                 * @param {string} name
                 * @param {string[]} scopes
                 * @throws {AppwriteException}
                 * @returns {Promise}
                 */
                createKey: (projectId, name, scopes) => __awaiter(this, void 0, void 0, function* () {
                    if (typeof projectId === 'undefined') {
                        throw new AppwriteException('Missing required parameter: "projectId"');
                    }
                    if (typeof name === 'undefined') {
                        throw new AppwriteException('Missing required parameter: "name"');
                    }
                    if (typeof scopes === 'undefined') {
                        throw new AppwriteException('Missing required parameter: "scopes"');
                    }
                    let path = '/projects/{projectId}/keys'.replace('{projectId}', projectId);
                    let payload = {};
                    if (typeof name !== 'undefined') {
                        payload['name'] = name;
                    }
                    if (typeof scopes !== 'undefined') {
                        payload['scopes'] = scopes;
                    }
                    const uri = new URL(this.config.endpoint + path);
                    return yield this.call('post', uri, {
                        'content-type': 'application/json',
                    }, payload);
                }),
                /**
                 * Get Key
                 *
                 *
                 * @param {string} projectId
                 * @param {string} keyId
                 * @throws {AppwriteException}
                 * @returns {Promise}
                 */
                getKey: (projectId, keyId) => __awaiter(this, void 0, void 0, function* () {
                    if (typeof projectId === 'undefined') {
                        throw new AppwriteException('Missing required parameter: "projectId"');
                    }
                    if (typeof keyId === 'undefined') {
                        throw new AppwriteException('Missing required parameter: "keyId"');
                    }
                    let path = '/projects/{projectId}/keys/{keyId}'.replace('{projectId}', projectId).replace('{keyId}', keyId);
                    let payload = {};
                    const uri = new URL(this.config.endpoint + path);
                    return yield this.call('get', uri, {
                        'content-type': 'application/json',
                    }, payload);
                }),
                /**
                 * Update Key
                 *
                 *
                 * @param {string} projectId
                 * @param {string} keyId
                 * @param {string} name
                 * @param {string[]} scopes
                 * @throws {AppwriteException}
                 * @returns {Promise}
                 */
                updateKey: (projectId, keyId, name, scopes) => __awaiter(this, void 0, void 0, function* () {
                    if (typeof projectId === 'undefined') {
                        throw new AppwriteException('Missing required parameter: "projectId"');
                    }
                    if (typeof keyId === 'undefined') {
                        throw new AppwriteException('Missing required parameter: "keyId"');
                    }
                    if (typeof name === 'undefined') {
                        throw new AppwriteException('Missing required parameter: "name"');
                    }
                    if (typeof scopes === 'undefined') {
                        throw new AppwriteException('Missing required parameter: "scopes"');
                    }
                    let path = '/projects/{projectId}/keys/{keyId}'.replace('{projectId}', projectId).replace('{keyId}', keyId);
                    let payload = {};
                    if (typeof name !== 'undefined') {
                        payload['name'] = name;
                    }
                    if (typeof scopes !== 'undefined') {
                        payload['scopes'] = scopes;
                    }
                    const uri = new URL(this.config.endpoint + path);
                    return yield this.call('put', uri, {
                        'content-type': 'application/json',
                    }, payload);
                }),
                /**
                 * Delete Key
                 *
                 *
                 * @param {string} projectId
                 * @param {string} keyId
                 * @throws {AppwriteException}
                 * @returns {Promise}
                 */
                deleteKey: (projectId, keyId) => __awaiter(this, void 0, void 0, function* () {
                    if (typeof projectId === 'undefined') {
                        throw new AppwriteException('Missing required parameter: "projectId"');
                    }
                    if (typeof keyId === 'undefined') {
                        throw new AppwriteException('Missing required parameter: "keyId"');
                    }
                    let path = '/projects/{projectId}/keys/{keyId}'.replace('{projectId}', projectId).replace('{keyId}', keyId);
                    let payload = {};
                    const uri = new URL(this.config.endpoint + path);
                    return yield this.call('delete', uri, {
                        'content-type': 'application/json',
                    }, payload);
                }),
                /**
                 * Update Project OAuth2
                 *
                 *
                 * @param {string} projectId
                 * @param {string} provider
                 * @param {string} appId
                 * @param {string} secret
                 * @throws {AppwriteException}
                 * @returns {Promise}
                 */
                updateOAuth2: (projectId, provider, appId, secret) => __awaiter(this, void 0, void 0, function* () {
                    if (typeof projectId === 'undefined') {
                        throw new AppwriteException('Missing required parameter: "projectId"');
                    }
                    if (typeof provider === 'undefined') {
                        throw new AppwriteException('Missing required parameter: "provider"');
                    }
                    let path = '/projects/{projectId}/oauth2'.replace('{projectId}', projectId);
                    let payload = {};
                    if (typeof provider !== 'undefined') {
                        payload['provider'] = provider;
                    }
                    if (typeof appId !== 'undefined') {
                        payload['appId'] = appId;
                    }
                    if (typeof secret !== 'undefined') {
                        payload['secret'] = secret;
                    }
                    const uri = new URL(this.config.endpoint + path);
                    return yield this.call('patch', uri, {
                        'content-type': 'application/json',
                    }, payload);
                }),
                /**
                 * List Platforms
                 *
                 *
                 * @param {string} projectId
                 * @throws {AppwriteException}
                 * @returns {Promise}
                 */
                listPlatforms: (projectId) => __awaiter(this, void 0, void 0, function* () {
                    if (typeof projectId === 'undefined') {
                        throw new AppwriteException('Missing required parameter: "projectId"');
                    }
                    let path = '/projects/{projectId}/platforms'.replace('{projectId}', projectId);
                    let payload = {};
                    const uri = new URL(this.config.endpoint + path);
                    return yield this.call('get', uri, {
                        'content-type': 'application/json',
                    }, payload);
                }),
                /**
                 * Create Platform
                 *
                 *
                 * @param {string} projectId
                 * @param {string} type
                 * @param {string} name
                 * @param {string} key
                 * @param {string} store
                 * @param {string} hostname
                 * @throws {AppwriteException}
                 * @returns {Promise}
                 */
                createPlatform: (projectId, type, name, key, store, hostname) => __awaiter(this, void 0, void 0, function* () {
                    if (typeof projectId === 'undefined') {
                        throw new AppwriteException('Missing required parameter: "projectId"');
                    }
                    if (typeof type === 'undefined') {
                        throw new AppwriteException('Missing required parameter: "type"');
                    }
                    if (typeof name === 'undefined') {
                        throw new AppwriteException('Missing required parameter: "name"');
                    }
                    let path = '/projects/{projectId}/platforms'.replace('{projectId}', projectId);
                    let payload = {};
                    if (typeof type !== 'undefined') {
                        payload['type'] = type;
                    }
                    if (typeof name !== 'undefined') {
                        payload['name'] = name;
                    }
                    if (typeof key !== 'undefined') {
                        payload['key'] = key;
                    }
                    if (typeof store !== 'undefined') {
                        payload['store'] = store;
                    }
                    if (typeof hostname !== 'undefined') {
                        payload['hostname'] = hostname;
                    }
                    const uri = new URL(this.config.endpoint + path);
                    return yield this.call('post', uri, {
                        'content-type': 'application/json',
                    }, payload);
                }),
                /**
                 * Get Platform
                 *
                 *
                 * @param {string} projectId
                 * @param {string} platformId
                 * @throws {AppwriteException}
                 * @returns {Promise}
                 */
                getPlatform: (projectId, platformId) => __awaiter(this, void 0, void 0, function* () {
                    if (typeof projectId === 'undefined') {
                        throw new AppwriteException('Missing required parameter: "projectId"');
                    }
                    if (typeof platformId === 'undefined') {
                        throw new AppwriteException('Missing required parameter: "platformId"');
                    }
                    let path = '/projects/{projectId}/platforms/{platformId}'.replace('{projectId}', projectId).replace('{platformId}', platformId);
                    let payload = {};
                    const uri = new URL(this.config.endpoint + path);
                    return yield this.call('get', uri, {
                        'content-type': 'application/json',
                    }, payload);
                }),
                /**
                 * Update Platform
                 *
                 *
                 * @param {string} projectId
                 * @param {string} platformId
                 * @param {string} name
                 * @param {string} key
                 * @param {string} store
                 * @param {string} hostname
                 * @throws {AppwriteException}
                 * @returns {Promise}
                 */
                updatePlatform: (projectId, platformId, name, key, store, hostname) => __awaiter(this, void 0, void 0, function* () {
                    if (typeof projectId === 'undefined') {
                        throw new AppwriteException('Missing required parameter: "projectId"');
                    }
                    if (typeof platformId === 'undefined') {
                        throw new AppwriteException('Missing required parameter: "platformId"');
                    }
                    if (typeof name === 'undefined') {
                        throw new AppwriteException('Missing required parameter: "name"');
                    }
                    let path = '/projects/{projectId}/platforms/{platformId}'.replace('{projectId}', projectId).replace('{platformId}', platformId);
                    let payload = {};
                    if (typeof name !== 'undefined') {
                        payload['name'] = name;
                    }
                    if (typeof key !== 'undefined') {
                        payload['key'] = key;
                    }
                    if (typeof store !== 'undefined') {
                        payload['store'] = store;
                    }
                    if (typeof hostname !== 'undefined') {
                        payload['hostname'] = hostname;
                    }
                    const uri = new URL(this.config.endpoint + path);
                    return yield this.call('put', uri, {
                        'content-type': 'application/json',
                    }, payload);
                }),
                /**
                 * Delete Platform
                 *
                 *
                 * @param {string} projectId
                 * @param {string} platformId
                 * @throws {AppwriteException}
                 * @returns {Promise}
                 */
                deletePlatform: (projectId, platformId) => __awaiter(this, void 0, void 0, function* () {
                    if (typeof projectId === 'undefined') {
                        throw new AppwriteException('Missing required parameter: "projectId"');
                    }
                    if (typeof platformId === 'undefined') {
                        throw new AppwriteException('Missing required parameter: "platformId"');
                    }
                    let path = '/projects/{projectId}/platforms/{platformId}'.replace('{projectId}', projectId).replace('{platformId}', platformId);
                    let payload = {};
                    const uri = new URL(this.config.endpoint + path);
                    return yield this.call('delete', uri, {
                        'content-type': 'application/json',
                    }, payload);
                }),
                /**
                 * Update service status
                 *
                 *
                 * @param {string} projectId
                 * @param {string} service
                 * @param {boolean} status
                 * @throws {AppwriteException}
                 * @returns {Promise}
                 */
                updateServiceStatus: (projectId, service, status) => __awaiter(this, void 0, void 0, function* () {
                    if (typeof projectId === 'undefined') {
                        throw new AppwriteException('Missing required parameter: "projectId"');
                    }
                    if (typeof service === 'undefined') {
                        throw new AppwriteException('Missing required parameter: "service"');
                    }
                    if (typeof status === 'undefined') {
                        throw new AppwriteException('Missing required parameter: "status"');
                    }
                    let path = '/projects/{projectId}/service'.replace('{projectId}', projectId);
                    let payload = {};
                    if (typeof service !== 'undefined') {
                        payload['service'] = service;
                    }
                    if (typeof status !== 'undefined') {
                        payload['status'] = status;
                    }
                    const uri = new URL(this.config.endpoint + path);
                    return yield this.call('patch', uri, {
                        'content-type': 'application/json',
                    }, payload);
                }),
                /**
                 * Get usage stats for a project
                 *
                 *
                 * @param {string} projectId
                 * @param {string} range
                 * @throws {AppwriteException}
                 * @returns {Promise}
                 */
                getUsage: (projectId, range) => __awaiter(this, void 0, void 0, function* () {
                    if (typeof projectId === 'undefined') {
                        throw new AppwriteException('Missing required parameter: "projectId"');
                    }
                    let path = '/projects/{projectId}/usage'.replace('{projectId}', projectId);
                    let payload = {};
                    if (typeof range !== 'undefined') {
                        payload['range'] = range;
                    }
                    const uri = new URL(this.config.endpoint + path);
                    return yield this.call('get', uri, {
                        'content-type': 'application/json',
                    }, payload);
                }),
                /**
                 * List Webhooks
                 *
                 *
                 * @param {string} projectId
                 * @throws {AppwriteException}
                 * @returns {Promise}
                 */
                listWebhooks: (projectId) => __awaiter(this, void 0, void 0, function* () {
                    if (typeof projectId === 'undefined') {
                        throw new AppwriteException('Missing required parameter: "projectId"');
                    }
                    let path = '/projects/{projectId}/webhooks'.replace('{projectId}', projectId);
                    let payload = {};
                    const uri = new URL(this.config.endpoint + path);
                    return yield this.call('get', uri, {
                        'content-type': 'application/json',
                    }, payload);
                }),
                /**
                 * Create Webhook
                 *
                 *
                 * @param {string} projectId
                 * @param {string} name
                 * @param {string[]} events
                 * @param {string} url
                 * @param {boolean} security
                 * @param {string} httpUser
                 * @param {string} httpPass
                 * @throws {AppwriteException}
                 * @returns {Promise}
                 */
                createWebhook: (projectId, name, events, url, security, httpUser, httpPass) => __awaiter(this, void 0, void 0, function* () {
                    if (typeof projectId === 'undefined') {
                        throw new AppwriteException('Missing required parameter: "projectId"');
                    }
                    if (typeof name === 'undefined') {
                        throw new AppwriteException('Missing required parameter: "name"');
                    }
                    if (typeof events === 'undefined') {
                        throw new AppwriteException('Missing required parameter: "events"');
                    }
                    if (typeof url === 'undefined') {
                        throw new AppwriteException('Missing required parameter: "url"');
                    }
                    if (typeof security === 'undefined') {
                        throw new AppwriteException('Missing required parameter: "security"');
                    }
                    let path = '/projects/{projectId}/webhooks'.replace('{projectId}', projectId);
                    let payload = {};
                    if (typeof name !== 'undefined') {
                        payload['name'] = name;
                    }
                    if (typeof events !== 'undefined') {
                        payload['events'] = events;
                    }
                    if (typeof url !== 'undefined') {
                        payload['url'] = url;
                    }
                    if (typeof security !== 'undefined') {
                        payload['security'] = security;
                    }
                    if (typeof httpUser !== 'undefined') {
                        payload['httpUser'] = httpUser;
                    }
                    if (typeof httpPass !== 'undefined') {
                        payload['httpPass'] = httpPass;
                    }
                    const uri = new URL(this.config.endpoint + path);
                    return yield this.call('post', uri, {
                        'content-type': 'application/json',
                    }, payload);
                }),
                /**
                 * Get Webhook
                 *
                 *
                 * @param {string} projectId
                 * @param {string} webhookId
                 * @throws {AppwriteException}
                 * @returns {Promise}
                 */
                getWebhook: (projectId, webhookId) => __awaiter(this, void 0, void 0, function* () {
                    if (typeof projectId === 'undefined') {
                        throw new AppwriteException('Missing required parameter: "projectId"');
                    }
                    if (typeof webhookId === 'undefined') {
                        throw new AppwriteException('Missing required parameter: "webhookId"');
                    }
                    let path = '/projects/{projectId}/webhooks/{webhookId}'.replace('{projectId}', projectId).replace('{webhookId}', webhookId);
                    let payload = {};
                    const uri = new URL(this.config.endpoint + path);
                    return yield this.call('get', uri, {
                        'content-type': 'application/json',
                    }, payload);
                }),
                /**
                 * Update Webhook
                 *
                 *
                 * @param {string} projectId
                 * @param {string} webhookId
                 * @param {string} name
                 * @param {string[]} events
                 * @param {string} url
                 * @param {boolean} security
                 * @param {string} httpUser
                 * @param {string} httpPass
                 * @throws {AppwriteException}
                 * @returns {Promise}
                 */
                updateWebhook: (projectId, webhookId, name, events, url, security, httpUser, httpPass) => __awaiter(this, void 0, void 0, function* () {
                    if (typeof projectId === 'undefined') {
                        throw new AppwriteException('Missing required parameter: "projectId"');
                    }
                    if (typeof webhookId === 'undefined') {
                        throw new AppwriteException('Missing required parameter: "webhookId"');
                    }
                    if (typeof name === 'undefined') {
                        throw new AppwriteException('Missing required parameter: "name"');
                    }
                    if (typeof events === 'undefined') {
                        throw new AppwriteException('Missing required parameter: "events"');
                    }
                    if (typeof url === 'undefined') {
                        throw new AppwriteException('Missing required parameter: "url"');
                    }
                    if (typeof security === 'undefined') {
                        throw new AppwriteException('Missing required parameter: "security"');
                    }
                    let path = '/projects/{projectId}/webhooks/{webhookId}'.replace('{projectId}', projectId).replace('{webhookId}', webhookId);
                    let payload = {};
                    if (typeof name !== 'undefined') {
                        payload['name'] = name;
                    }
                    if (typeof events !== 'undefined') {
                        payload['events'] = events;
                    }
                    if (typeof url !== 'undefined') {
                        payload['url'] = url;
                    }
                    if (typeof security !== 'undefined') {
                        payload['security'] = security;
                    }
                    if (typeof httpUser !== 'undefined') {
                        payload['httpUser'] = httpUser;
                    }
                    if (typeof httpPass !== 'undefined') {
                        payload['httpPass'] = httpPass;
                    }
                    const uri = new URL(this.config.endpoint + path);
                    return yield this.call('put', uri, {
                        'content-type': 'application/json',
                    }, payload);
                }),
                /**
                 * Delete Webhook
                 *
                 *
                 * @param {string} projectId
                 * @param {string} webhookId
                 * @throws {AppwriteException}
                 * @returns {Promise}
                 */
                deleteWebhook: (projectId, webhookId) => __awaiter(this, void 0, void 0, function* () {
                    if (typeof projectId === 'undefined') {
                        throw new AppwriteException('Missing required parameter: "projectId"');
                    }
                    if (typeof webhookId === 'undefined') {
                        throw new AppwriteException('Missing required parameter: "webhookId"');
                    }
                    let path = '/projects/{projectId}/webhooks/{webhookId}'.replace('{projectId}', projectId).replace('{webhookId}', webhookId);
                    let payload = {};
                    const uri = new URL(this.config.endpoint + path);
                    return yield this.call('delete', uri, {
                        'content-type': 'application/json',
                    }, payload);
                })
            };
            this.storage = {
                /**
                 * List buckets
                 *
                 * Get a list of all the storage buckets. You can use the query params to
                 * filter your results.
                 *
                 * @param {string} search
                 * @param {number} limit
                 * @param {number} offset
                 * @param {string} cursor
                 * @param {string} cursorDirection
                 * @param {string} orderType
                 * @throws {AppwriteException}
                 * @returns {Promise}
                 */
                listBuckets: (search, limit, offset, cursor, cursorDirection, orderType) => __awaiter(this, void 0, void 0, function* () {
                    let path = '/storage/buckets';
                    let payload = {};
                    if (typeof search !== 'undefined') {
                        payload['search'] = search;
                    }
                    if (typeof limit !== 'undefined') {
                        payload['limit'] = limit;
                    }
                    if (typeof offset !== 'undefined') {
                        payload['offset'] = offset;
                    }
                    if (typeof cursor !== 'undefined') {
                        payload['cursor'] = cursor;
                    }
                    if (typeof cursorDirection !== 'undefined') {
                        payload['cursorDirection'] = cursorDirection;
                    }
                    if (typeof orderType !== 'undefined') {
                        payload['orderType'] = orderType;
                    }
                    const uri = new URL(this.config.endpoint + path);
                    return yield this.call('get', uri, {
                        'content-type': 'application/json',
                    }, payload);
                }),
                /**
                 * Create bucket
                 *
                 * Create a new storage bucket.
                 *
                 * @param {string} bucketId
                 * @param {string} name
                 * @param {string} permission
                 * @param {string[]} read
                 * @param {string[]} write
                 * @param {boolean} enabled
                 * @param {number} maximumFileSize
                 * @param {string[]} allowedFileExtensions
                 * @param {boolean} encryption
                 * @param {boolean} antivirus
                 * @throws {AppwriteException}
                 * @returns {Promise}
                 */
                createBucket: (bucketId, name, permission, read, write, enabled, maximumFileSize, allowedFileExtensions, encryption, antivirus) => __awaiter(this, void 0, void 0, function* () {
                    if (typeof bucketId === 'undefined') {
                        throw new AppwriteException('Missing required parameter: "bucketId"');
                    }
                    if (typeof name === 'undefined') {
                        throw new AppwriteException('Missing required parameter: "name"');
                    }
                    if (typeof permission === 'undefined') {
                        throw new AppwriteException('Missing required parameter: "permission"');
                    }
                    let path = '/storage/buckets';
                    let payload = {};
                    if (typeof bucketId !== 'undefined') {
                        payload['bucketId'] = bucketId;
                    }
                    if (typeof name !== 'undefined') {
                        payload['name'] = name;
                    }
                    if (typeof permission !== 'undefined') {
                        payload['permission'] = permission;
                    }
                    if (typeof read !== 'undefined') {
                        payload['read'] = read;
                    }
                    if (typeof write !== 'undefined') {
                        payload['write'] = write;
                    }
                    if (typeof enabled !== 'undefined') {
                        payload['enabled'] = enabled;
                    }
                    if (typeof maximumFileSize !== 'undefined') {
                        payload['maximumFileSize'] = maximumFileSize;
                    }
                    if (typeof allowedFileExtensions !== 'undefined') {
                        payload['allowedFileExtensions'] = allowedFileExtensions;
                    }
                    if (typeof encryption !== 'undefined') {
                        payload['encryption'] = encryption;
                    }
                    if (typeof antivirus !== 'undefined') {
                        payload['antivirus'] = antivirus;
                    }
                    const uri = new URL(this.config.endpoint + path);
                    return yield this.call('post', uri, {
                        'content-type': 'application/json',
                    }, payload);
                }),
                /**
                 * Get Bucket
                 *
                 * Get a storage bucket by its unique ID. This endpoint response returns a
                 * JSON object with the storage bucket metadata.
                 *
                 * @param {string} bucketId
                 * @throws {AppwriteException}
                 * @returns {Promise}
                 */
                getBucket: (bucketId) => __awaiter(this, void 0, void 0, function* () {
                    if (typeof bucketId === 'undefined') {
                        throw new AppwriteException('Missing required parameter: "bucketId"');
                    }
                    let path = '/storage/buckets/{bucketId}'.replace('{bucketId}', bucketId);
                    let payload = {};
                    const uri = new URL(this.config.endpoint + path);
                    return yield this.call('get', uri, {
                        'content-type': 'application/json',
                    }, payload);
                }),
                /**
                 * Update Bucket
                 *
                 * Update a storage bucket by its unique ID.
                 *
                 * @param {string} bucketId
                 * @param {string} name
                 * @param {string} permission
                 * @param {string[]} read
                 * @param {string[]} write
                 * @param {boolean} enabled
                 * @param {number} maximumFileSize
                 * @param {string[]} allowedFileExtensions
                 * @param {boolean} encryption
                 * @param {boolean} antivirus
                 * @throws {AppwriteException}
                 * @returns {Promise}
                 */
                updateBucket: (bucketId, name, permission, read, write, enabled, maximumFileSize, allowedFileExtensions, encryption, antivirus) => __awaiter(this, void 0, void 0, function* () {
                    if (typeof bucketId === 'undefined') {
                        throw new AppwriteException('Missing required parameter: "bucketId"');
                    }
                    if (typeof name === 'undefined') {
                        throw new AppwriteException('Missing required parameter: "name"');
                    }
                    if (typeof permission === 'undefined') {
                        throw new AppwriteException('Missing required parameter: "permission"');
                    }
                    let path = '/storage/buckets/{bucketId}'.replace('{bucketId}', bucketId);
                    let payload = {};
                    if (typeof name !== 'undefined') {
                        payload['name'] = name;
                    }
                    if (typeof permission !== 'undefined') {
                        payload['permission'] = permission;
                    }
                    if (typeof read !== 'undefined') {
                        payload['read'] = read;
                    }
                    if (typeof write !== 'undefined') {
                        payload['write'] = write;
                    }
                    if (typeof enabled !== 'undefined') {
                        payload['enabled'] = enabled;
                    }
                    if (typeof maximumFileSize !== 'undefined') {
                        payload['maximumFileSize'] = maximumFileSize;
                    }
                    if (typeof allowedFileExtensions !== 'undefined') {
                        payload['allowedFileExtensions'] = allowedFileExtensions;
                    }
                    if (typeof encryption !== 'undefined') {
                        payload['encryption'] = encryption;
                    }
                    if (typeof antivirus !== 'undefined') {
                        payload['antivirus'] = antivirus;
                    }
                    const uri = new URL(this.config.endpoint + path);
                    return yield this.call('put', uri, {
                        'content-type': 'application/json',
                    }, payload);
                }),
                /**
                 * Delete Bucket
                 *
                 * Delete a storage bucket by its unique ID.
                 *
                 * @param {string} bucketId
                 * @throws {AppwriteException}
                 * @returns {Promise}
                 */
                deleteBucket: (bucketId) => __awaiter(this, void 0, void 0, function* () {
                    if (typeof bucketId === 'undefined') {
                        throw new AppwriteException('Missing required parameter: "bucketId"');
                    }
                    let path = '/storage/buckets/{bucketId}'.replace('{bucketId}', bucketId);
                    let payload = {};
                    const uri = new URL(this.config.endpoint + path);
                    return yield this.call('delete', uri, {
                        'content-type': 'application/json',
                    }, payload);
                }),
                /**
                 * List Files
                 *
                 * Get a list of all the user files. You can use the query params to filter
                 * your results. On admin mode, this endpoint will return a list of all of the
                 * project's files. [Learn more about different API modes](/docs/admin).
                 *
                 * @param {string} bucketId
                 * @param {string} search
                 * @param {number} limit
                 * @param {number} offset
                 * @param {string} cursor
                 * @param {string} cursorDirection
                 * @param {string} orderType
                 * @throws {AppwriteException}
                 * @returns {Promise}
                 */
                listFiles: (bucketId, search, limit, offset, cursor, cursorDirection, orderType) => __awaiter(this, void 0, void 0, function* () {
                    if (typeof bucketId === 'undefined') {
                        throw new AppwriteException('Missing required parameter: "bucketId"');
                    }
                    let path = '/storage/buckets/{bucketId}/files'.replace('{bucketId}', bucketId);
                    let payload = {};
                    if (typeof search !== 'undefined') {
                        payload['search'] = search;
                    }
                    if (typeof limit !== 'undefined') {
                        payload['limit'] = limit;
                    }
                    if (typeof offset !== 'undefined') {
                        payload['offset'] = offset;
                    }
                    if (typeof cursor !== 'undefined') {
                        payload['cursor'] = cursor;
                    }
                    if (typeof cursorDirection !== 'undefined') {
                        payload['cursorDirection'] = cursorDirection;
                    }
                    if (typeof orderType !== 'undefined') {
                        payload['orderType'] = orderType;
                    }
                    const uri = new URL(this.config.endpoint + path);
                    return yield this.call('get', uri, {
                        'content-type': 'application/json',
                    }, payload);
                }),
                /**
                 * Create File
                 *
                 * Create a new file. Before using this route, you should create a new bucket
                 * resource using either a [server
                 * integration](/docs/server/database#storageCreateBucket) API or directly
                 * from your Appwrite console.
                 *
                 * Larger files should be uploaded using multiple requests with the
                 * [content-range](https://developer.mozilla.org/en-US/docs/Web/HTTP/Headers/Content-Range)
                 * header to send a partial request with a maximum supported chunk of `5MB`.
                 * The `content-range` header values should always be in bytes.
                 *
                 * When the first request is sent, the server will return the **File** object,
                 * and the subsequent part request must include the file's **id** in
                 * `x-appwrite-id` header to allow the server to know that the partial upload
                 * is for the existing file and not for a new one.
                 *
                 * If you're creating a new file using one of the Appwrite SDKs, all the
                 * chunking logic will be managed by the SDK internally.
                 *
                 *
                 * @param {string} bucketId
                 * @param {string} fileId
                 * @param {File} file
                 * @param {string[]} read
                 * @param {string[]} write
                 * @throws {AppwriteException}
                 * @returns {Promise}
                 */
                createFile: (bucketId, fileId, file, read, write, onProgress = (progress) => { }) => __awaiter(this, void 0, void 0, function* () {
                    if (typeof bucketId === 'undefined') {
                        throw new AppwriteException('Missing required parameter: "bucketId"');
                    }
                    if (typeof fileId === 'undefined') {
                        throw new AppwriteException('Missing required parameter: "fileId"');
                    }
                    if (typeof file === 'undefined') {
                        throw new AppwriteException('Missing required parameter: "file"');
                    }
                    let path = '/storage/buckets/{bucketId}/files'.replace('{bucketId}', bucketId);
                    let payload = {};
                    if (typeof fileId !== 'undefined') {
                        payload['fileId'] = fileId;
                    }
                    if (typeof file !== 'undefined') {
                        payload['file'] = file;
                    }
                    if (typeof read !== 'undefined') {
                        payload['read'] = read;
                    }
                    if (typeof write !== 'undefined') {
                        payload['write'] = write;
                    }
                    const uri = new URL(this.config.endpoint + path);
                    const size = file.size;
                    if (size <= Appwrite.CHUNK_SIZE) {
                        return yield this.call('post', uri, {
                            'content-type': 'multipart/form-data',
                        }, payload);
                    }
                    let id = undefined;
                    let response = undefined;
                    const headers = {
                        'content-type': 'multipart/form-data',
                    };
                    let counter = 0;
                    const totalCounters = Math.ceil(size / Appwrite.CHUNK_SIZE);
                    if (fileId != 'unique()') {
                        try {
                            response = yield this.call('GET', new URL(this.config.endpoint + path + '/' + fileId), headers);
                            counter = response.chunksUploaded;
                        }
                        catch (e) {
                        }
                    }
                    for (counter; counter < totalCounters; counter++) {
                        const start = (counter * Appwrite.CHUNK_SIZE);
                        const end = Math.min((((counter * Appwrite.CHUNK_SIZE) + Appwrite.CHUNK_SIZE) - 1), size);
                        headers['content-range'] = 'bytes ' + start + '-' + end + '/' + size;
                        if (id) {
                            headers['x-appwrite-id'] = id;
                        }
                        const stream = file.slice(start, end + 1);
                        payload['file'] = new File([stream], file.name);
                        response = yield this.call('post', uri, headers, payload);
                        if (!id) {
                            id = response['$id'];
                        }
                        if (onProgress) {
                            onProgress({
                                $id: response.$id,
                                progress: Math.min((counter + 1) * Appwrite.CHUNK_SIZE - 1, size) / size * 100,
                                sizeUploaded: end,
                                chunksTotal: response.chunksTotal,
                                chunksUploaded: response.chunksUploaded
                            });
                        }
                    }
                    return response;
                }),
                /**
                 * Get File
                 *
                 * Get a file by its unique ID. This endpoint response returns a JSON object
                 * with the file metadata.
                 *
                 * @param {string} bucketId
                 * @param {string} fileId
                 * @throws {AppwriteException}
                 * @returns {Promise}
                 */
                getFile: (bucketId, fileId) => __awaiter(this, void 0, void 0, function* () {
                    if (typeof bucketId === 'undefined') {
                        throw new AppwriteException('Missing required parameter: "bucketId"');
                    }
                    if (typeof fileId === 'undefined') {
                        throw new AppwriteException('Missing required parameter: "fileId"');
                    }
                    let path = '/storage/buckets/{bucketId}/files/{fileId}'.replace('{bucketId}', bucketId).replace('{fileId}', fileId);
                    let payload = {};
                    const uri = new URL(this.config.endpoint + path);
                    return yield this.call('get', uri, {
                        'content-type': 'application/json',
                    }, payload);
                }),
                /**
                 * Update File
                 *
                 * Update a file by its unique ID. Only users with write permissions have
                 * access to update this resource.
                 *
                 * @param {string} bucketId
                 * @param {string} fileId
                 * @param {string[]} read
                 * @param {string[]} write
                 * @throws {AppwriteException}
                 * @returns {Promise}
                 */
                updateFile: (bucketId, fileId, read, write) => __awaiter(this, void 0, void 0, function* () {
                    if (typeof bucketId === 'undefined') {
                        throw new AppwriteException('Missing required parameter: "bucketId"');
                    }
                    if (typeof fileId === 'undefined') {
                        throw new AppwriteException('Missing required parameter: "fileId"');
                    }
                    let path = '/storage/buckets/{bucketId}/files/{fileId}'.replace('{bucketId}', bucketId).replace('{fileId}', fileId);
                    let payload = {};
                    if (typeof read !== 'undefined') {
                        payload['read'] = read;
                    }
                    if (typeof write !== 'undefined') {
                        payload['write'] = write;
                    }
                    const uri = new URL(this.config.endpoint + path);
                    return yield this.call('put', uri, {
                        'content-type': 'application/json',
                    }, payload);
                }),
                /**
                 * Delete File
                 *
                 * Delete a file by its unique ID. Only users with write permissions have
                 * access to delete this resource.
                 *
                 * @param {string} bucketId
                 * @param {string} fileId
                 * @throws {AppwriteException}
                 * @returns {Promise}
                 */
                deleteFile: (bucketId, fileId) => __awaiter(this, void 0, void 0, function* () {
                    if (typeof bucketId === 'undefined') {
                        throw new AppwriteException('Missing required parameter: "bucketId"');
                    }
                    if (typeof fileId === 'undefined') {
                        throw new AppwriteException('Missing required parameter: "fileId"');
                    }
                    let path = '/storage/buckets/{bucketId}/files/{fileId}'.replace('{bucketId}', bucketId).replace('{fileId}', fileId);
                    let payload = {};
                    const uri = new URL(this.config.endpoint + path);
                    return yield this.call('delete', uri, {
                        'content-type': 'application/json',
                    }, payload);
                }),
                /**
                 * Get File for Download
                 *
                 * Get a file content by its unique ID. The endpoint response return with a
                 * 'Content-Disposition: attachment' header that tells the browser to start
                 * downloading the file to user downloads directory.
                 *
                 * @param {string} bucketId
                 * @param {string} fileId
                 * @throws {AppwriteException}
                 * @returns {URL}
                 */
                getFileDownload: (bucketId, fileId) => {
                    if (typeof bucketId === 'undefined') {
                        throw new AppwriteException('Missing required parameter: "bucketId"');
                    }
                    if (typeof fileId === 'undefined') {
                        throw new AppwriteException('Missing required parameter: "fileId"');
                    }
                    let path = '/storage/buckets/{bucketId}/files/{fileId}/download'.replace('{bucketId}', bucketId).replace('{fileId}', fileId);
                    let payload = {};
                    const uri = new URL(this.config.endpoint + path);
                    payload['project'] = this.config.project;
                    for (const [key, value] of Object.entries(this.flatten(payload))) {
                        uri.searchParams.append(key, value);
                    }
                    return uri;
                },
                /**
                 * Get File Preview
                 *
                 * Get a file preview image. Currently, this method supports preview for image
                 * files (jpg, png, and gif), other supported formats, like pdf, docs, slides,
                 * and spreadsheets, will return the file icon image. You can also pass query
                 * string arguments for cutting and resizing your preview image. Preview is
                 * supported only for image files smaller than 10MB.
                 *
                 * @param {string} bucketId
                 * @param {string} fileId
                 * @param {number} width
                 * @param {number} height
                 * @param {string} gravity
                 * @param {number} quality
                 * @param {number} borderWidth
                 * @param {string} borderColor
                 * @param {number} borderRadius
                 * @param {number} opacity
                 * @param {number} rotation
                 * @param {string} background
                 * @param {string} output
                 * @throws {AppwriteException}
                 * @returns {URL}
                 */
                getFilePreview: (bucketId, fileId, width, height, gravity, quality, borderWidth, borderColor, borderRadius, opacity, rotation, background, output) => {
                    if (typeof bucketId === 'undefined') {
                        throw new AppwriteException('Missing required parameter: "bucketId"');
                    }
                    if (typeof fileId === 'undefined') {
                        throw new AppwriteException('Missing required parameter: "fileId"');
                    }
                    let path = '/storage/buckets/{bucketId}/files/{fileId}/preview'.replace('{bucketId}', bucketId).replace('{fileId}', fileId);
                    let payload = {};
                    if (typeof width !== 'undefined') {
                        payload['width'] = width;
                    }
                    if (typeof height !== 'undefined') {
                        payload['height'] = height;
                    }
                    if (typeof gravity !== 'undefined') {
                        payload['gravity'] = gravity;
                    }
                    if (typeof quality !== 'undefined') {
                        payload['quality'] = quality;
                    }
                    if (typeof borderWidth !== 'undefined') {
                        payload['borderWidth'] = borderWidth;
                    }
                    if (typeof borderColor !== 'undefined') {
                        payload['borderColor'] = borderColor;
                    }
                    if (typeof borderRadius !== 'undefined') {
                        payload['borderRadius'] = borderRadius;
                    }
                    if (typeof opacity !== 'undefined') {
                        payload['opacity'] = opacity;
                    }
                    if (typeof rotation !== 'undefined') {
                        payload['rotation'] = rotation;
                    }
                    if (typeof background !== 'undefined') {
                        payload['background'] = background;
                    }
                    if (typeof output !== 'undefined') {
                        payload['output'] = output;
                    }
                    const uri = new URL(this.config.endpoint + path);
                    payload['project'] = this.config.project;
                    for (const [key, value] of Object.entries(this.flatten(payload))) {
                        uri.searchParams.append(key, value);
                    }
                    return uri;
                },
                /**
                 * Get File for View
                 *
                 * Get a file content by its unique ID. This endpoint is similar to the
                 * download method but returns with no  'Content-Disposition: attachment'
                 * header.
                 *
                 * @param {string} bucketId
                 * @param {string} fileId
                 * @throws {AppwriteException}
                 * @returns {URL}
                 */
                getFileView: (bucketId, fileId) => {
                    if (typeof bucketId === 'undefined') {
                        throw new AppwriteException('Missing required parameter: "bucketId"');
                    }
                    if (typeof fileId === 'undefined') {
                        throw new AppwriteException('Missing required parameter: "fileId"');
                    }
                    let path = '/storage/buckets/{bucketId}/files/{fileId}/view'.replace('{bucketId}', bucketId).replace('{fileId}', fileId);
                    let payload = {};
                    const uri = new URL(this.config.endpoint + path);
                    payload['project'] = this.config.project;
                    for (const [key, value] of Object.entries(this.flatten(payload))) {
                        uri.searchParams.append(key, value);
                    }
                    return uri;
                },
                /**
                 * Get usage stats for storage
                 *
                 *
                 * @param {string} range
                 * @throws {AppwriteException}
                 * @returns {Promise}
                 */
                getUsage: (range) => __awaiter(this, void 0, void 0, function* () {
                    let path = '/storage/usage';
                    let payload = {};
                    if (typeof range !== 'undefined') {
                        payload['range'] = range;
                    }
                    const uri = new URL(this.config.endpoint + path);
                    return yield this.call('get', uri, {
                        'content-type': 'application/json',
                    }, payload);
                }),
                /**
                 * Get usage stats for a storage bucket
                 *
                 *
                 * @param {string} bucketId
                 * @param {string} range
                 * @throws {AppwriteException}
                 * @returns {Promise}
                 */
                getBucketUsage: (bucketId, range) => __awaiter(this, void 0, void 0, function* () {
                    if (typeof bucketId === 'undefined') {
                        throw new AppwriteException('Missing required parameter: "bucketId"');
                    }
                    let path = '/storage/{bucketId}/usage'.replace('{bucketId}', bucketId);
                    let payload = {};
                    if (typeof range !== 'undefined') {
                        payload['range'] = range;
                    }
                    const uri = new URL(this.config.endpoint + path);
                    return yield this.call('get', uri, {
                        'content-type': 'application/json',
                    }, payload);
                })
            };
            this.teams = {
                /**
                 * List Teams
                 *
                 * Get a list of all the teams in which the current user is a member. You can
                 * use the parameters to filter your results.
                 *
                 * In admin mode, this endpoint returns a list of all the teams in the current
                 * project. [Learn more about different API modes](/docs/admin).
                 *
                 * @param {string} search
                 * @param {number} limit
                 * @param {number} offset
                 * @param {string} cursor
                 * @param {string} cursorDirection
                 * @param {string} orderType
                 * @throws {AppwriteException}
                 * @returns {Promise}
                 */
                list: (search, limit, offset, cursor, cursorDirection, orderType) => __awaiter(this, void 0, void 0, function* () {
                    let path = '/teams';
                    let payload = {};
                    if (typeof search !== 'undefined') {
                        payload['search'] = search;
                    }
                    if (typeof limit !== 'undefined') {
                        payload['limit'] = limit;
                    }
                    if (typeof offset !== 'undefined') {
                        payload['offset'] = offset;
                    }
                    if (typeof cursor !== 'undefined') {
                        payload['cursor'] = cursor;
                    }
                    if (typeof cursorDirection !== 'undefined') {
                        payload['cursorDirection'] = cursorDirection;
                    }
                    if (typeof orderType !== 'undefined') {
                        payload['orderType'] = orderType;
                    }
                    const uri = new URL(this.config.endpoint + path);
                    return yield this.call('get', uri, {
                        'content-type': 'application/json',
                    }, payload);
                }),
                /**
                 * Create Team
                 *
                 * Create a new team. The user who creates the team will automatically be
                 * assigned as the owner of the team. Only the users with the owner role can
                 * invite new members, add new owners and delete or update the team.
                 *
                 * @param {string} teamId
                 * @param {string} name
                 * @param {string[]} roles
                 * @throws {AppwriteException}
                 * @returns {Promise}
                 */
                create: (teamId, name, roles) => __awaiter(this, void 0, void 0, function* () {
                    if (typeof teamId === 'undefined') {
                        throw new AppwriteException('Missing required parameter: "teamId"');
                    }
                    if (typeof name === 'undefined') {
                        throw new AppwriteException('Missing required parameter: "name"');
                    }
                    let path = '/teams';
                    let payload = {};
                    if (typeof teamId !== 'undefined') {
                        payload['teamId'] = teamId;
                    }
                    if (typeof name !== 'undefined') {
                        payload['name'] = name;
                    }
                    if (typeof roles !== 'undefined') {
                        payload['roles'] = roles;
                    }
                    const uri = new URL(this.config.endpoint + path);
                    return yield this.call('post', uri, {
                        'content-type': 'application/json',
                    }, payload);
                }),
                /**
                 * Get Team
                 *
                 * Get a team by its ID. All team members have read access for this resource.
                 *
                 * @param {string} teamId
                 * @throws {AppwriteException}
                 * @returns {Promise}
                 */
                get: (teamId) => __awaiter(this, void 0, void 0, function* () {
                    if (typeof teamId === 'undefined') {
                        throw new AppwriteException('Missing required parameter: "teamId"');
                    }
                    let path = '/teams/{teamId}'.replace('{teamId}', teamId);
                    let payload = {};
                    const uri = new URL(this.config.endpoint + path);
                    return yield this.call('get', uri, {
                        'content-type': 'application/json',
                    }, payload);
                }),
                /**
                 * Update Team
                 *
                 * Update a team using its ID. Only members with the owner role can update the
                 * team.
                 *
                 * @param {string} teamId
                 * @param {string} name
                 * @throws {AppwriteException}
                 * @returns {Promise}
                 */
                update: (teamId, name) => __awaiter(this, void 0, void 0, function* () {
                    if (typeof teamId === 'undefined') {
                        throw new AppwriteException('Missing required parameter: "teamId"');
                    }
                    if (typeof name === 'undefined') {
                        throw new AppwriteException('Missing required parameter: "name"');
                    }
                    let path = '/teams/{teamId}'.replace('{teamId}', teamId);
                    let payload = {};
                    if (typeof name !== 'undefined') {
                        payload['name'] = name;
                    }
                    const uri = new URL(this.config.endpoint + path);
                    return yield this.call('put', uri, {
                        'content-type': 'application/json',
                    }, payload);
                }),
                /**
                 * Delete Team
                 *
                 * Delete a team using its ID. Only team members with the owner role can
                 * delete the team.
                 *
                 * @param {string} teamId
                 * @throws {AppwriteException}
                 * @returns {Promise}
                 */
                delete: (teamId) => __awaiter(this, void 0, void 0, function* () {
                    if (typeof teamId === 'undefined') {
                        throw new AppwriteException('Missing required parameter: "teamId"');
                    }
                    let path = '/teams/{teamId}'.replace('{teamId}', teamId);
                    let payload = {};
                    const uri = new URL(this.config.endpoint + path);
                    return yield this.call('delete', uri, {
                        'content-type': 'application/json',
                    }, payload);
                }),
                /**
                 * List Team Logs
                 *
                 * Get the team activity logs list by its unique ID.
                 *
                 * @param {string} teamId
                 * @param {number} limit
                 * @param {number} offset
                 * @throws {AppwriteException}
                 * @returns {Promise}
                 */
                listLogs: (teamId, limit, offset) => __awaiter(this, void 0, void 0, function* () {
                    if (typeof teamId === 'undefined') {
                        throw new AppwriteException('Missing required parameter: "teamId"');
                    }
                    let path = '/teams/{teamId}/logs'.replace('{teamId}', teamId);
                    let payload = {};
                    if (typeof limit !== 'undefined') {
                        payload['limit'] = limit;
                    }
                    if (typeof offset !== 'undefined') {
                        payload['offset'] = offset;
                    }
                    const uri = new URL(this.config.endpoint + path);
                    return yield this.call('get', uri, {
                        'content-type': 'application/json',
                    }, payload);
                }),
                /**
                 * Get Team Memberships
                 *
                 * Use this endpoint to list a team's members using the team's ID. All team
                 * members have read access to this endpoint.
                 *
                 * @param {string} teamId
                 * @param {string} search
                 * @param {number} limit
                 * @param {number} offset
                 * @param {string} cursor
                 * @param {string} cursorDirection
                 * @param {string} orderType
                 * @throws {AppwriteException}
                 * @returns {Promise}
                 */
                getMemberships: (teamId, search, limit, offset, cursor, cursorDirection, orderType) => __awaiter(this, void 0, void 0, function* () {
                    if (typeof teamId === 'undefined') {
                        throw new AppwriteException('Missing required parameter: "teamId"');
                    }
                    let path = '/teams/{teamId}/memberships'.replace('{teamId}', teamId);
                    let payload = {};
                    if (typeof search !== 'undefined') {
                        payload['search'] = search;
                    }
                    if (typeof limit !== 'undefined') {
                        payload['limit'] = limit;
                    }
                    if (typeof offset !== 'undefined') {
                        payload['offset'] = offset;
                    }
                    if (typeof cursor !== 'undefined') {
                        payload['cursor'] = cursor;
                    }
                    if (typeof cursorDirection !== 'undefined') {
                        payload['cursorDirection'] = cursorDirection;
                    }
                    if (typeof orderType !== 'undefined') {
                        payload['orderType'] = orderType;
                    }
                    const uri = new URL(this.config.endpoint + path);
                    return yield this.call('get', uri, {
                        'content-type': 'application/json',
                    }, payload);
                }),
                /**
                 * Create Team Membership
                 *
                 * Invite a new member to join your team. If initiated from the client SDK, an
                 * email with a link to join the team will be sent to the member's email
                 * address and an account will be created for them should they not be signed
                 * up already. If initiated from server-side SDKs, the new member will
                 * automatically be added to the team.
                 *
                 * Use the 'url' parameter to redirect the user from the invitation email back
                 * to your app. When the user is redirected, use the [Update Team Membership
                 * Status](/docs/client/teams#teamsUpdateMembershipStatus) endpoint to allow
                 * the user to accept the invitation to the team.
                 *
                 * Please note that to avoid a [Redirect
                 * Attack](https://github.com/OWASP/CheatSheetSeries/blob/master/cheatsheets/Unvalidated_Redirects_and_Forwards_Cheat_Sheet.md)
                 * the only valid redirect URL's are the once from domains you have set when
                 * adding your platforms in the console interface.
                 *
                 * @param {string} teamId
                 * @param {string} email
                 * @param {string[]} roles
                 * @param {string} url
                 * @param {string} name
                 * @throws {AppwriteException}
                 * @returns {Promise}
                 */
                createMembership: (teamId, email, roles, url, name) => __awaiter(this, void 0, void 0, function* () {
                    if (typeof teamId === 'undefined') {
                        throw new AppwriteException('Missing required parameter: "teamId"');
                    }
                    if (typeof email === 'undefined') {
                        throw new AppwriteException('Missing required parameter: "email"');
                    }
                    if (typeof roles === 'undefined') {
                        throw new AppwriteException('Missing required parameter: "roles"');
                    }
                    if (typeof url === 'undefined') {
                        throw new AppwriteException('Missing required parameter: "url"');
                    }
                    let path = '/teams/{teamId}/memberships'.replace('{teamId}', teamId);
                    let payload = {};
                    if (typeof email !== 'undefined') {
                        payload['email'] = email;
                    }
                    if (typeof roles !== 'undefined') {
                        payload['roles'] = roles;
                    }
                    if (typeof url !== 'undefined') {
                        payload['url'] = url;
                    }
                    if (typeof name !== 'undefined') {
                        payload['name'] = name;
                    }
                    const uri = new URL(this.config.endpoint + path);
                    return yield this.call('post', uri, {
                        'content-type': 'application/json',
                    }, payload);
                }),
                /**
                 * Get Team Membership
                 *
                 * Get a team member by the membership unique id. All team members have read
                 * access for this resource.
                 *
                 * @param {string} teamId
                 * @param {string} membershipId
                 * @throws {AppwriteException}
                 * @returns {Promise}
                 */
                getMembership: (teamId, membershipId) => __awaiter(this, void 0, void 0, function* () {
                    if (typeof teamId === 'undefined') {
                        throw new AppwriteException('Missing required parameter: "teamId"');
                    }
                    if (typeof membershipId === 'undefined') {
                        throw new AppwriteException('Missing required parameter: "membershipId"');
                    }
                    let path = '/teams/{teamId}/memberships/{membershipId}'.replace('{teamId}', teamId).replace('{membershipId}', membershipId);
                    let payload = {};
                    const uri = new URL(this.config.endpoint + path);
                    return yield this.call('get', uri, {
                        'content-type': 'application/json',
                    }, payload);
                }),
                /**
                 * Update Membership Roles
                 *
                 * Modify the roles of a team member. Only team members with the owner role
                 * have access to this endpoint. Learn more about [roles and
                 * permissions](/docs/permissions).
                 *
                 * @param {string} teamId
                 * @param {string} membershipId
                 * @param {string[]} roles
                 * @throws {AppwriteException}
                 * @returns {Promise}
                 */
                updateMembershipRoles: (teamId, membershipId, roles) => __awaiter(this, void 0, void 0, function* () {
                    if (typeof teamId === 'undefined') {
                        throw new AppwriteException('Missing required parameter: "teamId"');
                    }
                    if (typeof membershipId === 'undefined') {
                        throw new AppwriteException('Missing required parameter: "membershipId"');
                    }
                    if (typeof roles === 'undefined') {
                        throw new AppwriteException('Missing required parameter: "roles"');
                    }
                    let path = '/teams/{teamId}/memberships/{membershipId}'.replace('{teamId}', teamId).replace('{membershipId}', membershipId);
                    let payload = {};
                    if (typeof roles !== 'undefined') {
                        payload['roles'] = roles;
                    }
                    const uri = new URL(this.config.endpoint + path);
                    return yield this.call('patch', uri, {
                        'content-type': 'application/json',
                    }, payload);
                }),
                /**
                 * Delete Team Membership
                 *
                 * This endpoint allows a user to leave a team or for a team owner to delete
                 * the membership of any other team member. You can also use this endpoint to
                 * delete a user membership even if it is not accepted.
                 *
                 * @param {string} teamId
                 * @param {string} membershipId
                 * @throws {AppwriteException}
                 * @returns {Promise}
                 */
                deleteMembership: (teamId, membershipId) => __awaiter(this, void 0, void 0, function* () {
                    if (typeof teamId === 'undefined') {
                        throw new AppwriteException('Missing required parameter: "teamId"');
                    }
                    if (typeof membershipId === 'undefined') {
                        throw new AppwriteException('Missing required parameter: "membershipId"');
                    }
                    let path = '/teams/{teamId}/memberships/{membershipId}'.replace('{teamId}', teamId).replace('{membershipId}', membershipId);
                    let payload = {};
                    const uri = new URL(this.config.endpoint + path);
                    return yield this.call('delete', uri, {
                        'content-type': 'application/json',
                    }, payload);
                }),
                /**
                 * Update Team Membership Status
                 *
                 * Use this endpoint to allow a user to accept an invitation to join a team
                 * after being redirected back to your app from the invitation email received
                 * by the user.
                 *
                 * If the request is successful, a session for the user is automatically
                 * created.
                 *
                 *
                 * @param {string} teamId
                 * @param {string} membershipId
                 * @param {string} userId
                 * @param {string} secret
                 * @throws {AppwriteException}
                 * @returns {Promise}
                 */
                updateMembershipStatus: (teamId, membershipId, userId, secret) => __awaiter(this, void 0, void 0, function* () {
                    if (typeof teamId === 'undefined') {
                        throw new AppwriteException('Missing required parameter: "teamId"');
                    }
                    if (typeof membershipId === 'undefined') {
                        throw new AppwriteException('Missing required parameter: "membershipId"');
                    }
                    if (typeof userId === 'undefined') {
                        throw new AppwriteException('Missing required parameter: "userId"');
                    }
                    if (typeof secret === 'undefined') {
                        throw new AppwriteException('Missing required parameter: "secret"');
                    }
                    let path = '/teams/{teamId}/memberships/{membershipId}/status'.replace('{teamId}', teamId).replace('{membershipId}', membershipId);
                    let payload = {};
                    if (typeof userId !== 'undefined') {
                        payload['userId'] = userId;
                    }
                    if (typeof secret !== 'undefined') {
                        payload['secret'] = secret;
                    }
                    const uri = new URL(this.config.endpoint + path);
                    return yield this.call('patch', uri, {
                        'content-type': 'application/json',
                    }, payload);
                })
            };
            this.users = {
                /**
                 * List Users
                 *
                 * Get a list of all the project's users. You can use the query params to
                 * filter your results.
                 *
                 * @param {string} search
                 * @param {number} limit
                 * @param {number} offset
                 * @param {string} cursor
                 * @param {string} cursorDirection
                 * @param {string} orderType
                 * @throws {AppwriteException}
                 * @returns {Promise}
                 */
                list: (search, limit, offset, cursor, cursorDirection, orderType) => __awaiter(this, void 0, void 0, function* () {
                    let path = '/users';
                    let payload = {};
                    if (typeof search !== 'undefined') {
                        payload['search'] = search;
                    }
                    if (typeof limit !== 'undefined') {
                        payload['limit'] = limit;
                    }
                    if (typeof offset !== 'undefined') {
                        payload['offset'] = offset;
                    }
                    if (typeof cursor !== 'undefined') {
                        payload['cursor'] = cursor;
                    }
                    if (typeof cursorDirection !== 'undefined') {
                        payload['cursorDirection'] = cursorDirection;
                    }
                    if (typeof orderType !== 'undefined') {
                        payload['orderType'] = orderType;
                    }
                    const uri = new URL(this.config.endpoint + path);
                    return yield this.call('get', uri, {
                        'content-type': 'application/json',
                    }, payload);
                }),
                /**
                 * Create User
                 *
                 * Create a new user.
                 *
                 * @param {string} userId
                 * @param {string} email
                 * @param {string} password
                 * @param {string} name
                 * @param {string} hash
                 * @param {object} hashOptions
                 * @throws {AppwriteException}
                 * @returns {Promise}
                 */
                create: (userId, email, password, name, hash, hashOptions) => __awaiter(this, void 0, void 0, function* () {
                    if (typeof userId === 'undefined') {
                        throw new AppwriteException('Missing required parameter: "userId"');
                    }
                    if (typeof email === 'undefined') {
                        throw new AppwriteException('Missing required parameter: "email"');
                    }
                    if (typeof password === 'undefined') {
                        throw new AppwriteException('Missing required parameter: "password"');
                    }
                    let path = '/users';
                    let payload = {};
                    if (typeof userId !== 'undefined') {
                        payload['userId'] = userId;
                    }
                    if (typeof email !== 'undefined') {
                        payload['email'] = email;
                    }
                    if (typeof password !== 'undefined') {
                        payload['password'] = password;
                    }
                    if (typeof name !== 'undefined') {
                        payload['name'] = name;
                    }
                    if (typeof hash !== 'undefined') {
                        payload['hash'] = hash;
                    }
                    if (typeof hashOptions !== 'undefined') {
                        payload['hashOptions'] = hashOptions;
                    }
                    const uri = new URL(this.config.endpoint + path);
                    return yield this.call('post', uri, {
                        'content-type': 'application/json',
                    }, payload);
                }),
                /**
                 * Get usage stats for the users API
                 *
                 *
                 * @param {string} range
                 * @param {string} provider
                 * @throws {AppwriteException}
                 * @returns {Promise}
                 */
                getUsage: (range, provider) => __awaiter(this, void 0, void 0, function* () {
                    let path = '/users/usage';
                    let payload = {};
                    if (typeof range !== 'undefined') {
                        payload['range'] = range;
                    }
                    if (typeof provider !== 'undefined') {
                        payload['provider'] = provider;
                    }
                    const uri = new URL(this.config.endpoint + path);
                    return yield this.call('get', uri, {
                        'content-type': 'application/json',
                    }, payload);
                }),
                /**
                 * Get User
                 *
                 * Get a user by its unique ID.
                 *
                 * @param {string} userId
                 * @throws {AppwriteException}
                 * @returns {Promise}
                 */
                get: (userId) => __awaiter(this, void 0, void 0, function* () {
                    if (typeof userId === 'undefined') {
                        throw new AppwriteException('Missing required parameter: "userId"');
                    }
                    let path = '/users/{userId}'.replace('{userId}', userId);
                    let payload = {};
                    const uri = new URL(this.config.endpoint + path);
                    return yield this.call('get', uri, {
                        'content-type': 'application/json',
                    }, payload);
                }),
                /**
                 * Delete User
                 *
                 * Delete a user by its unique ID, thereby releasing it's ID. Since ID is
                 * released and can be reused, all user-related resources like documents or
                 * storage files should be deleted before user deletion. If you want to keep
                 * ID reserved, use the [updateStatus](/docs/server/users#usersUpdateStatus)
                 * endpoint instead.
                 *
                 * @param {string} userId
                 * @throws {AppwriteException}
                 * @returns {Promise}
                 */
                delete: (userId) => __awaiter(this, void 0, void 0, function* () {
                    if (typeof userId === 'undefined') {
                        throw new AppwriteException('Missing required parameter: "userId"');
                    }
                    let path = '/users/{userId}'.replace('{userId}', userId);
                    let payload = {};
                    const uri = new URL(this.config.endpoint + path);
                    return yield this.call('delete', uri, {
                        'content-type': 'application/json',
                    }, payload);
                }),
                /**
                 * Update Email
                 *
                 * Update the user email by its unique ID.
                 *
                 * @param {string} userId
                 * @param {string} email
                 * @throws {AppwriteException}
                 * @returns {Promise}
                 */
                updateEmail: (userId, email) => __awaiter(this, void 0, void 0, function* () {
                    if (typeof userId === 'undefined') {
                        throw new AppwriteException('Missing required parameter: "userId"');
                    }
                    if (typeof email === 'undefined') {
                        throw new AppwriteException('Missing required parameter: "email"');
                    }
                    let path = '/users/{userId}/email'.replace('{userId}', userId);
                    let payload = {};
                    if (typeof email !== 'undefined') {
                        payload['email'] = email;
                    }
                    const uri = new URL(this.config.endpoint + path);
                    return yield this.call('patch', uri, {
                        'content-type': 'application/json',
                    }, payload);
                }),
                /**
                 * Get User Logs
                 *
                 * Get the user activity logs list by its unique ID.
                 *
                 * @param {string} userId
                 * @param {number} limit
                 * @param {number} offset
                 * @throws {AppwriteException}
                 * @returns {Promise}
                 */
                getLogs: (userId, limit, offset) => __awaiter(this, void 0, void 0, function* () {
                    if (typeof userId === 'undefined') {
                        throw new AppwriteException('Missing required parameter: "userId"');
                    }
                    let path = '/users/{userId}/logs'.replace('{userId}', userId);
                    let payload = {};
                    if (typeof limit !== 'undefined') {
                        payload['limit'] = limit;
                    }
                    if (typeof offset !== 'undefined') {
                        payload['offset'] = offset;
                    }
                    const uri = new URL(this.config.endpoint + path);
                    return yield this.call('get', uri, {
                        'content-type': 'application/json',
                    }, payload);
                }),
                /**
                 * Get User Memberships
                 *
                 * Get the user membership list by its unique ID.
                 *
                 * @param {string} userId
                 * @throws {AppwriteException}
                 * @returns {Promise}
                 */
                getMemberships: (userId) => __awaiter(this, void 0, void 0, function* () {
                    if (typeof userId === 'undefined') {
                        throw new AppwriteException('Missing required parameter: "userId"');
                    }
                    let path = '/users/{userId}/memberships'.replace('{userId}', userId);
                    let payload = {};
                    const uri = new URL(this.config.endpoint + path);
                    return yield this.call('get', uri, {
                        'content-type': 'application/json',
                    }, payload);
                }),
                /**
                 * Update Name
                 *
                 * Update the user name by its unique ID.
                 *
                 * @param {string} userId
                 * @param {string} name
                 * @throws {AppwriteException}
                 * @returns {Promise}
                 */
                updateName: (userId, name) => __awaiter(this, void 0, void 0, function* () {
                    if (typeof userId === 'undefined') {
                        throw new AppwriteException('Missing required parameter: "userId"');
                    }
                    if (typeof name === 'undefined') {
                        throw new AppwriteException('Missing required parameter: "name"');
                    }
                    let path = '/users/{userId}/name'.replace('{userId}', userId);
                    let payload = {};
                    if (typeof name !== 'undefined') {
                        payload['name'] = name;
                    }
                    const uri = new URL(this.config.endpoint + path);
                    return yield this.call('patch', uri, {
                        'content-type': 'application/json',
                    }, payload);
                }),
                /**
                 * Update Password
                 *
                 * Update the user password by its unique ID.
                 *
                 * @param {string} userId
                 * @param {string} password
                 * @param {string} hash
                 * @param {object} hashOptions
                 * @throws {AppwriteException}
                 * @returns {Promise}
                 */
                updatePassword: (userId, password, hash, hashOptions) => __awaiter(this, void 0, void 0, function* () {
                    if (typeof userId === 'undefined') {
                        throw new AppwriteException('Missing required parameter: "userId"');
                    }
                    if (typeof password === 'undefined') {
                        throw new AppwriteException('Missing required parameter: "password"');
                    }
                    let path = '/users/{userId}/password'.replace('{userId}', userId);
                    let payload = {};
                    if (typeof password !== 'undefined') {
                        payload['password'] = password;
                    }
                    if (typeof hash !== 'undefined') {
                        payload['hash'] = hash;
                    }
                    if (typeof hashOptions !== 'undefined') {
                        payload['hashOptions'] = hashOptions;
                    }
                    const uri = new URL(this.config.endpoint + path);
                    return yield this.call('patch', uri, {
                        'content-type': 'application/json',
                    }, payload);
                }),
                /**
                 * Get User Preferences
                 *
                 * Get the user preferences by its unique ID.
                 *
                 * @param {string} userId
                 * @throws {AppwriteException}
                 * @returns {Promise}
                 */
                getPrefs: (userId) => __awaiter(this, void 0, void 0, function* () {
                    if (typeof userId === 'undefined') {
                        throw new AppwriteException('Missing required parameter: "userId"');
                    }
                    let path = '/users/{userId}/prefs'.replace('{userId}', userId);
                    let payload = {};
                    const uri = new URL(this.config.endpoint + path);
                    return yield this.call('get', uri, {
                        'content-type': 'application/json',
                    }, payload);
                }),
                /**
                 * Update User Preferences
                 *
                 * Update the user preferences by its unique ID. The object you pass is stored
                 * as is, and replaces any previous value. The maximum allowed prefs size is
                 * 64kB and throws error if exceeded.
                 *
                 * @param {string} userId
                 * @param {object} prefs
                 * @throws {AppwriteException}
                 * @returns {Promise}
                 */
                updatePrefs: (userId, prefs) => __awaiter(this, void 0, void 0, function* () {
                    if (typeof userId === 'undefined') {
                        throw new AppwriteException('Missing required parameter: "userId"');
                    }
                    if (typeof prefs === 'undefined') {
                        throw new AppwriteException('Missing required parameter: "prefs"');
                    }
                    let path = '/users/{userId}/prefs'.replace('{userId}', userId);
                    let payload = {};
                    if (typeof prefs !== 'undefined') {
                        payload['prefs'] = prefs;
                    }
                    const uri = new URL(this.config.endpoint + path);
                    return yield this.call('patch', uri, {
                        'content-type': 'application/json',
                    }, payload);
                }),
                /**
                 * Get User Sessions
                 *
                 * Get the user sessions list by its unique ID.
                 *
                 * @param {string} userId
                 * @throws {AppwriteException}
                 * @returns {Promise}
                 */
                getSessions: (userId) => __awaiter(this, void 0, void 0, function* () {
                    if (typeof userId === 'undefined') {
                        throw new AppwriteException('Missing required parameter: "userId"');
                    }
                    let path = '/users/{userId}/sessions'.replace('{userId}', userId);
                    let payload = {};
                    const uri = new URL(this.config.endpoint + path);
                    return yield this.call('get', uri, {
                        'content-type': 'application/json',
                    }, payload);
                }),
                /**
                 * Delete User Sessions
                 *
                 * Delete all user's sessions by using the user's unique ID.
                 *
                 * @param {string} userId
                 * @throws {AppwriteException}
                 * @returns {Promise}
                 */
                deleteSessions: (userId) => __awaiter(this, void 0, void 0, function* () {
                    if (typeof userId === 'undefined') {
                        throw new AppwriteException('Missing required parameter: "userId"');
                    }
                    let path = '/users/{userId}/sessions'.replace('{userId}', userId);
                    let payload = {};
                    const uri = new URL(this.config.endpoint + path);
                    return yield this.call('delete', uri, {
                        'content-type': 'application/json',
                    }, payload);
                }),
                /**
                 * Delete User Session
                 *
                 * Delete a user sessions by its unique ID.
                 *
                 * @param {string} userId
                 * @param {string} sessionId
                 * @throws {AppwriteException}
                 * @returns {Promise}
                 */
                deleteSession: (userId, sessionId) => __awaiter(this, void 0, void 0, function* () {
                    if (typeof userId === 'undefined') {
                        throw new AppwriteException('Missing required parameter: "userId"');
                    }
                    if (typeof sessionId === 'undefined') {
                        throw new AppwriteException('Missing required parameter: "sessionId"');
                    }
                    let path = '/users/{userId}/sessions/{sessionId}'.replace('{userId}', userId).replace('{sessionId}', sessionId);
                    let payload = {};
                    const uri = new URL(this.config.endpoint + path);
                    return yield this.call('delete', uri, {
                        'content-type': 'application/json',
                    }, payload);
                }),
                /**
                 * Update User Status
                 *
                 * Update the user status by its unique ID. Use this endpoint as an
                 * alternative to deleting a user if you want to keep user's ID reserved.
                 *
                 * @param {string} userId
                 * @param {boolean} status
                 * @throws {AppwriteException}
                 * @returns {Promise}
                 */
                updateStatus: (userId, status) => __awaiter(this, void 0, void 0, function* () {
                    if (typeof userId === 'undefined') {
                        throw new AppwriteException('Missing required parameter: "userId"');
                    }
                    if (typeof status === 'undefined') {
                        throw new AppwriteException('Missing required parameter: "status"');
                    }
                    let path = '/users/{userId}/status'.replace('{userId}', userId);
                    let payload = {};
                    if (typeof status !== 'undefined') {
                        payload['status'] = status;
                    }
                    const uri = new URL(this.config.endpoint + path);
                    return yield this.call('patch', uri, {
                        'content-type': 'application/json',
                    }, payload);
                }),
                /**
                 * Update Email Verification
                 *
                 * Update the user email verification status by its unique ID.
                 *
                 * @param {string} userId
                 * @param {boolean} emailVerification
                 * @throws {AppwriteException}
                 * @returns {Promise}
                 */
                updateVerification: (userId, emailVerification) => __awaiter(this, void 0, void 0, function* () {
                    if (typeof userId === 'undefined') {
                        throw new AppwriteException('Missing required parameter: "userId"');
                    }
                    if (typeof emailVerification === 'undefined') {
                        throw new AppwriteException('Missing required parameter: "emailVerification"');
                    }
                    let path = '/users/{userId}/verification'.replace('{userId}', userId);
                    let payload = {};
                    if (typeof emailVerification !== 'undefined') {
                        payload['emailVerification'] = emailVerification;
                    }
                    const uri = new URL(this.config.endpoint + path);
                    return yield this.call('patch', uri, {
                        'content-type': 'application/json',
                    }, payload);
                })
            };
        }
        /**
         * Set Endpoint
         *
         * Your project endpoint
         *
         * @param {string} endpoint
         *
         * @returns {this}
         */
        setEndpoint(endpoint) {
            this.config.endpoint = endpoint;
            this.config.endpointRealtime = this.config.endpointRealtime || this.config.endpoint.replace('https://', 'wss://').replace('http://', 'ws://');
            return this;
        }
        /**
         * Set Realtime Endpoint
         *
         * @param {string} endpointRealtime
         *
         * @returns {this}
         */
        setEndpointRealtime(endpointRealtime) {
            this.config.endpointRealtime = endpointRealtime;
            return this;
        }
        /**
         * Set Project
         *
         * Your project ID
         *
         * @param value string
         *
         * @return {this}
         */
        setProject(value) {
            this.headers['X-Appwrite-Project'] = value;
            this.config.project = value;
            return this;
        }
        /**
         * Set Key
         *
         * Your secret API key
         *
         * @param value string
         *
         * @return {this}
         */
        setKey(value) {
            this.headers['X-Appwrite-Key'] = value;
            this.config.key = value;
            return this;
        }
        /**
         * Set JWT
         *
         * Your secret JSON Web Token
         *
         * @param value string
         *
         * @return {this}
         */
        setJWT(value) {
            this.headers['X-Appwrite-JWT'] = value;
            this.config.jwt = value;
            return this;
        }
        /**
         * Set Locale
         *
         * @param value string
         *
         * @return {this}
         */
        setLocale(value) {
            this.headers['X-Appwrite-Locale'] = value;
            this.config.locale = value;
            return this;
        }
        /**
         * Set Mode
         *
         * @param value string
         *
         * @return {this}
         */
        setMode(value) {
            this.headers['X-Appwrite-Mode'] = value;
            this.config.mode = value;
            return this;
        }
        /**
         * Subscribes to Appwrite events and passes you the payload in realtime.
         *
         * @param {string|string[]} channels
         * Channel to subscribe - pass a single channel as a string or multiple with an array of strings.
         *
         * Possible channels are:
         * - account
         * - collections
         * - collections.[ID]
         * - collections.[ID].documents
         * - documents
         * - documents.[ID]
         * - files
         * - files.[ID]
         * - executions
         * - executions.[ID]
         * - functions.[ID]
         * - teams
         * - teams.[ID]
         * - memberships
         * - memberships.[ID]
         * @param {(payload: RealtimeMessage) => void} callback Is called on every realtime update.
         * @returns {() => void} Unsubscribes from events.
         */
        subscribe(channels, callback) {
            let channelArray = typeof channels === 'string' ? [channels] : channels;
            channelArray.forEach(channel => this.realtime.channels.add(channel));
            const counter = this.realtime.subscriptionsCounter++;
            this.realtime.subscriptions.set(counter, {
                channels: channelArray,
                callback
            });
            this.realtime.connect();
            return () => {
                this.realtime.subscriptions.delete(counter);
                this.realtime.cleanUp(channelArray);
                this.realtime.connect();
            };
        }
        call(method, url, headers = {}, params = {}) {
            var _a, _b;
            return __awaiter(this, void 0, void 0, function* () {
                method = method.toUpperCase();
                headers = Object.assign({}, this.headers, headers);
                let options = {
                    method,
                    headers,
                    credentials: 'include'
                };
                if (typeof window !== 'undefined' && window.localStorage) {
                    headers['X-Fallback-Cookies'] = (_a = window.localStorage.getItem('cookieFallback')) !== null && _a !== void 0 ? _a : '';
                }
                if (method === 'GET') {
                    for (const [key, value] of Object.entries(this.flatten(params))) {
                        url.searchParams.append(key, value);
                    }
                }
                else {
                    switch (headers['content-type']) {
                        case 'application/json':
                            options.body = JSON.stringify(params);
                            break;
                        case 'multipart/form-data':
                            let formData = new FormData();
                            for (const key in params) {
                                if (Array.isArray(params[key])) {
                                    params[key].forEach((value) => {
                                        formData.append(key + '[]', value);
                                    });
                                }
                                else {
                                    formData.append(key, params[key]);
                                }
                            }
                            options.body = formData;
                            delete headers['content-type'];
                            break;
                    }
                }
                try {
                    let data = null;
                    const response = yield crossFetch.fetch(url.toString(), options);
                    if ((_b = response.headers.get('content-type')) === null || _b === void 0 ? void 0 : _b.includes('application/json')) {
                        data = yield response.json();
                    }
                    else {
                        data = {
                            message: yield response.text()
                        };
                    }
                    if (400 <= response.status) {
                        throw new AppwriteException(data === null || data === void 0 ? void 0 : data.message, response.status, data === null || data === void 0 ? void 0 : data.type, data);
                    }
                    const cookieFallback = response.headers.get('X-Fallback-Cookies');
                    if (typeof window !== 'undefined' && window.localStorage && cookieFallback) {
                        window.console.warn('Appwrite is using localStorage for session management. Increase your security by adding a custom domain as your API endpoint.');
                        window.localStorage.setItem('cookieFallback', cookieFallback);
                    }
                    return data;
                }
                catch (e) {
                    if (e instanceof AppwriteException) {
                        throw e;
                    }
                    throw new AppwriteException(e.message);
                }
            });
        }
        flatten(data, prefix = '') {
            let output = {};
            for (const key in data) {
                let value = data[key];
                let finalKey = prefix ? `${prefix}[${key}]` : key;
                if (Array.isArray(value)) {
                    output = Object.assign(output, this.flatten(value, finalKey));
                }
                else {
                    output[finalKey] = value;
                }
            }
            return output;
        }
    }
    Appwrite.CHUNK_SIZE = 5 * 1024 * 1024; // 5MB
    class Query {
    }
    Query.equal = (attribute, value) => Query.addQuery(attribute, "equal", value);
    Query.notEqual = (attribute, value) => Query.addQuery(attribute, "notEqual", value);
    Query.lesser = (attribute, value) => Query.addQuery(attribute, "lesser", value);
    Query.lesserEqual = (attribute, value) => Query.addQuery(attribute, "lesserEqual", value);
    Query.greater = (attribute, value) => Query.addQuery(attribute, "greater", value);
    Query.greaterEqual = (attribute, value) => Query.addQuery(attribute, "greaterEqual", value);
    Query.search = (attribute, value) => Query.addQuery(attribute, "search", value);
    Query.addQuery = (attribute, oper, value) => value instanceof Array
        ? `${attribute}.${oper}(${value
        .map((v) => Query.parseValues(v))
        .join(",")})`
        : `${attribute}.${oper}(${Query.parseValues(value)})`;
    Query.parseValues = (value) => typeof value === "string" || value instanceof String
        ? `"${value}"`
        : `${value}`;

    exports.Appwrite = Appwrite;
    exports.Query = Query;

    Object.defineProperty(exports, '__esModule', { value: true });

}(this.window = this.window || {}, null, window));<|MERGE_RESOLUTION|>--- conflicted
+++ resolved
@@ -49,11 +49,7 @@
             };
             this.headers = {
                 'x-sdk-version': 'appwrite:web:5.0.0',
-<<<<<<< HEAD
-                'X-Appwrite-Response-Format': '0.13.0',
-=======
                 'X-Appwrite-Response-Format': '0.14.0',
->>>>>>> a8e4d7a7
             };
             this.realtime = {
                 socket: undefined,
